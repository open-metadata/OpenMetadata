--- conflicted
+++ resolved
@@ -22,12 +22,8 @@
       fail-fast: false
       matrix:
         py-version: ['3.9']
-<<<<<<< HEAD
         e2e-test: ['mysql', 'bigquery', 'snowflake', 'dbt_redshift', 'mssql']
-=======
-        e2e-test: ['mysql', 'bigquery', 'snowflake', 'dbt_redshift']
         continue-on-error: [true]
->>>>>>> 8f958675
     environment: test
 
     steps:
