#  Copyright 2025 Collate
#  Licensed under the Collate Community License, Version 1.0 (the "License");
#  you may not use this file except in compliance with the License.
#  You may obtain a copy of the License at
#  https://github.com/open-metadata/OpenMetadata/blob/main/ingestion/LICENSE
#  Unless required by applicable law or agreed to in writing, software
#  distributed under the License is distributed on an "AS IS" BASIS,
#  WITHOUT WARRANTIES OR CONDITIONS OF ANY KIND, either express or implied.
#  See the License for the specific language governing permissions and
#  limitations under the License.

"""
Python Dependencies
"""

import sys
from typing import Dict, List, Set

from setuptools import setup

# Add here versions required for multiple plugins
VERSIONS = {
    "airflow": "apache-airflow==2.10.5",
    "adlfs": "adlfs>=2023.1.0",
    "avro": "avro>=1.11.3,<1.12",
    "boto3": "boto3>=1.20,<2.0",  # No need to add botocore separately. It's a dep from boto3
    "geoalchemy2": "GeoAlchemy2~=0.12",
    "google-cloud-monitoring": "google-cloud-monitoring>=2.0.0",
    "google-cloud-storage": "google-cloud-storage>=1.43.0",
    "gcsfs": "gcsfs>=2023.1.0",
    "great-expectations": "great-expectations~=0.18.0",
    "great-expectations-1xx": "great-expectations~=1.0",
    "grpc-tools": "grpcio-tools>=1.47.2",
    "msal": "msal~=1.2",
    "neo4j": "neo4j~=5.3",
    "pandas": "pandas~=2.0.0",
    "pyarrow": "pyarrow~=16.0",
    "pydantic": "pydantic~=2.0,>=2.7.0",
    "pydantic-settings": "pydantic-settings~=2.0,>=2.7.0",
    "pydomo": "pydomo~=0.3",
    "pymysql": "pymysql~=1.0",
    "pyodbc": "pyodbc>=4.0.35,<5",
    "numpy": "numpy<2",
    "scikit-learn": "scikit-learn~=1.0",  # Python 3.7 only goes up to 1.0.2
    "packaging": "packaging",
    "azure-storage-blob": "azure-storage-blob~=12.14",
    "azure-identity": "azure-identity~=1.12",
    "sqlalchemy-databricks": "sqlalchemy-databricks~=0.1",
    "databricks-sdk": "databricks-sdk>=0.18.0,<0.20.0",
    "trino": "trino[sqlalchemy]",
    "spacy": "spacy<3.8",
    "looker-sdk": "looker-sdk>=22.20.0,!=24.18.0",
    "lkml": "lkml~=1.3",
    "tableau": "tableauserverclient==0.25",  # higher versions require urllib3>2.0 which conflicts other libs
    "pyhive": "pyhive[hive_pure_sasl]~=0.7",
    "mongo": "pymongo~=4.3",
    "redshift": "sqlalchemy-redshift==0.8.12",
    "snowflake": "snowflake-sqlalchemy~=1.4",
    "elasticsearch8": "elasticsearch8~=8.9.0",
    "giturlparse": "giturlparse",
    "validators": "validators~=0.22.0",
    "teradata": "teradatasqlalchemy==20.0.0.2",
    "cockroach": "sqlalchemy-cockroachdb~=2.0",
    "cassandra": "cassandra-driver>=3.28.0",
    "opensearch": "opensearch-py~=2.4.0",
    "pydoris": "pydoris==1.0.2",
    "pyiceberg": "pyiceberg==0.5.1",
    "google-cloud-bigtable": "google-cloud-bigtable>=2.0.0",
    "pyathena": "pyathena~=3.0",
    "sqlalchemy-bigquery": "sqlalchemy-bigquery>=1.2.2",
    "presidio-analyzer": "presidio-analyzer==2.2.355",
}

COMMONS = {
    "datalake": {
        VERSIONS["avro"],
        VERSIONS["boto3"],
        VERSIONS["pandas"],
        VERSIONS["pyarrow"],
        VERSIONS["numpy"],
        # python-snappy does not work well on 3.11 https://github.com/aio-libs/aiokafka/discussions/931
        # Using this as an alternative
        "cramjam~=2.7",
    },
    "hive": {
        "presto-types-parser>=0.0.2",
        VERSIONS["pyhive"],
    },
    "kafka": {
        VERSIONS["avro"],
        "confluent_kafka>=2.1.1,<=2.6.1",
        "fastavro>=1.2.0",
        # Due to https://github.com/grpc/grpc/issues/30843#issuecomment-1303816925
        # use >= v1.47.2 https://github.com/grpc/grpc/blob/v1.47.2/tools/distrib/python/grpcio_tools/grpc_version.py#L17
        VERSIONS[
            "grpc-tools"
        ],  # grpcio-tools already depends on grpcio. No need to add separately
        "protobuf",
    },
    "postgres": {
        VERSIONS["pymysql"],
        "psycopg2-binary",
        VERSIONS["geoalchemy2"],
        VERSIONS["packaging"],
    },  # Adding as Postgres SQL & GreenPlum are using common packages.
}

DATA_DIFF = {
    driver: f"collate-data-diff[{driver}]"
    # data-diff uses different drivers out-of-the-box than OpenMetadata
    # the extras are described here:
    # https://github.com/open-metadata/collate-data-diff/blob/main/pyproject.toml#L68
    # install all data diffs with "pip install collate-data-diff[all-dbs]"
    for driver in [
        "clickhouse",
        # "duckdb", # Not supported by OpenMetadata
        "mssql",
        "mysql",
        "oracle",
        # "postgresql", we dont use this as it installs psycopg2 which interferes with psycopg2-binary
        "presto",
        "redshift",
        "snowflake",
        "trino",
        "vertica",
    ]
}

base_requirements = {
    "antlr4-python3-runtime==4.9.2",
    VERSIONS["azure-identity"],
    "azure-keyvault-secrets",  # Azure Key Vault SM
    VERSIONS["boto3"],  # Required in base for the secrets manager
    "cached-property==1.5.2",  # LineageParser
    "chardet==4.0.0",  # Used in the profiler
    "cryptography>=42.0.0",
    "google-cloud-secret-manager>=2.19.0,<2.20.1",
    "google-crc32c",
    "email-validator>=2.0",  # For the pydantic generated models for Email
    "importlib-metadata>=4.13.0",  # From airflow constraints
    "Jinja2>=2.11.3",
    "jsonpatch<2.0, >=1.24",
    "memory-profiler",
    "mypy_extensions>=0.4.3",
    VERSIONS["pydantic"],
    VERSIONS["pydantic-settings"],
    VERSIONS["pymysql"],
    "python-dateutil>=2.8.1",
    "PyYAML~=6.0",
    "requests>=2.23",
    "requests-aws4auth~=1.1",  # Only depends on requests as external package. Leaving as base.
    "sqlalchemy>=1.4.0,<2",
    "collate-sqllineage~=1.6.0",
    "tabulate==0.9.0",
    "typing-inspect",
    "packaging",  # For version parsing
    "setuptools~=70.0",
    "shapely",
    "collate-data-diff",
    # TODO: Remove one once we have updated datadiff version
    "snowflake-connector-python>=3.13.1,<4.0.0",
    "mysql-connector-python>=8.0.29;python_version<'3.9'",
    "mysql-connector-python>=9.1;python_version>='3.9'",
}

plugins: Dict[str, Set[str]] = {
    "airflow": {
        "opentelemetry-exporter-otlp==1.27.0",
        "protobuf<5",
        "attrs",
        VERSIONS["airflow"],
    },  # Same as ingestion container. For development.
    "amundsen": {VERSIONS["neo4j"]},
    "athena": {VERSIONS["pyathena"]},
    "atlas": {},
    "azuresql": {VERSIONS["pyodbc"]},
    "azure-sso": {VERSIONS["msal"]},
    "backup": {VERSIONS["boto3"], VERSIONS["azure-identity"], "azure-storage-blob"},
    "bigquery": {
        "cachetools",
        "google-cloud-datacatalog>=3.6.2",
        "google-cloud-logging",
        VERSIONS["pyarrow"],
        VERSIONS["numpy"],
        "sqlalchemy-bigquery>=1.2.2",
    },
    "bigtable": {
        VERSIONS["google-cloud-bigtable"],
        VERSIONS["pandas"],
        VERSIONS["numpy"],
    },
    "clickhouse": {
        "clickhouse-driver~=0.2",
        "clickhouse-sqlalchemy~=0.2.0",
        DATA_DIFF["clickhouse"],
    },
    "dagster": {
        "croniter<3",
        VERSIONS["pymysql"],
        "psycopg2-binary",
        VERSIONS["geoalchemy2"],
        "dagster_graphql>=1.8.0",
    },
    "dbt": {
        "google-cloud",
        VERSIONS["boto3"],
        VERSIONS["google-cloud-storage"],
        "collate-dbt-artifacts-parser",
        VERSIONS["azure-storage-blob"],
        VERSIONS["azure-identity"],
    },
    "db2": {"ibm-db-sa~=0.4.1", "ibm-db>=2.0.0"},
    "db2-ibmi": {"sqlalchemy-ibmi~=0.9.3"},
    "databricks": {
        VERSIONS["sqlalchemy-databricks"],
        VERSIONS["databricks-sdk"],
        "ndg-httpsclient~=0.5.1",
        "pyOpenSSL~=24.1.0",
        "pyasn1~=0.6.0",
        # databricks has a dependency on pyhive for metadata as well as profiler
        VERSIONS["pyhive"],
    },
    "datalake-azure": {
        VERSIONS["azure-storage-blob"],
        VERSIONS["azure-identity"],
        VERSIONS["adlfs"],
        *COMMONS["datalake"],
    },
    "datalake-gcs": {
        VERSIONS["google-cloud-monitoring"],
        VERSIONS["google-cloud-storage"],
        VERSIONS["gcsfs"],
        *COMMONS["datalake"],
    },
    "datalake-s3": {
        *COMMONS["datalake"],
    },
    "deltalake": {
        "delta-spark<=2.3.0",
        "deltalake~=0.17,<0.20",
    },  # TODO: remove pinning to under 0.20 after https://github.com/open-metadata/OpenMetadata/issues/17909
    "deltalake-storage": {"deltalake~=0.17"},
    "deltalake-spark": {"delta-spark<=2.3.0"},
    "domo": {VERSIONS["pydomo"]},
    "doris": {"pydoris==1.0.2"},
    "druid": {"pydruid>=0.6.5"},
    "dynamodb": {VERSIONS["boto3"]},
    "elasticsearch": {
        VERSIONS["elasticsearch8"],
        "httpx>=0.23.0",
    },  # also requires requests-aws4auth which is in base
    "opensearch": {VERSIONS["opensearch"]},
    "exasol": {"sqlalchemy_exasol>=5,<6"},
    "glue": {VERSIONS["boto3"]},
    "great-expectations": {VERSIONS["great-expectations"]},
    "great-expectations-1xx": {VERSIONS["great-expectations-1xx"]},
    "greenplum": {*COMMONS["postgres"]},
    "cockroach": {
        VERSIONS["cockroach"],
        "psycopg2-binary",
    },
    "hive": {
        *COMMONS["hive"],
        "thrift>=0.13,<1",
        # Replacing sasl with pure-sasl based on https://github.com/cloudera/python-sasl/issues/30 for py 3.11
        "pure-sasl",
        "thrift-sasl~=0.4",
        "impyla~=0.18.0",
    },
    "iceberg": {
        VERSIONS["pyiceberg"],
        # Forcing the version of a few packages so it plays nicely with other requirements.
        VERSIONS["pydantic"],
        VERSIONS["adlfs"],
        VERSIONS["gcsfs"],
        VERSIONS["pyarrow"],
    },
    "impala": {
        "presto-types-parser>=0.0.2",
        "impyla[kerberos]~=0.18.0",
        "thrift>=0.13,<1",
        "pure-sasl",
        "thrift-sasl~=0.4",
    },
    "kafka": {*COMMONS["kafka"]},
    "kafkaconnect": {"kafka-connect-py==0.10.11"},
    "kinesis": {VERSIONS["boto3"]},
    "looker": {
        VERSIONS["looker-sdk"],
        VERSIONS["lkml"],
        "gitpython~=3.1.34",
        VERSIONS["giturlparse"],
        "python-liquid",
    },
    "mlflow": {"mlflow-skinny>=2.3.0"},
    "mongo": {VERSIONS["mongo"], VERSIONS["pandas"], VERSIONS["numpy"]},
    "cassandra": {VERSIONS["cassandra"]},
    "couchbase": {"couchbase~=4.1"},
    "mssql": {
        "sqlalchemy-pytds~=0.3",
        DATA_DIFF["mssql"],
    },
    "mssql-odbc": {
        VERSIONS["pyodbc"],
        DATA_DIFF["mssql"],
    },
    "mysql": {
        VERSIONS["pymysql"],
        DATA_DIFF["mysql"],
    },
    "nifi": {},  # uses requests
    "openlineage": {*COMMONS["kafka"]},
    "oracle": {"cx_Oracle>=8.3.0,<9", "oracledb~=1.2", DATA_DIFF["oracle"]},
    "pgspider": {"psycopg2-binary", "sqlalchemy-pgspider"},
    "pinotdb": {"pinotdb~=5.0"},
    "postgres": {*COMMONS["postgres"]},
    "powerbi": {
        VERSIONS["msal"],
        VERSIONS["boto3"],
        VERSIONS["google-cloud-storage"],
        VERSIONS["azure-storage-blob"],
        VERSIONS["azure-identity"],
    },
    "qliksense": {"websocket-client~=1.6.1"},
    "presto": {*COMMONS["hive"], DATA_DIFF["presto"]},
    "pymssql": {"pymssql~=2.2.0"},
    "quicksight": {VERSIONS["boto3"]},
    "redash": {VERSIONS["packaging"]},
    "redpanda": {*COMMONS["kafka"]},
    "redshift": {
        # Going higher has memory and performance issues
        VERSIONS["redshift"],
        "psycopg2-binary",
        VERSIONS["geoalchemy2"],
    },
    "sagemaker": {VERSIONS["boto3"]},
    "salesforce": {"simple_salesforce~=1.11", "authlib>=1.3.1"},
    "sample-data": {
        VERSIONS["avro"],
        VERSIONS["grpc-tools"],
        VERSIONS["sqlalchemy-bigquery"],
        VERSIONS["presidio-analyzer"],
    },
    "sap-hana": {"hdbcli", "sqlalchemy-hana"},
    "sas": {},
    "singlestore": {VERSIONS["pymysql"]},
    "sklearn": {VERSIONS["scikit-learn"]},
    "snowflake": {VERSIONS["snowflake"], DATA_DIFF["snowflake"]},
    "superset": {},  # uses requests
    "tableau": {VERSIONS["tableau"], VERSIONS["validators"], VERSIONS["packaging"]},
    "teradata": {VERSIONS["teradata"]},
    "trino": {VERSIONS["trino"], DATA_DIFF["trino"]},
    "vertica": {"sqlalchemy-vertica[vertica-python]>=0.0.5", DATA_DIFF["vertica"]},
    "pii-processor": {
        VERSIONS["spacy"],
        VERSIONS["pandas"],
        VERSIONS["numpy"],
<<<<<<< HEAD
        "presidio-analyzer~=2.2.358",
=======
        VERSIONS["presidio-analyzer"],
>>>>>>> 176b7313
    },
    "presidio-analyzer": {VERSIONS["presidio-analyzer"]},
}

dev = {
    "black==22.3.0",
    "datamodel-code-generator==0.25.6",
    "boto3-stubs",
    "mypy-boto3-glue",
    "isort",
    "pre-commit",
    "pycln",
    "pylint~=3.2.0",  # 3.3.0+ breaks our current linting
    # For publishing
    "twine",
    "build",
    *plugins["sample-data"],
}

test = {
    # Install Airflow as it's not part of `all` plugin
    "opentelemetry-exporter-otlp==1.27.0",
    VERSIONS["airflow"],
    "boto3-stubs",
    "mypy-boto3-glue",
    "coverage",
    # Install GE because it's not in the `all` plugin
    VERSIONS["great-expectations"],
    "basedpyright~=1.14",
    "pytest==7.0.0",
    "pytest-cov",
    "pytest-order",
    "dirty-equals",
    # install dbt dependency
    "collate-dbt-artifacts-parser",
    "freezegun",
    VERSIONS["sqlalchemy-databricks"],
    VERSIONS["databricks-sdk"],
    VERSIONS["scikit-learn"],
    VERSIONS["pyarrow"],
    VERSIONS["trino"],
    VERSIONS["spacy"],
    VERSIONS["pydomo"],
    VERSIONS["looker-sdk"],
    VERSIONS["lkml"],
    VERSIONS["tableau"],
    VERSIONS["pyhive"],
    VERSIONS["mongo"],
    VERSIONS["cassandra"],
    VERSIONS["redshift"],
    VERSIONS["snowflake"],
    VERSIONS["elasticsearch8"],
    VERSIONS["giturlparse"],
    VERSIONS["avro"],  # Sample Data
    VERSIONS["grpc-tools"],
    VERSIONS["neo4j"],
    VERSIONS["cockroach"],
    VERSIONS["pydoris"],
    VERSIONS["pyiceberg"],
    "testcontainers==3.7.1;python_version<'3.9'",
    "testcontainers~=4.8.0;python_version>='3.9'",
    "minio==7.2.5",
    *plugins["mlflow"],
    *plugins["datalake-s3"],
    *plugins["kafka"],
    "kafka-python==2.0.2",
    *plugins["pii-processor"],
    "requests==2.31.0",
    f"{DATA_DIFF['mysql']}",
    *plugins["deltalake"],
    *plugins["datalake-gcs"],
    *plugins["pgspider"],
    *plugins["clickhouse"],
    *plugins["mssql"],
    *plugins["dagster"],
    *plugins["oracle"],
    *plugins["mssql"],
    VERSIONS["validators"],
    VERSIONS["pyathena"],
    VERSIONS["pyiceberg"],
    VERSIONS["pydoris"],
    "python-liquid",
    VERSIONS["google-cloud-bigtable"],
    *plugins["bigquery"],
    "faker==37.1.0",  # Fixed the version to prevent flaky tests!
}

if sys.version_info >= (3, 9):
    test.add("locust~=2.32.0")

e2e_test = {
    # playwright dependencies
    "pytest-playwright",
    "pytest-base-url",
}

# Define playwright_dependencies as a set of packages required for Playwright tests
# These packages correspond to the ingestion connectors used in Playwright tests
playwright_dependencies = {
    *plugins["mysql"],
    *plugins["bigquery"],
    *plugins["kafka"],
    *plugins["mlflow"],
    *plugins["snowflake"],
    *plugins["superset"],
    *plugins["postgres"],
    *plugins["redshift"],
    *plugins["airflow"],
    *plugins["datalake-s3"],
    *plugins["dbt"],
    *plugins["presidio-analyzer"],
    *e2e_test
    # Add other plugins as needed for Playwright tests
}

extended_testing = {
    "Faker",  # For Sample Data Generation
}


def filter_requirements(filtered: Set[str]) -> List[str]:
    """Filter out requirements from base_requirements"""
    return list(
        base_requirements.union(
            *[
                requirements
                for plugin, requirements in plugins.items()
                if plugin not in filtered
            ]
        )
    )


setup(
    install_requires=list(base_requirements),
    extras_require={
        "base": list(base_requirements),
        "dev": list(dev),
        "test": list(test),
        "e2e_test": list(e2e_test),
        "extended_testing": list(extended_testing),
        "data-insight": list(plugins["elasticsearch"]),
        **{plugin: list(dependencies) for (plugin, dependencies) in plugins.items()},
        "all": filter_requirements({"airflow", "db2", "great-expectations"}),
        "playwright": list(playwright_dependencies),
        "slim": filter_requirements(
            {
                "airflow",
                "db2",
                "great-expectations",
                "deltalake",
                "deltalake-spark",
                "sklearn",
            }
        ),
    },
)<|MERGE_RESOLUTION|>--- conflicted
+++ resolved
@@ -68,7 +68,7 @@
     "google-cloud-bigtable": "google-cloud-bigtable>=2.0.0",
     "pyathena": "pyathena~=3.0",
     "sqlalchemy-bigquery": "sqlalchemy-bigquery>=1.2.2",
-    "presidio-analyzer": "presidio-analyzer==2.2.355",
+    "presidio-analyzer": "presidio-analyzer==2.2.358",
 }
 
 COMMONS = {
@@ -355,11 +355,7 @@
         VERSIONS["spacy"],
         VERSIONS["pandas"],
         VERSIONS["numpy"],
-<<<<<<< HEAD
-        "presidio-analyzer~=2.2.358",
-=======
         VERSIONS["presidio-analyzer"],
->>>>>>> 176b7313
     },
     "presidio-analyzer": {VERSIONS["presidio-analyzer"]},
 }
