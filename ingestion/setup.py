#  Copyright 2021 Collate
#  Licensed under the Apache License, Version 2.0 (the "License");
#  you may not use this file except in compliance with the License.
#  You may obtain a copy of the License at
#  http://www.apache.org/licenses/LICENSE-2.0
#  Unless required by applicable law or agreed to in writing, software
#  distributed under the License is distributed on an "AS IS" BASIS,
#  WITHOUT WARRANTIES OR CONDITIONS OF ANY KIND, either express or implied.
#  See the License for the specific language governing permissions and
#  limitations under the License.

"""
Python Dependencies
"""

from typing import Dict, List, Set

from setuptools import setup

# Add here versions required for multiple plugins
VERSIONS = {
    "airflow": "apache-airflow==2.9.1",
    "adlfs": "adlfs>=2023.1.0",
    "avro": "avro>=1.11.3,<1.12",
    "boto3": "boto3>=1.20,<2.0",  # No need to add botocore separately. It's a dep from boto3
    "geoalchemy2": "GeoAlchemy2~=0.12",
    "google-cloud-storage": "google-cloud-storage==1.43.0",
    "gcsfs": "gcsfs>=2023.1.0",
    "great-expectations": "great-expectations>=0.18.0,<0.18.14",
    "grpc-tools": "grpcio-tools>=1.47.2",
    "msal": "msal~=1.2",
    "neo4j": "neo4j~=5.3.0",
    "pandas": "pandas~=2.0.0",
    "pyarrow": "pyarrow~=16.0",
    "pydantic": "pydantic~=2.0",
    "pydomo": "pydomo~=0.3",
    "pymysql": "pymysql~=1.0",
    "pyodbc": "pyodbc>=4.0.35,<5",
    "scikit-learn": "scikit-learn~=1.0",  # Python 3.7 only goes up to 1.0.2
    "packaging": "packaging",
    "azure-storage-blob": "azure-storage-blob~=12.14",
    "azure-identity": "azure-identity~=1.12",
    "sqlalchemy-databricks": "sqlalchemy-databricks~=0.1",
    "databricks-sdk": "databricks-sdk>=0.18.0,<0.20.0",
    "trino": "trino[sqlalchemy]",
    "spacy": "spacy~=3.7",
    "looker-sdk": "looker-sdk>=22.20.0",
    "lkml": "lkml~=1.3",
    "tableau": "tableau-api-lib~=0.1",
    "pyhive": "pyhive[hive_pure_sasl]~=0.7",
    "mongo": "pymongo~=4.3",
    "redshift": "sqlalchemy-redshift==0.8.12",
    "snowflake": "snowflake-sqlalchemy~=1.4",
    "elasticsearch8": "elasticsearch8~=8.9.0",
    "giturlparse": "giturlparse",
    "validators": "validators~=0.22.0",
    "teradata": "teradatasqlalchemy>=20.0.0.0",
}

COMMONS = {
    "datalake": {
        VERSIONS["avro"],
        VERSIONS["boto3"],
        VERSIONS["pandas"],
        VERSIONS["pyarrow"],
        # python-snappy does not work well on 3.11 https://github.com/aio-libs/aiokafka/discussions/931
        # Using this as an alternative
        "cramjam~=2.7",
    },
    "hive": {
        "presto-types-parser>=0.0.2",
        VERSIONS["pyhive"],
    },
    "kafka": {
        VERSIONS["avro"],
        "confluent_kafka==2.1.1",
        "fastavro>=1.2.0",
        # Due to https://github.com/grpc/grpc/issues/30843#issuecomment-1303816925
        # use >= v1.47.2 https://github.com/grpc/grpc/blob/v1.47.2/tools/distrib/python/grpcio_tools/grpc_version.py#L17
        VERSIONS[
            "grpc-tools"
        ],  # grpcio-tools already depends on grpcio. No need to add separately
        "protobuf",
    },
    "postgres": {
        VERSIONS["pymysql"],
        "psycopg2-binary",
        VERSIONS["geoalchemy2"],
        VERSIONS["packaging"],
    },  # Adding as Postgres SQL & GreenPlum are using common packages.
}


base_requirements = {
    "antlr4-python3-runtime==4.9.2",
    VERSIONS["azure-identity"],
    "azure-keyvault-secrets",  # Azure Key Vault SM
    VERSIONS["boto3"],  # Required in base for the secrets manager
    "cached-property==1.5.2",  # LineageParser
    "chardet==4.0.0",  # Used in the profiler
    "cryptography>=42.0.0",
<<<<<<< HEAD
    "email-validator>=1.0.3",  # For the pydantic generated models for Email
    "google-cloud-secret-manager==2.19.0",
    "google-crc32c",
=======
    "email-validator>=2.0",  # For the pydantic generated models for Email
>>>>>>> 93f976f6
    "importlib-metadata>=4.13.0",  # From airflow constraints
    "Jinja2>=2.11.3",
    "jsonpatch<2.0, >=1.24",
    "memory-profiler",
    "mypy_extensions>=0.4.3",
    VERSIONS["pydantic"],
    VERSIONS["pymysql"],
    "python-dateutil>=2.8.1",
    "PyYAML~=6.0",
    "requests>=2.23",
    "requests-aws4auth~=1.1",  # Only depends on requests as external package. Leaving as base.
    "sqlalchemy>=1.4.0,<2",
    "collate-sqllineage~=1.4.0",
    "tabulate==0.9.0",
    "typing-inspect",
    "packaging",  # For version parsing
}


plugins: Dict[str, Set[str]] = {
    "airflow": {
        VERSIONS["airflow"],
        "attrs",
    },  # Same as ingestion container. For development.
    "amundsen": {VERSIONS["neo4j"]},
    "athena": {"pyathena~=3.0"},
    "atlas": {},
    "azuresql": {VERSIONS["pyodbc"]},
    "azure-sso": {VERSIONS["msal"]},
    "backup": {VERSIONS["boto3"], VERSIONS["azure-identity"], "azure-storage-blob"},
    "bigquery": {
        "cachetools",
        "google-cloud-datacatalog>=3.6.2",
        "google-cloud-logging",
        VERSIONS["pyarrow"],
        "sqlalchemy-bigquery>=1.2.2",
    },
    "bigtable": {"google-cloud-bigtable>=2.0.0", VERSIONS["pandas"]},
    "clickhouse": {"clickhouse-driver~=0.2", "clickhouse-sqlalchemy~=0.2"},
    "dagster": {
        VERSIONS["pymysql"],
        "psycopg2-binary",
        VERSIONS["geoalchemy2"],
        "dagster_graphql~=1.1",
    },
    "dbt": {
        "google-cloud",
        VERSIONS["boto3"],
        VERSIONS["google-cloud-storage"],
        "dbt-artifacts-parser",
        VERSIONS["azure-storage-blob"],
        VERSIONS["azure-identity"],
    },
    "db2": {"ibm-db-sa~=0.3"},
    "db2-ibmi": {"sqlalchemy-ibmi~=0.9.3"},
    "databricks": {
        VERSIONS["sqlalchemy-databricks"],
        VERSIONS["databricks-sdk"],
        "ndg-httpsclient~=0.5.1",
        "pyOpenSSL~=24.1.0",
        "pyasn1~=0.6.0",
    },
    "datalake-azure": {
        VERSIONS["azure-storage-blob"],
        VERSIONS["azure-identity"],
        VERSIONS["adlfs"],
        *COMMONS["datalake"],
    },
    "datalake-gcs": {
        VERSIONS["google-cloud-storage"],
        VERSIONS["gcsfs"],
        *COMMONS["datalake"],
    },
    "datalake-s3": {
        # requires aiobotocore
        # https://github.com/fsspec/s3fs/blob/9bf99f763edaf7026318e150c4bd3a8d18bb3a00/requirements.txt#L1
        # however, the latest version of `s3fs` conflicts its `aiobotocore` dep with `boto3`'s dep on `botocore`.
        # Leaving this marked to the automatic resolution to speed up installation.
        "s3fs",
        *COMMONS["datalake"],
    },
    "deltalake": {"delta-spark<=2.3.0"},
    "domo": {VERSIONS["pydomo"]},
    "doris": {"pydoris==1.0.2"},
    "druid": {"pydruid>=0.6.5"},
    "dynamodb": {VERSIONS["boto3"]},
    "elasticsearch": {
        VERSIONS["elasticsearch8"],
    },  # also requires requests-aws4auth which is in base
    "glue": {VERSIONS["boto3"]},
    "great-expectations": {VERSIONS["great-expectations"]},
    "greenplum": {*COMMONS["postgres"]},
    "hive": {
        *COMMONS["hive"],
        "thrift>=0.13,<1",
        # Replacing sasl with pure-sasl based on https://github.com/cloudera/python-sasl/issues/30 for py 3.11
        "pure-sasl",
        "thrift-sasl~=0.4",
        "impyla~=0.18.0",
    },
    "iceberg": {
        "pyiceberg>=0.5",
        # Forcing the version of a few packages so it plays nicely with other requirements.
        VERSIONS["pydantic"],
        VERSIONS["adlfs"],
        VERSIONS["gcsfs"],
        VERSIONS["pyarrow"],
    },
    "impala": {
        "presto-types-parser>=0.0.2",
        "impyla[kerberos]~=0.18.0",
        "thrift>=0.13,<1",
        "pure-sasl",
        "thrift-sasl~=0.4",
    },
    "kafka": {*COMMONS["kafka"]},
    "kafkaconnect": {"kafka-connect-py==0.10.11"},
    "kinesis": {VERSIONS["boto3"]},
    "looker": {
        VERSIONS["looker-sdk"],
        VERSIONS["lkml"],
        "gitpython~=3.1.34",
        VERSIONS["giturlparse"],
    },
    "mlflow": {"mlflow-skinny>=2.3.0"},
    "mongo": {VERSIONS["mongo"], VERSIONS["pandas"]},
    "couchbase": {"couchbase~=4.1"},
    "mssql": {"sqlalchemy-pytds~=0.3"},
    "mssql-odbc": {VERSIONS["pyodbc"]},
    "mysql": {VERSIONS["pymysql"]},
    "nifi": {},  # uses requests
    "openlineage": {*COMMONS["kafka"]},
    "oracle": {"cx_Oracle>=8.3.0,<9", "oracledb~=1.2"},
    "pgspider": {"psycopg2-binary", "sqlalchemy-pgspider"},
    "pinotdb": {"pinotdb~=5.0"},
    "postgres": {*COMMONS["postgres"]},
    "powerbi": {
        VERSIONS["msal"],
        VERSIONS["boto3"],
        VERSIONS["google-cloud-storage"],
        VERSIONS["azure-storage-blob"],
        VERSIONS["azure-identity"],
    },
    "qliksense": {"websocket-client~=1.6.1"},
    "presto": {*COMMONS["hive"]},
    "pymssql": {"pymssql~=2.2.0"},
    "quicksight": {VERSIONS["boto3"]},
    "redash": {VERSIONS["packaging"]},
    "redpanda": {*COMMONS["kafka"]},
    "redshift": {
        # Going higher has memory and performance issues
        VERSIONS["redshift"],
        "psycopg2-binary",
        VERSIONS["geoalchemy2"],
    },
    "sagemaker": {VERSIONS["boto3"]},
    "salesforce": {"simple_salesforce~=1.11"},
    "sample-data": {VERSIONS["avro"], VERSIONS["grpc-tools"]},
    "sap-hana": {"hdbcli", "sqlalchemy-hana"},
    "sas": {},
    "singlestore": {VERSIONS["pymysql"]},
    "sklearn": {VERSIONS["scikit-learn"]},
    "snowflake": {VERSIONS["snowflake"]},
    "superset": {},  # uses requests
    "tableau": {VERSIONS["tableau"], VERSIONS["validators"], VERSIONS["packaging"]},
    "teradata": {VERSIONS["teradata"]},
    "trino": {VERSIONS["trino"]},
    "vertica": {"sqlalchemy-vertica[vertica-python]>=0.0.5"},
    "pii-processor": {
        VERSIONS["spacy"],
        VERSIONS["pandas"],
        "presidio-analyzer==2.2.32",
    },
}

dev = {
    "black==22.3.0",
    "datamodel-code-generator==0.25.6",
    "boto3-stubs",
    "mypy-boto3-glue",
    "isort",
    "pre-commit",
    "pycln",
    "pylint~=3.0",
    # For publishing
    "twine",
    "build",
    *plugins["sample-data"],
}


test = {
    # Install Airflow as it's not part of `all` plugin
    VERSIONS["airflow"],
    "boto3-stubs",
    "mypy-boto3-glue",
    "coverage",
    # Install GE because it's not in the `all` plugin
    VERSIONS["great-expectations"],
    "moto~=5.0",
    "pytest==7.0.0",
    "pytest-cov",
    "pytest-order",
    # install dbt dependency
    "dbt-artifacts-parser",
    VERSIONS["sqlalchemy-databricks"],
    VERSIONS["databricks-sdk"],
    VERSIONS["scikit-learn"],
    VERSIONS["pyarrow"],
    VERSIONS["trino"],
    VERSIONS["spacy"],
    VERSIONS["pydomo"],
    VERSIONS["looker-sdk"],
    VERSIONS["lkml"],
    VERSIONS["tableau"],
    VERSIONS["pyhive"],
    VERSIONS["mongo"],
    VERSIONS["redshift"],
    VERSIONS["snowflake"],
    VERSIONS["elasticsearch8"],
    VERSIONS["giturlparse"],
    VERSIONS["avro"],  # Sample Data
    VERSIONS["grpc-tools"],
    "testcontainers==3.7.1;python_version<'3.9'",
    "testcontainers==4.4.0;python_version>='3.9'",
    "minio==7.2.5",
    *plugins["mlflow"],
    *plugins["datalake-s3"],
    *plugins["pii-processor"],
    "requests==2.31.0",
}

e2e_test = {
    # playwright dependencies
    "pytest-playwright",
    "pytest-base-url",
}

extended_testing = {
    "Faker",  # For Sample Data Generation
}


def filter_requirements(filtered: Set[str]) -> List[str]:
    """Filter out requirements from base_requirements"""
    return list(
        base_requirements.union(
            *[
                requirements
                for plugin, requirements in plugins.items()
                if plugin not in filtered
            ]
        )
    )


setup(
    install_requires=list(base_requirements),
    extras_require={
        "base": list(base_requirements),
        "dev": list(dev),
        "test": list(test),
        "e2e_test": list(e2e_test),
        "extended_testing": list(extended_testing),
        "data-insight": list(plugins["elasticsearch"]),
        **{plugin: list(dependencies) for (plugin, dependencies) in plugins.items()},
        "all": filter_requirements({"airflow", "db2", "great-expectations"}),
        "slim": filter_requirements(
            {"airflow", "db2", "great-expectations", "deltalake", "sklearn"}
        ),
    },
)<|MERGE_RESOLUTION|>--- conflicted
+++ resolved
@@ -99,13 +99,9 @@
     "cached-property==1.5.2",  # LineageParser
     "chardet==4.0.0",  # Used in the profiler
     "cryptography>=42.0.0",
-<<<<<<< HEAD
-    "email-validator>=1.0.3",  # For the pydantic generated models for Email
     "google-cloud-secret-manager==2.19.0",
     "google-crc32c",
-=======
     "email-validator>=2.0",  # For the pydantic generated models for Email
->>>>>>> 93f976f6
     "importlib-metadata>=4.13.0",  # From airflow constraints
     "Jinja2>=2.11.3",
     "jsonpatch<2.0, >=1.24",
