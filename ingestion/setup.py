--- conflicted
+++ resolved
@@ -63,12 +63,8 @@
     "cockroach": "sqlalchemy-cockroachdb~=2.0",
     "cassandra": "cassandra-driver>=3.28.0",
     "opensearch": "opensearch-py~=2.4.0",
-<<<<<<< HEAD
-    "pydoris": "pydoris==1.0.2",
     "starrocks": "starrocks==1.0.6",
-=======
     "pydoris": "pydoris-custom>=1.0.2,<1.5",
->>>>>>> 743ff85e
     "pyiceberg": "pyiceberg==0.5.1",
     "google-cloud-bigtable": "google-cloud-bigtable>=2.0.0",
     "pyathena": "pyathena~=3.0",
