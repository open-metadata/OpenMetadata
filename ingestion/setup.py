--- conflicted
+++ resolved
@@ -155,12 +155,8 @@
     "packaging",  # For version parsing
     "setuptools~=70.0",
     "shapely",
-<<<<<<< HEAD
     "collate-data-diff>=0.11.6",
-=======
-    "collate-data-diff",
     "jaraco.functools<4.2.0",  # above 4.2 breaks the build
->>>>>>> 77fc9a77
     # TODO: Remove one once we have updated datadiff version
     "snowflake-connector-python>=3.13.1,<4.0.0",
     "mysql-connector-python>=8.0.29;python_version<'3.9'",
