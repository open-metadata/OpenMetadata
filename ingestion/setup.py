#  Copyright 2021 Collate
#  Licensed under the Apache License, Version 2.0 (the "License");
#  you may not use this file except in compliance with the License.
#  You may obtain a copy of the License at
#  http://www.apache.org/licenses/LICENSE-2.0
#  Unless required by applicable law or agreed to in writing, software
#  distributed under the License is distributed on an "AS IS" BASIS,
#  WITHOUT WARRANTIES OR CONDITIONS OF ANY KIND, either express or implied.
#  See the License for the specific language governing permissions and
#  limitations under the License.

"""
Python Dependencies
"""

from typing import Dict, List, Set

from setuptools import setup

# Add here versions required for multiple plugins
VERSIONS = {
    "airflow": "apache-airflow==2.9.1",
    "adlfs": "adlfs>=2023.1.0",
    "avro": "avro>=1.11.3,<1.12",
    "boto3": "boto3>=1.20,<2.0",  # No need to add botocore separately. It's a dep from boto3
    "geoalchemy2": "GeoAlchemy2~=0.12",
    "google-cloud-monitoring": "google-cloud-monitoring>=2.0.0",
    "google-cloud-storage": "google-cloud-storage==1.43.0",
    "gcsfs": "gcsfs>=2023.1.0",
    "great-expectations": "great-expectations>=0.18.0,<0.18.14",
    "grpc-tools": "grpcio-tools>=1.47.2",
    "msal": "msal~=1.2",
    "neo4j": "neo4j~=5.3.0",
    "pandas": "pandas~=2.0.0",
    "pyarrow": "pyarrow~=16.0",
    "pydantic": "pydantic~=2.0,>=2.7.0",
    "pydomo": "pydomo~=0.3",
    "pymysql": "pymysql~=1.0",
    "pyodbc": "pyodbc>=4.0.35,<5",
    "numpy": "numpy<2",
    "scikit-learn": "scikit-learn~=1.0",  # Python 3.7 only goes up to 1.0.2
    "packaging": "packaging",
    "azure-storage-blob": "azure-storage-blob~=12.14",
    "azure-identity": "azure-identity~=1.12",
    "sqlalchemy-databricks": "sqlalchemy-databricks~=0.1",
    "databricks-sdk": "databricks-sdk>=0.18.0,<0.20.0",
    "trino": "trino[sqlalchemy]",
    "spacy": "spacy<3.8",
    "looker-sdk": "looker-sdk>=22.20.0,!=24.18.0",
    "lkml": "lkml~=1.3",
    "tableau": "tableau-api-lib~=0.1",
    "pyhive": "pyhive[hive_pure_sasl]~=0.7",
    "mongo": "pymongo~=4.3",
    "redshift": "sqlalchemy-redshift==0.8.12",
    "snowflake": "snowflake-sqlalchemy~=1.4",
    "elasticsearch8": "elasticsearch8~=8.9.0",
    "giturlparse": "giturlparse",
    "validators": "validators~=0.22.0",
    "teradata": "teradatasqlalchemy>=20.0.0.0",
}

COMMONS = {
    "datalake": {
        VERSIONS["avro"],
        VERSIONS["boto3"],
        VERSIONS["pandas"],
        VERSIONS["pyarrow"],
        VERSIONS["numpy"],
        # python-snappy does not work well on 3.11 https://github.com/aio-libs/aiokafka/discussions/931
        # Using this as an alternative
        "cramjam~=2.7",
    },
    "hive": {
        "presto-types-parser>=0.0.2",
        VERSIONS["pyhive"],
    },
    "kafka": {
        VERSIONS["avro"],
        "confluent_kafka==2.1.1",
        "fastavro>=1.2.0",
        # Due to https://github.com/grpc/grpc/issues/30843#issuecomment-1303816925
        # use >= v1.47.2 https://github.com/grpc/grpc/blob/v1.47.2/tools/distrib/python/grpcio_tools/grpc_version.py#L17
        VERSIONS[
            "grpc-tools"
        ],  # grpcio-tools already depends on grpcio. No need to add separately
        "protobuf",
    },
    "postgres": {
        VERSIONS["pymysql"],
        "psycopg2-binary",
        VERSIONS["geoalchemy2"],
        VERSIONS["packaging"],
    },  # Adding as Postgres SQL & GreenPlum are using common packages.
}

DATA_DIFF = {
    driver: f"collate-data-diff[{driver}]"
    # data-diff uses different drivers out-of-the-box than OpenMetadata
    # the exrtas are described here:
    # https://github.com/open-metadata/collate-data-diff/blob/main/pyproject.toml#L68
    # install all data diffs with "pip install collate-data-diff[all-dbs]"
    for driver in [
        "clickhouse",
        # "duckdb", # Not supported by OpenMetadata
        "mssql",
        "mysql",
        "oracle",
        # "postgresql", we dont use this as it installs psycopg2 which interferes with psycopg2-binary
        "presto",
        "redshift",
        "snowflake",
        "trino",
        "vertica",
    ]
}

base_requirements = {
    "antlr4-python3-runtime==4.9.2",
    VERSIONS["azure-identity"],
    "azure-keyvault-secrets",  # Azure Key Vault SM
    VERSIONS["boto3"],  # Required in base for the secrets manager
    "cached-property==1.5.2",  # LineageParser
    "chardet==4.0.0",  # Used in the profiler
    "cryptography>=42.0.0",
    "google-cloud-secret-manager==2.19.0",
    "google-crc32c",
    "email-validator>=2.0",  # For the pydantic generated models for Email
    "importlib-metadata>=4.13.0",  # From airflow constraints
    "Jinja2>=2.11.3",
    "jsonpatch<2.0, >=1.24",
    "memory-profiler",
    "mypy_extensions>=0.4.3",
    VERSIONS["pydantic"],
    VERSIONS["pymysql"],
    "python-dateutil>=2.8.1",
    "PyYAML~=6.0",
    "requests>=2.23",
    "requests-aws4auth~=1.1",  # Only depends on requests as external package. Leaving as base.
    "sqlalchemy>=1.4.0,<2",
    "collate-sqllineage~=1.4.0",
    "tabulate==0.9.0",
    "typing-inspect",
    "packaging",  # For version parsing
    "shapely",
    "collate-data-diff",
}

plugins: Dict[str, Set[str]] = {
    "airflow": {
        "opentelemetry-exporter-otlp==1.27.0",
        "protobuf<5",
        "attrs",
        VERSIONS["airflow"],
    },  # Same as ingestion container. For development.
    "amundsen": {VERSIONS["neo4j"]},
    "athena": {"pyathena~=3.0"},
    "atlas": {},
    "azuresql": {VERSIONS["pyodbc"]},
    "azure-sso": {VERSIONS["msal"]},
    "backup": {VERSIONS["boto3"], VERSIONS["azure-identity"], "azure-storage-blob"},
    "bigquery": {
        "cachetools",
        "google-cloud-datacatalog>=3.6.2",
        "google-cloud-logging",
        VERSIONS["pyarrow"],
        VERSIONS["numpy"],
        "sqlalchemy-bigquery>=1.2.2",
    },
    "bigtable": {"google-cloud-bigtable>=2.0.0", VERSIONS["pandas"], VERSIONS["numpy"]},
    "clickhouse": {
        "clickhouse-driver~=0.2",
        "clickhouse-sqlalchemy~=0.2",
        DATA_DIFF["clickhouse"],
    },
    "dagster": {
        "croniter<3",
        VERSIONS["pymysql"],
        "psycopg2-binary",
        VERSIONS["geoalchemy2"],
        "dagster_graphql~=1.1",
    },
    "dbt": {
        "google-cloud",
        VERSIONS["boto3"],
        VERSIONS["google-cloud-storage"],
        "dbt-artifacts-parser",
        VERSIONS["azure-storage-blob"],
        VERSIONS["azure-identity"],
    },
    "db2": {"ibm-db-sa~=0.4.1", "ibm-db>=2.0.0"},
    "db2-ibmi": {"sqlalchemy-ibmi~=0.9.3"},
    "databricks": {
        VERSIONS["sqlalchemy-databricks"],
        VERSIONS["databricks-sdk"],
        "ndg-httpsclient~=0.5.1",
        "pyOpenSSL~=24.1.0",
        "pyasn1~=0.6.0",
        # databricks has a dependency on pyhive for metadata as well as profiler
        VERSIONS["pyhive"],
    },
    "datalake-azure": {
        VERSIONS["azure-storage-blob"],
        VERSIONS["azure-identity"],
        VERSIONS["adlfs"],
        *COMMONS["datalake"],
    },
    "datalake-gcs": {
        VERSIONS["google-cloud-monitoring"],
        VERSIONS["google-cloud-storage"],
        VERSIONS["gcsfs"],
        *COMMONS["datalake"],
    },
    "datalake-s3": {
        # vendoring 'boto3' to keep all dependencies aligned (s3fs, boto3, botocore, aiobotocore)
        "s3fs[boto3]",
        *COMMONS["datalake"],
    },
    "deltalake": {
        "delta-spark<=2.3.0",
        "deltalake~=0.17,<0.20",
    },  # TODO: remove pinning to under 0.20 after https://github.com/open-metadata/OpenMetadata/issues/17909
    "deltalake-storage": {"deltalake~=0.17"},
    "deltalake-spark": {"delta-spark<=2.3.0"},
    "domo": {VERSIONS["pydomo"]},
    "doris": {"pydoris==1.0.2"},
    "druid": {"pydruid>=0.6.5"},
    "dynamodb": {VERSIONS["boto3"]},
    "elasticsearch": {
        VERSIONS["elasticsearch8"],
    },  # also requires requests-aws4auth which is in base
    "exasol": {"sqlalchemy_exasol>=5,<6"},
    "glue": {VERSIONS["boto3"]},
    "great-expectations": {VERSIONS["great-expectations"]},
    "greenplum": {*COMMONS["postgres"]},
    "hive": {
        *COMMONS["hive"],
        "thrift>=0.13,<1",
        # Replacing sasl with pure-sasl based on https://github.com/cloudera/python-sasl/issues/30 for py 3.11
        "pure-sasl",
        "thrift-sasl~=0.4",
        "impyla~=0.18.0",
    },
    "iceberg": {
        "pyiceberg==0.5.1",
        # Forcing the version of a few packages so it plays nicely with other requirements.
        VERSIONS["pydantic"],
        VERSIONS["adlfs"],
        VERSIONS["gcsfs"],
        VERSIONS["pyarrow"],
    },
    "impala": {
        "presto-types-parser>=0.0.2",
        "impyla[kerberos]~=0.18.0",
        "thrift>=0.13,<1",
        "pure-sasl",
        "thrift-sasl~=0.4",
    },
    "kafka": {*COMMONS["kafka"]},
    "kafkaconnect": {"kafka-connect-py==0.10.11"},
    "kinesis": {VERSIONS["boto3"]},
    "looker": {
        VERSIONS["looker-sdk"],
        VERSIONS["lkml"],
        "gitpython~=3.1.34",
        VERSIONS["giturlparse"],
        "python-liquid",
    },
    "mlflow": {"mlflow-skinny>=2.3.0"},
    "mongo": {VERSIONS["mongo"], VERSIONS["pandas"], VERSIONS["numpy"]},
    "couchbase": {"couchbase~=4.1"},
    "mssql": {
        "sqlalchemy-pytds~=0.3",
        DATA_DIFF["mssql"],
    },
    "mssql-odbc": {
        VERSIONS["pyodbc"],
        DATA_DIFF["mssql"],
    },
    "mysql": {
        VERSIONS["pymysql"],
        DATA_DIFF["mysql"],
    },
    "nifi": {},  # uses requests
    "openlineage": {*COMMONS["kafka"]},
    "oracle": {"cx_Oracle>=8.3.0,<9", "oracledb~=1.2", DATA_DIFF["oracle"]},
    "pgspider": {"psycopg2-binary", "sqlalchemy-pgspider"},
    "pinotdb": {"pinotdb~=5.0"},
    "postgres": {*COMMONS["postgres"]},
    "powerbi": {
        VERSIONS["msal"],
        VERSIONS["boto3"],
        VERSIONS["google-cloud-storage"],
        VERSIONS["azure-storage-blob"],
        VERSIONS["azure-identity"],
    },
    "qliksense": {"websocket-client~=1.6.1"},
    "presto": {*COMMONS["hive"], DATA_DIFF["presto"]},
    "pymssql": {"pymssql~=2.2.0"},
    "quicksight": {VERSIONS["boto3"]},
    "redash": {VERSIONS["packaging"]},
    "redpanda": {*COMMONS["kafka"]},
    "redshift": {
        # Going higher has memory and performance issues
        VERSIONS["redshift"],
        "psycopg2-binary",
        VERSIONS["geoalchemy2"],
    },
<<<<<<< HEAD
    "microstrategy": {"mstrio-py==11.4.9.101"},
=======
>>>>>>> 026f39c5
    "sagemaker": {VERSIONS["boto3"]},
    "salesforce": {"simple_salesforce~=1.11"},
    "sample-data": {VERSIONS["avro"], VERSIONS["grpc-tools"]},
    "sap-hana": {"hdbcli", "sqlalchemy-hana"},
    "sas": {},
    "singlestore": {VERSIONS["pymysql"]},
    "sklearn": {VERSIONS["scikit-learn"]},
    "snowflake": {VERSIONS["snowflake"], DATA_DIFF["snowflake"]},
    "superset": {},  # uses requests
    "tableau": {VERSIONS["tableau"], VERSIONS["validators"], VERSIONS["packaging"]},
    "teradata": {VERSIONS["teradata"]},
    "trino": {VERSIONS["trino"], DATA_DIFF["trino"]},
    "vertica": {"sqlalchemy-vertica[vertica-python]>=0.0.5", DATA_DIFF["vertica"]},
    "pii-processor": {
        VERSIONS["spacy"],
        VERSIONS["pandas"],
        VERSIONS["numpy"],
        "presidio-analyzer==2.2.355",
    },
}

dev = {
    "black==22.3.0",
    "datamodel-code-generator==0.25.6",
    "boto3-stubs",
    "mypy-boto3-glue",
    "isort",
    "pre-commit",
    "pycln",
    "pylint~=3.2.0",  # 3.3.0+ breaks our current linting
    # For publishing
    "twine",
    "build",
    *plugins["sample-data"],
}

test = {
    # Install Airflow as it's not part of `all` plugin
    "opentelemetry-exporter-otlp==1.27.0",
    VERSIONS["airflow"],
    "boto3-stubs",
    "mypy-boto3-glue",
    "coverage",
    # Install GE because it's not in the `all` plugin
    VERSIONS["great-expectations"],
    "basedpyright~=1.14",
    "pytest==7.0.0",
    "pytest-cov",
    "pytest-order",
    "dirty-equals",
    # install dbt dependency
    "dbt-artifacts-parser",
    "freezegun",
    VERSIONS["sqlalchemy-databricks"],
    VERSIONS["databricks-sdk"],
    VERSIONS["scikit-learn"],
    VERSIONS["pyarrow"],
    VERSIONS["trino"],
    VERSIONS["spacy"],
    VERSIONS["pydomo"],
    VERSIONS["looker-sdk"],
    VERSIONS["lkml"],
    VERSIONS["tableau"],
    VERSIONS["pyhive"],
    VERSIONS["mongo"],
    VERSIONS["redshift"],
    VERSIONS["snowflake"],
    VERSIONS["elasticsearch8"],
    VERSIONS["giturlparse"],
    VERSIONS["avro"],  # Sample Data
    VERSIONS["grpc-tools"],
    VERSIONS["neo4j"],
    "testcontainers==3.7.1;python_version<'3.9'",
    "testcontainers~=4.8.0;python_version>='3.9'",
    "minio==7.2.5",
    *plugins["mlflow"],
    *plugins["datalake-s3"],
    *plugins["kafka"],
    "kafka-python==2.0.2",
    *plugins["pii-processor"],
    "requests==2.31.0",
    f"{DATA_DIFF['mysql']}",
    *plugins["deltalake"],
    *plugins["datalake-gcs"],
    *plugins["pgspider"],
    *plugins["clickhouse"],
    *plugins["mssql"],
    *plugins["dagster"],
    *plugins["oracle"],
    *plugins["mssql"],
}

e2e_test = {
    # playwright dependencies
    "pytest-playwright",
    "pytest-base-url",
}

extended_testing = {
    "Faker",  # For Sample Data Generation
}


def filter_requirements(filtered: Set[str]) -> List[str]:
    """Filter out requirements from base_requirements"""
    return list(
        base_requirements.union(
            *[
                requirements
                for plugin, requirements in plugins.items()
                if plugin not in filtered
            ]
        )
    )


setup(
    install_requires=list(base_requirements),
    extras_require={
        "base": list(base_requirements),
        "dev": list(dev),
        "test": list(test),
        "e2e_test": list(e2e_test),
        "extended_testing": list(extended_testing),
        "data-insight": list(plugins["elasticsearch"]),
        **{plugin: list(dependencies) for (plugin, dependencies) in plugins.items()},
        "all": filter_requirements({"airflow", "db2", "great-expectations"}),
        "slim": filter_requirements(
            {
                "airflow",
                "db2",
                "great-expectations",
                "deltalake",
                "deltalake-spark",
                "sklearn",
            }
        ),
    },
)<|MERGE_RESOLUTION|>--- conflicted
+++ resolved
@@ -305,10 +305,7 @@
         "psycopg2-binary",
         VERSIONS["geoalchemy2"],
     },
-<<<<<<< HEAD
-    "microstrategy": {"mstrio-py==11.4.9.101"},
-=======
->>>>>>> 026f39c5
+    "microstrategy": {}, # uses requests
     "sagemaker": {VERSIONS["boto3"]},
     "salesforce": {"simple_salesforce~=1.11"},
     "sample-data": {VERSIONS["avro"], VERSIONS["grpc-tools"]},
