#  Copyright 2022 Collate
#  Licensed under the Apache License, Version 2.0 (the "License");
#  you may not use this file except in compliance with the License.
#  You may obtain a copy of the License at
#  http://www.apache.org/licenses/LICENSE-2.0
#  Unless required by applicable law or agreed to in writing, software
#  distributed under the License is distributed on an "AS IS" BASIS,
#  WITHOUT WARRANTIES OR CONDITIONS OF ANY KIND, either express or implied.
#  See the License for the specific language governing permissions and
#  limitations under the License.

"""
Test dashboard connectors with CLI
"""
from abc import ABC, abstractmethod
from pathlib import Path

from metadata.ingestion.api.status import Status
from metadata.workflow.metadata import MetadataWorkflow

from ..base.test_cli import PATH_TO_RESOURCES
from ..base.test_cli_dashboard import CliDashboardBase


class CliCommonDashboard:
    """
    CLI Dashboard Common class
    """

    class TestSuite(
        CliDashboardBase.TestSuite, ABC
    ):  # pylint: disable=too-many-public-methods
        """
        TestSuite class to define test structure
        """

        @classmethod
        def setUpClass(cls) -> None:
            connector = cls.get_connector_name()
            workflow: MetadataWorkflow = cls.get_workflow(
                connector, cls.get_test_type()
            )
            cls.openmetadata = workflow.source.metadata
            cls.config_file_path = str(
                Path(PATH_TO_RESOURCES + f"/dashboard/{connector}/{connector}.yaml")
            )
            cls.test_file_path = str(
                Path(PATH_TO_RESOURCES + f"/dashboard/{connector}/test.yaml")
            )

        def assert_not_including(self, source_status: Status, sink_status: Status):
<<<<<<< HEAD
=======
            """
            Here we can have a diff of 1 element due to the service
            being ingested in the first round.

            This will not happen on subsequent tests or executions
            """
>>>>>>> 890aae73
            self.assertTrue(len(source_status.failures) == 0)
            self.assertTrue(len(source_status.warnings) == 0)
            self.assertTrue(len(source_status.filtered) == 0)
            # We can have a diff of 1 element if we are counting the service, which is only marked as ingested in the
            # first go
            self.assertTrue(
                self.expected_dashboards_and_charts() + self.expected_lineage()
                <= len(source_status.records)
            )
            self.assertTrue(len(sink_status.failures) == 0)
            self.assertTrue(len(sink_status.warnings) == 0)
            self.assertTrue(
                self.expected_dashboards_and_charts() + self.expected_lineage()
                <= len(sink_status.records)
            )

        def assert_for_vanilla_ingestion(
            self, source_status: Status, sink_status: Status
        ) -> None:
            self.assertTrue(len(source_status.failures) == 0)
            self.assertTrue(len(source_status.warnings) == 0)
            self.assertTrue(len(source_status.filtered) == 0)
            self.assertEqual(
                len(source_status.records),
                self.expected_dashboards_and_charts()
                + self.expected_tags()
                + self.expected_lineage()
                + self.expected_datamodels()
                + self.expected_datamodel_lineage(),
            )
            self.assertTrue(len(sink_status.failures) == 0)
            self.assertTrue(len(sink_status.warnings) == 0)
            self.assertEqual(
                len(sink_status.records),
                self.expected_dashboards_and_charts()
                + self.expected_tags()
                + self.expected_lineage()
                + self.expected_datamodels()
                + self.expected_datamodel_lineage(),
            )

        def assert_filtered_mix(self, source_status: Status, sink_status: Status):
            self.assertTrue(len(source_status.failures) == 0)
            self.assertTrue(len(source_status.warnings) == 0)
            self.assertEqual(self.expected_filtered_mix(), len(source_status.filtered))
            self.assertTrue(len(sink_status.failures) == 0)
            self.assertTrue(len(sink_status.warnings) == 0)
            self.assertEqual(
                self.expected_filtered_sink_mix(), len(sink_status.records)
            )

        @staticmethod
        @abstractmethod
        def expected_dashboards_and_charts() -> int:
            raise NotImplementedError()

        @staticmethod
        @abstractmethod
        def expected_tags() -> int:
            raise NotImplementedError()

        @staticmethod
        @abstractmethod
        def expected_lineage() -> int:
            raise NotImplementedError()

        @staticmethod
        @abstractmethod
        def expected_datamodels() -> int:
            raise NotImplementedError()

        @staticmethod
        @abstractmethod
        def expected_datamodel_lineage() -> int:
            raise NotImplementedError()

        @staticmethod
        @abstractmethod
        def expected_filtered_mix() -> int:
            raise NotImplementedError()

        @staticmethod
        @abstractmethod
        def expected_filtered_sink_mix() -> int:
            raise NotImplementedError()<|MERGE_RESOLUTION|>--- conflicted
+++ resolved
@@ -49,15 +49,12 @@
             )
 
         def assert_not_including(self, source_status: Status, sink_status: Status):
-<<<<<<< HEAD
-=======
             """
             Here we can have a diff of 1 element due to the service
             being ingested in the first round.
 
             This will not happen on subsequent tests or executions
             """
->>>>>>> 890aae73
             self.assertTrue(len(source_status.failures) == 0)
             self.assertTrue(len(source_status.warnings) == 0)
             self.assertTrue(len(source_status.filtered) == 0)
