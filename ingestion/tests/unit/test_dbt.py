--- conflicted
+++ resolved
@@ -24,9 +24,7 @@
     TagSource,
 )
 from metadata.ingestion.source.database.database_service import DataModelLink
-<<<<<<< HEAD
 from metadata.ingestion.source.database.dbt.dbt_config import DbtFiles, DbtObjects
-=======
 from metadata.ingestion.source.database.dbt.dbt_utils import (
     generate_entity_link,
     get_corrected_name,
@@ -34,7 +32,6 @@
     get_dbt_compiled_query,
     get_dbt_raw_query,
 )
->>>>>>> 881a63e5
 from metadata.ingestion.source.database.dbt.metadata import DbtSource
 from metadata.utils.tag_utils import get_tag_labels
 
