#  Copyright 2021 Collate
#  Licensed under the Apache License, Version 2.0 (the "License");
#  you may not use this file except in compliance with the License.
#  You may obtain a copy of the License at
#  http://www.apache.org/licenses/LICENSE-2.0
#  Unless required by applicable law or agreed to in writing, software
#  distributed under the License is distributed on an "AS IS" BASIS,
#  WITHOUT WARRANTIES OR CONDITIONS OF ANY KIND, either express or implied.
#  See the License for the specific language governing permissions and
#  limitations under the License.

"""
Test Sample behavior
"""
import os
import sys
from unittest import TestCase, mock
from unittest.mock import Mock, patch
from uuid import uuid4

import pytest
from sqlalchemy import TEXT, Column, Integer, String
from sqlalchemy.orm import declarative_base

from metadata.generated.schema.entity.data.table import Column as EntityColumn
from metadata.generated.schema.entity.data.table import ColumnName, DataType, Table
from metadata.generated.schema.entity.services.connections.database.datalakeConnection import (
    DatalakeConnection,
)
from metadata.generated.schema.type.entityReference import EntityReference
from metadata.profiler.interface.pandas.profiler_interface import (
    PandasProfilerInterface,
)
from metadata.profiler.metrics.registry import Metrics
from metadata.profiler.processor.core import Profiler
from metadata.sampler.models import SampleConfig
from metadata.sampler.pandas.sampler import DatalakeSampler

Base = declarative_base()


if sys.version_info < (3, 9):
    pytest.skip(
        "requires python 3.9+ due to incompatibility with object patch",
        allow_module_level=True,
    )


class User(Base):
    __tablename__ = "users"
    id = Column(Integer, primary_key=True)
    name = Column(String(256))
    fullname = Column(String(256))
    nickname = Column(String(256))
    comments = Column(TEXT)
    age = Column(Integer)


class FakeClient:
    def __init__(self):
        self._client = None


class FakeConnection:
    def __init__(self):
        self.client = FakeClient()


class DatalakeSampleTest(TestCase):
    """
    Run checks on different metrics
    """

    import pandas as pd

    col_names = [
        "name",
        "fullname",
        "nickname",
        "comments",
        "age",
        "dob",
        "tob",
        "doe",
        "json",
        "array",
    ]
    root_dir = os.path.dirname(os.path.abspath(__file__))
    csv_dir = "../custom_csv"
    df1 = pd.read_csv(
        os.path.join(root_dir, csv_dir, "test_datalake_metrics_1.csv"), names=col_names
    )
    df2 = pd.read_csv(
        os.path.join(root_dir, csv_dir, "test_datalake_metrics_2.csv"), names=col_names
    )

    table_entity = Table(
        id=uuid4(),
        name="user",
        databaseSchema=EntityReference(id=uuid4(), type="databaseSchema", name="name"),
        fileFormat="csv",
        columns=[
            EntityColumn(
                name=ColumnName("name"),
                dataType=DataType.STRING,
            ),
            EntityColumn(
                name=ColumnName("fullname"),
                dataType=DataType.STRING,
            ),
            EntityColumn(
                name=ColumnName("nickname"),
                dataType=DataType.STRING,
            ),
            EntityColumn(
                name=ColumnName("comments"),
                dataType=DataType.STRING,
            ),
            EntityColumn(
                name=ColumnName("age"),
                dataType=DataType.INT,
            ),
            EntityColumn(
                name=ColumnName("dob"),
                dataType=DataType.DATETIME,
            ),
            EntityColumn(
                name=ColumnName("tob"),
                dataType=DataType.DATE,
            ),
            EntityColumn(
                name=ColumnName("doe"),
                dataType=DataType.DATE,
            ),
            EntityColumn(
                name=ColumnName("json"),
                dataType=DataType.JSON,
            ),
            EntityColumn(
                name=ColumnName("array"),
                dataType=DataType.ARRAY,
            ),
        ],
    )

    @classmethod
    @mock.patch(
        "metadata.profiler.interface.profiler_interface.get_ssl_connection",
        return_value=FakeConnection(),
    )
    @mock.patch(
        "metadata.sampler.sampler_interface.get_ssl_connection",
        return_value=FakeConnection(),
    )
    def setUpClass(cls, mock_get_connection, mock_sample_get_connection) -> None:
        """
        Prepare Ingredients
        """
        with (
            patch.object(
                DatalakeSampler, "table", new_callable=lambda: [cls.df1, cls.df2]
            ),
            patch.object(DatalakeSampler, "get_client", return_value=Mock()),
        ):
            sampler = DatalakeSampler(
                service_connection_config=DatalakeConnection(configSource={}),
                ometa_client=None,
                entity=cls.table_entity,
                sample_config=SampleConfig(profile_sample=50.0),
            )
            cls.datalake_profiler_interface = PandasProfilerInterface(
                service_connection_config=DatalakeConnection(configSource={}),
                ometa_client=None,
                entity=cls.table_entity,
                source_config=None,
                sampler=sampler,
                thread_count=None,
            )

<<<<<<< HEAD
    def test_get_dataset(self):
=======
    @mock.patch(
        "metadata.sampler.sampler_interface.get_ssl_connection",
        return_value=FakeConnection(),
    )
    def test_random_sampler(self, _):
>>>>>>> ff261fb3
        """
        The random sampler should be able to
        generate a random subset of data
        """
<<<<<<< HEAD
        sampler = DatalakeSampler(
            client=FakeConnection().client,
            table=[self.df1, self.df2],
            profile_sample_config=ProfileSampleConfig(profile_sample=50.0),
        )
        dataset = sampler.get_dataset()
        res = sum(len(r) for r in dataset)
        assert res < 5
=======
        with (
            patch.object(
                DatalakeSampler, "table", new_callable=lambda: [self.df1, self.df2]
            ),
            patch.object(DatalakeSampler, "get_client", return_value=Mock()),
        ):
            sampler = DatalakeSampler(
                service_connection_config=DatalakeConnection(configSource={}),
                ometa_client=None,
                entity=self.table_entity,
                sample_config=SampleConfig(profile_sample=50.0),
            )
            random_sample = sampler.random_sample()
            res = sum(len(r) for r in random_sample)
            assert res < 5
>>>>>>> ff261fb3

    @mock.patch(
        "metadata.profiler.interface.profiler_interface.get_ssl_connection",
        return_value=FakeConnection(),
    )
    @mock.patch(
        "metadata.sampler.sampler_interface.get_ssl_connection",
        return_value=FakeConnection(),
    )
    @mock.patch(
        "metadata.mixins.pandas.pandas_mixin.fetch_dataframe",
        return_value=[df1, pd.concat([df2, pd.DataFrame(index=df1.index)])],
    )
    def test_sample_property(self, *_):
        """
        Sample property should be properly generated
        """
        with (
            patch.object(
                DatalakeSampler, "table", new_callable=lambda: [self.df1, self.df2]
            ),
            patch.object(DatalakeSampler, "get_client", return_value=Mock()),
        ):
            sampler = DatalakeSampler(
                service_connection_config=DatalakeConnection(configSource={}),
                ometa_client=None,
                entity=self.table_entity,
                sample_config=SampleConfig(profile_sample=50.0),
            )
            datalake_profiler_interface = PandasProfilerInterface(
                service_connection_config=DatalakeConnection(configSource={}),
                ometa_client=None,
                entity=self.table_entity,
                source_config=None,
                sampler=sampler,
                thread_count=None,
            )

<<<<<<< HEAD
        dataset = datalake_profiler_interface._get_sampler().get_dataset()
        res = sum(len(r) for r in dataset)
        assert res < 5
=======
            random_sample = datalake_profiler_interface.sampler.random_sample()
            res = sum(len(r) for r in random_sample)
            assert res < 5
>>>>>>> ff261fb3

    def test_table_row_count(self):
        """
        Profile sample should be ignored in row count
        """

        table_count = Metrics.ROW_COUNT.value
        profiler = Profiler(
            table_count,
            profiler_interface=self.datalake_profiler_interface,
        )
        res = profiler.compute_metrics()._table_results
<<<<<<< HEAD
        assert res.get(Metrics.ROW_COUNT.name) == 6
=======
        # We expect the full count of the table
        assert res.get(Metrics.ROW_COUNT.name) == 4
>>>>>>> ff261fb3

    @pytest.mark.skip(reason="Flaky test due to small sample size")
    def test_random_sample_histogram(self):
        """
        Histogram should run correctly
        """
        hist = Metrics.HISTOGRAM.value
        count = Metrics.COUNT.value
        min = Metrics.MIN.value
        max = Metrics.MAX.value
        first_quartile = Metrics.FIRST_QUARTILE.value
        third_quartile = Metrics.THIRD_QUARTILE.value
        iqr = Metrics.IQR.value

        profiler = Profiler(
            hist,
            count,
            min,
            max,
            first_quartile,
            third_quartile,
            iqr,
            profiler_interface=self.datalake_profiler_interface,
        )
        res = profiler.compute_metrics()._column_results

        # The sum of all frequencies should be sampled
        assert sum(res.get(User.age.name)[Metrics.HISTOGRAM.name]["frequencies"]) < 30

    @mock.patch(
        "metadata.sampler.sampler_interface.get_ssl_connection",
        return_value=FakeConnection(),
    )
    def test_sample_data(self, *_):
        """
        We should be able to pick up sample data from the sampler
        """
        with (
            patch.object(
                DatalakeSampler, "table", new_callable=lambda: [self.df1, self.df2]
            ),
            patch.object(DatalakeSampler, "get_client", return_value=Mock()),
        ):
            sampler = DatalakeSampler(
                service_connection_config=DatalakeConnection(configSource={}),
                ometa_client=None,
                entity=self.table_entity,
                sample_config=SampleConfig(profile_sample=50.0),
            )
            sample_data = sampler.fetch_sample_data()

            assert len(sample_data.columns) == 10
            # we drop na values when fecthing sample data
            assert len(sample_data.rows) == 4

    @mock.patch(
        "metadata.sampler.sampler_interface.get_ssl_connection",
        return_value=FakeConnection(),
    )
    def test_sample_from_user_query(self, *_):
        """
        Test sample data are returned based on user query
        """
        with (
            patch.object(
                DatalakeSampler, "table", new_callable=lambda: [self.df1, self.df2]
            ),
            patch.object(DatalakeSampler, "get_client", return_value=Mock()),
        ):
            sampler = DatalakeSampler(
                service_connection_config=DatalakeConnection(configSource={}),
                ometa_client=None,
                entity=self.table_entity,
                default_sample_config=SampleConfig(profile_sample=50.0),
                sample_query="`age` > 30",
            )
            sample_data = sampler.fetch_sample_data()

            assert len(sample_data.columns) == 10
            assert len(sample_data.rows) == 3<|MERGE_RESOLUTION|>--- conflicted
+++ resolved
@@ -177,29 +177,15 @@
                 thread_count=None,
             )
 
-<<<<<<< HEAD
-    def test_get_dataset(self):
-=======
     @mock.patch(
         "metadata.sampler.sampler_interface.get_ssl_connection",
         return_value=FakeConnection(),
     )
     def test_random_sampler(self, _):
->>>>>>> ff261fb3
         """
         The random sampler should be able to
         generate a random subset of data
         """
-<<<<<<< HEAD
-        sampler = DatalakeSampler(
-            client=FakeConnection().client,
-            table=[self.df1, self.df2],
-            profile_sample_config=ProfileSampleConfig(profile_sample=50.0),
-        )
-        dataset = sampler.get_dataset()
-        res = sum(len(r) for r in dataset)
-        assert res < 5
-=======
         with (
             patch.object(
                 DatalakeSampler, "table", new_callable=lambda: [self.df1, self.df2]
@@ -215,7 +201,6 @@
             random_sample = sampler.random_sample()
             res = sum(len(r) for r in random_sample)
             assert res < 5
->>>>>>> ff261fb3
 
     @mock.patch(
         "metadata.profiler.interface.profiler_interface.get_ssl_connection",
@@ -254,15 +239,9 @@
                 thread_count=None,
             )
 
-<<<<<<< HEAD
-        dataset = datalake_profiler_interface._get_sampler().get_dataset()
-        res = sum(len(r) for r in dataset)
-        assert res < 5
-=======
             random_sample = datalake_profiler_interface.sampler.random_sample()
             res = sum(len(r) for r in random_sample)
             assert res < 5
->>>>>>> ff261fb3
 
     def test_table_row_count(self):
         """
@@ -275,12 +254,8 @@
             profiler_interface=self.datalake_profiler_interface,
         )
         res = profiler.compute_metrics()._table_results
-<<<<<<< HEAD
-        assert res.get(Metrics.ROW_COUNT.name) == 6
-=======
         # We expect the full count of the table
         assert res.get(Metrics.ROW_COUNT.name) == 4
->>>>>>> ff261fb3
 
     @pytest.mark.skip(reason="Flaky test due to small sample size")
     def test_random_sample_histogram(self):
