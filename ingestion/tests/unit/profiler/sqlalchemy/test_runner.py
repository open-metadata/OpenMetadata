#  Copyright 2021 Collate
#  Licensed under the Apache License, Version 2.0 (the "License");
#  you may not use this file except in compliance with the License.
#  You may obtain a copy of the License at
#  http://www.apache.org/licenses/LICENSE-2.0
#  Unless required by applicable law or agreed to in writing, software
#  distributed under the License is distributed on an "AS IS" BASIS,
#  WITHOUT WARRANTIES OR CONDITIONS OF ANY KIND, either express or implied.
#  See the License for the specific language governing permissions and
#  limitations under the License.

"""
Test Sample behavior
"""
import sys
import time
from unittest import TestCase, mock
from unittest.mock import Mock, patch

import pytest
from sqlalchemy import TEXT, Column, Integer, String, create_engine, func
from sqlalchemy.exc import OperationalError
from sqlalchemy.orm import declarative_base

from metadata.ingestion.connections.session import create_and_bind_session
from metadata.profiler.processor.runner import QueryRunner
from metadata.sampler.models import SampleConfig
from metadata.sampler.sqlalchemy.sampler import SQASampler
from metadata.utils.timeout import cls_timeout

Base = declarative_base()


if sys.version_info < (3, 9):
    pytest.skip(
        "requires python 3.9+ due to incompatibility with object patch",
        allow_module_level=True,
    )


class User(Base):
    __tablename__ = "users"
    id = Column(Integer, primary_key=True)
    name = Column(String(256))
    fullname = Column(String(256))
    nickname = Column(String(256))
    comments = Column(TEXT)
    age = Column(Integer)


class Timer:
    """
    Helper to test timeouts
    """

    def slow(self):
        time.sleep(10)
        return 1

    def fast(self):
        return 1


class RunnerTest(TestCase):
    """
    Run checks on different metrics
    """

    engine = create_engine("sqlite+pysqlite:///:memory:", echo=False, future=True)
    session = create_and_bind_session(engine)

<<<<<<< HEAD
    sampler = SQASampler(
        client=session,
        table=User,
        profile_sample_config=ProfileSampleConfig(profile_sample=50.0),
    )
    dataset = sampler.get_dataset()

    raw_runner = QueryRunner(session=session, dataset=dataset)
    timeout_runner: Timer = cls_timeout(1)(Timer())

=======
>>>>>>> ff261fb3
    @classmethod
    def setUpClass(cls) -> None:
        """
        Prepare Ingredients
        """
        User.__table__.create(bind=cls.engine)

        with (
            patch.object(SQASampler, "get_client", return_value=cls.session),
            mock.patch(
                "metadata.sampler.sampler_interface.get_ssl_connection",
                return_value=Mock(),
            ),
        ):
            sampler = SQASampler(
                service_connection_config=Mock(),
                ometa_client=None,
                entity=None,
                sample_config=SampleConfig(profile_sample=50.0),
                orm_table=User,
            )
            cls.sample = sampler.random_sample()

        cls.raw_runner = QueryRunner(session=cls.session, table=User, sample=cls.sample)
        cls.timeout_runner: Timer = cls_timeout(1)(Timer())

        # Insert 30 rows
        for i in range(10):
            data = [
                User(
                    name="John",
                    fullname="John Doe",
                    nickname="johnny b goode",
                    comments="no comments",
                    age=30,
                ),
                User(
                    name="Jane",
                    fullname="Jone Doe",
                    nickname=None,
                    comments="maybe some comments",
                    age=31,
                ),
                User(
                    name="John",
                    fullname="John Doe",
                    nickname=None,
                    comments=None,
                    age=None,
                ),
            ]
            cls.session.add_all(data)
            cls.session.commit()

    def test_select_from_table(self):
        """
        We can run queries against the table
        """
        res = self.raw_runner.select_first_from_table(func.count())
        assert res[0] == 30

        res = self.raw_runner.select_all_from_table(Column(User.name.name))
        assert len(res) == 30

    def test_select_from_sample(self):
        """
        We can run queries against the sample
        """
        res = self.raw_runner.select_first_from_sample(func.count())
        assert res[0] < 30

        # Note how we need to pass the column by name, not from the table
        # object, or it will run a cartesian product.
        res = self.raw_runner.select_all_from_sample(Column(User.name.name))
        assert len(res) < 30

    def test_select_from_query(self):
        """
        We can pick up results from a given query
        """
        query = self.session.query(func.count()).select_from(User)
        res = self.raw_runner.select_first_from_query(query)
        assert res[0] == 30

        query = self.session.query(func.count()).select_from(self.dataset)
        res = self.raw_runner.select_first_from_query(query)
        assert res[0] < 30

        query = self.session.query(Column(User.name.name)).select_from(User)
        res = self.raw_runner.select_all_from_query(query)
        assert len(res) == 30

        query = self.session.query(func.count()).select_from(self.dataset)
        res = self.raw_runner.select_all_from_query(query)
        assert len(res) < 30

    def test_timeout_runner(self):
        """
        Check that timeout alarms get executed
        """
        assert self.timeout_runner.fast() == 1

        with pytest.raises(TimeoutError):
            self.timeout_runner.slow()

    def test_select_from_statement(self):
        """
        Test querying using `from_statement` returns expected values
        """
        stmt = "SELECT name FROM users"
        self.raw_runner.profile_sample_query = stmt

        res = self.raw_runner.select_all_from_table(Column(User.name.name))
        assert len(res) == 30

        res = self.raw_runner.select_first_from_table(Column(User.name.name))
        assert len(res) == 1

        stmt = "SELECT id FROM users"
        self.raw_runner.profile_sample_query = stmt

        with pytest.raises(OperationalError):
            self.raw_runner.select_first_from_table(Column(User.name.name))

        self.raw_runner.profile_sample_query = None<|MERGE_RESOLUTION|>--- conflicted
+++ resolved
@@ -69,7 +69,6 @@
     engine = create_engine("sqlite+pysqlite:///:memory:", echo=False, future=True)
     session = create_and_bind_session(engine)
 
-<<<<<<< HEAD
     sampler = SQASampler(
         client=session,
         table=User,
@@ -80,8 +79,6 @@
     raw_runner = QueryRunner(session=session, dataset=dataset)
     timeout_runner: Timer = cls_timeout(1)(Timer())
 
-=======
->>>>>>> ff261fb3
     @classmethod
     def setUpClass(cls) -> None:
         """
