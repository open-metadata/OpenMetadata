import sys
from typing import List

import pytest

from metadata.generated.schema.entity.services.databaseService import DatabaseService
from metadata.generated.schema.metadataIngestion.testSuitePipeline import (
    TestSuiteConfigType,
    TestSuitePipeline,
)
from metadata.generated.schema.metadataIngestion.workflow import (
    LogLevels,
    OpenMetadataWorkflowConfig,
    Processor,
    Sink,
    Source,
    SourceConfig,
    WorkflowConfig,
)
from metadata.generated.schema.tests.basic import TestCaseStatus
from metadata.generated.schema.tests.testCase import TestCase
from metadata.generated.schema.tests.testSuite import TestSuite
from metadata.generated.schema.type.basic import ComponentConfig
from metadata.ingestion.api.status import TruncatedStackTraceError
from metadata.ingestion.ometa.ometa_api import OpenMetadata
from metadata.workflow.data_quality import TestSuiteWorkflow
from metadata.workflow.metadata import MetadataWorkflow

if not sys.version_info >= (3, 9):
    pytest.skip("requires python 3.9+", allow_module_level=True)


@pytest.fixture()
def run_data_quality_workflow(
    run_workflow, ingestion_config, db_service: DatabaseService, metadata: OpenMetadata
):
    run_workflow(MetadataWorkflow, ingestion_config)
    workflow_config = OpenMetadataWorkflowConfig(
        source=Source(
            type=TestSuiteConfigType.TestSuite.value,
            serviceName="MyTestSuite",
            sourceConfig=SourceConfig(
                config=TestSuitePipeline(
                    type=TestSuiteConfigType.TestSuite,
                    entityFullyQualifiedName=f"{db_service.fullyQualifiedName.root}.dvdrental.public.customer",
                )
            ),
            serviceConnection=db_service.connection,
        ),
        processor=Processor(
            type="orm-test-runner",
            config=ComponentConfig(
                {
                    "testCases": [
                        {
                            "name": "first_name_includes_tom_and_jerry_wo_enum",
                            "testDefinitionName": "columnValuesToBeInSet",
                            "columnName": "first_name",
                            "parameterValues": [
                                {"name": "allowedValues", "value": "['Tom', 'Jerry']"}
                            ],
                        },
                        {
                            "name": "first_name_includes_tom_and_jerry",
                            "testDefinitionName": "columnValuesToBeInSet",
                            "columnName": "first_name",
                            "parameterValues": [
                                {"name": "allowedValues", "value": "['Tom', 'Jerry']"},
                                {"name": "matchEnum", "value": ""},
                            ],
                        },
                        {
                            "name": "first_name_is_tom_or_jerry",
                            "testDefinitionName": "columnValuesToBeInSet",
                            "columnName": "first_name",
                            "parameterValues": [
                                {"name": "allowedValues", "value": "['Tom', 'Jerry']"},
                                {"name": "matchEnum", "value": "True"},
                            ],
                        },
                    ],
                }
            ),
        ),
        sink=Sink(
            type="metadata-rest",
            config={},
        ),
        workflowConfig=WorkflowConfig(
            loggerLevel=LogLevels.DEBUG, openMetadataServerConfig=metadata.config
        ),
    )
    test_suite_processor = TestSuiteWorkflow.create(workflow_config)
    test_suite_processor.execute()
    test_suite_processor.raise_from_status()
    yield
    test_suite: TestSuite = metadata.get_by_name(
        TestSuite, "MyTestSuite", nullable=True
    )
    if test_suite:
        metadata.delete(TestSuite, test_suite.id, recursive=True, hard_delete=True)


@pytest.mark.parametrize(
    "test_case_name,expected_status",
    [
        ("first_name_includes_tom_and_jerry_wo_enum", TestCaseStatus.Success),
        ("first_name_includes_tom_and_jerry", TestCaseStatus.Success),
        ("first_name_is_tom_or_jerry", TestCaseStatus.Failed),
    ],
)
def test_data_quality(
    run_data_quality_workflow, metadata: OpenMetadata, test_case_name, expected_status
):
    test_cases: List[TestCase] = metadata.list_entities(
        TestCase, fields=["*"], skip_on_failure=True
    ).entities
    test_case: TestCase = next(
        (t for t in test_cases if t.name.root == test_case_name), None
    )
    assert test_case is not None
    assert test_case.testCaseResult.testCaseStatus == expected_status


@pytest.fixture()
def incpompatible_column_type_config(db_service, workflow_config, sink_config):
    return {
        "source": {
            "type": "TestSuite",
            "serviceName": "MyTestSuite",
            "sourceConfig": {
                "config": {
                    "type": "TestSuite",
                    "entityFullyQualifiedName": f"{db_service.fullyQualifiedName.root}.dvdrental.public.customer",
                }
            },
        },
        "processor": {
            "type": "orm-test-runner",
            "config": {
                "testCases": [
                    {
                        "name": "incompatible_column_type",
                        "testDefinitionName": "columnValueMaxToBeBetween",
                        "columnName": "first_name",
                        "parameterValues": [
                            {"name": "minValueForMaxInCol", "value": "0"},
                            {"name": "maxValueForMaxInCol", "value": "10"},
                        ],
                    },
                    {
                        "name": "compatible_test",
                        "testDefinitionName": "columnValueMaxToBeBetween",
                        "columnName": "customer_id",
                        "parameterValues": [
                            {"name": "minValueForMaxInCol", "value": "0"},
                            {"name": "maxValueForMaxInCol", "value": "10"},
                        ],
                    },
                ]
            },
        },
        "sink": sink_config,
        "workflowConfig": workflow_config,
    }
<<<<<<< HEAD


def test_incompatible_column_type(
    patch_passwords_for_db_services,
    run_workflow,
    ingestion_config,
    incpompatible_column_type_config,
    metadata: OpenMetadata,
    db_service,
):
    run_workflow(MetadataWorkflow, ingestion_config)
    test_suite_procesor = run_workflow(
        TestSuiteWorkflow, incpompatible_column_type_config, raise_from_status=False
    )
    assert test_suite_procesor.steps[0].get_status().failures == [
        StackTraceError(
=======
    test_suite_processor = TestSuiteWorkflow.create(workflow_config)
    test_suite_processor.execute()
    assert test_suite_processor.steps[0].get_status().failures == [
        TruncatedStackTraceError(
>>>>>>> cd85fe45
            name="Incompatible Column for Test Case",
            error="Test case incompatible_column_type of type columnValueMaxToBeBetween is not compatible with column first_name of type VARCHAR",
        )
    ], "Test case incompatible_column_type should fail"
    assert (
        f"{db_service.fullyQualifiedName.root}.dvdrental.public.customer.customer_id.compatible_test"
        in test_suite_processor.steps[1].get_status().records
    ), "Test case compatible_test should pass"<|MERGE_RESOLUTION|>--- conflicted
+++ resolved
@@ -9,7 +9,6 @@
     TestSuitePipeline,
 )
 from metadata.generated.schema.metadataIngestion.workflow import (
-    LogLevels,
     OpenMetadataWorkflowConfig,
     Processor,
     Sink,
@@ -32,10 +31,15 @@
 
 @pytest.fixture()
 def run_data_quality_workflow(
-    run_workflow, ingestion_config, db_service: DatabaseService, metadata: OpenMetadata
+    run_workflow,
+    ingestion_config,
+    db_service: DatabaseService,
+    metadata: OpenMetadata,
+    sink_config,
+    workflow_config,
 ):
     run_workflow(MetadataWorkflow, ingestion_config)
-    workflow_config = OpenMetadataWorkflowConfig(
+    test_suite_config = OpenMetadataWorkflowConfig(
         source=Source(
             type=TestSuiteConfigType.TestSuite.value,
             serviceName="MyTestSuite",
@@ -82,15 +86,10 @@
                 }
             ),
         ),
-        sink=Sink(
-            type="metadata-rest",
-            config={},
-        ),
-        workflowConfig=WorkflowConfig(
-            loggerLevel=LogLevels.DEBUG, openMetadataServerConfig=metadata.config
-        ),
+        sink=Sink.model_validate(sink_config),
+        workflowConfig=WorkflowConfig.model_validate(workflow_config),
     )
-    test_suite_processor = TestSuiteWorkflow.create(workflow_config)
+    test_suite_processor = TestSuiteWorkflow.create(test_suite_config)
     test_suite_processor.execute()
     test_suite_processor.raise_from_status()
     yield
@@ -163,7 +162,6 @@
         "sink": sink_config,
         "workflowConfig": workflow_config,
     }
-<<<<<<< HEAD
 
 
 def test_incompatible_column_type(
@@ -175,17 +173,11 @@
     db_service,
 ):
     run_workflow(MetadataWorkflow, ingestion_config)
-    test_suite_procesor = run_workflow(
+    test_suite_processor = run_workflow(
         TestSuiteWorkflow, incpompatible_column_type_config, raise_from_status=False
     )
-    assert test_suite_procesor.steps[0].get_status().failures == [
-        StackTraceError(
-=======
-    test_suite_processor = TestSuiteWorkflow.create(workflow_config)
-    test_suite_processor.execute()
     assert test_suite_processor.steps[0].get_status().failures == [
         TruncatedStackTraceError(
->>>>>>> cd85fe45
             name="Incompatible Column for Test Case",
             error="Test case incompatible_column_type of type columnValueMaxToBeBetween is not compatible with column first_name of type VARCHAR",
         )
