--- conflicted
+++ resolved
@@ -1,5 +1,3 @@
-from typing import cast
-
 import pytest
 
 from _openmetadata_testutils.postgres.conftest import postgres_container
@@ -36,21 +34,6 @@
 
 
 @pytest.fixture(scope="module")
-<<<<<<< HEAD
-def patch_password(postgres_container):
-    def inner(service: DatabaseService):
-        service.connection.config = cast(PostgresConnection, service.connection.config)
-        service.connection.config.authType.password = type(
-            service.connection.config.authType.password
-        )(postgres_container.password)
-        return service
-
-    return inner
-
-
-@pytest.fixture(scope="module")
-=======
->>>>>>> aa3d54ae
 def ingestion_config(
     db_service, metadata, workflow_config, sink_config, postgres_container
 ):
