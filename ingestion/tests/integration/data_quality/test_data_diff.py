--- conflicted
+++ resolved
@@ -324,25 +324,6 @@
     assert_equal_pydantic_objects(parameters.expected, test_case_entity.testCaseResult)
 
 
-<<<<<<< HEAD
-def assert_equal_pydantic_objects(
-    expected: BaseModel, actual: BaseModel, ignore_none=True
-):
-    errors = []
-    for key, value in expected.model_dump().items():
-        if value is not None and ignore_none:
-            if not value == actual.model_dump()[key]:
-                # an explicit AssertionError because PyCharm does not handle helper functions well:
-                # https://youtrack.jetbrains.com/issue/PY-51929/pytest-assertion-information-not-printed-in-certain-situations#focus=Comments-27-8459641.0-0
-                errors.append(
-                    f"objects mismatched on field: [{key}], expected: [{value}], actual: [{actual.model_dump()[key]}]"
-                )
-    if errors:
-        raise AssertionError("\n".join(errors))
-
-
-=======
->>>>>>> c33d2bfd
 @pytest.mark.parametrize(
     "parameters,expected",
     [
