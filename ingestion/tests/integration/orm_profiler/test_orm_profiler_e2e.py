#  Copyright 2021 Collate
#  Licensed under the Apache License, Version 2.0 (the "License");
#  you may not use this file except in compliance with the License.
#  You may obtain a copy of the License at
#  http://www.apache.org/licenses/LICENSE-2.0
#  Unless required by applicable law or agreed to in writing, software
#  distributed under the License is distributed on an "AS IS" BASIS,
#  WITHOUT WARRANTIES OR CONDITIONS OF ANY KIND, either express or implied.
#  See the License for the specific language governing permissions and
#  limitations under the License.

"""
Test ORM Profiler workflow

To run this we need OpenMetadata server up and running.

No sample data is required beforehand
"""
import logging
from copy import deepcopy
from datetime import datetime, timedelta
from uuid import uuid4

import pytest
from sqlalchemy import Column, DateTime, Integer, String, create_engine
from sqlalchemy.orm import declarative_base

from metadata.generated.schema.entity.data.table import (
    ColumnProfile,
    ProfileSampleType,
    Table,
)
from metadata.generated.schema.entity.services.connections.metadata.openMetadataConnection import (
    OpenMetadataConnection,
)
from metadata.generated.schema.entity.services.databaseService import DatabaseService
from metadata.generated.schema.security.client.openMetadataJWTClientConfig import (
    OpenMetadataJWTClientConfig,
)
from metadata.ingestion.connections.session import create_and_bind_session
from metadata.ingestion.ometa.ometa_api import OpenMetadata
from metadata.utils.time_utils import (
    get_beginning_of_day_timestamp_mill,
    get_end_of_day_timestamp_mill,
)
from metadata.workflow.classification import AutoClassificationWorkflow
from metadata.workflow.metadata import MetadataWorkflow
from metadata.workflow.profiler import ProfilerWorkflow
from metadata.workflow.workflow_output_handler import WorkflowResultStatus

logging.basicConfig(level=logging.WARN)
logger = logging.getLogger(__name__)

sqlite_shared = "file:cachedb?mode=memory&cache=shared&check_same_thread=False"

ingestion_config = {
    "source": {
        "type": "sqlite",
        "serviceName": "test_sqlite",
        "serviceConnection": {
            "config": {
                "type": "SQLite",
                "databaseMode": sqlite_shared,
                "database": "main",
            }
        },
        "sourceConfig": {"config": {"type": "DatabaseMetadata"}},
    },
    "sink": {"type": "metadata-rest", "config": {}},
    "workflowConfig": {
        "openMetadataServerConfig": {
            "hostPort": "http://localhost:8585/api",
            "authProvider": "openmetadata",
            "securityConfig": {
                "jwtToken": "eyJraWQiOiJHYjM4OWEtOWY3Ni1nZGpzLWE5MmotMDI0MmJrOTQzNTYiLCJ0eXAiOiJKV1QiLCJhbGciOiJSUzI1NiJ9.eyJzdWIiOiJhZG1pbiIsImlzQm90IjpmYWxzZSwiaXNzIjoib3Blbi1tZXRhZGF0YS5vcmciLCJpYXQiOjE2NjM5Mzg0NjIsImVtYWlsIjoiYWRtaW5Ab3Blbm1ldGFkYXRhLm9yZyJ9.tS8um_5DKu7HgzGBzS1VTA5uUjKWOCU0B_j08WXBiEC0mr0zNREkqVfwFDD-d24HlNEbrqioLsBuFRiwIWKc1m_ZlVQbG7P36RUxhuv2vbSp80FKyNM-Tj93FDzq91jsyNmsQhyNv_fNr3TXfzzSPjHt8Go0FMMP66weoKMgW2PbXlhVKwEuXUHyakLLzewm9UMeQaEiRzhiTMU3UkLXcKbYEJJvfNFcLwSl9W8JCO_l0Yj3ud-qt_nQYEZwqW6u5nfdQllN133iikV4fM5QZsMCnm8Rq1mvLR0y9bmJiD7fwM1tmJ791TUWqmKaTnP49U493VanKpUAfzIiOiIbhg"
            },
        }
    },
}

Base = declarative_base()


class User(Base):
    __tablename__ = "users"
    id = Column(Integer, primary_key=True)
    name = Column(String(256))
    fullname = Column(String(256))
    nickname = Column(String(256))
    age = Column(Integer)
    signedup = Column(DateTime)


# with weird characters of fqn
class NewUser(Base):
    __tablename__ = "newUsers"
    id = Column(Integer, primary_key=True)
    name = Column(String(256))
    fullname = Column(String(256))
    nickname = Column(String(256))
    age = Column(Integer)
    signedup = Column(DateTime)


@pytest.fixture(scope="session")
def engine():
    return create_engine(
        f"sqlite+pysqlite:///{sqlite_shared}",
    )


@pytest.fixture(scope="session")
def session(engine):
    return create_and_bind_session(engine)


@pytest.fixture(scope="session")
def metadata():
    server_config = OpenMetadataConnection(
        hostPort="http://localhost:8585/api",
        authProvider="openmetadata",
        securityConfig=OpenMetadataJWTClientConfig(
            jwtToken="eyJraWQiOiJHYjM4OWEtOWY3Ni1nZGpzLWE5MmotMDI0MmJrOTQzNTYiLCJ0eXAiOiJKV1QiLCJhbGciOiJSUzI1NiJ9.eyJzdWIiOiJhZG1pbiIsImlzQm90IjpmYWxzZSwiaXNzIjoib3Blbi1tZXRhZGF0YS5vcmciLCJpYXQiOjE2NjM5Mzg0NjIsImVtYWlsIjoiYWRtaW5Ab3Blbm1ldGFkYXRhLm9yZyJ9.tS8um_5DKu7HgzGBzS1VTA5uUjKWOCU0B_j08WXBiEC0mr0zNREkqVfwFDD-d24HlNEbrqioLsBuFRiwIWKc1m_ZlVQbG7P36RUxhuv2vbSp80FKyNM-Tj93FDzq91jsyNmsQhyNv_fNr3TXfzzSPjHt8Go0FMMP66weoKMgW2PbXlhVKwEuXUHyakLLzewm9UMeQaEiRzhiTMU3UkLXcKbYEJJvfNFcLwSl9W8JCO_l0Yj3ud-qt_nQYEZwqW6u5nfdQllN133iikV4fM5QZsMCnm8Rq1mvLR0y9bmJiD7fwM1tmJ791TUWqmKaTnP49U493VanKpUAfzIiOiIbhg"
        ),
    )
    return OpenMetadata(server_config)

<<<<<<< HEAD
        profiler_workflow = ProfilerWorkflow.create(workflow_config)
        profiler_workflow.execute()
        status = profiler_workflow.result_status()
        profiler_workflow.stop()

        assert status == WorkflowResultStatus.SUCCESS

        table = self.metadata.get_by_name(
            entity=Table,
            fqn="test_sqlite.main.main.users",
            fields=["tableProfilerConfig"],
        )

        profile = self.metadata.get_latest_table_profile(
            table.fullyQualifiedName
        ).profile

        assert not table.tableProfilerConfig
        assert profile.profileSample == 75.0
        assert profile.profileSampleType == ProfileSampleType.PERCENTAGE

        workflow_config["processor"]["config"]["tableConfig"][0][
            "profileSampleType"
        ] = ProfileSampleType.ROWS
        workflow_config["processor"]["config"]["tableConfig"][0]["profileSample"] = 3
        profiler_workflow = ProfilerWorkflow.create(workflow_config)
        profiler_workflow.execute()
        status = profiler_workflow.result_status()
        profiler_workflow.stop()

        assert status == WorkflowResultStatus.SUCCESS

        table = self.metadata.get_by_name(
            entity=Table,
            fqn="test_sqlite.main.main.users",
            fields=["tableProfilerConfig"],
        )

        profile = self.metadata.get_latest_table_profile(
            table.fullyQualifiedName
        ).profile

        assert not table.tableProfilerConfig
        assert profile.profileSample == 3.0
        assert profile.rowCount == 4.0
        assert profile.profileSampleType == ProfileSampleType.ROWS

    def test_workflow_sample_profile(self):
        """Test the workflow sample profile gets propagated down to the table profileSample"""
        workflow_config = deepcopy(ingestion_config)
        workflow_config["source"]["sourceConfig"]["config"].update(
            {
                "type": "Profiler",
                "profileSample": 50,
                "tableFilterPattern": {"includes": ["newUsers"]},
            }
        )
        workflow_config["processor"] = {"type": "orm-profiler", "config": {}}

        profiler_workflow = ProfilerWorkflow.create(workflow_config)
        profiler_workflow.execute()
        profiler_workflow.print_status()
        profiler_workflow.stop()

        table = self.metadata.get_by_name(
            entity=Table,
            fqn="test_sqlite.main.main.newUsers",
            fields=["tableProfilerConfig"],
        )
        # setting sampleProfile from config has been temporarly removed
        # up until we split tests and profiling
        assert table.tableProfilerConfig is None

        profile = self.metadata.get_latest_table_profile(
            table.fullyQualifiedName
        ).profile

        assert profile is not None

    def test_workflow_datetime_partition(self):
        """test workflow with partition"""
        workflow_config = deepcopy(ingestion_config)
        workflow_config["source"]["sourceConfig"]["config"].update(
            {
                "type": "Profiler",
                "tableFilterPattern": {"includes": ["users"]},
            }
        )
        workflow_config["processor"] = {
            "type": "orm-profiler",
            "config": {
                "profiler": {
                    "name": "my_profiler",
                    "timeout_seconds": 60,
                },
                "tableConfig": [
                    {
                        "fullyQualifiedName": "test_sqlite.main.main.users",
                        "profileSample": 100,
                        "partitionConfig": {
                            "enablePartitioning": "true",
                            "partitionColumnName": "signedup",
                            "partitionIntervalType": "TIME-UNIT",
                            "partitionIntervalUnit": "DAY",
                            "partitionInterval": 2,
                        },
                    }
                ],
            },
        }
=======
>>>>>>> ff261fb3

@pytest.fixture
def service_name():
    return str(uuid4())


@pytest.fixture
def create_data(engine, session):
    try:
        User.__table__.create(bind=engine)
        NewUser.__table__.create(bind=engine)
    except:
        logger.warning("Table Already exists")

    data = [
        User(
            name="John",
            fullname="John Doe",
            nickname="johnny b goode",
            age=30,
            signedup=datetime.now() - timedelta(days=10),
        ),
        User(
            name="Jane",
            fullname="Jone Doe",
            nickname=None,
            age=31,
            signedup=datetime.now() - timedelta(days=2),
        ),
        User(
            name="Joh",
            fullname="Joh Doe",
            nickname=None,
            age=37,
            signedup=datetime.now() - timedelta(days=1),
        ),
        User(
            name="Jae",
            fullname="Jae Doe",
            nickname=None,
            age=38,
            signedup=datetime.now() - timedelta(days=1),
        ),
    ]
    session.add_all(data)
    session.commit()

    new_user = [
        NewUser(
            name="John",
            fullname="John Doe",
            nickname="johnny b goode",
            age=30,
            signedup=datetime.now() - timedelta(days=10),
        ),
        NewUser(
            name="Jane",
            fullname="Jone Doe",
            nickname=None,
            age=31,
            signedup=datetime.now() - timedelta(days=2),
        ),
    ]
    session.add_all(new_user)
    session.commit()


@pytest.fixture
def ingest(service_name, create_data, metadata, engine, session):
    ingestion_config["source"]["serviceName"] = service_name

    ingestion_workflow = MetadataWorkflow.create(ingestion_config)
    ingestion_workflow.execute()
    ingestion_workflow.raise_from_status()
    ingestion_workflow.print_status()
    ingestion_workflow.stop()

    yield

    service_id = str(
        metadata.get_by_name(entity=DatabaseService, fqn=service_name).id.root
    )

    metadata.delete(
        entity=DatabaseService,
        entity_id=service_id,
        recursive=True,
        hard_delete=True,
    )

    User.__table__.drop(bind=engine)
    NewUser.__table__.drop(bind=engine)
    session.close()


def test_ingestion(ingest, metadata, service_name):
    """
    Validate that the ingestion ran correctly
    """

    table_entity: Table = metadata.get_by_name(
        entity=Table, fqn=f"{service_name}.main.main.users"
    )
    assert table_entity.fullyQualifiedName.root == f"{service_name}.main.main.users"


def test_profiler_workflow(ingest, metadata, service_name):
    """
    Prepare and execute the profiler workflow
    on top of the Users table
    """
    workflow_config = deepcopy(ingestion_config)
    workflow_config["source"]["sourceConfig"]["config"].update(
        {
            "type": "Profiler",
            "tableFilterPattern": {"includes": ["users"]},
        }
    )
    workflow_config["processor"] = {
        "type": "orm-profiler",
        "config": {
            "profiler": {
                "name": "my_profiler",
                "timeout_seconds": 60,
                "metrics": ["row_count", "min", "max", "COUNT", "null_count"],
            },
            "tableConfig": [
                {
                    "fullyQualifiedName": f"{service_name}.main.main.users",
                    "profileSample": 75,
                }
            ],
        },
    }

    profiler_workflow = ProfilerWorkflow.create(workflow_config)
    profiler_workflow.execute()
    status = profiler_workflow.result_status()
    profiler_workflow.stop()

    assert status == WorkflowResultStatus.SUCCESS

    table = metadata.get_by_name(
        entity=Table,
        fqn=f"{service_name}.main.main.users",
        fields=["tableProfilerConfig"],
    )

    profile = metadata.get_latest_table_profile(table.fullyQualifiedName).profile

    assert not table.tableProfilerConfig
    assert profile.profileSample == 75.0
    assert profile.profileSampleType == ProfileSampleType.PERCENTAGE

    workflow_config["processor"]["config"]["tableConfig"][0][
        "profileSampleType"
    ] = ProfileSampleType.ROWS
    workflow_config["processor"]["config"]["tableConfig"][0]["profileSample"] = 3
    profiler_workflow = ProfilerWorkflow.create(workflow_config)
    profiler_workflow.execute()
    status = profiler_workflow.result_status()
    profiler_workflow.stop()

    assert status == WorkflowResultStatus.SUCCESS

    table = metadata.get_by_name(
        entity=Table,
        fqn=f"{service_name}.main.main.users",
        fields=["tableProfilerConfig"],
    )

    profile = metadata.get_latest_table_profile(table.fullyQualifiedName).profile

    assert not table.tableProfilerConfig
    assert profile.profileSample == 3.0
    assert profile.rowCount == 4.0
    assert profile.profileSampleType == ProfileSampleType.ROWS


def test_workflow_sample_profile(ingest, metadata, service_name):
    """Test the workflow sample profile gets propagated down to the table profileSample"""
    workflow_config = deepcopy(ingestion_config)
    workflow_config["source"]["sourceConfig"]["config"].update(
        {
            "type": "Profiler",
            "profileSample": 50,
            "tableFilterPattern": {"includes": ["new/users"]},
        }
    )
    workflow_config["processor"] = {"type": "orm-profiler", "config": {}}

    profiler_workflow = ProfilerWorkflow.create(workflow_config)
    profiler_workflow.execute()
    profiler_workflow.print_status()
    profiler_workflow.stop()

    table = metadata.get_by_name(
        entity=Table,
        fqn=f"{service_name}.main.main.new/users",
        fields=["tableProfilerConfig"],
    )
    # setting sampleProfile from config has been temporarly removed
    # up until we split tests and profiling
    assert table.tableProfilerConfig is None

    profile = metadata.get_latest_table_profile(table.fullyQualifiedName).profile

    assert profile is not None


def test_workflow_datetime_partition(ingest, metadata, service_name):
    """test workflow with partition"""
    workflow_config = deepcopy(ingestion_config)
    workflow_config["source"]["sourceConfig"]["config"].update(
        {
            "type": "Profiler",
            "tableFilterPattern": {"includes": ["users"]},
        }
    )
    workflow_config["processor"] = {
        "type": "orm-profiler",
        "config": {
            "profiler": {
                "name": "my_profiler",
                "timeout_seconds": 60,
            },
            "tableConfig": [
                {
                    "fullyQualifiedName": f"{service_name}.main.main.users",
                    "profileSample": 100,
                    "partitionConfig": {
                        "enablePartitioning": "true",
                        "partitionColumnName": "signedup",
                        "partitionIntervalType": "TIME-UNIT",
                        "partitionIntervalUnit": "DAY",
                        "partitionInterval": 2,
                    },
                }
            ],
        },
    }

    profiler_workflow = ProfilerWorkflow.create(workflow_config)
    profiler_workflow.execute()
    profiler_workflow.print_status()
    profiler_workflow.stop()

    table = metadata.get_by_name(
        entity=Table,
        fqn=f"{service_name}.main.main.users",
        fields=["tableProfilerConfig"],
    )

    profile = metadata.get_latest_table_profile(table.fullyQualifiedName).profile

    assert profile.rowCount == 4.0

    workflow_config["processor"] = {
        "type": "orm-profiler",
        "config": {
            "profiler": {
                "name": "my_profiler",
                "timeout_seconds": 60,
            },
            "tableConfig": [
                {
                    "fullyQualifiedName": f"{service_name}.main.main.users",
                    "partitionConfig": {
                        "enablePartitioning": "true",
                        "partitionColumnName": "signedup",
                        "partitionIntervalType": "TIME-UNIT",
                        "partitionIntervalUnit": "DAY",
                        "partitionInterval": 2,
                    },
                }
            ],
        },
    }

    profiler_workflow = ProfilerWorkflow.create(workflow_config)
    profiler_workflow.execute()
    profiler_workflow.print_status()
    profiler_workflow.stop()

    table = metadata.get_by_name(
        entity=Table,
        fqn=f"{service_name}.main.main.users",
        fields=["tableProfilerConfig"],
    )

    profile = metadata.get_latest_table_profile(table.fullyQualifiedName).profile

    assert profile.rowCount == 4.0


def test_workflow_integer_range_partition(ingest, metadata, service_name):
    """test workflow with partition"""
    workflow_config = deepcopy(ingestion_config)
    workflow_config["source"]["sourceConfig"]["config"].update(
        {
            "type": "Profiler",
            "tableFilterPattern": {"includes": ["users"]},
        }
    )
    workflow_config["processor"] = {
        "type": "orm-profiler",
        "config": {
            "profiler": {
                "name": "my_profiler",
                "timeout_seconds": 60,
            },
            "tableConfig": [
                {
                    "fullyQualifiedName": f"{service_name}.main.main.users",
                    "partitionConfig": {
                        "enablePartitioning": "true",
                        "partitionColumnName": "age",
                        "partitionIntervalType": "INTEGER-RANGE",
                        "partitionIntegerRangeStart": 37,
                        "partitionIntegerRangeEnd": 38,
                    },
                }
            ],
        },
    }

    profiler_workflow = ProfilerWorkflow.create(workflow_config)
    profiler_workflow.execute()
    profiler_workflow.print_status()
    profiler_workflow.stop()

    table = metadata.get_by_name(
        entity=Table,
        fqn=f"{service_name}.main.main.users",
        fields=["tableProfilerConfig"],
    )

    profile = metadata.get_latest_table_profile(table.fullyQualifiedName).profile

    assert profile.rowCount == 4.0

    workflow_config["processor"] = {
        "type": "orm-profiler",
        "config": {
            "profiler": {
                "name": "my_profiler",
                "timeout_seconds": 60,
            },
            "tableConfig": [
                {
                    "fullyQualifiedName": f"{service_name}.main.main.users",
                    "profileSample": 100,
                    "partitionConfig": {
                        "enablePartitioning": "true",
                        "partitionColumnName": "age",
                        "partitionIntervalType": "INTEGER-RANGE",
                        "partitionIntegerRangeStart": 37,
                        "partitionIntegerRangeEnd": 38,
                    },
                }
            ],
        },
    }

    profiler_workflow = ProfilerWorkflow.create(workflow_config)
    profiler_workflow.execute()
    profiler_workflow.print_status()
    profiler_workflow.stop()

    table = metadata.get_by_name(
        entity=Table,
        fqn=f"{service_name}.main.main.users",
        fields=["tableProfilerConfig"],
    )

    profile = metadata.get_latest_table_profile(table.fullyQualifiedName).profile

    assert profile.rowCount == 4.0


def test_workflow_values_partition(ingest, metadata, service_name):
    """test workflow with partition"""
    workflow_config = deepcopy(ingestion_config)
    workflow_config["source"]["sourceConfig"]["config"].update(
        {
            "type": "Profiler",
            "tableFilterPattern": {"includes": ["users"]},
        }
    )
    workflow_config["processor"] = {
        "type": "orm-profiler",
        "config": {
            "profiler": {
                "name": "my_profiler",
                "timeout_seconds": 60,
            },
            "tableConfig": [
                {
                    "fullyQualifiedName": f"{service_name}.main.main.users",
                    "partitionConfig": {
                        "enablePartitioning": "true",
                        "partitionColumnName": "name",
                        "partitionIntervalType": "COLUMN-VALUE",
                        "partitionValues": ["John"],
                    },
                }
            ],
        },
    }

    profiler_workflow = ProfilerWorkflow.create(workflow_config)
    profiler_workflow.execute()
    profiler_workflow.print_status()
    profiler_workflow.stop()

    table = metadata.get_by_name(
        entity=Table,
        fqn=f"{service_name}.main.main.users",
        fields=["tableProfilerConfig"],
    )

    profile = metadata.get_latest_table_profile(table.fullyQualifiedName).profile

    assert profile.rowCount == 4.0
    # If we don't have any sample, default to 100
    assert profile.profileSample == 100.0

    workflow_config["processor"] = {
        "type": "orm-profiler",
        "config": {
            "profiler": {
                "name": "my_profiler",
                "timeout_seconds": 60,
            },
            "tableConfig": [
                {
                    "fullyQualifiedName": f"{service_name}.main.main.users",
                    "profileSample": 100,
                    "partitionConfig": {
                        "enablePartitioning": "true",
                        "partitionColumnName": "name",
                        "partitionIntervalType": "COLUMN-VALUE",
                        "partitionValues": ["John"],
                    },
                }
            ],
        },
    }

    profiler_workflow = ProfilerWorkflow.create(workflow_config)
    profiler_workflow.execute()
    profiler_workflow.print_status()
    profiler_workflow.stop()

    table = metadata.get_by_name(
        entity=Table,
        fqn=f"{service_name}.main.main.users",
        fields=["tableProfilerConfig"],
    )

    profile = metadata.get_latest_table_profile(table.fullyQualifiedName).profile

    assert profile.rowCount == 4.0


def test_profiler_workflow_with_custom_profiler_config(ingest, metadata, service_name):
    """Test custom profiler config return expected sample and metric computation"""
    profiler_metrics = [
        "MIN",
        "MAX",
        "MEAN",
        "MEDIAN",
    ]
    id_metrics = ["MIN", "MAX"]
    non_metric_values = ["name", "timestamp"]

    workflow_config = deepcopy(ingestion_config)
    workflow_config["source"]["sourceConfig"]["config"].update(
        {
            "type": "Profiler",
        }
    )
    workflow_config["processor"] = {
        "type": "orm-profiler",
        "config": {
            "profiler": {
                "name": "ingestion_profiler",
                "metrics": profiler_metrics,
            },
            "tableConfig": [
                {
                    "fullyQualifiedName": f"{service_name}.main.main.users",
                    "columnConfig": {
                        "includeColumns": [
                            {"columnName": "id", "metrics": id_metrics},
                            {"columnName": "age"},
                        ]
                    },
                }
            ],
        },
    }

    profiler_workflow = ProfilerWorkflow.create(workflow_config)
    profiler_workflow.execute()
    status = profiler_workflow.result_status()
    profiler_workflow.stop()

    assert status == WorkflowResultStatus.SUCCESS

    table = metadata.get_by_name(
        entity=Table,
        fqn=f"{service_name}.main.main.users",
        fields=["tableProfilerConfig"],
    )

    id_profile = metadata.get_profile_data(
        f"{service_name}.main.main.users.id",
        get_beginning_of_day_timestamp_mill(),
        get_end_of_day_timestamp_mill(),
        profile_type=ColumnProfile,
    ).entities

    latest_id_profile = max(id_profile, key=lambda o: o.timestamp.root)

    id_metric_ln = 0
    for metric_name, metric in latest_id_profile:
        if metric_name.upper() in id_metrics:
            assert metric is not None
            id_metric_ln += 1
        else:
            assert metric is None if metric_name not in non_metric_values else True

    assert id_metric_ln == len(id_metrics)

    age_profile = metadata.get_profile_data(
        f"{service_name}.main.main.users.age",
        get_beginning_of_day_timestamp_mill(),
        get_end_of_day_timestamp_mill(),
        profile_type=ColumnProfile,
    ).entities

    latest_age_profile = max(age_profile, key=lambda o: o.timestamp.root)

    age_metric_ln = 0
    for metric_name, metric in latest_age_profile:
        if metric_name.upper() in profiler_metrics:
            assert metric is not None
            age_metric_ln += 1
        else:
            assert metric is None if metric_name not in non_metric_values else True

    assert age_metric_ln == len(profiler_metrics)

    latest_exc_timestamp = latest_age_profile.timestamp.root
    fullname_profile = metadata.get_profile_data(
        f"{service_name}.main.main.users.fullname",
        get_beginning_of_day_timestamp_mill(),
        get_end_of_day_timestamp_mill(),
        profile_type=ColumnProfile,
    ).entities

    assert not [p for p in fullname_profile if p.timestamp.root == latest_exc_timestamp]

    workflow_config["source"]["sourceConfig"]["config"].update(
        {
            "type": "AutoClassification",
        }
    )

    profiler_workflow = AutoClassificationWorkflow.create(workflow_config)
    profiler_workflow.execute()
    profiler_workflow.stop()

    sample_data = metadata.get_sample_data(table)
    assert sorted([c.root for c in sample_data.sampleData.columns]) == sorted(
        ["id", "age"]
    )


def test_sample_data_ingestion(ingest, metadata, service_name):
    """test the rows of the sample data are what we expect"""
    workflow_config = deepcopy(ingestion_config)
    workflow_config["source"]["sourceConfig"]["config"].update(
        {
            "type": "AutoClassification",
            "tableFilterPattern": {"includes": ["users"]},
        }
    )
    workflow_config["processor"] = {
        "type": "orm-profiler",
        "config": {},
    }

    profiler_workflow = AutoClassificationWorkflow.create(workflow_config)
    profiler_workflow.execute()
    status = profiler_workflow.result_status()
    profiler_workflow.stop()

    assert status == WorkflowResultStatus.SUCCESS

    table = metadata.get_by_name(
        entity=Table,
        fqn=f"{service_name}.main.main.users",
    )

    # Test we are getting the expected sample data
    expected_sample_data = [
        [
            1,
            "John",
            "John Doe",
            "johnny b goode",
            30,
        ],
        [
            2,
            "Jane",
            "Jone Doe",
            None,
            31,
        ],
        [
            3,
            "Joh",
            "Joh Doe",
            None,
            37,
        ],
        [
            4,
            "Jae",
            "Jae Doe",
            None,
            38,
        ],
    ]
    sample_data = metadata.get_sample_data(table).sampleData.rows
    sample_data = [data[:-1] for data in sample_data]  # remove timestamp as dynamic
    assert sorted(sample_data) == sorted(expected_sample_data)<|MERGE_RESOLUTION|>--- conflicted
+++ resolved
@@ -125,119 +125,6 @@
     )
     return OpenMetadata(server_config)
 
-<<<<<<< HEAD
-        profiler_workflow = ProfilerWorkflow.create(workflow_config)
-        profiler_workflow.execute()
-        status = profiler_workflow.result_status()
-        profiler_workflow.stop()
-
-        assert status == WorkflowResultStatus.SUCCESS
-
-        table = self.metadata.get_by_name(
-            entity=Table,
-            fqn="test_sqlite.main.main.users",
-            fields=["tableProfilerConfig"],
-        )
-
-        profile = self.metadata.get_latest_table_profile(
-            table.fullyQualifiedName
-        ).profile
-
-        assert not table.tableProfilerConfig
-        assert profile.profileSample == 75.0
-        assert profile.profileSampleType == ProfileSampleType.PERCENTAGE
-
-        workflow_config["processor"]["config"]["tableConfig"][0][
-            "profileSampleType"
-        ] = ProfileSampleType.ROWS
-        workflow_config["processor"]["config"]["tableConfig"][0]["profileSample"] = 3
-        profiler_workflow = ProfilerWorkflow.create(workflow_config)
-        profiler_workflow.execute()
-        status = profiler_workflow.result_status()
-        profiler_workflow.stop()
-
-        assert status == WorkflowResultStatus.SUCCESS
-
-        table = self.metadata.get_by_name(
-            entity=Table,
-            fqn="test_sqlite.main.main.users",
-            fields=["tableProfilerConfig"],
-        )
-
-        profile = self.metadata.get_latest_table_profile(
-            table.fullyQualifiedName
-        ).profile
-
-        assert not table.tableProfilerConfig
-        assert profile.profileSample == 3.0
-        assert profile.rowCount == 4.0
-        assert profile.profileSampleType == ProfileSampleType.ROWS
-
-    def test_workflow_sample_profile(self):
-        """Test the workflow sample profile gets propagated down to the table profileSample"""
-        workflow_config = deepcopy(ingestion_config)
-        workflow_config["source"]["sourceConfig"]["config"].update(
-            {
-                "type": "Profiler",
-                "profileSample": 50,
-                "tableFilterPattern": {"includes": ["newUsers"]},
-            }
-        )
-        workflow_config["processor"] = {"type": "orm-profiler", "config": {}}
-
-        profiler_workflow = ProfilerWorkflow.create(workflow_config)
-        profiler_workflow.execute()
-        profiler_workflow.print_status()
-        profiler_workflow.stop()
-
-        table = self.metadata.get_by_name(
-            entity=Table,
-            fqn="test_sqlite.main.main.newUsers",
-            fields=["tableProfilerConfig"],
-        )
-        # setting sampleProfile from config has been temporarly removed
-        # up until we split tests and profiling
-        assert table.tableProfilerConfig is None
-
-        profile = self.metadata.get_latest_table_profile(
-            table.fullyQualifiedName
-        ).profile
-
-        assert profile is not None
-
-    def test_workflow_datetime_partition(self):
-        """test workflow with partition"""
-        workflow_config = deepcopy(ingestion_config)
-        workflow_config["source"]["sourceConfig"]["config"].update(
-            {
-                "type": "Profiler",
-                "tableFilterPattern": {"includes": ["users"]},
-            }
-        )
-        workflow_config["processor"] = {
-            "type": "orm-profiler",
-            "config": {
-                "profiler": {
-                    "name": "my_profiler",
-                    "timeout_seconds": 60,
-                },
-                "tableConfig": [
-                    {
-                        "fullyQualifiedName": "test_sqlite.main.main.users",
-                        "profileSample": 100,
-                        "partitionConfig": {
-                            "enablePartitioning": "true",
-                            "partitionColumnName": "signedup",
-                            "partitionIntervalType": "TIME-UNIT",
-                            "partitionIntervalUnit": "DAY",
-                            "partitionInterval": 2,
-                        },
-                    }
-                ],
-            },
-        }
-=======
->>>>>>> ff261fb3
 
 @pytest.fixture
 def service_name():
