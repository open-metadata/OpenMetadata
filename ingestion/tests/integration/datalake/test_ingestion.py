--- conflicted
+++ resolved
@@ -37,17 +37,9 @@
         )  # type: ignore
 
         entities = resp.entities
-<<<<<<< HEAD
-        self.assertEqual(len(entities), 3)
+        assert len(entities) == 3
         names = [entity.name.root for entity in entities]
-        self.assertListEqual(
-            sorted(["names.json", "new_users.parquet", "users.csv"]), sorted(names)
-        )
-=======
-        assert len(entities) == 3
-        names = [entity.name.__root__ for entity in entities]
         assert sorted(["names.json", "new_users.parquet", "users.csv"]) == sorted(names)
->>>>>>> a98f6b8d
 
         for entity in entities:
             columns = entity.columns
