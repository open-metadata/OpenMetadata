FROM python:3.9-slim as base
ENV AIRFLOW_HOME=/airflow
RUN apt-get update && \
<<<<<<< HEAD
    apt-get install -y gcc libsasl2-modules libxml2 libsasl2-dev build-essential libssl-dev libffi-dev librdkafka-dev unixodbc-dev python3.9-dev openjdk-11-jre unixodbc freetds-dev freetds-bin tdsodbc libevent-dev wget openssl vim --no-install-recommends && \
=======
    apt-get install -y build-essential freetds-bin freetds-dev gcc libevent-dev libffi-dev libpq-dev librdkafka-dev libsasl2-dev libsasl2-modules libssl-dev libxml2 netcat openjdk-11-jre openssl postgresql postgresql-contrib python3.9-dev tdsodbc unixodbc unixodbc-dev wget --no-install-recommends && \
>>>>>>> 0d10f85e
    rm -rf /var/lib/apt/lists/*

# Manually fix security vulnerability from curl
#  -  https://security.snyk.io/vuln/SNYK-DEBIAN11-CURL-2936229
# Add it back to the usual apt-get install once a fix for Debian is released
RUN wget https://curl.se/download/curl-7.84.0.tar.gz && \
    tar -xvf curl-7.84.0.tar.gz && cd curl-7.84.0 && \
    ./configure --with-openssl && make && make install


FROM base as airflow
ENV AIRFLOW_VERSION=2.3.3

# install odbc driver
RUN apt-get update && \
    apt-get install -y gnupg && \
    curl https://packages.microsoft.com/keys/microsoft.asc | apt-key add - && \
    curl https://packages.microsoft.com/config/debian/11/prod.list > /etc/apt/sources.list.d/mssql-release.list && \
    apt-get update && \
    ACCEPT_EULA=Y apt-get install -y msodbcsql18 && \
    rm -rf /var/lib/apt/lists/*


ENV CONSTRAINT_URL="https://raw.githubusercontent.com/apache/airflow/constraints-${AIRFLOW_VERSION}/constraints-3.9.txt"
# Add docker provider for the DockerOperator
RUN pip install --upgrade pip
RUN pip install "apache-airflow[docker]==${AIRFLOW_VERSION}" --constraint "${CONSTRAINT_URL}"


FROM airflow as apis
WORKDIR /openmetadata-airflow-apis
COPY openmetadata-airflow-apis /openmetadata-airflow-apis

RUN pip install "."

FROM apis as ingestion
WORKDIR /ingestion
COPY ingestion /ingestion

ARG INGESTION_DEPENDENCY=all
RUN pip install --upgrade ".[${INGESTION_DEPENDENCY}]"

# Uninstalling psycopg2-binary and installing psycopg2 instead 
# because the psycopg2-binary generates a architecture specific error 
# while authrenticating connection with the airflow, psycopg2 solves this error 
RUN pip uninstall psycopg2-binary -y
RUN pip install psycopg2


RUN airflow db init
RUN cp -r /ingestion/airflow.cfg /airflow/airflow.cfg
RUN chmod 755 ingestion_dependency.sh
EXPOSE 8080
CMD [ "./ingestion_dependency.sh" ]<|MERGE_RESOLUTION|>--- conflicted
+++ resolved
@@ -1,11 +1,7 @@
 FROM python:3.9-slim as base
 ENV AIRFLOW_HOME=/airflow
 RUN apt-get update && \
-<<<<<<< HEAD
-    apt-get install -y gcc libsasl2-modules libxml2 libsasl2-dev build-essential libssl-dev libffi-dev librdkafka-dev unixodbc-dev python3.9-dev openjdk-11-jre unixodbc freetds-dev freetds-bin tdsodbc libevent-dev wget openssl vim --no-install-recommends && \
-=======
     apt-get install -y build-essential freetds-bin freetds-dev gcc libevent-dev libffi-dev libpq-dev librdkafka-dev libsasl2-dev libsasl2-modules libssl-dev libxml2 netcat openjdk-11-jre openssl postgresql postgresql-contrib python3.9-dev tdsodbc unixodbc unixodbc-dev wget --no-install-recommends && \
->>>>>>> 0d10f85e
     rm -rf /var/lib/apt/lists/*
 
 # Manually fix security vulnerability from curl
