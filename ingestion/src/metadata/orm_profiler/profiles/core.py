#  Copyright 2021 Collate
#  Licensed under the Apache License, Version 2.0 (the "License");
#  you may not use this file except in compliance with the License.
#  You may obtain a copy of the License at
#  http://www.apache.org/licenses/LICENSE-2.0
#  Unless required by applicable law or agreed to in writing, software
#  distributed under the License is distributed on an "AS IS" BASIS,
#  WITHOUT WARRANTIES OR CONDITIONS OF ANY KIND, either express or implied.
#  See the License for the specific language governing permissions and
#  limitations under the License.

"""
Main Profile definition and queries to execute
"""
from abc import ABC, abstractmethod
from typing import Any, Dict, Optional, Tuple

from sqlalchemy.orm import DeclarativeMeta, Query
from sqlalchemy.orm.session import Session

from metadata.orm_profiler.metrics.core import (
    ComposedMetric,
    CustomMetric,
    Metric,
    QueryMetric,
    StaticMetric,
    TimeMetric,
)
from metadata.orm_profiler.orm.registry import NOT_COMPUTE
from metadata.orm_profiler.utils import logger

logger = logger()


class MissingMetricException(Exception):
    """
    Raise when building the profiler with Composed Metrics
    and not all the required metrics are present
    """


class Profiler(ABC):
    """
    Core Profiler.

    A profiler is composed of:
    - A session, used to run the queries against.
    - An ORM Table. One profiler attacks one table at a time.
    - A tuple of metrics, from which we will construct queries.
    """

    def __init__(self, *metrics: Metric, session: Session, table):

        if not isinstance(table, DeclarativeMeta):
            raise ValueError(f"Table {table} should be a DeclarativeMeta.")

        self._session = session
        self._table = table
        self._metrics = metrics
        self._results: Optional[Dict[str, Any]] = None

        self.validate_composed_metric()

    @property
    def session(self) -> Session:
        return self._session

    @property
    def table(self) -> DeclarativeMeta:
        return self._table

    @property
    def metrics(self) -> Tuple[Metric]:
        return self._metrics

    @property
    def results(self) -> Optional[Dict[str, Any]]:
        """
        Iterate over the _metrics to pick up
        all values from _results dict.

        Note that if some Metric does not run against
        a specific column (e.g., STDDEV only runs against
        numerical columns), then the metric won't appear
        in _results. However, we still want that
        result to be available, even if it is `None`.

        Here we prepare the logic to being able to have
        the complete suite of computed metrics.
        """
        results = self._results if self._results else {}

        response = {
            metric.name(): results.get(metric.name()) for metric in self.metrics
        }

        return response

    @results.setter
    def results(self, value: Dict[str, Any]):
        """
        If we have not yet computed any result, use the
        incoming value, otherwise, update the dict.
        """

        if not isinstance(value, dict):
            raise ValueError(
                f"Trying to set value {value} to profiler results, but value should be a dict."
            )

        if not self._results:
            self._results = value
        else:
            self._results.update(value)

    def _filter_metrics(self, _type: type):  # Type of class is `type`
        """
        Filter metrics by type
        """
        return [metric for metric in self.metrics if isinstance(metric, _type)]

    @property
    def static_metrics(self):
        return self._filter_metrics(StaticMetric)

    @property
    def time_metrics(self):
        return self._filter_metrics(TimeMetric)

    @property
    def composed_metrics(self):
        return self._filter_metrics(ComposedMetric)

    @property
    def custom_metrics(self):
        return self._filter_metrics(CustomMetric)

    @property
    def query_metrics(self):
        return self._filter_metrics(QueryMetric)

<<<<<<< HEAD
    def validate_composed_metric(self) -> None:
        """
        Make sure that all composed metrics have
        the necessary ingredients defined in
        `required_metrics` attr
        """
        names = {metric.name() for metric in self.metrics}
        for metric in self.composed_metrics:
            if not set(metric.required_metrics()).issubset(names):
                raise MissingMetricException(
                    f"We need {metric.required_metrics()} for {metric.name()}, but only got {names} in the profiler"
                )

=======
>>>>>>> f4bdf219
    def build_col_query(self) -> Optional[Query]:
        """
        Build the query with all the column static metrics.

        Can return None if no metric has an allowed
        type. In that case, we cannot build an empty
        query.
        """

        allowed_metrics = [
            metric.fn()
            for metric in self.static_metrics
            if metric.col
            is not None  # If metric is None, it is a table metric and gets executed in `sql_table_run`
            and metric.col.type.__class__ not in NOT_COMPUTE
        ]

        if not allowed_metrics:
            return

        query = self.session.query(*allowed_metrics)

        return query

    @abstractmethod
    def sql_col_run(self):
        """
        Run the profiler and obtain the results,
        e.g. build_query().first(), or all()

        Data should be saved under self.results
        """

    def sql_table_run(self):
        """
        Run Table Static metrics
        """
        # Table metrics do not have column informed
        table_metrics = [metric for metric in self.static_metrics if metric.col is None]

        for metric in table_metrics:
            row = self.session.query(metric.fn()).select_from(self.table).first()
            self.results = dict(row)

    def sql_query_run(self):
        """
        Run QueryMetrics
        """
        for metric in self.query_metrics:
            query_res = metric.query(session=self.session).all()

            # query_res has the shape of List[Row], where each row is a dict,
            # e.g., [{colA: 1, colB: 2},...]
            # We are going to transform this into a Dict[List] by pivoting, so that
            # data = {colA: [1,2,3], colB: [4,5,6]...}
            data = {k: [dic[k] for dic in query_res] for k in dict(query_res[0])}
            self.results = {metric.name(): data}

    def post_run(self):
        """
        Run this after the metrics have been computed

        Data should be saved under self.results
        """

        logger.info("Running post Profiler...")

        if not self._results:
            return

        for metric in self.composed_metrics:
            # Composed metrics require the results as an argument
            self._results[metric.name()] = metric.fn(self.results)

    def execute(self) -> Optional[Dict[str, Any]]:
        """
        Run the whole profiling
        """
        self.sql_table_run()
        self.sql_col_run()
        self.sql_query_run()
        self.post_run()

        return self.results


class SingleProfiler(Profiler):
    """
    Basic Profiler.

    Passing a set of metrics, it runs them all.

    Returns a single ROW
    """

    def sql_col_run(self) -> Dict[str, Any]:
        """
        Run the profiler and store its results

        This should only execute column metrics.
        """
        logger.info("Running SQL Profiler...")

        query = self.build_col_query()

        if query:
            row = query.first()
            self.results = dict(row)

        return self.results<|MERGE_RESOLUTION|>--- conflicted
+++ resolved
@@ -59,8 +59,6 @@
         self._metrics = metrics
         self._results: Optional[Dict[str, Any]] = None
 
-        self.validate_composed_metric()
-
     @property
     def session(self) -> Session:
         return self._session
@@ -139,7 +137,6 @@
     def query_metrics(self):
         return self._filter_metrics(QueryMetric)
 
-<<<<<<< HEAD
     def validate_composed_metric(self) -> None:
         """
         Make sure that all composed metrics have
@@ -153,8 +150,6 @@
                     f"We need {metric.required_metrics()} for {metric.name()}, but only got {names} in the profiler"
                 )
 
-=======
->>>>>>> f4bdf219
     def build_col_query(self) -> Optional[Query]:
         """
         Build the query with all the column static metrics.
