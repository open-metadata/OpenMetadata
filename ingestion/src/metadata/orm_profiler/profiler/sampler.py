--- conflicted
+++ resolved
@@ -28,17 +28,11 @@
 from metadata.orm_profiler.orm.functions.modulo import ModuloFn
 from metadata.orm_profiler.orm.functions.random_num import RandomNumFn
 from metadata.orm_profiler.orm.registry import Dialects
-<<<<<<< HEAD
 from metadata.orm_profiler.profiler.handle_partition import partition_filter_handler
 from metadata.utils.sqa_utils import (
     build_query_filter,
     dispatch_to_date_or_datetime,
     get_partition_col_type,
-=======
-from metadata.orm_profiler.profiler.handle_partition import (
-    format_partition_datetime,
-    partition_filter_handler,
->>>>>>> 4650a453
 )
 
 RANDOM_LABEL = "random"
@@ -162,7 +156,6 @@
 
     def _partitioned_table(self) -> Query:
         """Return the Query object for partitioned tables"""
-<<<<<<< HEAD
         self._partition_details = cast(
             PartitionProfilerConfig, self._partition_details
         )  # satisfying type checker
@@ -192,27 +185,6 @@
                             )
                         ],
                         False,
-=======
-        partition_field = self._partition_details["partition_field"]
-        col = self.table.__table__.c.get(partition_field.lower())
-        col_type = None
-        if col is not None:
-            col_type = col.type
-        if partition_field == "_PARTITIONDATE":
-            col_type = sqlalchemy.DATE
-        if partition_field == "_PARTITIONTIME":
-            col_type = sqlalchemy.DATETIME()
-
-        if not self._partition_details.get("partition_values"):
-            sample = (
-                self.session.query(self.table)
-                .filter(
-                    format_partition_datetime(
-                        partition_field,
-                        self._partition_details["partition_interval"],
-                        self._partition_details["partition_interval_unit"],
-                        col_type,
->>>>>>> 4650a453
                     )
                 )
                 .subquery()
