#  Copyright 2021 Collate
#  Licensed under the Apache License, Version 2.0 (the "License");
#  you may not use this file except in compliance with the License.
#  You may obtain a copy of the License at
#  http://www.apache.org/licenses/LICENSE-2.0
#  Unless required by applicable law or agreed to in writing, software
#  distributed under the License is distributed on an "AS IS" BASIS,
#  WITHOUT WARRANTIES OR CONDITIONS OF ANY KIND, either express or implied.
#  See the License for the specific language governing permissions and
#  limitations under the License.
"""
Helper module to handle data sampling
for the profiler
"""
from typing import Dict, Optional, Union

from sqlalchemy import column, inspect, text
from sqlalchemy.orm import DeclarativeMeta, Query, Session, aliased
from sqlalchemy.orm.util import AliasedClass

from metadata.generated.schema.entity.data.table import ProfileSampleType, TableData
from metadata.orm_profiler.api.models import ProfileSampleConfig
from metadata.orm_profiler.orm.functions.modulo import ModuloFn
from metadata.orm_profiler.orm.functions.random_num import RandomNumFn
from metadata.orm_profiler.orm.registry import Dialects
from metadata.orm_profiler.profiler.handle_partition import partition_filter_handler

RANDOM_LABEL = "random"


class Sampler:
    """
    Generates a sample of the data to not
    run the query in the whole table.
    """

    def __init__(
        self,
        session: Optional[Session],
        table: DeclarativeMeta,
<<<<<<< HEAD
        profile_sample_percentage: Optional[float] = None,
        profile_sample_rows: Optional[int] = None,
        partition_details: Optional[Dict] = None,
        profile_sample_query: Optional[str] = None,
    ):
        self.profile_sample_percentage = profile_sample_percentage
        self.profile_sample_rows = profile_sample_rows
=======
        profile_sample_config: Optional[ProfileSampleConfig] = None,
        partition_details: Optional[Dict] = None,
        profile_sample_query: Optional[str] = None,
    ):
        self.profile_sample = None
        self.profile_sample_type = None
        if profile_sample_config:
            self.profile_sample = profile_sample_config.profile_sample
            self.profile_sample_type = profile_sample_config.profile_sample_type
>>>>>>> a45d6a21
        self.session = session
        self.table = table
        self._partition_details = partition_details
        self._profile_sample_query = profile_sample_query
        self.sample_limit = 100
        self._sample_rows = None

    @partition_filter_handler(build_sample=True)
    def get_sample_query(self) -> Query:
<<<<<<< HEAD
        return (
            self.session.query(
                self.table, (ModuloFn(RandomNumFn(), 100)).label(RANDOM_LABEL)
            )
            .suffix_with(
                f"SAMPLE BERNOULLI ({self.profile_sample_percentage or self.profile_sample_rows or 100})",
                dialect=Dialects.Snowflake,
=======
        if self.profile_sample_type == ProfileSampleType.PERCENTAGE:
            return (
                self.session.query(
                    self.table, (ModuloFn(RandomNumFn(), 100)).label(RANDOM_LABEL)
                )
                .suffix_with(
                    f"SAMPLE BERNOULLI ({self.profile_sample or 100})",
                    dialect=Dialects.Snowflake,
                )
                .cte(f"{self.table.__tablename__}_rnd")
>>>>>>> a45d6a21
            )
        return (
            self.session.query(self.table)
            .limit(self.profile_sample)
            .cte(f"{self.table.__tablename__}_rnd")
        )

    def random_sample(self) -> Union[DeclarativeMeta, AliasedClass]:
        """
        Either return a sampled CTE of table, or
        the full table if no sampling is required.
        """
        if self._profile_sample_query:
            return self._fetch_sample_data_with_query_object()

        if not self.profile_sample_percentage and not self.profile_sample_rows:
            if self._partition_details:
                return self._random_sample_for_partitioned_tables()

            return self.table

        # Add new RandomNumFn column
        rnd = self.get_sample_query()
        session_query = self.session.query(rnd)

        # Prepare sampled CTE
<<<<<<< HEAD
        profile_sample = (
            self.profile_sample_percentage
            if self.profile_sample_percentage
            else self.profile_sample_rows
        )
        sampled = (
            self.session.query(rnd)
            .where(rnd.c.random <= profile_sample)
            .cte(f"{self.table.__tablename__}_sample")
        )

=======
        if self.profile_sample_type == ProfileSampleType.PERCENTAGE:
            sampled = session_query.where(rnd.c.random <= self.profile_sample)
        else:
            sampled = session_query
        sampled = sampled.cte(f"{self.table.__tablename__}_sample")
>>>>>>> a45d6a21
        # Assign as an alias
        return aliased(self.table, sampled)

    def fetch_sqa_sample_data(self) -> TableData:
        """
        Use the sampler to retrieve sample data rows as per limit given by user
        :return: TableData to be added to the Table Entity
        """
        if self._profile_sample_query:
            return self._fetch_sample_data_from_user_query()

        # Add new RandomNumFn column
        rnd = self.get_sample_query()
        sqa_columns = [col for col in inspect(rnd).c if col.name != RANDOM_LABEL]

        sqa_sample = (
            self.session.query(*sqa_columns)
            .select_from(rnd)
            .limit(self.sample_limit)
            .all()
        )

        return TableData(
            columns=[column.name for column in sqa_columns],
            rows=[list(row) for row in sqa_sample],
        )

    def _fetch_sample_data_from_user_query(self) -> TableData:
        """Returns a table data object using results from query execution"""
        rnd = self.session.execute(f"{self._profile_sample_query}")
        try:
            columns = [col.name for col in rnd.cursor.description]
        except AttributeError:
            columns = list(rnd.keys())
        return TableData(
            columns=columns,
            rows=[list(row) for row in rnd.fetchmany(100)],
        )

    def _fetch_sample_data_with_query_object(self) -> Query:
        """Returns sql alchemy object to use when running profiling"""
        return self.session.query(self.table).from_statement(
            text(f"{self._profile_sample_query}")
        )

    def _random_sample_for_partitioned_tables(self) -> Query:
        """Return the Query object for partitioned tables"""
        partition_field = self._partition_details["partition_field"]
        if not self._partition_details.get("partition_values"):
            sample = (
                self.session.query(self.table)
                .filter(
                    column(partition_field)
                    >= self._partition_details["partition_start"].strftime("%Y-%m-%d"),
                    column(partition_field)
                    <= self._partition_details["partition_end"].strftime("%Y-%m-%d"),
                )
                .subquery()
            )
            return aliased(self.table, sample)
        sample = (
            self.session.query(self.table)
            .filter(
                column(partition_field).in_(self._partition_details["partition_values"])
            )
            .subquery()
        )
        return aliased(self.table, sample)<|MERGE_RESOLUTION|>--- conflicted
+++ resolved
@@ -38,15 +38,6 @@
         self,
         session: Optional[Session],
         table: DeclarativeMeta,
-<<<<<<< HEAD
-        profile_sample_percentage: Optional[float] = None,
-        profile_sample_rows: Optional[int] = None,
-        partition_details: Optional[Dict] = None,
-        profile_sample_query: Optional[str] = None,
-    ):
-        self.profile_sample_percentage = profile_sample_percentage
-        self.profile_sample_rows = profile_sample_rows
-=======
         profile_sample_config: Optional[ProfileSampleConfig] = None,
         partition_details: Optional[Dict] = None,
         profile_sample_query: Optional[str] = None,
@@ -56,7 +47,6 @@
         if profile_sample_config:
             self.profile_sample = profile_sample_config.profile_sample
             self.profile_sample_type = profile_sample_config.profile_sample_type
->>>>>>> a45d6a21
         self.session = session
         self.table = table
         self._partition_details = partition_details
@@ -66,15 +56,6 @@
 
     @partition_filter_handler(build_sample=True)
     def get_sample_query(self) -> Query:
-<<<<<<< HEAD
-        return (
-            self.session.query(
-                self.table, (ModuloFn(RandomNumFn(), 100)).label(RANDOM_LABEL)
-            )
-            .suffix_with(
-                f"SAMPLE BERNOULLI ({self.profile_sample_percentage or self.profile_sample_rows or 100})",
-                dialect=Dialects.Snowflake,
-=======
         if self.profile_sample_type == ProfileSampleType.PERCENTAGE:
             return (
                 self.session.query(
@@ -85,7 +66,6 @@
                     dialect=Dialects.Snowflake,
                 )
                 .cte(f"{self.table.__tablename__}_rnd")
->>>>>>> a45d6a21
             )
         return (
             self.session.query(self.table)
@@ -101,7 +81,7 @@
         if self._profile_sample_query:
             return self._fetch_sample_data_with_query_object()
 
-        if not self.profile_sample_percentage and not self.profile_sample_rows:
+        if not self.profile_sample:
             if self._partition_details:
                 return self._random_sample_for_partitioned_tables()
 
@@ -112,25 +92,11 @@
         session_query = self.session.query(rnd)
 
         # Prepare sampled CTE
-<<<<<<< HEAD
-        profile_sample = (
-            self.profile_sample_percentage
-            if self.profile_sample_percentage
-            else self.profile_sample_rows
-        )
-        sampled = (
-            self.session.query(rnd)
-            .where(rnd.c.random <= profile_sample)
-            .cte(f"{self.table.__tablename__}_sample")
-        )
-
-=======
         if self.profile_sample_type == ProfileSampleType.PERCENTAGE:
             sampled = session_query.where(rnd.c.random <= self.profile_sample)
         else:
             sampled = session_query
         sampled = sampled.cte(f"{self.table.__tablename__}_sample")
->>>>>>> a45d6a21
         # Assign as an alias
         return aliased(self.table, sampled)
 
