#  Copyright 2021 Collate
#  Licensed under the Apache License, Version 2.0 (the "License");
#  you may not use this file except in compliance with the License.
#  You may obtain a copy of the License at
#  http://www.apache.org/licenses/LICENSE-2.0
#  Unless required by applicable law or agreed to in writing, software
#  distributed under the License is distributed on an "AS IS" BASIS,
#  WITHOUT WARRANTIES OR CONDITIONS OF ANY KIND, either express or implied.
#  See the License for the specific language governing permissions and
#  limitations under the License.
#  pylint: disable=arguments-differ

"""
Interfaces with database for all database engine
supporting sqlalchemy abstraction layer
"""

import concurrent.futures
import math
import threading
import traceback
from collections import defaultdict
from datetime import datetime
from typing import Any, Dict, List, Optional, Type, Union

from sqlalchemy import Column, inspect, text
from sqlalchemy.exc import DBAPIError, ProgrammingError, ResourceClosedError
from sqlalchemy.orm import scoped_session

from metadata.generated.schema.entity.data.table import (
    CustomMetricProfile,
    SystemProfile,
    Table,
)
from metadata.generated.schema.entity.services.connections.database.datalakeConnection import (
    DatalakeConnection,
)
from metadata.generated.schema.entity.services.databaseService import DatabaseConnection
from metadata.generated.schema.metadataIngestion.databaseServiceProfilerPipeline import (
    DatabaseServiceProfilerPipeline,
)
from metadata.generated.schema.tests.customMetric import CustomMetric
from metadata.ingestion.connections.session import create_and_bind_thread_safe_session
from metadata.ingestion.ometa.ometa_api import OpenMetadata
from metadata.mixins.sqalchemy.sqa_mixin import SQAInterfaceMixin
from metadata.profiler.api.models import ThreadPoolMetrics
from metadata.profiler.interface.profiler_interface import ProfilerInterface
from metadata.profiler.metrics.core import HybridMetric, MetricTypes
from metadata.profiler.metrics.registry import Metrics
from metadata.profiler.metrics.static.mean import Mean
from metadata.profiler.metrics.static.stddev import StdDev
from metadata.profiler.metrics.static.sum import Sum
from metadata.profiler.metrics.system.system import System, SystemMetricsComputer
from metadata.profiler.orm.functions.table_metric_computer import TableMetricComputer
from metadata.profiler.orm.registry import Dialects
from metadata.profiler.processor.metric_filter import MetricFilter
from metadata.profiler.processor.runner import QueryRunner
from metadata.sampler.sampler_interface import SamplerInterface
from metadata.utils.custom_thread_pool import CustomThreadPoolExecutor
from metadata.utils.helpers import is_safe_sql_query
from metadata.utils.logger import profiler_interface_registry_logger

logger = profiler_interface_registry_logger()
thread_local = threading.local()

OVERFLOW_ERROR_CODES = {
    "snowflake": {100046, 100058},
}


def handle_query_exception(msg, exc, session):
    """Handle exception for query runs"""
    logger.debug(traceback.format_exc())
    logger.warning(msg)
    session.rollback()
    raise RuntimeError(exc)


class SQAProfilerInterface(ProfilerInterface, SQAInterfaceMixin):
    """
    Interface to interact with registry supporting
    sqlalchemy.
    """

    # pylint: disable=too-many-arguments
    def __init__(
        self,
        service_connection_config: Union[DatabaseConnection, DatalakeConnection],
        ometa_client: OpenMetadata,
        entity: Table,
        source_config: DatabaseServiceProfilerPipeline,
        sampler: SamplerInterface,
        thread_count: int = 5,
        timeout_seconds: int = 43200,
        **kwargs,
    ):
        """Instantiate SQA Interface object"""
        self.session_factory = None
        self.session = None

        super().__init__(
            service_connection_config=service_connection_config,
            ometa_client=ometa_client,
            entity=entity,
            source_config=source_config,
            sampler=sampler,
            thread_count=thread_count,
            timeout_seconds=timeout_seconds,
        )

<<<<<<< HEAD
        self._table = sampler.table
=======
        self._table = self.sampler.raw_dataset
>>>>>>> e1f717ad
        self.create_session()
        self.system_metrics_computer = self.initialize_system_metrics_computer()

    def initialize_system_metrics_computer(self) -> SystemMetricsComputer:
        """Initialize system metrics computer. Override this if you want to use a metric source with
        state or other dependencies.
        """
        return SystemMetricsComputer()

    def create_session(self):
        self.session_factory = self._session_factory()
        self.session = self.session_factory()

    @property
    def table(self):
        return self._table

    def _session_factory(self) -> scoped_session:
        """Create thread safe session that will be automatically
        garbage collected once the application thread ends
        """
        return create_and_bind_thread_safe_session(self.connection)

    @staticmethod
    def _compute_static_metrics_wo_sum(
        metrics: List[Metrics],
        runner: QueryRunner,
        session,
        column: Column,
    ):
        """If we catch an overflow error, we will try to compute the static
        metrics without the sum, mean and stddev

        Returns:
            _type_: _description_
        """
        try:
            row = runner.select_first_from_sample(
                *[
                    metric(column).fn()
                    for metric in metrics
                    if not metric.is_window_metric()
                    and metric not in {Sum, StdDev, Mean}
                ]
            )
            return dict(row)
        except Exception as exc:
            msg = f"Error trying to compute profile for {runner.table.name}.{column.name}: {exc}"
            handle_query_exception(msg, exc, session)
        return None

    def _compute_table_metrics(
        self,
        metrics: List[Metrics],
        runner: QueryRunner,
        session,
        *args,
        **kwargs,
    ) -> Optional[Dict[str, Any]]:
        """Given a list of metrics, compute the given results
        and returns the values

        Args:
            metrics: list of metrics to compute
        Returns:
            dictionnary of results
        """
        # pylint: disable=protected-access
        try:
            dialect = runner._session.get_bind().dialect.name
            table_metric_computer: TableMetricComputer = TableMetricComputer(
                dialect,
                runner=runner,
                metrics=metrics,
                conn_config=self.service_connection_config,
                entity=self.table_entity,
            )
            row = table_metric_computer.compute()
            if row:
                return dict(row)
            return None

        except Exception as exc:
            logger.debug(traceback.format_exc())
            logger.warning(
                f"Error trying to compute profile for {runner.table.name}: {exc}"  # type: ignore
            )
            session.rollback()
            raise RuntimeError(exc)

    def _compute_static_metrics(
        self,
        metrics: List[Metrics],
        runner: QueryRunner,
        column,
        session,
        *args,
        **kwargs,
    ):
        """Given a list of metrics, compute the given results
        and returns the values

        Args:
            column: the column to compute the metrics against
            metrics: list of metrics to compute
        Returns:
            dictionnary of results
        """
        try:
            row = runner.select_first_from_sample(
                *[
                    metric(column).fn()
                    for metric in metrics
                    if not metric.is_window_metric()
                ],
            )
            return dict(row)
        except (ProgrammingError, DBAPIError) as exc:
            return self._programming_error_static_metric(
                runner, column, exc, session, metrics
            )
        except Exception as exc:
            msg = f"Error trying to compute profile for {runner.table.name}.{column.name}: {exc}"
            handle_query_exception(msg, exc, session)
        return None

    def _compute_query_metrics(
        self,
        metric: Metrics,
        runner: QueryRunner,
        column,
        session,
        sample,
        *args,
        **kwargs,
    ):
        """Given a list of metrics, compute the given results
        and returns the values

        Args:
            column: the column to compute the metrics against
            metrics: list of metrics to compute
        Returns:
            dictionnary of results
        """

        try:
            col_metric = metric(column)
            metric_query = col_metric.query(sample=sample, session=session)
            if not metric_query:
                return None
            if col_metric.metric_type == dict:
                results = runner.select_all_from_query(metric_query)
                data = {k: [result[k] for result in results] for k in dict(results[0])}
                return {metric.name(): data}

            row = runner.select_first_from_query(metric_query)
            return dict(row)
        except ResourceClosedError as exc:
            # if the query returns no results, we will get a ResourceClosedError from Druid
            if (
                # pylint: disable=protected-access
                runner._session.get_bind().dialect.name
                != Dialects.Druid
            ):
                msg = f"Error trying to compute profile for {runner.table.name}.{column.name}: {exc}"
                handle_query_exception(msg, exc, session)
        except Exception as exc:
            msg = f"Error trying to compute profile for {runner.table.name}.{column.name}: {exc}"
            handle_query_exception(msg, exc, session)
        return None

    def _compute_window_metrics(
        self,
        metrics: List[Metrics],
        runner: QueryRunner,
        column,
        session,
        *args,
        **kwargs,
    ):
        """Given a list of metrics, compute the given results
        and returns the values

        Args:
            column: the column to compute the metrics against
            metrics: list of metrics to compute
        Returns:
            dictionnary of results
        """

        if not metrics:
            return None
        try:
            row = runner.select_first_from_sample(
                *[metric(column).fn() for metric in metrics],
            )
            if row:
                return dict(row)
        except ProgrammingError as exc:
            logger.info(
                f"Skipping metrics for {runner.table.name}.{column.name} due to {exc}"
            )
        except Exception as exc:
            msg = f"Error trying to compute profile for {runner.table.name}.{column.name}: {exc}"
            handle_query_exception(msg, exc, session)
        return None

    def _compute_custom_metrics(
        self, metrics: List[CustomMetric], runner, session, *args, **kwargs
    ):
        """Compute custom metrics

        Args:
            metrics (List[Metrics]): list of customMetrics
            runner (_type_): runner
        """
        if not metrics:
            return None

        custom_metrics = []

        for metric in metrics:
            try:
                if not is_safe_sql_query(metric.expression):
                    raise RuntimeError(
                        f"SQL expression is not safe\n\n{metric.expression}"
                    )

                crs = session.execute(text(metric.expression))
                row = (
                    crs.scalar()
                )  # raise MultipleResultsFound if more than one row is returned
                custom_metrics.append(
                    CustomMetricProfile(name=metric.name.root, value=row)
                )

            except Exception as exc:
                msg = f"Error trying to compute profile for {runner.table.name}.{metric.columnName}: {exc}"
                logger.debug(traceback.format_exc())
                logger.warning(msg)
        if custom_metrics:
            return {"customMetrics": custom_metrics}
        return None

    def _compute_system_metrics(
        self,
        metrics: Type[System],
        runner: QueryRunner,
        *args,
        **kwargs,
    ) -> List[SystemProfile]:
        """Get system metric for tables

        Args:
            metric_type: type of metric
            metrics: list of metrics to compute
            session: SQA session object

        Returns:
            dictionnary of results
        """
        logger.debug(f"Computing system metrics for {runner.table.name}")
        return self.system_metrics_computer.get_system_metrics(table=runner.table)

    def _create_thread_safe_runner(self, session, column=None):
        """Create thread safe runner"""
        if not hasattr(thread_local, "runner"):
            thread_local.runner = QueryRunner(
                session=session,
                dataset=self.sampler.get_dataset(column=column),
                partition_details=self.sampler.partition_details,
                profile_sample_query=self.sampler.sample_query,
            )
            return thread_local.runner
        thread_local.runner.dataset = self.sampler.get_dataset(column=column)
        return thread_local.runner

    def compute_metrics_in_thread(
        self,
        metric_func: ThreadPoolMetrics,
    ):
        """Run metrics in processor worker"""
        logger.debug(
            f"Running profiler for {metric_func.table.__tablename__} on thread {threading.current_thread()}"
        )
        Session = self.session_factory  # pylint: disable=invalid-name
        with Session() as session:
            self.set_session_tag(session)
            self.set_catalog(session)
            runner = self._create_thread_safe_runner(session, metric_func.column)
            row = None
            try:
                row = self._get_metric_fn[metric_func.metric_type.value](
                    metric_func.metrics,
                    runner=runner,
                    session=session,
                    column=metric_func.column,
                    sample=runner.dataset,
                )
                if isinstance(row, dict):
                    row = self._validate_nulls(row)
                if isinstance(row, list):
                    row = [
                        self._validate_nulls(r) if isinstance(r, dict) else r
                        for r in row
                    ]

            except Exception as exc:
                error = (
                    f"{metric_func.column if metric_func.column is not None else metric_func.table.__tablename__} "
                    f"metric_type.value: {exc}"
                )
                logger.error(error)
                self.status.failed_profiler(error, traceback.format_exc())

            if metric_func.column is not None:
                column = metric_func.column.name
                self.status.scanned(f"{metric_func.table.__tablename__}.{column}")
            else:
                self.status.scanned(metric_func.table.__tablename__)
                column = None

            return row, column, metric_func.metric_type.value

    @staticmethod
    def _validate_nulls(row: Dict[str, Any]) -> Dict[str, Any]:
        """Detect if we are computing NaNs and replace them with None"""
        for k, v in row.items():
            if isinstance(v, float) and math.isnan(v):
                logger.warning(
                    "NaN data detected and will be cast to null in OpenMetadata to maintain database parity"
                )
                row[k] = None
        return row

    # pylint: disable=use-dict-literal
    def get_all_metrics(
        self,
        metric_funcs: list,
    ):
        """get all profiler metrics"""
        logger.debug(f"Computing metrics with {self._thread_count} threads.")
        profile_results = {"table": dict(), "columns": defaultdict(dict)}
        with CustomThreadPoolExecutor(max_workers=self._thread_count) as pool:
            futures = [
                pool.submit(
                    self.compute_metrics_in_thread,
                    metric_func,
                )
                for metric_func in MetricFilter.filter_empty_metrics(metric_funcs)
            ]

            for future in futures:
                if future.cancelled():
                    continue

                try:
                    profile, column, metric_type = future.result(
                        timeout=self.timeout_seconds
                    )
                    if metric_type != MetricTypes.System.value and not isinstance(
                        profile, dict
                    ):
                        profile = dict()
                    if metric_type == MetricTypes.Table.value:
                        profile_results["table"].update(profile)
                    elif metric_type == MetricTypes.System.value:
                        profile_results["system"] = profile
                    elif metric_type == MetricTypes.Custom.value and column is None:
                        profile_results["table"].update(profile)
                    else:
                        profile_results["columns"][column].update(
                            {
                                "name": column,
                                "timestamp": int(datetime.now().timestamp() * 1000),
                                **profile,
                            }
                        )
                except concurrent.futures.TimeoutError as exc:
                    pool.shutdown39(wait=True, cancel_futures=True)
                    logger.debug(traceback.format_exc())
                    logger.error(f"Operation was cancelled due to TimeoutError - {exc}")
                    raise concurrent.futures.TimeoutError
                except KeyboardInterrupt:
                    pool.shutdown39(wait=True, cancel_futures=True)
                    raise

        return profile_results

    def get_composed_metrics(
        self, column: Column, metric: Metrics, column_results: Dict
    ):
        """Given a list of metrics, compute the given results
        and returns the values

        Args:
            column: the column to compute the metrics against
            metrics: list of metrics to compute
        Returns:
            dictionnary of results
        """
        try:
            return metric(column).fn(column_results)
        except Exception as exc:
            logger.debug(traceback.format_exc())
            logger.warning(f"Unexpected exception computing metrics: {exc}")
            self.session.rollback()
            return None

    def get_hybrid_metrics(
        self,
        column: Column,
        metric: Type[HybridMetric],
        column_results: Dict[str, Any],
    ):
        """Given a list of metrics, compute the given results
        and returns the values

        Args:
            column: the column to compute the metrics against
            metric: metric to compute
            column_results: results of the column
        Returns:
            dictionnary of results
        """
        dataset = self.sampler.get_dataset(column=column)
        try:
            return metric(column).fn(dataset, column_results, self.session)
        except Exception as exc:
            logger.debug(traceback.format_exc())
            logger.warning(f"Unexpected exception computing metrics: {exc}")
            self.session.rollback()
            return None

    def _programming_error_static_metric(self, runner, column, exc, _, __):
        """
        Override Programming Error for Static Metrics
        """
        raise exc

    def get_columns(self):
        """get columns from entity"""
        return list(inspect(self.table).c)

    def close(self):
        """Clean up session"""
        self.session.close()
        self.connection.pool.dispose()<|MERGE_RESOLUTION|>--- conflicted
+++ resolved
@@ -108,11 +108,7 @@
             timeout_seconds=timeout_seconds,
         )
 
-<<<<<<< HEAD
-        self._table = sampler.table
-=======
         self._table = self.sampler.raw_dataset
->>>>>>> e1f717ad
         self.create_session()
         self.system_metrics_computer = self.initialize_system_metrics_computer()
 
