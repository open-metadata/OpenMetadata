--- conflicted
+++ resolved
@@ -48,16 +48,9 @@
         profile_sample_query: Optional[str] = None,
     ):
         self._session = session
-<<<<<<< HEAD
         self._dataset = dataset
-        self._partition_details = partition_details
-        self._profile_sample_query = profile_sample_query
-=======
-        self.table = table
-        self._sample = sample
         self.partition_details = partition_details
         self.profile_sample_query = profile_sample_query
->>>>>>> ff261fb3
 
     @property
     def table(self):
@@ -104,13 +97,8 @@
         """
         filter_ = get_query_filter_for_runner(kwargs)
 
-<<<<<<< HEAD
         user_query = self._session.query(self._dataset).from_statement(
             text(f"{self._profile_sample_query}")
-=======
-        user_query = self._session.query(self.table).from_statement(
-            text(f"{self.profile_sample_query}")
->>>>>>> ff261fb3
         )
 
         query = self._build_query(*entities, **kwargs).select_from(user_query)
@@ -180,17 +168,7 @@
         return self._select_from_sample(*entities, **kwargs).all()
 
     def yield_from_sample(self, *entities, **kwargs):
-<<<<<<< HEAD
         """Yield rows from the sample data
-=======
-        query = self._select_from_sample(*entities, **kwargs)
-        if self.partition_details:
-            partition_filter = build_partition_predicate(
-                self.partition_details,
-                self.table.__table__.c,
-            )
-            query.filter(partition_filter)
->>>>>>> ff261fb3
 
         Args:
             *entities: entities to select
