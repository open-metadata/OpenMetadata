#  Copyright 2021 Collate
#  Licensed under the Apache License, Version 2.0 (the "License");
#  you may not use this file except in compliance with the License.
#  You may obtain a copy of the License at
#  http://www.apache.org/licenses/LICENSE-2.0
#  Unless required by applicable law or agreed to in writing, software
#  distributed under the License is distributed on an "AS IS" BASIS,
#  WITHOUT WARRANTIES OR CONDITIONS OF ANY KIND, either express or implied.
#  See the License for the specific language governing permissions and
#  limitations under the License.
"""
Helper module to handle data sampling
for the profiler
"""
from typing import Union, cast

<<<<<<< HEAD
from metadata.profiler.api.models import ProfileSampleConfig
=======
from sqlalchemy import Column, inspect, text
from sqlalchemy.orm import DeclarativeMeta, Query, aliased
from sqlalchemy.orm.util import AliasedClass
from sqlalchemy.sql.sqltypes import Enum

from metadata.generated.schema.entity.data.table import (
    PartitionIntervalType,
    PartitionProfilerConfig,
    ProfileSampleType,
    TableData,
)
>>>>>>> bbe58b1b
from metadata.profiler.orm.functions.modulo import ModuloFn
from metadata.profiler.orm.functions.random_num import RandomNumFn
from metadata.profiler.orm.registry import Dialects
from metadata.profiler.processor.handle_partition import partition_filter_handler
from metadata.profiler.processor.sampler.sampler_interface import SamplerInterface
from metadata.utils.sqa_utils import (
    build_query_filter,
    dispatch_to_date_or_datetime,
    get_integer_range_filter,
    get_partition_col_type,
    get_value_filter,
)
from sqlalchemy import Column, inspect, text
from sqlalchemy.orm import DeclarativeMeta, Query, Session, aliased
from sqlalchemy.orm.util import AliasedClass
from sqlalchemy.sql.sqltypes import Enum

from metadata.generated.schema.entity.data.table import (
    PartitionIntervalType,
    PartitionProfilerConfig,
    ProfileSampleType,
    TableData,
)

RANDOM_LABEL = "random"


def _object_value_for_elem(self, elem):
    """
    we have mapped DataType.ENUM: sqlalchemy.Enum
    if map by default return None,
    we will always get None because there is no enum map to lookup,
    so what we are doing here is basically trusting the database,
    that it will be storing the correct map key and showing directly that on the UI,
    and in this approach we will be only able to display
    what database has stored (i.e the key) and not the actual value of the same!
    """
    return self._object_lookup.get(elem, elem)  # pylint: disable=protected-access


Enum._object_value_for_elem = _object_value_for_elem  # pylint: disable=protected-access


class SQASampler(SamplerInterface):
    """
    Generates a sample of the data to not
    run the query in the whole table.
    """

    @partition_filter_handler(build_sample=True)
    def get_sample_query(self) -> Query:
        """get query for sample data"""
        if self.profile_sample_type == ProfileSampleType.PERCENTAGE:
            rnd = (
                self.client.query(
                    self.table,
                    (ModuloFn(RandomNumFn(), 100)).label(RANDOM_LABEL),
                )
                .suffix_with(
                    f"SAMPLE BERNOULLI ({self.profile_sample or 100})",
                    dialect=Dialects.Snowflake,
                )
                .cte(f"{self.table.__tablename__}_rnd")
            )
            session_query = self.client.query(rnd)

            return session_query.where(rnd.c.random <= self.profile_sample).cte(
                f"{self.table.__tablename__}_sample"
            )
        table_query = self.client.query(self.table)
        return (
            self.client.query(
                self.table,
                (ModuloFn(RandomNumFn(), table_query.count())).label(RANDOM_LABEL),
            )
            .order_by(RANDOM_LABEL)
            .limit(self.profile_sample)
            .cte(f"{self.table.__tablename__}_rnd")
        )

    def random_sample(self) -> Union[DeclarativeMeta, AliasedClass]:
        """
        Either return a sampled CTE of table, or
        the full table if no sampling is required.
        """
        if self._profile_sample_query:
            return self._rdn_sample_from_user_query()

        if not self.profile_sample:
            if self._partition_details:
                return self._partitioned_table()

            return self.table

        # Add new RandomNumFn column
        sampled = self.get_sample_query()

        # Assign as an alias
        return aliased(self.table, sampled)

    def fetch_sample_data(self) -> TableData:
        """
        Use the sampler to retrieve sample data rows as per limit given by user
        :return: TableData to be added to the Table Entity
        """
        if self._profile_sample_query:
            return self._fetch_sample_data_from_user_query()

        # Add new RandomNumFn column
        rnd = self.get_sample_query()
        sqa_columns = [col for col in inspect(rnd).c if col.name != RANDOM_LABEL]

        sqa_sample = (
            self.client.query(*sqa_columns)
            .select_from(rnd)
            .limit(self.sample_limit)
            .all()
        )
        return TableData(
            columns=[column.name for column in sqa_columns],
            rows=[list(row) for row in sqa_sample],
        )

    def _fetch_sample_data_from_user_query(self) -> TableData:
        """Returns a table data object using results from query execution"""
        rnd = self.client.execute(f"{self._profile_sample_query}")
        try:
            columns = [col.name for col in rnd.cursor.description]
        except AttributeError:
            columns = list(rnd.keys())
        return TableData(
            columns=columns,
            rows=[list(row) for row in rnd.fetchmany(100)],
        )

    def _rdn_sample_from_user_query(self) -> Query:
        """Returns sql alchemy object to use when running profiling"""
        return self.client.query(self.table).from_statement(
            text(f"{self._profile_sample_query}")
        )

    def _partitioned_table(self) -> Query:
        """Return the Query object for partitioned tables"""
        self._partition_details = cast(
            PartitionProfilerConfig, self._partition_details
        )  # satisfying type checker
        partition_field = self._partition_details.partitionColumnName

        type_ = get_partition_col_type(
            partition_field,
            self.table.__table__.c,
        )

        if (
            self._partition_details.partitionIntervalType
            == PartitionIntervalType.COLUMN_VALUE
        ):
            return aliased(
                self.table,
                (
                    self.client.query(self.table)
                    .filter(
                        get_value_filter(
                            Column(partition_field),
                            self._partition_details.partitionValues,
                        )
                    )
                    .subquery()
                ),
            )

        if (
            self._partition_details.partitionIntervalType
            == PartitionIntervalType.INTEGER_RANGE
        ):
            return aliased(
                self.table,
                (
                    self.client.query(self.table)
                    .filter(
                        get_integer_range_filter(
                            Column(partition_field),
                            self._partition_details.partitionIntegerRangeStart,
                            self._partition_details.partitionIntegerRangeEnd,
                        )
                    )
                    .subquery()
                ),
            )

        return aliased(
            self.table,
            (
                self.client.query(self.table)
                .filter(
                    build_query_filter(
                        [
                            (
                                Column(partition_field),
                                "ge",
                                dispatch_to_date_or_datetime(
                                    self._partition_details.partitionInterval,
                                    text(
                                        self._partition_details.partitionIntervalUnit.value
                                    ),
                                    type_,
                                ),
                            )
                        ],
                        False,
                    )
                )
                .subquery()
            ),
        )<|MERGE_RESOLUTION|>--- conflicted
+++ resolved
@@ -14,9 +14,6 @@
 """
 from typing import Union, cast
 
-<<<<<<< HEAD
-from metadata.profiler.api.models import ProfileSampleConfig
-=======
 from sqlalchemy import Column, inspect, text
 from sqlalchemy.orm import DeclarativeMeta, Query, aliased
 from sqlalchemy.orm.util import AliasedClass
@@ -28,7 +25,6 @@
     ProfileSampleType,
     TableData,
 )
->>>>>>> bbe58b1b
 from metadata.profiler.orm.functions.modulo import ModuloFn
 from metadata.profiler.orm.functions.random_num import RandomNumFn
 from metadata.profiler.orm.registry import Dialects
@@ -40,17 +36,6 @@
     get_integer_range_filter,
     get_partition_col_type,
     get_value_filter,
-)
-from sqlalchemy import Column, inspect, text
-from sqlalchemy.orm import DeclarativeMeta, Query, Session, aliased
-from sqlalchemy.orm.util import AliasedClass
-from sqlalchemy.sql.sqltypes import Enum
-
-from metadata.generated.schema.entity.data.table import (
-    PartitionIntervalType,
-    PartitionProfilerConfig,
-    ProfileSampleType,
-    TableData,
 )
 
 RANDOM_LABEL = "random"
