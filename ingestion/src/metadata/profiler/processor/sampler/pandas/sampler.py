--- conflicted
+++ resolved
@@ -28,11 +28,8 @@
 )
 from metadata.ingestion.source.database.datalake.columns import _get_root_col
 from metadata.profiler.processor.sampler.sampler_interface import SamplerInterface
-<<<<<<< HEAD
 from metadata.utils.sqa_like_column import SQALikeColumn
-=======
 from metadata.utils.constants import COMPLEX_COLUMN_SEPARATOR
->>>>>>> f69cd9f5
 
 
 class DatalakeSampler(SamplerInterface):
@@ -125,7 +122,6 @@
             for df in self.table
         ]
 
-<<<<<<< HEAD
     def get_col_row(self, data_frame, columns: Optional[List[SQALikeColumn]] = None):
         """
         Fetches columns and rows from the data_frame
@@ -143,8 +139,6 @@
                 break
         return cols, rows
 
-=======
->>>>>>> f69cd9f5
     def random_sample(self):
         """Generate random sample from the table
 
@@ -161,25 +155,6 @@
             return self.table
 
         return self._get_sampled_dataframe()
-
-<<<<<<< HEAD
-    def fetch_sample_data(
-        self, columns: Optional[List[SQALikeColumn]] = None
-    ) -> TableData:
-=======
-    def get_col_row(self, data_frame):
-        """
-        Fetches columns and rows from the data_frame
-        """
-        result_rows = []
-
-        for chunk in data_frame:
-            row_df = self._fetch_rows_df(chunk)
-            result_rows.extend(row_df.values.tolist()[: self.sample_limit])
-            if len(result_rows) >= self.sample_limit:
-                break
-        cols = row_df.columns.tolist()
-        return cols, result_rows
 
     @staticmethod
     def unflatten_dict(flat_dict):
@@ -228,8 +203,7 @@
             max_level=0,
         ).replace(np.nan, None)
 
-    def fetch_sample_data(self) -> TableData:
->>>>>>> f69cd9f5
+    def fetch_sample_data(self, columns: Optional[List[SQALikeColumn]] = None) -> TableData:
         """Fetch sample data from the table
 
         Returns:
