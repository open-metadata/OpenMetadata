#  Copyright 2021 Collate
#  Licensed under the Apache License, Version 2.0 (the "License");
#  you may not use this file except in compliance with the License.
#  You may obtain a copy of the License at
#  http://www.apache.org/licenses/LICENSE-2.0
#  Unless required by applicable law or agreed to in writing, software
#  distributed under the License is distributed on an "AS IS" BASIS,
#  WITHOUT WARRANTIES OR CONDITIONS OF ANY KIND, either express or implied.
#  See the License for the specific language governing permissions and
#  limitations under the License.

"""
Main Profile definition and queries to execute
"""
from __future__ import annotations

import traceback
from datetime import datetime, timezone
from typing import Any, Dict, Generic, List, Optional, Set, Tuple, Type

from pydantic import ValidationError
from sqlalchemy import Column
from sqlalchemy.orm import DeclarativeMeta

from metadata.generated.schema.api.data.createTableProfile import (
    CreateTableProfileRequest,
)
from metadata.generated.schema.configuration.profilerConfiguration import (
    ProfilerConfiguration,
)
from metadata.generated.schema.entity.data.table import (
    ColumnName,
    ColumnProfile,
    ColumnProfilerConfig,
    SystemProfile,
    TableData,
    TableProfile,
)
from metadata.generated.schema.settings.settings import Settings
from metadata.generated.schema.tests.customMetric import (
    CustomMetric as CustomMetricEntity,
)
from metadata.profiler.api.models import ProfilerResponse, ThreadPoolMetrics
from metadata.profiler.interface.profiler_interface import ProfilerInterface
from metadata.profiler.metrics.core import (
    ComposedMetric,
    HybridMetric,
    MetricTypes,
    QueryMetric,
    StaticMetric,
    TMetric,
)
from metadata.profiler.metrics.static.row_count import RowCount
from metadata.profiler.orm.registry import NOT_COMPUTE
from metadata.profiler.processor.metric_filter import MetricFilter
from metadata.profiler.processor.sample_data_handler import upload_sample_data
from metadata.utils.constants import SAMPLE_DATA_DEFAULT_COUNT
from metadata.utils.execution_time_tracker import calculate_execution_time
from metadata.utils.logger import profiler_logger

logger = profiler_logger()


class MissingMetricException(Exception):
    """
    Raise when building the profiler with Composed Metrics
    and not all the required metrics are present
    """


<<<<<<< HEAD
class Profiler(Generic[TMetric]):
=======
class Profiler(Generic[TMetric]):  # pylint: disable=too-many-instance-attributes
>>>>>>> 449a5f2d
    """
    Core Profiler.

    A profiler is composed of:
    - A profiler_interface, used to run the profiler against a source.
    - An ORM Table. One profiler attacks one table at a time.
    - A tuple of metrics, from which we will construct queries.
    """

    def __init__(
        self,
        *metrics: Type[TMetric],
        profiler_interface: ProfilerInterface,
        include_columns: Optional[List[ColumnProfilerConfig]] = None,
        exclude_columns: Optional[List[str]] = None,
        global_profiler_configuration: Optional[Settings] = None,
    ):
        """
        :param metrics: Metrics to run. We are receiving the uninitialized classes
        :param profiler_interface: Where to run the queries
        :param table: DeclarativeMeta containing table info
        :param ignore_cols: List of columns to ignore when computing the profile
        :param profile_sample: % of rows to use for sampling column metrics
        """
        self.global_profiler_configuration: Optional[ProfilerConfiguration] = (
            global_profiler_configuration.config_value
            if global_profiler_configuration
            else None
        )
        self.profiler_interface = profiler_interface
        self.source_config = self.profiler_interface.source_config
        self.include_columns = include_columns
        self.exclude_columns = exclude_columns
        self._metrics = metrics
        self._profile_date = int(datetime.now(tz=timezone.utc).timestamp() * 1000)
        self.profile_sample_config = self.profiler_interface.profile_sample_config

        self.metric_filter = MetricFilter(
            metrics=self.metrics,
            global_profiler_config=self.global_profiler_configuration,
            table_profiler_config=self.profiler_interface.table_entity.tableProfilerConfig,
            column_profiler_config=self.include_columns,
        )

        self.validate_composed_metric()

        # Initialize profiler results
        self._table_results: Dict[str, Any] = {}
        self._column_results: Dict[str, Any] = {}
        self._system_results: Optional[List[Dict]] = []

        # We will get columns from the property
        self._columns: Optional[List[Column]] = None
        self.data_frame_list = None

    @property
    def table(self) -> DeclarativeMeta:
        return self.profiler_interface.table

    @property
    def metrics(self) -> Tuple[Type[TMetric], ...]:
        return self._metrics

    @property
    def ignore_cols(self) -> List[str]:
        return self._get_excluded_columns()

    @property
    def use_cols(self) -> List[Column]:
        """
        Columns to use.

        If it is informed, we'll use them as columns
        instead of picking up all table's columns
        and ignoring the specified ones.
        """
        return self._get_included_columns()

    @property
    def profile_date(self) -> datetime:
        return self._profile_date

    @property
    def columns(self) -> List[Column]:
        """
        Return the list of columns to profile
        by skipping the columns to ignore.
        """

        if self._columns:
            return self._columns

        if self._get_included_columns():
            self._columns = [
                column
                for column in self.profiler_interface.get_columns()
                if column.name in self._get_included_columns()
            ]

        if not self._get_included_columns():
            self._columns = [
                column
                for column in self._columns or self.profiler_interface.get_columns()
                if column.name not in self._get_excluded_columns()
            ]

        return self._columns

    def _get_excluded_columns(self) -> Optional[Set[str]]:
        """Get excluded  columns for table being profiled"""
        if self.exclude_columns:
            return set(self.exclude_columns)
        return {}

    def _get_included_columns(self) -> Optional[Set[str]]:
        """Get include columns for table being profiled"""
        if self.include_columns:
            return {include_col.columnName for include_col in self.include_columns}
        return {}

    def _check_profile_and_handle(
        self, profile: CreateTableProfileRequest
    ) -> CreateTableProfileRequest:
        """Check if the profile data are empty. if empty then raise else return

        Args:
            profile (CreateTableProfileRequest): profile data

        Raises:
            Exception: that will be caught in the workflow and add the entity to failure source and processor status

        Returns:
            CreateTableProfileRequest:
        """
        for attrs, val in profile.tableProfile:
            if (
                attrs not in {"timestamp", "profileSample", "profileSampleType"}
                and val is not None
            ):
                return

        for col_element in profile.columnProfile:
            for attrs, val in col_element:
                if attrs not in {"timestamp", "name"} and val is not None:
                    return

        raise RuntimeError(
            f"No profile data computed for {self.profiler_interface.table_entity.fullyQualifiedName.__root__}"
        )

    def get_custom_metrics(
        self, column_name: Optional[str] = None
    ) -> Optional[List[CustomMetricEntity]]:
        """Get custom metrics for a table or column

        Args:
            column (Optional[str]): optional column name. If None will fetch table level custom metrics

        Returns:
            List[str]
        """
        if column_name is None:
            return self.profiler_interface.table_entity.customMetrics or None

        # if we have a column we'll get the custom metrics for this column
        column = next(
            (
                clmn
                for clmn in self.profiler_interface.table_entity.columns
                if clmn.name.__root__ == column_name
            ),
            None,
        )
        if column:
            return column.customMetrics or None
        return None

    @property
    def sample(self):
        """Return the sample used for the profiler"""
        return self.profiler_interface.sample

    def validate_composed_metric(self) -> None:
        """
        Make sure that all composed metrics have
        the necessary ingredients defined in
        `required_metrics` attr
        """
        names = {metric.name() for metric in self.metrics}
        for metric in self.metric_filter.composed_metrics:
            if not set(metric.required_metrics()).issubset(names):
                raise MissingMetricException(
                    f"We need {metric.required_metrics()} for {metric.name}, but only got {names} in the profiler"
                )

    def run_composed_metrics(self, col: Column):
        """
        Run this after the metrics have been computed

        Data should be saved under self.results
        """

        logger.debug("Running post Profiler...")

        current_col_results: Dict[str, Any] = self._column_results.get(col.name)
        if not current_col_results:
            logger.debug(
                "We do not have any results to base our Composed Metrics. Stopping!"
            )
            return

        for metric in self.metric_filter.get_column_metrics(
            ComposedMetric, col, self.profiler_interface.table_entity.serviceType
        ):
            # Composed metrics require the results as an argument
            logger.debug(f"Running composed metric {metric.name()} for {col.name}")

            self._column_results[col.name][
                metric.name()
            ] = self.profiler_interface.get_composed_metrics(
                col,
                metric,
                current_col_results,
            )

    def run_hybrid_metrics(self, col: Column):
        """Run hybrid metrics

        Args:
            col (Column): column to run distribution metrics on
        """
        logger.debug("Running distribution metrics...")
        current_col_results: Dict[str, Any] = self._column_results.get(col.name)
        if not current_col_results:
            logger.debug(
                "We do not have any results to base our Hybrid Metrics. Stopping!"
            )
            return
        for metric in self.metric_filter.get_column_metrics(
            HybridMetric, col, self.profiler_interface.table_entity.serviceType
        ):
            logger.debug(f"Running hybrid metric {metric.name()} for {col.name}")
            self._column_results[col.name][
                metric.name()
            ] = self.profiler_interface.get_hybrid_metrics(
                col,
                metric,
                current_col_results,
                table=self.table,
            )

    def _prepare_table_metrics(self) -> List:
        """prepare table metrics"""
        metrics = []
        table_metrics = [
            metric
            for metric in self.metric_filter.static_metrics
            if (not metric.is_col_metric() and not metric.is_system_metrics())
        ]

        custom_table_metrics = self.get_custom_metrics()

        if table_metrics:
            metrics.extend(
                [
                    ThreadPoolMetrics(
                        metrics=table_metrics,
                        metric_type=MetricTypes.Table,
                        column=None,
                        table=self.table,
                    )
                ]
            )

        if custom_table_metrics:
            metrics.extend(
                [
                    ThreadPoolMetrics(
                        metrics=custom_table_metrics,
                        metric_type=MetricTypes.Custom,
                        column=None,
                        table=self.table,
                    )
                ]
            )

        return metrics

    def _prepare_system_metrics(self) -> List:
        """prepare system metrics"""
        system_metrics = self.metric_filter.system_metrics

        if system_metrics:
            return [
                ThreadPoolMetrics(
                    metrics=system_metric,  # metric functions
                    metric_type=MetricTypes.System,  # metric type for function mapping
                    column=None,  # column name
                    table=self.table,  # table name
                )
                for system_metric in system_metrics
            ]

        return []

    def _prepare_column_metrics(self) -> List:
        """prepare column metrics"""
        column_metrics_for_thread_pool = []
        columns = [
            column
            for column in self.columns
            if column.type.__class__.__name__ not in NOT_COMPUTE
        ]
        static_metrics = [
            ThreadPoolMetrics(
                metrics=[
                    metric
                    for metric in self.metric_filter.get_column_metrics(
                        StaticMetric,
                        column,
                        self.profiler_interface.table_entity.serviceType,
                    )
                    if not metric.is_window_metric()
                ],
                metric_type=MetricTypes.Static,
                column=column,
                table=self.table,
            )
            for column in columns
        ]
        query_metrics = [
            ThreadPoolMetrics(
                metrics=metric,
                metric_type=MetricTypes.Query,
                column=column,
                table=self.table,
            )
<<<<<<< HEAD
            for column in columns
            for metric in self.get_col_metrics(self.query_metrics, column)
=======
            for column in self.columns
            for metric in self.metric_filter.get_column_metrics(
                QueryMetric, column, self.profiler_interface.table_entity.serviceType
            )
>>>>>>> 449a5f2d
        ]
        window_metrics = [
            ThreadPoolMetrics(
                metrics=[
                    metric
                    for metric in self.metric_filter.get_column_metrics(
                        StaticMetric,
                        column,
                        self.profiler_interface.table_entity.serviceType,
                    )
                    if metric.is_window_metric()
                ],
                metric_type=MetricTypes.Window,
                column=column,
                table=self.table,
            )
            for column in columns
        ]

        # we'll add the system metrics to the thread pool computation
        for metric_type in [static_metrics, query_metrics, window_metrics]:
            column_metrics_for_thread_pool.extend(metric_type)

        # we'll add the custom metrics to the thread pool computation
        for column in columns:
            custom_metrics = self.get_custom_metrics(column.name)
            if custom_metrics:
                column_metrics_for_thread_pool.append(
                    ThreadPoolMetrics(
                        metrics=custom_metrics,
                        metric_type=MetricTypes.Custom,
                        column=column,
                        table=self.table,
                    )
                )

        return column_metrics_for_thread_pool

    def profile_entity(self) -> None:
        """Get all the metrics for a given table"""
        table_metrics = self._prepare_table_metrics()
        system_metrics = self._prepare_system_metrics()
        column_metrics = self._prepare_column_metrics()

        all_metrics = [
            *system_metrics,
            *table_metrics,
            *column_metrics,
        ]
        profile_results = self.profiler_interface.get_all_metrics(
            all_metrics,
        )
        self._table_results = profile_results["table"]
        self._column_results = profile_results["columns"]
        self._system_results = profile_results.get("system")

    def compute_metrics(self) -> Profiler:
        """Run the whole profiling using multithreading"""
        self.profile_entity()
        for column in self.columns:
            self.run_composed_metrics(column)
            self.run_hybrid_metrics(column)

        return self

    def process(self) -> ProfilerResponse:
        """
        Given a table, we will prepare the profiler for
        all its columns and return all the run profilers
        in a Dict in the shape {col_name: Profiler}
        """

        if self.source_config.computeMetrics:
            logger.debug(
                f"Computing profile metrics for {self.profiler_interface.table_entity.fullyQualifiedName.__root__}..."
            )
            self.compute_metrics()

        if self.source_config.generateSampleData:
            sample_data = self.generate_sample_data()
        else:
            sample_data = None

        profile = self.get_profile()
        if self.source_config.computeMetrics:
            self._check_profile_and_handle(profile)

        table_profile = ProfilerResponse(
            table=self.profiler_interface.table_entity,
            profile=profile,
            sample_data=sample_data,
        )

        return table_profile

    @calculate_execution_time(store=False)
    def generate_sample_data(self) -> Optional[TableData]:
        """Fetch and ingest sample data

        Returns:
            TableData: sample data
        """
        try:
            logger.debug(
                "Fetching sample data for "
                f"{self.profiler_interface.table_entity.fullyQualifiedName.__root__}..."  # type: ignore
            )
            table_data = self.profiler_interface.fetch_sample_data(
                self.table, self.columns
            )
            upload_sample_data(
                data=table_data, profiler_interface=self.profiler_interface
            )
            table_data.rows = table_data.rows[
                : min(
                    SAMPLE_DATA_DEFAULT_COUNT, self.profiler_interface.sample_data_count
                )
            ]
            return table_data
        except Exception as err:
            logger.debug(traceback.format_exc())
            logger.warning(f"Error fetching sample data: {err}")
            return None

    def get_profile(self) -> CreateTableProfileRequest:
        """
        After executing the profiler, get all results
        and convert them to TableProfile.

        We store the results in the shape:

        _table_results
        {
            "columnCount": ...,
            "rowCount": ...,
        }

        _column_results
        {
            "column_name_A": {
                "metric1": ...,
                "metric2": ...,
            }
        }

        We need to transform it to TableProfile
        """
        try:
            # There are columns that we might have skipped from
            # computing metrics, if the type is not supported.
            # Let's filter those out.
            column_profile = [
                ColumnProfile(
                    **self.column_results.get(
                        col.name
                        if not isinstance(col.name, ColumnName)
                        else col.name.__root__
                    )
                )
                for col in self.columns
                if self.column_results.get(
                    col.name
                    if not isinstance(col.name, ColumnName)
                    else col.name.__root__
                )
            ]

            table_profile = TableProfile(
                timestamp=self.profile_date,
                columnCount=self._table_results.get("columnCount"),
                rowCount=self._table_results.get(RowCount.name()),
                createDateTime=self._table_results.get("createDateTime"),
                sizeInByte=self._table_results.get("sizeInBytes"),
                profileSample=(
                    self.profile_sample_config.profile_sample
                    if self.profile_sample_config
                    else None
                ),
                profileSampleType=(
                    self.profile_sample_config.profile_sample_type
                    if self.profile_sample_config
                    else None
                ),
                customMetrics=self._table_results.get("customMetrics"),
            )

            if self._system_results:
                system_profile = [
                    SystemProfile(**system_result)
                    for system_result in self._system_results
                ]
            else:
                system_profile = None

            return CreateTableProfileRequest(
                tableProfile=table_profile,
                columnProfile=column_profile,
                systemProfile=system_profile,
            )

        except ValidationError as err:
            logger.debug(traceback.format_exc())
            logger.error(f"Cannot transform profiler results to TableProfile: {err}")
            raise err

    @property
    def column_results(self):
        return self._column_results

    def close(self):
        """clean up profiler after processing"""
        self.profiler_interface.close()<|MERGE_RESOLUTION|>--- conflicted
+++ resolved
@@ -68,11 +68,8 @@
     """
 
 
-<<<<<<< HEAD
+
 class Profiler(Generic[TMetric]):
-=======
-class Profiler(Generic[TMetric]):  # pylint: disable=too-many-instance-attributes
->>>>>>> 449a5f2d
     """
     Core Profiler.
 
@@ -410,15 +407,10 @@
                 column=column,
                 table=self.table,
             )
-<<<<<<< HEAD
             for column in columns
-            for metric in self.get_col_metrics(self.query_metrics, column)
-=======
-            for column in self.columns
             for metric in self.metric_filter.get_column_metrics(
                 QueryMetric, column, self.profiler_interface.table_entity.serviceType
             )
->>>>>>> 449a5f2d
         ]
         window_metrics = [
             ThreadPoolMetrics(
