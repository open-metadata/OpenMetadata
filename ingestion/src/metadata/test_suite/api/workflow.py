--- conflicted
+++ resolved
@@ -32,7 +32,6 @@
     OpenMetadataConnection,
 )
 from metadata.generated.schema.entity.services.databaseService import (
-    DatabaseConnection,
     DatabaseService,
     DatabaseServiceType,
 )
@@ -143,18 +142,10 @@
         Args:
             entity_link: entity link for the test case
         """
-<<<<<<< HEAD
-        if self.config.source.type not in {"sample-data", "sample-usage"}:
-            service = self.metadata.get_by_name(
-                entity=DatabaseService,
-                fqn=entity_fqn.split(".")[0],
-            )
-=======
         service = self.metadata.get_by_name(
             entity=DatabaseService,
-            fqn=table_fqn.split(".")[0],
-        )
->>>>>>> 3b7f576d
+            fqn=entity_fqn.split(".")[0],
+        )
 
         if service:
             service_connection = (
@@ -162,31 +153,6 @@
                     service,
                     "databaseservice",
                 )
-<<<<<<< HEAD
-                service_connection_config = deepcopy(service_connection.__root__.config)
-                if hasattr(service_connection_config, "supportsDatabase"):
-                    if (
-                        hasattr(
-                            service_connection_config,
-                            "database",
-                        )
-                        and not service_connection_config.database
-                    ):
-                        service_connection_config.database = entity_fqn.split(".")[1]
-                    if (
-                        hasattr(
-                            service_connection_config,
-                            "catalog",
-                        )
-                        and not service_connection_config.catalog
-                    ):
-                        service_connection_config.catalog = entity_fqn.split(".")[1]
-                return service_connection_config
-
-            logger.error(
-                f"Could not retrive connection details for entity {entity_link}"
-=======
->>>>>>> 3b7f576d
             )
             service_connection_config = deepcopy(service_connection.__root__.config)
             if hasattr(service_connection_config, "supportsDatabase"):
@@ -197,7 +163,7 @@
                     )
                     and not service_connection_config.database
                 ):
-                    service_connection_config.database = table_fqn.split(".")[1]
+                    service_connection_config.database = entity_fqn.split(".")[1]
                 if (
                     hasattr(
                         service_connection_config,
@@ -205,7 +171,7 @@
                     )
                     and not service_connection_config.catalog
                 ):
-                    service_connection_config.catalog = table_fqn.split(".")[1]
+                    service_connection_config.catalog = entity_fqn.split(".")[1]
             return service_connection_config
 
         logger.error(f"Could not retrive connection details for entity {entity_link}")
@@ -270,12 +236,12 @@
             )
         return None
 
-    def _create_runner_interface(self, table_fqn: str):
+    def _create_runner_interface(self, entity_fqn: str):
         """create the interface to execute test against SQA sources"""
-        table_entity = self._get_table_entity_from_test_case(table_fqn)
+        table_entity = self._get_table_entity_from_test_case(entity_fqn)
         return SQATestSuiteInterface(
             service_connection_config=self._get_service_connection_from_test_case(
-                table_fqn
+                entity_fqn
             ),
             ometa_client=create_ometa_client(self.metadata_config),
             table_entity=table_entity,
@@ -470,8 +436,8 @@
                         )
             except TypeError as exc:
                 logger.debug(traceback.format_exc())
-                logger.warning(f"Could not run test case for table {table_fqn}: {exc}")
-                self.status.failure(table_fqn)
+                logger.warning(f"Could not run test case for table {entity_fqn}: {exc}")
+                self.status.failure(entity_fqn)
 
     def print_status(self) -> None:
         """
