#  Copyright 2024 Collate
#  Licensed under the Apache License, Version 2.0 (the "License");
#  you may not use this file except in compliance with the License.
#  You may obtain a copy of the License at
#  http://www.apache.org/licenses/LICENSE-2.0
#  Unless required by applicable law or agreed to in writing, software
#  distributed under the License is distributed on an "AS IS" BASIS,
#  WITHOUT WARRANTIES OR CONDITIONS OF ANY KIND, either express or implied.
#  See the License for the specific language governing permissions and
#  limitations under the License.
"""Module that defines the TableDiffParamsSetter class."""
from ast import literal_eval
from typing import List, Optional
from urllib.parse import urlparse

from metadata.data_quality.validations.models import (
    Column,
    TableDiffRuntimeParameters,
    TableParameter,
)
from metadata.data_quality.validations.runtime_param_setter.param_setter import (
    RuntimeParameterSetter,
)
from metadata.generated.schema.entity.data.table import Constraint, Table
from metadata.generated.schema.entity.services.databaseService import DatabaseService
from metadata.generated.schema.tests.testCase import TestCase
from metadata.ingestion.source.connections import get_connection
from metadata.profiler.orm.registry import Dialects
from metadata.utils import fqn
from metadata.utils.collections import CaseInsensitiveList


class TableDiffParamsSetter(RuntimeParameterSetter):
    """
    Set runtime parameters for a the table diff test.
    Sets the following variables:
    - service1Url: The url of the first service (data diff compliant)
    - service2Url: The url of the second service (data diff compliant)
    - table1: The table path for the first service (only schema and table name)
    - table2: The table path for the second service (only schema and table name)
    - keyColumns: If not defined, construct the key columns based on primary key or unique constraint.
    - extraColumns: If not defined, construct the extra columns as all columns except the key columns.
    - whereClause: Exrtact where clause based on partitioning and user input
    """

    def __init__(self, *args, **kwargs):
        super().__init__(*args, **kwargs)
        self._table_columns = {
            column.name.root: column for column in self.table_entity.columns
        }

    def get_parameters(self, test_case) -> TableDiffRuntimeParameters:
        service1: DatabaseService = self.ometa_client.get_by_id(
            DatabaseService, self.table_entity.service.id, nullable=False
        )
        table2_fqn = self.get_parameter(test_case, "table2")
<<<<<<< HEAD
        case_sensitive_columns = bool(
            self.get_parameter(test_case, "caseSensitiveColumns", True)
        )
=======
        if table2_fqn is None:
            raise ValueError("table2 not set")
>>>>>>> 71720ebc
        table2: Table = self.ometa_client.get_by_name(
            Table, fqn=table2_fqn, nullable=False
        )
        service2: DatabaseService = self.ometa_client.get_by_id(
            DatabaseService, table2.service.id, nullable=False
        )
        key_columns = self.get_key_columns(test_case)
        extra_columns = self.get_extra_columns(key_columns, test_case)
        return TableDiffRuntimeParameters(
            table1=TableParameter(
                path=self.get_data_diff_table_path(
                    self.table_entity.fullyQualifiedName.root
                ),
                serviceUrl=self.get_data_diff_url(
                    service1, self.table_entity.fullyQualifiedName.root
                ),
                columns=self.filter_relevant_columns(
                    self.table_entity.columns,
                    key_columns,
                    extra_columns,
                    case_sensitive=case_sensitive_columns,
                ),
            ),
            table2=TableParameter(
                path=self.get_data_diff_table_path(table2_fqn),
                serviceUrl=self.get_data_diff_url(
                    service2,
                    table2_fqn,
                    override_url=self.get_parameter(test_case, "service2Url"),
                ),
                columns=self.filter_relevant_columns(
                    table2.columns,
                    key_columns,
                    extra_columns,
                    case_sensitive=case_sensitive_columns,
                ),
            ),
            keyColumns=key_columns,
            extraColumns=extra_columns,
            whereClause=self.build_where_clause(test_case),
        )

    # pylint: disable=protected-access
    def build_where_clause(self, test_case) -> Optional[str]:
        param_where_clause = self.get_parameter(test_case, "where", None)
        partition_where_clause = (
            None
            if not self.sampler._partition_details
            or not self.sampler._partition_details.enablePartitioning
            else self.sampler.get_partitioned_query().whereclause.compile(
                compile_kwargs={"literal_binds": True}
            )
        )
        where_clauses = [param_where_clause, partition_where_clause]
        where_clauses = [x for x in where_clauses if x]
        where_clauses = [f"({x})" for x in where_clauses]
        return " AND ".join(where_clauses)

    def get_extra_columns(
        self, key_columns: List[str], test_case
    ) -> Optional[List[str]]:
        extra_columns_param = self.get_parameter(test_case, "useColumns", None)
        if extra_columns_param is not None:
            extra_columns: List[str] = literal_eval(extra_columns_param)
            self.validate_columns(extra_columns)
            return extra_columns
        if extra_columns_param is None:
            extra_columns_param = []
            for column in self.table_entity.columns:
                if column.name.root not in key_columns:
                    extra_columns_param.insert(0, column.name.root)
        return extra_columns_param

    def get_key_columns(self, test_case) -> List[str]:
        key_columns_param = self.get_parameter(test_case, "keyColumns", "[]")
        key_columns: List[str] = literal_eval(key_columns_param)
        if key_columns:
            self.validate_columns(key_columns)
        if not key_columns:
            for column in self.table_entity.columns:
                if column.constraint == Constraint.PRIMARY_KEY:
                    key_columns.append(column.name.root)
        if not key_columns:
            for column in self.table_entity.columns:
                if column.constraint == Constraint.UNIQUE:
                    key_columns.append(column.name.root)
        if not key_columns:
            raise ValueError(
                "Failed to resolve key columns for table diff.\n",
                "Could not find primary key or unique constraint columns.\n",
                "Specify 'keyColumns' to explicitly set the columns to use as keys.",
            )
        return key_columns

    @staticmethod
    def filter_relevant_columns(
        columns: List[Column],
        key_columns: List[str],
        extra_columns: List[str],
        case_sensitive: bool,
    ) -> List[Column]:
        validated_columns = (
            [*key_columns, *extra_columns]
            if case_sensitive
            else CaseInsensitiveList([*key_columns, *extra_columns])
        )
        return [c for c in columns if c.name.root in validated_columns]

    @staticmethod
    def get_parameter(test_case: TestCase, key: str, default=None):
        return next(
            (p.value for p in test_case.parameterValues if p.name == key), default
        )

    @staticmethod
    def get_data_diff_url(
        db_service: DatabaseService, table_fqn, override_url: Optional[str] = None
    ) -> str:
        """Get the url for the data diff service.

        Args:
            db_service (DatabaseService): The database service entity
            table_fqn (str): The fully qualified name of the table
            override_url (Optional[str], optional): Override the url. Defaults to None.

        Returns:
            str: The url for the data diff service
        """
        source_url = (
            str(get_connection(db_service.connection.config).url)
            if not override_url
            else override_url
        )
        url = urlparse(source_url)
        # remove the driver name from the url because table-diff doesn't support it
        kwargs = {"scheme": url.scheme.split("+")[0]}
        service, database, schema, table = fqn.split(  # pylint: disable=unused-variable
            table_fqn
        )
        # path needs to include the database AND schema in some of the connectors
<<<<<<< HEAD
        kwargs["path"] = f"/{database}"
=======
        if hasattr(db_service.connection.config, "supportsDatabase"):
            kwargs["path"] = f"/{database}"
>>>>>>> 71720ebc
        if kwargs["scheme"] in {Dialects.MSSQL, Dialects.Snowflake}:
            kwargs["path"] += f"/{schema}"
        return url._replace(**kwargs).geturl()

    @staticmethod
    def get_data_diff_table_path(table_fqn: str) -> str:
        service, database, schema, table = fqn.split(  # pylint: disable=unused-variable
            table_fqn
        )
        return fqn._build(  # pylint: disable=protected-access
            "___SERVICE___", "__DATABASE__", schema, table
        ).replace("___SERVICE___.__DATABASE__.", "")

    def validate_columns(self, column_names: List[str]):
        for column in column_names:
            if not self._table_columns.get(column):
                raise ValueError(
                    f"Failed to resolve key columns for table diff.\n"
                    f"Column '{column}' not found in table '{self.table_entity.name.root}'.\n"
                )<|MERGE_RESOLUTION|>--- conflicted
+++ resolved
@@ -54,14 +54,11 @@
             DatabaseService, self.table_entity.service.id, nullable=False
         )
         table2_fqn = self.get_parameter(test_case, "table2")
-<<<<<<< HEAD
         case_sensitive_columns = bool(
             self.get_parameter(test_case, "caseSensitiveColumns", True)
         )
-=======
         if table2_fqn is None:
             raise ValueError("table2 not set")
->>>>>>> 71720ebc
         table2: Table = self.ometa_client.get_by_name(
             Table, fqn=table2_fqn, nullable=False
         )
@@ -202,14 +199,10 @@
             table_fqn
         )
         # path needs to include the database AND schema in some of the connectors
-<<<<<<< HEAD
-        kwargs["path"] = f"/{database}"
-=======
         if hasattr(db_service.connection.config, "supportsDatabase"):
             kwargs["path"] = f"/{database}"
->>>>>>> 71720ebc
         if kwargs["scheme"] in {Dialects.MSSQL, Dialects.Snowflake}:
-            kwargs["path"] += f"/{schema}"
+            kwargs["path"] = f"/{database}/{schema}"
         return url._replace(**kwargs).geturl()
 
     @staticmethod
