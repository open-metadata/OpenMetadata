#  Copyright 2021 Collate
#  Licensed under the Apache License, Version 2.0 (the "License");
#  you may not use this file except in compliance with the License.
#  You may obtain a copy of the License at
#  http://www.apache.org/licenses/LICENSE-2.0
#  Unless required by applicable law or agreed to in writing, software
#  distributed under the License is distributed on an "AS IS" BASIS,
#  WITHOUT WARRANTIES OR CONDITIONS OF ANY KIND, either express or implied.
#  See the License for the specific language governing permissions and
#  limitations under the License.

"""
Interfaces with database for all database engine
supporting sqlalchemy abstraction layer
"""
from metadata.data_quality.builders.i_validator_builder import IValidatorBuilder
from metadata.data_quality.builders.pandas_validator_builder import (
    PandasValidatorBuilder,
)
from metadata.data_quality.interface.test_suite_interface import TestSuiteInterface
from metadata.generated.schema.entity.data.table import Table
from metadata.generated.schema.entity.services.databaseService import DatabaseConnection
from metadata.generated.schema.tests.testCase import TestCase
from metadata.ingestion.ometa.ometa_api import OpenMetadata
from metadata.mixins.pandas.pandas_mixin import PandasInterfaceMixin
from metadata.sampler.sampler_interface import SamplerInterface
from metadata.utils.logger import test_suite_logger

logger = test_suite_logger()


class PandasTestSuiteInterface(TestSuiteInterface, PandasInterfaceMixin):
    """
    Sequential interface protocol for testSuite and Profiler. This class
    implements specific operations needed to run profiler and test suite workflow
    against a Datalake source.
    """

    def __init__(
        self,
        service_connection_config: DatabaseConnection,
        ometa_client: OpenMetadata,
        sampler: SamplerInterface,
        table_entity: Table,
        **kwargs,  # pylint: disable=unused-argument
    ):
<<<<<<< HEAD
        super().__init__(
            service_connection_config,
            ometa_client,
            sampler,
            table_entity,
        )
=======
        super().__init__()
        self.table_entity = table_entity

        self.ometa_client = ometa_client
        self.service_connection_config = service_connection_config
>>>>>>> f4fdafeb

        (
            self.table_sample_query,
            self.table_sample_config,
            self.table_partition_config,
        ) = self._get_table_config()

        # add partition logic to test suite
        self.dfs = self.sampler.table
        if self.dfs and self.table_partition_config:
            self.dfs = self.get_partitioned_df(self.dfs)

    def _get_validator_builder(
        self, test_case: TestCase, entity_type: str
    ) -> IValidatorBuilder:
        return PandasValidatorBuilder(self.dfs, test_case, entity_type)<|MERGE_RESOLUTION|>--- conflicted
+++ resolved
@@ -19,7 +19,9 @@
 )
 from metadata.data_quality.interface.test_suite_interface import TestSuiteInterface
 from metadata.generated.schema.entity.data.table import Table
-from metadata.generated.schema.entity.services.databaseService import DatabaseConnection
+from metadata.generated.schema.entity.services.connections.database.datalakeConnection import (
+    DatalakeConnection,
+)
 from metadata.generated.schema.tests.testCase import TestCase
 from metadata.ingestion.ometa.ometa_api import OpenMetadata
 from metadata.mixins.pandas.pandas_mixin import PandasInterfaceMixin
@@ -38,26 +40,18 @@
 
     def __init__(
         self,
-        service_connection_config: DatabaseConnection,
+        service_connection_config: DatalakeConnection,
         ometa_client: OpenMetadata,
         sampler: SamplerInterface,
         table_entity: Table,
         **kwargs,  # pylint: disable=unused-argument
     ):
-<<<<<<< HEAD
         super().__init__(
             service_connection_config,
             ometa_client,
             sampler,
             table_entity,
         )
-=======
-        super().__init__()
-        self.table_entity = table_entity
-
-        self.ometa_client = ometa_client
-        self.service_connection_config = service_connection_config
->>>>>>> f4fdafeb
 
         (
             self.table_sample_query,
