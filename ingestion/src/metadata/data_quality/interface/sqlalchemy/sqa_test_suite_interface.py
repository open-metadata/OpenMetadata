--- conflicted
+++ resolved
@@ -20,11 +20,7 @@
 from sqlalchemy.orm.util import AliasedClass
 
 from metadata.data_quality.builders.i_validator_builder import (
-<<<<<<< HEAD
-    IValidatorBuilder,
-=======
     ValidatorBuilder,
->>>>>>> 223a2365
     SourceType,
 )
 from metadata.data_quality.interface.test_suite_interface import TestSuiteInterface
@@ -34,7 +30,6 @@
 from metadata.ingestion.connections.session import create_and_bind_session
 from metadata.ingestion.ometa.ometa_api import OpenMetadata
 from metadata.mixins.sqalchemy.sqa_mixin import SQAInterfaceMixin
-from metadata.profiler.orm.converter.base import ORMTableRegsitry
 from metadata.profiler.processor.runner import QueryRunner
 from metadata.sampler.sampler_interface import SamplerInterface
 from metadata.utils.constants import TEN_MIN
@@ -45,7 +40,7 @@
 logger = test_suite_logger()
 
 
-class SQATestSuiteInterface(SQAInterfaceMixin, TestSuiteInterface, ORMTableRegsitry):
+class SQATestSuiteInterface(SQAInterfaceMixin, TestSuiteInterface):
     """
     Sequential interface protocol for testSuite and Profiler. This class
     implements specific operations needed to run profiler and test suite workflow
@@ -65,13 +60,7 @@
         )
         self.source_type = SourceType.SQL
         self.create_session()
-<<<<<<< HEAD
         self._table = sampler.table
-=======
-        self._table = super().build_table_orm(
-            table_entity, service_connection_config, self.ometa_client
-        )
->>>>>>> 223a2365
 
         (
             self.table_sample_query,
@@ -133,11 +122,7 @@
 
     def _get_validator_builder(
         self, test_case: TestCase, entity_type: str
-<<<<<<< HEAD
-    ) -> IValidatorBuilder:
-=======
     ) -> ValidatorBuilder:
->>>>>>> 223a2365
         return self.validator_builder_class(
             runner=self.runner,
             test_case=test_case,
