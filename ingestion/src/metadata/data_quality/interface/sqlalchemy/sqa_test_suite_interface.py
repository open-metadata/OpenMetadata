--- conflicted
+++ resolved
@@ -53,21 +53,14 @@
         ometa_client: OpenMetadata,
         sampler: SamplerInterface,
         table_entity: Table = None,
-<<<<<<< HEAD
         **kwargs,
-=======
->>>>>>> e1f717ad
     ):
         super().__init__(
             service_connection_config, ometa_client, sampler, table_entity, **kwargs
         )
         self.source_type = SourceType.SQL
         self.create_session()
-<<<<<<< HEAD
-        self._table = sampler.table
 
-=======
->>>>>>> e1f717ad
         (
             self.table_sample_query,
             self.table_sample_config,
