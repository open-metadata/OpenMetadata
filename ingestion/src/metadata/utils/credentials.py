#  Copyright 2021 Collate
#  Licensed under the Apache License, Version 2.0 (the "License");
#  you may not use this file except in compliance with the License.
#  You may obtain a copy of the License at
#  http://www.apache.org/licenses/LICENSE-2.0
#  Unless required by applicable law or agreed to in writing, software
#  distributed under the License is distributed on an "AS IS" BASIS,
#  WITHOUT WARRANTIES OR CONDITIONS OF ANY KIND, either express or implied.
#  See the License for the specific language governing permissions and
#  limitations under the License.
"""
Credentials helper module
"""
import json
import os
import tempfile
from typing import Dict

from cryptography.hazmat.primitives import serialization

from metadata.generated.schema.security.credentials.gcsCredentials import (
    GCSCredentials,
    GCSCredentialsPath,
    GCSValues,
)
from metadata.utils.logger import utils_logger

logger = utils_logger()

GOOGLE_CREDENTIALS = "GOOGLE_APPLICATION_CREDENTIALS"


class InvalidPrivateKeyException(Exception):
    """
    If the key cannot be serialised
    """


class InvalidGcsConfigException(Exception):
    """
    Raised when we have errors trying to set GCS credentials
    """


def create_credential_tmp_file(credentials: dict) -> str:
    """
    Given a credentials' dict, store it in a tmp file
    :param credentials: dictionary to store
    :return: path to find the file
    """
    with tempfile.NamedTemporaryFile(delete=False) as fp:
        cred_json = json.dumps(credentials, indent=4, separators=(",", ": "))
        fp.write(cred_json.encode())

        return fp.name


def build_google_credentials_dict(gcs_values: GCSValues) -> Dict[str, str]:
    """
    Given GCSValues, build a dictionary as the JSON file
    downloaded from GCS with the service_account
    :param gcs_values: GCS credentials
    :return: Dictionary with credentials
    """

    return {
        "type": gcs_values.type,
        "project_id": gcs_values.projectId,
        "private_key_id": gcs_values.privateKeyId,
        "private_key": gcs_values.privateKey,
        "client_email": gcs_values.clientEmail,
        "client_id": gcs_values.clientId,
        "auth_uri": str(gcs_values.authUri),
        "token_uri": str(gcs_values.tokenUri),
        "auth_provider_x509_cert_url": str(gcs_values.authProviderX509CertUrl),
        "client_x509_cert_url": str(gcs_values.clientX509CertUrl),
    }


def set_google_credentials(gcs_credentials: GCSCredentials) -> None:
    """
    Set GCS credentials environment variable
    :param gcs_credentials: GCSCredentials
    """
    if os.environ.get(GOOGLE_CREDENTIALS):
        return

    if isinstance(gcs_credentials.gcsConfig, GCSCredentialsPath):
        os.environ[GOOGLE_CREDENTIALS] = str(gcs_credentials.gcsConfig.__root__)
        return
    if gcs_credentials.gcsConfig.projectId is None:
        logger.info(
            "No credentials available, using the current environment permissions authenticated via gcloud SDK ."
        )
        return
    if isinstance(gcs_credentials.gcsConfig, GCSValues):
<<<<<<< HEAD
        credentials_dict = build_google_credentials_dict(gcs_credentials.gcsConfig)
=======
        credentials_dict = {
            "type": gcs_credentials.gcsConfig.type,
            "project_id": gcs_credentials.gcsConfig.projectId,
            "private_key_id": gcs_credentials.gcsConfig.privateKeyId,
            "private_key": gcs_credentials.gcsConfig.privateKey.get_secret_value(),
            "client_email": gcs_credentials.gcsConfig.clientEmail,
            "client_id": gcs_credentials.gcsConfig.clientId,
            "auth_uri": str(gcs_credentials.gcsConfig.authUri),
            "token_uri": str(gcs_credentials.gcsConfig.tokenUri),
            "auth_provider_x509_cert_url": str(
                gcs_credentials.gcsConfig.authProviderX509CertUrl
            ),
            "client_x509_cert_url": str(gcs_credentials.gcsConfig.clientX509CertUrl),
        }
>>>>>>> ce492470

        tmp_credentials_file = create_credential_tmp_file(credentials=credentials_dict)
        os.environ[GOOGLE_CREDENTIALS] = tmp_credentials_file
        return

    raise InvalidGcsConfigException(
        f"Error trying to set GCS credentials with {gcs_credentials}."
        " Check https://docs.open-metadata.org/connectors/bigquery"
    )


def validate_private_key(private_key: str) -> None:
    """
    Make sure that a private key can be properly parsed
    by cryptography backends
    :param private_key: key to validate
    """
    try:
        serialization.load_pem_private_key(private_key.encode(), password=None)
    except ValueError as err:
        raise InvalidPrivateKeyException(f"Cannot serialise key - {err}")<|MERGE_RESOLUTION|>--- conflicted
+++ resolved
@@ -88,30 +88,15 @@
     if isinstance(gcs_credentials.gcsConfig, GCSCredentialsPath):
         os.environ[GOOGLE_CREDENTIALS] = str(gcs_credentials.gcsConfig.__root__)
         return
+
     if gcs_credentials.gcsConfig.projectId is None:
         logger.info(
-            "No credentials available, using the current environment permissions authenticated via gcloud SDK ."
+            "No credentials available, using the current environment permissions authenticated via gcloud SDK."
         )
         return
+
     if isinstance(gcs_credentials.gcsConfig, GCSValues):
-<<<<<<< HEAD
         credentials_dict = build_google_credentials_dict(gcs_credentials.gcsConfig)
-=======
-        credentials_dict = {
-            "type": gcs_credentials.gcsConfig.type,
-            "project_id": gcs_credentials.gcsConfig.projectId,
-            "private_key_id": gcs_credentials.gcsConfig.privateKeyId,
-            "private_key": gcs_credentials.gcsConfig.privateKey.get_secret_value(),
-            "client_email": gcs_credentials.gcsConfig.clientEmail,
-            "client_id": gcs_credentials.gcsConfig.clientId,
-            "auth_uri": str(gcs_credentials.gcsConfig.authUri),
-            "token_uri": str(gcs_credentials.gcsConfig.tokenUri),
-            "auth_provider_x509_cert_url": str(
-                gcs_credentials.gcsConfig.authProviderX509CertUrl
-            ),
-            "client_x509_cert_url": str(gcs_credentials.gcsConfig.clientX509CertUrl),
-        }
->>>>>>> ce492470
 
         tmp_credentials_file = create_credential_tmp_file(credentials=credentials_dict)
         os.environ[GOOGLE_CREDENTIALS] = tmp_credentials_file
