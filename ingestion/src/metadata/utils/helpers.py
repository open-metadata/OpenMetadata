#  Copyright 2021 Collate
#  Licensed under the Apache License, Version 2.0 (the "License");
#  you may not use this file except in compliance with the License.
#  You may obtain a copy of the License at
#  http://www.apache.org/licenses/LICENSE-2.0
#  Unless required by applicable law or agreed to in writing, software
#  distributed under the License is distributed on an "AS IS" BASIS,
#  WITHOUT WARRANTIES OR CONDITIONS OF ANY KIND, either express or implied.
#  See the License for the specific language governing permissions and
#  limitations under the License.
<<<<<<< HEAD

import logging
import traceback
=======
import logging
>>>>>>> 7ea9e448
from datetime import datetime, timedelta
from typing import Any, Dict, Iterable, List

from metadata.generated.schema.api.lineage.addLineage import AddLineageRequest
from metadata.generated.schema.api.services.createDashboardService import (
    CreateDashboardServiceRequest,
)
from metadata.generated.schema.api.services.createDatabaseService import (
    CreateDatabaseServiceRequest,
)
from metadata.generated.schema.api.services.createMessagingService import (
    CreateMessagingServiceRequest,
)
from metadata.generated.schema.api.services.createPipelineService import (
    CreatePipelineServiceRequest,
)
from metadata.generated.schema.api.services.createStorageService import (
    CreateStorageServiceRequest,
)
from metadata.generated.schema.entity.data.table import Table
from metadata.generated.schema.entity.services.dashboardService import DashboardService
from metadata.generated.schema.entity.services.databaseService import DatabaseService
from metadata.generated.schema.entity.services.messagingService import MessagingService
from metadata.generated.schema.entity.services.pipelineService import PipelineService
from metadata.generated.schema.entity.services.storageService import StorageService
from metadata.generated.schema.type.entityLineage import EntitiesEdge
from metadata.generated.schema.type.entityReference import EntityReference
from metadata.ingestion.ometa.ometa_api import OpenMetadata

logger = logging.getLogger(__name__)


def get_start_and_end(duration):
    today = datetime.utcnow()
    start = (today + timedelta(0 - duration)).replace(
        hour=0, minute=0, second=0, microsecond=0
    )
    end = (today + timedelta(3)).replace(hour=0, minute=0, second=0, microsecond=0)
    return start, end


def snake_to_camel(s):
    a = s.split("_")
    a[0] = a[0].capitalize()
    if len(a) > 1:
        a[1:] = [u.title() for u in a[1:]]
    return "".join(a)


def get_database_service_or_create(
    config, metadata_config, service_name=None
) -> DatabaseService:
    metadata = OpenMetadata(metadata_config)
    config.service_name = service_name if service_name else config.service_name
    service = metadata.get_by_name(entity=DatabaseService, fqdn=config.service_name)
    if service:
        return service
    else:
        password = (
            config.password.get_secret_value()
            if hasattr(config, "password") and config.password
            else None
        )
        service = {
            "databaseConnection": {
                "hostPort": config.host_port if hasattr(config, "host_port") else None,
                "username": config.username if hasattr(config, "username") else None,
                "password": password,
                "database": config.database if hasattr(config, "database") else None,
                "connectionOptions": config.options
                if hasattr(config, "options")
                else None,
                "connectionArguments": config.connect_args
                if hasattr(config, "connect_args")
                else None,
            },
            "name": config.service_name,
            "description": "",
            "serviceType": config.get_service_type(),
        }
        logger.info(f"Creating DatabaseService instance for {config.service_name}")
        created_service = metadata.create_or_update(
            CreateDatabaseServiceRequest(**service)
        )
        return created_service


def get_messaging_service_or_create(
    service_name: str,
    message_service_type: str,
    schema_registry_url: str,
    brokers: List[str],
    metadata_config,
) -> MessagingService:
    metadata = OpenMetadata(metadata_config)
    service = metadata.get_by_name(entity=MessagingService, fqdn=service_name)
    if service is not None:
        return service
    else:
        created_service = metadata.create_or_update(
            CreateMessagingServiceRequest(
                name=service_name,
                serviceType=message_service_type,
                brokers=brokers,
                schemaRegistry=schema_registry_url,
            )
        )
        return created_service


def get_dashboard_service_or_create(
    service_name: str,
    dashboard_service_type: str,
    username: str,
    password: str,
    dashboard_url: str,
    metadata_config,
) -> DashboardService:
    metadata = OpenMetadata(metadata_config)
    service = metadata.get_by_name(entity=DashboardService, fqdn=service_name)
    if service is not None:
        return service
    else:
        created_service = metadata.create_or_update(
            CreateDashboardServiceRequest(
                name=service_name,
                serviceType=dashboard_service_type,
                username=username,
                password=password,
                dashboardUrl=dashboard_url,
            )
        )
        return created_service


def get_pipeline_service_or_create(service_json, metadata_config) -> PipelineService:
    metadata = OpenMetadata(metadata_config)
    service = metadata.get_by_name(entity=PipelineService, fqdn=service_json["name"])
    if service is not None:
        return service
    else:
        created_service = metadata.create_or_update(
            CreatePipelineServiceRequest(**service_json)
        )
        return created_service


def get_storage_service_or_create(service_json, metadata_config) -> StorageService:
    metadata = OpenMetadata(metadata_config)
    service = metadata.get_by_name(entity=StorageService, fqdn=service_json["name"])
    if service is not None:
        return service
    else:
        created_service = metadata.create_or_update(
            CreateStorageServiceRequest(**service_json)
        )
        return created_service


def get_database_service_or_create_v2(service_json, metadata_config) -> DatabaseService:
    metadata = OpenMetadata(metadata_config)
    service = metadata.get_by_name(entity=DatabaseService, fqdn=service_json["name"])
    if service is not None:
        return service
    else:
        created_service = metadata.create_or_update(
            CreateDatabaseServiceRequest(**service_json)
        )
    return created_service


def datetime_to_ts(date: datetime) -> int:
    """
    Convert a given date to a timestamp as an Int
    """
    return int(date.timestamp())


<<<<<<< HEAD
def create_lineage(from_table, to_table, query_info, metadata):
    try:
        from_fqdn = f"{query_info.get('service_name')}.{from_table}"
        from_entity: Table = metadata.get_by_name(entity=Table, fqdn=from_fqdn)
        to_fqdn = f"{query_info.get('service_name')}.{to_table}"
        to_entity: Table = metadata.get_by_name(entity=Table, fqdn=to_fqdn)
        if not from_entity or not to_entity:
            return None

        lineage = AddLineageRequest(
            edge=EntitiesEdge(
                fromEntity=EntityReference(
                    id=from_entity.id.__root__,
                    type=query_info["from_type"],
                ),
                toEntity=EntityReference(
                    id=to_entity.id.__root__,
                    type=query_info["to_type"],
                ),
            )
        )

        created_lineage = metadata.add_lineage(lineage)
        logger.info(f"Successfully added Lineage {created_lineage}")

    except Exception as err:
        logger.debug(traceback.print_exc())
        logger.error(err)


def ingest_lineage(query_info, metadata_config):
    from sqllineage.runner import LineageRunner

    result = LineageRunner(query_info["sql"])
    metadata = OpenMetadata(metadata_config)
    for intermediate_table in result.intermediate_tables:
        for source_table in result.source_tables:
            create_lineage(source_table, intermediate_table, query_info, metadata)
        for target_table in result.target_tables:
            create_lineage(intermediate_table, target_table, query_info, metadata)
    if not result.intermediate_tables:
        for target_table in result.target_tables:
            for source_table in result.source_tables:
                create_lineage(source_table, target_table, query_info, metadata)
=======
def get_raw_extract_iter(alchemy_helper) -> Iterable[Dict[str, Any]]:
    """
    Provides iterator of result row from SQLAlchemy helper
    :return:
    """
    rows = alchemy_helper.execute_query()
    for row in rows:
        yield row
>>>>>>> 7ea9e448
<|MERGE_RESOLUTION|>--- conflicted
+++ resolved
@@ -8,13 +8,10 @@
 #  WITHOUT WARRANTIES OR CONDITIONS OF ANY KIND, either express or implied.
 #  See the License for the specific language governing permissions and
 #  limitations under the License.
-<<<<<<< HEAD
 
 import logging
 import traceback
-=======
-import logging
->>>>>>> 7ea9e448
+
 from datetime import datetime, timedelta
 from typing import Any, Dict, Iterable, List
 
@@ -193,7 +190,6 @@
     return int(date.timestamp())
 
 
-<<<<<<< HEAD
 def create_lineage(from_table, to_table, query_info, metadata):
     try:
         from_fqdn = f"{query_info.get('service_name')}.{from_table}"
@@ -238,7 +234,8 @@
         for target_table in result.target_tables:
             for source_table in result.source_tables:
                 create_lineage(source_table, target_table, query_info, metadata)
-=======
+                
+                
 def get_raw_extract_iter(alchemy_helper) -> Iterable[Dict[str, Any]]:
     """
     Provides iterator of result row from SQLAlchemy helper
@@ -246,5 +243,4 @@
     """
     rows = alchemy_helper.execute_query()
     for row in rows:
-        yield row
->>>>>>> 7ea9e448
+        yield row