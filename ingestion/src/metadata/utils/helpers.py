--- conflicted
+++ resolved
@@ -99,59 +99,6 @@
 }
 
 
-<<<<<<< HEAD
-def calculate_execution_time(func):
-    """
-    Method to calculate workflow execution time
-    """
-
-    @wraps(func)
-    def calculate_debug_time(*args, **kwargs):
-        start = perf_counter()
-        result = func(*args, **kwargs)
-        end = perf_counter()
-        logger.debug(
-            f"{func.__name__} executed in { pretty_print_time_duration(end - start)}"
-        )
-        return result
-
-    return calculate_debug_time
-
-
-def calculate_execution_time_generator(func):
-    """
-    Generator method to calculate workflow execution time
-    """
-
-    @wraps(func)
-    def calculate_debug_time(*args, **kwargs):
-        # NOTE: We are basically implementing by hand a simplified version of 'yield from'
-        # in order to be able to calculate the time difference correctly.
-        # The 'while True' loop allows us to guarantee we are iterating over all thje values
-        # from func(*args, **kwargs).
-        generator = func(*args, **kwargs)
-
-        while True:
-            start = perf_counter()
-
-            try:
-                element = next(generator)
-            except StopIteration:
-                return
-
-            end = perf_counter()
-
-            logger.debug(
-                f"{func.__name__} executed in { pretty_print_time_duration(end - start)}"
-            )
-
-            yield element
-
-    return calculate_debug_time
-
-
-=======
->>>>>>> 957e0879
 def pretty_print_time_duration(duration: Union[int, float]) -> str:
     """
     Method to format and display the time
