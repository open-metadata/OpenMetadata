--- conflicted
+++ resolved
@@ -19,11 +19,8 @@
 CHUNKSIZE = 200000
 DEFAULT_DATABASE = "default"
 BUILDER_PASSWORD_ATTR = "password"
-<<<<<<< HEAD
 TIMEDELTA = "timedelta"
-=======
 COMPLEX_COLUMN_SEPARATOR = "_##"
->>>>>>> 8a9566aa
 
 ES_SOURCE_TO_ES_OBJ_ARGS = {
     "caCerts": "ca_certs",
