--- conflicted
+++ resolved
@@ -20,16 +20,11 @@
 from sqlalchemy.orm import sessionmaker
 from sqlalchemy.orm.session import Session
 
-<<<<<<< HEAD
 from metadata.generated.schema.entity.services.connections.serviceConnection import (
     ServiceConnection,
-=======
+)
 from metadata.generated.schema.entity.services.connections.connectionBasicType import (
     ConnectionOptions,
-)
-from metadata.generated.schema.metadataIngestion.workflow import (
-    Source as WorkflowSource,
->>>>>>> 32004021
 )
 from metadata.utils.source_connections import get_connection_args, get_connection_url
 
@@ -47,9 +42,11 @@
     Given an SQL configuration, build the SQLAlchemy Engine
     """
     service_connection_config = service_connection.__root__.config
+
     options = service_connection_config.connectionOptions
     if not options:
         options = ConnectionOptions()
+
     engine = create_engine(
         get_connection_url(service_connection_config),
         **options.dict(),
