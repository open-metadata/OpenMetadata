#  Copyright 2021 Collate
#  Licensed under the Apache License, Version 2.0 (the "License");
#  you may not use this file except in compliance with the License.
#  You may obtain a copy of the License at
#  http://www.apache.org/licenses/LICENSE-2.0
#  Unless required by applicable law or agreed to in writing, software
#  distributed under the License is distributed on an "AS IS" BASIS,
#  WITHOUT WARRANTIES OR CONDITIONS OF ANY KIND, either express or implied.
#  See the License for the specific language governing permissions and
#  limitations under the License.

"""
Interfaces with database for all database engine
supporting sqlalchemy abstraction layer
"""

from datetime import datetime, timezone
from typing import Optional, Union

from sqlalchemy import MetaData
from sqlalchemy.orm import DeclarativeMeta
from sqlalchemy.orm.util import AliasedClass

from metadata.generated.schema.entity.data.table import Table
from metadata.generated.schema.entity.services.databaseService import DatabaseConnection
from metadata.generated.schema.tests.basic import TestCaseResult
from metadata.generated.schema.tests.testCase import TestCase
from metadata.ingestion.ometa.ometa_api import OpenMetadata
from metadata.interfaces.sqalchemy.mixins.sqa_mixin import SQAInterfaceMixin
from metadata.interfaces.test_suite_protocol import TestSuiteProtocol
from metadata.orm_profiler.api.models import ProfileSampleConfig
from metadata.orm_profiler.profiler.runner import QueryRunner
from metadata.orm_profiler.profiler.sampler import Sampler
from metadata.test_suite.validations.core import validation_enum_registry
from metadata.utils.connections import create_and_bind_session, get_connection
from metadata.utils.constants import TEN_MIN
from metadata.utils.logger import test_suite_logger
from metadata.utils.timeout import cls_timeout

logger = test_suite_logger()


class SQATestSuiteInterface(SQAInterfaceMixin, TestSuiteProtocol):
    """
    Sequential interface protocol for testSuite and Profiler. This class
    implements specific operations needed to run profiler and test suite workflow
    against a SQAlchemy source.
    """

    # pylint: disable=too-many-arguments
    def __init__(
        self,
        service_connection_config: DatabaseConnection,
        ometa_client: OpenMetadata,
        sqa_metadata_obj: Optional[MetaData] = None,
<<<<<<< HEAD
        table_sample_percentage: float = None,
=======
        profile_sample_config: Optional[ProfileSampleConfig] = None,
>>>>>>> a45d6a21
        table_sample_query: str = None,
        table_partition_config: dict = None,
        table_entity: Table = None,
    ):
        self.ometa_client = ometa_client
        self.table_entity = table_entity
        self.service_connection_config = service_connection_config
        self.session = create_and_bind_session(
            get_connection(self.service_connection_config)
        )
        self.set_session_tag(self.session)

        self._table = self._convert_table_to_orm_object(sqa_metadata_obj)

<<<<<<< HEAD
        self.table_sample_percentage = table_sample_percentage
=======
        self.profile_sample_config = profile_sample_config
>>>>>>> a45d6a21
        self.table_sample_query = table_sample_query
        self.table_partition_config = (
            self.get_partition_details(table_partition_config)
            if not self.table_sample_query
            else None
        )

        self._sampler = self._create_sampler()
        self._runner = self._create_runner()

    @property
    def sample(self) -> Union[DeclarativeMeta, AliasedClass]:
        """_summary_

        Returns:
            Union[DeclarativeMeta, AliasedClass]: _description_
        """
        if not self.sampler:
            raise RuntimeError(
                "You must create a sampler first `<instance>.create_sampler(...)`."
            )

        return self.sampler.random_sample()

    @property
    def runner(self) -> QueryRunner:
        """getter method for the QueryRunner object

        Returns:
            QueryRunner: runner object
        """
        return self._runner

    @property
    def sampler(self) -> Sampler:
        """getter method for the Runner object

        Returns:
            Sampler: sampler object
        """
        return self._sampler

    def _create_sampler(self) -> Sampler:
        """Create sampler instance"""
        return Sampler(
            session=self.session,
            table=self.table,
<<<<<<< HEAD
            profile_sample_percentage=self.table_sample_percentage,
            profile_sample_rows=None,
=======
            profile_sample_config=self.profile_sample_config,
>>>>>>> a45d6a21
            partition_details=self.table_partition_config,
            profile_sample_query=self.table_sample_query,
        )

    def _create_runner(self) -> None:
        """Create a QueryRunner Instance"""

        return cls_timeout(TEN_MIN)(
            QueryRunner(
                session=self.session,
                table=self.table,
                sample=self.sample,
                partition_details=self.table_partition_config,
                profile_sample_query=self.table_sample_query,
            )
        )

    def run_test_case(
        self,
        test_case: TestCase,
    ) -> Optional[TestCaseResult]:
        """Run table tests where platformsTest=OpenMetadata

        Args:
            test_case: test case object to execute

        Returns:
            TestCaseResult object
        """

        try:
            return validation_enum_registry.registry[
                test_case.testDefinition.fullyQualifiedName
            ](
                self.runner,
                test_case=test_case,
                execution_date=datetime.now(tz=timezone.utc).timestamp(),
            )
        except KeyError as err:
            logger.warning(
                f"Test definition {test_case.testDefinition.fullyQualifiedName} not registered in OpenMetadata "
                f"TestDefintion registry. Skipping test case {test_case.name.__root__} - {err}"
            )
            return None<|MERGE_RESOLUTION|>--- conflicted
+++ resolved
@@ -53,11 +53,7 @@
         service_connection_config: DatabaseConnection,
         ometa_client: OpenMetadata,
         sqa_metadata_obj: Optional[MetaData] = None,
-<<<<<<< HEAD
-        table_sample_percentage: float = None,
-=======
         profile_sample_config: Optional[ProfileSampleConfig] = None,
->>>>>>> a45d6a21
         table_sample_query: str = None,
         table_partition_config: dict = None,
         table_entity: Table = None,
@@ -72,11 +68,7 @@
 
         self._table = self._convert_table_to_orm_object(sqa_metadata_obj)
 
-<<<<<<< HEAD
-        self.table_sample_percentage = table_sample_percentage
-=======
         self.profile_sample_config = profile_sample_config
->>>>>>> a45d6a21
         self.table_sample_query = table_sample_query
         self.table_partition_config = (
             self.get_partition_details(table_partition_config)
@@ -124,12 +116,7 @@
         return Sampler(
             session=self.session,
             table=self.table,
-<<<<<<< HEAD
-            profile_sample_percentage=self.table_sample_percentage,
-            profile_sample_rows=None,
-=======
             profile_sample_config=self.profile_sample_config,
->>>>>>> a45d6a21
             partition_details=self.table_partition_config,
             profile_sample_query=self.table_sample_query,
         )
