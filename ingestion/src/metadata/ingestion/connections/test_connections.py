--- conflicted
+++ resolved
@@ -36,10 +36,6 @@
     TestConnectionResult,
     TestConnectionStepResult,
 )
-<<<<<<< HEAD
-from metadata.generated.schema.entity.services.databaseService import DatabaseConnection
-=======
->>>>>>> c5b37ae0
 from metadata.ingestion.ometa.ometa_api import OpenMetadata
 from metadata.profiler.orm.functions.conn_test import ConnTestFn
 from metadata.utils.logger import cli_logger
@@ -155,11 +151,7 @@
 
         test_connection_result.status = (
             StatusType.Failed
-<<<<<<< HEAD
-            if any([step for step in test_connection_result.steps if not step.passed])
-=======
             if any(step for step in test_connection_result.steps if not step.passed)
->>>>>>> c5b37ae0
             else StatusType.Successful
         )
 
@@ -247,14 +239,11 @@
         fqn=service_fqn,
     )
 
-<<<<<<< HEAD
-=======
     if not test_connection_definition:
         raise SourceConnectionException(
             f"Test connection definition for {service_fqn} not found please validate the token."
         )
 
->>>>>>> c5b37ae0
     steps = [
         TestConnectionStep(
             name=step.name,
@@ -283,17 +272,6 @@
     engine: Engine,
     service_connection,
     automation_workflow: Optional[AutomationWorkflow] = None,
-<<<<<<< HEAD
-    queries: dict = {},
-    timeout_seconds: int = 3 * 60,
-) -> TestConnectionResult:
-
-    """
-    Test connection
-    """
-    inspector = inspect(engine)
-
-=======
     queries: dict = None,
     timeout_seconds: int = 3 * 60,
 ) -> TestConnectionResult:
@@ -305,7 +283,6 @@
 
     queries = queries or {}
 
->>>>>>> c5b37ae0
     test_fn = {
         "CheckAccess": partial(test_connection_engine_step, engine),
         "GetSchemas": inspector.get_schema_names,
@@ -330,8 +307,7 @@
     engine: Engine,
     service_connection,
     automation_workflow: Optional[AutomationWorkflow] = None,
-<<<<<<< HEAD
-    queries: dict = {},
+    queries: dict = None,
 ) -> None:
     """
     Test connection. This can be executed either as part
@@ -339,18 +315,8 @@
     """
     inspector = inspect(engine)
 
-=======
-    queries: dict = None,
-) -> None:
-    """
-    Test connection. This can be executed either as part
-    of a metadata workflow or during an Automation Workflow
-    """
-    inspector = inspect(engine)
-
     queries = queries or {}
 
->>>>>>> c5b37ae0
     def custom_executor(inspector_fn: Callable):
         """
         Check if we can list tables or views from a given schema
