--- conflicted
+++ resolved
@@ -68,16 +68,10 @@
     its next_record and pass them to the next step.
     """
 
-<<<<<<< HEAD
-    metadata: OpenMetadata
-    connection_obj: Any
-    service_connection: Any
-=======
     status: SourceStatus
 
     def __init__(self):
         self.status = SourceStatus()
->>>>>>> 3ffde9a2
 
     @classmethod
     @abstractmethod
@@ -95,11 +89,4 @@
         pass
 
     def get_status(self) -> SourceStatus:
-<<<<<<< HEAD
-=======
-        return self.status
-
-    @abstractmethod
-    def test_connection(self) -> None:
->>>>>>> 3ffde9a2
-        pass+        return self.status