--- conflicted
+++ resolved
@@ -25,19 +25,10 @@
 from metadata.ingestion.api.status import Status
 
 
-<<<<<<< HEAD
 class SinkStatus(BaseModel, Status):
     records: List[str] = list()
     warnings: List[Any] = list()
     failures: List[Any] = list()
-=======
-# pylint: disable=duplicate-code
-@dataclass
-class SinkStatus(Status):
-    records: List[str] = field(default_factory=list)
-    warnings: List[Any] = field(default_factory=list)
-    failures: List[Any] = field(default_factory=list)
->>>>>>> b6ff10f7
 
     def records_written(self, record: str) -> None:
         self.records.append(record)
