--- conflicted
+++ resolved
@@ -75,18 +75,15 @@
     def create(cls, config_dict, metadata_config_dict, ctx):
         config: SQLConnectionConfig = BigQueryConfig.parse_obj(config_dict)
         metadata_config = MetadataServerConfig.parse_obj(metadata_config_dict)
-<<<<<<< HEAD
         if config.options.get("credentials_path"):
             os.environ["GOOGLE_APPLICATION_CREDENTIALS"] = config.options[
                 "credentials_path"
             ]
-=======
-        if config.options.get("credentials", None):
+        elif config.options.get("credentials", None):
             cred_path = create_credential_temp_file(config.options.get("credentials"))
-        os.environ["GOOGLE_APPLICATION_CREDENTIALS"] = cred_path
-        del config.options["credentials"]
-        config.options["credentials_path"] = cred_path
->>>>>>> ddf4ae26
+            os.environ["GOOGLE_APPLICATION_CREDENTIALS"] = cred_path
+            del config.options["credentials"]
+            config.options["credentials_path"] = cred_path
         return cls(config, metadata_config, ctx)
 
     def close(self):
