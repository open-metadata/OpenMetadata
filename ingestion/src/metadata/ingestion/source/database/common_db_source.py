#  Copyright 2021 Collate
#  Licensed under the Apache License, Version 2.0 (the "License");
#  you may not use this file except in compliance with the License.
#  You may obtain a copy of the License at
#  http://www.apache.org/licenses/LICENSE-2.0
#  Unless required by applicable law or agreed to in writing, software
#  distributed under the License is distributed on an "AS IS" BASIS,
#  WITHOUT WARRANTIES OR CONDITIONS OF ANY KIND, either express or implied.
#  See the License for the specific language governing permissions and
#  limitations under the License.
"""
Generic source to build SQL connectors.
"""

<<<<<<< HEAD
from dataclasses import dataclass, field
=======
import traceback
from dataclasses import dataclass
>>>>>>> 363e1c2c
from datetime import datetime
from typing import Iterable, Optional, Tuple

from sqlalchemy.engine import Connection
from sqlalchemy.engine.base import Engine
from sqlalchemy.engine.reflection import Inspector
from sqlalchemy.inspection import inspect

from metadata.generated.schema.entity.services.connections.metadata.openMetadataConnection import (
    OpenMetadataConnection,
)
from metadata.generated.schema.entity.services.databaseService import DatabaseService
from metadata.generated.schema.metadataIngestion.databaseServiceMetadataPipeline import (
    DatabaseServiceMetadataPipeline,
)
from metadata.generated.schema.metadataIngestion.workflow import (
    Source as WorkflowSource,
)
from metadata.ingestion.api.source import SourceStatus
from metadata.ingestion.ometa.ometa_api import OpenMetadata
from metadata.ingestion.source.database.dbt_source import DBTSource
from metadata.ingestion.source.database.sql_column_handler import SqlColumnHandler
from metadata.ingestion.source.database.sqlalchemy_source import SqlAlchemySource
from metadata.utils.connections import get_connection, test_connection
from metadata.utils.logger import ingestion_logger

logger = ingestion_logger()


@dataclass
class SQLSourceStatus(SourceStatus):
    """
    Reports the source status after ingestion
    """

    def scanned(self, record: str) -> None:
        self.success.append(record)
        logger.info(f"Table Scanned: {record}")

    def filter(self, record: str, err: str) -> None:
        self.filtered.append(record)
        logger.warning(f"Filtered Table {record} due to {err}")


class CommonDbSourceService(DBTSource, SqlColumnHandler, SqlAlchemySource):
    def __init__(
        self,
        config: WorkflowSource,
        metadata_config: OpenMetadataConnection,
    ):
        self.config = config
        self.source_config: DatabaseServiceMetadataPipeline = (
            self.config.sourceConfig.config
        )
        # It will be one of the Unions. We don't know the specific type here.
        self.service_connection = self.config.serviceConnection.__root__.config
        self.status = SQLSourceStatus()

        self.metadata_config = metadata_config
        self.metadata = OpenMetadata(metadata_config)

        self.service = self.metadata.get_service_or_create(
            entity=DatabaseService, config=config
        )
        self.engine: Engine = get_connection(self.service_connection)
        self.test_connection()

        self._connection = None  # Lazy init as well
        self.data_profiler = None
        self.data_models = {}
        self.table_constraints = None
        self.database_source_state = set()
        self.profile_date = datetime.now()
        super().__init__()

    def prepare(self):
        self._parse_data_model()

    @classmethod
    def create(cls, config_dict: dict, metadata_config: OpenMetadataConnection):
        pass

    def standardize_schema_table_names(
        self, schema: str, table: str
    ) -> Tuple[str, str]:
        return schema, table

    def get_databases(self) -> Iterable[Inspector]:
        yield inspect(self.engine)

    def get_schemas(self, inspector: Inspector) -> str:
        for schema in inspector.get_schema_names():
            yield schema

    def get_table_description(
        self, schema: str, table_name: str, inspector: Inspector
    ) -> str:
        description = None
        try:
            table_info: dict = inspector.get_table_comment(table_name, schema)
        # Catch any exception without breaking the ingestion
        except Exception as err:  # pylint: disable=broad-except
            logger.warning(f"Table Description Error : {str(err)}")
        else:
            description = table_info["text"]
        return description

    def is_partition(self, table_name: str, schema: str, inspector: Inspector) -> bool:
        self.inspector = inspector
        return False

    def get_table_names(
        self, schema: str, inspector: Inspector
    ) -> Optional[Iterable[Tuple[str, str]]]:
        if self.source_config.includeTables:
            for table in inspector.get_table_names(schema):
                yield table, "Regular"
        if self.source_config.includeViews:
            for view in inspector.get_view_names(schema):
                yield view, "View"

    def get_view_definition(
        self, table_type: str, table_name: str, schema: str, inspector: Inspector
    ) -> Optional[str]:

        if table_type == "View":
            try:
                view_definition = inspector.get_view_definition(table_name, schema)
                view_definition = (
                    "" if view_definition is None else str(view_definition)
                )
                return view_definition
            except NotImplementedError:
                return ""

    def test_connection(self) -> None:
        """
        Used a timed-bound function to test that the engine
        can properly reach the source
        """
        test_connection(self.engine)

    @property
    def connection(self) -> Connection:
        """
        Return the SQLAlchemy connection
        """
        if not self._connection:
            self._connection = self.engine.connect()

        return self._connection

    def close(self):
        self._create_dbt_lineage()
        if self.connection is not None:
            self.connection.close()

    def get_status(self) -> SourceStatus:
        return self.status

    def fetch_table_tags(
        self, table_name: str, schema: str, inspector: Inspector
    ) -> None:
        """
        Method to fetch tags associated with table
        """
        pass<|MERGE_RESOLUTION|>--- conflicted
+++ resolved
@@ -12,12 +12,8 @@
 Generic source to build SQL connectors.
 """
 
-<<<<<<< HEAD
-from dataclasses import dataclass, field
-=======
 import traceback
 from dataclasses import dataclass
->>>>>>> 363e1c2c
 from datetime import datetime
 from typing import Iterable, Optional, Tuple
 
