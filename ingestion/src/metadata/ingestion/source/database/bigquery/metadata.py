#  Copyright 2021 Collate
#  Licensed under the Apache License, Version 2.0 (the "License");
#  you may not use this file except in compliance with the License.
#  You may obtain a copy of the License at
#  http://www.apache.org/licenses/LICENSE-2.0
#  Unless required by applicable law or agreed to in writing, software
#  distributed under the License is distributed on an "AS IS" BASIS,
#  WITHOUT WARRANTIES OR CONDITIONS OF ANY KIND, either express or implied.
#  See the License for the specific language governing permissions and
#  limitations under the License.
"""
We require Taxonomy Admin permissions to fetch all Policy Tags
"""
import os
import traceback
from typing import Iterable, List, Optional, Tuple

from google import auth
from google.cloud.datacatalog_v1 import PolicyTagManagerClient
from sqlalchemy import inspect
from sqlalchemy.engine.reflection import Inspector
from sqlalchemy.sql.sqltypes import Interval
from sqlalchemy.types import String
from sqlalchemy_bigquery import BigQueryDialect, _types
from sqlalchemy_bigquery._types import _get_sqla_column_type

from metadata.generated.schema.api.data.createDatabaseSchema import (
    CreateDatabaseSchemaRequest,
)
from metadata.generated.schema.entity.data.database import Database
from metadata.generated.schema.entity.data.table import (
    IntervalType,
    TablePartition,
    TableType,
)
from metadata.generated.schema.entity.services.connections.database.bigQueryConnection import (
    BigQueryConnection,
)
from metadata.generated.schema.entity.services.connections.metadata.openMetadataConnection import (
    OpenMetadataConnection,
)
from metadata.generated.schema.metadataIngestion.workflow import (
    Source as WorkflowSource,
)
<<<<<<< HEAD
=======
from metadata.generated.schema.security.credentials.gcpCredentials import (
    GcpCredentialsPath,
)
>>>>>>> 9712337b
from metadata.generated.schema.security.credentials.gcpValues import (
    GcpCredentialsValues,
    MultipleProjectId,
    SingleProjectId,
)
from metadata.generated.schema.type.tagLabel import TagLabel
from metadata.ingestion.api.source import InvalidSourceException
from metadata.ingestion.models.ometa_classification import OMetaTagAndClassification
from metadata.ingestion.source.database.bigquery.queries import (
    BIGQUERY_SCHEMA_DESCRIPTION,
    BIGQUERY_TABLE_AND_TYPE,
)
from metadata.ingestion.source.database.column_type_parser import create_sqlalchemy_type
from metadata.ingestion.source.database.common_db_source import (
    CommonDbSourceService,
    TableNameAndType,
)
from metadata.utils import fqn
<<<<<<< HEAD
from metadata.utils.bigquery_utils import get_bigquery_client
=======
from metadata.utils.credentials import GOOGLE_CREDENTIALS
>>>>>>> 9712337b
from metadata.utils.filters import filter_by_database
from metadata.utils.logger import ingestion_logger
from metadata.utils.sqlalchemy_utils import is_complex_type
from metadata.utils.tag_utils import (
    get_ometa_tag_and_classification,
    get_tag_label,
    get_tag_labels,
)

_bigquery_table_types = {
    "BASE TABLE": TableType.Regular,
    "EXTERNAL": TableType.External,
}


class BQJSON(String):
    """The SQL JSON type."""

    def get_col_spec(self, **kw):  # pylint: disable=unused-argument
        return "JSON"


logger = ingestion_logger()
# pylint: disable=protected-access
_types._type_map.update(
    {
        "GEOGRAPHY": create_sqlalchemy_type("GEOGRAPHY"),
        "JSON": BQJSON,
        "INTERVAL": Interval,
    }
)


def _array_sys_data_type_repr(col_type):
    """clean up the repr of the array data type

    Args:
        col_type (_type_): column type
    """
    return (
        repr(col_type)
        .replace("(", "<")
        .replace(")", ">")
        .replace("=", ":")
        .replace("<>", "")
        .lower()
    )


def get_columns(bq_schema):
    """
    get_columns method overwritten to include tag details
    """
    col_list = []
    for field in bq_schema:
        col_type = _get_sqla_column_type(field)
        col_obj = {
            "name": field.name,
            "type": col_type,
            "nullable": field.mode in ("NULLABLE", "REPEATED"),
            "comment": field.description,
            "default": None,
            "precision": field.precision,
            "scale": field.scale,
            "max_length": field.max_length,
            "system_data_type": _array_sys_data_type_repr(col_type)
            if str(col_type) == "ARRAY"
            else str(col_type),
            "is_complex": is_complex_type(str(col_type)),
            "policy_tags": None,
        }
        try:
            if field.policy_tags:
                policy_tag_name = field.policy_tags.names[0]
                taxonomy_name = (
                    policy_tag_name.split("/policyTags/")[0] if policy_tag_name else ""
                )
                if not taxonomy_name:
                    raise NotImplementedError(
                        f"Taxonomy Name not present for {field.name}"
                    )
                col_obj["taxonomy"] = (
                    PolicyTagManagerClient()
                    .get_taxonomy(name=taxonomy_name)
                    .display_name
                )
                col_obj["policy_tags"] = (
                    PolicyTagManagerClient()
                    .get_policy_tag(name=policy_tag_name)
                    .display_name
                )
        except Exception as exc:
            logger.debug(traceback.format_exc())
            logger.warning(f"Skipping Policy Tag: {exc}")
        col_list.append(col_obj)
    return col_list


_types.get_columns = get_columns


@staticmethod
def _build_formatted_table_id(table):
    """We overide the methid as it returns both schema and table name if dataset_id is None. From our
    investigation, this method seems to be used only in `_get_table_or_view_names()` of bigquery sqalchemy
    https://github.com/googleapis/python-bigquery-sqlalchemy/blob/2b1f5c464ad2576e4512a0407bb044da4287c65e/sqlalchemy_bigquery/base.py
    """
    return f"{table.table_id}"


BigQueryDialect._build_formatted_table_id = (  # pylint: disable=protected-access
    _build_formatted_table_id
)


class BigquerySource(CommonDbSourceService):
    """
    Implements the necessary methods to extract
    Database metadata from Bigquery Source
    """

    def __init__(self, config, metadata_config):
        super().__init__(config, metadata_config)
        self.temp_credentials = None
        self.client = None
        self.project_ids = self.set_project_id()

    @classmethod
    def create(cls, config_dict, metadata_config: OpenMetadataConnection):
        config: WorkflowSource = WorkflowSource.parse_obj(config_dict)
        connection: BigQueryConnection = config.serviceConnection.__root__.config
        if not isinstance(connection, BigQueryConnection):
            raise InvalidSourceException(
                f"Expected BigQueryConnection, but got {connection}"
            )
        return cls(config, metadata_config)

    @staticmethod
    def set_project_id():
        _, project_ids = auth.default()
        return project_ids

    def query_table_names_and_types(
        self, schema_name: str
    ) -> Iterable[TableNameAndType]:
        """
        Connect to the source database to get the table
        name and type. By default, use the inspector method
        to get the names and pass the Regular type.

        This is useful for sources where we need fine-grained
        logic on how to handle table types, e.g., external, foreign,...
        """

        return [
            TableNameAndType(
                name=table_name,
                type_=_bigquery_table_types.get(table_type, TableType.Regular),
            )
            for table_name, table_type in self.engine.execute(
                BIGQUERY_TABLE_AND_TYPE.format(schema_name)
            )
            or []
        ]

    def yield_tag(self, schema_name: str) -> Iterable[OMetaTagAndClassification]:
        """
        Build tag context
        :param _:
        :return:
        """
        try:
            # Fetching labels on the databaseSchema ( dataset ) level
            dataset_obj = self.client.get_dataset(schema_name)
            if dataset_obj.labels:
                for key, value in dataset_obj.labels.items():
                    yield from get_ometa_tag_and_classification(
                        tags=[value],
                        classification_name=key,
                        tag_description="Bigquery Dataset Label",
                        classification_desciption="",
                    )
            # Fetching policy tags on the column level
            list_project_ids = [self.context.database.name.__root__]
            if not self.service_connection.taxonomyProjectID:
                self.service_connection.taxonomyProjectID = []
            list_project_ids.extend(self.service_connection.taxonomyProjectID)
            for project_ids in list_project_ids:
                taxonomies = PolicyTagManagerClient().list_taxonomies(
                    parent=f"projects/{project_ids}/locations/{self.service_connection.taxonomyLocation}"
                )
                for taxonomy in taxonomies:
                    policy_tags = PolicyTagManagerClient().list_policy_tags(
                        parent=taxonomy.name
                    )
                    yield from get_ometa_tag_and_classification(
                        tags=[tag.display_name for tag in policy_tags],
                        classification_name=taxonomy.display_name,
                        tag_description="Bigquery Policy Tag",
                        classification_desciption="",
                    )
        except Exception as exc:
            logger.debug(traceback.format_exc())
            logger.warning(f"Skipping Policy Tag: {exc}")

    def get_schema_description(self, schema_name: str) -> Optional[str]:
        try:
            query_resp = self.client.query(
                BIGQUERY_SCHEMA_DESCRIPTION.format(
                    project_id=self.client.project,
                    region=self.service_connection.usageLocation,
                    schema_name=schema_name,
                )
            )

            query_result = [result.schema_description for result in query_resp.result()]
            return query_result[0]
        except IndexError:
            logger.debug(f"No dataset description found for {schema_name}")
        except Exception as err:
            logger.debug(traceback.format_exc())
            logger.debug(
                f"Failed to fetch dataset description for [{schema_name}]: {err}"
            )
        return ""

    def yield_database_schema(
        self, schema_name: str
    ) -> Iterable[CreateDatabaseSchemaRequest]:
        """
        From topology.
        Prepare a database schema request and pass it to the sink
        """

        database_schema_request_obj = CreateDatabaseSchemaRequest(
            name=schema_name,
            database=self.context.database.fullyQualifiedName,
            description=self.get_schema_description(schema_name),
            sourceUrl=self.get_source_url(
                database_name=self.context.database.name.__root__,
                schema_name=schema_name,
            ),
        )

        dataset_obj = self.client.get_dataset(schema_name)
        if dataset_obj.labels:
            database_schema_request_obj.tags = []
            for label_classification, label_tag_name in dataset_obj.labels.items():
                database_schema_request_obj.tags.append(
                    get_tag_label(
                        metadata=self.metadata,
                        tag_name=label_tag_name,
                        classification_name=label_classification,
                    )
                )
        yield database_schema_request_obj

    def get_tag_labels(self, table_name: str) -> Optional[List[TagLabel]]:
        """
        This will only get executed if the tags context
        is properly informed
        """
        return []

    def get_column_tag_labels(
        self, table_name: str, column: dict
    ) -> Optional[List[TagLabel]]:
        """
        This will only get executed if the tags context
        is properly informed
        """
        if column.get("policy_tags"):
            return get_tag_labels(
                metadata=self.metadata,
                tags=[column["policy_tags"]],
                classification_name=column["taxonomy"],
                include_tags=self.source_config.includeTags,
            )
        return None

    def set_inspector(self, database_name: str):
<<<<<<< HEAD
        # TODO support location property in JSON Schema
        # TODO support OAuth 2.0 scopes
        impersonate_service_account = (
            self.service_connection.credentials.gcpImpersonateServiceAccount.impersonateServiceAccount
        )
        lifetime = (
            self.service_connection.credentials.gcpImpersonateServiceAccount.lifetime
        )
        self.client = get_bigquery_client(
            project_id=database_name,
            impersonate_service_account=impersonate_service_account,
            lifetime=lifetime,
        )
=======
        self.client = Client(project=database_name)
>>>>>>> 9712337b
        if isinstance(
            self.service_connection.credentials.gcpConfig, GcpCredentialsValues
        ):
            self.service_connection.credentials.gcpConfig.projectId = SingleProjectId(
                __root__=database_name
            )
        self.inspector = inspect(self.engine)

    def get_database_names(self) -> Iterable[str]:
<<<<<<< HEAD
        if hasattr(
=======
        if isinstance(
            self.service_connection.credentials.gcpConfig, GcpCredentialsPath
        ) or isinstance(
            self.service_connection.credentials.gcpConfig.projectId, SingleProjectId
        ):
            self.set_inspector(database_name=self.project_ids)
            yield self.project_ids
        elif hasattr(
>>>>>>> 9712337b
            self.service_connection.credentials.gcpConfig, "projectId"
        ) and isinstance(
            self.service_connection.credentials.gcpConfig.projectId, MultipleProjectId
        ):
            for project_id in self.project_ids:
                database_name = project_id
                database_fqn = fqn.build(
                    self.metadata,
                    entity_type=Database,
                    service_name=self.context.database_service.name.__root__,
                    database_name=database_name,
                )
                if filter_by_database(
                    self.source_config.databaseFilterPattern,
                    database_fqn
                    if self.source_config.useFqnForFiltering
                    else database_name,
                ):
                    self.status.filter(database_fqn, "Database Filtered out")
                    continue

                try:
                    self.set_inspector(database_name=database_name)
                    self.project_id = (  # pylint: disable=attribute-defined-outside-init
                        database_name
                    )
                    yield database_name
                except Exception as exc:
                    logger.debug(traceback.format_exc())
                    logger.error(
                        f"Error trying to connect to database {database_name}: {exc}"
                    )
        else:
            self.set_inspector(database_name=self.project_ids)
            yield self.project_ids

    def get_view_definition(
        self, table_type: str, table_name: str, schema_name: str, inspector: Inspector
    ) -> Optional[str]:
        if table_type == TableType.View:
            try:
                view_definition = inspector.get_view_definition(
                    f"{self.context.database.name.__root__}.{schema_name}.{table_name}"
                )
                view_definition = (
                    "" if view_definition is None else str(view_definition)
                )
            except NotImplementedError:
                logger.warning("View definition not implemented")
                view_definition = ""
            return f"CREATE VIEW {schema_name}.{table_name} AS {view_definition}"
        return None

    def get_table_partition_details(
        self, table_name: str, schema_name: str, inspector: Inspector
    ) -> Tuple[bool, TablePartition]:
        """
        check if the table is partitioned table and return the partition details
        """
        database = self.context.database.name.__root__
        table = self.client.get_table(f"{database}.{schema_name}.{table_name}")
        if table.time_partitioning is not None:
            if table.time_partitioning.field:
                table_partition = TablePartition(
                    interval=str(table.time_partitioning.type_),
                    intervalType=IntervalType.TIME_UNIT.value,
                )
                table_partition.columns = [table.time_partitioning.field]
                return True, table_partition

            return True, TablePartition(
                interval=str(table.time_partitioning.type_),
                intervalType=IntervalType.INGESTION_TIME.value,
            )
        if table.range_partitioning:
            table_partition = TablePartition(
                intervalType=IntervalType.INTEGER_RANGE.value,
            )
            if hasattr(table.range_partitioning, "range_") and hasattr(
                table.range_partitioning.range_, "interval"
            ):
                table_partition.interval = table.range_partitioning.range_.interval
            if (
                hasattr(table.range_partitioning, "field")
                and table.range_partitioning.field
            ):
                table_partition.columns = [table.range_partitioning.field]
            return True, table_partition
        return False, None

    def clean_raw_data_type(self, raw_data_type):
        return raw_data_type.replace(", ", ",").replace(" ", ":").lower()

    def close(self):
        super().close()
        if self.temp_credentials:
            os.unlink(self.temp_credentials)
        os.environ.pop("GOOGLE_CLOUD_PROJECT", "")
        if isinstance(
            self.service_connection.credentials.gcpConfig, GcpCredentialsValues
        ) and (GOOGLE_CREDENTIALS in os.environ):
            tmp_credentials_file = os.environ[GOOGLE_CREDENTIALS]
            os.remove(tmp_credentials_file)
            del os.environ[GOOGLE_CREDENTIALS]

    def get_source_url(
        self,
        database_name: Optional[str] = None,
        schema_name: Optional[str] = None,
        table_name: Optional[str] = None,
        table_type: Optional[TableType] = None,
    ) -> Optional[str]:
        """
        Method to get the source url for bigquery
        """
        try:
            bigquery_host = "https://console.cloud.google.com/"
            database_url = f"{bigquery_host}bigquery?project={database_name}"

            schema_table_url = None
            if schema_name:
                schema_table_url = f"&ws=!1m4!1m3!3m2!1s{database_name}!2s{schema_name}"
            if table_name:
                schema_table_url = (
                    f"&ws=!1m5!1m4!4m3!1s{database_name}"
                    f"!2s{schema_name}!3s{table_name}"
                )
            if schema_table_url:
                return f"{database_url}{schema_table_url}"
            return database_url
        except Exception as exc:
            logger.debug(traceback.format_exc())
            logger.warning(f"Unable to get source url: {exc}")
        return None<|MERGE_RESOLUTION|>--- conflicted
+++ resolved
@@ -42,12 +42,6 @@
 from metadata.generated.schema.metadataIngestion.workflow import (
     Source as WorkflowSource,
 )
-<<<<<<< HEAD
-=======
-from metadata.generated.schema.security.credentials.gcpCredentials import (
-    GcpCredentialsPath,
-)
->>>>>>> 9712337b
 from metadata.generated.schema.security.credentials.gcpValues import (
     GcpCredentialsValues,
     MultipleProjectId,
@@ -66,11 +60,7 @@
     TableNameAndType,
 )
 from metadata.utils import fqn
-<<<<<<< HEAD
 from metadata.utils.bigquery_utils import get_bigquery_client
-=======
-from metadata.utils.credentials import GOOGLE_CREDENTIALS
->>>>>>> 9712337b
 from metadata.utils.filters import filter_by_database
 from metadata.utils.logger import ingestion_logger
 from metadata.utils.sqlalchemy_utils import is_complex_type
@@ -352,7 +342,7 @@
         return None
 
     def set_inspector(self, database_name: str):
-<<<<<<< HEAD
+
         # TODO support location property in JSON Schema
         # TODO support OAuth 2.0 scopes
         impersonate_service_account = (
@@ -366,9 +356,6 @@
             impersonate_service_account=impersonate_service_account,
             lifetime=lifetime,
         )
-=======
-        self.client = Client(project=database_name)
->>>>>>> 9712337b
         if isinstance(
             self.service_connection.credentials.gcpConfig, GcpCredentialsValues
         ):
@@ -378,18 +365,7 @@
         self.inspector = inspect(self.engine)
 
     def get_database_names(self) -> Iterable[str]:
-<<<<<<< HEAD
         if hasattr(
-=======
-        if isinstance(
-            self.service_connection.credentials.gcpConfig, GcpCredentialsPath
-        ) or isinstance(
-            self.service_connection.credentials.gcpConfig.projectId, SingleProjectId
-        ):
-            self.set_inspector(database_name=self.project_ids)
-            yield self.project_ids
-        elif hasattr(
->>>>>>> 9712337b
             self.service_connection.credentials.gcpConfig, "projectId"
         ) and isinstance(
             self.service_connection.credentials.gcpConfig.projectId, MultipleProjectId
