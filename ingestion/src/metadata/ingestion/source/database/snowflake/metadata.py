--- conflicted
+++ resolved
@@ -581,76 +581,4 @@
         for query_by_procedure in (
             queries_dict.get(self.context.stored_procedure.name.__root__.lower()) or []
         ):
-<<<<<<< HEAD
-            yield query_by_procedure
-
-    @staticmethod
-    def is_lineage_query(query_type: str, query_text: str) -> bool:
-        """Check if it's worth it to parse the query for lineage"""
-
-        if query_type in ("MERGE", "UPDATE", "CREATE_TABLE_AS_SELECT"):
-            return True
-
-        if query_type == "INSERT" and re.search(
-            "^.*insert.*into.*select.*$", query_text, re.IGNORECASE
-        ):
-            return True
-
-        return False
-
-    def yield_procedure_lineage(
-        self, query_by_procedure: QueryByProcedure
-    ) -> Iterable[Either[AddLineageRequest]]:
-        """Add procedure lineage from its query"""
-
-        self.update_context(key="stored_procedure_query_lineage", value=False)
-        if self.is_lineage_query(
-            query_type=query_by_procedure.query_type,
-            query_text=query_by_procedure.query_text,
-        ):
-            self.update_context(key="stored_procedure_query_lineage", value=True)
-
-            for either_lineage in get_lineage_by_query(
-                self.metadata,
-                query=query_by_procedure.query_text,
-                service_name=self.context.database_service.name.__root__,
-                database_name=self.context.database.name.__root__,
-                schema_name=self.context.database_schema.name.__root__,
-                dialect=ConnectionTypeDialectMapper.dialect_of(
-                    self.context.database_service.serviceType.value
-                ),
-                timeout_seconds=self.source_config.queryParsingTimeoutLimit,
-                lineage_source=LineageSource.QueryLineage,
-            ):
-                if either_lineage.right.edge.lineageDetails:
-                    either_lineage.right.edge.lineageDetails.pipeline = EntityReference(
-                        id=self.context.stored_procedure.id,
-                        type="storedProcedure",
-                    )
-
-                yield either_lineage
-
-    def yield_procedure_query(
-        self, query_by_procedure: QueryByProcedure
-    ) -> Iterable[Either[CreateQueryRequest]]:
-        """Check the queries triggered by the procedure and add their lineage, if any"""
-
-        yield Either(
-            right=CreateQueryRequest(
-                query=SqlQuery(__root__=query_by_procedure.query_text),
-                query_type=query_by_procedure.query_type,
-                duration=query_by_procedure.query_duration,
-                queryDate=Timestamp(
-                    __root__=int(query_by_procedure.query_start_time.timestamp()) * 1000
-                ),
-                triggeredBy=EntityReference(
-                    id=self.context.stored_procedure.id,
-                    type="storedProcedure",
-                ),
-                processedLineage=bool(self.context.stored_procedure_query_lineage),
-                service=self.context.database_service.name.__root__,
-            )
-        )
-=======
-            yield query_by_procedure
->>>>>>> 5edad7b4
+            yield query_by_procedure