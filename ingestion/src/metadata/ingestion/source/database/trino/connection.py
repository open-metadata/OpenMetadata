#  Copyright 2021 Collate
#  Licensed under the Apache License, Version 2.0 (the "License");
#  you may not use this file except in compliance with the License.
#  You may obtain a copy of the License at
#  http://www.apache.org/licenses/LICENSE-2.0
#  Unless required by applicable law or agreed to in writing, software
#  distributed under the License is distributed on an "AS IS" BASIS,
#  WITHOUT WARRANTIES OR CONDITIONS OF ANY KIND, either express or implied.
#  See the License for the specific language governing permissions and
#  limitations under the License.

"""
Source connection handler
"""
from copy import deepcopy
from typing import Optional
from urllib.parse import quote_plus

from requests import Session
from sqlalchemy.engine import Engine
from trino.auth import BasicAuthentication, JWTAuthentication, OAuth2Authentication

from metadata.clients.azure_client import AzureClient
from metadata.generated.schema.entity.automations.workflow import (
    Workflow as AutomationWorkflow,
)
from metadata.generated.schema.entity.services.connections.database.common import (
    basicAuth,
    jwtAuth,
    noConfigAuthenticationTypes,
)
from metadata.generated.schema.entity.services.connections.database.trinoConnection import (
    TrinoConnection,
)
from metadata.generated.schema.entity.services.connections.testConnectionResult import (
    TestConnectionResult,
)
from metadata.ingestion.connections.builders import (
    create_generic_db_connection,
    get_connection_args_common,
    init_empty_connection_arguments,
)
from metadata.ingestion.connections.secrets import connection_with_options_secrets
from metadata.ingestion.connections.test_connections import (
    test_connection_db_schema_sources,
)
from metadata.ingestion.ometa.ometa_api import OpenMetadata
from metadata.ingestion.source.database.trino.queries import TRINO_GET_DATABASE
from metadata.utils.constants import THREE_MIN


def get_connection_url(connection: TrinoConnection) -> str:
    """
    Prepare the connection url for trino
    """
    url = f"{connection.scheme.value}://"

    # leaving username here as, even though with basic auth is used directly
    # in BasicAuthentication class, it's often also required as a part of url.
    # For example - it will be used by OAuth2Authentication to persist token in
    # cache more efficiently (per user instead of per host)
    if connection.username:
        url += f"{quote_plus(connection.username)}@"

    url += f"{connection.hostPort}"
    if connection.catalog:
        url += f"/{connection.catalog}"
<<<<<<< HEAD

=======
    if isinstance(connection.authType, jwtAuth.JwtAuth):
        if not connection.connectionOptions:
            connection.connectionOptions = init_empty_connection_options()
        connection.connectionOptions.root[
            "access_token"
        ] = connection.authType.jwt.get_secret_value()
>>>>>>> 5589b966
    if connection.connectionOptions is not None:
        params = "&".join(
            f"{key}={quote_plus(value)}"
            for (key, value) in connection.connectionOptions.root.items()
            if value
        )
        url = f"{url}?{params}"
    return url


@connection_with_options_secrets
def get_connection_args(connection: TrinoConnection):
    if not connection.connectionArguments:
        connection.connectionArguments = init_empty_connection_arguments()

    if connection.proxies:
        session = Session()
        session.proxies = connection.proxies

        connection.connectionArguments.root["http_session"] = session

    if isinstance(connection.authType, basicAuth.BasicAuth):
        connection.connectionArguments.__root__["auth"] = BasicAuthentication(
            connection.username,
            connection.authType.password.get_secret_value()
            if connection.authType.password
            else None,
        )
        connection.connectionArguments.__root__["http_scheme"] = "https"

    elif isinstance(connection.authType, jwtAuth.JwtAuth):
        connection.connectionArguments.__root__["auth"] = JWTAuthentication(
            connection.authType.jwt.get_secret_value()
        )
<<<<<<< HEAD
        connection.connectionArguments.__root__["http_scheme"] = "https"

    elif hasattr(connection.authType, "azureConfig"):
=======
        connection.connectionArguments.root["verify"] = {"verify": connection.verify}
    if hasattr(connection.authType, "azureConfig"):
        azure_client = AzureClient(connection.authType.azureConfig).create_client()
>>>>>>> 5589b966
        if not connection.authType.azureConfig.scopes:
            raise ValueError(
                "Azure Scopes are missing, please refer https://learn.microsoft.com/en-gb/azure/mysql/flexible-server/how-to-azure-ad#2---retrieve-microsoft-entra-access-token and fetch the resource associated with it, for e.g. https://ossrdbms-aad.database.windows.net/.default"
            )

        azure_client = AzureClient(connection.authType.azureConfig).create_client()

        access_token_obj = azure_client.get_token(
            *connection.authType.azureConfig.scopes.split(",")
        )
<<<<<<< HEAD

        connection.connectionArguments.__root__["auth"] = JWTAuthentication(
            access_token_obj.token
        )
        connection.connectionArguments.__root__["http_scheme"] = "https"

    elif (
        connection.authType
        == noConfigAuthenticationTypes.NoConfigAuthenticationTypes.OAuth2
    ):
        connection.connectionArguments.__root__["auth"] = OAuth2Authentication()
        connection.connectionArguments.__root__["http_scheme"] = "https"

    return get_connection_args_common(connection)


def get_connection(connection: TrinoConnection) -> Engine:
    """
    Create connection
    """
    # here we are creating a copy of connection, because we need to dynamically
    # add auth params to connectionArguments, which we do no intend to store
    # in original connection object and in OpenMetadata database
    connection_copy = deepcopy(connection)
    if connection_copy.verify:
        connection_copy.connectionArguments = (
            connection_copy.connectionArguments or init_empty_connection_arguments()
        )
        connection_copy.connectionArguments.__root__["verify"] = {
            "verify": connection_copy.verify
        }

=======
        if not connection.connectionOptions:
            connection.connectionOptions = init_empty_connection_options()
        connection.connectionOptions.root["access_token"] = access_token_obj.token
>>>>>>> 5589b966
    return create_generic_db_connection(
        connection=connection_copy,
        get_connection_url_fn=get_connection_url,
        get_connection_args_fn=get_connection_args,
    )


def test_connection(
    metadata: OpenMetadata,
    engine: Engine,
    service_connection: TrinoConnection,
    automation_workflow: Optional[AutomationWorkflow] = None,
    timeout_seconds: Optional[int] = THREE_MIN,
) -> TestConnectionResult:
    """
    Test connection. This can be executed either as part
    of a metadata workflow or during an Automation Workflow
    """
    queries = {
        "GetDatabases": TRINO_GET_DATABASE,
    }

    return test_connection_db_schema_sources(
        metadata=metadata,
        engine=engine,
        service_connection=service_connection,
        automation_workflow=automation_workflow,
        queries=queries,
        timeout_seconds=timeout_seconds,
    )<|MERGE_RESOLUTION|>--- conflicted
+++ resolved
@@ -65,16 +65,6 @@
     url += f"{connection.hostPort}"
     if connection.catalog:
         url += f"/{connection.catalog}"
-<<<<<<< HEAD
-
-=======
-    if isinstance(connection.authType, jwtAuth.JwtAuth):
-        if not connection.connectionOptions:
-            connection.connectionOptions = init_empty_connection_options()
-        connection.connectionOptions.root[
-            "access_token"
-        ] = connection.authType.jwt.get_secret_value()
->>>>>>> 5589b966
     if connection.connectionOptions is not None:
         params = "&".join(
             f"{key}={quote_plus(value)}"
@@ -109,15 +99,9 @@
         connection.connectionArguments.__root__["auth"] = JWTAuthentication(
             connection.authType.jwt.get_secret_value()
         )
-<<<<<<< HEAD
         connection.connectionArguments.__root__["http_scheme"] = "https"
 
     elif hasattr(connection.authType, "azureConfig"):
-=======
-        connection.connectionArguments.root["verify"] = {"verify": connection.verify}
-    if hasattr(connection.authType, "azureConfig"):
-        azure_client = AzureClient(connection.authType.azureConfig).create_client()
->>>>>>> 5589b966
         if not connection.authType.azureConfig.scopes:
             raise ValueError(
                 "Azure Scopes are missing, please refer https://learn.microsoft.com/en-gb/azure/mysql/flexible-server/how-to-azure-ad#2---retrieve-microsoft-entra-access-token and fetch the resource associated with it, for e.g. https://ossrdbms-aad.database.windows.net/.default"
@@ -128,7 +112,6 @@
         access_token_obj = azure_client.get_token(
             *connection.authType.azureConfig.scopes.split(",")
         )
-<<<<<<< HEAD
 
         connection.connectionArguments.__root__["auth"] = JWTAuthentication(
             access_token_obj.token
@@ -157,15 +140,19 @@
         connection_copy.connectionArguments = (
             connection_copy.connectionArguments or init_empty_connection_arguments()
         )
-        connection_copy.connectionArguments.__root__["verify"] = {
-            "verify": connection_copy.verify
-        }
-
-=======
+        connection.connectionArguments.root["verify"] = {"verify": connection.verify}
+    if hasattr(connection.authType, "azureConfig"):
+        azure_client = AzureClient(connection.authType.azureConfig).create_client()
+        if not connection.authType.azureConfig.scopes:
+            raise ValueError(
+                "Azure Scopes are missing, please refer https://learn.microsoft.com/en-gb/azure/mysql/flexible-server/how-to-azure-ad#2---retrieve-microsoft-entra-access-token and fetch the resource associated with it, for e.g. https://ossrdbms-aad.database.windows.net/.default"
+            )
+        access_token_obj = azure_client.get_token(
+            *connection.authType.azureConfig.scopes.split(",")
+        )
         if not connection.connectionOptions:
             connection.connectionOptions = init_empty_connection_options()
         connection.connectionOptions.root["access_token"] = access_token_obj.token
->>>>>>> 5589b966
     return create_generic_db_connection(
         connection=connection_copy,
         get_connection_url_fn=get_connection_url,
