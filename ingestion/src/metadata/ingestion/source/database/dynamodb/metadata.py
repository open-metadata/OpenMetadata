--- conflicted
+++ resolved
@@ -215,12 +215,4 @@
         return table
 
     def close(self):
-        pass
-
-<<<<<<< HEAD
-    def get_status(self) -> SourceStatus:
-        return self.status
-=======
-    def test_connection(self) -> None:
-        pass
->>>>>>> 4913aeb5
+        pass