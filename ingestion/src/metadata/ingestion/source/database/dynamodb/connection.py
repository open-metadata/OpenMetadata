--- conflicted
+++ resolved
@@ -13,11 +13,6 @@
 Source connection handler
 """
 from typing import Optional
-<<<<<<< HEAD
-
-from botocore.client import ClientError
-=======
->>>>>>> c5b37ae0
 
 from metadata.clients.aws_client import AWSClient
 from metadata.generated.schema.entity.automations.workflow import (
