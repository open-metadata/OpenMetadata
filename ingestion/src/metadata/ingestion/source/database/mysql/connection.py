#  Copyright 2021 Collate
#  Licensed under the Apache License, Version 2.0 (the "License");
#  you may not use this file except in compliance with the License.
#  You may obtain a copy of the License at
#  http://www.apache.org/licenses/LICENSE-2.0
#  Unless required by applicable law or agreed to in writing, software
#  distributed under the License is distributed on an "AS IS" BASIS,
#  WITHOUT WARRANTIES OR CONDITIONS OF ANY KIND, either express or implied.
#  See the License for the specific language governing permissions and
#  limitations under the License.

"""
Source connection handler
"""
from typing import Optional

from metadata.generated.schema.entity.services.connections.testConnectionResult import TestConnectionResult
from sqlalchemy.engine import Engine

from metadata.clients.azure_client import AzureClient
from metadata.generated.schema.entity.automations.workflow import (
    Workflow as AutomationWorkflow,
)
from metadata.generated.schema.entity.services.connections.database.common.basicAuth import (
    BasicAuth,
)
from metadata.generated.schema.entity.services.connections.database.mysqlConnection import (
    MysqlConnection,
)
from metadata.ingestion.connections.builders import (
    create_generic_db_connection,
    get_connection_args_common,
    get_connection_url_common,
)
from metadata.ingestion.connections.test_connections import (
    test_connection_db_schema_sources,
)
from metadata.ingestion.ometa.ometa_api import OpenMetadata
from metadata.utils.constants import THREE_MIN


def get_connection(connection: MysqlConnection) -> Engine:
    """
    Create connection
    """
    if hasattr(connection.authType, "azureConfig"):
        azure_client = AzureClient(connection.authType.azureConfig).create_client()
        if not connection.authType.azureConfig.scopes:
            raise ValueError(
                "Azure Scopes are missing, please refer https://learn.microsoft.com/en-gb/azure/mysql/flexible-server/how-to-azure-ad#2---retrieve-microsoft-entra-access-token and fetch the resource associated with it, for e.g. https://ossrdbms-aad.database.windows.net/.default"
            )
        access_token_obj = azure_client.get_token(
            *connection.authType.azureConfig.scopes.split(",")
        )
        connection.authType = BasicAuth(password=access_token_obj.token)
    return create_generic_db_connection(
        connection=connection,
        get_connection_url_fn=get_connection_url_common,
        get_connection_args_fn=get_connection_args_common,
    )


def test_connection(
    metadata: OpenMetadata,
    engine: Engine,
    service_connection: MysqlConnection,
    automation_workflow: Optional[AutomationWorkflow] = None,
<<<<<<< HEAD
    timeout_seconds: Optional[int] = 3 * 60,
=======
    timeout_seconds: Optional[int] = THREE_MIN,
>>>>>>> 1e01cb45
) -> None:
    """
    Test connection. This can be executed either as part
    of a metadata workflow or during an Automation Workflow
    """
    return test_connection_db_schema_sources(
        metadata=metadata,
        engine=engine,
        service_connection=service_connection,
        automation_workflow=automation_workflow,
        timeout_seconds=timeout_seconds,
    )<|MERGE_RESOLUTION|>--- conflicted
+++ resolved
@@ -14,7 +14,6 @@
 """
 from typing import Optional
 
-from metadata.generated.schema.entity.services.connections.testConnectionResult import TestConnectionResult
 from sqlalchemy.engine import Engine
 
 from metadata.clients.azure_client import AzureClient
@@ -65,17 +64,13 @@
     engine: Engine,
     service_connection: MysqlConnection,
     automation_workflow: Optional[AutomationWorkflow] = None,
-<<<<<<< HEAD
-    timeout_seconds: Optional[int] = 3 * 60,
-=======
     timeout_seconds: Optional[int] = THREE_MIN,
->>>>>>> 1e01cb45
 ) -> None:
     """
     Test connection. This can be executed either as part
     of a metadata workflow or during an Automation Workflow
     """
-    return test_connection_db_schema_sources(
+    test_connection_db_schema_sources(
         metadata=metadata,
         engine=engine,
         service_connection=service_connection,
