#  Copyright 2021 Collate
#  Licensed under the Apache License, Version 2.0 (the "License");
#  you may not use this file except in compliance with the License.
#  You may obtain a copy of the License at
#  http://www.apache.org/licenses/LICENSE-2.0
#  Unless required by applicable law or agreed to in writing, software
#  distributed under the License is distributed on an "AS IS" BASIS,
#  WITHOUT WARRANTIES OR CONDITIONS OF ANY KIND, either express or implied.
#  See the License for the specific language governing permissions and
#  limitations under the License.
"""
Glue source methods.
"""
import traceback
from typing import Iterable, List, Optional, Tuple

from metadata.generated.schema.api.data.createDatabase import CreateDatabaseRequest
from metadata.generated.schema.api.data.createDatabaseSchema import (
    CreateDatabaseSchemaRequest,
)
from metadata.generated.schema.api.data.createLocation import CreateLocationRequest
from metadata.generated.schema.api.data.createTable import CreateTableRequest
from metadata.generated.schema.api.lineage.addLineage import AddLineageRequest
from metadata.generated.schema.entity.data.database import Database
from metadata.generated.schema.entity.data.databaseSchema import DatabaseSchema
from metadata.generated.schema.entity.data.location import Location, LocationType
from metadata.generated.schema.entity.data.table import Column, Table, TableType
from metadata.generated.schema.entity.services.connections.database.glueConnection import (
    GlueConnection,
)
from metadata.generated.schema.entity.services.connections.metadata.openMetadataConnection import (
    OpenMetadataConnection,
)
from metadata.generated.schema.metadataIngestion.databaseServiceMetadataPipeline import (
    DatabaseServiceMetadataPipeline,
)
from metadata.generated.schema.metadataIngestion.workflow import (
    Source as WorkflowSource,
)
from metadata.generated.schema.type.entityReference import EntityReference
from metadata.ingestion.api.source import InvalidSourceException
from metadata.ingestion.models.ometa_classification import OMetaTagAndClassification
from metadata.ingestion.ometa.ometa_api import OpenMetadata
from metadata.ingestion.source.connections import get_connection
from metadata.ingestion.source.database.column_type_parser import ColumnTypeParser
from metadata.ingestion.source.database.database_service import (
    DatabaseServiceSource,
    TableLocationLink,
)
from metadata.utils import fqn
from metadata.utils.filters import filter_by_database, filter_by_schema, filter_by_table
from metadata.utils.logger import ingestion_logger

logger = ingestion_logger()


class GlueSource(DatabaseServiceSource):
    """
    Implements the necessary methods to extract
    Database metadata from Glue Source
    """

    def __init__(self, config: WorkflowSource, metadata_config: OpenMetadataConnection):
        super().__init__()
        self.config = config
        self.source_config: DatabaseServiceMetadataPipeline = (
            self.config.sourceConfig.config
        )
        self.metadata_config = metadata_config
        self.metadata = OpenMetadata(metadata_config)
        self.service_connection = self.config.serviceConnection.__root__.config
        self.glue = get_connection(self.service_connection)
<<<<<<< HEAD

=======
>>>>>>> c5b37ae0
        self.connection_obj = self.glue
        self.test_connection()

    @classmethod
    def create(cls, config_dict, metadata_config: OpenMetadataConnection):
        config: WorkflowSource = WorkflowSource.parse_obj(config_dict)
        connection: GlueConnection = config.serviceConnection.__root__.config
        if not isinstance(connection, GlueConnection):
            raise InvalidSourceException(
                f"Expected GlueConnection, but got {connection}"
            )
        return cls(config, metadata_config)

    def _get_glue_database_and_schemas(self):
        paginator = self.glue.get_paginator("get_databases")
        paginator_response = paginator.paginate()
        for page in paginator_response:
            yield page

    def _get_glue_tables(self):
        schema_name = self.context.database_schema.name.__root__
        paginator = self.glue.get_paginator("get_tables")
        paginator_response = paginator.paginate(DatabaseName=schema_name)
        for page in paginator_response:
            yield page

    def get_database_names(self) -> Iterable[str]:
        """
        Default case with a single database.

        It might come informed - or not - from the source.

        Sources with multiple databases should overwrite this and
        apply the necessary filters.

        Catalog ID -> Database
        """
        database_names = []
        for page in self._get_glue_database_and_schemas() or []:
            for schema in page["DatabaseList"]:
                try:
                    database_fqn = fqn.build(
                        self.metadata,
                        entity_type=Database,
                        service_name=self.context.database_service.name.__root__,
                        database_name=schema["CatalogId"],
                    )
                    if filter_by_database(
                        self.config.sourceConfig.config.databaseFilterPattern,
                        database_fqn
                        if self.config.sourceConfig.config.useFqnForFiltering
                        else schema["CatalogId"],
                    ):
                        self.status.filter(
                            database_fqn,
                            "Database (Catalog ID) Filtered Out",
                        )
                        continue
                    if schema["CatalogId"] in database_names:
                        continue
                    database_names.append(schema["CatalogId"])
                except Exception as exc:
                    error = (
                        f"Unexpected exception to get database name [{schema}]: {exc}"
                    )
                    logger.debug(traceback.format_exc())
                    logger.warning(error)
                    self.status.failed(
                        schema.get("CatalogId"), error, traceback.format_exc()
                    )
        yield from database_names

    def yield_database(self, database_name: str) -> Iterable[CreateDatabaseRequest]:
        """
        From topology.
        Prepare a database request and pass it to the sink
        """
        yield CreateDatabaseRequest(
            name=database_name,
            service=self.context.database_service.fullyQualifiedName,
        )

    def get_database_schema_names(self) -> Iterable[str]:
        """
        return schema names
        """
        for page in self._get_glue_database_and_schemas() or []:
            for schema in page["DatabaseList"]:
                try:
                    schema_fqn = fqn.build(
                        self.metadata,
                        entity_type=DatabaseSchema,
                        service_name=self.context.database_service.name.__root__,
                        database_name=self.context.database.name.__root__,
                        schema_name=schema["Name"],
                    )
                    if filter_by_schema(
                        self.config.sourceConfig.config.schemaFilterPattern,
                        schema_fqn
                        if self.config.sourceConfig.config.useFqnForFiltering
                        else schema["Name"],
                    ):
                        self.status.filter(schema_fqn, "Schema Filtered Out")
                        continue
                    yield schema["Name"]
                except Exception as exc:
                    error = (
                        f"Unexpected exception to get database schema [{schema}]: {exc}"
                    )
                    logger.debug(traceback.format_exc())
                    logger.warning(error)
                    self.status.failed(
                        schema.get("Name"), error, traceback.format_exc()
                    )

    def yield_database_schema(
        self, schema_name: str
    ) -> Iterable[CreateDatabaseSchemaRequest]:
        """
        From topology.
        Prepare a database schema request and pass it to the sink
        """
        yield CreateDatabaseSchemaRequest(
            name=schema_name,
            database=self.context.database.fullyQualifiedName,
        )

    def get_tables_name_and_type(self) -> Optional[Iterable[Tuple[str, str]]]:
        """
        Handle table and views.

        Fetches them up using the context information and
        the inspector set when preparing the db.

        :return: tables or views, depending on config
        """
        schema_name = self.context.database_schema.name.__root__
        all_tables: List[dict] = []

        for page in self._get_glue_tables():
            all_tables += page["TableList"]
        for table in all_tables:
            try:
                table_name = table.get("Name")
                table_name = self.standardize_table_name(schema_name, table_name)
                table_fqn = fqn.build(
                    self.metadata,
                    entity_type=Table,
                    service_name=self.context.database_service.name.__root__,
                    database_name=self.context.database.name.__root__,
                    schema_name=self.context.database_schema.name.__root__,
                    table_name=table_name,
                )
                if filter_by_table(
                    self.config.sourceConfig.config.tableFilterPattern,
                    table_fqn
                    if self.config.sourceConfig.config.useFqnForFiltering
                    else table_name,
                ):
                    self.status.filter(
                        table_fqn,
                        "Table Filtered Out",
                    )
                    continue

                parameters = table.get("Parameters")
                location_type = LocationType.Table
                if parameters:
                    # iceberg tables need to pass a key/value pair in the DDL `'table_type'='ICEBERG'`
                    # https://docs.aws.amazon.com/athena/latest/ug/querying-iceberg-creating-tables.html
                    location_type = (
                        location_type
                        if parameters.get("table_type") != "ICEBERG"
                        else LocationType.Iceberg
                    )
                table_type: TableType = TableType.Regular
                if location_type == LocationType.Iceberg:
                    table_type = TableType.Iceberg
                elif table["TableType"] == "EXTERNAL_TABLE":
                    table_type = TableType.External
                elif table["TableType"] == "VIRTUAL_VIEW":
                    table_type = TableType.View

                self.context.table_data = table
                yield table_name, table_type
            except Exception as exc:
                error = f"Unexpected exception to get table [{table}]: {exc}"
                logger.debug(traceback.format_exc())
                logger.warning(error)
                self.status.failed(table.get("Name"), error, traceback.format_exc())

    def yield_table(
        self, table_name_and_type: Tuple[str, str]
    ) -> Iterable[Optional[CreateTableRequest]]:
        """
        From topology.
        Prepare a table request and pass it to the sink
        """
        table_name, table_type = table_name_and_type
        table = self.context.table_data
        table_constraints = None
        try:
            columns = self.get_columns(table["StorageDescriptor"])

            table_request = CreateTableRequest(
                name=table_name,
                tableType=table_type,
                description=table.get("Description", ""),
                columns=columns,
                tableConstraints=table_constraints,
                databaseSchema=self.context.database_schema.fullyQualifiedName,
            )
            yield table_request
            self.register_record(table_request=table_request)
        except Exception as exc:
            error = f"Unexpected exception to yield table [{table_name}]: {exc}"
            logger.debug(traceback.format_exc())
            logger.warning(error)
            self.status.failed(table_name, error, traceback.format_exc())

    def yield_location(
        self, table_name_and_type: Tuple[str, str]
    ) -> Iterable[Optional[CreateLocationRequest]]:
        """
        From topology.
        Prepare a table request and pass it to the sink
        """
        table_name, table_type = table_name_and_type
        table = self.context.table_data
        try:
            location_type: LocationType = LocationType.Table
            if table_type == TableType.Iceberg:
                location_type = LocationType.Iceberg
            location_request = CreateLocationRequest(
                name=table["Name"][:128],
                path=table["StorageDescriptor"]["Location"],
                description=table.get("Description", ""),
                locationType=location_type,
                service=EntityReference(
                    id=self.context.storage_service.id, type="storageService"
                ),
            )
            yield location_request
        except Exception as exc:
            error = f"Unexpected exception to yield location for table [{table_name}]: {exc}"
            logger.debug(traceback.format_exc())
            logger.warning(error)
            self.status.failed(table_name, error, traceback.format_exc())

    def prepare(self):
        pass

    def get_columns(self, column_data):
        for column in column_data["Columns"]:
            if column["Type"].lower().startswith("union"):
                column["Type"] = column["Type"].replace(" ", "")
            parsed_string = ColumnTypeParser._parse_datatype_string(  # pylint: disable=protected-access
                column["Type"].lower()
            )
            if isinstance(parsed_string, list):
                parsed_string = {}
                parsed_string["dataTypeDisplay"] = str(column["Type"])
                parsed_string["dataType"] = "UNION"
            parsed_string["name"] = column["Name"][:64]
            parsed_string["dataLength"] = parsed_string.get("dataLength", 1)
            parsed_string["description"] = column.get("Comment")
            yield Column(**parsed_string)

    def yield_table_location_link(
        self, table_name_and_type: Tuple[str, TableType]
    ) -> Iterable[TableLocationLink]:
        """
        Gets the current location being processed, fetches its data model
        and sends it ot the sink
        """

        table_name, _ = table_name_and_type
        table_fqn = fqn.build(
            self.metadata,
            entity_type=Table,
            service_name=self.context.database_service.name.__root__,
            database_name=self.context.database.name.__root__,
            schema_name=self.context.database_schema.name.__root__,
            table_name=table_name,
        )

        location_fqn = fqn.build(
            self.metadata,
            entity_type=Location,
            service_name=self.context.storage_service.name.__root__,
            location_name=self.context.location.name.__root__,
        )
        if table_fqn and location_fqn:
            yield TableLocationLink(table_fqn=table_fqn, location_fqn=location_fqn)

    def standardize_table_name(self, _: str, table: str) -> str:
        return table[:128]

    def yield_view_lineage(self) -> Optional[Iterable[AddLineageRequest]]:
        yield from []

    def yield_tag(self, schema_name: str) -> Iterable[OMetaTagAndClassification]:
        pass

    def close(self):
        pass<|MERGE_RESOLUTION|>--- conflicted
+++ resolved
@@ -70,10 +70,7 @@
         self.metadata = OpenMetadata(metadata_config)
         self.service_connection = self.config.serviceConnection.__root__.config
         self.glue = get_connection(self.service_connection)
-<<<<<<< HEAD
-
-=======
->>>>>>> c5b37ae0
+
         self.connection_obj = self.glue
         self.test_connection()
 
