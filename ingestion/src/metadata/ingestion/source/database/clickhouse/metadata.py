--- conflicted
+++ resolved
@@ -28,13 +28,6 @@
 from metadata.generated.schema.metadataIngestion.workflow import (
     Source as WorkflowSource,
 )
-<<<<<<< HEAD
-from metadata.ingestion.api.steps import InvalidSourceException
-from metadata.ingestion.source.database.clickhouse.queries import (
-    CLICKHOUSE_TABLE_COMMENTS,
-    CLICKHOUSE_VIEW_DEFINITIONS,
-=======
-from metadata.ingestion.api.source import InvalidSourceException
 from metadata.ingestion.source.database.clickhouse.utils import (
     _get_column_info,
     _get_column_type,
@@ -46,10 +39,10 @@
     get_view_definition,
     get_view_names,
 )
+from metadata.ingestion.api.steps import InvalidSourceException
 from metadata.ingestion.source.database.common_db_source import (
     CommonDbSourceService,
     TableNameAndType,
->>>>>>> 7d495753
 )
 from metadata.utils.logger import ingestion_logger
 from metadata.utils.sqlalchemy_utils import (
