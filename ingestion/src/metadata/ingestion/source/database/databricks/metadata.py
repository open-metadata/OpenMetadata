#  Copyright 2021 Collate
#  Licensed under the Apache License, Version 2.0 (the "License");
#  you may not use this file except in compliance with the License.
#  You may obtain a copy of the License at
#  http://www.apache.org/licenses/LICENSE-2.0
#  Unless required by applicable law or agreed to in writing, software
#  distributed under the License is distributed on an "AS IS" BASIS,
#  WITHOUT WARRANTIES OR CONDITIONS OF ANY KIND, either express or implied.
#  See the License for the specific language governing permissions and
#  limitations under the License.
"""Databricks legacy source module"""

import re
import traceback
from copy import deepcopy
from typing import Iterable, Optional, Tuple, Union

from pyhive.sqlalchemy_hive import _type_map
from sqlalchemy import types, util
from sqlalchemy.engine import reflection
from sqlalchemy.exc import DatabaseError
from sqlalchemy.inspection import inspect
from sqlalchemy.sql.sqltypes import String
from sqlalchemy_databricks._dialect import DatabricksDialect

from metadata.generated.schema.entity.data.database import Database
from metadata.generated.schema.entity.data.databaseSchema import DatabaseSchema
from metadata.generated.schema.entity.data.table import Column, Table, TableType
from metadata.generated.schema.entity.services.connections.database.databricksConnection import (
    DatabricksConnection,
)
from metadata.generated.schema.entity.services.ingestionPipelines.status import (
    StackTraceError,
)
from metadata.generated.schema.metadataIngestion.workflow import (
    Source as WorkflowSource,
)
from metadata.ingestion.api.models import Either
from metadata.ingestion.api.steps import InvalidSourceException
from metadata.ingestion.models.ometa_classification import OMetaTagAndClassification
from metadata.ingestion.ometa.ometa_api import OpenMetadata
from metadata.ingestion.source.connections import get_connection
from metadata.ingestion.source.database.column_type_parser import create_sqlalchemy_type
from metadata.ingestion.source.database.common_db_source import CommonDbSourceService
from metadata.ingestion.source.database.databricks.queries import (
    DATABRICKS_GET_CATALOGS,
    DATABRICKS_GET_CATALOGS_TAGS,
    DATABRICKS_GET_COLUMN_TAGS,
    DATABRICKS_GET_SCHEMA_TAGS,
    DATABRICKS_GET_TABLE_COMMENTS,
    DATABRICKS_GET_TABLE_TAGS,
    DATABRICKS_VIEW_DEFINITIONS,
)
from metadata.ingestion.source.database.multi_db_source import MultiDBSource
from metadata.utils import fqn
from metadata.utils.constants import DEFAULT_DATABASE
from metadata.utils.filters import filter_by_database
from metadata.utils.logger import ingestion_logger
from metadata.utils.sqlalchemy_utils import (
    get_all_view_definitions,
    get_view_definition_wrapper,
)
from metadata.utils.tag_utils import get_ometa_tag_and_classification

logger = ingestion_logger()

DATABRICKS_TAG = "DATABRICK TAG"
DATABRICKS_TAG_CLASSIFICATION = "DATABRICK TAG CLASSIFICATION"
DEFAULT_TAG_VALUE = "NONE"


class STRUCT(String):
    #  This class is added to support STRUCT datatype
    """The SQL STRUCT type."""

    __visit_name__ = "STRUCT"


class ARRAY(String):
    #  This class is added to support ARRAY datatype
    """The SQL ARRAY type."""

    __visit_name__ = "ARRAY"


class MAP(String):
    #  This class is added to support MAP datatype
    """The SQL MAP type."""

    __visit_name__ = "MAP"


# overriding pyhive.sqlalchemy_hive._type_map
# mapping struct, array & map to custom classed instead of sqltypes.String
_type_map.update(
    {
        "struct": STRUCT,
        "array": ARRAY,
        "map": MAP,
        "void": create_sqlalchemy_type("VOID"),
        "interval": create_sqlalchemy_type("INTERVAL"),
        "binary": create_sqlalchemy_type("BINARY"),
    }
)


def _get_column_rows(self, connection, table_name, schema):
    # get columns and strip whitespace
    table_columns = self._get_table_columns(  # pylint: disable=protected-access
        connection, table_name, schema
    )
    column_rows = [
        [col.strip() if col else None for col in row] for row in table_columns
    ]
    # Filter out empty rows and comment
    return [row for row in column_rows if row[0] and row[0] != "# col_name"]


@reflection.cache
def get_columns(self, connection, table_name, schema=None, **kw):
    """
    This function overrides the sqlalchemy_databricks._dialect.DatabricksDialect.get_columns
    to add support for struct, array & map datatype

    Extract the Database Name from the keyword arguments parameter if it is present. This
    value should match what is provided in the 'source.config.database' field in the
    Databricks ingest config file.
    """
    db_name = kw["db_name"] if "db_name" in kw else None

    rows = _get_column_rows(self, connection, table_name, schema)
    result = []
    for col_name, col_type, _comment in rows:
        # Handle both oss hive and Databricks' hive partition header, respectively
        if col_name in ("# Partition Information", "# Partitioning"):
            break
        # Take out the more detailed type information
        # e.g. 'map<ixnt,int>' -> 'map'
        #      'decimal(10,1)' -> decimal
        raw_col_type = col_type
        col_type = re.search(r"^\w+", col_type).group(0)
        try:
            coltype = _type_map[col_type]
        except KeyError:
            util.warn(f"Did not recognize type '{col_type}' of column '{col_name}'")
            coltype = types.NullType

        col_info = {
            "name": col_name,
            "type": coltype,
            "nullable": True,
            "default": None,
            "comment": _comment,
            "system_data_type": raw_col_type,
        }
        if col_type in {"array", "struct", "map"}:
            if db_name and schema:
                rows = dict(
                    connection.execute(
                        f"DESCRIBE {db_name}.{schema}.{table_name} {col_name}"
                    ).fetchall()
                )
            else:
                rows = dict(
                    connection.execute(
                        f"DESCRIBE {schema}.{table_name} {col_name}"
                        if schema
                        else f"DESCRIBE {table_name} {col_name}"
                    ).fetchall()
                )

            col_info["system_data_type"] = rows["data_type"]
            col_info["is_complex"] = True
        result.append(col_info)
    return result


@reflection.cache
def get_schema_names(self, connection, **kw):  # pylint: disable=unused-argument
    # Equivalent to SHOW DATABASES
    if kw.get("database") and kw.get("is_old_version") is not True:
        connection.execute(f"USE CATALOG '{kw.get('database')}'")
    return [row[0] for row in connection.execute("SHOW SCHEMAS")]


def get_schema_names_reflection(self, **kw):
    """Return all schema names."""

    if hasattr(self.dialect, "get_schema_names"):
        with self._operation_context() as conn:  # pylint: disable=protected-access
            return self.dialect.get_schema_names(conn, info_cache=self.info_cache, **kw)
    return []


def get_view_names(
    self, connection, schema=None, **kw
):  # pylint: disable=unused-argument
    query = "SHOW VIEWS"
    if schema:
        query += " IN " + self.identifier_preparer.quote_identifier(schema)
    view_in_schema = connection.execute(query)
    views = []
    for row in view_in_schema:
        # check number of columns in result
        # if it is > 1, we use spark thrift server with 3 columns in the result (schema, table, is_temporary)
        # else it is hive with 1 column in the result
        if len(row) > 1:
            views.append(row[1])
        else:
            views.append(row[0])
    return views


@reflection.cache
def get_table_comment(  # pylint: disable=unused-argument
    self, connection, table_name, schema_name, **kw
):
    """
    Returns comment of table
    """
    cursor = connection.execute(
        DATABRICKS_GET_TABLE_COMMENTS.format(
            schema_name=schema_name, table_name=table_name
        )
    )
    try:
        for result in list(cursor):
            data = result.values()
            if data[0] and data[0].strip() == "Comment":
                return {"text": data[1] if data and data[1] else None}
    except Exception:
        return {"text": None}
    return {"text": None}


@reflection.cache
def get_view_definition(
    self, connection, table_name, schema=None, **kw  # pylint: disable=unused-argument
):
    schema_name = [row[0] for row in connection.execute("SHOW SCHEMAS")]
    if "information_schema" in schema_name:
        return get_view_definition_wrapper(
            self,
            connection,
            table_name=table_name,
            schema=schema,
            query=DATABRICKS_VIEW_DEFINITIONS,
        )
    return None


DatabricksDialect.get_table_comment = get_table_comment
DatabricksDialect.get_view_names = get_view_names
DatabricksDialect.get_columns = get_columns
DatabricksDialect.get_schema_names = get_schema_names
DatabricksDialect.get_view_definition = get_view_definition
DatabricksDialect.get_all_view_definitions = get_all_view_definitions
reflection.Inspector.get_schema_names = get_schema_names_reflection


class DatabricksSource(CommonDbSourceService, MultiDBSource):
    """
    Implements the necessary methods to extract
    Database metadata from Databricks Source using
    the legacy hive metastore method
    """

    def __init__(self, config: WorkflowSource, metadata: OpenMetadata):
        super().__init__(config, metadata)
        self.is_older_version = False
        self._init_version()
        self.catalog_tags = {}
        self.schema_tags = {}
        self.table_tags = {}
        self.column_tags = {}

    def _init_version(self):
        try:
            self.connection.execute(DATABRICKS_GET_CATALOGS).fetchone()
            self.is_older_version = False
        except DatabaseError as soe:
            logger.debug(f"Failed to fetch catalogs due to: {soe}")
            self.is_older_version = True

    @classmethod
    def create(cls, config_dict, metadata: OpenMetadata):
        config: WorkflowSource = WorkflowSource.parse_obj(config_dict)
        connection: DatabricksConnection = config.serviceConnection.__root__.config
        if not isinstance(connection, DatabricksConnection):
            raise InvalidSourceException(
                f"Expected DatabricksConnection, but got {connection}"
            )
        return cls(config, metadata)

    def set_inspector(self, database_name: str) -> None:
        """
        When sources override `get_database_names`, they will need
        to setup multiple inspectors. They can use this function.
        :param database_name: new database to set
        """
        logger.info(f"Ingesting from catalog: {database_name}")

        new_service_connection = deepcopy(self.service_connection)
        new_service_connection.catalog = database_name
        self.engine = get_connection(new_service_connection)
        self.inspector = inspect(self.engine)
        self._connection = None  # Lazy init as well

    def get_configured_database(self) -> Optional[str]:
        return self.service_connection.catalog

    def get_database_names_raw(self) -> Iterable[str]:
        if not self.is_older_version:
            results = self.connection.execute(DATABRICKS_GET_CATALOGS)
            for res in results:
                if res:
                    row = list(res)
                    yield row[0]
        else:
            yield DEFAULT_DATABASE

    def _clear_tag_cache(self) -> None:
        """
        Method to clean any existing tags available in memory
        """
        self.catalog_tags.clear()
        self.table_tags.clear()
        self.schema_tags.clear()
        self.column_tags.clear()

    def _add_to_tag_cache(
        self, tag_dict: dict, key: Union[str, Tuple], value: Tuple[str, str]
    ):
        if tag_dict.get(key):
            tag_dict.get(key).append(value)
        else:
            tag_dict[key] = [value]

    def populate_tags_cache(self, database_name: str) -> None:
        """
        Method to fetch all the tags and populate the relevant caches
        """
        self._clear_tag_cache()
        if self.source_config.includeTags is False:
            return
        try:
            tags = self.connection.execute(
                DATABRICKS_GET_CATALOGS_TAGS.format(database_name=database_name)
            )

            for tag in tags:
                self._add_to_tag_cache(
                    self.catalog_tags,
                    tag.catalog_name,
                    # tag value is an optional field, if tag value is not available use default tag value
                    (tag.tag_name, tag.tag_value or DEFAULT_TAG_VALUE),
                )
        except Exception as exc:
            logger.debug(f"Failed to fetch catalog tags due to - {exc}")

        try:
            tags = self.connection.execute(
                DATABRICKS_GET_SCHEMA_TAGS.format(database_name=database_name)
            )
            for tag in tags:
                self._add_to_tag_cache(
                    self.schema_tags,
                    (tag.catalog_name, tag.schema_name),
                    # tag value is an optional field, if tag value is not available use default tag value
                    (tag.tag_name, tag.tag_value or DEFAULT_TAG_VALUE),
                )
        except Exception as exc:
            logger.debug(f"Failed to fetch schema tags due to - {exc}")

        try:
            tags = self.connection.execute(
                DATABRICKS_GET_TABLE_TAGS.format(database_name=database_name)
            )
            for tag in tags:
                self._add_to_tag_cache(
                    self.table_tags,
                    (tag.catalog_name, tag.schema_name, tag.table_name),
                    # tag value is an optional field, if tag value is not available use default tag value
                    (tag.tag_name, tag.tag_value or DEFAULT_TAG_VALUE),
                )
        except Exception as exc:
            logger.debug(f"Failed to fetch table tags due to - {exc}")

        try:
            tags = self.connection.execute(
                DATABRICKS_GET_COLUMN_TAGS.format(database_name=database_name)
            )
            for tag in tags:
                tag_table_id = (tag.catalog_name, tag.schema_name, tag.table_name)
                if self.column_tags.get(tag_table_id):
                    self._add_to_tag_cache(
                        self.column_tags.get(tag_table_id),
                        tag.column_name,
                        # tag value is an optional field, if tag value is not available use default tag value
                        (tag.tag_name, tag.tag_value or DEFAULT_TAG_VALUE),
                    )
                else:
                    self.column_tags[tag_table_id] = {
                        tag.column_name: [
                            (
                                tag.tag_name,
                                tag.tag_value or DEFAULT_TAG_VALUE,
                            )
                        ]
                    }
        except Exception as exc:
            logger.debug(f"Failed to fetch column tags due to - {exc}")

    def get_database_names(self) -> Iterable[str]:
        configured_catalog = self.service_connection.catalog
        if configured_catalog:
            self.set_inspector(database_name=configured_catalog)
            self.populate_tags_cache(database_name=configured_catalog)
            yield configured_catalog
        else:
            for new_catalog in self.get_database_names_raw():
                database_fqn = fqn.build(
                    self.metadata,
                    entity_type=Database,
                    service_name=self.context.get().database_service,
                    database_name=new_catalog,
                )
                if filter_by_database(
                    self.source_config.databaseFilterPattern,
                    database_fqn
                    if self.source_config.useFqnForFiltering
                    else new_catalog,
                ):
                    self.status.filter(database_fqn, "Database Filtered Out")
                    continue
                try:
                    self.set_inspector(database_name=new_catalog)
                    self.populate_tags_cache(database_name=new_catalog)
                    yield new_catalog
                except Exception as exc:
                    logger.error(traceback.format_exc())
                    logger.warning(
                        f"Error trying to process database {new_catalog}: {exc}"
                    )

    def get_raw_database_schema_names(self) -> Iterable[str]:
        if self.service_connection.__dict__.get("databaseSchema"):
            yield self.service_connection.databaseSchema
        else:
            for schema_name in self.inspector.get_schema_names(
                database=self.context.get().database,
                is_old_version=self.is_older_version,
            ):
                yield schema_name

    def yield_database_tag(
        self, database_name: str
    ) -> Iterable[Either[OMetaTagAndClassification]]:
        """
        Method to yield database tags
        """
        try:
            catalog_tags = self.catalog_tags.get(database_name, [])
            for tag_name, tag_value in catalog_tags:
                yield from get_ometa_tag_and_classification(
                    tag_fqn=fqn.build(
                        self.metadata,
                        Database,
                        service_name=self.context.get().database_service,
                        database_name=database_name,
                    ),
                    tags=[tag_value],
                    classification_name=tag_name,
                    tag_description=DATABRICKS_TAG,
                    classification_description=DATABRICKS_TAG_CLASSIFICATION,
                )

        except Exception as exc:
            yield Either(
                left=StackTraceError(
                    name="Tags and Classifications",
                    error=f"Failed to fetch database tags due to [{exc}]",
                    stackTrace=traceback.format_exc(),
                )
            )

    def yield_tag(
        self, schema_name: str
    ) -> Iterable[Either[OMetaTagAndClassification]]:
        """
        Method to yield schema tags
        """
        try:
<<<<<<< HEAD
            tags = self.connection.execute(
                DATABRICKS_GET_SCHEMA_TAGS.format(
                    database_name=self.context.get().database, schema_name=schema_name
                )
            )
            for tag in tags:
=======
            schema_tags = self.schema_tags.get((self.context.get().database, schema_name), [])
            for tag_name, tag_value in schema_tags:
>>>>>>> 93ee6a4d
                yield from get_ometa_tag_and_classification(
                    tag_fqn=fqn.build(
                        self.metadata,
                        DatabaseSchema,
                        service_name=self.context.get().database_service,
                        database_name=self.context.get().database,
                        schema_name=schema_name,
                    ),
                    tags=[tag_value],
                    classification_name=tag_name,
                    tag_description=DATABRICKS_TAG,
                    classification_description=DATABRICKS_TAG_CLASSIFICATION,
                )

        except Exception as exc:
            yield Either(
                left=StackTraceError(
                    name="Tags and Classifications",
                    error=f"Failed to fetch schema tags due to [{exc}]",
                    stackTrace=traceback.format_exc(),
                )
            )

    def yield_table_tags(
        self, table_name_and_type: Tuple[str, TableType]
    ) -> Iterable[Either[OMetaTagAndClassification]]:
        table_name, _ = table_name_and_type
        try:
<<<<<<< HEAD
            table_tags = self.connection.execute(
                DATABRICKS_GET_TABLE_TAGS.format(
                    database_name=self.context.get().database,
                    schema_name=self.context.get().database_schema,
                    table_name=table_name,
                )
=======
            table_tags = self.table_tags.get(
                (self.context.get().database, self.context.get().database_schema, table_name), []
>>>>>>> 93ee6a4d
            )
            for tag_name, tag_value in table_tags:
                yield from get_ometa_tag_and_classification(
                    tag_fqn=fqn.build(
                        self.metadata,
                        Table,
                        service_name=self.context.get().database_service,
                        database_name=self.context.get().database,
                        schema_name=self.context.get().database_schema,
                        table_name=table_name,
                    ),
                    tags=[tag_value],
                    classification_name=tag_name,
                    tag_description=DATABRICKS_TAG,
                    classification_description=DATABRICKS_TAG_CLASSIFICATION,
                )

<<<<<<< HEAD
            column_tags = self.connection.execute(
                DATABRICKS_GET_COLUMN_TAGS.format(
                    database_name=self.context.get().database,
                    schema_name=self.context.get().database_schema,
                    table_name=table_name,
                )
            )
            for tag in column_tags:
                yield from get_ometa_tag_and_classification(
                    tag_fqn=fqn.build(
                        self.metadata,
                        Column,
                        service_name=self.context.get().database_service,
                        database_name=self.context.get().database,
                        schema_name=self.context.get().database_schema,
                        table_name=table_name,
                        column_name=tag.column_name,
                    ),
                    tags=[tag.tag_value],
                    classification_name=tag.tag_name,
                    tag_description=DATABRICKS_TAG,
                    classification_description=DATABRICKS_TAG_CLASSIFICATION,
                )
=======
            column_tags = self.column_tags.get(
                (self.context.get().database, self.context.get().database_schema, table_name), {}
            )
            for column_name, tags in column_tags.items():
                for tag_name, tag_value in tags or []:
                    yield from get_ometa_tag_and_classification(
                        tag_fqn=fqn.build(
                            self.metadata,
                            Column,
                            service_name=self.context.get().database_service,
                            database_name=self.context.get().database,
                            schema_name=self.context.get().database_schema,
                            table_name=table_name,
                            column_name=column_name,
                        ),
                        tags=[tag_value],
                        classification_name=tag_name,
                        tag_description=DATABRICKS_TAG,
                        classification_description=DATABRICKS_TAG_CLASSIFICATION,
                    )
>>>>>>> 93ee6a4d

        except Exception as exc:
            yield Either(
                left=StackTraceError(
                    name="Tags and Classifications",
                    error=f"Failed to fetch table/column tags due to [{exc}]",
                    stackTrace=traceback.format_exc(),
                )
            )<|MERGE_RESOLUTION|>--- conflicted
+++ resolved
@@ -491,17 +491,8 @@
         Method to yield schema tags
         """
         try:
-<<<<<<< HEAD
-            tags = self.connection.execute(
-                DATABRICKS_GET_SCHEMA_TAGS.format(
-                    database_name=self.context.get().database, schema_name=schema_name
-                )
-            )
-            for tag in tags:
-=======
             schema_tags = self.schema_tags.get((self.context.get().database, schema_name), [])
             for tag_name, tag_value in schema_tags:
->>>>>>> 93ee6a4d
                 yield from get_ometa_tag_and_classification(
                     tag_fqn=fqn.build(
                         self.metadata,
@@ -530,17 +521,8 @@
     ) -> Iterable[Either[OMetaTagAndClassification]]:
         table_name, _ = table_name_and_type
         try:
-<<<<<<< HEAD
-            table_tags = self.connection.execute(
-                DATABRICKS_GET_TABLE_TAGS.format(
-                    database_name=self.context.get().database,
-                    schema_name=self.context.get().database_schema,
-                    table_name=table_name,
-                )
-=======
             table_tags = self.table_tags.get(
                 (self.context.get().database, self.context.get().database_schema, table_name), []
->>>>>>> 93ee6a4d
             )
             for tag_name, tag_value in table_tags:
                 yield from get_ometa_tag_and_classification(
@@ -558,31 +540,6 @@
                     classification_description=DATABRICKS_TAG_CLASSIFICATION,
                 )
 
-<<<<<<< HEAD
-            column_tags = self.connection.execute(
-                DATABRICKS_GET_COLUMN_TAGS.format(
-                    database_name=self.context.get().database,
-                    schema_name=self.context.get().database_schema,
-                    table_name=table_name,
-                )
-            )
-            for tag in column_tags:
-                yield from get_ometa_tag_and_classification(
-                    tag_fqn=fqn.build(
-                        self.metadata,
-                        Column,
-                        service_name=self.context.get().database_service,
-                        database_name=self.context.get().database,
-                        schema_name=self.context.get().database_schema,
-                        table_name=table_name,
-                        column_name=tag.column_name,
-                    ),
-                    tags=[tag.tag_value],
-                    classification_name=tag.tag_name,
-                    tag_description=DATABRICKS_TAG,
-                    classification_description=DATABRICKS_TAG_CLASSIFICATION,
-                )
-=======
             column_tags = self.column_tags.get(
                 (self.context.get().database, self.context.get().database_schema, table_name), {}
             )
@@ -603,7 +560,6 @@
                         tag_description=DATABRICKS_TAG,
                         classification_description=DATABRICKS_TAG_CLASSIFICATION,
                     )
->>>>>>> 93ee6a4d
 
         except Exception as exc:
             yield Either(
