--- conflicted
+++ resolved
@@ -120,11 +120,7 @@
     """
 )
 
-<<<<<<< HEAD
-VERTICA_SQL_STATEMENT_TEST = """
-=======
 VERTICA_TEST_GET_QUERIES = """
->>>>>>> c5b37ae0
 SELECT 
 p.query AS query_text
 FROM query_profiles p
