#  Copyright 2021 Collate
#  Licensed under the Apache License, Version 2.0 (the "License");
#  you may not use this file except in compliance with the License.
#  You may obtain a copy of the License at
#  http://www.apache.org/licenses/LICENSE-2.0
#  Unless required by applicable law or agreed to in writing, software
#  distributed under the License is distributed on an "AS IS" BASIS,
#  WITHOUT WARRANTIES OR CONDITIONS OF ANY KIND, either express or implied.
#  See the License for the specific language governing permissions and
#  limitations under the License.

"""
Source connection handler
"""
from typing import Optional
from urllib.parse import quote_plus

from sqlalchemy.engine import Engine
from sqlalchemy.inspection import inspect

from metadata.generated.schema.entity.automations.workflow import (
    Workflow as AutomationWorkflow,
)
from metadata.generated.schema.entity.services.connections.database.azureSQLConnection import (
    AzureSQLConnection,
)
from metadata.ingestion.connections.builders import (
    create_generic_db_connection,
    get_connection_args_common,
    get_connection_options_dict,
)
<<<<<<< HEAD
from metadata.ingestion.connections.test_connections import (
    TestConnectionResult,
    test_connection_db_common,
)
=======
from metadata.ingestion.connections.test_connections import test_connection_db_common
>>>>>>> c5b37ae0
from metadata.ingestion.ometa.ometa_api import OpenMetadata


def get_connection_url(connection: AzureSQLConnection) -> str:
    """
    Build the connection URL
    """

    url = f"{connection.scheme.value}://"

    if connection.username:
        url += f"{quote_plus(connection.username)}"
        url += (
            f":{quote_plus(connection.password.get_secret_value())}"
            if connection
            else ""
        )
        url += "@"

    url += f"{connection.hostPort}"
    url += f"/{quote_plus(connection.database)}" if connection.database else ""
    url += f"?driver={quote_plus(connection.driver)}"
    options = get_connection_options_dict(connection)
    if options:
        if not connection.database:
            url += "/"
        params = "&".join(
            f"{key}={quote_plus(value)}" for (key, value) in options.items() if value
        )
        url = f"{url}?{params}"

    return url


def get_connection(connection: AzureSQLConnection) -> Engine:
    """
    Create connection
    """
    return create_generic_db_connection(
        connection=connection,
        get_connection_url_fn=get_connection_url,
        get_connection_args_fn=get_connection_args_common,
    )


def test_connection(
    metadata: OpenMetadata,
    engine: Engine,
    service_connection: AzureSQLConnection,
    automation_workflow: Optional[AutomationWorkflow] = None,
) -> None:
    """
    Test connection. This can be executed either as part
    of a metadata workflow or during an Automation Workflow
    """
    test_connection_db_common(
        metadata=metadata,
        engine=engine,
        service_connection=service_connection,
        automation_workflow=automation_workflow,
    )<|MERGE_RESOLUTION|>--- conflicted
+++ resolved
@@ -16,7 +16,6 @@
 from urllib.parse import quote_plus
 
 from sqlalchemy.engine import Engine
-from sqlalchemy.inspection import inspect
 
 from metadata.generated.schema.entity.automations.workflow import (
     Workflow as AutomationWorkflow,
@@ -29,14 +28,7 @@
     get_connection_args_common,
     get_connection_options_dict,
 )
-<<<<<<< HEAD
-from metadata.ingestion.connections.test_connections import (
-    TestConnectionResult,
-    test_connection_db_common,
-)
-=======
 from metadata.ingestion.connections.test_connections import test_connection_db_common
->>>>>>> c5b37ae0
 from metadata.ingestion.ometa.ometa_api import OpenMetadata
 
 
