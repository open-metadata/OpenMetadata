#  Copyright 2021 Collate
#  Licensed under the Apache License, Version 2.0 (the "License");
#  you may not use this file except in compliance with the License.
#  You may obtain a copy of the License at
#  http://www.apache.org/licenses/LICENSE-2.0
#  Unless required by applicable law or agreed to in writing, software
#  distributed under the License is distributed on an "AS IS" BASIS,
#  WITHOUT WARRANTIES OR CONDITIONS OF ANY KIND, either express or implied.
#  See the License for the specific language governing permissions and
#  limitations under the License.
"""
DBT service Topology.
"""

from abc import ABC, abstractmethod
from typing import Iterable, List

from dbt_artifacts_parser.parser import (
    parse_catalog,
    parse_manifest,
    parse_run_results,
    parse_sources,
)
from pydantic import Field
from typing_extensions import Annotated

from metadata.generated.schema.api.lineage.addLineage import AddLineageRequest
from metadata.generated.schema.api.tests.createTestCase import CreateTestCaseRequest
from metadata.generated.schema.api.tests.createTestDefinition import (
    CreateTestDefinitionRequest,
)
from metadata.generated.schema.metadataIngestion.dbtPipeline import DbtPipeline
from metadata.generated.schema.tests.basic import TestCaseResult
from metadata.ingestion.api.models import Either
from metadata.ingestion.api.steps import Source
from metadata.ingestion.api.topology_runner import TopologyRunnerMixin
from metadata.ingestion.models.ometa_classification import OMetaTagAndClassification
from metadata.ingestion.models.topology import (
    NodeStage,
    ServiceTopology,
    TopologyContextManager,
    TopologyNode,
)
from metadata.ingestion.source.database.database_service import DataModelLink
from metadata.ingestion.source.database.dbt.constants import (
    REQUIRED_NODE_KEYS,
    REQUIRED_RESULTS_KEYS,
)
from metadata.ingestion.source.database.dbt.dbt_config import get_dbt_details
from metadata.ingestion.source.database.dbt.models import (
    DbtFiles,
    DbtFilteredModel,
    DbtObjects,
)
from metadata.utils import fqn
from metadata.utils.filters import filter_by_database, filter_by_schema, filter_by_table
from metadata.utils.logger import ingestion_logger

logger = ingestion_logger()


class DbtServiceTopology(ServiceTopology):
    """
    Defines the hierarchy in dbt Services.
    dbt files -> dbt tags -> data models -> descriptions -> lineage -> tests.
    """

    root: Annotated[
        TopologyNode, Field(description="Root node for the topology")
    ] = TopologyNode(
        producer="get_dbt_files",
        stages=[
            NodeStage(
                type_=DbtFiles,
                processor="validate_dbt_files",
                nullable=True,
            )
        ],
        children=[
            "process_dbt_data_model",
            "process_dbt_entities",
            "process_dbt_tests",
        ],
    )
    process_dbt_data_model: Annotated[
        TopologyNode, Field(description="Process dbt data models")
    ] = TopologyNode(
        producer="get_dbt_objects",
        stages=[
            NodeStage(
                type_=OMetaTagAndClassification,
                context="tags",
                processor="yield_dbt_tags",
                nullable=True,
                store_all_in_context=True,
            ),
            NodeStage(
                type_=DataModelLink,
                processor="yield_data_models",
                nullable=True,
                consumer=["validate_dbt_files"],
            ),
        ],
    )
    process_dbt_entities: Annotated[
        TopologyNode, Field(description="Process dbt entities")
    ] = TopologyNode(
        producer="get_data_model",
        stages=[
            NodeStage(
                type_=AddLineageRequest,
                processor="create_dbt_lineage",
                consumer=["yield_data_models"],
            ),
            NodeStage(
                type_=AddLineageRequest,
                processor="create_dbt_query_lineage",
            ),
            NodeStage(
                type_=DataModelLink,
                processor="process_dbt_descriptions",
                nullable=True,
            ),
        ],
    )
    process_dbt_tests: Annotated[
        TopologyNode, Field(description="Process dbt tests")
    ] = TopologyNode(
        producer="get_dbt_tests",
        stages=[
            NodeStage(
                type_=CreateTestDefinitionRequest,
                processor="create_dbt_tests_definition",
                consumer=["yield_data_models"],
            ),
            NodeStage(
                type_=CreateTestCaseRequest,
                processor="create_dbt_test_case",
            ),
            NodeStage(
                type_=TestCaseResult,
                processor="add_dbt_test_result",
                nullable=True,
            ),
        ],
    )


class DbtServiceSource(TopologyRunnerMixin, Source, ABC):
    """
    Class for defining the topology of the DBT source
    """

    topology = DbtServiceTopology()
    context = TopologyContextManager(topology)
    source_config: DbtPipeline

    @property
    def name(self) -> str:
        return "dbt"

    def remove_manifest_non_required_keys(self, manifest_dict: dict):
        """
        Method to remove the non required keys from manifest file
        """
        # To ensure smooth ingestion of data,
        # we are selectively processing the metadata, nodes, and sources from the manifest file
        # while trimming out any other irrelevant data that might be present.
        # This step is necessary as the manifest file may not always adhere to the schema definition
        # and the presence of other nodes can hinder the ingestion process from progressing any further.
        # Therefore, we are only retaining the essential data for further processing.
        required_manifest_keys = {"nodes", "sources", "metadata"}
        manifest_dict.update(
            {
                key: {}
                for key in manifest_dict
                if key.lower() not in required_manifest_keys
            }
        )

        for field in ["nodes", "sources"]:
            for node, value in manifest_dict.get(  # pylint: disable=unused-variable
                field
            ).items():
                keys_to_delete = [
                    key for key in value if key.lower() not in REQUIRED_NODE_KEYS
                ]
                for key in keys_to_delete:
                    del value[key]

    def remove_run_result_non_required_keys(self, run_results: List[dict]):
        """
        Method to remove the non required keys from run results file
        """
        for run_result in run_results:
            for result in run_result.get("results"):
                keys_to_delete = [
                    key for key in result if key.lower() not in REQUIRED_RESULTS_KEYS
                ]
                for key in keys_to_delete:
                    del result[key]

    def get_dbt_files(self) -> Iterable[DbtFiles]:
        dbt_files = get_dbt_details(self.source_config.dbtConfigSource)
        for dbt_file in dbt_files:
            self.context.get().dbt_file = dbt_file
            yield dbt_file

    def get_dbt_objects(self) -> Iterable[DbtObjects]:
        self.remove_manifest_non_required_keys(
            manifest_dict=self.context.get().dbt_file.dbt_manifest
        )
        if self.context.get().dbt_file.dbt_run_results:
            self.remove_run_result_non_required_keys(
                run_results=self.context.get().dbt_file.dbt_run_results
            )

        dbt_objects = DbtObjects(
            dbt_catalog=parse_catalog(self.context.get().dbt_file.dbt_catalog)
            if self.context.get().dbt_file.dbt_catalog
            else None,
            dbt_manifest=parse_manifest(self.context.get().dbt_file.dbt_manifest),
<<<<<<< HEAD
            dbt_sources=(
                parse_sources(self.context.get().dbt_file.dbt_sources)
                if self.context.get().dbt_file.dbt_sources
                else None
            ),
=======
            dbt_sources=parse_sources(self.context.get().dbt_file.dbt_sources)
            if self.context.get().dbt_file.dbt_sources
            else None,
>>>>>>> 5b72cbc2
            dbt_run_results=[
                parse_run_results(run_result_file)
                for run_result_file in self.context.get().dbt_file.dbt_run_results
            ]
            if self.context.get().dbt_file.dbt_run_results
            else None,
        )
        yield dbt_objects

    @abstractmethod
    def validate_dbt_files(self, dbt_files: DbtFiles):
        """
        Method to validate DBT files
        """

    @abstractmethod
    def yield_dbt_tags(
        self, dbt_objects: DbtObjects
    ) -> Iterable[Either[OMetaTagAndClassification]]:
        """
        Create and yield tags from DBT
        """

    @abstractmethod
    def yield_data_models(self, dbt_objects: DbtObjects) -> DataModelLink:
        """
        Yield the data models
        """

    def get_data_model(self) -> Iterable[DataModelLink]:
        """
        Prepare the data models
        """
        yield from self.context.get().data_model_links

    @abstractmethod
    def create_dbt_lineage(self, data_model_link: DataModelLink) -> AddLineageRequest:
        """
        Method to process DBT lineage from upstream nodes
        """

    @abstractmethod
    def create_dbt_query_lineage(
        self, data_model_link: DataModelLink
    ) -> AddLineageRequest:
        """
        Method to process DBT lineage from queries
        """

    @abstractmethod
    def process_dbt_descriptions(self, data_model_link: DataModelLink):
        """
        Method to process DBT descriptions using patch APIs
        """

    def get_dbt_tests(self) -> dict:
        """
        Prepare the DBT tests
        """
        for _, dbt_test in self.context.get().dbt_tests.items():
            yield dbt_test

    @abstractmethod
    def create_dbt_tests_definition(
        self, dbt_test: dict
    ) -> CreateTestDefinitionRequest:
        """
        Method to add DBT test definitions
        """

    @abstractmethod
    def create_dbt_test_case(self, dbt_test: dict) -> CreateTestCaseRequest:
        """
        After test suite and test definitions have been processed, add the tests cases info
        """

    @abstractmethod
    def add_dbt_test_result(self, dbt_test: dict):
        """
        After test cases has been processed, add the tests results info
        """

    def is_filtered(
        self, database_name: str, schema_name: str, table_name: str
    ) -> DbtFilteredModel:
        """
        Function used to identify the filtered models
        """
        # pylint: disable=protected-access
        model_fqn = fqn._build(str(database_name), str(schema_name), str(table_name))
        is_filtered = False
        reason = None
        message = None

        if filter_by_table(self.source_config.tableFilterPattern, table_name):
            reason = "table"
            is_filtered = True
        if filter_by_schema(self.source_config.schemaFilterPattern, schema_name):
            reason = "schema"
            is_filtered = True
        if filter_by_database(self.source_config.databaseFilterPattern, database_name):
            reason = "database"
            is_filtered = True
        if is_filtered:
            message = f"Model Filtered due to {reason} filter pattern"
        return DbtFilteredModel(
            is_filtered=is_filtered, message=message, model_fqn=model_fqn
        )<|MERGE_RESOLUTION|>--- conflicted
+++ resolved
@@ -220,17 +220,9 @@
             if self.context.get().dbt_file.dbt_catalog
             else None,
             dbt_manifest=parse_manifest(self.context.get().dbt_file.dbt_manifest),
-<<<<<<< HEAD
-            dbt_sources=(
-                parse_sources(self.context.get().dbt_file.dbt_sources)
-                if self.context.get().dbt_file.dbt_sources
-                else None
-            ),
-=======
             dbt_sources=parse_sources(self.context.get().dbt_file.dbt_sources)
             if self.context.get().dbt_file.dbt_sources
             else None,
->>>>>>> 5b72cbc2
             dbt_run_results=[
                 parse_run_results(run_result_file)
                 for run_result_file in self.context.get().dbt_file.dbt_run_results
