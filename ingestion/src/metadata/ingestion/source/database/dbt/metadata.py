#  pylint: disable=too-many-lines
#  Copyright 2025 Collate
#  Licensed under the Collate Community License, Version 1.0 (the "License");
#  you may not use this file except in compliance with the License.
#  You may obtain a copy of the License at
#  https://github.com/open-metadata/OpenMetadata/blob/main/ingestion/LICENSE
#  Unless required by applicable law or agreed to in writing, software
#  distributed under the License is distributed on an "AS IS" BASIS,
#  WITHOUT WARRANTIES OR CONDITIONS OF ANY KIND, either express or implied.
#  See the License for the specific language governing permissions and
#  limitations under the License.
"""
DBT source methods.
"""
import traceback
from copy import deepcopy
from datetime import datetime
<<<<<<< HEAD
from typing import Any, Dict, Iterable, List, Optional, Union
=======
from typing import Any, Iterable, List, Optional, Union
>>>>>>> e0be2820

from metadata.generated.schema.api.lineage.addLineage import AddLineageRequest
from metadata.generated.schema.api.tests.createTestCase import CreateTestCaseRequest
from metadata.generated.schema.api.tests.createTestDefinition import (
    CreateTestDefinitionRequest,
)
from metadata.generated.schema.entity.classification.tag import Tag
from metadata.generated.schema.entity.data.glossaryTerm import GlossaryTerm
from metadata.generated.schema.entity.data.table import (
    Column,
    DataModel,
    ModelType,
    Table,
)
from metadata.generated.schema.entity.services.ingestionPipelines.status import (
    StackTraceError,
)
from metadata.generated.schema.metadataIngestion.workflow import (
    Source as WorkflowSource,
)
from metadata.generated.schema.tests.basic import (
    TestCaseResult,
    TestCaseStatus,
    TestResultValue,
)
from metadata.generated.schema.tests.testCase import TestCase
from metadata.generated.schema.tests.testDefinition import (
    EntityType,
    TestDefinition,
    TestPlatform,
)
from metadata.generated.schema.type.basic import (
    FullyQualifiedEntityName,
    SqlQuery,
    Timestamp,
    Uuid,
)
from metadata.generated.schema.type.entityLineage import EntitiesEdge, LineageDetails
from metadata.generated.schema.type.entityLineage import Source as LineageSource
from metadata.generated.schema.type.entityReference import EntityReference
from metadata.generated.schema.type.entityReferenceList import EntityReferenceList
from metadata.ingestion.api.models import Either
from metadata.ingestion.lineage.models import ConnectionTypeDialectMapper
from metadata.ingestion.lineage.sql_lineage import get_lineage_by_query
from metadata.ingestion.models.ometa_classification import OMetaTagAndClassification
from metadata.ingestion.models.patch_request import PatchedEntity, PatchRequest
from metadata.ingestion.models.table_metadata import ColumnDescription
from metadata.ingestion.ometa.client import APIError
from metadata.ingestion.ometa.ometa_api import OpenMetadata
from metadata.ingestion.source.database.column_type_parser import ColumnTypeParser
from metadata.ingestion.source.database.database_service import DataModelLink
from metadata.ingestion.source.database.dbt.constants import (
    DBT_RUN_RESULT_DATE_FORMAT,
    REQUIRED_CATALOG_KEYS,
    REQUIRED_EXPOSURE_KEYS,
    REQUIRED_MANIFEST_KEYS,
    DbtCommonEnum,
    DbtTestFailureEnum,
    DbtTestSuccessEnum,
    ExposureTypeMap,
    SkipResourceTypeEnum,
)
from metadata.ingestion.source.database.dbt.dbt_service import (
    DbtFiles,
    DbtObjects,
    DbtServiceSource,
)
from metadata.ingestion.source.database.dbt.dbt_utils import (
    check_ephemeral_node,
    create_test_case_parameter_definitions,
    create_test_case_parameter_values,
    find_domain_by_name,
    format_domain_reference,
    format_validation_error_message,
    generate_entity_link,
    get_corrected_name,
    get_data_model_path,
    get_dbt_compiled_query,
    get_dbt_model_name,
    get_dbt_raw_query,
    validate_custom_property_value,
)
from metadata.ingestion.source.database.dbt.models import DbtMeta
from metadata.utils import fqn
from metadata.utils.elasticsearch import get_entity_from_es_result
from metadata.utils.entity_link import get_table_fqn
from metadata.utils.filters import filter_by_tag
from metadata.utils.logger import ingestion_logger
from metadata.utils.tag_utils import get_ometa_tag_and_classification, get_tag_labels
from metadata.utils.time_utils import datetime_to_timestamp

logger = ingestion_logger()


class InvalidServiceException(Exception):
    """
    The service passed in config is not found
    """


class DbtSource(DbtServiceSource):
    """
    Class defines method to extract metadata from DBT
    """

    def __init__(self, config: WorkflowSource, metadata: OpenMetadata):
        super().__init__()
        self.config = config
        self.source_config = self.config.sourceConfig.config
        self.metadata = metadata
        self.tag_classification_name = (
            self.source_config.dbtClassificationName
            if self.source_config.dbtClassificationName
            else "dbtTags"
        )
        self.omd_custom_properties = {}
        self.extracted_custom_properties = {}
        self.extracted_domains = {}
        self._load_omd_custom_properties()

    @classmethod
    def create(
        cls, config_dict, metadata: OpenMetadata, pipeline_name: Optional[str] = None
    ):
        config: WorkflowSource = WorkflowSource.model_validate(config_dict)
        return cls(config, metadata)

    def test_connection(self) -> None:
        """
        DBT does not need to connect to any source to process information
        """

    def prepare(self):
        """
        By default for DBT nothing is required to be prepared
        """

    def _load_omd_custom_properties(self):
        """
        Loads custom properties definitions for tables
        """
        try:
            response = self.metadata.client.get(
                f"/metadata/types/name/table?fields=customProperties"
            )

            if response and "customProperties" in response:
                for prop in response["customProperties"]:
                    self.omd_custom_properties[prop["name"]] = prop

            logger.debug(
                f"Loaded {len(self.omd_custom_properties)} custom properties for tables"
            )
        except Exception as exc:
            logger.warning(f"Error loading custom properties: {exc}")

    def get_dbt_domain(self, manifest_node: Any) -> Optional[EntityReference]:
        """
        Extracts domain from meta.openmetadata.domain and returns EntityReference
        """
        try:
            if (
                not manifest_node
                or not hasattr(manifest_node, "meta")
                or not manifest_node.meta
            ):
                return None

            dbt_meta_info = DbtMeta(**manifest_node.meta)
            if dbt_meta_info.openmetadata and dbt_meta_info.openmetadata.domain:
                domain_name = dbt_meta_info.openmetadata.domain
                domain_entity = find_domain_by_name(self.metadata, domain_name)

                if domain_entity:
                    domain_ref_data = format_domain_reference(domain_entity)
                    if domain_ref_data:
                        entity_ref = EntityReference(**domain_ref_data)
                        return entity_ref
                else:
                    logger.warning(f"Domain '{domain_name}' not found in OpenMetadata")

        except Exception as exc:
            logger.debug(traceback.format_exc())
            logger.warning(f"Unable to ingest domain from DBT due to: {exc}")

        return None

    def get_dbt_owner(
        self, manifest_node: Any, catalog_node: Optional[Any]
    ) -> Optional[EntityReferenceList]:
        """
        Returns dbt owner with priority:
        1. manifest_node.meta.openmetadata.owner (OpenMetadata docs format - HIGHEST PRIORITY)
        2. manifest_node.meta.owner (old format)
        3. catalog_node.metadata.owner (standard DBT location - LOWEST PRIORITY)
        """
        try:
            dbt_owner = None

            # PRIORITY 1: Check manifest node meta.openmetadata.owner
            if manifest_node and manifest_node.meta:
                openmetadata = manifest_node.meta.get("openmetadata", {})
                if openmetadata:
                    openmetadata_owner = openmetadata.get("owner")
                    if openmetadata_owner:
                        dbt_owner = openmetadata_owner

            # PRIORITY 2: Check old format meta.owner
            if not dbt_owner:
                if manifest_node and manifest_node.meta:
                    old_owner = manifest_node.meta.get(DbtCommonEnum.OWNER.value)
                    if old_owner:
                        dbt_owner = old_owner

            # PRIORITY 3: Check catalog node
            if not dbt_owner:
                if catalog_node:
                    try:
                        catalog_owner = catalog_node.metadata.owner
                        if catalog_owner:
                            dbt_owner = catalog_owner
                    except Exception as catalog_exc:
                        logger.debug(
                            f"Error accessing catalog_node.metadata.owner: {catalog_exc}"
                        )

            if dbt_owner and isinstance(dbt_owner, str):
                owner_ref = self.metadata.get_reference_by_name(
                    name=dbt_owner, is_owner=True
                ) or self.metadata.get_reference_by_email(email=dbt_owner)
                if owner_ref:
                    return owner_ref
                logger.warning(
                    "Unable to ingest owner from DBT since no user or"
                    f" team was found with name {dbt_owner}"
                )
            elif dbt_owner and isinstance(dbt_owner, list):
                owner_list = EntityReferenceList(root=[])
                for owner_name in dbt_owner:
                    owner_ref = self.metadata.get_reference_by_name(
                        name=owner_name, is_owner=True
                    ) or self.metadata.get_reference_by_email(email=owner_name)
                    if owner_ref:
                        owner_list.root.extend(owner_ref.root)
                    else:
                        logger.warning(
                            "Unable to ingest owner from DBT since no user or"
                            f" team was found with name {owner_name}"
                        )
                if owner_list.root:
                    return owner_list
        except Exception as exc:
            logger.debug(traceback.format_exc())
            logger.warning(f"Unable to ingest owner from DBT due to: {exc}")
        return None

    def check_columns(self, catalog_node):
        for catalog_key, catalog_column in catalog_node.get("columns").items():
            if all(
                required_catalog_key in catalog_column
                for required_catalog_key in REQUIRED_CATALOG_KEYS
            ):
                logger.debug(f"Successfully Validated DBT Column: {catalog_key}")
            else:
                logger.warning(
                    f"Error validating DBT Column: {catalog_key}\n"
                    f"Please check if following keys exist for the column node: {REQUIRED_CATALOG_KEYS}"
                )

    def validate_dbt_files(self, dbt_files: DbtFiles):
        """
        Method to validate DBT files
        """
        # Validate the Manifest File
        logger.debug("Validating Manifest File")

        if self.source_config.dbtConfigSource and dbt_files.dbt_manifest:
            manifest_entities = {
                **dbt_files.dbt_manifest[DbtCommonEnum.NODES.value],
                **dbt_files.dbt_manifest[DbtCommonEnum.SOURCES.value],
                **dbt_files.dbt_manifest.get(DbtCommonEnum.EXPOSURES.value, {}),
            }
            catalog_entities = None
            if dbt_files.dbt_catalog:
                catalog_entities = {
                    **dbt_files.dbt_catalog[DbtCommonEnum.NODES.value],
                    **dbt_files.dbt_catalog[DbtCommonEnum.SOURCES.value],
                }
            for key, manifest_node in manifest_entities.items():
                if manifest_node[DbtCommonEnum.RESOURCETYPE.value] in [
                    item.value for item in SkipResourceTypeEnum
                ]:
                    continue

                if (
                    manifest_node[DbtCommonEnum.RESOURCETYPE.value]
                    == DbtCommonEnum.EXPOSURE.value
                ):
                    if all(
                        required_key in manifest_node
                        for required_key in REQUIRED_EXPOSURE_KEYS
                    ):
                        logger.debug(f"Successfully Validated DBT Node: {key}")
                    else:
                        logger.warning(
                            f"Error validating DBT Node: {key}\n"
                            f"Please check if following keys exist for the node: {REQUIRED_EXPOSURE_KEYS}"
                        )

                    continue

                # Validate if all the required keys are present in the manifest nodes
                if all(
                    required_key in manifest_node
                    for required_key in REQUIRED_MANIFEST_KEYS
                ):
                    logger.debug(f"Successfully Validated DBT Node: {key}")
                else:
                    logger.warning(
                        f"Error validating DBT Node: {key}\n"
                        f"Please check if following keys exist for the node: {REQUIRED_MANIFEST_KEYS}"
                    )

                # Validate the catalog file if it is passed
                if catalog_entities:
                    catalog_node = catalog_entities.get(key)
                    if catalog_node and "columns" in catalog_node:
                        self.check_columns(catalog_node=catalog_node)
                    else:
                        logger.warning(
                            f"Unable to find the node or columns in the catalog file for dbt node: {key}"
                        )

    def filter_tags(self, tags: List[str]) -> List[str]:
        """
        Filter tags based on tag filter pattern if configured
        """
        if self.source_config.tagFilterPattern:
            return [
                tag
                for tag in tags
                if not filter_by_tag(self.source_config.tagFilterPattern, tag)
            ]
        return tags

    def process_dbt_domain(self, data_model_link: DataModelLink):
        """
        Method to process DBT domain using existing patch_domain method
        """
        table_entity: Table = data_model_link.table_entity

        if not table_entity:
            return

        table_fqn = table_entity.fullyQualifiedName.root
        logger.debug(f"Processing DBT domain for: {table_fqn}")

        try:
            domain_name = self.extracted_domains.get(table_fqn)

            if not domain_name:
                logger.debug(f"No domain found for table {table_fqn}")
                return

            domain_entity = find_domain_by_name(self.metadata, domain_name)

            if not domain_entity:
                logger.warning(
                    f"Domain '{domain_name}' not found in OpenMetadata for table {table_fqn}"
                )
                return

            domain_ref_data = format_domain_reference(domain_entity)
            if not domain_ref_data:
                logger.warning(f"Failed to format domain reference for '{domain_name}'")
                return

            domain_ref = EntityReference(**domain_ref_data)

            # Create an EntityReferenceList with the domain reference
            domain_list = EntityReferenceList(root=[domain_ref])

            # Use the existing patch_domain method
            updated_entity = self.metadata.patch_domain(
                entity=Table, source=table_entity, domains=domain_list
            )

            if updated_entity:
                logger.info(f"Successfully updated domain for table {table_fqn}")
            else:
                logger.debug(
                    f"Domain already set for table {table_fqn}, skipping update"
                )

        except Exception as exc:  # pylint: disable=broad-except
            logger.warning(f"Failed to update dbt domain for {table_fqn}: {exc}")
            logger.debug(traceback.format_exc())

    def process_dbt_custom_properties(self, data_model_link: DataModelLink):
        """
        Method to process DBT custom properties using new patch_custom_properties method
        """
        table_entity: Table = data_model_link.table_entity

        if not table_entity:
            return

        table_fqn = table_entity.fullyQualifiedName.root
        logger.debug(f"Processing DBT custom properties for: {table_fqn}")

        try:
            custom_properties = self.extracted_custom_properties.get(table_fqn, {})

            if not custom_properties:
                logger.debug(f"No custom_properties found for table {table_fqn}")
                return

            logger.info(
                f"Processing {len(custom_properties)} custom_properties for table {table_fqn}"
            )

            # Validate and convert custom properties
            valid_custom_properties = self._validate_custom_properties(
                table_entity, custom_properties
            )

            if not valid_custom_properties:
                logger.warning(
                    f"No valid custom properties found for table {table_fqn}"
                )
                return

            # Use the new patch_custom_properties method
            updated_entity = self.metadata.patch_custom_properties(
                entity=Table,
                entity_id=table_entity.id,
                custom_properties=valid_custom_properties,
                force=False,  # Merge with existing properties
            )

            if updated_entity:
                logger.info(
                    f"Successfully updated custom properties for table {table_fqn}"
                )
            else:
                logger.warning(
                    f"Failed to update custom properties for table {table_fqn}"
                )

        except Exception as exc:
            logger.warning(
                f"Failed to process custom properties for {table_fqn}: {exc}"
            )
            logger.debug(traceback.format_exc())

    def _validate_custom_properties(
        self, table_entity: Table, custom_properties: Dict[str, Any]
    ) -> Optional[Dict[str, Any]]:
        """
        Validates and converts custom properties with comprehensive type checking.

        This method performs three-layer validation:
        1. Property existence check - Is the property defined in OpenMetadata?
        2. Type compatibility check - Does the value type match the expected type?
        3. Format validation - Does the value meet format requirements?

        Args:
            table_entity: The table entity being processed
            custom_properties: Dictionary of custom property names to values from DBT

        Returns:
            Dictionary of validated and converted custom properties, or None if no valid properties
        """
        valid_custom_properties = {}
        validation_errors = []
        table_fqn = table_entity.fullyQualifiedName.root

        logger.debug(
            f"Validating {len(custom_properties)} custom properties for table {table_fqn}"
        )

        for field_name, field_value in custom_properties.items():
            # Step 1: Check if property exists in OpenMetadata
            if field_name not in self.omd_custom_properties:
                error_msg = (
                    f"Custom property '{field_name}' not found in OpenMetadata. "
                    f"Please create it in the OpenMetadata UI before ingesting."
                )
                logger.warning(f"Table {table_fqn}: {error_msg}")
                validation_errors.append(f"{field_name}: Property not defined")
                continue

            custom_property = self.omd_custom_properties[field_name]
            property_type = custom_property["propertyType"]["name"]

            # Extract property configuration (format, enum values, etc.)
            property_config = custom_property.get("customPropertyConfig", {}).get(
                "config"
            )

            # Step 2: Validate and convert value (single pass)
            # This validates type compatibility, format constraints, and converts to backend format
            # For enum types, validation also filters out invalid values
            # For entity references, fetches and converts entities from OpenMetadata
            is_valid, error_detail, converted_value = validate_custom_property_value(
                property_name=field_name,
                property_type=property_type,
                property_config=property_config,
                value=field_value,
                metadata=self.metadata,
            )

            if not is_valid:
                # Format detailed error message
                error_msg = format_validation_error_message(
                    field_name=field_name,
                    property_type=property_type,
                    value=field_value,
                    error_detail=error_detail,
                )
                logger.warning(f"Table {table_fqn}: {error_msg}")
                validation_errors.append(f"{field_name}: {error_detail}")
                continue

            # Check if conversion failed (converted_value is None)
            if converted_value is None:
                error_msg = (
                    f"Failed to convert custom property '{field_name}' "
                    f"(type: {property_type}, value: {field_value})"
                )
                logger.warning(f"Table {table_fqn}: {error_msg}")
                validation_errors.append(f"{field_name}: Conversion failed")
                continue

            # Log if enum values were filtered
            if property_type == "enum" and converted_value != field_value:
                logger.debug(
                    f"Table {table_fqn}: Filtered enum property '{field_name}' "
                    f"from {field_value} to {converted_value}"
                )

            # Successfully validated and converted
            valid_custom_properties[field_name] = converted_value
            logger.debug(
                f"✓ Validated custom property '{field_name}' for table {table_fqn}: "
                f"{field_value} → {converted_value} (type: {property_type})"
            )

        # Log validation summary
        if validation_errors:
            logger.warning(
                f"Custom property validation errors for table {table_fqn}:\n"
                + "\n".join(f"  • {err}" for err in validation_errors)
            )

        if valid_custom_properties:
            logger.debug(
                f"Successfully validated {len(valid_custom_properties)}/{len(custom_properties)} "
                f"custom properties for table {table_fqn}"
            )
        else:
            logger.warning(
                f"No valid custom properties found for table {table_fqn} "
                f"(attempted: {len(custom_properties)})"
            )

        return valid_custom_properties if valid_custom_properties else None

    def yield_dbt_tags(
        self, dbt_objects: DbtObjects
    ) -> Iterable[Either[OMetaTagAndClassification]]:
        """
        Create and yield tags from DBT
        """
        if (
            self.source_config.dbtConfigSource
            and dbt_objects.dbt_manifest
            and self.source_config.includeTags
        ):
            manifest_entities = {
                **dbt_objects.dbt_manifest.nodes,
                **dbt_objects.dbt_manifest.sources,
            }
            logger.debug("Processing DBT Tags")
            dbt_tags_list = []
            for key, manifest_node in manifest_entities.items():
                try:
                    if manifest_node.resource_type in [
                        item.value for item in SkipResourceTypeEnum
                    ]:
                        continue

                    # Add the tags from the model
                    model_tags = manifest_node.tags
                    if model_tags:
                        dbt_tags_list.extend(self.filter_tags(model_tags))

                    # Add the tags from the columns
                    for _, column in manifest_node.columns.items():
                        column_tags = column.tags
                        if column_tags:
                            dbt_tags_list.extend(self.filter_tags(column_tags))
                except Exception as exc:
                    yield Either(
                        left=StackTraceError(
                            name=key,
                            error=f"Unable to process DBT tags for node: f{key} - {exc}",
                            stackTrace=traceback.format_exc(),
                        )
                    )
            try:
                # Create all the tags added
                dbt_tag_labels = [
                    fqn.build(
                        self.metadata,
                        Tag,
                        classification_name=self.tag_classification_name,
                        tag_name=tag_name,
                    )
                    for tag_name in dbt_tags_list
                ]
                yield from get_ometa_tag_and_classification(
                    tags=[fqn.split(tag_label)[1] for tag_label in dbt_tag_labels],
                    classification_name=self.tag_classification_name,
                    tag_description="dbt Tags",
                    classification_description="dbt classification",
                )
            except Exception as exc:
                yield Either(
                    left=StackTraceError(
                        name="Tags and Classification",
                        error=f"Unexpected exception creating DBT tags: {exc}",
                        stackTrace=traceback.format_exc(),
                    )
                )

    def add_dbt_tests(
        self, key: str, manifest_node, manifest_entities, dbt_objects: DbtObjects
    ) -> None:
        """
        Method to append dbt test cases for later processing
        """
        self.context.get().dbt_tests[key] = {
            DbtCommonEnum.MANIFEST_NODE.value: manifest_node
        }
        self.context.get().dbt_tests[key][
            DbtCommonEnum.UPSTREAM.value
        ] = self.parse_upstream_nodes(manifest_entities, manifest_node)
        self.context.get().dbt_tests[key][DbtCommonEnum.RESULTS.value] = next(
            (
                item
                for run_result in dbt_objects.dbt_run_results
                for item in run_result.results
                if item.unique_id == key
            ),
            None,
        )

    def add_dbt_exposure(self, key: str, manifest_node, manifest_entities):
        exposure_entity = self.parse_exposure_node(manifest_node)

        if exposure_entity:
            self.context.get().exposures[key] = {
                DbtCommonEnum.EXPOSURE: exposure_entity,
                DbtCommonEnum.MANIFEST_NODE: manifest_node,
            }

            self.context.get().exposures[key][
                DbtCommonEnum.UPSTREAM
            ] = self.parse_upstream_nodes(manifest_entities, manifest_node)

    def add_dbt_sources(
        self, key: str, manifest_node, manifest_entities, dbt_objects: DbtObjects
    ) -> None:
        """
        Method to append dbt test cases based on sources file for later processing
        In dbt manifest sources node name is table/view name (not test name like with test nodes)
        So in order for the test creation to be named precisely I am amending manifest node name within it's deepcopy
        """
        manifest_node_new = deepcopy(manifest_node)
        manifest_node_new.name = manifest_node_new.name + "_freshness"

        freshness_test_result = next(
            (item for item in dbt_objects.dbt_sources.results if item.unique_id == key),
            None,
        )

        if freshness_test_result:
            self.context.get().dbt_tests[key + "_freshness"] = {
                DbtCommonEnum.MANIFEST_NODE.value: manifest_node_new
            }
            self.context.get().dbt_tests[key + "_freshness"][
                DbtCommonEnum.UPSTREAM.value
            ] = self.parse_upstream_nodes(manifest_entities, manifest_node)
            self.context.get().dbt_tests[key + "_freshness"][
                DbtCommonEnum.RESULTS.value
            ] = freshness_test_result

    def _get_table_entity(self, table_fqn) -> Optional[Table]:
        def search_table(fqn_search_string: str) -> Optional[Table]:
            table_entities = get_entity_from_es_result(
                entity_list=self.metadata.es_search_from_fqn(
                    entity_type=Table,
                    fqn_search_string=fqn_search_string,
                    fields="sourceHash",
                ),
                fetch_multiple_entities=True,
            )
            logger.debug(
                f"Found table entities from {fqn_search_string}: {len(table_entities)} entities"
            )
            return (
                next(iter(filter(None, table_entities)), None)
                if table_entities
                else None
            )

        try:
            table_entity = search_table(table_fqn)
            if table_entity:
                logger.debug(
                    f"Using Table Entity: {table_entity.fullyQualifiedName.root}"
                    f"with id {table_entity.id}"
                )
                return table_entity

            if self.source_config.searchAcrossDatabases:
                logger.warning(
                    f"Table {table_fqn} not found under service: {self.config.serviceName}."
                    "Trying to find table across services"
                )
                _, database_name, schema_name, table_name = fqn.split(table_fqn)
                table_fqn = fqn.build(
                    self.metadata,
                    entity_type=Table,
                    service_name="*",
                    database_name=database_name,
                    schema_name=schema_name,
                    table_name=table_name,
                )
                table_entity = search_table(table_fqn)
                if table_entity:
                    return table_entity

            logger.warning(
                f"Unable to find the table '{table_fqn}' in OpenMetadata. "
                "Please check if the table exists and is ingested in OpenMetadata. "
                "Also, ensure the name, database, and schema of the manifest node"
                "match the table present in OpenMetadata."
            )
        except Exception as exc:
            logger.debug(traceback.format_exc())
            logger.warning(f"Failed to get table entity from OpenMetadata: {exc}")

        return None

    # pylint: disable=too-many-locals, too-many-branches
    def yield_data_models(
        self, dbt_objects: DbtObjects
    ) -> Iterable[Either[DataModelLink]]:
        """
        Yield the data models
        """
        if self.source_config.dbtConfigSource and dbt_objects.dbt_manifest:
            logger.debug("Parsing DBT Data Models")
            manifest_entities = {
                **dbt_objects.dbt_manifest.sources,
                **dbt_objects.dbt_manifest.nodes,
                **dbt_objects.dbt_manifest.exposures,
            }
            catalog_entities = None
            if dbt_objects.dbt_catalog:
                catalog_entities = {
                    **dbt_objects.dbt_catalog.sources,
                    **dbt_objects.dbt_catalog.nodes,
                }
            self.context.get().data_model_links = []
            self.context.get().exposures = {}
            self.context.get().dbt_tests = {}
            self.context.get().table_domains = {}
            self.context.get().table_custom_properties = {}
            self.context.get().run_results_generate_time = None

            # Since we'll be processing multiple run_results for a single project
            # we'll only consider the first run_results generated_at time
            if (
                dbt_objects.dbt_run_results
                and dbt_objects.dbt_run_results[0].metadata.generated_at
            ):
                self.context.get().run_results_generate_time = (
                    dbt_objects.dbt_run_results[0].metadata.generated_at
                )
            dbt_project_name = getattr(
                dbt_objects.dbt_manifest.metadata, "project_name", None
            )
            for key, manifest_node in manifest_entities.items():
                try:
                    resource_type = getattr(
                        manifest_node.resource_type,
                        "value",
                        manifest_node.resource_type,
                    )
                    # If the run_results file is passed then only DBT tests will be processed
                    if (
                        dbt_objects.dbt_run_results
                        and resource_type == SkipResourceTypeEnum.TEST.value
                    ):
                        # Test nodes will be processed further in the topology
                        self.add_dbt_tests(
                            key,
                            manifest_node=manifest_node,
                            manifest_entities=manifest_entities,
                            dbt_objects=dbt_objects,
                        )
                        continue

                    if (
                        dbt_objects.dbt_sources
                        and resource_type == DbtCommonEnum.SOURCE.value
                    ):
                        self.add_dbt_sources(
                            key,
                            manifest_node=manifest_node,
                            manifest_entities=manifest_entities,
                            dbt_objects=dbt_objects,
                        )

                    if resource_type == DbtCommonEnum.EXPOSURE.value:
                        self.add_dbt_exposure(key, manifest_node, manifest_entities)
                        continue

                    # Skip the ephemeral nodes since it is not materialized
                    if check_ephemeral_node(manifest_node):
                        logger.debug(f"Skipping ephemeral DBT node: {key}.")
                        continue

                    # Skip the analysis and test nodes
                    if resource_type in [item.value for item in SkipResourceTypeEnum]:
                        logger.debug(f"Skipping DBT node: {key}.")
                        continue

                    model_name = get_dbt_model_name(manifest_node)

                    # Filter the dbt models based on filter patterns
                    filter_model = self.is_filtered(
                        database_name=get_corrected_name(manifest_node.database),
                        schema_name=get_corrected_name(manifest_node.schema_),
                        table_name=model_name,
                    )
                    if filter_model.is_filtered:
                        self.status.filter(filter_model.model_fqn, filter_model.message)
                        continue

                    logger.debug(f"Processing DBT node: {model_name}")

                    catalog_node = None
                    if catalog_entities:
                        catalog_node = catalog_entities.get(key)

                    dbt_table_tags_list = []
                    if manifest_node.tags:
                        manifest_node.tags = self.filter_tags(manifest_node.tags)
                        dbt_table_tags_list = (
                            get_tag_labels(
                                metadata=self.metadata,
                                tags=manifest_node.tags,
                                classification_name=self.tag_classification_name,
                                include_tags=self.source_config.includeTags,
                            )
                            or []
                        )

                    table_fqn = fqn.build(
                        self.metadata,
                        entity_type=Table,
                        service_name=self.config.serviceName,
                        database_name=get_corrected_name(manifest_node.database),
                        schema_name=get_corrected_name(manifest_node.schema_),
                        table_name=model_name,
                    )

                    if manifest_node.meta:
                        dbt_table_tags_list.extend(
                            self.process_dbt_meta(manifest_node.meta, table_fqn) or []
                        )

                    dbt_compiled_query = get_dbt_compiled_query(manifest_node)
                    dbt_raw_query = get_dbt_raw_query(manifest_node)

                    if table_entity := self._get_table_entity(table_fqn=table_fqn):
                        logger.debug(
                            f"Using Table Entity for datamodel: {table_entity.fullyQualifiedName.root}"
                            f"with id {table_entity.id}"
                        )

                        data_model_link = DataModelLink(
                            table_entity=table_entity,
                            datamodel=DataModel(
                                modelType=ModelType.DBT,
                                resourceType=resource_type,
                                description=manifest_node.description
                                if manifest_node.description
                                else None,
                                path=get_data_model_path(manifest_node=manifest_node),
                                rawSql=SqlQuery(dbt_raw_query)
                                if dbt_raw_query
                                else None,
                                sql=SqlQuery(dbt_compiled_query)
                                if dbt_compiled_query
                                else None,
                                columns=self.parse_data_model_columns(
                                    manifest_node, catalog_node
                                ),
                                upstream=self.parse_upstream_nodes(
                                    manifest_entities, manifest_node
                                ),
                                owners=self.get_dbt_owner(
                                    manifest_node=manifest_node,
                                    catalog_node=catalog_node,
                                ),
                                tags=dbt_table_tags_list or [],
                                dbtSourceProject=dbt_project_name,
                            ),
                        )

                        domain_ref = self.get_dbt_domain(manifest_node)
                        if domain_ref:
                            self.context.get().table_domains[table_fqn] = domain_ref

                        yield Either(right=data_model_link)
                        self.context.get().data_model_links.append(data_model_link)

                except Exception as exc:
                    yield Either(
                        left=StackTraceError(
                            name=key,
                            error=f"Unexpected exception parsing DBT node due to {exc}",
                            stackTrace=traceback.format_exc(),
                        )
                    )

    def parse_upstream_nodes(self, manifest_entities, dbt_node):
        """
        Method to fetch the upstream nodes
        """
        upstream_nodes = []
        if (
            hasattr(dbt_node, "depends_on")
            and hasattr(dbt_node.depends_on, "nodes")
            and dbt_node.depends_on
            and dbt_node.depends_on.nodes
        ):
            for node in dbt_node.depends_on.nodes:
                try:
                    parent_node = manifest_entities[node]
                    table_name = get_dbt_model_name(parent_node)

                    filter_model = self.is_filtered(
                        database_name=get_corrected_name(parent_node.database),
                        schema_name=get_corrected_name(parent_node.schema_),
                        table_name=table_name,
                    )
                    if filter_model.is_filtered:
                        continue

                    # check if the node is an ephemeral node
                    # Recursively store the upstream of the ephemeral node in the upstream list
                    if check_ephemeral_node(parent_node):
                        upstream_nodes.extend(
                            self.parse_upstream_nodes(manifest_entities, parent_node)
                        )
                    else:
                        parent_fqn = fqn.build(
                            self.metadata,
                            entity_type=Table,
                            service_name=self.config.serviceName,
                            database_name=get_corrected_name(parent_node.database),
                            schema_name=get_corrected_name(parent_node.schema_),
                            table_name=table_name,
                        )

                        # check if the parent table exists in OM before adding it to the upstream list
                        if self._get_table_entity(table_fqn=parent_fqn):
                            upstream_nodes.append(parent_fqn)
                except Exception as exc:  # pylint: disable=broad-except
                    logger.debug(traceback.format_exc())
                    logger.warning(
                        f"Failed to parse the DBT node {node} to get upstream nodes: {exc}"
                    )
                    continue

        return upstream_nodes

    def parse_data_model_columns(
        self, manifest_node: Any, catalog_node: Any
    ) -> List[Column]:
        """
        Method to parse the DBT columns
        """
        columns = []
        manifest_columns = manifest_node.columns
        for key, manifest_column in manifest_columns.items():
            try:
                logger.debug(f"Processing DBT column: {key}")
                # If catalog file is passed, pass the column information from catalog file
                catalog_column = None
                if catalog_node and catalog_node.columns:
                    catalog_column = catalog_node.columns.get(key)
                column_name = (
                    catalog_column.name if catalog_column else manifest_column.name
                )
                column_description = None
                if catalog_column and catalog_column.comment:
                    column_description = catalog_column.comment

                dbt_column_tag_list = []
                manifest_column.tags = self.filter_tags(manifest_column.tags)
                dbt_column_tag_list.extend(
                    get_tag_labels(
                        metadata=self.metadata,
                        tags=manifest_column.tags,
                        classification_name=self.tag_classification_name,
                        include_tags=self.source_config.includeTags,
                    )
                    or []
                )

                if manifest_column.meta:
                    dbt_column_meta = DbtMeta(**manifest_column.meta)
                    logger.debug(f"Processing DBT column glossary: {key}")
                    if (
                        dbt_column_meta.openmetadata
                        and dbt_column_meta.openmetadata.glossary
                    ):
                        dbt_column_tag_list.extend(
                            get_tag_labels(
                                metadata=self.metadata,
                                tags=dbt_column_meta.openmetadata.glossary,
                                include_tags=self.source_config.includeTags,
                                tag_type=GlossaryTerm,
                            )
                            or []
                        )

                columns.append(
                    Column(
                        name=column_name,
                        # If the catalog description is present, use it, else use the manifest description
                        description=column_description
                        if column_description
                        else manifest_column.description,
                        dataType=ColumnTypeParser.get_column_type(
                            catalog_column.type
                            if catalog_column
                            else manifest_column.data_type
                        ),
                        dataLength=1,
                        ordinalPosition=catalog_column.index
                        if catalog_column
                        else None,
                        tags=dbt_column_tag_list or [],
                    )
                )
                logger.debug(f"Successfully processed DBT column: {key}")
            except Exception as exc:  # pylint: disable=broad-except
                logger.debug(traceback.format_exc())
                logger.warning(f"Failed to parse DBT column {column_name}: {exc}")

        return columns

    def parse_exposure_node(self, exposure_spec) -> Optional[Any]:
        """
        Parses the exposure node verifying if it's type is supported and if provided label matches FQN of
        Open Metadata entity. Returns entity object if both conditions are met.

        The implementation assumes that value of meta.open_metadata_fqn provided in DBT exposures object matches
        to FQN of OpenMetadata entity.

        ```yaml
        exposures:
          - name: orders_dashboard
            label: orders
            meta:
              open_metadata_fqn: sample_looker.orders  # OpenMetadata entity FullyQualifiedName
            type: dashboard
            maturity: high
            url: http://localhost:808/looker/dashboard/8/
            description: >
              Exemplary OM Looker Dashboard.

            depends_on:
              - ref('fact_sales')
        ```
        """
        exposure_type = exposure_spec.type.value
        entity_type = ExposureTypeMap.get(exposure_type, {}).get("entity_type")

        if not entity_type:
            logger.warning(f"Exposure type [{exposure_spec.type.value}] not supported.")

            return None

        try:
            entity_fqn = exposure_spec.meta["open_metadata_fqn"]
        except KeyError:
            logger.warning(
                f"meta.open_metadata_fqn not found in [{exposure_spec.name}] exposure spec."
            )
            return None

        entity = self.metadata.get_by_name(fqn=entity_fqn, entity=entity_type)

        if not entity:
            logger.warning(
                f"Entity [{entity_fqn}] of [{exposure_type}] type not found in Open Metadata."
            )

            return None

        return entity

    def create_dbt_lineage(
        self, data_model_link: DataModelLink
    ) -> Iterable[Either[AddLineageRequest]]:
        """
        Method to process DBT lineage from upstream nodes
        """
        to_entity: Table = data_model_link.table_entity
        logger.debug(f"Processing DBT lineage for: {to_entity.fullyQualifiedName.root}")

        for upstream_node in data_model_link.datamodel.upstream:
            try:
                from_entity: Optional[Table] = self._get_table_entity(
                    table_fqn=upstream_node
                )
                if from_entity and to_entity:
                    yield Either(
                        right=AddLineageRequest(
                            edge=EntitiesEdge(
                                fromEntity=EntityReference(
                                    id=Uuid(from_entity.id.root),
                                    type="table",
                                ),
                                toEntity=EntityReference(
                                    id=Uuid(to_entity.id.root),
                                    type="table",
                                ),
                                lineageDetails=LineageDetails(
                                    source=LineageSource.DbtLineage,
                                    sqlQuery=SqlQuery(
                                        data_model_link.datamodel.sql.root
                                    )
                                    if data_model_link.datamodel.sql
                                    else None,
                                ),
                            )
                        )
                    )

            except Exception as exc:  # pylint: disable=broad-except
                logger.debug(traceback.format_exc())
                logger.warning(
                    f"Failed to parse the node {upstream_node} to capture lineage: {exc}"
                )

    def create_dbt_query_lineage(
        self, data_model_link: DataModelLink
    ) -> Iterable[Either[AddLineageRequest]]:
        """
        Method to process DBT lineage from queries
        """
        if data_model_link.datamodel.sql:
            to_entity: Table = data_model_link.table_entity
            logger.debug(
                f"Processing DBT Query lineage for: {to_entity.fullyQualifiedName.root}"
            )

            try:
                source_elements = fqn.split(to_entity.fullyQualifiedName.root)
                # remove service name from fqn to make it parseable in format db.schema.table
                query_fqn = fqn._build(  # pylint: disable=protected-access
                    *source_elements[-3:]
                )
                query = (
                    f"create table {query_fqn} as {data_model_link.datamodel.sql.root}"
                )
                connection_type = str(
                    self.config.serviceConnection.root.config.type.value
                )
                dialect = ConnectionTypeDialectMapper.dialect_of(connection_type)
                lineages = get_lineage_by_query(
                    self.metadata,
                    query=query,
                    service_names=source_elements[0],
                    database_name=source_elements[1],
                    schema_name=source_elements[2],
                    dialect=dialect,
                    timeout_seconds=self.source_config.parsingTimeoutLimit,
                    lineage_source=LineageSource.DbtLineage,
                )
                yield from lineages or []

            except Exception as exc:  # pylint: disable=broad-except
                yield Either(
                    left=StackTraceError(
                        name=data_model_link.datamodel.sql.root,
                        error=(
                            f"Failed to parse the query {data_model_link.datamodel.sql.root}"
                            f" to capture lineage: {exc}"
                        ),
                        stackTrace=traceback.format_exc(),
                    )
                )

    def create_dbt_exposures_lineage(
        self, exposure_spec: dict
    ) -> Iterable[Either[AddLineageRequest]]:
        to_entity = exposure_spec[DbtCommonEnum.EXPOSURE]
        upstream = exposure_spec[DbtCommonEnum.UPSTREAM]
        manifest_node = exposure_spec[DbtCommonEnum.MANIFEST_NODE]

        for upstream_node in upstream:
            try:
                from_es_result = self.metadata.es_search_from_fqn(
                    entity_type=Table,
                    fqn_search_string=upstream_node,
                )
                from_entity: Optional[
                    Union[Table, List[Table]]
                ] = get_entity_from_es_result(
                    entity_list=from_es_result, fetch_multiple_entities=False
                )
                if from_entity and to_entity:
                    yield Either(
                        right=AddLineageRequest(
                            edge=EntitiesEdge(
                                fromEntity=EntityReference(
                                    id=Uuid(from_entity.id.root),
                                    type="table",
                                ),
                                toEntity=EntityReference(
                                    id=Uuid(to_entity.id.root),
                                    type=ExposureTypeMap[manifest_node.type.value][
                                        "entity_type_name"
                                    ],
                                ),
                                lineageDetails=LineageDetails(
                                    source=LineageSource.DbtLineage
                                ),
                            )
                        )
                    )

            except Exception as exc:  # pylint: disable=broad-except
                logger.debug(traceback.format_exc())
                logger.warning(
                    f"Failed to parse the node {upstream_node} to capture lineage: {exc}"
                )

    def process_dbt_meta(self, manifest_meta, table_fqn):
        """
        Method to process DBT meta for Tags and GlossaryTerms
        """
        dbt_table_tags_list = []
        try:
            dbt_meta_info = DbtMeta(**manifest_meta)
            if dbt_meta_info.openmetadata and dbt_meta_info.openmetadata.glossary:
                dbt_table_tags_list.extend(
                    get_tag_labels(
                        metadata=self.metadata,
                        tags=dbt_meta_info.openmetadata.glossary,
                        include_tags=True,
                        tag_type=GlossaryTerm,
                    )
                    or []
                )

            if dbt_meta_info.openmetadata and dbt_meta_info.openmetadata.tier:
                tier_fqn = dbt_meta_info.openmetadata.tier
                dbt_table_tags_list.extend(
                    get_tag_labels(
                        metadata=self.metadata,
                        tags=[tier_fqn.split(fqn.FQN_SEPARATOR)[-1]],
                        classification_name=tier_fqn.split(fqn.FQN_SEPARATOR)[0],
                        include_tags=True,
                    )
                    or []
                )

            if (
                dbt_meta_info.openmetadata
                and dbt_meta_info.openmetadata.customProperties
            ):
                # Store custom properties mapped to table FQN
                self.extracted_custom_properties[
                    table_fqn
                ] = dbt_meta_info.openmetadata.customProperties

            if dbt_meta_info.openmetadata and dbt_meta_info.openmetadata.domain:
                self.extracted_domains[table_fqn] = dbt_meta_info.openmetadata.domain

        except Exception as exc:  # pylint: disable=broad-except
            logger.debug(traceback.format_exc())
            logger.warning(f"Failed to process meta dbt Tags and GlossaryTerms: {exc}")

        return dbt_table_tags_list or []

    def process_dbt_descriptions(self, data_model_link: DataModelLink):
        """
        Method to process DBT descriptions using patch APIs
        """
        table_entity: Table = data_model_link.table_entity
        logger.debug(
            f"Processing DBT Descriptions for: {table_entity.fullyQualifiedName.root}"
        )
        if table_entity:
            try:
                service_name, database_name, schema_name, table_name = fqn.split(
                    table_entity.fullyQualifiedName.root
                )
                data_model = data_model_link.datamodel
                force_override = False
                if (
                    data_model.resourceType != DbtCommonEnum.SOURCE.value
                    and self.source_config.dbtUpdateDescriptions
                ):
                    force_override = True

                # Patch table descriptions from DBT
                if data_model.description:
                    self.metadata.patch_description(
                        entity=Table,
                        source=table_entity,
                        description=data_model.description.root,
                        force=force_override,
                    )

                # Patch column descriptions from DBT
                column_descriptions = []
                for column in data_model.columns:
                    if column.description:
                        column_descriptions.append(
                            ColumnDescription(
                                column_fqn=fqn.build(
                                    self.metadata,
                                    entity_type=Column,
                                    service_name=service_name,
                                    database_name=database_name,
                                    schema_name=schema_name,
                                    table_name=table_name,
                                    column_name=column.name.root,
                                ),
                                description=column.description,
                            )
                        )
                self.metadata.patch_column_descriptions(
                    table=table_entity,
                    column_descriptions=column_descriptions,
                    force=force_override,
                )
            except Exception as exc:  # pylint: disable=broad-except
                logger.debug(traceback.format_exc())
                logger.warning(
                    f"Failed to parse the node {table_entity.fullyQualifiedName.root} "
                    f"to update dbt description: {exc}"
                )

    def process_dbt_owners(
        self, data_model_link: DataModelLink
    ) -> Iterable[Either[PatchedEntity]]:
        """
        Method to process DBT owners
        """
        table_entity: Table = data_model_link.table_entity
        if table_entity:
            logger.debug(
                f"Processing DBT owners for: {table_entity.fullyQualifiedName.root}"
            )
            try:
                data_model = data_model_link.datamodel
                if (
                    data_model.resourceType != DbtCommonEnum.SOURCE.value
                    and self.source_config.dbtUpdateOwners
                ):
                    logger.debug(
                        f"Overwriting owners with DBT owners: {table_entity.fullyQualifiedName.root}"
                    )
                    if data_model.owners:
                        new_entity = deepcopy(table_entity)
                        new_entity.owners = data_model.owners
                        yield Either(
                            right=PatchRequest(
                                original_entity=table_entity,
                                new_entity=new_entity,
                                override_metadata=True,
                            )
                        )

            except Exception as exc:  # pylint: disable=broad-except
                yield Either(
                    left=StackTraceError(
                        name=str(table_entity.fullyQualifiedName.root),
                        error=f"Failed to parse the node"
                        f"{table_entity.fullyQualifiedName.root} to update dbt owner: {exc}",
                        stackTrace=traceback.format_exc(),
                    )
                )

    def create_dbt_tests_definition(
        self, dbt_test: dict
    ) -> Iterable[Either[CreateTestDefinitionRequest]]:
        """
        A Method to add DBT test definitions
        """
        try:
            manifest_node = dbt_test.get(DbtCommonEnum.MANIFEST_NODE.value)
            if manifest_node:
                logger.debug(
                    f"Processing DBT Tests Definition for node: {manifest_node.name}"
                )
                check_test_definition_exists = self.metadata.get_by_name(
                    fqn=manifest_node.name,
                    entity=TestDefinition,
                )
                if not check_test_definition_exists:
                    entity_type = EntityType.TABLE
                    if (
                        hasattr(manifest_node, "column_name")
                        and manifest_node.column_name
                    ):
                        entity_type = EntityType.COLUMN
                    yield Either(
                        right=CreateTestDefinitionRequest(
                            name=manifest_node.name,
                            description=manifest_node.description,
                            entityType=entity_type,
                            testPlatforms=[TestPlatform.DBT],
                            parameterDefinition=create_test_case_parameter_definitions(
                                manifest_node
                            ),
                            displayName=None,
                            owners=None,
                        )
                    )
        except Exception as err:  # pylint: disable=broad-except
            yield Either(
                left=StackTraceError(
                    name="Test Definition",
                    error=f"Failed to parse the node to capture tests {err}",
                    stackTrace=traceback.format_exc(),
                )
            )

    def create_dbt_test_case(
        self, dbt_test: dict
    ) -> Iterable[Either[CreateTestCaseRequest]]:
        """
        After test suite and test definitions have been processed, add the tests cases info
        """
        try:
            manifest_node = dbt_test.get(DbtCommonEnum.MANIFEST_NODE.value)
            if manifest_node:
                logger.debug(f"Processing DBT Test Case for node: {manifest_node.name}")
                entity_link_list = generate_entity_link(dbt_test)
                for entity_link_str in entity_link_list:
                    table_fqn = get_table_fqn(entity_link_str)
                    logger.debug(f"Table fqn found: {table_fqn}")
                    source_elements = table_fqn.split(fqn.FQN_SEPARATOR)
                    test_case_fqn = fqn.build(
                        self.metadata,
                        entity_type=TestCase,
                        service_name=source_elements[0],
                        database_name=source_elements[1],
                        schema_name=source_elements[2],
                        table_name=source_elements[3],
                        column_name=manifest_node.column_name
                        if hasattr(manifest_node, "column_name")
                        else None,
                        test_case_name=manifest_node.name,
                    )

                    test_case = self.metadata.get_by_name(
                        TestCase, test_case_fqn, fields=["testDefinition,testSuite"]
                    )
                    if test_case is None:
                        # Create the test case only if it does not exist
                        yield Either(
                            right=CreateTestCaseRequest(
                                name=manifest_node.name,
                                description=manifest_node.description,
                                testDefinition=FullyQualifiedEntityName(
                                    manifest_node.name
                                ),
                                entityLink=entity_link_str,
                                parameterValues=create_test_case_parameter_values(
                                    dbt_test
                                ),
                                displayName=None,
                                owners=None,
                            )
                        )
                    logger.debug(f"Test case Already Exists: {test_case_fqn}")
        except Exception as err:  # pylint: disable=broad-except
            yield Either(
                left=StackTraceError(
                    name="Test Cases",
                    error=f"Failed to parse the node to capture tests {err}",
                    stackTrace=traceback.format_exc(),
                )
            )

    def add_dbt_test_result(self, dbt_test: dict):
        """
        After test cases has been processed, add the tests results info
        """
        try:
            # Process the Test Status
            manifest_node = dbt_test.get(DbtCommonEnum.MANIFEST_NODE.value)
            if manifest_node:
                logger.debug(
                    f"Adding DBT Test Case Results for node: {manifest_node.name}"
                )
                dbt_test_result = dbt_test.get(DbtCommonEnum.RESULTS.value)
                if not dbt_test_result:
                    logger.warning(
                        f"DBT Test Case Results not found for node: {manifest_node.name}"
                    )
                    return

                test_case_status = TestCaseStatus.Aborted
                test_result_value = 0
                if dbt_test_result.status.value in [
                    item.value for item in DbtTestSuccessEnum
                ]:
                    test_case_status = TestCaseStatus.Success
                    test_result_value = 1
                elif dbt_test_result.status.value in [
                    item.value for item in DbtTestFailureEnum
                ]:
                    test_case_status = TestCaseStatus.Failed
                    test_result_value = 0

                # Process the Test Timings
                dbt_test_timings = dbt_test_result.timing
                dbt_test_completed_at = None
                for dbt_test_timing in dbt_test_timings:
                    if dbt_test_timing.name == "execute":
                        dbt_test_completed_at = dbt_test_timing.completed_at
                dbt_timestamp = None
                if dbt_test_completed_at:
                    dbt_timestamp = dbt_test_completed_at
                elif self.context.get().run_results_generate_time:
                    dbt_timestamp = self.context.get().run_results_generate_time

                # check if the timestamp is a str type and convert accordingly
                if isinstance(dbt_timestamp, str):
                    dbt_timestamp = datetime.strptime(
                        dbt_timestamp, DBT_RUN_RESULT_DATE_FORMAT
                    )

                # Create the test case result object
                test_case_result = TestCaseResult(
                    timestamp=Timestamp(
                        datetime_to_timestamp(dbt_timestamp, milliseconds=True)
                    ),
                    testCaseStatus=test_case_status,
                    testResultValue=[
                        TestResultValue(
                            name=dbt_test_result.unique_id,
                            value=str(test_result_value),
                        )
                    ],
                    sampleData=None,
                    result=None,
                )

                # Create the test case fqns and add the results
                for table_fqn in dbt_test.get(DbtCommonEnum.UPSTREAM.value):
                    source_elements = table_fqn.split(fqn.FQN_SEPARATOR)
                    test_case_fqn = fqn.build(
                        self.metadata,
                        entity_type=TestCase,
                        service_name=source_elements[0],
                        database_name=source_elements[1],
                        schema_name=source_elements[2],
                        table_name=source_elements[3],
                        column_name=manifest_node.column_name
                        if hasattr(manifest_node, "column_name")
                        else None,
                        test_case_name=manifest_node.name,
                    )

                    logger.debug(f"Adding test case results to {test_case_fqn} ")
                    try:
                        self.metadata.add_test_case_results(
                            test_results=test_case_result,
                            test_case_fqn=test_case_fqn,
                        )
                    except APIError as err:
                        if err.code != 409:
                            raise APIError(err) from err

        except Exception as err:  # pylint: disable=broad-except
            logger.debug(traceback.format_exc())
            logger.debug(
                f"Failed to capture tests results for node: {manifest_node.name} {err}"
            )

    def close(self):
        self.metadata.close()<|MERGE_RESOLUTION|>--- conflicted
+++ resolved
@@ -15,11 +15,7 @@
 import traceback
 from copy import deepcopy
 from datetime import datetime
-<<<<<<< HEAD
-from typing import Any, Dict, Iterable, List, Optional, Union
-=======
-from typing import Any, Iterable, List, Optional, Union
->>>>>>> e0be2820
+from typing import Any, Dict, Iterable, List, Optional, Union, Union
 
 from metadata.generated.schema.api.lineage.addLineage import AddLineageRequest
 from metadata.generated.schema.api.tests.createTestCase import CreateTestCaseRequest
