#  pylint: disable=too-many-lines
#  Copyright 2021 Collate
#  Licensed under the Apache License, Version 2.0 (the "License");
#  you may not use this file except in compliance with the License.
#  You may obtain a copy of the License at
#  http://www.apache.org/licenses/LICENSE-2.0
#  Unless required by applicable law or agreed to in writing, software
#  distributed under the License is distributed on an "AS IS" BASIS,
#  WITHOUT WARRANTIES OR CONDITIONS OF ANY KIND, either express or implied.
#  See the License for the specific language governing permissions and
#  limitations under the License.
"""
DBT source methods.
"""
import traceback
from copy import deepcopy
from datetime import datetime
from typing import Any, Iterable, List, Optional, Union

from metadata.generated.schema.api.lineage.addLineage import AddLineageRequest
from metadata.generated.schema.api.tests.createTestCase import CreateTestCaseRequest
from metadata.generated.schema.api.tests.createTestDefinition import (
    CreateTestDefinitionRequest,
)
from metadata.generated.schema.entity.classification.tag import Tag
from metadata.generated.schema.entity.data.glossaryTerm import GlossaryTerm
from metadata.generated.schema.entity.data.table import (
    Column,
    DataModel,
    ModelType,
    Table,
)
from metadata.generated.schema.entity.services.ingestionPipelines.status import (
    StackTraceError,
)
from metadata.generated.schema.metadataIngestion.workflow import (
    Source as WorkflowSource,
)
from metadata.generated.schema.tests.basic import (
    TestCaseResult,
    TestCaseStatus,
    TestResultValue,
)
from metadata.generated.schema.tests.testCase import TestCase
from metadata.generated.schema.tests.testDefinition import (
    EntityType,
    TestDefinition,
    TestPlatform,
)
from metadata.generated.schema.type.basic import (
    FullyQualifiedEntityName,
    SqlQuery,
    Timestamp,
    Uuid,
)
from metadata.generated.schema.type.entityLineage import EntitiesEdge, LineageDetails
from metadata.generated.schema.type.entityLineage import Source as LineageSource
from metadata.generated.schema.type.entityReference import EntityReference
from metadata.generated.schema.type.entityReferenceList import EntityReferenceList
from metadata.ingestion.api.models import Either
from metadata.ingestion.lineage.models import ConnectionTypeDialectMapper
from metadata.ingestion.lineage.sql_lineage import get_lineage_by_query
from metadata.ingestion.models.ometa_classification import OMetaTagAndClassification
from metadata.ingestion.models.table_metadata import ColumnDescription
from metadata.ingestion.ometa.client import APIError
from metadata.ingestion.ometa.ometa_api import OpenMetadata
from metadata.ingestion.source.database.column_type_parser import ColumnTypeParser
from metadata.ingestion.source.database.database_service import DataModelLink
from metadata.ingestion.source.database.dbt.constants import (
    DBT_RUN_RESULT_DATE_FORMAT,
    REQUIRED_CATALOG_KEYS,
    REQUIRED_MANIFEST_KEYS,
    DbtCommonEnum,
    DbtTestFailureEnum,
    DbtTestSuccessEnum,
    SkipResourceTypeEnum,
)
from metadata.ingestion.source.database.dbt.dbt_service import (
    DbtFiles,
    DbtObjects,
    DbtServiceSource,
)
from metadata.ingestion.source.database.dbt.dbt_utils import (
    check_ephemeral_node,
    check_or_create_test_suite,
    create_test_case_parameter_definitions,
    create_test_case_parameter_values,
    generate_entity_link,
    get_corrected_name,
    get_data_model_path,
    get_dbt_compiled_query,
    get_dbt_model_name,
    get_dbt_raw_query,
)
from metadata.ingestion.source.database.dbt.models import DbtMeta
from metadata.utils import fqn
from metadata.utils.elasticsearch import get_entity_from_es_result
from metadata.utils.entity_link import get_table_fqn
from metadata.utils.logger import ingestion_logger
from metadata.utils.tag_utils import get_ometa_tag_and_classification, get_tag_labels
from metadata.utils.time_utils import convert_timestamp_to_milliseconds

logger = ingestion_logger()


class InvalidServiceException(Exception):
    """
    The service passed in config is not found
    """


class DbtSource(DbtServiceSource):
    """
    Class defines method to extract metadata from DBT
    """

    def __init__(self, config: WorkflowSource, metadata: OpenMetadata):
        super().__init__()
        self.config = config
        self.source_config = self.config.sourceConfig.config
        self.metadata = metadata
        self.tag_classification_name = (
            self.source_config.dbtClassificationName
            if self.source_config.dbtClassificationName
            else "dbtTags"
        )

    @classmethod
    def create(
        cls, config_dict, metadata: OpenMetadata, pipeline_name: Optional[str] = None
    ):
        config: WorkflowSource = WorkflowSource.model_validate(config_dict)
        return cls(config, metadata)

    def test_connection(self) -> None:
        """
        DBT does not need to connect to any source to process information
        """

    def prepare(self):
        """
        By default for DBT nothing is required to be prepared
        """

    def get_dbt_owner(
        self, manifest_node: Any, catalog_node: Optional[Any]
    ) -> Optional[EntityReferenceList]:
        """
        Returns dbt owner
        """
        try:
            owner = None
            dbt_owner = None
            if catalog_node:
                dbt_owner = catalog_node.metadata.owner
            if manifest_node:
                dbt_owner = manifest_node.meta.get(DbtCommonEnum.OWNER.value)
            if dbt_owner:
                owner = self.metadata.get_reference_by_name(
                    name=dbt_owner, is_owner=True
                )

                if owner:
                    return owner

                # If owner is not found, try to find the owner in OMD using email
                owner = self.metadata.get_reference_by_email(email=dbt_owner)

                if not owner:
                    logger.warning(
                        "Unable to ingest owner from DBT since no user or"
                        f" team was found with name {dbt_owner}"
                    )
            return owner
        except Exception as exc:
            logger.debug(traceback.format_exc())
            logger.warning(f"Unable to ingest owner from DBT due to: {exc}")
        return None

    def check_columns(self, catalog_node):
        for catalog_key, catalog_column in catalog_node.get("columns").items():
            if all(
                required_catalog_key in catalog_column
                for required_catalog_key in REQUIRED_CATALOG_KEYS
            ):
                logger.debug(f"Successfully Validated DBT Column: {catalog_key}")
            else:
                logger.warning(
                    f"Error validating DBT Column: {catalog_key}\n"
                    f"Please check if following keys exist for the column node: {REQUIRED_CATALOG_KEYS}"
                )

    def validate_dbt_files(self, dbt_files: DbtFiles):
        """
        Method to validate DBT files
        """
        # Validate the Manifest File
        logger.debug("Validating Manifest File")

        if self.source_config.dbtConfigSource and dbt_files.dbt_manifest:
            manifest_entities = {
                **dbt_files.dbt_manifest[DbtCommonEnum.NODES.value],
                **dbt_files.dbt_manifest[DbtCommonEnum.SOURCES.value],
            }
            catalog_entities = None
            if dbt_files.dbt_catalog:
                catalog_entities = {
                    **dbt_files.dbt_catalog[DbtCommonEnum.NODES.value],
                    **dbt_files.dbt_catalog[DbtCommonEnum.SOURCES.value],
                }
            for key, manifest_node in manifest_entities.items():
                if manifest_node[DbtCommonEnum.RESOURCETYPE.value] in [
                    item.value for item in SkipResourceTypeEnum
                ]:
                    continue

                # Validate if all the required keys are present in the manifest nodes
                if all(
                    required_key in manifest_node
                    for required_key in REQUIRED_MANIFEST_KEYS
                ):
                    logger.debug(f"Successfully Validated DBT Node: {key}")
                else:
                    logger.warning(
                        f"Error validating DBT Node: {key}\n"
                        f"Please check if following keys exist for the node: {REQUIRED_MANIFEST_KEYS}"
                    )

                # Validate the catalog file if it is passed
                if catalog_entities:
                    catalog_node = catalog_entities.get(key)
                    if catalog_node and "columns" in catalog_node:
                        self.check_columns(catalog_node=catalog_node)
                    else:
                        logger.warning(
                            f"Unable to find the node or columns in the catalog file for dbt node: {key}"
                        )

    def yield_dbt_tags(
        self, dbt_objects: DbtObjects
    ) -> Iterable[Either[OMetaTagAndClassification]]:
        """
        Create and yield tags from DBT
        """
        if (
            self.source_config.dbtConfigSource
            and dbt_objects.dbt_manifest
            and self.source_config.includeTags
        ):
            manifest_entities = {
                **dbt_objects.dbt_manifest.nodes,
                **dbt_objects.dbt_manifest.sources,
            }
            logger.debug("Processing DBT Tags")
            dbt_tags_list = []
            for key, manifest_node in manifest_entities.items():
                try:
                    if manifest_node.resource_type in [
                        item.value for item in SkipResourceTypeEnum
                    ]:
                        continue

                    # Add the tags from the model
                    model_tags = manifest_node.tags
                    if model_tags:
                        dbt_tags_list.extend(model_tags)

                    # Add the tags from the columns
                    for _, column in manifest_node.columns.items():
                        column_tags = column.tags
                        if column_tags:
                            dbt_tags_list.extend(column_tags)
                except Exception as exc:
                    yield Either(
                        left=StackTraceError(
                            name=key,
                            error=f"Unable to process DBT tags for node: f{key} - {exc}",
                            stackTrace=traceback.format_exc(),
                        )
                    )
            try:
                # Create all the tags added
                dbt_tag_labels = [
                    fqn.build(
                        self.metadata,
                        Tag,
                        classification_name=self.tag_classification_name,
                        tag_name=tag_name,
                    )
                    for tag_name in dbt_tags_list
                ]
                yield from get_ometa_tag_and_classification(
                    tags=[fqn.split(tag_label)[1] for tag_label in dbt_tag_labels],
                    classification_name=self.tag_classification_name,
                    tag_description="dbt Tags",
                    classification_description="dbt classification",
                )
            except Exception as exc:
                yield Either(
                    left=StackTraceError(
                        name="Tags and Classification",
                        error=f"Unexpected exception creating DBT tags: {exc}",
                        stackTrace=traceback.format_exc(),
                    )
                )

    def add_dbt_tests(
        self, key: str, manifest_node, manifest_entities, dbt_objects: DbtObjects
    ) -> None:
        """
        Method to append dbt test cases for later processing
        """
        self.context.get().dbt_tests[key] = {
            DbtCommonEnum.MANIFEST_NODE.value: manifest_node
        }
        self.context.get().dbt_tests[key][
            DbtCommonEnum.UPSTREAM.value
        ] = self.parse_upstream_nodes(manifest_entities, manifest_node)
        self.context.get().dbt_tests[key][DbtCommonEnum.RESULTS.value] = next(
            (
                item
                for run_result in dbt_objects.dbt_run_results
                for item in run_result.results
                if item.unique_id == key
            ),
            None,
        )

    def add_dbt_sources(
        self, key: str, manifest_node, manifest_entities, dbt_objects: DbtObjects
    ) -> None:
        """
        Method to append dbt test cases based on sources file for later processing
        In dbt manifest sources node name is table/view name (not test name like with test nodes)
        So in order for the test creation to be named precisely I am amending manifest node name within it's deepcopy
        """
        manifest_node_new = deepcopy(manifest_node)
        manifest_node_new.name = manifest_node_new.name + "_freshness"

        freshness_test_result = next(
            (item for item in dbt_objects.dbt_sources.results if item.unique_id == key),
            None,
        )

        if freshness_test_result:
            self.context.get().dbt_tests[key + "_freshness"] = {
                DbtCommonEnum.MANIFEST_NODE.value: manifest_node_new
            }
            self.context.get().dbt_tests[key + "_freshness"][
                DbtCommonEnum.UPSTREAM.value
            ] = self.parse_upstream_nodes(manifest_entities, manifest_node)
            self.context.get().dbt_tests[key + "_freshness"][
                DbtCommonEnum.RESULTS.value
            ] = freshness_test_result

    # pylint: disable=too-many-locals, too-many-branches, too-many-statements
    def yield_data_models(
        self, dbt_objects: DbtObjects
    ) -> Iterable[Either[DataModelLink]]:
        """
        Yield the data models
        """
        if self.source_config.dbtConfigSource and dbt_objects.dbt_manifest:
            logger.debug("Parsing DBT Data Models")
            manifest_entities = {
                **dbt_objects.dbt_manifest.sources,
                **dbt_objects.dbt_manifest.nodes,
            }
            catalog_entities = None
            if dbt_objects.dbt_catalog:
                catalog_entities = {
                    **dbt_objects.dbt_catalog.sources,
                    **dbt_objects.dbt_catalog.nodes,
                }
            self.context.get().data_model_links = []
            self.context.get().dbt_tests = {}
            self.context.get().run_results_generate_time = None
            # Since we'll be processing multiple run_results for a single project
            # we'll only consider the first run_results generated_at time
            if (
                dbt_objects.dbt_run_results
                and dbt_objects.dbt_run_results[0].metadata.generated_at
            ):
                self.context.get().run_results_generate_time = (
                    dbt_objects.dbt_run_results[0].metadata.generated_at
                )
            for key, manifest_node in manifest_entities.items():
                try:
                    resource_type = getattr(
                        manifest_node.resource_type,
                        "value",
                        manifest_node.resource_type,
                    )
                    # If the run_results file is passed then only DBT tests will be processed
                    if (
                        dbt_objects.dbt_run_results
                        and resource_type == SkipResourceTypeEnum.TEST.value
                    ):
                        # Test nodes will be processed further in the topology
                        self.add_dbt_tests(
                            key,
                            manifest_node=manifest_node,
                            manifest_entities=manifest_entities,
                            dbt_objects=dbt_objects,
                        )
                        continue

                    if (
                        dbt_objects.dbt_sources
                        and resource_type == SkipResourceTypeEnum.SOURCE.value
                    ):
                        self.add_dbt_sources(
                            key,
                            manifest_node=manifest_node,
                            manifest_entities=manifest_entities,
                            dbt_objects=dbt_objects,
                        )

                    # Skip the ephemeral nodes since it is not materialized
                    if check_ephemeral_node(manifest_node):
                        logger.debug(f"Skipping ephemeral DBT node: {key}.")
                        continue

                    # Skip the analysis and test nodes
                    if resource_type in [item.value for item in SkipResourceTypeEnum]:
                        logger.debug(f"Skipping DBT node: {key}.")
                        continue

                    model_name = get_dbt_model_name(manifest_node)

                    # Filter the dbt models based on filter patterns
                    filter_model = self.is_filtered(
                        database_name=get_corrected_name(manifest_node.database),
                        schema_name=get_corrected_name(manifest_node.schema_),
                        table_name=model_name,
                    )
                    if filter_model.is_filtered:
                        self.status.filter(filter_model.model_fqn, filter_model.message)
                        continue

                    logger.debug(f"Processing DBT node: {model_name}")

                    catalog_node = None
                    if catalog_entities:
                        catalog_node = catalog_entities.get(key)

                    dbt_table_tags_list = []
                    if manifest_node.tags:
                        dbt_table_tags_list = (
                            get_tag_labels(
                                metadata=self.metadata,
                                tags=manifest_node.tags,
                                classification_name=self.tag_classification_name,
                                include_tags=self.source_config.includeTags,
                            )
                            or []
                        )

                    if manifest_node.meta:
                        dbt_table_tags_list.extend(
                            self.process_dbt_meta(manifest_node.meta) or []
                        )

                    dbt_compiled_query = get_dbt_compiled_query(manifest_node)
                    dbt_raw_query = get_dbt_raw_query(manifest_node)

                    # Get the table entity from ES
                    table_fqn = fqn.build(
                        self.metadata,
                        entity_type=Table,
                        service_name="*",
                        database_name=get_corrected_name(manifest_node.database),
                        schema_name=get_corrected_name(manifest_node.schema_),
                        table_name=model_name,
                    )

                    table_entities: Optional[
                        Union[Table, List[Table]]
                    ] = get_entity_from_es_result(
                        entity_list=self.metadata.es_search_from_fqn(
                            entity_type=Table,
                            fqn_search_string=table_fqn,
                            fields="sourceHash",
                        ),
                        fetch_multiple_entities=True,
                    )
                    logger.debug(
                        f"Found table entities from {table_fqn}: {table_entities}"
                    )

                    table_entity = next(
                        iter(filter(lambda x: x is not None, table_entities)), None
                    )

                    if table_entity:
                        logger.debug(
                            f"Using Table Entity for datamodel: {table_entity}"
                        )
                        data_model_link = DataModelLink(
                            table_entity=table_entity,
                            datamodel=DataModel(
                                modelType=ModelType.DBT,
                                resourceType=resource_type,
                                description=manifest_node.description
                                if manifest_node.description
                                else None,
                                path=get_data_model_path(manifest_node=manifest_node),
                                rawSql=SqlQuery(dbt_raw_query)
                                if dbt_raw_query
                                else None,
                                sql=SqlQuery(dbt_compiled_query)
                                if dbt_compiled_query
                                else None,
                                columns=self.parse_data_model_columns(
                                    manifest_node, catalog_node
                                ),
                                upstream=self.parse_upstream_nodes(
                                    manifest_entities, manifest_node
                                ),
                                owners=self.get_dbt_owner(
                                    manifest_node=manifest_node,
                                    catalog_node=catalog_node,
                                ),
                                tags=dbt_table_tags_list or [],
                            ),
                        )
                        yield Either(right=data_model_link)
                        self.context.get().data_model_links.append(data_model_link)
                    else:
                        logger.warning(
                            f"Unable to find the table '{table_fqn}' in OpenMetadata"
                            "Please check if the table exists and is ingested in OpenMetadata"
                            "Also name, database, schema of the manifest node matches with the table present "
                            "in OpenMetadata"
                        )
                except Exception as exc:
                    yield Either(
                        left=StackTraceError(
                            name=key,
                            error=f"Unexpected exception parsing DBT node due to {exc}",
                            stackTrace=traceback.format_exc(),
                        )
                    )

    def parse_upstream_nodes(self, manifest_entities, dbt_node):
        """
        Method to fetch the upstream nodes
        """
        upstream_nodes = []
        if (
            hasattr(dbt_node, "depends_on")
            and hasattr(dbt_node.depends_on, "nodes")
            and dbt_node.depends_on
            and dbt_node.depends_on.nodes
        ):
            for node in dbt_node.depends_on.nodes:
                try:
                    parent_node = manifest_entities[node]
                    table_name = get_dbt_model_name(parent_node)

                    filter_model = self.is_filtered(
                        database_name=get_corrected_name(parent_node.database),
                        schema_name=get_corrected_name(parent_node.schema_),
                        table_name=table_name,
                    )
                    if filter_model.is_filtered:
                        continue

                    # check if the node is an ephemeral node
                    # Recursively store the upstream of the ephemeral node in the upstream list
                    if check_ephemeral_node(parent_node):
                        upstream_nodes.extend(
                            self.parse_upstream_nodes(manifest_entities, parent_node)
                        )
                    else:
                        parent_fqn = fqn.build(
                            self.metadata,
                            entity_type=Table,
                            service_name="*",
                            database_name=get_corrected_name(parent_node.database),
                            schema_name=get_corrected_name(parent_node.schema_),
                            table_name=table_name,
                        )

                        # check if the parent table exists in OM before adding it to the upstream list
                        parent_table_entity: Optional[
                            Union[Table, List[Table]]
                        ] = get_entity_from_es_result(
                            entity_list=self.metadata.es_search_from_fqn(
                                entity_type=Table, fqn_search_string=parent_fqn
                            ),
                            fetch_multiple_entities=False,
                        )
                        if parent_table_entity:
                            upstream_nodes.append(parent_fqn)
                except Exception as exc:  # pylint: disable=broad-except
                    logger.debug(traceback.format_exc())
                    logger.warning(
                        f"Failed to parse the DBT node {node} to get upstream nodes: {exc}"
                    )
                    continue

        if dbt_node.resource_type == SkipResourceTypeEnum.SOURCE.value:
            parent_fqn = fqn.build(
                self.metadata,
                entity_type=Table,
                service_name="*",
                database_name=get_corrected_name(dbt_node.database),
                schema_name=get_corrected_name(dbt_node.schema_),
                table_name=dbt_node.name,
            )

            # check if the parent table exists in OM before adding it to the upstream list
            parent_table_entity: Optional[
                Union[Table, List[Table]]
            ] = get_entity_from_es_result(
                entity_list=self.metadata.es_search_from_fqn(
                    entity_type=Table, fqn_search_string=parent_fqn
                ),
                fetch_multiple_entities=False,
            )
            if parent_table_entity:
                upstream_nodes.append(parent_fqn)

        return upstream_nodes

    def parse_data_model_columns(
        self, manifest_node: Any, catalog_node: Any
    ) -> List[Column]:
        """
        Method to parse the DBT columns
        """
        columns = []
        manifest_columns = manifest_node.columns
        for key, manifest_column in manifest_columns.items():
            try:
                logger.debug(f"Processing DBT column: {key}")
                # If catalog file is passed, pass the column information from catalog file
                catalog_column = None
                if catalog_node and catalog_node.columns:
                    catalog_column = catalog_node.columns.get(key)
                column_name = (
                    catalog_column.name if catalog_column else manifest_column.name
                )
                column_description = None
                if catalog_column and catalog_column.comment:
                    column_description = catalog_column.comment

                dbt_column_tag_list = []
                dbt_column_tag_list.extend(
                    get_tag_labels(
                        metadata=self.metadata,
                        tags=manifest_column.tags,
                        classification_name=self.tag_classification_name,
                        include_tags=self.source_config.includeTags,
                    )
                    or []
                )

                if manifest_column.meta:
                    dbt_column_meta = DbtMeta(**manifest_column.meta)
                    logger.debug(f"Processing DBT column glossary: {key}")
                    if (
                        dbt_column_meta.openmetadata
                        and dbt_column_meta.openmetadata.glossary
                    ):
                        dbt_column_tag_list.extend(
                            get_tag_labels(
                                metadata=self.metadata,
                                tags=dbt_column_meta.openmetadata.glossary,
                                include_tags=self.source_config.includeTags,
                                tag_type=GlossaryTerm,
                            )
                            or []
                        )

                columns.append(
                    Column(
                        name=column_name,
                        # If the catalog description is present, use it, else use the manifest description
                        description=column_description
                        if column_description
                        else manifest_column.description,
                        dataType=ColumnTypeParser.get_column_type(
                            catalog_column.type
                            if catalog_column
                            else manifest_column.data_type
                        ),
                        dataLength=1,
                        ordinalPosition=catalog_column.index
                        if catalog_column
                        else None,
                        tags=dbt_column_tag_list or [],
                    )
                )
                logger.debug(f"Successfully processed DBT column: {key}")
            except Exception as exc:  # pylint: disable=broad-except
                logger.debug(traceback.format_exc())
                logger.warning(f"Failed to parse DBT column {column_name}: {exc}")

        return columns

    def create_dbt_lineage(
        self, data_model_link: DataModelLink
    ) -> Iterable[Either[AddLineageRequest]]:
        """
        Method to process DBT lineage from upstream nodes
        """
        to_entity: Table = data_model_link.table_entity
        logger.debug(f"Processing DBT lineage for: {to_entity.fullyQualifiedName.root}")

        for upstream_node in data_model_link.datamodel.upstream:
            try:
                from_es_result = self.metadata.es_search_from_fqn(
                    entity_type=Table,
                    fqn_search_string=upstream_node,
                )
                from_entity: Optional[
                    Union[Table, List[Table]]
                ] = get_entity_from_es_result(
                    entity_list=from_es_result, fetch_multiple_entities=False
                )
                if from_entity and to_entity:
                    yield Either(
                        right=AddLineageRequest(
                            edge=EntitiesEdge(
                                fromEntity=EntityReference(
                                    id=Uuid(from_entity.id.root),
                                    type="table",
                                ),
                                toEntity=EntityReference(
                                    id=Uuid(to_entity.id.root),
                                    type="table",
                                ),
                                lineageDetails=LineageDetails(
                                    source=LineageSource.DbtLineage
                                ),
                            )
                        )
                    )

            except Exception as exc:  # pylint: disable=broad-except
                logger.debug(traceback.format_exc())
                logger.warning(
                    f"Failed to parse the node {upstream_node} to capture lineage: {exc}"
                )

    def create_dbt_query_lineage(
        self, data_model_link: DataModelLink
    ) -> Iterable[Either[AddLineageRequest]]:
        """
        Method to process DBT lineage from queries
        """
        if data_model_link.datamodel.sql:
            to_entity: Table = data_model_link.table_entity
            logger.debug(
                f"Processing DBT Query lineage for: {to_entity.fullyQualifiedName.root}"
            )

            try:
                source_elements = fqn.split(to_entity.fullyQualifiedName.root)
                # remove service name from fqn to make it parseable in format db.schema.table
                query_fqn = fqn._build(  # pylint: disable=protected-access
                    *source_elements[-3:]
                )
                query = (
                    f"create table {query_fqn} as {data_model_link.datamodel.sql.root}"
                )
                connection_type = str(
                    self.config.serviceConnection.root.config.type.value
                )
                dialect = ConnectionTypeDialectMapper.dialect_of(connection_type)
                lineages = get_lineage_by_query(
                    self.metadata,
                    query=query,
                    service_name=source_elements[0],
                    database_name=source_elements[1],
                    schema_name=source_elements[2],
                    dialect=dialect,
                    timeout_seconds=self.source_config.parsingTimeoutLimit,
                    lineage_source=LineageSource.DbtLineage,
                )
                yield from lineages or []

            except Exception as exc:  # pylint: disable=broad-except
                yield Either(
                    left=StackTraceError(
                        name=data_model_link.datamodel.sql.root,
                        error=(
                            f"Failed to parse the query {data_model_link.datamodel.sql.root}"
                            f" to capture lineage: {exc}"
                        ),
                        stackTrace=traceback.format_exc(),
                    )
                )

    def process_dbt_meta(self, manifest_meta):
        """
        Method to process DBT meta for Tags and GlossaryTerms
        """
        dbt_table_tags_list = []
        try:
            dbt_meta_info = DbtMeta(**manifest_meta)
            if dbt_meta_info.openmetadata and dbt_meta_info.openmetadata.glossary:
                dbt_table_tags_list.extend(
                    get_tag_labels(
                        metadata=self.metadata,
                        tags=dbt_meta_info.openmetadata.glossary,
                        include_tags=True,
                        tag_type=GlossaryTerm,
                    )
                    or []
                )

            if dbt_meta_info.openmetadata and dbt_meta_info.openmetadata.tier:
                tier_fqn = dbt_meta_info.openmetadata.tier
                dbt_table_tags_list.extend(
                    get_tag_labels(
                        metadata=self.metadata,
                        tags=[tier_fqn.split(fqn.FQN_SEPARATOR)[-1]],
                        classification_name=tier_fqn.split(fqn.FQN_SEPARATOR)[0],
                        include_tags=True,
                    )
                    or []
                )

        except Exception as exc:  # pylint: disable=broad-except
            logger.debug(traceback.format_exc())
            logger.warning(f"Failed to process meta dbt Tags and GlossaryTerms: {exc}")

        return dbt_table_tags_list or []

    def process_dbt_descriptions(self, data_model_link: DataModelLink):
        """
        Method to process DBT descriptions using patch APIs
        """
        table_entity: Table = data_model_link.table_entity
        logger.debug(
            f"Processing DBT Descriptions for: {table_entity.fullyQualifiedName.root}"
        )
        if table_entity:
            try:
                service_name, database_name, schema_name, table_name = fqn.split(
                    table_entity.fullyQualifiedName.root
                )
                data_model = data_model_link.datamodel
                force_override = False
                if (
                    data_model.resourceType != DbtCommonEnum.SOURCE.value
                    and self.source_config.dbtUpdateDescriptions
                ):
                    force_override = True

                # Patch table descriptions from DBT
                if data_model.description:
                    self.metadata.patch_description(
                        entity=Table,
                        source=table_entity,
                        description=data_model.description.root,
                        force=force_override,
                    )

                # Patch column descriptions from DBT
                column_descriptions = []
                for column in data_model.columns:
                    if column.description:
                        column_descriptions.append(
                            ColumnDescription(
                                column_fqn=fqn.build(
                                    self.metadata,
                                    entity_type=Column,
                                    service_name=service_name,
                                    database_name=database_name,
                                    schema_name=schema_name,
                                    table_name=table_name,
                                    column_name=column.name.root,
                                ),
                                description=column.description,
                            )
                        )
                self.metadata.patch_column_descriptions(
                    table=table_entity,
                    column_descriptions=column_descriptions,
                    force=force_override,
                )
            except Exception as exc:  # pylint: disable=broad-except
                logger.debug(traceback.format_exc())
                logger.warning(
                    f"Failed to parse the node {table_entity.fullyQualifiedName.root} "
                    f"to update dbt description: {exc}"
                )

    def create_dbt_tests_definition(
        self, dbt_test: dict
    ) -> Iterable[Either[CreateTestDefinitionRequest]]:
        """
        A Method to add DBT test definitions
        """
        try:
            manifest_node = dbt_test.get(DbtCommonEnum.MANIFEST_NODE.value)
            if manifest_node:
                logger.debug(
                    f"Processing DBT Tests Definition for node: {manifest_node.name}"
                )
                check_test_definition_exists = self.metadata.get_by_name(
                    fqn=manifest_node.name,
                    entity=TestDefinition,
                )
                if not check_test_definition_exists:
                    entity_type = EntityType.TABLE
                    if (
                        hasattr(manifest_node, "column_name")
                        and manifest_node.column_name
                    ):
                        entity_type = EntityType.COLUMN
                    yield Either(
                        right=CreateTestDefinitionRequest(
                            name=manifest_node.name,
                            description=manifest_node.description,
                            entityType=entity_type,
                            testPlatforms=[TestPlatform.DBT],
                            parameterDefinition=create_test_case_parameter_definitions(
                                manifest_node
                            ),
                            displayName=None,
                            owners=None,
                        )
                    )
        except Exception as err:  # pylint: disable=broad-except
            yield Either(
                left=StackTraceError(
                    name="Test Definition",
                    error=f"Failed to parse the node to capture tests {err}",
                    stackTrace=traceback.format_exc(),
                )
            )

    def create_dbt_test_case(
        self, dbt_test: dict
    ) -> Iterable[Either[CreateTestCaseRequest]]:
        """
        After test suite and test definitions have been processed, add the tests cases info
        """
        try:
            manifest_node = dbt_test.get(DbtCommonEnum.MANIFEST_NODE.value)
            if manifest_node:
                logger.debug(f"Processing DBT Test Case for node: {manifest_node.name}")
                entity_link_list = generate_entity_link(dbt_test)
                for entity_link_str in entity_link_list:
                    test_suite = check_or_create_test_suite(
                        self.metadata, entity_link_str
                    )
                    table_fqn = get_table_fqn(entity_link_str)
                    logger.debug(f"Table fqn found: {table_fqn}")
                    source_elements = table_fqn.split(fqn.FQN_SEPARATOR)
                    test_case_fqn = fqn.build(
                        self.metadata,
                        entity_type=TestCase,
                        service_name=source_elements[0],
                        database_name=source_elements[1],
                        schema_name=source_elements[2],
                        table_name=source_elements[3],
                        column_name=manifest_node.column_name
                        if hasattr(manifest_node, "column_name")
                        else None,
                        test_case_name=manifest_node.name,
                    )

                    test_case = self.metadata.get_by_name(
                        TestCase, test_case_fqn, fields=["testDefinition,testSuite"]
                    )
                    if test_case is None:
                        # Create the test case only if it does not exist
                        yield Either(
                            right=CreateTestCaseRequest(
                                name=manifest_node.name,
                                description=manifest_node.description,
                                testDefinition=FullyQualifiedEntityName(
                                    manifest_node.name
                                ),
                                entityLink=entity_link_str,
                                testSuite=test_suite.fullyQualifiedName,
                                parameterValues=create_test_case_parameter_values(
                                    dbt_test
                                ),
                                displayName=None,
                                owners=None,
                            )
                        )
                    logger.debug(f"Test case Already Exists: {test_case_fqn}")
        except Exception as err:  # pylint: disable=broad-except
            yield Either(
                left=StackTraceError(
                    name="Test Cases",
                    error=f"Failed to parse the node to capture tests {err}",
                    stackTrace=traceback.format_exc(),
                )
            )

    def add_dbt_test_result(self, dbt_test: dict):
        """
        After test cases has been processed, add the tests results info
        """
        try:
            # Process the Test Status
            manifest_node = dbt_test.get(DbtCommonEnum.MANIFEST_NODE.value)
            if manifest_node:
                logger.debug(
                    f"Adding DBT Test Case Results for node: {manifest_node.name}"
                )
                dbt_test_result = dbt_test.get(DbtCommonEnum.RESULTS.value)
                if not dbt_test_result:
                    logger.warning(
                        f"DBT Test Case Results not found for node: {manifest_node.name}"
                    )
                    return

                test_case_status = TestCaseStatus.Aborted
                test_result_value = 0
                if dbt_test_result.status.value in [
                    item.value for item in DbtTestSuccessEnum
                ]:
                    test_case_status = TestCaseStatus.Success
                    test_result_value = 1
                elif dbt_test_result.status.value in [
                    item.value for item in DbtTestFailureEnum
                ]:
                    test_case_status = TestCaseStatus.Failed
                    test_result_value = 0

                # Process the Test Timings
                dbt_test_timings = dbt_test_result.timing
                dbt_test_completed_at = None
                for dbt_test_timing in dbt_test_timings:
                    if dbt_test_timing.name == "execute":
                        dbt_test_completed_at = dbt_test_timing.completed_at
                dbt_timestamp = None
                if dbt_test_completed_at:
                    dbt_timestamp = dbt_test_completed_at
                elif self.context.get().run_results_generate_time:
                    dbt_timestamp = self.context.get().run_results_generate_time

                # check if the timestamp is a str type and convert accordingly
                if isinstance(dbt_timestamp, str):
                    dbt_timestamp = datetime.strptime(
                        dbt_timestamp, DBT_RUN_RESULT_DATE_FORMAT
                    )

                # Create the test case result object
                test_case_result = TestCaseResult(
                    timestamp=Timestamp(
                        convert_timestamp_to_milliseconds(dbt_timestamp.timestamp())
                    ),
                    testCaseStatus=test_case_status,
                    testResultValue=[
                        TestResultValue(
                            name=dbt_test_result.unique_id,
                            value=str(test_result_value),
                        )
                    ],
                    sampleData=None,
                    result=None,
                )

                # Create the test case fqns and add the results
                for table_fqn in dbt_test.get(DbtCommonEnum.UPSTREAM.value):
                    source_elements = table_fqn.split(fqn.FQN_SEPARATOR)
                    test_case_fqn = fqn.build(
                        self.metadata,
                        entity_type=TestCase,
                        service_name=source_elements[0],
                        database_name=source_elements[1],
                        schema_name=source_elements[2],
                        table_name=source_elements[3],
                        column_name=manifest_node.column_name
                        if hasattr(manifest_node, "column_name")
                        else None,
                        test_case_name=manifest_node.name,
                    )
<<<<<<< HEAD
                    logger.debug(f"Adding test case results to {test_case_fqn} ")
                    self.metadata.add_test_case_results(
                        test_results=test_case_result,
                        test_case_fqn=test_case_fqn,
                    )
=======
                    try:
                        self.metadata.add_test_case_results(
                            test_results=test_case_result,
                            test_case_fqn=test_case_fqn,
                        )
                    except APIError as err:
                        if err.code != 409:
                            raise APIError(err) from err

>>>>>>> fec328bb
        except Exception as err:  # pylint: disable=broad-except
            logger.debug(traceback.format_exc())
            logger.error(
                f"Failed to capture tests results for node: {manifest_node.name} {err}"
            )

    def close(self):
        self.metadata.close()<|MERGE_RESOLUTION|>--- conflicted
+++ resolved
@@ -1077,13 +1077,8 @@
                         else None,
                         test_case_name=manifest_node.name,
                     )
-<<<<<<< HEAD
+
                     logger.debug(f"Adding test case results to {test_case_fqn} ")
-                    self.metadata.add_test_case_results(
-                        test_results=test_case_result,
-                        test_case_fqn=test_case_fqn,
-                    )
-=======
                     try:
                         self.metadata.add_test_case_results(
                             test_results=test_case_result,
@@ -1093,7 +1088,6 @@
                         if err.code != 409:
                             raise APIError(err) from err
 
->>>>>>> fec328bb
         except Exception as err:  # pylint: disable=broad-except
             logger.debug(traceback.format_exc())
             logger.error(
