#  Copyright 2025 Collate
#  Licensed under the Collate Community License, Version 1.0 (the "License");
#  you may not use this file except in compliance with the License.
#  You may obtain a copy of the License at
#  https://github.com/open-metadata/OpenMetadata/blob/main/ingestion/LICENSE
#  Unless required by applicable law or agreed to in writing, software
#  distributed under the License is distributed on an "AS IS" BASIS,
#  WITHOUT WARRANTIES OR CONDITIONS OF ANY KIND, either express or implied.
#  See the License for the specific language governing permissions and
#  limitations under the License.
"""
Lineage Source Module
"""
import csv
import multiprocessing
import os
import time
import traceback
from abc import ABC
from functools import partial
from multiprocessing import Process, Queue
from threading import Thread
from typing import Any, Callable, Iterable, Iterator, List, Optional, Tuple, Union

import networkx as nx

from metadata.generated.schema.api.data.createQuery import CreateQueryRequest
from metadata.generated.schema.api.lineage.addLineage import AddLineageRequest
from metadata.generated.schema.entity.data.table import Table
from metadata.generated.schema.type.basic import Uuid
from metadata.generated.schema.type.entityLineage import (
    ColumnLineage,
    EntitiesEdge,
    LineageDetails,
    Source,
)
from metadata.generated.schema.type.entityReference import EntityReference
from metadata.generated.schema.type.tableQuery import TableQuery
from metadata.ingestion.api.models import Either
from metadata.ingestion.lineage.models import ConnectionTypeDialectMapper, Dialect
<<<<<<< HEAD
from metadata.ingestion.lineage.sql_lineage import get_column_fqn, get_lineage_by_graph
=======
from metadata.ingestion.lineage.sql_lineage import (
    get_column_fqn,
    get_lineage_by_graph,
    get_lineage_by_procedure_graph,
    get_lineage_by_query,
)
>>>>>>> c68ea8c8
from metadata.ingestion.models.ometa_lineage import OMetaLineageRequest
from metadata.ingestion.models.topology import Queue as TopologyQueue
from metadata.ingestion.source.database.lineage_processors import (
    _process_chunk_in_subprocess,
    query_lineage_generator,
    view_lineage_generator,
)
from metadata.ingestion.source.database.query_parser_source import QueryParserSource
from metadata.ingestion.source.models import TableView
from metadata.utils import fqn
from metadata.utils.db_utils import get_view_lineage
<<<<<<< HEAD
from metadata.utils.filters import filter_by_table
from metadata.utils.helpers import can_spawn_child_process
=======
from metadata.utils.filters import filter_by_database, filter_by_schema, filter_by_table
>>>>>>> c68ea8c8
from metadata.utils.logger import ingestion_logger

logger = ingestion_logger()


CHUNK_SIZE = 200

THREAD_TIMEOUT = 10 * 60
PROCESS_TIMEOUT = 10 * 60
# Maximum number of processes to use for parallel processing
MAX_PROCESSES = min(multiprocessing.cpu_count(), 8)  # Limit to 8 or available CPUs
MAX_ACTIVE_TIMED_OUT_THREADS = 10


class LineageSource(QueryParserSource, ABC):
    """
    This is the base source to handle Lineage-only ingestion.

    We will still use TableQuery as the data, but only fill up those elements
    that are truly required for the lineage use case, such as:
    - query
    - service
    - database
    - schema
    """

    dialect: Dialect

    def yield_table_queries_from_logs(self) -> Iterator[TableQuery]:
        """
        Method to handle the usage from query logs
        """
        try:
            query_log_path = self.source_config.queryLogFilePath
            if os.path.isfile(query_log_path):
                file_paths = [query_log_path]
            elif os.path.isdir(query_log_path):
                file_paths = [
                    os.path.join(query_log_path, f)
                    for f in os.listdir(query_log_path)
                    if f.endswith(".csv")
                ]
            else:
                raise ValueError(f"{query_log_path} is neither a file nor a directory.")

            for file_path in file_paths:
                with open(file_path, "r", encoding="utf-8") as file:
                    for row in csv.DictReader(file):
                        query_dict = dict(row)
                        yield TableQuery(
                            query=query_dict["query_text"],
                            databaseName=self.get_database_name(query_dict),
                            serviceName=self.config.serviceName,
                            databaseSchema=self.get_schema_name(query_dict),
                        )
        except Exception as err:
            logger.debug(traceback.format_exc())
            logger.warning(f"Failed to read queries form log file due to: {err}")

    def get_table_query(self) -> Iterator[TableQuery]:
        """
        If queryLogFilePath available in config iterate through log file
        otherwise execute the sql query to fetch TableQuery data.

        This is a simplified version of the UsageSource query parsing.
        """
        if self.config.sourceConfig.config.queryLogFilePath:
            yield from self.yield_table_queries_from_logs()
        else:
            logger.info(
                f"Scanning query logs for {self.start.date()} - {self.end.date()}"
            )
            yield from self.yield_table_query()

    @staticmethod
    def generate_lineage_with_processes(
        producer_fn: Callable[[], Iterable[Any]],
        processor_fn: Callable[[Any, Queue], None],
        args: Tuple[Any, ...],
        chunk_size: int = CHUNK_SIZE,
        processor_timeout: int = PROCESS_TIMEOUT,
    ):
        """
        Process data in separate processes with timeout control.

        Args:
            producer_fn: Function that yields data chunks
            processor_fn: Function that processes data and adds results to the queue
            chunk_size: Size of chunks to process
            processor_timeout: Maximum time in seconds to wait for a processor process
        """
        multiprocessing_supported = can_spawn_child_process()

        if not multiprocessing_supported:
            logger.debug(
                "Current process cannot spawn child processes. "
                "Lineage processing will be performed in the same process with "
                " multithreading."
            )

        def chunk_generator():
            """Group items from producer into chunks of specified size."""
            chunk_index = 1
            temp_chunk = []
            for item in producer_fn():
                temp_chunk.append(item)
                if len(temp_chunk) >= chunk_size:
                    logger.debug(
                        f"Processing chunk {chunk_index}: size={len(temp_chunk)}"
                    )
                    yield temp_chunk
                    temp_chunk = []
                    chunk_index += 1
            if temp_chunk:
                logger.debug(
                    f"Processing final chunk {chunk_index}: size={len(temp_chunk)}"
                )
                yield temp_chunk

        # Use appropriate queue type based on processing mode
        if multiprocessing_supported:
            queue = Queue()  # multiprocessing.Queue for processes
        else:
            queue = TopologyQueue()  # TopologyQueue wrapper for threads

        # Create chunk iterator and tracking
        chunk_iter = iter(chunk_generator())
        chunks_exhausted = False

        active_processes = []
        process_start_times = {}
        completed_chunks = 0
        remaining_chunks = 0
        total_started_processes = 0
        active_timed_out_threads = []

        logger.info(f"Starting lineage processing with MAX_PROCESSES={MAX_PROCESSES}")

        def start_next_process():
            """Start the next pending process if available."""
            nonlocal total_started_processes

            # Try to get the next chunk for next time
            try:
                chunk = next(chunk_iter)
            except StopIteration:
                # No more chunks to process
                return False

            # Use billiard.Process to handle the multiprocessing instead of the
            # multiprocessing.Process since spawning child process from daemon
            # process is not supported in Airflow 2+.
            # Billiard is a fork of multiprocessing that is compatible with Airflow
            # and recommended by the Airflow team.
            # ref: https://github.com/apache/airflow/issues/14896
            total_started_processes += 1
            if multiprocessing_supported:
                process = Process(
                    target=_process_chunk_in_subprocess,
                    args=(chunk, processor_fn, queue, *args),
                )
            else:
                process = Thread(
                    target=_process_chunk_in_subprocess,
                    args=(chunk, processor_fn, queue, *args),
                    daemon=True,
                )
            process_start_times[process.name] = time.time()
            process.start()
            logger.debug(
                f"Started lineage process {process.name} for chunk {total_started_processes} "
                f"(active: {len(active_processes) + 1}/{MAX_PROCESSES}, chunk_size: {len(chunk)})"
            )
            active_processes.append(process)

            return True

        # Process requests from the queue and check for completed or timed-out processes
        def queue_has_items():
            """Check if queue has items based on queue type."""
            if multiprocessing_supported:
                return not queue.empty()
            else:
                return queue.has_tasks()

        def process_queue_items():
            """Process items from queue based on queue type."""
            while queue_has_items():
                if multiprocessing_supported:
                    yield queue.get_nowait()
                else:
                    yield from queue.process()

        while active_processes or not chunks_exhausted or queue_has_items():
            # Process any available requests from the queue
            try:
                yield from process_queue_items()
            except Exception as exc:
                logger.warning(f"Error processing queue: {exc}")
                logger.debug(traceback.format_exc())

            # Check for completed or timed-out processes
            still_active = []
            for process in active_processes:
                if process.is_alive():
                    # Check if the process has timed out
                    if (
                        time.time() - process_start_times[process.name]
                        > processor_timeout
                    ):
                        if multiprocessing_supported:
                            logger.warning(
                                f"Process {process.name} timed out after {processor_timeout}s"
                            )
                            process.terminate()  # Force terminate the timed out process
                        else:
                            logger.warning(
                                f"Thread {process.name} timed out after {processor_timeout}s"
                            )
                            active_timed_out_threads.append(process)
                        completed_chunks += 1
                    else:
                        still_active.append(process)
                else:
                    # Clean up completed process
                    process.join()
                    completed_chunks += 1
                    runtime = time.time() - process_start_times[process.name]
                    logger.debug(
                        f"Lineage process {process.name} completed successfully "
                        f"(runtime: {runtime:.1f}s, progress: {completed_chunks}/{total_started_processes})"
                    )

            # check if any of the active_timed_out_threads are completed
            active_timed_out_threads = [
                thread for thread in active_timed_out_threads if thread.is_alive()
            ]

            # check if there are more than MAX_ACTIVE_TIMED_OUT_THREADS
            if len(active_timed_out_threads) > MAX_ACTIVE_TIMED_OUT_THREADS:
                remaining_chunks = sum(1 for _ in chunk_iter)
                logger.warning(
                    f"There are more than {MAX_ACTIVE_TIMED_OUT_THREADS} active timed out threads, "
                    f"skipping remaining {remaining_chunks}/{completed_chunks+remaining_chunks} chunks. "
                )
                break

            active_processes = still_active

            # Start initial/next processes to fill available slots
            while len(active_processes) < MAX_PROCESSES:
                if start_next_process():
                    continue
                chunks_exhausted = True
                break

            # Small pause to prevent CPU spinning
            if active_processes or not chunks_exhausted:
                time.sleep(0.1)

        # Final check for any remaining queue requests
        try:
            yield from process_queue_items()
        except Exception as exc:
            logger.warning(f"Error processing queue: {exc}")
            logger.debug(traceback.format_exc())

        logger.info(
            f"Lineage processing completed with {completed_chunks}/{completed_chunks+remaining_chunks} chunks processed"
        )

    def yield_table_query(self) -> Iterator[TableQuery]:
        """
        Given an engine, iterate over the query results to
        yield a TableQuery with query parsing info
        """
        for engine in self.get_engine():
            with engine.connect() as conn:
                rows = conn.execute(
                    self.get_sql_statement(
                        start_time=self.start,
                        end_time=self.end,
                    )
                )
                for row in rows:
                    query_dict = dict(row)
                    try:
                        query_dict.update({k.lower(): v for k, v in query_dict.items()})
                        yield TableQuery(
                            dialect=self.dialect.value,
                            query=query_dict["query_text"],
                            databaseName=self.get_database_name(query_dict),
                            serviceName=self.config.serviceName,
                            databaseSchema=self.get_schema_name(query_dict),
                        )
                    except Exception as exc:
                        logger.debug(traceback.format_exc())
                        logger.warning(
                            f"Error processing query_dict {query_dict}: {exc}"
                        )

    def yield_query_lineage(
        self,
    ) -> Iterable[Either[Union[AddLineageRequest, CreateQueryRequest]]]:
        """
        Based on the query logs, prepare the lineage
        and send it to the sink
        """
        logger.info("Processing Query Lineage")
        connection_type = str(self.service_connection.type.value)
        self.dialect = ConnectionTypeDialectMapper.dialect_of(connection_type)
        producer_fn = self.get_table_query
        processor_fn = query_lineage_generator
        args = (
            self.metadata,
            self.dialect,
            self.graph,
            self.source_config.parsingTimeoutLimit,
            self.config.serviceName,
        )
        yield from self.generate_lineage_with_processes(
            producer_fn,
            processor_fn,
            args,
        )

    def view_lineage_generator(
        self, views: List[TableView], queue: Queue
    ) -> Iterable[Either[AddLineageRequest]]:
        try:
            for view in views:
                if (
                    filter_by_database(
                        self.source_config.databaseFilterPattern,
                        view.db_name,
                    )
                    or filter_by_schema(
                        self.source_config.schemaFilterPattern,
                        view.schema_name,
                    )
                    or filter_by_table(
                        self.source_config.tableFilterPattern,
                        view.table_name,
                    )
                ):
                    self.status.filter(
                        view.table_name,
                        "View Filtered Out",
                    )
                    continue
                for lineage in get_view_lineage(
                    view=view,
                    metadata=self.metadata,
                    service_name=self.config.serviceName,
                    connection_type=self.service_connection.type.value,
                    timeout_seconds=self.source_config.parsingTimeoutLimit,
                ):
                    if lineage.right is not None:
                        view_fqn = fqn.build(
                            metadata=self.metadata,
                            entity_type=Table,
                            service_name=self.service_name,
                            database_name=view.db_name,
                            schema_name=view.schema_name,
                            table_name=view.table_name,
                            skip_es_search=True,
                        )
                        queue.put(
                            Either(
                                right=OMetaLineageRequest(
                                    lineage_request=lineage.right,
                                    override_lineage=self.source_config.overrideViewLineage,
                                    entity_fqn=view_fqn,
                                    entity=Table,
                                )
                            )
                        )
                    else:
                        queue.put(lineage)
        except Exception as exc:
            logger.debug(traceback.format_exc())
            logger.warning(f"Error processing view {view}: {exc}")

    def yield_view_lineage(self) -> Iterable[Either[AddLineageRequest]]:
        logger.info("Processing View Lineage")
        producer_fn = partial(
            self.metadata.yield_es_view_def,
            self.config.serviceName,
            self.source_config.incrementalLineageProcessing,
        )
        processor_fn = view_lineage_generator
        args = (
            self.metadata,
            self.config.serviceName,
            self.service_connection.type.value,
            self.source_config.parsingTimeoutLimit,
            self.source_config.overrideViewLineage,
        )
        yield from self.generate_lineage_with_processes(producer_fn, processor_fn, args)

    def yield_procedure_lineage(
        self,
    ) -> Iterable[Either[Union[AddLineageRequest, CreateQueryRequest]]]:
        """
        By default stored   procedure lineage is not supported.
        """
        logger.info(
            f"Processing Procedure Lineage not supported for {str(self.service_connection.type.value)}"
        )

    def get_column_lineage(
        self, from_table: Table, to_table: Table
    ) -> List[ColumnLineage]:
        """
        Get the column lineage from the fields
        """
        try:
            column_lineage = []
            for column in from_table.columns:
                field = column.name.root
                from_column = get_column_fqn(table_entity=from_table, column=field)
                to_column = get_column_fqn(table_entity=to_table, column=field)
                if from_column and to_column:
                    column_lineage.append(
                        ColumnLineage(fromColumns=[from_column], toColumn=to_column)
                    )

            return column_lineage
        except Exception as exc:
            logger.debug(f"Error to get column lineage: {exc}")
            logger.debug(traceback.format_exc())
        return []

    def get_add_cross_database_lineage_request(
        self,
        from_entity: Table,
        to_entity: Table,
        column_lineage: List[ColumnLineage] = None,
    ) -> Optional[Either[AddLineageRequest]]:
        """
        Get the add cross database lineage request
        """
        if from_entity and to_entity:
            return Either(
                right=AddLineageRequest(
                    edge=EntitiesEdge(
                        fromEntity=EntityReference(
                            id=Uuid(from_entity.id.root), type="table"
                        ),
                        toEntity=EntityReference(
                            id=Uuid(to_entity.id.root), type="table"
                        ),
                        lineageDetails=LineageDetails(
                            source=Source.CrossDatabaseLineage,
                            columnsLineage=column_lineage,
                        ),
                    )
                )
            )

        return None

    def yield_cross_database_lineage(self) -> Iterable[Either[AddLineageRequest]]:
        """
        By default cross database lineage is not supported.
        """
        logger.info(
            f"Processing Cross Database Lineage not supported for {str(self.service_connection.type.value)}"
        )

    def _iter(
        self, *_, **__
    ) -> Iterable[Either[Union[AddLineageRequest, CreateQueryRequest]]]:
        """
        Based on the query logs, prepare the lineage
        and send it to the sink
        """
<<<<<<< HEAD
        if self.graph is None and self.source_config.enableTempTableLineage:
            # Create a directed graph
            self.graph = nx.DiGraph()
=======
        if (
            self.procedure_graph_map is None
            and self.source_config.enableTempTableLineage
        ):
            # Create a dictionary to store the directed graph for each procedure
            self.procedure_graph_map = {}

>>>>>>> c68ea8c8
        if self.source_config.processViewLineage:
            yield from self.yield_view_lineage() or []
        if self.source_config.processStoredProcedureLineage:
            yield from self.yield_procedure_lineage() or []
            yield from get_lineage_by_procedure_graph(
                procedure_graph_map=self.procedure_graph_map,
                metadata=self.metadata,
            )
        if self.source_config.processQueryLineage:
            if hasattr(self.service_connection, "supportsLineageExtraction"):
                yield from self.yield_query_lineage() or []
                yield from get_lineage_by_graph(
                    graph=self.graph, metadata=self.metadata
                )
            else:
                logger.warning(
                    f"Lineage extraction is not supported for {str(self.service_connection.type.value)} connection"
                )
        if (
            self.source_config.processCrossDatabaseLineage
            and self.source_config.crossDatabaseServiceNames
        ):
            yield from self.yield_cross_database_lineage() or []<|MERGE_RESOLUTION|>--- conflicted
+++ resolved
@@ -17,7 +17,6 @@
 import time
 import traceback
 from abc import ABC
-from functools import partial
 from multiprocessing import Process, Queue
 from threading import Thread
 from typing import Any, Callable, Iterable, Iterator, List, Optional, Tuple, Union
@@ -38,33 +37,21 @@
 from metadata.generated.schema.type.tableQuery import TableQuery
 from metadata.ingestion.api.models import Either
 from metadata.ingestion.lineage.models import ConnectionTypeDialectMapper, Dialect
-<<<<<<< HEAD
-from metadata.ingestion.lineage.sql_lineage import get_column_fqn, get_lineage_by_graph
-=======
 from metadata.ingestion.lineage.sql_lineage import (
     get_column_fqn,
     get_lineage_by_graph,
     get_lineage_by_procedure_graph,
-    get_lineage_by_query,
 )
->>>>>>> c68ea8c8
-from metadata.ingestion.models.ometa_lineage import OMetaLineageRequest
 from metadata.ingestion.models.topology import Queue as TopologyQueue
 from metadata.ingestion.source.database.lineage_processors import (
-    _process_chunk_in_subprocess,
-    query_lineage_generator,
-    view_lineage_generator,
+    process_chunk_in_subprocess,
+    query_lineage_processor,
+    view_lineage_processor,
 )
 from metadata.ingestion.source.database.query_parser_source import QueryParserSource
 from metadata.ingestion.source.models import TableView
-from metadata.utils import fqn
-from metadata.utils.db_utils import get_view_lineage
-<<<<<<< HEAD
-from metadata.utils.filters import filter_by_table
+from metadata.utils.filters import filter_by_database, filter_by_schema, filter_by_table
 from metadata.utils.helpers import can_spawn_child_process
-=======
-from metadata.utils.filters import filter_by_database, filter_by_schema, filter_by_table
->>>>>>> c68ea8c8
 from metadata.utils.logger import ingestion_logger
 
 logger = ingestion_logger()
@@ -92,52 +79,6 @@
     """
 
     dialect: Dialect
-
-    def yield_table_queries_from_logs(self) -> Iterator[TableQuery]:
-        """
-        Method to handle the usage from query logs
-        """
-        try:
-            query_log_path = self.source_config.queryLogFilePath
-            if os.path.isfile(query_log_path):
-                file_paths = [query_log_path]
-            elif os.path.isdir(query_log_path):
-                file_paths = [
-                    os.path.join(query_log_path, f)
-                    for f in os.listdir(query_log_path)
-                    if f.endswith(".csv")
-                ]
-            else:
-                raise ValueError(f"{query_log_path} is neither a file nor a directory.")
-
-            for file_path in file_paths:
-                with open(file_path, "r", encoding="utf-8") as file:
-                    for row in csv.DictReader(file):
-                        query_dict = dict(row)
-                        yield TableQuery(
-                            query=query_dict["query_text"],
-                            databaseName=self.get_database_name(query_dict),
-                            serviceName=self.config.serviceName,
-                            databaseSchema=self.get_schema_name(query_dict),
-                        )
-        except Exception as err:
-            logger.debug(traceback.format_exc())
-            logger.warning(f"Failed to read queries form log file due to: {err}")
-
-    def get_table_query(self) -> Iterator[TableQuery]:
-        """
-        If queryLogFilePath available in config iterate through log file
-        otherwise execute the sql query to fetch TableQuery data.
-
-        This is a simplified version of the UsageSource query parsing.
-        """
-        if self.config.sourceConfig.config.queryLogFilePath:
-            yield from self.yield_table_queries_from_logs()
-        else:
-            logger.info(
-                f"Scanning query logs for {self.start.date()} - {self.end.date()}"
-            )
-            yield from self.yield_table_query()
 
     @staticmethod
     def generate_lineage_with_processes(
@@ -223,12 +164,12 @@
             total_started_processes += 1
             if multiprocessing_supported:
                 process = Process(
-                    target=_process_chunk_in_subprocess,
+                    target=process_chunk_in_subprocess,
                     args=(chunk, processor_fn, queue, *args),
                 )
             else:
                 process = Thread(
-                    target=_process_chunk_in_subprocess,
+                    target=process_chunk_in_subprocess,
                     args=(chunk, processor_fn, queue, *args),
                     daemon=True,
                 )
@@ -336,6 +277,37 @@
             f"Lineage processing completed with {completed_chunks}/{completed_chunks+remaining_chunks} chunks processed"
         )
 
+    def yield_table_queries_from_logs(self) -> Iterator[TableQuery]:
+        """
+        Method to handle the usage from query logs
+        """
+        try:
+            query_log_path = self.source_config.queryLogFilePath
+            if os.path.isfile(query_log_path):
+                file_paths = [query_log_path]
+            elif os.path.isdir(query_log_path):
+                file_paths = [
+                    os.path.join(query_log_path, f)
+                    for f in os.listdir(query_log_path)
+                    if f.endswith(".csv")
+                ]
+            else:
+                raise ValueError(f"{query_log_path} is neither a file nor a directory.")
+
+            for file_path in file_paths:
+                with open(file_path, "r", encoding="utf-8") as file:
+                    for row in csv.DictReader(file):
+                        query_dict = dict(row)
+                        yield TableQuery(
+                            query=query_dict["query_text"],
+                            databaseName=self.get_database_name(query_dict),
+                            serviceName=self.config.serviceName,
+                            databaseSchema=self.get_schema_name(query_dict),
+                        )
+        except Exception as err:
+            logger.debug(traceback.format_exc())
+            logger.warning(f"Failed to read queries form log file due to: {err}")
+
     def yield_table_query(self) -> Iterator[TableQuery]:
         """
         Given an engine, iterate over the query results to
@@ -366,6 +338,21 @@
                             f"Error processing query_dict {query_dict}: {exc}"
                         )
 
+    def query_lineage_producer(self) -> Iterator[TableQuery]:
+        """
+        If queryLogFilePath available in config iterate through log file
+        otherwise execute the sql query to fetch TableQuery data.
+
+        This is a simplified version of the UsageSource query parsing.
+        """
+        if self.config.sourceConfig.config.queryLogFilePath:
+            yield from self.yield_table_queries_from_logs()
+        else:
+            logger.info(
+                f"Scanning query logs for {self.start.date()} - {self.end.date()}"
+            )
+            yield from self.yield_table_query()
+
     def yield_query_lineage(
         self,
     ) -> Iterable[Either[Union[AddLineageRequest, CreateQueryRequest]]]:
@@ -376,8 +363,8 @@
         logger.info("Processing Query Lineage")
         connection_type = str(self.service_connection.type.value)
         self.dialect = ConnectionTypeDialectMapper.dialect_of(connection_type)
-        producer_fn = self.get_table_query
-        processor_fn = query_lineage_generator
+        producer_fn = self.query_lineage_producer
+        processor_fn = query_lineage_processor
         args = (
             self.metadata,
             self.dialect,
@@ -391,71 +378,39 @@
             args,
         )
 
-    def view_lineage_generator(
-        self, views: List[TableView], queue: Queue
-    ) -> Iterable[Either[AddLineageRequest]]:
-        try:
-            for view in views:
-                if (
-                    filter_by_database(
-                        self.source_config.databaseFilterPattern,
-                        view.db_name,
-                    )
-                    or filter_by_schema(
-                        self.source_config.schemaFilterPattern,
-                        view.schema_name,
-                    )
-                    or filter_by_table(
-                        self.source_config.tableFilterPattern,
-                        view.table_name,
-                    )
-                ):
-                    self.status.filter(
-                        view.table_name,
-                        "View Filtered Out",
-                    )
-                    continue
-                for lineage in get_view_lineage(
-                    view=view,
-                    metadata=self.metadata,
-                    service_name=self.config.serviceName,
-                    connection_type=self.service_connection.type.value,
-                    timeout_seconds=self.source_config.parsingTimeoutLimit,
-                ):
-                    if lineage.right is not None:
-                        view_fqn = fqn.build(
-                            metadata=self.metadata,
-                            entity_type=Table,
-                            service_name=self.service_name,
-                            database_name=view.db_name,
-                            schema_name=view.schema_name,
-                            table_name=view.table_name,
-                            skip_es_search=True,
-                        )
-                        queue.put(
-                            Either(
-                                right=OMetaLineageRequest(
-                                    lineage_request=lineage.right,
-                                    override_lineage=self.source_config.overrideViewLineage,
-                                    entity_fqn=view_fqn,
-                                    entity=Table,
-                                )
-                            )
-                        )
-                    else:
-                        queue.put(lineage)
-        except Exception as exc:
-            logger.debug(traceback.format_exc())
-            logger.warning(f"Error processing view {view}: {exc}")
+    def view_lineage_producer(self) -> Iterable[TableView]:
+        """
+        Get the view definition from ES
+        """
+        for view in self.metadata.yield_es_view_def(
+            service_name=self.config.serviceName,
+            incremental=self.source_config.incrementalLineageProcessing,
+        ):
+            if (
+                filter_by_database(
+                    self.source_config.databaseFilterPattern,
+                    view.db_name,
+                )
+                or filter_by_schema(
+                    self.source_config.schemaFilterPattern,
+                    view.schema_name,
+                )
+                or filter_by_table(
+                    self.source_config.tableFilterPattern,
+                    view.table_name,
+                )
+            ):
+                self.status.filter(
+                    view.table_name,
+                    "View Filtered Out",
+                )
+                continue
+            yield view
 
     def yield_view_lineage(self) -> Iterable[Either[AddLineageRequest]]:
         logger.info("Processing View Lineage")
-        producer_fn = partial(
-            self.metadata.yield_es_view_def,
-            self.config.serviceName,
-            self.source_config.incrementalLineageProcessing,
-        )
-        processor_fn = view_lineage_generator
+        producer_fn = self.view_lineage_producer
+        processor_fn = view_lineage_processor
         args = (
             self.metadata,
             self.config.serviceName,
@@ -542,11 +497,9 @@
         Based on the query logs, prepare the lineage
         and send it to the sink
         """
-<<<<<<< HEAD
         if self.graph is None and self.source_config.enableTempTableLineage:
             # Create a directed graph
             self.graph = nx.DiGraph()
-=======
         if (
             self.procedure_graph_map is None
             and self.source_config.enableTempTableLineage
@@ -554,7 +507,6 @@
             # Create a dictionary to store the directed graph for each procedure
             self.procedure_graph_map = {}
 
->>>>>>> c68ea8c8
         if self.source_config.processViewLineage:
             yield from self.yield_view_lineage() or []
         if self.source_config.processStoredProcedureLineage:
