--- conflicted
+++ resolved
@@ -657,12 +657,9 @@
                                     id=self.context.dashboard.id.__root__,
                                     type="dashboard",
                                 ),
-<<<<<<< HEAD
-=======
                                 lineageDetails=LineageDetails(
                                     source=LineageSource.DashboardLineage
                                 ),
->>>>>>> 890aae73
                             )
                         )
                     )
