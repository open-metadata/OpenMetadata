--- conflicted
+++ resolved
@@ -21,13 +21,11 @@
 )
 from metadata.generated.schema.api.lineage.addLineage import AddLineageRequest
 from metadata.generated.schema.entity.data.chart import Chart
-<<<<<<< HEAD
 from metadata.generated.schema.entity.data.dashboard import Dashboard
 from metadata.generated.schema.entity.data.table import Table
 from metadata.generated.schema.entity.services.connections.dashboard.microStrategyConnection import (
     MicroStrategyConnection,
 )
-=======
 from metadata.generated.schema.entity.data.dashboardDataModel import (
     DashboardDataModel,
     DataModelType,
@@ -39,7 +37,6 @@
 from metadata.generated.schema.entity.services.dashboardService import (
     DashboardServiceType,
 )
->>>>>>> d38ee0ed
 from metadata.generated.schema.entity.services.databaseService import DatabaseService
 from metadata.generated.schema.entity.services.ingestionPipelines.status import (
     StackTraceError,
@@ -60,10 +57,7 @@
 from metadata.ingestion.api.steps import InvalidSourceException
 from metadata.ingestion.lineage.models import ConnectionTypeDialectMapper
 from metadata.ingestion.lineage.parser import LineageParser
-<<<<<<< HEAD
-=======
 from metadata.ingestion.lineage.sql_lineage import get_table_entities_from_query
->>>>>>> d38ee0ed
 from metadata.ingestion.ometa.ometa_api import OpenMetadata
 from metadata.ingestion.source.dashboard.dashboard_service import DashboardServiceSource
 from metadata.ingestion.source.dashboard.microstrategy.helpers import (
@@ -76,12 +70,9 @@
     MstrPage,
 )
 from metadata.utils import fqn
-<<<<<<< HEAD
 from metadata.utils.filters import filter_by_chart
 from metadata.utils.fqn import build_es_fqn_search_string
-=======
 from metadata.utils.filters import filter_by_chart, filter_by_datamodel
->>>>>>> d38ee0ed
 from metadata.utils.helpers import clean_uri, get_standard_chart_type
 from metadata.utils.logger import ingestion_logger
 
@@ -205,7 +196,6 @@
         db_service_prefix: Optional[str] = None,
     ) -> Optional[Iterable[AddLineageRequest]]:
         """
-<<<<<<< HEAD
         Get lineage between dashboard and data sources
         """
         if not db_service_prefix:
@@ -224,15 +214,6 @@
         prefix_parts = self.parse_db_service_prefix(db_service_prefix)
         database_service = self.metadata.get_by_name(
             entity=DatabaseService, fqn=prefix_parts[0]
-=======
-        Get lineage between datamodel and data sources
-        """
-        if not db_service_name:
-            return
-
-        database_service = self.metadata.get_by_name(
-            entity=DatabaseService, fqn=db_service_name
->>>>>>> d38ee0ed
         )
         dialect = ConnectionTypeDialectMapper.dialect_of(
             database_service.serviceType.value
@@ -245,32 +226,6 @@
             if not cube_sql:
                 continue
 
-<<<<<<< HEAD
-            try:
-                lineage_parser = LineageParser(cube_sql, dialect=dialect)
-                for table in lineage_parser.source_tables:
-                    table_entity = self._get_table_entity_by_prefix(table, prefix_parts)
-                    if not table_entity:
-                        continue
-
-                    yield Either(
-                        right=AddLineageRequest(
-                            edge=EntitiesEdge(
-                                fromEntity=EntityReference(
-                                    id=Uuid(table_entity.id.root),
-                                    type="table",
-                                ),
-                                toEntity=EntityReference(
-                                    id=Uuid(dashboard_entity.id.root),
-                                    type="dashboard",
-                                ),
-                                lineageDetails=LineageDetails(
-                                    source=LineageSource.DashboardLineage
-                                ),
-                            )
-                        )
-                    )
-=======
             datamodel_fqn = fqn.build(
                 self.metadata,
                 entity_type=DashboardDataModel,
@@ -286,7 +241,7 @@
                 for table in lineage_parser.source_tables:
                     table_entities = get_table_entities_from_query(
                         metadata=self.metadata,
-                        service_name=db_service_name,
+                        service_name=prefix_parts[0],
                         database_name="*",
                         database_schema="*",
                         table_name=str(table),
@@ -312,7 +267,6 @@
                                 )
                             )
                         )
->>>>>>> d38ee0ed
             except Exception as exc:
                 yield Either(
                     left=StackTraceError(
@@ -321,7 +275,6 @@
                         stackTrace=traceback.format_exc(),
                     )
                 )
-<<<<<<< HEAD
 
     def _get_table_entity_by_prefix(
         self, table: SqlLineageTable, prefix_parts: tuple
@@ -380,8 +333,6 @@
             return None
 
         return table_entities[0]
-=======
->>>>>>> d38ee0ed
 
     def yield_dashboard_chart(
         self, dashboard_details: MstrDashboardDetails
