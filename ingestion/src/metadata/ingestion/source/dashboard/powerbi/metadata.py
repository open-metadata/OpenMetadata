#  Copyright 2021 Collate
#  Licensed under the Apache License, Version 2.0 (the "License");
#  you may not use this file except in compliance with the License.
#  You may obtain a copy of the License at
#  http://www.apache.org/licenses/LICENSE-2.0
#  Unless required by applicable law or agreed to in writing, software
#  distributed under the License is distributed on an "AS IS" BASIS,
#  WITHOUT WARRANTIES OR CONDITIONS OF ANY KIND, either express or implied.
#  See the License for the specific language governing permissions and
#  limitations under the License.
"""PowerBI source module"""

import traceback
import uuid
from typing import Any, Iterable, List, Optional, Union

from metadata.generated.schema.api.data.createChart import CreateChartRequest
from metadata.generated.schema.api.data.createDashboard import CreateDashboardRequest
from metadata.generated.schema.api.data.createDashboardDataModel import (
    CreateDashboardDataModelRequest,
)
from metadata.generated.schema.api.lineage.addLineage import AddLineageRequest
from metadata.generated.schema.entity.data.chart import Chart, ChartType
from metadata.generated.schema.entity.data.dashboard import Dashboard, DashboardType
from metadata.generated.schema.entity.data.dashboardDataModel import (
    DashboardDataModel,
    DataModelType,
)
from metadata.generated.schema.entity.data.table import Column, DataType, Table
from metadata.generated.schema.entity.services.connections.dashboard.powerBIConnection import (
    PowerBIConnection,
)
from metadata.generated.schema.entity.services.connections.metadata.openMetadataConnection import (
    OpenMetadataConnection,
)
from metadata.generated.schema.entity.services.dashboardService import (
    DashboardServiceType,
)
from metadata.generated.schema.metadataIngestion.workflow import (
    Source as WorkflowSource,
)
from metadata.ingestion.api.source import InvalidSourceException
from metadata.ingestion.source.dashboard.dashboard_service import DashboardServiceSource
from metadata.ingestion.source.dashboard.powerbi.models import (
    Dataset,
    PowerBIDashboard,
    PowerBIReport,
    PowerBiTable,
)
from metadata.ingestion.source.database.column_type_parser import ColumnTypeParser
from metadata.utils import fqn
from metadata.utils.filters import (
    filter_by_chart,
    filter_by_dashboard,
    filter_by_datamodel,
)
from metadata.utils.helpers import clean_uri
from metadata.utils.logger import ingestion_logger

logger = ingestion_logger()


class PowerbiSource(DashboardServiceSource):
    """
    PowerBi Source Class
    """

    config: WorkflowSource
    metadata_config: OpenMetadataConnection

    def __init__(
        self,
        config: WorkflowSource,
        metadata_config: OpenMetadataConnection,
    ):
        super().__init__(config, metadata_config)
        self.pagination_entity_per_page = min(
            100, self.service_connection.pagination_entity_per_page
        )
        self.workspace_data = []

    def prepare(self):
        if self.service_connection.useAdminApis:
            self.get_admin_workspace_data()
        else:
            self.get_org_workspace_data()
        return super().prepare()

    def get_org_workspace_data(self):
        """
        fetch all the group workspace ids
        """
        groups = self.client.fetch_all_workspaces()
        for group in groups:
            # add the dashboards to the groups
            group.dashboards.extend(
                self.client.fetch_all_org_dashboards(group_id=group.id) or []
            )
            for dashboard in group.dashboards:
                # add the tiles to the dashboards
                dashboard.tiles.extend(
                    self.client.fetch_all_org_tiles(
                        group_id=group.id, dashboard_id=dashboard.id
                    )
                    or []
                )

            # add the reports to the groups
            group.reports.extend(
                self.client.fetch_all_org_reports(group_id=group.id) or []
            )

            # add the datasets to the groups
            group.datasets.extend(
                self.client.fetch_all_org_datasets(group_id=group.id) or []
            )
            for dataset in group.datasets:
                # add the tables to the datasets
                dataset.tables.extend(
                    self.client.fetch_dataset_tables(
                        group_id=group.id, dataset_id=dataset.id
                    )
                    or []
                )
        self.workspace_data = groups

    def get_admin_workspace_data(self):
        """
        fetch all the workspace ids
        """
        workspaces = self.client.fetch_all_workspaces()
        if workspaces:
            workspace_id_list = [workspace.id for workspace in workspaces]

            # Start the scan of the available workspaces for dashboard metadata
            workspace_paginated_list = [
                workspace_id_list[i : i + self.pagination_entity_per_page]
                for i in range(
                    0, len(workspace_id_list), self.pagination_entity_per_page
                )
            ]
            count = 1
            for workspace_ids_chunk in workspace_paginated_list:
                logger.info(
                    f"Scanning {count}/{len(workspace_paginated_list)} set of workspaces"
                )
                workspace_scan = self.client.initiate_workspace_scan(
                    workspace_ids_chunk
                )

                # Keep polling the scan status endpoint to check if scan is succeeded
                workspace_scan_status = self.client.wait_for_scan_complete(
                    scan_id=workspace_scan.id
                )
                if workspace_scan_status:
                    response = self.client.fetch_workspace_scan_result(
                        scan_id=workspace_scan.id
                    )
                    self.workspace_data.extend(
                        [
                            active_workspace
                            for active_workspace in response.workspaces
                            if active_workspace.state == "Active"
                        ]
                    )
                else:
                    logger.error("Error in fetching dashboards and charts")
                count += 1
        else:
            logger.error("Unable to fetch any Powerbi workspaces")

    @classmethod
    def create(cls, config_dict, metadata_config: OpenMetadataConnection):
        config = WorkflowSource.parse_obj(config_dict)
        connection: PowerBIConnection = config.serviceConnection.__root__.config
        if not isinstance(connection, PowerBIConnection):
            raise InvalidSourceException(
                f"Expected PowerBIConnection, but got {connection}"
            )
        return cls(config, metadata_config)

    def get_dashboard(self) -> Any:
        """
        Method to iterate through dashboard lists filter dashbaords & yield dashboard details
        """
        for workspace in self.workspace_data:
            self.context.workspace = workspace
            for dashboard in self.get_dashboards_list():
                try:
                    dashboard_details = self.get_dashboard_details(dashboard)
                except Exception as exc:
                    logger.debug(traceback.format_exc())
                    logger.warning(
                        f"Cannot extract dashboard details from {dashboard}: {exc}"
                    )
                    continue
                dashboard_name = self.get_dashboard_name(dashboard_details)

                if filter_by_dashboard(
                    self.source_config.dashboardFilterPattern,
                    dashboard_name,
                ):
                    self.status.filter(
                        dashboard_name,
                        "Dashboard Fltered Out",
                    )
                    continue
                yield dashboard_details

    def get_dashboards_list(
        self,
    ) -> Optional[List[Union[PowerBIDashboard, PowerBIReport]]]:
        """
        Get List of all dashboards
        """
        return self.context.workspace.reports + self.context.workspace.dashboards

    def get_dashboard_name(
        self, dashboard: Union[PowerBIDashboard, PowerBIReport]
    ) -> str:
        """
        Get Dashboard Name
        """
        if isinstance(dashboard, PowerBIDashboard):
            return dashboard.displayName
        return dashboard.name

    def get_dashboard_details(
        self, dashboard: Union[PowerBIDashboard, PowerBIReport]
    ) -> Union[PowerBIDashboard, PowerBIReport]:
        """
        Get Dashboard Details
        """
        return dashboard

    def _get_dashboard_url(self, workspace_id: str, dashboard_id: str) -> str:
        """
        Method to build the dashboard url
        """
        return (
            f"{clean_uri(self.service_connection.hostPort)}/groups/"
            f"{workspace_id}/dashboards/{dashboard_id}"
        )

    def _get_report_url(self, workspace_id: str, dashboard_id: str) -> str:
        """
        Method to build the dashboard url
        """
        return (
            f"{clean_uri(self.service_connection.hostPort)}/groups/"
            f"{workspace_id}/reports/{dashboard_id}"
        )

    def _get_chart_url(
        self, report_id: Optional[str], workspace_id: str, dashboard_id: str
    ) -> str:
        """
        Method to build the chart url
        """
        chart_url_postfix = (
            f"reports/{report_id}" if report_id else f"dashboards/{dashboard_id}"
        )
        return (
            f"{clean_uri(self.service_connection.hostPort)}/groups/"
            f"{workspace_id}/{chart_url_postfix}"
        )

    def list_datamodels(self) -> Iterable[Dataset]:
        """
        Get All the Powerbi Datasets
        """
        if self.source_config.includeDataModels:
            try:
                for workspace in self.workspace_data:
                    for dataset in workspace.datasets or []:
                        if filter_by_datamodel(
                            self.source_config.dataModelFilterPattern, dataset.name
                        ):
                            self.status.filter(dataset.name, "Data model filtered out.")
                            continue
                        yield dataset
            except Exception as err:
                logger.debug(traceback.format_exc())
                logger.error(f"Unexpected error fetching PowerBI datasets - {err}")

    def yield_bulk_datamodel(
        self, dataset: Dataset
    ) -> Iterable[CreateDashboardDataModelRequest]:
        """
        Method to fetch DataModels in bulk
        """
        try:
            data_model_request = CreateDashboardDataModelRequest(
                name=dataset.id,
                displayName=dataset.name,
                description=dataset.description,
                service=self.context.dashboard_service.fullyQualifiedName.__root__,
                dataModelType=DataModelType.PowerBIDataModel.value,
                serviceType=DashboardServiceType.PowerBI.value,
                columns=self._get_column_info(dataset),
            )
            yield data_model_request
            self.status.scanned(f"Data Model Scanned: {data_model_request.displayName}")
        except Exception as exc:
            error_msg = f"Error yielding Data Model [{dataset.name}]: {exc}"
            self.status.failed(
                name=dataset.name,
                error=error_msg,
                stack_trace=traceback.format_exc(),
            )
            logger.error(error_msg)
            logger.debug(traceback.format_exc())

    def _get_child_columns(self, table: PowerBiTable) -> List[Column]:
        """
        Extract the child columns from the fields
        """
        columns = []
        for column in table.columns or []:
            try:
                parsed_column = {
                    "dataTypeDisplay": column.dataType
                    if column.dataType
                    else DataType.UNKNOWN.value,
                    "dataType": ColumnTypeParser.get_column_type(
                        column.dataType if column.dataType else None
                    ),
                    "name": str(uuid.uuid4()),
                    "displayName": column.name,
                }
                if column.dataType and column.dataType == DataType.ARRAY.value:
                    parsed_column["arrayDataType"] = DataType.UNKNOWN
                columns.append(Column(**parsed_column))
            except Exception as exc:
                logger.debug(traceback.format_exc())
                logger.warning(f"Error processing datamodel nested column: {exc}")
        return columns

    def _get_column_info(self, dataset: Dataset) -> Optional[List[Column]]:
        """
        Args:
            data_source: DataSource
        Returns:
            Columns details for Data Model
        """
        datasource_columns = []
        for table in dataset.tables or []:
            try:
                parsed_table = {
                    "dataTypeDisplay": "PowerBI Table",
                    "dataType": DataType.TABLE,
                    "name": str(uuid.uuid4()),
                    "displayName": table.name,
                    "description": table.description,
                }
                child_columns = self._get_child_columns(table=table)
                if child_columns:
                    parsed_table["children"] = child_columns
                datasource_columns.append(Column(**parsed_table))
            except Exception as exc:
                logger.debug(traceback.format_exc())
                logger.warning(f"Error to yield datamodel column: {exc}")
        return datasource_columns

    def yield_dashboard(
        self, dashboard_details: Union[PowerBIDashboard, PowerBIReport]
    ) -> Iterable[CreateDashboardRequest]:
        """
        Method to Get Dashboard Entity, Dashboard Charts & Lineage
        """
        try:
            if isinstance(dashboard_details, PowerBIDashboard):
                dashboard_request = CreateDashboardRequest(
                    name=dashboard_details.id,
                    sourceUrl=self._get_dashboard_url(
                        workspace_id=self.context.workspace.id,
                        dashboard_id=dashboard_details.id,
                    ),
                    project=str(self.context.workspace.name),
                    displayName=dashboard_details.displayName,
                    dashboardType=DashboardType.Dashboard,
                    charts=[
                        fqn.build(
                            self.metadata,
                            entity_type=Chart,
                            service_name=self.context.dashboard_service.fullyQualifiedName.__root__,
                            chart_name=chart.name.__root__,
                        )
                        for chart in self.context.charts
                    ],
                    service=self.context.dashboard_service.fullyQualifiedName.__root__,
                )
            else:
                dashboard_request = CreateDashboardRequest(
                    name=dashboard_details.id,
                    dashboardType=DashboardType.Report,
<<<<<<< HEAD
                    project=str(self.context.workspace.name),
                    dashboardUrl=self._get_report_url(
=======
                    sourceUrl=self._get_report_url(
>>>>>>> 82a02222
                        workspace_id=self.context.workspace.id,
                        dashboard_id=dashboard_details.id,
                    ),
                    displayName=dashboard_details.name,
                    service=self.context.dashboard_service.fullyQualifiedName.__root__,
                )
            yield dashboard_request
            self.register_record(dashboard_request=dashboard_request)
        except Exception as exc:  # pylint: disable=broad-except
            logger.debug(traceback.format_exc())
            logger.error(f"Error creating dashboard [{dashboard_details}]: {exc}")

    def create_report_dashboard_lineage(
        self, dashboard_details: PowerBIDashboard
    ) -> Iterable[CreateDashboardRequest]:
        """
        create lineage between report and dashboard
        """
        try:
            charts = dashboard_details.tiles
            dashboard_fqn = fqn.build(
                self.metadata,
                entity_type=Dashboard,
                service_name=self.config.serviceName,
                dashboard_name=dashboard_details.id,
            )
            dashboard_entity = self.metadata.get_by_name(
                entity=Dashboard,
                fqn=dashboard_fqn,
            )
            for chart in charts or []:
                report = self._fetch_report_from_workspace(chart.reportId)
                if report:
                    report_fqn = fqn.build(
                        self.metadata,
                        entity_type=Dashboard,
                        service_name=self.config.serviceName,
                        dashboard_name=report.id,
                    )
                    report_entity = self.metadata.get_by_name(
                        entity=Dashboard,
                        fqn=report_fqn,
                    )

                    if report_entity and dashboard_entity:
                        yield self._get_add_lineage_request(
                            to_entity=dashboard_entity, from_entity=report_entity
                        )
        except Exception as exc:  # pylint: disable=broad-except
            logger.debug(traceback.format_exc())
            logger.error(f"Error to yield report and dashboard lineage details: {exc}")

    def create_datamodel_report_lineage(
        self, db_service_name: str, dashboard_details: PowerBIReport
    ) -> Iterable[CreateDashboardRequest]:
        """
        create the lineage between datamodel and report
        """
        try:
            report_fqn = fqn.build(
                self.metadata,
                entity_type=Dashboard,
                service_name=self.config.serviceName,
                dashboard_name=dashboard_details.id,
            )
            report_entity = self.metadata.get_by_name(
                entity=Dashboard,
                fqn=report_fqn,
            )

            dataset = self._fetch_dataset_from_workspace(dashboard_details.datasetId)
            if dataset:
                datamodel_fqn = fqn.build(
                    self.metadata,
                    entity_type=DashboardDataModel,
                    service_name=self.config.serviceName,
                    data_model_name=dataset.id,
                )
                datamodel_entity = self.metadata.get_by_name(
                    entity=DashboardDataModel,
                    fqn=datamodel_fqn,
                )

                if datamodel_entity and report_entity:
                    yield self._get_add_lineage_request(
                        to_entity=report_entity, from_entity=datamodel_entity
                    )

                    # create the lineage between table and datamodel
                    yield from self.create_table_datamodel_lineage(
                        db_service_name=db_service_name,
                        tables=dataset.tables,
                        datamodel_entity=datamodel_entity,
                    )
        except Exception as exc:  # pylint: disable=broad-except
            logger.debug(traceback.format_exc())
            logger.error(
                f"Error to yield datamodel and report lineage details for DB service name [{db_service_name}]: {exc}"
            )

    def create_table_datamodel_lineage(
        self,
        db_service_name: str,
        tables: Optional[List[PowerBiTable]],
        datamodel_entity: Optional[DashboardDataModel],
    ):
        """
        Method to create lineage between table and datamodels
        """
        for table in tables or []:
            try:
                table_fqn = fqn.build(
                    self.metadata,
                    entity_type=Table,
                    service_name=db_service_name,
                    database_name=None,
                    schema_name=None,
                    table_name=table.name,
                )
                table_entity = self.metadata.get_by_name(
                    entity=Table,
                    fqn=table_fqn,
                )

                if table_entity and datamodel_entity:
                    yield self._get_add_lineage_request(
                        to_entity=datamodel_entity, from_entity=table_entity
                    )
            except Exception as exc:  # pylint: disable=broad-except
                logger.debug(traceback.format_exc())
                logger.error(
                    f"Error to yield datamodel lineage details for DB service name [{db_service_name}]: {exc}"
                )

    def yield_dashboard_lineage_details(
        self,
        dashboard_details: Union[PowerBIDashboard, PowerBIReport],
        db_service_name: str,
    ) -> Iterable[AddLineageRequest]:
        """
        We will build the logic to build the logic as below
        tables - datamodel - report - dashboard
        """
        try:
            if isinstance(dashboard_details, PowerBIReport):
                yield from self.create_datamodel_report_lineage(
                    db_service_name=db_service_name, dashboard_details=dashboard_details
                )

            if isinstance(dashboard_details, PowerBIDashboard):
                yield from self.create_report_dashboard_lineage(
                    dashboard_details=dashboard_details
                )

        except Exception as exc:  # pylint: disable=broad-except
            logger.debug(traceback.format_exc())
            logger.error(
                f"Error to yield dashboard lineage details for DB service name [{db_service_name}]: {exc}"
            )

    def yield_dashboard_chart(
        self, dashboard_details: Union[PowerBIDashboard, PowerBIReport]
    ) -> Optional[Iterable[CreateChartRequest]]:
        """Get chart method
        Args:
            dashboard_details:
        Returns:
            Iterable[Chart]
        """
        if isinstance(dashboard_details, PowerBIDashboard):
            charts = dashboard_details.tiles
            for chart in charts or []:
                try:
                    chart_title = chart.title
                    chart_display_name = chart_title if chart_title else chart.id
                    if filter_by_chart(
                        self.source_config.chartFilterPattern, chart_display_name
                    ):
                        self.status.filter(
                            chart_display_name, "Chart Pattern not Allowed"
                        )
                        continue
                    yield CreateChartRequest(
                        name=chart.id,
                        displayName=chart_display_name,
                        chartType=ChartType.Other.value,
                        sourceUrl=self._get_chart_url(
                            report_id=chart.reportId,
                            workspace_id=self.context.workspace.id,
                            dashboard_id=dashboard_details.id,
                        ),
                        service=self.context.dashboard_service.fullyQualifiedName.__root__,
                    )
                    self.status.scanned(chart_display_name)
                except Exception as exc:
                    name = chart.title
                    error = f"Error creating chart [{name}]: {exc}"
                    logger.debug(traceback.format_exc())
                    logger.warning(error)
                    self.status.failed(name, error, traceback.format_exc())

    def _fetch_dataset_from_workspace(
        self, dataset_id: Optional[str]
    ) -> Optional[Dataset]:
        """
        Method to search the dataset using id in the workspace dict
        """
        if dataset_id:
            dataset_data = next(
                (
                    dataset
                    for dataset in self.context.workspace.datasets or []
                    if dataset.id == dataset_id
                ),
                None,
            )
            return dataset_data
        return None

    def _fetch_report_from_workspace(
        self, report_id: Optional[str]
    ) -> Optional[Dataset]:
        """
        Method to search the report using id in the workspace dict
        """
        if report_id:
            report_data = next(
                (
                    report
                    for report in self.context.workspace.reports or []
                    if report.id == report_id
                ),
                None,
            )
            return report_data
        return None<|MERGE_RESOLUTION|>--- conflicted
+++ resolved
@@ -394,12 +394,7 @@
                 dashboard_request = CreateDashboardRequest(
                     name=dashboard_details.id,
                     dashboardType=DashboardType.Report,
-<<<<<<< HEAD
-                    project=str(self.context.workspace.name),
-                    dashboardUrl=self._get_report_url(
-=======
                     sourceUrl=self._get_report_url(
->>>>>>> 82a02222
                         workspace_id=self.context.workspace.id,
                         dashboard_id=dashboard_details.id,
                     ),
