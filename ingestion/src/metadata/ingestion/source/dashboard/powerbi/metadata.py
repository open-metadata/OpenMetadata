--- conflicted
+++ resolved
@@ -368,23 +368,6 @@
         """
         Method to Get Dashboard Entity, Dashboard Charts & Lineage
         """
-<<<<<<< HEAD
-        dashboard_request = CreateDashboardRequest(
-            name=dashboard_details.id,
-            dashboardUrl=self.get_dashboard_url(
-                workspace_id=self.context.workspace.id,
-                dashboard_id=dashboard_details.id,
-            ),
-            project=str(self.context.workspace.name),
-            displayName=dashboard_details.displayName,
-            description="",
-            charts=[
-                fqn.build(
-                    self.metadata,
-                    entity_type=Chart,
-                    service_name=self.context.dashboard_service.fullyQualifiedName.__root__,
-                    chart_name=chart.name.__root__,
-=======
         try:
             if isinstance(dashboard_details, PowerBIDashboard):
                 dashboard_request = CreateDashboardRequest(
@@ -405,7 +388,6 @@
                         for chart in self.context.charts
                     ],
                     service=self.context.dashboard_service.fullyQualifiedName.__root__,
->>>>>>> d409c339
                 )
             else:
                 dashboard_request = CreateDashboardRequest(
