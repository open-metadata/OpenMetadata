--- conflicted
+++ resolved
@@ -122,12 +122,7 @@
         except Exception as parser_exc:
             hash_prefix = f"[{query_hash}] " if "query_hash" in locals() else ""
             logger.error(
-<<<<<<< HEAD
-                f"LineageParser failed parsing query with error {parser_query[:200]} in dataset "
-                f"{dataset.name}[{dataset.id}] ",
-=======
                 f"{hash_prefix}LineageParser failed parsing query with error {parser_query[:200]} ",
->>>>>>> 2d2cafab
                 exc_info=parser_exc,
             )
             return None
