#  Copyright 2021 Collate
#  Licensed under the Apache License, Version 2.0 (the "License");
#  you may not use this file except in compliance with the License.
#  You may obtain a copy of the License at
#  http://www.apache.org/licenses/LICENSE-2.0
#  Unless required by applicable law or agreed to in writing, software
#  distributed under the License is distributed on an "AS IS" BASIS,
#  WITHOUT WARRANTIES OR CONDITIONS OF ANY KIND, either express or implied.
#  See the License for the specific language governing permissions and
#  limitations under the License.
"""Metabase source module"""

import traceback
from typing import Iterable, List, Optional

import requests

from metadata.generated.schema.api.data.createChart import CreateChartRequest
from metadata.generated.schema.api.data.createDashboard import CreateDashboardRequest
from metadata.generated.schema.api.lineage.addLineage import AddLineageRequest
from metadata.generated.schema.entity.data.dashboard import (
    Dashboard as LineageDashboard,
)
from metadata.generated.schema.entity.services.connections.dashboard.metabaseConnection import (
    MetabaseConnection,
)
from metadata.generated.schema.entity.services.connections.metadata.openMetadataConnection import (
    OpenMetadataConnection,
)
from metadata.generated.schema.metadataIngestion.workflow import (
    Source as WorkflowSource,
)
from metadata.generated.schema.type.entityReference import EntityReference
from metadata.ingestion.api.source import InvalidSourceException
from metadata.ingestion.lineage.parser import LineageParser
from metadata.ingestion.lineage.sql_lineage import search_table_entities
from metadata.ingestion.source.dashboard.dashboard_service import DashboardServiceSource
from metadata.ingestion.source.database.common_db_source import SQLSourceStatus
from metadata.utils import fqn
from metadata.utils.filters import filter_by_chart
from metadata.utils.helpers import get_standard_chart_type, replace_special_with
from metadata.utils.logger import ingestion_logger

HEADERS = {"Content-Type": "application/json", "Accept": "*/*"}

logger = ingestion_logger()


class MetabaseSource(DashboardServiceSource):
    """
    Metabase Source Class
    """

    config: WorkflowSource
    metadata_config: OpenMetadataConnection
    status: SQLSourceStatus

    def __init__(
        self,
        config: WorkflowSource,
        metadata_config: OpenMetadataConnection,
    ):
        super().__init__(config, metadata_config)
        self.metabase_session = self.connection.client["metabase_session"]

    @classmethod
    def create(cls, config_dict, metadata_config: OpenMetadataConnection):
        config = WorkflowSource.parse_obj(config_dict)
        connection: MetabaseConnection = config.serviceConnection.__root__.config
        if not isinstance(connection, MetabaseConnection):
            raise InvalidSourceException(
                f"Expected MetabaseConnection, but got {connection}"
            )
        return cls(config, metadata_config)

    def get_dashboards_list(self) -> Optional[List[dict]]:
        """
        Get List of all dashboards
        """
        resp_dashboards = self.req_get("/api/dashboard")
        if resp_dashboards.status_code == 200:
            return resp_dashboards.json()
        return []

    def get_dashboard_name(self, dashboard: dict) -> str:
        """
        Get Dashboard Name
        """
        return dashboard["name"]

    def get_dashboard_details(self, dashboard: dict) -> dict:
        """
        Get Dashboard Details
        """
        resp_dashboard = self.req_get(f"/api/dashboard/{dashboard['id']}")
        return resp_dashboard.json()

    def yield_dashboard(
        self, dashboard_details: dict
    ) -> Iterable[CreateDashboardRequest]:
        """
        Method to Get Dashboard Entity
        """
        dashboard_url = (
            f"/dashboard/{dashboard_details['id']}-"
            f"{replace_special_with(raw=dashboard_details['name'].lower(), replacement='-')}"
        )
        yield CreateDashboardRequest(
            name=dashboard_details["name"],
            dashboardUrl=dashboard_url,
            displayName=dashboard_details["name"],
            description=dashboard_details.get("description", ""),
            charts=[
                EntityReference(id=chart.id.__root__, type="chart")
                for chart in self.context.charts
            ],
            service=EntityReference(
                id=self.context.dashboard_service.id.__root__, type="dashboardService"
            ),
        )

    def yield_dashboard_chart(
        self, dashboard_details: dict
    ) -> Optional[Iterable[CreateChartRequest]]:
        """Get chart method

        Args:
            dashboard_details:
        Returns:
            Iterable[CreateChartRequest]
        """
        charts = dashboard_details["ordered_cards"]
        for chart in charts:
            try:
                chart_details = chart["card"]
                if "id" not in chart_details:
                    continue
                chart_url = (
                    f"/question/{chart_details['id']}-"
                    f"{replace_special_with(raw=chart_details['name'].lower(), replacement='-')}"
                )

                if "name" not in chart_details:
                    continue
                if filter_by_chart(
                    self.source_config.chartFilterPattern, chart_details["name"]
                ):
                    self.status.filter(
                        chart_details["name"], "Chart Pattern not allowed"
                    )
                    continue
                yield CreateChartRequest(
                    name=chart_details["name"],
                    displayName=chart_details["name"],
                    description=chart_details.get("description", ""),
                    chartType=get_standard_chart_type(
                        str(chart_details["display"])
                    ).value,
                    chartUrl=chart_url,
                    service=EntityReference(
                        id=self.context.dashboard_service.id.__root__,
                        type="dashboardService",
                    ),
                )
                self.status.scanned(chart_details["name"])
            except Exception as exc:  # pylint: disable=broad-except
                logger.debug(traceback.format_exc())
                logger.warning(f"Error creating chart [{chart}]: {exc}")
                continue

    def yield_dashboard_lineage_details(
        self, dashboard_details: dict, db_service_name
    ) -> Optional[Iterable[AddLineageRequest]]:
        """Get lineage method

        Args:
            dashboard_details
        """
        if not db_service_name:
            return
        chart_list, dashboard_name = (
            dashboard_details["ordered_cards"],
            dashboard_details["name"],
        )
        for chart in chart_list:
            try:
                chart_details = chart["card"]
                if (
                    "dataset_query" not in chart_details
                    or "type" not in chart_details["dataset_query"]
                ):
                    continue
                if chart_details["dataset_query"]["type"] == "native":
                    if not chart_details.get("database_id"):
                        continue
                    yield from self._yield_lineage_from_query(
                        chart_details=chart_details,
                        db_service_name=db_service_name,
                        dashboard_name=dashboard_name,
                    ) or []

                # TODO: this method below only gets a single table, but if the chart of type query has a join the other
                # table_ids will be ignored within a nested object
                elif chart_details["dataset_query"]["type"] == "query":
                    if not chart_details.get("table_id"):
                        continue
                    yield from self._yield_lineage_from_api(
                        chart_details=chart_details,
                        db_service_name=db_service_name,
                        dashboard_name=dashboard_name,
                    ) or []

            except Exception as exc:  # pylint: disable=broad-except
                logger.debug(traceback.format_exc())
                logger.error(f"Error creating chart [{chart}]: {exc}")

    def req_get(self, path):
        """Send get request method

        Args:
            path:
        """
        return requests.get(
            self.service_connection.hostPort + path,
            headers=self.metabase_session,
            timeout=30,
        )

    def _yield_lineage_from_query(
        self, chart_details: dict, db_service_name: str, dashboard_name: str
    ) -> Optional[AddLineageRequest]:
        resp_database = self.req_get(f"/api/database/{chart_details['database_id']}")
        if resp_database.status_code == 200:
            database = resp_database.json()
<<<<<<< HEAD
            query = chart_details["dataset_query"]["native"]["query"]
=======
            query = (
                chart_details.get("dataset_query", {})
                .get("native", {})
                .get("query", "")
            )
>>>>>>> 64257168
            lineage_parser = LineageParser(query)
            for table in lineage_parser.source_tables:
                database_schema_name, table = fqn.split(str(table))[-2:]
                database_schema_name = (
                    None
                    if database_schema_name == "<default>"
                    else database_schema_name
                )
                database = database.get("details", {}).get("db", None)
                if database:
                    from_entities = search_table_entities(
                        metadata=self.metadata,
                        database=database,
                        service_name=db_service_name,
                        database_schema=database_schema_name,
                        table=table,
                    )
                else:
                    from_entities = search_table_entities(
                        metadata=self.metadata,
                        service_name=db_service_name,
                        database=None,
                        database_schema=database_schema_name,
                        table=table,
                    )

                to_fqn = fqn.build(
                    self.metadata,
                    entity_type=LineageDashboard,
                    service_name=self.config.serviceName,
                    dashboard_name=dashboard_name,
                )
                to_entity = self.metadata.get_by_name(
                    entity=LineageDashboard,
                    fqn=to_fqn,
                )

                for from_entity in from_entities:
                    yield self._get_add_lineage_request(
                        to_entity=to_entity, from_entity=from_entity
                    )

    def _yield_lineage_from_api(
        self, chart_details: dict, db_service_name: str, dashboard_name: str
    ) -> Optional[AddLineageRequest]:
        resp_tables = self.req_get(f"/api/table/{chart_details['table_id']}")
        if resp_tables.status_code == 200:
            table = resp_tables.json()
            database_name = table.get("db", {}).get("details", {}).get("db", None)
            if database_name:
                from_entities = search_table_entities(
                    metadata=self.metadata,
                    database=database_name,
                    service_name=db_service_name,
                    database_schema=table.get("schema"),
                    table=table.get("display_name"),
                )
            else:
                from_entities = search_table_entities(
                    metadata=self.metadata,
                    service_name=db_service_name,
                    database=None,
                    database_schema=table.get("schema"),
                    table=table.get("display_name"),
                )

            to_fqn = fqn.build(
                self.metadata,
                entity_type=LineageDashboard,
                service_name=self.config.serviceName,
                dashboard_name=dashboard_name,
            )
            to_entity = self.metadata.get_by_name(
                entity=LineageDashboard,
                fqn=to_fqn,
            )

            for from_entity in from_entities:
                yield self._get_add_lineage_request(
                    to_entity=to_entity, from_entity=from_entity
                )<|MERGE_RESOLUTION|>--- conflicted
+++ resolved
@@ -232,15 +232,11 @@
         resp_database = self.req_get(f"/api/database/{chart_details['database_id']}")
         if resp_database.status_code == 200:
             database = resp_database.json()
-<<<<<<< HEAD
-            query = chart_details["dataset_query"]["native"]["query"]
-=======
             query = (
                 chart_details.get("dataset_query", {})
                 .get("native", {})
                 .get("query", "")
             )
->>>>>>> 64257168
             lineage_parser = LineageParser(query)
             for table in lineage_parser.source_tables:
                 database_schema_name, table = fqn.split(str(table))[-2:]
