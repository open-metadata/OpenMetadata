#  Copyright 2021 Collate
#  Licensed under the Apache License, Version 2.0 (the "License");
#  you may not use this file except in compliance with the License.
#  You may obtain a copy of the License at
#  http://www.apache.org/licenses/LICENSE-2.0
#  Unless required by applicable law or agreed to in writing, software
#  distributed under the License is distributed on an "AS IS" BASIS,
#  WITHOUT WARRANTIES OR CONDITIONS OF ANY KIND, either express or implied.
#  See the License for the specific language governing permissions and
#  limitations under the License.
"""
Tableau source module
"""
import traceback
from typing import Any, Iterable, List, Optional, Set

from requests.utils import urlparse

from metadata.generated.schema.api.data.createChart import CreateChartRequest
from metadata.generated.schema.api.data.createDashboard import CreateDashboardRequest
from metadata.generated.schema.api.data.createDashboardDataModel import (
    CreateDashboardDataModelRequest,
)
from metadata.generated.schema.api.lineage.addLineage import AddLineageRequest
from metadata.generated.schema.entity.data.chart import Chart
from metadata.generated.schema.entity.data.dashboard import Dashboard
from metadata.generated.schema.entity.data.dashboardDataModel import (
    DashboardDataModel,
    DataModelType,
)
from metadata.generated.schema.entity.data.table import Column, DataType, Table
from metadata.generated.schema.entity.services.connections.dashboard.tableauConnection import (
    TableauConnection,
)
from metadata.generated.schema.entity.services.connections.database.bigQueryConnection import (
    BigQueryConnection,
)
from metadata.generated.schema.entity.services.connections.metadata.openMetadataConnection import (
    OpenMetadataConnection,
)
from metadata.generated.schema.entity.services.dashboardService import (
    DashboardServiceType,
)
from metadata.generated.schema.entity.services.databaseService import DatabaseService
from metadata.generated.schema.entity.services.ingestionPipelines.status import (
    StackTraceError,
)
from metadata.generated.schema.metadataIngestion.workflow import (
    Source as WorkflowSource,
)
from metadata.generated.schema.type.basic import (
    EntityName,
    FullyQualifiedEntityName,
    Markdown,
    SourceUrl,
)
from metadata.generated.schema.type.entityLineage import ColumnLineage
from metadata.generated.schema.type.entityReferenceList import EntityReferenceList
from metadata.ingestion.api.models import Either
from metadata.ingestion.api.steps import InvalidSourceException
from metadata.ingestion.lineage.models import ConnectionTypeDialectMapper
from metadata.ingestion.lineage.parser import LineageParser
from metadata.ingestion.lineage.sql_lineage import get_column_fqn, search_table_entities
from metadata.ingestion.models.ometa_classification import OMetaTagAndClassification
from metadata.ingestion.ometa.ometa_api import OpenMetadata
from metadata.ingestion.source.dashboard.dashboard_service import DashboardServiceSource
from metadata.ingestion.source.dashboard.tableau.client import TableauClient
from metadata.ingestion.source.dashboard.tableau.models import (
    ChartUrl,
    DataSource,
    DatasourceField,
    TableauDashboard,
    TableauTag,
    UpstreamTable,
)
from metadata.ingestion.source.database.column_type_parser import ColumnTypeParser
from metadata.utils import fqn
from metadata.utils.filters import filter_by_chart, filter_by_datamodel
from metadata.utils.helpers import (
    clean_uri,
    get_database_name_for_lineage,
    get_standard_chart_type,
)
from metadata.utils.logger import ingestion_logger
from metadata.utils.tag_utils import get_ometa_tag_and_classification, get_tag_labels

logger = ingestion_logger()

TABLEAU_TAG_CATEGORY = "TableauTags"


class TableauSource(DashboardServiceSource):
    """
    Tableau Source Class
    """

    config: WorkflowSource
    metadata_config: OpenMetadataConnection
    client: TableauClient

    @classmethod
    def create(
        cls,
        config_dict: dict,
        metadata: OpenMetadata,
        pipeline_name: Optional[str] = None,
    ):
        config: WorkflowSource = WorkflowSource.model_validate(config_dict)
        connection: TableauConnection = config.serviceConnection.root.config
        if not isinstance(connection, TableauConnection):
            raise InvalidSourceException(
                f"Expected TableauConnection, but got {connection}"
            )
        return cls(config, metadata)

    def get_dashboards_list(self) -> Optional[List[TableauDashboard]]:
        return self.client.get_workbooks()

    def get_dashboard_name(self, dashboard: TableauDashboard) -> str:
        return dashboard.name

    def get_dashboard_details(self, dashboard: TableauDashboard) -> TableauDashboard:
        """
        Get Dashboard Details including the dashboard charts and datamodels
        """

        # Get the tableau views/sheets
        dashboard.charts = self.client.get_workbook_charts(dashboard_id=dashboard.id)

        # Get the tableau data sources
        dashboard.dataModels = self.client.get_datasources(dashboard_id=dashboard.id)

        return dashboard

    def get_owner_ref(
        self, dashboard_details: TableauDashboard
    ) -> Optional[EntityReferenceList]:
        """
        Get dashboard owner from email
        """
        try:
            if dashboard_details.owner and dashboard_details.owner.email:
                return self.metadata.get_reference_by_email(
                    dashboard_details.owner.email
                )
        except Exception as err:
            logger.debug(traceback.format_exc())
            logger.warning(f"Could not fetch owner data due to {err}")
        return None

    def yield_tags(
        self, dashboard_details: TableauDashboard
    ) -> Iterable[Either[OMetaTagAndClassification]]:
        """
        Method to yield tags related to specific dashboards
        """
        if self.source_config.includeTags:
            tags: Set[TableauTag] = set()
            for container in [[dashboard_details], dashboard_details.charts]:
                for elem in container:
                    tags.update(elem.tags)

            yield from get_ometa_tag_and_classification(
                tags=[tag.label for tag in tags],
                classification_name=TABLEAU_TAG_CATEGORY,
                tag_description="Tableau Tag",
                classification_description="Tags associated with tableau entities",
                include_tags=self.source_config.includeTags,
            )

    def _get_datamodel_sql_query(self, data_model: DataSource) -> Optional[str]:
        """
        Method to fetch the custom sql query from the tableau datamodels
        """
        try:
            sql_queries = []
            for table in data_model.upstreamTables or []:
                for referenced_query in table.referencedByQueries or []:
                    sql_queries.append(referenced_query.query)
            return "\n\n".join(sql_queries) or None
        except Exception as exc:
            logger.debug(traceback.format_exc())
            logger.warning(
                f"Error processing queries for datamodel [{data_model.id}]: {exc}"
            )
        return None

    def _create_datamodel_request(
        self,
        data_model: DataSource,
        dashboard_details: TableauDashboard,
        data_model_type: DataModelType = DataModelType.TableauDataModel,
    ) -> Iterable[Either[CreateDashboardDataModelRequest]]:
        """
        Method to prepare the CreateDashboardDataModelRequest
        """
        data_model_name = data_model.name if data_model.name else data_model.id
        if filter_by_datamodel(
            self.source_config.dataModelFilterPattern, data_model_name
        ):
            self.status.filter(data_model_name, "Data model filtered out.")
            return
        try:
            data_model_request = CreateDashboardDataModelRequest(
                name=EntityName(data_model.id),
                displayName=data_model_name,
                service=FullyQualifiedEntityName(self.context.get().dashboard_service),
                dataModelType=data_model_type.value,
                serviceType=DashboardServiceType.Tableau.value,
                columns=self.get_column_info(data_model),
                sql=self._get_datamodel_sql_query(data_model=data_model),
                owners=self.get_owner_ref(dashboard_details=dashboard_details),
            )
            yield Either(right=data_model_request)
            self.register_record_datamodel(datamodel_request=data_model_request)

        except Exception as exc:
            yield Either(
                left=StackTraceError(
                    name=data_model_name,
                    error=f"Error yielding Data Model [{data_model_name}]: {exc}",
                    stackTrace=traceback.format_exc(),
                )
            )

    def yield_datamodel(
        self, dashboard_details: TableauDashboard
    ) -> Iterable[Either[CreateDashboardDataModelRequest]]:
        """
        Method to ingest the Datasources(Published and Embedded) as DataModels from tableau
        """
        if self.source_config.includeDataModels:
            for data_model in dashboard_details.dataModels or []:
                yield from self._create_datamodel_request(
                    data_model=data_model,
                    dashboard_details=dashboard_details,
                    data_model_type=DataModelType.TableauEmbeddedDatasource,
                )
                for upstream_data_model in data_model.upstreamDatasources or []:
                    yield from self._create_datamodel_request(
                        data_model=upstream_data_model,
                        dashboard_details=dashboard_details,
                        data_model_type=DataModelType.TableauPublishedDatasource,
                    )

    def yield_dashboard(
        self, dashboard_details: TableauDashboard
    ) -> Iterable[Either[CreateDashboardRequest]]:
        """
        Method to Get Dashboard Entity
        In OM a Dashboard will be a Workbook.
        The Charts of the Dashboard will all the Views associated to it.
        The Data Models of the Dashboard will be all the Sheet associated to its.

        'self.context.dataModels' and 'self.context.charts' are created due to the 'cache_all' option defined in the
        topology. And they are cleared after processing each Dashboard because of the 'clear_cache' option.
        """
        try:
            dashboard_url = (
                f"{clean_uri(str(self.config.serviceConnection.root.config.hostPort))}"
                f"/#{urlparse(dashboard_details.webpageUrl).fragment}/views"
            )
            dashboard_request = CreateDashboardRequest(
                name=EntityName(dashboard_details.id),
                displayName=dashboard_details.name,
                description=Markdown(dashboard_details.description)
                if dashboard_details.description
                else None,
                project=self.get_project_name(dashboard_details=dashboard_details),
                charts=[
                    FullyQualifiedEntityName(
                        fqn.build(
                            self.metadata,
                            entity_type=Chart,
                            service_name=self.context.get().dashboard_service,
                            chart_name=chart,
                        )
                    )
                    for chart in self.context.get().charts or []
                ],
                dataModels=[
                    FullyQualifiedEntityName(
                        fqn.build(
                            self.metadata,
                            entity_type=DashboardDataModel,
                            service_name=self.context.get().dashboard_service,
                            data_model_name=data_model,
                        )
                    )
                    for data_model in self.context.get().dataModels or []
                ],
                tags=get_tag_labels(
                    metadata=self.metadata,
                    tags=[tag.label for tag in dashboard_details.tags],
                    classification_name=TABLEAU_TAG_CATEGORY,
                    include_tags=self.source_config.includeTags,
                ),
                sourceUrl=SourceUrl(dashboard_url),
                service=self.context.get().dashboard_service,
                owners=self.get_owner_ref(dashboard_details=dashboard_details),
            )
            yield Either(right=dashboard_request)
            self.register_record(dashboard_request=dashboard_request)
        except Exception as exc:
            yield Either(
                left=StackTraceError(
                    name=dashboard_details.id,
                    error=f"Error to yield dashboard for {dashboard_details}: {exc}",
                    stackTrace=traceback.format_exc(),
                )
            )

    @staticmethod
    def _get_data_model_column_fqn(
        data_model_entity: DashboardDataModel, column: str
    ) -> Optional[List[str]]:
        """
        Get fqn of column if exist in table entity
        """
        if not data_model_entity:
            return None
        columns = []
        for tbl_column in data_model_entity.columns:
            for child_column in tbl_column.children or []:
                if column.lower() == child_column.name.root.lower():
                    columns.append(child_column.fullyQualifiedName.root)
        return columns

    def _get_column_lineage(  # pylint: disable=arguments-differ
        self,
        upstream_table: UpstreamTable,
        table_entity: Table,
        data_model_entity: DashboardDataModel,
        upstream_col_set: Set[str],
    ) -> List[ColumnLineage]:
        """
        Get the column lineage from the fields
        """
        column_lineage = []
        try:
            for column in upstream_table.columns or []:
                if column.id in upstream_col_set:
                    from_column = get_column_fqn(
                        table_entity=table_entity, column=column.name
                    )
                    to_columns = self._get_data_model_column_fqn(
                        data_model_entity=data_model_entity,
                        column=column.id,
                    )
<<<<<<< HEAD
                    for to_column in to_columns:
                        column_lineage.append(
                            ColumnLineage(fromColumns=[from_column], toColumn=to_column)
                        )
            return column_lineage
=======
                    column_lineage.append(
                        ColumnLineage(fromColumns=[from_column], toColumn=to_column)
                    )
>>>>>>> 2dd613b2
        except Exception as exc:
            logger.debug(f"Error to get column lineage: {exc}")
            logger.debug(traceback.format_exc())
        return column_lineage or None

    def yield_datamodel_dashboard_lineage(
        self,
    ) -> Iterable[Either[AddLineageRequest]]:
        """
        Returns:
            Lineage request between Data Models and Dashboards
        """
        if hasattr(self.context.get(), "dataModels") and self.context.get().dataModels:
            for datamodel in self.context.get().dataModels:
                try:
                    datamodel_fqn = fqn.build(
                        metadata=self.metadata,
                        entity_type=DashboardDataModel,
                        service_name=self.context.get().dashboard_service,
                        data_model_name=datamodel,
                    )
                    datamodel_entity = self.metadata.get_by_name(
                        entity=DashboardDataModel, fqn=datamodel_fqn
                    )

                    # TableauPublishedDatasource will be skipped here and their lineage will be processed later
                    if (
                        datamodel_entity.dataModelType
                        == DataModelType.TableauPublishedDatasource
                    ):
                        continue

                    dashboard_fqn = fqn.build(
                        self.metadata,
                        entity_type=Dashboard,
                        service_name=self.context.get().dashboard_service,
                        dashboard_name=self.context.get().dashboard,
                    )
                    dashboard_entity = self.metadata.get_by_name(
                        entity=Dashboard, fqn=dashboard_fqn
                    )
                    yield self._get_add_lineage_request(
                        to_entity=dashboard_entity, from_entity=datamodel_entity
                    )
                except Exception as err:
                    logger.debug(traceback.format_exc())
                    logger.error(
                        f"Error to yield dashboard lineage details for data model name [{str(datamodel)}]: {err}"
                    )

    def _get_table_datamodel_lineage(
        self,
        upstream_data_model: DataSource,
        datamodel: DataSource,
        db_service_entity: DatabaseService,
        upstream_data_model_entity: DashboardDataModel,
    ) -> Iterable[Either[AddLineageRequest]]:
        """
        Method to create the lineage between table and datamodels in tableau
        """
        try:
            upstream_col_set = {
                column.id
                for field in upstream_data_model.fields
                for column in field.upstreamColumns
            }
            for table in datamodel.upstreamTables or []:
                om_tables = self._get_database_tables(db_service_entity, table)
                for om_table in om_tables or []:
                    column_lineage = self._get_column_lineage(
                        table, om_table, upstream_data_model_entity, upstream_col_set
                    )
                    yield self._get_add_lineage_request(
                        to_entity=upstream_data_model_entity,
                        from_entity=om_table,
                        column_lineage=column_lineage,
                    )
        except Exception as err:
            yield Either(
                left=StackTraceError(
                    name="Lineage",
                    error=(
                        "Error to yield table datamodel lineage details for data model "
                        f"name [{str(datamodel)}]: {err}"
                    ),
                    stackTrace=traceback.format_exc(),
                )
            )

    def _get_datamodel_child_col_lineage(
        self,
        data_model_col: Column,
        upstream_data_model_col: Column,
    ) -> Optional[List[ColumnLineage]]:
        """
        Get the lineage between children columns of the datamodels
        """
        datamodel_child_column_lineage = []
        try:
            for datamodel_child_col in data_model_col.children or []:
                for upstream_data_model_child_col in (
                    upstream_data_model_col.children or []
                ):
                    if (
                        datamodel_child_col.displayName
                        == upstream_data_model_child_col.displayName
                    ):
                        from_child_column = (
                            upstream_data_model_child_col.fullyQualifiedName.root
                        )
                        to_child_column = datamodel_child_col.fullyQualifiedName.root
                        datamodel_child_column_lineage.append(
                            ColumnLineage(
                                fromColumns=[from_child_column],
                                toColumn=to_child_column,
                            )
                        )
        except Exception as exc:
            logger.debug(traceback.format_exc())
            logger.warning(f"Error to get datamodel child column lineage: {exc}")
        return datamodel_child_column_lineage or None

    def _get_datamodel_col_lineage(
        self,
        data_model_entity: DashboardDataModel,
        upstream_data_model_entity: DashboardDataModel,
    ):
        """
        Method to get the ColumnLineage list for the datamodels lineage
        """
        datamodel_column_lineage = []
        try:
            for data_model_col in data_model_entity.columns or []:
                for upstream_data_model_col in upstream_data_model_entity.columns or []:
                    if (
                        data_model_col.displayName
                        == upstream_data_model_col.displayName
                    ):
                        from_column = upstream_data_model_col.fullyQualifiedName.root
                        to_column = data_model_col.fullyQualifiedName.root
                        datamodel_column_lineage.append(
                            ColumnLineage(fromColumns=[from_column], toColumn=to_column)
                        )
                        datamodel_child_col_lineage = (
                            self._get_datamodel_child_col_lineage(
                                data_model_col=data_model_col,
                                upstream_data_model_col=upstream_data_model_col,
                            )
                        )
                        if datamodel_child_col_lineage:
                            datamodel_column_lineage.extend(datamodel_child_col_lineage)

        except Exception as exc:
            logger.debug(traceback.format_exc())
            logger.warning(f"Error to get datamodel column lineage: {exc}")

        return datamodel_column_lineage or None

    def _get_datamodel_table_lineage(
        self,
        datamodel: DataSource,
        data_model_entity: DashboardDataModel,
        db_service_entity: DatabaseService,
    ) -> Iterable[Either[AddLineageRequest]]:
        """ "
        Method to create lineage between tables<->published datasource<->embedded datasource
        """
        for upstream_data_model in datamodel.upstreamDatasources or []:
            try:
                upstream_data_model_entity = self._get_datamodel(
                    datamodel=upstream_data_model
                )
                if upstream_data_model_entity:
                    # Create [Published Datasource<->Embedded Datasource] lineage
                    yield self._get_add_lineage_request(
                        to_entity=data_model_entity,
                        from_entity=upstream_data_model_entity,
                        column_lineage=self._get_datamodel_col_lineage(
                            data_model_entity=data_model_entity,
                            upstream_data_model_entity=upstream_data_model_entity,
                        ),
                    )
                    # Create [Table<->Published Datasource] lineage
                    yield from self._get_table_datamodel_lineage(
                        upstream_data_model=upstream_data_model,
                        datamodel=datamodel,
                        db_service_entity=db_service_entity,
                        upstream_data_model_entity=upstream_data_model_entity,
                    )
            except Exception as err:
                yield Either(
                    left=StackTraceError(
                        name="Lineage",
                        error=(
                            "Error to yield datamodel table lineage details for DB "
                            f"service name [{db_service_entity.name}]: {err}"
                        ),
                        stackTrace=traceback.format_exc(),
                    )
                )

    def yield_dashboard_lineage_details(
        self, dashboard_details: TableauDashboard, db_service_name: str
    ) -> Iterable[Either[AddLineageRequest]]:
        """
        This method creates the lineage between tables and datamodels

        Args:
            dashboard_details: Tableau Dashboard
            db_service_name: database service where look up for lineage

        Returns:
            Lineage request between Data Models and Database tables
        """
        db_service_entity = self.metadata.get_by_name(
            entity=DatabaseService, fqn=db_service_name
        )
        if db_service_entity:
            for datamodel in dashboard_details.dataModels or []:
                try:
                    data_model_entity = self._get_datamodel(datamodel=datamodel)
                    if data_model_entity:
                        if datamodel.upstreamDatasources:
                            # if we have upstreamDatasources(Published Datasources), create lineage in below format
                            # Table<->Published Datasource<->Embedded Datasource
                            yield from self._get_datamodel_table_lineage(
                                datamodel=datamodel,
                                data_model_entity=data_model_entity,
                                db_service_entity=db_service_entity,
                            )
                        else:
                            # else we'll create lineage only using Embedded Datasources in below format
                            # Table<->Embedded Datasource
                            yield from self._get_table_datamodel_lineage(
                                upstream_data_model=datamodel,
                                datamodel=datamodel,
                                db_service_entity=db_service_entity,
                                upstream_data_model_entity=data_model_entity,
                            )
                except Exception as err:
                    yield Either(
                        left=StackTraceError(
                            name="Lineage",
                            error=(
                                "Error to yield dashboard lineage details for DB "
                                f"service name [{db_service_name}]: {err}"
                            ),
                            stackTrace=traceback.format_exc(),
                        )
                    )

    def yield_dashboard_chart(
        self, dashboard_details: TableauDashboard
    ) -> Iterable[Either[CreateChartRequest]]:
        """
        Method to fetch charts linked to dashboard
        """
        for chart in dashboard_details.charts or []:
            try:
                if filter_by_chart(self.source_config.chartFilterPattern, chart.name):
                    self.status.filter(chart.name, "Chart Pattern not allowed")
                    continue
                site_url = (
                    f"/site/{self.service_connection.siteUrl}/"
                    if self.service_connection.siteUrl
                    else ""
                )
                workbook_chart_name = ChartUrl(chart.contentUrl)

                chart_url = (
                    f"{clean_uri(self.service_connection.hostPort)}/"
                    f"#{site_url}"
                    f"views/{workbook_chart_name.workbook_name}"
                    f"/{workbook_chart_name.chart_url_name}"
                )

                chart = CreateChartRequest(
                    name=EntityName(chart.id),
                    displayName=chart.name,
                    chartType=get_standard_chart_type(chart.sheetType),
                    sourceUrl=SourceUrl(chart_url),
                    tags=get_tag_labels(
                        metadata=self.metadata,
                        tags=[tag.label for tag in chart.tags],
                        classification_name=TABLEAU_TAG_CATEGORY,
                        include_tags=self.source_config.includeTags,
                    ),
                    service=FullyQualifiedEntityName(
                        self.context.get().dashboard_service
                    ),
                )
                yield Either(right=chart)
            except Exception as exc:
                yield Either(
                    left=StackTraceError(
                        name="Chart",
                        error=f"Error to yield dashboard chart [{chart}]: {exc}",
                        stackTrace=traceback.format_exc(),
                    )
                )

    def close(self):
        """
        Close the connection for tableau
        """
        try:
            self.client.sign_out()
        except ConnectionError as err:
            logger.debug(f"Error closing connection - {err}")

    def _get_table_entities_from_api(
        self, db_service_entity: DatabaseService, table: UpstreamTable
    ) -> Optional[List[Table]]:
        """
        In case we get the table details from the Graphql APIs we process them
        """
        try:
            database_schema_table = fqn.split_table_name(table.name)
            database_name = (
                table.database.name
                if table.database and table.database.name
                else database_schema_table.get("database")
            )
            if isinstance(db_service_entity.connection.config, BigQueryConnection):
                database_name = None
            database_name = get_database_name_for_lineage(
                db_service_entity, database_name
            )
            schema_name = (
                table.schema_
                if table.schema_
                else database_schema_table.get("database_schema")
            )
            table_name = database_schema_table.get("table")
            table_fqn = fqn.build(
                self.metadata,
                entity_type=Table,
                service_name=db_service_entity.name.root,
                schema_name=schema_name,
                table_name=table_name,
                database_name=database_name,
            )
            if table_fqn:
                table_entity = self.metadata.get_by_name(
                    entity=Table,
                    fqn=table_fqn,
                )
                if table_entity:
                    return [table_entity]
        except Exception as exc:
            logger.debug(traceback.format_exc())
            logger.warning(f"Error to get tables for lineage using GraphQL Apis: {exc}")
        return None

    def _get_table_entities_from_query(
        self, db_service_entity: DatabaseService, table: UpstreamTable
    ) -> Optional[List[Table]]:
        """
        In case we get the table details from the Graphql APIs we process them
        """
        tables_list = []
        try:
            for custom_sql_table in table.referencedByQueries or []:
                lineage_parser = LineageParser(
                    custom_sql_table.query,
                    ConnectionTypeDialectMapper.dialect_of(
                        db_service_entity.serviceType.value
                    )
                    if db_service_entity
                    else None,
                )
                for source_table in lineage_parser.source_tables or []:
                    database_schema_table = fqn.split_table_name(str(source_table))
                    database_name = database_schema_table.get("database")
                    if isinstance(
                        db_service_entity.connection.config, BigQueryConnection
                    ):
                        database_name = None
                    database_name = get_database_name_for_lineage(
                        db_service_entity, database_name
                    )
                    schema_name = self.check_database_schema_name(
                        database_schema_table.get("database_schema")
                    )
                    table_name = database_schema_table.get("table")
                    from_entities = search_table_entities(
                        metadata=self.metadata,
                        database=database_name,
                        service_name=db_service_entity.fullyQualifiedName.root,
                        database_schema=schema_name,
                        table=table_name,
                    )
                    tables_list.extend(from_entities)

        except Exception as exc:
            logger.debug(traceback.format_exc())
            logger.warning(f"Error to get tables for lineage using SQL Queries: {exc}")
        return tables_list or []

    def _get_database_tables(
        self, db_service_entity: DatabaseService, table: UpstreamTable
    ) -> Optional[List[Table]]:
        """
        Get the table entities for lineage
        """
        # If we get the table details from the Graphql APIs we process them directly
        if table.name:
            return self._get_table_entities_from_api(
                db_service_entity=db_service_entity, table=table
            )
        # Else we get the table details from the SQL queries and process them using SQL lineage parser
        if table.referencedByQueries:
            return self._get_table_entities_from_query(
                db_service_entity=db_service_entity, table=table
            )
        return None

    def _get_datamodel(self, datamodel: DataSource) -> Optional[DashboardDataModel]:
        """
        Get the datamodel entity for lineage
        """
        datamodel_fqn = fqn.build(
            self.metadata,
            entity_type=DashboardDataModel,
            service_name=self.context.get().dashboard_service,
            data_model_name=datamodel.id,
        )
        if datamodel_fqn:
            return self.metadata.get_by_name(
                entity=DashboardDataModel,
                fqn=datamodel_fqn,
            )
        return None

    def get_child_columns(self, field: DatasourceField) -> List[Column]:
        """
        Extract the child columns from the fields
        """
        columns = []
        for column in field.upstreamColumns or []:
            try:
                if column:
                    parsed_column = {
                        "dataTypeDisplay": column.remoteType
                        if column.remoteType
                        else DataType.UNKNOWN.value,
                        "dataType": ColumnTypeParser.get_column_type(
                            column.remoteType if column.remoteType else None
                        ),
                        "name": column.id,
                        "displayName": column.name if column.name else column.id,
                    }
                    if column.remoteType and column.remoteType == DataType.ARRAY.value:
                        parsed_column["arrayDataType"] = DataType.UNKNOWN
                    columns.append(Column(**parsed_column))
            except Exception as exc:
                logger.debug(traceback.format_exc())
                logger.warning(f"Error to process datamodel nested column: {exc}")
        return columns

    def get_column_info(self, data_source: DataSource) -> Optional[List[Column]]:
        """
        Args:
            data_source: DataSource
        Returns:
            Columns details for Data Model
        """
        datasource_columns = []
        for field in data_source.fields or []:
            try:
                parsed_fields = {
                    "dataTypeDisplay": "Tableau Field",
                    "dataType": DataType.RECORD,
                    "name": field.id,
                    "displayName": field.name if field.name else field.id,
                    "description": field.description,
                }
                child_columns = self.get_child_columns(field=field)
                if child_columns:
                    parsed_fields["children"] = child_columns
                datasource_columns.append(Column(**parsed_fields))
            except Exception as exc:
                logger.debug(traceback.format_exc())
                logger.warning(f"Error to yield datamodel column: {exc}")
        return datasource_columns

    def get_project_name(self, dashboard_details: Any) -> Optional[str]:
        """
        Get the project / workspace / folder / collection name of the dashboard
        """
        try:
            return dashboard_details.project.name
        except Exception as exc:
            logger.debug(traceback.format_exc())
            logger.warning(
                f"Error fetching project name for {dashboard_details.id}: {exc}"
            )
        return None<|MERGE_RESOLUTION|>--- conflicted
+++ resolved
@@ -347,17 +347,11 @@
                         data_model_entity=data_model_entity,
                         column=column.id,
                     )
-<<<<<<< HEAD
                     for to_column in to_columns:
                         column_lineage.append(
                             ColumnLineage(fromColumns=[from_column], toColumn=to_column)
                         )
             return column_lineage
-=======
-                    column_lineage.append(
-                        ColumnLineage(fromColumns=[from_column], toColumn=to_column)
-                    )
->>>>>>> 2dd613b2
         except Exception as exc:
             logger.debug(f"Error to get column lineage: {exc}")
             logger.debug(traceback.format_exc())
