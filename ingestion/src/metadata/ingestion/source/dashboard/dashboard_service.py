#  Copyright 2021 Collate
#  Licensed under the Apache License, Version 2.0 (the "License");
#  you may not use this file except in compliance with the License.
#  You may obtain a copy of the License at
#  http://www.apache.org/licenses/LICENSE-2.0
#  Unless required by applicable law or agreed to in writing, software
#  distributed under the License is distributed on an "AS IS" BASIS,
#  WITHOUT WARRANTIES OR CONDITIONS OF ANY KIND, either express or implied.
#  See the License for the specific language governing permissions and
#  limitations under the License.
"""
Base class for ingesting dashboard services
"""
import traceback
from abc import ABC, abstractmethod
from typing import Any, Iterable, List, Optional, Set, Union

from pydantic import BaseModel

from metadata.generated.schema.api.data.createChart import CreateChartRequest
from metadata.generated.schema.api.data.createDashboard import CreateDashboardRequest
from metadata.generated.schema.api.data.createDashboardDataModel import (
    CreateDashboardDataModelRequest,
)
from metadata.generated.schema.api.lineage.addLineage import AddLineageRequest
from metadata.generated.schema.api.services.createDashboardService import (
    CreateDashboardServiceRequest,
)
from metadata.generated.schema.entity.data.chart import Chart
from metadata.generated.schema.entity.data.dashboard import Dashboard
from metadata.generated.schema.entity.data.dashboardDataModel import DashboardDataModel
from metadata.generated.schema.entity.data.table import Table
from metadata.generated.schema.entity.services.connections.metadata.openMetadataConnection import (
    OpenMetadataConnection,
)
from metadata.generated.schema.entity.services.dashboardService import (
    DashboardConnection,
    DashboardService,
)
from metadata.generated.schema.entity.teams.user import User
from metadata.generated.schema.metadataIngestion.dashboardServiceMetadataPipeline import (
    DashboardServiceMetadataPipeline,
)
from metadata.generated.schema.metadataIngestion.workflow import (
    Source as WorkflowSource,
)
from metadata.generated.schema.type.entityLineage import EntitiesEdge, LineageDetails
from metadata.generated.schema.type.entityLineage import Source as LineageSource
from metadata.generated.schema.type.entityReference import EntityReference
from metadata.generated.schema.type.usageRequest import UsageRequest
from metadata.ingestion.api.delete import delete_entity_from_source
from metadata.ingestion.api.models import Either
from metadata.ingestion.api.steps import Source
from metadata.ingestion.api.topology_runner import C, TopologyRunnerMixin
from metadata.ingestion.models.delete_entity import DeleteEntity
from metadata.ingestion.models.ometa_classification import OMetaTagAndClassification
from metadata.ingestion.models.topology import (
    NodeStage,
    ServiceTopology,
    TopologyNode,
    create_source_context,
)
from metadata.ingestion.ometa.ometa_api import OpenMetadata
from metadata.ingestion.source.connections import get_connection, get_test_connection_fn
from metadata.utils import fqn
from metadata.utils.filters import filter_by_dashboard, filter_by_project
from metadata.utils.logger import ingestion_logger

logger = ingestion_logger()

LINEAGE_MAP = {
    Dashboard: "dashboard",
    Table: "table",
    DashboardDataModel: "dashboardDataModel",
}


class DashboardUsage(BaseModel):
    """
    Wrapper to handle type at the sink
    """

    dashboard: Dashboard
    usage: UsageRequest


class DashboardServiceTopology(ServiceTopology):
    """
    Defines the hierarchy in Dashboard Services.
    service -> data models -> dashboard -> charts.

    We could have a topology validator. We can only consume
    data that has been produced by any parent node.
    """

    root = TopologyNode(
        producer="get_services",
        stages=[
            NodeStage(
                type_=DashboardService,
                context="dashboard_service",
                processor="yield_create_request_dashboard_service",
                overwrite=False,
                must_return=True,
            ),
            NodeStage(
                type_=OMetaTagAndClassification,
                context="tags",
                processor="yield_tag",
                ack_sink=False,
                nullable=True,
            ),
        ],
        children=["bulk_data_model", "dashboard"],
        post_process=["mark_dashboards_as_deleted"],
    )
    # Dashboard Services have very different approaches when
    # when dealing with data models. Tableau has the models
    # tightly coupled with dashboards, while Looker
    # handles them as independent entities.
    # When configuring a new source, we will either implement
    # the yield_bulk_datamodel or yield_datamodel functions.
    bulk_data_model = TopologyNode(
        producer="list_datamodels",
        stages=[
            NodeStage(
                type_=DashboardDataModel,
                context="dataModel",
                processor="yield_bulk_datamodel",
                consumer=["dashboard_service"],
            )
        ],
    )
    dashboard = TopologyNode(
        producer="get_dashboard",
        stages=[
            NodeStage(
                type_=Chart,
                context="charts",
                processor="yield_dashboard_chart",
                consumer=["dashboard_service"],
                nullable=True,
                cache_all=True,
                clear_cache=True,
            ),
            NodeStage(
                type_=DashboardDataModel,
                context="dataModels",
                processor="yield_datamodel",
                consumer=["dashboard_service"],
                nullable=True,
                cache_all=True,
                clear_cache=True,
            ),
            NodeStage(
                type_=Dashboard,
                context="dashboard",
                processor="yield_dashboard",
                consumer=["dashboard_service"],
            ),
            NodeStage(
                type_=User,
                context="owner",
                processor="process_owner",
                consumer=["dashboard_service"],
            ),
            NodeStage(
                type_=AddLineageRequest,
                context="lineage",
                processor="yield_dashboard_lineage",
                consumer=["dashboard_service"],
                ack_sink=False,
                nullable=True,
            ),
            NodeStage(
                type_=UsageRequest,
                context="usage",
                processor="yield_dashboard_usage",
                consumer=["dashboard_service"],
                ack_sink=False,
                nullable=True,
            ),
        ],
    )


# pylint: disable=too-many-public-methods
class DashboardServiceSource(TopologyRunnerMixin, Source, ABC):
    """
    Base class for Database Services.
    It implements the topology and context.
    """

    source_config: DashboardServiceMetadataPipeline
    config: WorkflowSource
    metadata: OpenMetadata
    # Big union of types we want to fetch dynamically
    service_connection: DashboardConnection.__fields__["config"].type_

    topology = DashboardServiceTopology()
    context = create_source_context(topology)
    dashboard_source_state: Set = set()

    def __init__(
        self,
        config: WorkflowSource,
        metadata_config: OpenMetadataConnection,
    ):
        super().__init__()
        self.config = config
        self.metadata_config = metadata_config
        self.metadata = OpenMetadata(metadata_config)
        self.service_connection = self.config.serviceConnection.__root__.config
        self.source_config: DashboardServiceMetadataPipeline = (
            self.config.sourceConfig.config
        )
        self.client = get_connection(self.service_connection)

        # Flag the connection for the test connection
        self.connection_obj = self.client
        self.test_connection()

        self.metadata_client = OpenMetadata(self.metadata_config)

    @abstractmethod
    def yield_dashboard(
        self, dashboard_details: Any
    ) -> Iterable[Either[CreateDashboardRequest]]:
        """
        Method to Get Dashboard Entity
        """

    @abstractmethod
    def yield_dashboard_lineage_details(
        self, dashboard_details: Any, db_service_name: str
    ) -> Iterable[Either[AddLineageRequest]]:
        """
        Get lineage between dashboard and data sources
        """

    @abstractmethod
    def yield_dashboard_chart(
        self, dashboard_details: Any
    ) -> Iterable[Either[CreateChartRequest]]:
        """
        Method to fetch charts linked to dashboard
        """

    @abstractmethod
    def get_dashboards_list(self) -> Optional[List[Any]]:
        """
        Get List of all dashboards
        """

    @abstractmethod
    def get_dashboard_name(self, dashboard: Any) -> str:
        """
        Get Dashboard Name from each element coming from `get_dashboards_list`
        """

    @abstractmethod
    def get_dashboard_details(self, dashboard: Any) -> Any:
        """
        Get Dashboard Details
        """

    def list_datamodels(self) -> Iterable[Any]:
        """
        Optional Node producer for processing datamodels in bulk
        before the dashboards
        """
        return []

    def yield_datamodel(self, _) -> Iterable[Either[CreateDashboardDataModelRequest]]:
        """
        Method to fetch DataModel linked to Dashboard
        """

    def yield_bulk_datamodel(
        self, _
    ) -> Iterable[Either[CreateDashboardDataModelRequest]]:
        """
        Method to fetch DataModels in bulk
        """

    def yield_datamodel_dashboard_lineage(
        self,
    ) -> Iterable[Either[AddLineageRequest]]:
        """
        Returns:
            Lineage request between Data Models and Dashboards
        """
        if hasattr(self.context, "dataModels") and self.context.dataModels:
            for datamodel in self.context.dataModels:
                try:
                    yield self._get_add_lineage_request(
                        to_entity=self.context.dashboard, from_entity=datamodel
                    )
                except Exception as err:
                    logger.debug(traceback.format_exc())
                    logger.error(
                        f"Error to yield dashboard lineage details for data model name [{datamodel.name}]: {err}"
                    )

    def yield_dashboard_lineage(
        self, dashboard_details: Any
    ) -> Iterable[Either[AddLineageRequest]]:
        """
        Yields lineage if config is enabled.

        We will look for the data in all the services
        we have informed.
        """
        yield from self.yield_datamodel_dashboard_lineage() or []

        for db_service_name in self.source_config.dbServiceNames or []:
            yield from self.yield_dashboard_lineage_details(
                dashboard_details, db_service_name
            ) or []

    def yield_tag(self, *args, **kwargs) -> Iterable[Either[OMetaTagAndClassification]]:
        """
        Method to fetch dashboard tags
        """

    def yield_dashboard_usage(self, *args, **kwargs) -> Iterable[DashboardUsage]:
        """
        Method to pick up dashboard usage data
        """

    def close(self):
        self.metadata.close()

    def get_services(self) -> Iterable[WorkflowSource]:
        yield self.config

    def yield_create_request_dashboard_service(
        self, config: WorkflowSource
    ) -> Iterable[Either[CreateDashboardServiceRequest]]:
        yield Either(
            right=self.metadata.get_create_service_from_source(
                entity=DashboardService, config=config
            )
        )

    def mark_dashboards_as_deleted(self) -> Iterable[Either[DeleteEntity]]:
        """
        Method to mark the dashboards as deleted
        """
        if self.source_config.markDeletedDashboards:
            logger.info("Mark Deleted Dashboards set to True")
            yield from delete_entity_from_source(
                metadata=self.metadata,
                entity_type=Dashboard,
                entity_source_state=self.dashboard_source_state,
                mark_deleted_entity=self.source_config.markDeletedDashboards,
                params={
                    "service": self.context.dashboard_service.fullyQualifiedName.__root__
                },
            )

    def process_owner(self, dashboard_details):
        try:
            owner = self.get_owner_details(  # pylint: disable=assignment-from-none
                dashboard_details=dashboard_details
            )
            if owner and self.source_config.includeOwners:
                self.metadata.patch_owner(
                    entity=Dashboard,
                    source=self.context.dashboard,
                    owner=owner,
                    force=False,
                )
        except Exception as exc:
            logger.debug(traceback.format_exc())
            logger.warning(f"Error processing owner for {dashboard_details}: {exc}")

    def register_record(self, dashboard_request: CreateDashboardRequest) -> None:
        """
        Mark the dashboard record as scanned and update the dashboard_source_state
        """
        dashboard_fqn = fqn.build(
            self.metadata,
            entity_type=Dashboard,
            service_name=dashboard_request.service.__root__,
            dashboard_name=dashboard_request.name.__root__,
        )

        self.dashboard_source_state.add(dashboard_fqn)

    def get_owner_details(  # pylint: disable=useless-return
        self, dashboard_details  # pylint: disable=unused-argument
    ) -> Optional[EntityReference]:
        """Get dashboard owner

        Args:
            dashboard_details:
        Returns:
            Optional[EntityReference]
        """
        logger.debug(
            f"Processing ownership is not supported for {self.service_connection.type.name}"
        )
        return None

    @staticmethod
    def _get_add_lineage_request(
        to_entity: Union[Dashboard, DashboardDataModel],
        from_entity: Union[Table, DashboardDataModel, Dashboard],
    ) -> Optional[Either[AddLineageRequest]]:
        if from_entity and to_entity:
            return Either(
                right=AddLineageRequest(
                    edge=EntitiesEdge(
                        fromEntity=EntityReference(
                            id=from_entity.id.__root__,
                            type=LINEAGE_MAP[type(from_entity)],
                        ),
                        toEntity=EntityReference(
                            id=to_entity.id.__root__,
                            type=LINEAGE_MAP[type(to_entity)],
                        ),
<<<<<<< HEAD
=======
                        lineageDetails=LineageDetails(
                            source=LineageSource.DashboardLineage
                        ),
>>>>>>> 890aae73
                    )
                )
            )

        return None

    def get_dashboard(self) -> Any:
        """
        Method to iterate through dashboard lists filter dashboards & yield dashboard details
        """
        for dashboard in self.get_dashboards_list():
            dashboard_name = self.get_dashboard_name(dashboard)
            if filter_by_dashboard(
                self.source_config.dashboardFilterPattern,
                dashboard_name,
            ):
                self.status.filter(
                    dashboard_name,
                    "Dashboard Filtered Out",
                )
                continue

            try:
                dashboard_details = self.get_dashboard_details(dashboard)
                self.context.project_name = (  # pylint: disable=assignment-from-none
                    self.get_project_name(dashboard_details=dashboard_details)
                )
                if self.context.project_name and filter_by_project(
                    self.source_config.projectFilterPattern,
                    self.context.project_name,
                ):
                    self.status.filter(
                        self.context.project_name,
                        "Project / Workspace Filtered Out",
                    )
                    continue
            except Exception as exc:
                logger.debug(traceback.format_exc())
                logger.warning(
                    f"Cannot extract dashboard details from {dashboard}: {exc}"
                )
                continue

            yield dashboard_details

    def test_connection(self) -> None:
        test_connection_fn = get_test_connection_fn(self.service_connection)
        test_connection_fn(self.metadata, self.connection_obj, self.service_connection)

    def prepare(self):
        """By default, nothing to prepare"""

    def fqn_from_context(self, stage: NodeStage, entity_request: C) -> str:
        """
        We are overriding this method since CreateDashboardDataModelRequest needs to add an extra value to the context
        names.

        Read the context
        :param stage: Topology node being processed
        :param entity_request: Request sent to the sink
        :return: Entity FQN derived from context
        """
        context_names = [
            self.context.__dict__[dependency].name.__root__
            for dependency in stage.consumer or []  # root nodes do not have consumers
        ]

        if isinstance(entity_request, CreateDashboardDataModelRequest):
            context_names.append("model")

        return fqn._build(  # pylint: disable=protected-access
            *context_names, entity_request.name.__root__
        )

    def check_database_schema_name(self, database_schema_name: str):

        """
        Check if the input database schema name is equal to "<default>" and return the input name if it is not.

        Args:
        - database_schema_name (str): A string representing the name of the database schema to be checked.

        Returns:
        - None: If the input database schema name is equal to "<default>".
        - database_schema_name (str): If the input database schema name is not equal to "<default>".
        """
        if database_schema_name == "<default>":
            return None

        return database_schema_name

    def get_project_name(  # pylint: disable=unused-argument, useless-return
        self, dashboard_details: Any
    ) -> Optional[str]:
        """
        Get the project / workspace / folder / collection name of the dashboard
        """
        logger.debug(
            f"Projects are not supported for {self.service_connection.type.name}"
        )
        return None<|MERGE_RESOLUTION|>--- conflicted
+++ resolved
@@ -420,12 +420,9 @@
                             id=to_entity.id.__root__,
                             type=LINEAGE_MAP[type(to_entity)],
                         ),
-<<<<<<< HEAD
-=======
                         lineageDetails=LineageDetails(
                             source=LineageSource.DashboardLineage
                         ),
->>>>>>> 890aae73
                     )
                 )
             )
