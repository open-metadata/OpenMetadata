#  Copyright 2021 Collate
#  Licensed under the Apache License, Version 2.0 (the "License");
#  you may not use this file except in compliance with the License.
#  You may obtain a copy of the License at
#  http://www.apache.org/licenses/LICENSE-2.0
#  Unless required by applicable law or agreed to in writing, software
#  distributed under the License is distributed on an "AS IS" BASIS,
#  WITHOUT WARRANTIES OR CONDITIONS OF ANY KIND, either express or implied.
#  See the License for the specific language governing permissions and
#  limitations under the License.
"""
Base class for ingesting database services
"""
from abc import ABC, abstractmethod
from typing import Any, Iterable, List, Optional

from metadata.generated.schema.api.data.createPipeline import CreatePipelineRequest
from metadata.generated.schema.api.lineage.addLineage import AddLineageRequest
from metadata.generated.schema.entity.data.pipeline import Pipeline
from metadata.generated.schema.entity.services.connections.metadata.openMetadataConnection import (
    OpenMetadataConnection,
)
from metadata.generated.schema.entity.services.pipelineService import (
    PipelineConnection,
    PipelineService,
)
from metadata.generated.schema.metadataIngestion.pipelineServiceMetadataPipeline import (
    PipelineServiceMetadataPipeline,
)
from metadata.generated.schema.metadataIngestion.workflow import (
    Source as WorkflowSource,
)
from metadata.ingestion.api.source import Source
from metadata.ingestion.api.topology_runner import TopologyRunnerMixin
from metadata.ingestion.models.ometa_classification import OMetaTagAndClassification
from metadata.ingestion.models.pipeline_status import OMetaPipelineStatus
from metadata.ingestion.models.topology import (
    NodeStage,
    ServiceTopology,
    TopologyNode,
    create_source_context,
)
from metadata.ingestion.ometa.ometa_api import OpenMetadata
from metadata.ingestion.source.connections import get_connection, get_test_connection_fn
from metadata.utils.filters import filter_by_pipeline
from metadata.utils.logger import ingestion_logger

logger = ingestion_logger()


class PipelineServiceTopology(ServiceTopology):
    """
    Defines the hierarchy in Pipeline Services.

    We could have a topology validator. We can only consume
    data that has been produced by any parent node.
    """

    root = TopologyNode(
        producer="get_services",
        stages=[
            NodeStage(
                type_=PipelineService,
                context="pipeline_service",
                processor="yield_create_request_pipeline_service",
                overwrite=False,
                must_return=True,
            ),
        ],
        children=["pipeline"],
    )
    pipeline = TopologyNode(
        producer="get_pipeline",
        stages=[
            NodeStage(
                type_=OMetaTagAndClassification,
                context="tags",
                processor="yield_tag",
                ack_sink=False,
                nullable=True,
            ),
            NodeStage(
                type_=Pipeline,
                context="pipeline",
                processor="yield_pipeline",
                consumer=["pipeline_service"],
            ),
            NodeStage(
                type_=OMetaPipelineStatus,
                context="pipeline_status",
                processor="yield_pipeline_status",
                consumer=["pipeline_service"],
                nullable=True,
                ack_sink=False,
            ),
            NodeStage(
                type_=AddLineageRequest,
                context="lineage",
                processor="yield_pipeline_lineage",
                consumer=["pipeline_service"],
                ack_sink=False,
                nullable=True,
            ),
        ],
    )


class PipelineServiceSource(TopologyRunnerMixin, Source, ABC):
    """
    Base class for Pipeline Services.
    It implements the topology and context.
    """

    source_config: PipelineServiceMetadataPipeline
    config: WorkflowSource
    metadata: OpenMetadata
    # Big union of types we want to fetch dynamically
    service_connection: PipelineConnection.__fields__["config"].type_

    topology = PipelineServiceTopology()
    context = create_source_context(topology)

    def __init__(
        self,
        config: WorkflowSource,
        metadata_config: OpenMetadataConnection,
    ):
        super().__init__()
        self.config = config
        self.metadata_config = metadata_config
        self.metadata = OpenMetadata(metadata_config)
        self.service_connection = self.config.serviceConnection.__root__.config
        self.source_config: PipelineServiceMetadataPipeline = (
            self.config.sourceConfig.config
        )
        self.connection = get_connection(self.service_connection)
        self.client = self.connection
        self.test_connection()

    @abstractmethod
    def yield_pipeline(self, pipeline_details: Any) -> Iterable[CreatePipelineRequest]:
        """
        Method to Get Pipeline Entity
        """

    @abstractmethod
    def yield_pipeline_lineage_details(
        self, pipeline_details: Any
    ) -> Optional[Iterable[AddLineageRequest]]:
        """
        Get lineage between pipeline and data sources
        """

    @abstractmethod
    def get_pipelines_list(self) -> Optional[List[Any]]:
        """
        Get List of all pipelines
        """

    @abstractmethod
    def get_pipeline_name(self, pipeline_details: Any) -> str:
        """
        Get Pipeline Name
        """

    @abstractmethod
    def yield_pipeline_status(
        self, pipeline_details: Any
    ) -> Optional[OMetaPipelineStatus]:
        """
        Get Pipeline Status
        """

    def yield_pipeline_lineage(
        self, pipeline_details: Any
    ) -> Iterable[AddLineageRequest]:
        """
        Yields lineage if config is enabled
        """
        if self.source_config.includeLineage:
            yield from self.yield_pipeline_lineage_details(pipeline_details) or []

    def yield_tag(
        self, *args, **kwargs  # pylint: disable=W0613
    ) -> Optional[Iterable[OMetaTagAndClassification]]:
        """
        Method to fetch pipeline tags
        """
        return  # Pipeline does not support fetching tags except Dagster

<<<<<<< HEAD
    status: PipelineSourceStatus
    source_config: PipelineServiceMetadataPipeline
    config: WorkflowSource
    metadata: OpenMetadata
    # Big union of types we want to fetch dynamically
    service_connection: PipelineConnection.__fields__["config"].type_

    topology = PipelineServiceTopology()
    context = create_source_context(topology)

    def __init__(
        self,
        config: WorkflowSource,
        metadata_config: OpenMetadataConnection,
    ):
        super().__init__()
        self.config = config
        self.metadata_config = metadata_config
        self.metadata = OpenMetadata(metadata_config)
        self.service_connection = self.config.serviceConnection.__root__.config
        self.source_config: PipelineServiceMetadataPipeline = (
            self.config.sourceConfig.config
        )
        self.connection = get_connection(self.service_connection)

        # Flag the connection for the test connection
        self.connection_obj = self.connection
        self.test_connection()
        self.status = PipelineSourceStatus()

    def get_status(self) -> SourceStatus:
        return self.status

=======
>>>>>>> 3ffde9a2
    def close(self):
        """
        Method to implement any required logic after the ingestion process is completed
        """

    def get_services(self) -> Iterable[WorkflowSource]:
        yield self.config

    def yield_create_request_pipeline_service(self, config: WorkflowSource):
        yield self.metadata.get_create_service_from_source(
            entity=PipelineService, config=config
        )

    def get_pipeline(self) -> Any:
        for pipeline_detail in self.get_pipelines_list():
            pipeline_name = self.get_pipeline_name(pipeline_detail)
            if filter_by_pipeline(
                self.source_config.pipelineFilterPattern,
                pipeline_name,
            ):
                self.status.filter(
                    pipeline_name,
                    "Pipeline Filtered Out",
                )
                continue
            yield pipeline_detail

    def test_connection(self) -> None:
        test_connection_fn = get_test_connection_fn(self.service_connection)
        test_connection_fn(self.metadata, self.connection_obj, self.service_connection)

    def prepare(self):
        """
        Method to implement any required logic before starting the ingestion process
        """<|MERGE_RESOLUTION|>--- conflicted
+++ resolved
@@ -135,6 +135,9 @@
         )
         self.connection = get_connection(self.service_connection)
         self.client = self.connection
+
+        # Flag the connection for the test connection
+        self.connection_obj = self.connection
         self.test_connection()
 
     @abstractmethod
@@ -188,42 +191,6 @@
         """
         return  # Pipeline does not support fetching tags except Dagster
 
-<<<<<<< HEAD
-    status: PipelineSourceStatus
-    source_config: PipelineServiceMetadataPipeline
-    config: WorkflowSource
-    metadata: OpenMetadata
-    # Big union of types we want to fetch dynamically
-    service_connection: PipelineConnection.__fields__["config"].type_
-
-    topology = PipelineServiceTopology()
-    context = create_source_context(topology)
-
-    def __init__(
-        self,
-        config: WorkflowSource,
-        metadata_config: OpenMetadataConnection,
-    ):
-        super().__init__()
-        self.config = config
-        self.metadata_config = metadata_config
-        self.metadata = OpenMetadata(metadata_config)
-        self.service_connection = self.config.serviceConnection.__root__.config
-        self.source_config: PipelineServiceMetadataPipeline = (
-            self.config.sourceConfig.config
-        )
-        self.connection = get_connection(self.service_connection)
-
-        # Flag the connection for the test connection
-        self.connection_obj = self.connection
-        self.test_connection()
-        self.status = PipelineSourceStatus()
-
-    def get_status(self) -> SourceStatus:
-        return self.status
-
-=======
->>>>>>> 3ffde9a2
     def close(self):
         """
         Method to implement any required logic after the ingestion process is completed
