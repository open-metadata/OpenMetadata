--- conflicted
+++ resolved
@@ -274,13 +274,6 @@
                                 attempt["JobRunState"].lower(), StatusType.Pending
                             ).value,
                             startTime=Timestamp(
-<<<<<<< HEAD
-                                datetime_to_timestamp(attempt["StartedOn"].timestamp())
-                            ),
-                            endTime=Timestamp(
-                                datetime_to_timestamp(
-                                    attempt["CompletedOn"].timestamp()
-=======
                                 datetime_to_timestamp(
                                     attempt["StartedOn"], milliseconds=True
                                 )
@@ -288,7 +281,6 @@
                             endTime=Timestamp(
                                 datetime_to_timestamp(
                                     attempt["CompletedOn"], milliseconds=True
->>>>>>> 69a58d25
                                 )
                             ),
                         )
@@ -296,13 +288,9 @@
                     pipeline_status = PipelineStatus(
                         taskStatus=task_status,
                         timestamp=Timestamp(
-<<<<<<< HEAD
-                            datetime_to_timestamp(attempt["StartedOn"].timestamp())
-=======
                             datetime_to_timestamp(
                                 attempt["StartedOn"], milliseconds=True
                             )
->>>>>>> 69a58d25
                         ),
                         executionStatus=STATUS_MAP.get(
                             attempt["JobRunState"].lower(), StatusType.Pending
