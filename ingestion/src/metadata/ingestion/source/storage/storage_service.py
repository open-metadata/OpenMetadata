#  Copyright 2021 Collate
#  Licensed under the Apache License, Version 2.0 (the "License");
#  you may not use this file except in compliance with the License.
#  You may obtain a copy of the License at
#  http://www.apache.org/licenses/LICENSE-2.0
#  Unless required by applicable law or agreed to in writing, software
#  distributed under the License is distributed on an "AS IS" BASIS,
#  WITHOUT WARRANTIES OR CONDITIONS OF ANY KIND, either express or implied.
#  See the License for the specific language governing permissions and
#  limitations under the License.
"""
Base class for ingesting Object Storage services
"""
from abc import ABC, abstractmethod
<<<<<<< HEAD
from typing import Any, Iterable, Optional
=======
from typing import Any, Iterable, List, Optional

from pandas import DataFrame
>>>>>>> 04760177

from metadata.generated.schema.api.data.createContainer import CreateContainerRequest
from metadata.generated.schema.entity.data.container import Container
from metadata.generated.schema.entity.services.connections.metadata.openMetadataConnection import (
    OpenMetadataConnection,
)
from metadata.generated.schema.entity.services.storageService import (
    StorageConnection,
    StorageService,
)
<<<<<<< HEAD
from metadata.generated.schema.metadataIngestion.storage.manifestMetadataConfig import (
    ManifestMetadataConfig,
=======
from metadata.generated.schema.metadataIngestion.storage.containerMetadataConfig import (
    MetadataEntry,
>>>>>>> 04760177
)
from metadata.generated.schema.metadataIngestion.storageServiceMetadataPipeline import (
    StorageServiceMetadataPipeline, NoMetadataConfigurationSource,
)
from metadata.generated.schema.metadataIngestion.workflow import (
    Source as WorkflowSource,
)
from metadata.ingestion.api.models import Either
from metadata.ingestion.api.steps import Source
from metadata.ingestion.api.topology_runner import TopologyRunnerMixin
from metadata.ingestion.models.topology import (
    NodeStage,
    ServiceTopology,
    TopologyNode,
    create_source_context,
)
from metadata.ingestion.ometa.ometa_api import OpenMetadata
from metadata.ingestion.source.connections import get_connection, get_test_connection_fn
from metadata.ingestion.source.database.glue.models import Column
from metadata.readers.dataframe.models import DatalakeTableSchemaWrapper
from metadata.readers.dataframe.reader_factory import SupportedTypes
from metadata.readers.models import ConfigSource
from metadata.utils.datalake.datalake_utils import fetch_dataframe, get_columns
from metadata.utils.logger import ingestion_logger
from metadata.utils.storage_metadata_config import get_manifest

logger = ingestion_logger()

KEY_SEPARATOR = "/"
OPENMETADATA_TEMPLATE_FILE_NAME = "openmetadata.json"


class StorageServiceTopology(ServiceTopology):

    root = TopologyNode(
        producer="get_services",
        stages=[
            NodeStage(
                type_=StorageService,
                context="objectstore_service",
                processor="yield_create_request_objectstore_service",
                overwrite=False,
                must_return=True,
            ),
        ],
        children=["container"],
    )

    container = TopologyNode(
        producer="get_containers",
        stages=[
            NodeStage(
                type_=Container,
                context="container",
                processor="yield_create_container_requests",
                consumer=["objectstore_service"],
                nullable=True,
            )
        ],
    )


class StorageServiceSource(TopologyRunnerMixin, Source, ABC):
    """
    Base class for Object Store Services.
    It implements the topology and context.
    """

    source_config: StorageServiceMetadataPipeline
    config: WorkflowSource
    metadata: OpenMetadata
    # Big union of types we want to fetch dynamically
    service_connection: StorageConnection.__fields__["config"].type_

    topology = StorageServiceTopology()
    context = create_source_context(topology)

    def __init__(
        self,
        config: WorkflowSource,
        metadata_config: OpenMetadataConnection,
    ):
        super().__init__()
        self.config = config
        self.metadata_config = metadata_config
        self.metadata = OpenMetadata(metadata_config)
        self.service_connection = self.config.serviceConnection.__root__.config
        self.source_config: StorageServiceMetadataPipeline = (
            self.config.sourceConfig.config
        )
        self.connection = get_connection(self.service_connection)

        # Flag the connection for the test connection
        self.connection_obj = self.connection
        self.test_connection()

    def get_manifest_file(self) -> Optional[ManifestMetadataConfig]:
        if self.source_config.storageMetadataConfigSource and not isinstance(
                self.source_config.storageMetadataConfigSource, NoMetadataConfigurationSource):
            return get_manifest(self.source_config.storageMetadataConfigSource)
        return None

    @abstractmethod
    def get_containers(self) -> Iterable[Any]:
        """
        Retrieve all containers for the service
        """

    @abstractmethod
    def yield_create_container_requests(
        self, container_details: Any
    ) -> Iterable[Either[CreateContainerRequest]]:
        """Generate the create container requests based on the received details"""

    def close(self):
        """By default, nothing needs to be closed"""

    def get_services(self) -> Iterable[WorkflowSource]:
        yield self.config

    def prepare(self):
        """By default, nothing needs to be taken care of when loading the source"""

    def test_connection(self) -> None:
        test_connection_fn = get_test_connection_fn(self.service_connection)
        test_connection_fn(self.metadata, self.connection_obj, self.service_connection)

    def yield_create_request_objectstore_service(self, config: WorkflowSource):
        yield Either(
            right=self.metadata.get_create_service_from_source(
                entity=StorageService, config=config
            )
        )

    @staticmethod
    def _get_sample_file_prefix(metadata_entry: MetadataEntry) -> Optional[str]:
        """
        Return a prefix if we have structure data to read
        """
        result = f"{metadata_entry.dataPath.strip(KEY_SEPARATOR)}"
        if not metadata_entry.structureFormat:
            logger.warning(f"Ignoring un-structured metadata entry {result}")
            return None
        return result

    @staticmethod
    def extract_column_definitions(
        bucket_name: str,
        sample_key: str,
        config_source: ConfigSource,
        client: Any,
        metadata_entry: MetadataEntry,
    ) -> List[Column]:
        """Extract Column related metadata from s3"""
        data_structure_details = fetch_dataframe(
            config_source=config_source,
            client=client,
            file_fqn=DatalakeTableSchemaWrapper(
                key=sample_key,
                bucket_name=bucket_name,
                file_extension=SupportedTypes(metadata_entry.structureFormat),
            ),
        )
        columns = []
        if isinstance(data_structure_details, DataFrame):
            columns = get_columns(data_structure_details)
        if isinstance(data_structure_details, list) and data_structure_details:
            columns = get_columns(data_structure_details[0])
        return columns

    def _get_columns(
        self,
        container_name: str,
        sample_key: str,
        metadata_entry: MetadataEntry,
        config_source: ConfigSource,
        client: Any,
    ) -> Optional[List[Column]]:
        """Get the columns from the file and partition information"""
        extracted_cols = self.extract_column_definitions(
            container_name, sample_key, config_source, client, metadata_entry
        )
        return (metadata_entry.partitionColumns or []) + (extracted_cols or [])<|MERGE_RESOLUTION|>--- conflicted
+++ resolved
@@ -12,13 +12,7 @@
 Base class for ingesting Object Storage services
 """
 from abc import ABC, abstractmethod
-<<<<<<< HEAD
-from typing import Any, Iterable, Optional
-=======
-from typing import Any, Iterable, List, Optional
-
-from pandas import DataFrame
->>>>>>> 04760177
+from typing import Any, Iterable
 
 from metadata.generated.schema.api.data.createContainer import CreateContainerRequest
 from metadata.generated.schema.entity.data.container import Container
@@ -29,13 +23,8 @@
     StorageConnection,
     StorageService,
 )
-<<<<<<< HEAD
-from metadata.generated.schema.metadataIngestion.storage.manifestMetadataConfig import (
-    ManifestMetadataConfig,
-=======
 from metadata.generated.schema.metadataIngestion.storage.containerMetadataConfig import (
-    MetadataEntry,
->>>>>>> 04760177
+    MetadataEntry, ManifestMetadataConfig
 )
 from metadata.generated.schema.metadataIngestion.storageServiceMetadataPipeline import (
     StorageServiceMetadataPipeline, NoMetadataConfigurationSource,
