#  Copyright 2021 Collate
#  Licensed under the Apache License, Version 2.0 (the "License");
#  you may not use this file except in compliance with the License.
#  You may obtain a copy of the License at
#  http://www.apache.org/licenses/LICENSE-2.0
#  Unless required by applicable law or agreed to in writing, software
#  distributed under the License is distributed on an "AS IS" BASIS,
#  WITHOUT WARRANTIES OR CONDITIONS OF ANY KIND, either express or implied.
#  See the License for the specific language governing permissions and
#  limitations under the License.
"""SageMaker source module"""

import traceback
from typing import Iterable, List, Optional

from pydantic import BaseModel, Extra, Field, ValidationError

from metadata.generated.schema.api.data.createMlModel import CreateMlModelRequest
from metadata.generated.schema.entity.data.mlmodel import (
    MlFeature,
    MlHyperParameter,
    MlStore,
)
from metadata.generated.schema.entity.services.connections.mlmodel.sageMakerConnection import (
    SageMakerConnection,
)
from metadata.generated.schema.entity.services.ingestionPipelines.status import (
    StackTraceError,
)
from metadata.generated.schema.metadataIngestion.workflow import (
    Source as WorkflowSource,
)
from metadata.generated.schema.type.tagLabel import TagLabel
from metadata.ingestion.api.models import Either
from metadata.ingestion.api.steps import InvalidSourceException
from metadata.ingestion.ometa.ometa_api import OpenMetadata
from metadata.ingestion.source.mlmodel.mlmodel_service import MlModelServiceSource
from metadata.utils.filters import filter_by_mlmodel
from metadata.utils.logger import ingestion_logger

logger = ingestion_logger()


class SageMakerModel(BaseModel):
    class Config:
        extra = Extra.forbid

    name: str = Field(..., description="Model name", title="Model Name")
    arn: str = Field(..., description="Model ARN in AWS account", title="Model ARN")
    creation_timestamp: str = Field(
        ...,
        description="Timestamp of model creation in ISO format",
        title="Creation Timestamp",
    )


class SagemakerSource(MlModelServiceSource):
    """
    Source implementation to ingest SageMaker data.

    We will iterate on the ML Models
    and prepare an iterator of CreateMlModelRequest
    """

    def __init__(self, config: WorkflowSource, metadata: OpenMetadata):
        super().__init__(config, metadata)
        self.sagemaker = self.client

    @classmethod
    def create(cls, config_dict, metadata: OpenMetadata):
        config: WorkflowSource = WorkflowSource.parse_obj(config_dict)
        connection: SageMakerConnection = config.serviceConnection.__root__.config
        if not isinstance(connection, SageMakerConnection):
            raise InvalidSourceException(
                f"Expected SageMakerConnection, but got {connection}"
            )
        return cls(config, metadata)

    def get_mlmodels(  # pylint: disable=arguments-differ
        self,
    ) -> Iterable[SageMakerModel]:
        """List and filters models"""
        args, has_more_models, models = {"MaxResults": 100}, True, []
        try:
            while has_more_models:
                response = self.sagemaker.list_models(**args)
                models.append(response["Models"])
                has_more_models = response.get("NextToken")
                args["NextToken"] = response.get("NextToken")
        except Exception as err:
            logger.debug(traceback.format_exc())
            logger.error(f"Failed to fetch models list - {err}")

        for model in response["Models"]:
            try:
                if filter_by_mlmodel(
                    self.source_config.mlModelFilterPattern,
                    mlmodel_name=model["ModelName"],
                ):
                    self.status.filter(
                        model["ModelName"],
                        "MlModel name pattern not allowed",
                    )
                    continue
                yield SageMakerModel(
                    name=model["ModelName"],
                    arn=model["ModelArn"],
                    creation_timestamp=model["CreationTime"].isoformat(),
                )
            except ValidationError as err:
                logger.debug(traceback.format_exc())
                logger.warning(
                    f"Validation error while creating SageMakerModel from model details - {err}"
                )
            except Exception as err:
                logger.debug(traceback.format_exc())
                logger.warning(
                    f"Wild error while creating SageMakerModel from model details - {err}"
                )
            continue

    def _get_algorithm(self) -> str:  # pylint: disable=arguments-differ
        logger.info(
            "Setting algorithm to default value of `mlmodel` for SageMaker Model"
        )
        return "mlmodel"

    def yield_mlmodel(  # pylint: disable=arguments-differ
        self, model: SageMakerModel
    ) -> Iterable[Either[CreateMlModelRequest]]:
        """
        Prepare the Request model
        """
<<<<<<< HEAD
        mlmodel_request = CreateMlModelRequest(
            name=model.name,
            algorithm=self._get_algorithm(),  # Setting this to a constant
            mlStore=self._get_ml_store(model.name),
            service=self.context.get().mlmodel_service,
        )
        yield mlmodel_request
        self.register_record(mlmodel_request=mlmodel_request)
=======
        try:
            mlmodel_request = CreateMlModelRequest(
                name=model.name,
                algorithm=self._get_algorithm(),  # Setting this to a constant
                mlStore=self._get_ml_store(model.name),
                service=self.context.mlmodel_service,
            )
            yield Either(right=mlmodel_request)
            self.register_record(mlmodel_request=mlmodel_request)
        except Exception as exc:  # pylint: disable=broad-except
            yield Either(
                left=StackTraceError(
                    name=model.name,
                    error=f"Error creating mlmodel: {exc}",
                    stackTrace=traceback.format_exc(),
                )
            )
>>>>>>> e6cacb19

    def _get_ml_store(  # pylint: disable=arguments-differ
        self,
        model_name: str,
    ) -> Optional[MlStore]:
        """
        Get the Ml Store for the model
        """
        try:
            model_info = self.sagemaker.describe_model(ModelName=model_name)
            return MlStore(imageRepository=model_info["PrimaryContainer"]["Image"])
        except ValidationError as err:
            logger.debug(traceback.format_exc())
            logger.warning(
                f"Validation error adding the MlModel store from model description: {model_name} - {err}"
            )
        except Exception as err:
            logger.debug(traceback.format_exc())
            logger.warning(
                f"Wild error adding the MlModel store from model description: {model_name} - {err}"
            )
        return None

    def _get_tags(self, model_arn: str) -> Optional[List[TagLabel]]:
        try:
            tags = self.sagemaker.list_tags(ResourceArn=model_arn)["Tags"]
            return [
                TagLabel(
                    tagFQN=tag["Key"],
                    description=tag["Value"],
                    source="Classification",
                    labelType="Propagated",
                    state="Confirmed",
                )
                for tag in tags
            ]
        except ValidationError as err:
            logger.debug(traceback.format_exc())
            logger.warning(
                f"Validation error adding TagLabel from model tags: {model_arn} - {err}"
            )
        except Exception as err:
            logger.debug(traceback.format_exc())
            logger.warning(
                f"Wild error adding TagLabel from model tags: {model_arn} - {err}"
            )
        return None

    def _get_hyper_params(self, *args, **kwargs) -> Optional[List[MlHyperParameter]]:
        pass

    def _get_ml_features(self, *args, **kwargs) -> Optional[List[MlFeature]]:
        pass<|MERGE_RESOLUTION|>--- conflicted
+++ resolved
@@ -131,22 +131,12 @@
         """
         Prepare the Request model
         """
-<<<<<<< HEAD
-        mlmodel_request = CreateMlModelRequest(
-            name=model.name,
-            algorithm=self._get_algorithm(),  # Setting this to a constant
-            mlStore=self._get_ml_store(model.name),
-            service=self.context.get().mlmodel_service,
-        )
-        yield mlmodel_request
-        self.register_record(mlmodel_request=mlmodel_request)
-=======
         try:
             mlmodel_request = CreateMlModelRequest(
                 name=model.name,
                 algorithm=self._get_algorithm(),  # Setting this to a constant
                 mlStore=self._get_ml_store(model.name),
-                service=self.context.mlmodel_service,
+                service=self.context.get().mlmodel_service,
             )
             yield Either(right=mlmodel_request)
             self.register_record(mlmodel_request=mlmodel_request)
@@ -158,7 +148,6 @@
                     stackTrace=traceback.format_exc(),
                 )
             )
->>>>>>> e6cacb19
 
     def _get_ml_store(  # pylint: disable=arguments-differ
         self,
