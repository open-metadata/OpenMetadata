#  Licensed to the Apache Software Foundation (ASF) under one or more
#  contributor license agreements. See the NOTICE file distributed with
#  this work for additional information regarding copyright ownership.
#  The ASF licenses this file to You under the Apache License, Version 2.0
#  (the "License"); you may not use this file except in compliance with
#  the License. You may obtain a copy of the License at
#
#  http://www.apache.org/licenses/LICENSE-2.0
#
#  Unless required by applicable law or agreed to in writing, software
#  distributed under the License is distributed on an "AS IS" BASIS,
#  WITHOUT WARRANTIES OR CONDITIONS OF ANY KIND, either express or implied.
#  See the License for the specific language governing permissions and
#  limitations under the License.

import logging
from typing import Optional, List

import requests
from requests.exceptions import HTTPError
import time
from enum import Enum

<<<<<<< HEAD
from metadata.generated.schema.api.data.createDatabase import CreateDatabaseEntityRequest
from metadata.generated.schema.api.data.createTable import CreateTableEntityRequest
from metadata.generated.schema.api.data.createTopic import CreateTopic

from metadata.generated.schema.api.services.createDatabaseService import CreateDatabaseServiceEntityRequest
from metadata.generated.schema.api.services.createMessagingService import CreateMessagingServiceEntityRequest
from metadata.generated.schema.entity.data.topic import Topic
from metadata.generated.schema.entity.services.databaseService import DatabaseService
from metadata.generated.schema.entity.services.messagingService import MessagingService
from metadata.generated.schema.entity.tags.tagCategory import Tag
from metadata.ingestion.models.table_queries import TableUsageRequest, ColumnJoinsList
from metadata.ingestion.ometa.auth_provider import MetadataServerConfig, AuthenticationProvider, \
    GoogleAuthenticationProvider, NoOpAuthenticationProvider, OktaAuthenticationProvider, Auth0AuthenticationProvider
=======
from metadata.config.common import ConfigModel
>>>>>>> c36727aa
from metadata.ingestion.ometa.credentials import URL, get_api_version

logger = logging.getLogger(__name__)


class RetryException(Exception):
    pass


class APIError(Exception):
    """
    Represent API related error.
    error.status_code will have http status code.
    """

    def __init__(self, error, http_error=None):
        super().__init__(error['message'])
        self._error = error
        self._http_error = http_error

    @property
    def code(self):
        return self._error['code']

    @property
    def status_code(self):
        http_error = self._http_error
        if http_error is not None and hasattr(http_error, 'response'):
            return http_error.response.status_code

    @property
    def request(self):
        if self._http_error is not None:
            return self._http_error.request

    @property
    def response(self):
        if self._http_error is not None:
            return self._http_error.response


class TimeFrame(Enum):
    Day = "1Day"
    Hour = "1Hour"
    Minute = "1Min"
    Sec = "1Sec"


class ClientConfig(ConfigModel):
    """
        :param raw_data: should we return api response raw or wrap it with
                             Entity objects.
    """
    base_url: str
    api_version: Optional[str] = "v1"
    retry: Optional[int] = 3
    retry_wait: Optional[int] = 30
    retry_codes: List[int] = [429, 504]
    auth_token: Optional[str] = None
    auth_header: Optional[str] = None
    raw_data: Optional[bool] = False
    allow_redirects: Optional[bool] = False


class REST(object):
    def __init__(self, config: ClientConfig):
        self.config = config
        self._base_url: URL = URL(self.config.base_url)
        self._api_version = get_api_version(self.config.api_version)
        self._session = requests.Session()
        self._use_raw_data = self.config.raw_data
        self._retry = self.config.retry
        self._retry_wait = self.config.retry_wait
<<<<<<< HEAD
        self._retry_codes = [int(o) for o in os.environ.get(
            'OMETA_RETRY_CODES', '429,504').split(',')]
        auth_provider_type = self.config.auth_provider_type
        if self.config.auth_provider_type == "google":
            self._auth_provider: AuthenticationProvider = GoogleAuthenticationProvider.create(self.config)
        elif self.config.auth_provider_type == "okta":
            self._auth_provider: AuthenticationProvider = OktaAuthenticationProvider.create(self.config)
        elif self.config.auth_provider_type == "auth0":
            self._auth_provider: AuthenticationProvider = Auth0AuthenticationProvider.create(self.config)
        else:
            self._auth_provider: AuthenticationProvider = NoOpAuthenticationProvider.create(self.config)
=======
        self._retry_codes = self.config.retry_codes
        self._auth_token = self.config.auth_token
>>>>>>> c36727aa

    def _request(self,
                 method,
                 path,
                 data=None,
                 base_url: URL = None,
                 api_version: str = None
                 ):
        base_url = base_url or self._base_url
        version = api_version if api_version else self._api_version
        url: URL = URL(base_url + '/' + version + path)
        headers = {'Content-type': 'application/json'}
        if self._auth_token is not None and self._auth_token != 'no_token':
            headers[self.config.auth_header] = self._auth_token
        opts = {
            'headers': headers,
            # Since we allow users to set endpoint URL via env var,
            # human error to put non-SSL endpoint could exploit
            # uncanny issues in non-GET request redirecting http->https.
            # It's better to fail early if the URL isn't right.
            'allow_redirects': self.config.allow_redirects,
        }
        if method.upper() == 'GET':
            opts['params'] = data
        else:
            opts['data'] = data

        retry = self._retry
        if retry < 0:
            retry = 0
        while retry >= 0:
            try:
                logger.info('URL {}, method {}'.format(url, method))
                logger.info('Data {}'.format(opts))
                return self._one_request(method, url, opts, retry)
            except RetryException:
                retry_wait = self._retry_wait
                logger.warning(
                    'sleep {} seconds and retrying {} '
                    '{} more time(s)...'.format(
                        retry_wait, url, retry))
                time.sleep(retry_wait)
                retry -= 1
                continue

    def _one_request(self, method: str, url: URL, opts: dict, retry: int):
        """
        Perform one request, possibly raising RetryException in the case
        the response is 429. Otherwise, if error text contain "code" string,
        then it decodes to json object and returns APIError.
        Returns the body json in the 200 status.
        """
        retry_codes = self._retry_codes
        resp = self._session.request(method, url, **opts)
        try:
            resp.raise_for_status()
        except HTTPError as http_error:
            # retry if we hit Rate Limit
            if resp.status_code in retry_codes and retry > 0:
                raise RetryException()
            if 'code' in resp.text:
                error = resp.json()
                if 'code' in error:
                    raise APIError(error, http_error)
            else:
                raise
        if resp.text != '':
            return resp.json()
        return None

    def get(self, path, data=None):
        return self._request('GET', path, data)

    def post(self, path, data=None):
        return self._request('POST', path, data)

    def put(self, path, data=None):
        return self._request('PUT', path, data)

    def patch(self, path, data=None):
        return self._request('PATCH', path, data)

    def delete(self, path, data=None):
        return self._request('DELETE', path, data)

    def __enter__(self):
        return self

    def close(self):
        self._session.close()

    def __exit__(self, exc_type, exc_val, exc_tb):
        self.close()<|MERGE_RESOLUTION|>--- conflicted
+++ resolved
@@ -21,23 +21,7 @@
 import time
 from enum import Enum
 
-<<<<<<< HEAD
-from metadata.generated.schema.api.data.createDatabase import CreateDatabaseEntityRequest
-from metadata.generated.schema.api.data.createTable import CreateTableEntityRequest
-from metadata.generated.schema.api.data.createTopic import CreateTopic
-
-from metadata.generated.schema.api.services.createDatabaseService import CreateDatabaseServiceEntityRequest
-from metadata.generated.schema.api.services.createMessagingService import CreateMessagingServiceEntityRequest
-from metadata.generated.schema.entity.data.topic import Topic
-from metadata.generated.schema.entity.services.databaseService import DatabaseService
-from metadata.generated.schema.entity.services.messagingService import MessagingService
-from metadata.generated.schema.entity.tags.tagCategory import Tag
-from metadata.ingestion.models.table_queries import TableUsageRequest, ColumnJoinsList
-from metadata.ingestion.ometa.auth_provider import MetadataServerConfig, AuthenticationProvider, \
-    GoogleAuthenticationProvider, NoOpAuthenticationProvider, OktaAuthenticationProvider, Auth0AuthenticationProvider
-=======
 from metadata.config.common import ConfigModel
->>>>>>> c36727aa
 from metadata.ingestion.ometa.credentials import URL, get_api_version
 
 logger = logging.getLogger(__name__)
@@ -111,22 +95,8 @@
         self._use_raw_data = self.config.raw_data
         self._retry = self.config.retry
         self._retry_wait = self.config.retry_wait
-<<<<<<< HEAD
-        self._retry_codes = [int(o) for o in os.environ.get(
-            'OMETA_RETRY_CODES', '429,504').split(',')]
-        auth_provider_type = self.config.auth_provider_type
-        if self.config.auth_provider_type == "google":
-            self._auth_provider: AuthenticationProvider = GoogleAuthenticationProvider.create(self.config)
-        elif self.config.auth_provider_type == "okta":
-            self._auth_provider: AuthenticationProvider = OktaAuthenticationProvider.create(self.config)
-        elif self.config.auth_provider_type == "auth0":
-            self._auth_provider: AuthenticationProvider = Auth0AuthenticationProvider.create(self.config)
-        else:
-            self._auth_provider: AuthenticationProvider = NoOpAuthenticationProvider.create(self.config)
-=======
         self._retry_codes = self.config.retry_codes
         self._auth_token = self.config.auth_token
->>>>>>> c36727aa
 
     def _request(self,
                  method,
