--- conflicted
+++ resolved
@@ -318,11 +318,8 @@
             .replace("ingestionpipeline", "ingestionPipeline")
             .replace("dataproduct", "dataProduct")
             .replace("datacontract", "dataContract")
-<<<<<<< HEAD
+            .replace("chatconversation", "chatConversation")
             .replace("eventsubscription", "eventSubscription")
-=======
-            .replace("chatconversation", "chatConversation")
->>>>>>> 71f1da75
         )
         class_path = ".".join(
             filter(
