--- conflicted
+++ resolved
@@ -400,11 +400,7 @@
         url_fields = f"&fields={','.join(fields)}" if fields else ""
         url_params = "".join([f"&{k}={v}," for k, v in params.items()])[:-1]
         resp = self.client.get(
-<<<<<<< HEAD
-            path=f"{suffix}{url_limit}{url_after}{url_fields}{url_params}", data=params
-=======
-            path=f"{suffix}{url_limit}{url_after}{url_before}{url_fields}", data=params
->>>>>>> b9e49fc3
+            path=f"{suffix}{url_limit}{url_after}{url_before}{url_fields}{url_params}", data=params
         )
 
         if self._use_raw_data:
