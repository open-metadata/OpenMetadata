#  Copyright 2021 Collate
#  Licensed under the Apache License, Version 2.0 (the "License");
#  you may not use this file except in compliance with the License.
#  You may obtain a copy of the License at
#  http://www.apache.org/licenses/LICENSE-2.0
#  Unless required by applicable law or agreed to in writing, software
#  distributed under the License is distributed on an "AS IS" BASIS,
#  WITHOUT WARRANTIES OR CONDITIONS OF ANY KIND, either express or implied.
#  See the License for the specific language governing permissions and
#  limitations under the License.
"""
Mixin class containing PATCH specific methods

To be used by OpenMetadata class
"""
import json
import traceback
from typing import Generic, Optional, Type, TypeVar, Union, Dict

from pydantic import BaseModel

from metadata.generated.schema.entity.data.table import Table
from metadata.generated.schema.type import basic
from metadata.generated.schema.type.tagLabel import LabelType, State, TagSource
from metadata.ingestion.ometa.client import REST
from metadata.ingestion.ometa.utils import model_str
from metadata.utils.helpers import find_column_in_table_with_index
from metadata.utils.logger import ometa_logger

logger = ometa_logger()

T = TypeVar("T", bound=BaseModel)

OPERATION = "op"
PATH = "path"
VALUE = "value"

# Operations
ADD = "add"
REPLACE = "replace"
REMOVE = "remove"

# OM specific description handling
ENTITY_DESCRIPTION = "/description"
COL_DESCRIPTION = "/columns/{index}/description"

ENTITY_TAG = "/tags/{tag_index}"
COL_TAG = "/columns/{index}/tags/{tag_index}"

# Paths
OWNER_PATH = "/owner"


class OMetaPatchMixin(Generic[T]):
    """
    OpenMetadata API methods related to Tables.

    To be inherited by OpenMetadata
    """

    client: REST

    def _validate_instance_description(
            self, entity: Type[T], entity_id: Union[str, basic.Uuid]
    ) -> Optional[T]:
        """
        Validates if we can update a description or not. Will return
        the instance if it can be updated. None otherwise.

        Args
            entity (T): Entity Type
            entity_id: ID
            description: new description to add
            force: if True, we will patch any existing description. Otherwise, we will maintain
                the existing data.
        Returns
            instance to update
        """

        instance = self.get_by_id(entity=entity, entity_id=entity_id, fields=["*"])

        if not instance:
            logger.warning(
                f"Cannot find an instance of '{entity.__class__.__name__}' with id [{str(entity_id)}]."
            )
            return None

        return instance

    @staticmethod
    def _get_owner_type(
            owner_entity: Type[T]
    ) -> Optional[str]:
        """
        Validates the owner entity (Team or User) and gets a string to match the API's
        valid values. Will return the string if the entity is a valid type.
        None otherwise.

        Args
            owner_entity (T): Entity Type
        Returns
            string representing the owner entity type
        """

        entity_name: str = owner_entity.__name__.lower()
        if (
                "user" in entity_name
                or "team" in entity_name
        ):
            return entity_name
        return None

    def patch_description(
            self,
            entity: Type[T],
            entity_id: Union[str, basic.Uuid],
            description: str,
            force: bool = False,
    ) -> Optional[T]:
        """
        Given an Entity type and ID, JSON PATCH the description.

        Args
            entity (T): Entity Type
            entity_id: ID
            description: new description to add
            force: if True, we will patch any existing description. Otherwise, we will maintain
                the existing data.
        Returns
            Updated Entity
        """
        instance = self._validate_instance_description(
            entity=entity, entity_id=entity_id
        )
        if not instance:
            return None

        if instance.description and not force:
            logger.warning(
                f"The entity with id [{model_str(entity_id)}] already has a description."
                " To overwrite it, set `force` to True."
            )
            return None

        try:
            res = self.client.patch(
                path=f"{self.get_suffix(entity)}/{model_str(entity_id)}",
                data=json.dumps(
                    [
                        {
                            OPERATION: ADD if not instance.description else REPLACE,
                            PATH: ENTITY_DESCRIPTION,
                            VALUE: description,
                        }
                    ]
                ),
            )
            return entity(**res)

        except Exception as exc:
            logger.debug(traceback.format_exc())
            logger.error(
                f"Error trying to PATCH description for {entity.__class__.__name__} [{entity_id}]: {exc}"
            )

        return None

    def patch_column_description(
            self,
            entity_id: Union[str, basic.Uuid],
            column_name: str,
            description: str,
            force: bool = False,
    ) -> Optional[T]:
        """Given an Entity ID, JSON PATCH the description of the column

        Args
            entity_id: ID
            description: new description to add
            column_name: column to update
            force: if True, we will patch any existing description. Otherwise, we will maintain
                the existing data.
        Returns
            Updated Entity
        """
        table: Table = self._validate_instance_description(
            entity=Table,
            entity_id=entity_id,
        )
        if not table:
            return None

        if not table.columns:
            return None

        col_index, col = find_column_in_table_with_index(
            column_name=column_name, table=table
        )

        if col_index is None:
            logger.warning(f"Cannot find column {column_name} in Table.")
            return None

        if col.description and not force:
            logger.warning(
                f"The column '{column_name}' in '{table.fullyQualifiedName.__root__}' already has a description."
                " To overwrite it, set `force` to True."
            )
            return None

        try:
            res = self.client.patch(
                path=f"{self.get_suffix(Table)}/{model_str(entity_id)}",
                data=json.dumps(
                    [
                        {
                            OPERATION: ADD if not col.description else REPLACE,
                            PATH: COL_DESCRIPTION.format(index=col_index),
                            VALUE: description,
                        }
                    ]
                ),
            )
            return Table(**res)

        except Exception as exc:
            logger.debug(traceback.format_exc())
            logger.warning(
                f"Error trying to PATCH description for Table Column: {entity_id}, {column_name}: {exc}"
            )

        return None

    def patch_tag(
<<<<<<< HEAD
            self,
            entity: Type[T],
            entity_id: Union[str, basic.Uuid],
            tag_fqn: str,
            from_glossary: bool = False,
=======
        self,
        entity: Type[T],
        entity_id: Union[str, basic.Uuid],
        tag_fqn: str,
        from_glossary: bool = False,
        operation: str = ADD,
>>>>>>> e238a173
    ) -> Optional[T]:
        """
        Given an Entity type and ID, JSON PATCH the tag.

        Args
            entity (T): Entity Type
            entity_id: ID
            description: new description to add
            force: if True, we will patch any existing description. Otherwise, we will maintain
                the existing data.
        Returns
            Updated Entity
        """
        instance = self._validate_instance_description(
            entity=entity, entity_id=entity_id
        )
        if not instance:
            return None

        tag_index = len(instance.tags) - 1 if instance.tags else 0

        try:
            res = None
            if operation == ADD:
                res = self.client.patch(
                    path=f"{self.get_suffix(entity)}/{model_str(entity_id)}",
                    data=json.dumps(
                        [
                            {
                                OPERATION: ADD,
                                PATH: ENTITY_TAG.format(tag_index=tag_index),
                                VALUE: {
                                    "labelType": LabelType.Automated.value,
                                    "source": TagSource.Tag.value
                                    if not from_glossary
                                    else TagSource.Glossary.value,
                                    "state": State.Confirmed.value,
                                    "tagFQN": tag_fqn,
                                },
                            }
                        ]
                    ),
                )
            elif operation == REMOVE:
                res = self.client.patch(
                    path=f"{self.get_suffix(entity)}/{model_str(entity_id)}",
                    data=json.dumps(
                        [
                            {
                                OPERATION: REMOVE,
                                PATH: ENTITY_TAG.format(tag_index=tag_index),
                            }
                        ]
                    ),
                )
            return entity(**res) if res is not None else res

        except Exception as exc:
            logger.error(traceback.format_exc())
            logger.error(
                f"Error trying to PATCH tag for {entity.__class__.__name__} [{entity_id}]: {exc}"
            )

        return None

    def patch_column_tag(
<<<<<<< HEAD
            self,
            entity_id: Union[str, basic.Uuid],
            column_name: str,
            tag_fqn: str,
            from_glossary: bool = False,
=======
        self,
        entity_id: Union[str, basic.Uuid],
        column_name: str,
        tag_fqn: str,
        from_glossary: bool = False,
        operation: str = ADD,
>>>>>>> e238a173
    ) -> Optional[T]:
        """Given an Entity ID, JSON PATCH the tag of the column

        Args
            entity_id: ID
            tag_fqn: new tag to add
            column_name: column to update
            from_glossary: the tag comes from a glossary
        Returns
            Updated Entity
        """
        table: Table = self._validate_instance_description(
            entity=Table, entity_id=entity_id
        )
        if not table:
            return None

        col_index, col = find_column_in_table_with_index(
            column_name=column_name, table=table
        )

        if col_index is None:
            logger.warning(f"Cannot find column {column_name} in Table.")
            return None

        tag_index = len(col.tags) - 1 if col.tags else 0
        try:
            res = None
            if operation == ADD:
                res = self.client.patch(
                    path=f"{self.get_suffix(Table)}/{model_str(entity_id)}",
                    data=json.dumps(
                        [
                            {
                                OPERATION: ADD,
                                PATH: COL_TAG.format(
                                    index=col_index, tag_index=tag_index
                                ),
                                VALUE: {
                                    "labelType": LabelType.Automated.value,
                                    "source": TagSource.Tag.value
                                    if not from_glossary
                                    else TagSource.Glossary.value,
                                    "state": State.Confirmed.value,
                                    "tagFQN": tag_fqn,
                                },
                            }
                        ]
                    ),
                )
            elif operation == REMOVE:
                res = self.client.patch(
                    path=f"{self.get_suffix(Table)}/{model_str(entity_id)}",
                    data=json.dumps(
                        [
                            {
                                OPERATION: REMOVE,
                                PATH: COL_TAG.format(
                                    index=col_index, tag_index=tag_index
                                ),
                            }
                        ]
                    ),
                )
            return Table(**res) if res is not None else res

        except Exception as exc:
            logger.debug(traceback.format_exc())
            logger.warning(
                f"Error trying to PATCH tags for Table Column: {entity_id}, {column_name}: {exc}"
            )

        return None

    def patch_owner(
            self,
            entity: Type[T],
            entity_id: Union[str, basic.Uuid],
            owner_entity: Optional[Type[U]] = None,
            owner_id: Optional[Union[str, basic.Uuid]] = None,
            force: bool = False,
    ) -> Optional[T]:
        """
        Given an Entity type and ID, JSON PATCH the owner. If not owner Entity type and
        not owner ID are provided, the owner is removed.

        Args
            entity (T): Entity Type of the entity to be patched
            entity_id: ID of the entity to be patched
            owner_entity: Entity Type of the owner - Team, Role, or User. If None, the
                owner will be removed
            owner_id: owner ID. If None, the owner will be removed
            force: if True, we will patch any existing owner. Otherwise, we will maintain
                the existing data.
        Returns
            Updated Entity
        """
        instance = self._validate_instance_description(
            entity=entity, entity_id=entity_id
        )
        if not instance:
            return None

        # XOR - owner_entity and owner_id need to both be either None or have a value provided
        if bool(owner_entity) != bool(owner_id):
            logger.warning(
                f"The owner entity and owner id must both be either provided or None."
            )
            return None

        # Don't change existing data without force
        if instance.owner and not force:
            logger.warning(
                f"The entity with id [{model_str(entity_id)}] already has an owner."
                " To overwrite it, set `force` to True."
            )
            return None

        data: Dict = {
            PATH: OWNER_PATH,
        }

        if owner_entity is None and owner_id is None:
            data[OPERATION] = REMOVE
        else:
            data[OPERATION] = ADD if instance.owner is None else REPLACE
            owner_type = OMetaPatchMixin._get_owner_type(owner_entity)
            if not owner_type:
                logger.warning(
                    f"The owner_entity must be a valid owner type entity: Team, Role, User."
                )
                return None

            data[VALUE] = {
                "id": model_str(owner_id),
                "type": owner_type,
            }

        try:
            res = self.client.patch(
                path=f"{self.get_suffix(entity)}/{model_str(entity_id)}",
                data=json.dumps(
                    [
                        data
                    ]
                ),
            )
            return entity(**res)

        except Exception as exc:
            logger.debug(traceback.format_exc())
            logger.error(
                f"Error trying to PATCH description for {entity.__class__.__name__} [{entity_id}]: {exc}"
            )

        return None<|MERGE_RESOLUTION|>--- conflicted
+++ resolved
@@ -232,20 +232,12 @@
         return None
 
     def patch_tag(
-<<<<<<< HEAD
-            self,
-            entity: Type[T],
-            entity_id: Union[str, basic.Uuid],
-            tag_fqn: str,
-            from_glossary: bool = False,
-=======
         self,
         entity: Type[T],
         entity_id: Union[str, basic.Uuid],
         tag_fqn: str,
         from_glossary: bool = False,
         operation: str = ADD,
->>>>>>> e238a173
     ) -> Optional[T]:
         """
         Given an Entity type and ID, JSON PATCH the tag.
@@ -312,20 +304,12 @@
         return None
 
     def patch_column_tag(
-<<<<<<< HEAD
-            self,
-            entity_id: Union[str, basic.Uuid],
-            column_name: str,
-            tag_fqn: str,
-            from_glossary: bool = False,
-=======
         self,
         entity_id: Union[str, basic.Uuid],
         column_name: str,
         tag_fqn: str,
         from_glossary: bool = False,
         operation: str = ADD,
->>>>>>> e238a173
     ) -> Optional[T]:
         """Given an Entity ID, JSON PATCH the tag of the column
 
