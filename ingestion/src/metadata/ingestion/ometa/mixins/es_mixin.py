#  Copyright 2025 Collate
#  Licensed under the Collate Community License, Version 1.0 (the "License");
#  you may not use this file except in compliance with the License.
#  You may obtain a copy of the License at
#  https://github.com/open-metadata/OpenMetadata/blob/main/ingestion/LICENSE
#  Unless required by applicable law or agreed to in writing, software
#  distributed under the License is distributed on an "AS IS" BASIS,
#  WITHOUT WARRANTIES OR CONDITIONS OF ANY KIND, either express or implied.
#  See the License for the specific language governing permissions and
#  limitations under the License.
"""
Mixin class containing Lineage specific methods

To be used by OpenMetadata class
"""
import functools
import json
import traceback
from typing import (
    Generic,
    Iterable,
    Iterator,
    List,
    Optional,
    Set,
    Type,
    TypeVar,
    Union,
)
from urllib.parse import quote_plus

from pydantic import Field
from typing_extensions import Annotated

from metadata.generated.schema.entity.data.container import Container
from metadata.generated.schema.entity.data.query import Query
from metadata.generated.schema.entity.data.table import Table, TableType
from metadata.ingestion.models.custom_pydantic import BaseModel
from metadata.ingestion.ometa.client import REST, APIError
from metadata.ingestion.ometa.utils import quote
from metadata.ingestion.source.models import TableView
from metadata.utils import fqn
from metadata.utils.elasticsearch import ES_INDEX_MAP, get_entity_from_es_result
from metadata.utils.execution_time_tracker import calculate_execution_time_generator
from metadata.utils.logger import ometa_logger

logger = ometa_logger()

T = TypeVar("T", bound=BaseModel)


class TotalModel(BaseModel):
    """Elasticsearch total model"""

    relation: str
    value: int


class HitsModel(BaseModel):
    """Elasticsearch hits model"""

    index: Annotated[str, Field(description="Index name", alias="_index")]
    type: Annotated[
        Optional[str],
        Field(default=None, description="Type of the document", alias="_type"),
    ]
    id: Annotated[str, Field(description="Document ID", alias="_id")]
    score: Annotated[
<<<<<<< HEAD
        Optional[float], Field(default=None, description="Score of the document", alias="_score")
=======
        Optional[float],
        Field(default=None, description="Score of the document", alias="_score"),
>>>>>>> 780a96b2
    ]
    source: Annotated[dict, Field(description="Document source", alias="_source")]
    sort: Annotated[
        Optional[List[str]],
        Field(
            default=None,
            description="Sort field. Used internally to get the next page FQN",
        ),
    ]


class ESHits(BaseModel):
    """Elasticsearch hits model"""

    total: Annotated[TotalModel, Field(description="Total matched elements")]
    hits: Annotated[List[HitsModel], Field(description="List of matched elements")]


class ESResponse(BaseModel):
    """Elasticsearch response model"""

    hits: ESHits


class ESMixin(Generic[T]):
    """
    OpenMetadata API methods related to Elasticsearch.

    To be inherited by OpenMetadata
    """

    client: REST

    fqdn_search = (
        "/search/fieldQuery?fieldName={field_name}&fieldValue={field_value}&from={from_}"
        "&size={size}&index={index}&deleted=false"
    )

    # sort_field needs to be unique for the pagination to work, so we can use the FQN
    paginate_query = (
        "/search/query?q=&size={size}&deleted=false{filter}&index={index}{include_fields}"
        "&sort_field=fullyQualifiedName{after}"
    )

    @functools.lru_cache(maxsize=512)
    def _search_es_entity(
        self,
        entity_type: Type[T],
        query_string: str,
        fields: Optional[str] = None,
    ) -> Optional[List[T]]:
        """
        Run the ES query and return a list of entities that match. It does an extra query to the OM API with the
        requested fields per each entity found in ES.
        :param entity_type: Entity to look for
        :param query_string: Query to run
        :return: List of Entities or None
        """
        response = self.client.get(query_string)

        if response:
            if fields:
                fields = fields.split(",")

            entities = []
            for hit in response["hits"]["hits"]:
                entity = self.get_by_name(
                    entity=entity_type,
                    fqn=hit["_source"]["fullyQualifiedName"],
                    fields=fields,
                )
                if entity is None:
                    continue

                entities.append(entity)

            return entities or None

        return None

    def get_entity_from_es(
        self, entity: Type[T], query_string: str, fields: Optional[list] = None
    ) -> Optional[T]:
        """Fetch an entity instance from ES"""

        try:
            entity_list = self._search_es_entity(
                entity_type=entity, query_string=query_string, fields=fields
            )
            for instance in entity_list or []:
                return instance
        except Exception as err:
            logger.debug(traceback.format_exc())
            logger.warning(f"Could not get {entity.__name__} info from ES due to {err}")

        return None

    def yield_entities_from_es(
        self, entity: Type[T], query_string: str, fields: Optional[list] = None
    ) -> Iterable[T]:
        """Fetch an entity instance from ES"""

        try:
            entity_list = self._search_es_entity(
                entity_type=entity, query_string=query_string, fields=fields
            )
            for instance in entity_list or []:
                yield instance
        except Exception as err:
            logger.debug(traceback.format_exc())
            logger.warning(f"Could not get {entity.__name__} info from ES due to {err}")

        return None

    def es_search_from_fqn(
        self,
        entity_type: Type[T],
        fqn_search_string: str,
        from_count: int = 0,
        size: int = 10,
        fields: Optional[str] = None,
    ) -> Optional[List[T]]:
        """
        Given a service name and filters, search for entities using Elasticsearch.

        Args:
            entity_type (Type[T]): The type of entity to look for.
            fqn_search_string (str): The string used to search by fully qualified name (FQN).
                Example: "service.*.schema.table".
            from_count (int): The starting index of the search results.
            size (int): The maximum number of records to return.
            fields (Optional[str]): Comma-separated list of fields to be returned.

        Returns:
            Optional[List[T]]: A list of entities that match the search criteria, or None if no entities are found.
        """
        return self._es_search_entity(
            entity_type=entity_type,
            field_value=fqn_search_string,
            field_name="fullyQualifiedName",
            from_count=from_count,
            size=size,
            fields=fields,
        )

    def es_search_container_by_path(
        self,
        full_path: str,
        from_count: int = 0,
        size: int = 10,
        fields: Optional[str] = None,
    ) -> Optional[List[Container]]:
        """
        Given a service name and filters, search for containers using Elasticsearch.

        Args:
            entity_type (Type[T]): The type of entity to look for.
            full_path (str): The string used to search by full path.
            from_count (int): The starting index of the search results.
            size (int): The maximum number of records to return.
            fields (Optional[str]): Comma-separated list of fields to be returned.

        Returns:
            Optional[List[Container]]: A list of containers that match the search criteria, or None if no entities are found.
        """
        return self._es_search_entity(
            entity_type=Container,
            field_value=full_path,
            field_name="fullPath",
            from_count=from_count,
            size=size,
            fields=fields,
        )

    def _es_search_entity(
        self,
        entity_type: Type[T],
        field_value: str,
        field_name: str,
        from_count: int = 0,
        size: int = 10,
        fields: Optional[str] = None,
    ) -> Optional[List[T]]:
        """
        Search for entities using Elasticsearch.

        Args:
            entity_type (Type[T]): The type of entity to look for.
            field_value (str): The value to search for in the specified field.
            field_name (str): The name of the field to search in.
            from_count (int, optional): The starting index of the search results. Defaults to 0.
            size (int, optional): The maximum number of search results to return. Defaults to 10.
            fields (Optional[str], optional): Comma-separated list of fields to be returned. Defaults to None.

        Returns:
            Optional[List[T]]: A list of entities that match the search criteria, or None if no entities are found.
        """
        query_string = self.fqdn_search.format(
            field_name=field_name,
            field_value=field_value,
            from_=from_count,
            size=size,
            index=ES_INDEX_MAP[entity_type.__name__],  # Fail if not exists
        )

        try:
            response = self._search_es_entity(
                entity_type=entity_type, query_string=query_string, fields=fields
            )
            return response
        except KeyError as err:
            logger.debug(traceback.format_exc())
            logger.warning(
                f"Cannot find the index in ES_INDEX_MAP for {entity_type.__name__}: {err}"
            )
        except Exception as exc:
            logger.debug(traceback.format_exc())
            logger.warning(
                f"Elasticsearch search failed for query [{query_string}]: {exc}"
            )
        return None

    @staticmethod
    def get_query_with_lineage_filter(service_name: str) -> str:
        query_lineage_filter = {
            "query": {
                "bool": {
                    "must": [
                        {"term": {"processedLineage": True}},
                        {"term": {"service.name.keyword": service_name}},
                    ]
                }
            }
        }
        return quote(json.dumps(query_lineage_filter))

    @functools.lru_cache(maxsize=12)
    def es_get_queries_with_lineage(self, service_name: str) -> Optional[Set[str]]:
        """Get a set of query checksums that have already been processed for lineage"""
        try:
            resp = self.client.get(
                f"/search/query?q=&index={ES_INDEX_MAP[Query.__name__]}"
                "&include_source_fields=checksum&include_source_fields="
                f"processedLineage&query_filter={self.get_query_with_lineage_filter(service_name)}"
            )
            return {elem["_source"]["checksum"] for elem in resp["hits"]["hits"]}

        except APIError as err:
            logger.debug(traceback.format_exc())
            logger.warning(f"Could not get queries from ES due to [{err}]")
            return None

        except Exception as err:
            logger.debug(traceback.format_exc())
            logger.warning(f"Unknown error extracting results from ES query [{err}]")
            return None

    def _get_include_fields_query(self, fields: Optional[List[str]]) -> str:
        """Get the include fields query"""
        if fields:
            return "&include_source_fields=" + "&include_source_fields=".join(fields)
        return ""

    def _paginate_es_internal(
        self,
        entity: Type[T],
        query_filter: Optional[str] = None,
        size: int = 100,
        include_fields: Optional[List[str]] = None,
    ) -> Iterator[ESResponse]:
        """Paginate through the ES results, ignoring individual errors"""
        after: Optional[str] = None
        error_pages = 0
        query = functools.partial(
            self.paginate_query.format,
            index=ES_INDEX_MAP[entity.__name__],
            filter="&query_filter=" + quote_plus(query_filter) if query_filter else "",
            size=size,
            include_fields=self._get_include_fields_query(include_fields),
        )
        while True:
            query_string = query(
                after="&search_after=" + quote_plus(after) if after else ""
            )
            response = self._get_es_response(query_string)

            # Allow 3 errors getting pages before getting out of the loop
            if not response:
                error_pages += 1
                if error_pages < 3:
                    continue
                else:
                    break
            yield response

            # Get next page
            last_hit = response.hits.hits[-1] if response.hits.hits else None
            if not last_hit or not last_hit.sort:
                logger.debug("No more pages to fetch")
                break

            after = ",".join(last_hit.sort)

    def paginate_es(
        self,
        entity: Type[T],
        query_filter: Optional[str] = None,
        size: int = 100,
        fields: Optional[List[str]] = None,
    ) -> Iterator[T]:
        for response in self._paginate_es_internal(entity, query_filter, size):
            yield from self._yield_hits_from_api(
                response=response, entity=entity, fields=fields
            )

    def _get_es_response(self, query_string: str) -> Optional[ESResponse]:
        """Get the Elasticsearch response"""
        try:
            response = self.client.get(query_string)
            return ESResponse.model_validate(response)
        except Exception as exc:
            logger.debug(traceback.format_exc())
            logger.warning(f"Error while getting ES response: {exc}")
        return None

    def _yield_hits_from_api(
        self, response: ESResponse, entity: Type[T], fields: Optional[List[str]]
    ) -> Iterator[T]:
        """Get the data from the API based on ES responses"""
        for hit in response.hits.hits:
            try:
                yield self.get_by_name(
                    entity=entity,
                    fqn=hit.source["fullyQualifiedName"],
                    fields=fields,
                    nullable=False,  # Raise an error if we don't find the Entity
                )
            except Exception as exc:
                logger.warning(
                    f"Error while getting {hit.source['fullyQualifiedName']} - {exc}"
                )

    @calculate_execution_time_generator(context="ES.FetchViewDefinition")
    def yield_es_view_def(
        self,
        service_name: str,
        incremental: bool = False,
    ) -> Iterable[TableView]:
        """
        Get the view definition from ES
        """

        from metadata.utils import fqn

        query = {
            "query": {
                "bool": {
                    "must": [
                        {
                            "bool": {
                                "should": [
                                    {"term": {"service.name.keyword": service_name}}
                                ]
                            }
                        },
                        {
                            "bool": {
                                "must": [
                                    {
                                        "bool": {
                                            "should": [
                                                {
                                                    "term": {
                                                        "tableType": TableType.View.value
                                                    }
                                                },
                                                {
                                                    "term": {
                                                        "tableType": TableType.MaterializedView.value
                                                    }
                                                },
                                                {
                                                    "term": {
                                                        "tableType": TableType.SecureView.value
                                                    }
                                                },
                                                {
                                                    "term": {
                                                        "tableType": TableType.Dynamic.value
                                                    }
                                                },
                                                {
                                                    "term": {
                                                        "tableType": TableType.Stream.value
                                                    }
                                                },
                                            ]
                                        }
                                    }
                                ]
                            }
                        },
                        {"bool": {"should": [{"term": {"deleted": False}}]}},
                        {
                            "bool": {
                                "should": [{"exists": {"field": "schemaDefinition"}}]
                            }
                        },
                    ]
                }
            }
        }
        if incremental:
            query.get("query").get("bool").get("must").append(
                {
                    "bool": {
                        "should": [
                            {"term": {"processedLineage": False}},
                            {
                                "bool": {
                                    "must_not": {
                                        "exists": {"field": "processedLineage"}
                                    }
                                }
                            },
                        ]
                    }
                }
            )
        query = json.dumps(query)
        for response in self._paginate_es_internal(
            entity=Table,
            query_filter=query,
            include_fields=["schemaDefinition", "fullyQualifiedName"],
        ):
            for hit in response.hits.hits:
                _, database_name, schema_name, table_name = fqn.split(
                    hit.source["fullyQualifiedName"]
                )
                if hit.source.get("schemaDefinition"):
                    yield TableView(
                        view_definition=hit.source["schemaDefinition"],
                        service_name=service_name,
                        db_name=database_name,
                        schema_name=schema_name,
                        table_name=table_name,
                    )

    def search_in_any_service(
        self,
        entity_type: Type[T],
        fqn_search_string: str,
        fetch_multiple_entities: bool = False,
    ) -> Optional[Union[List[Table], Table]]:
        """
        fetch table from es when with/without `db_service_name`
        """
        try:
            prepended_fqn = fqn.prefix_entity_for_wildcard_search(
                entity_type=entity_type, fqn=fqn_search_string
            )
            entity_result = get_entity_from_es_result(
                entity_list=self.es_search_from_fqn(
                    entity_type=entity_type,
                    fqn_search_string=prepended_fqn,
                ),
                fetch_multiple_entities=fetch_multiple_entities,
            )
            return entity_result
        except Exception as exc:
            logger.debug(
                f"Error to fetch entity: fqn={fqn_search_string} from es: {exc}"
            )
            logger.debug(traceback.format_exc())
        return None<|MERGE_RESOLUTION|>--- conflicted
+++ resolved
@@ -66,12 +66,8 @@
     ]
     id: Annotated[str, Field(description="Document ID", alias="_id")]
     score: Annotated[
-<<<<<<< HEAD
-        Optional[float], Field(default=None, description="Score of the document", alias="_score")
-=======
         Optional[float],
         Field(default=None, description="Score of the document", alias="_score"),
->>>>>>> 780a96b2
     ]
     source: Annotated[dict, Field(description="Document source", alias="_source")]
     sort: Annotated[
