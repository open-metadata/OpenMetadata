--- conflicted
+++ resolved
@@ -16,12 +16,7 @@
 import traceback
 from typing import List, Optional, Type, TypeVar
 
-<<<<<<< HEAD
-from pydantic import BaseModel
-=======
 from pydantic import BaseModel, validate_call
-from requests.utils import quote
->>>>>>> 84be1a31
 
 from metadata.generated.schema.api.data.createTableProfile import (
     CreateTableProfileRequest,
