#  Copyright 2025 Collate
#  Licensed under the Collate Community License, Version 1.0 (the "License");
#  you may not use this file except in compliance with the License.
#  You may obtain a copy of the License at
#  https://github.com/open-metadata/OpenMetadata/blob/main/ingestion/LICENSE
#  Unless required by applicable law or agreed to in writing, software
#  distributed under the License is distributed on an "AS IS" BASIS,
#  WITHOUT WARRANTIES OR CONDITIONS OF ANY KIND, either express or implied.
#  See the License for the specific language governing permissions and
#  limitations under the License.

"""
Processor util to fetch pii sensitive columns
"""
from typing import Any, Sequence

from metadata.generated.schema.entity.classification.tag import Tag
from metadata.generated.schema.entity.data.table import Column
from metadata.generated.schema.metadataIngestion.workflow import (
    OpenMetadataWorkflowConfig,
)
from metadata.generated.schema.type.tagLabel import (
    LabelType,
    State,
    TagLabel,
    TagSource,
)
from metadata.ingestion.ometa.ometa_api import OpenMetadata
from metadata.pii.algorithms.classifiers import ColumnClassifier, PIISensitiveClassifier
from metadata.pii.algorithms.tags import PIISensitivityTag
from metadata.pii.algorithms.utils import get_top_classes, normalize_scores
from metadata.pii.base_processor import AutoClassificationProcessor
from metadata.pii.constants import PII
from metadata.utils import fqn
from metadata.utils.logger import profiler_logger

logger = profiler_logger()


class PIIProcessor(AutoClassificationProcessor):
    """
    An AutoClassificationProcessor that uses a PIISensitive classifier to tag columns.
    """

    def __init__(
        self,
        config: OpenMetadataWorkflowConfig,
        metadata: OpenMetadata,
    ):
        super().__init__(config, metadata)
        self._classifier: ColumnClassifier[PIISensitivityTag] = PIISensitiveClassifier()

        self.confidence_threshold = self.source_config.confidence / 100
        self._tolerance = 0.01

    @staticmethod
    def build_tag_label(tag: PIISensitivityTag) -> TagLabel:
        tag_fqn = fqn.build(
            metadata=None,
            entity_type=Tag,
            classification_name=PII,
            tag_name=tag.value,
        )

        tag_label = TagLabel(
            tagFQN=tag_fqn,
            source=TagSource.Classification,
<<<<<<< HEAD
            state=State.Generated,
            labelType=LabelType.Automated,
=======
            state=State.Suggested,
            labelType=LabelType.Generated,
>>>>>>> c1fb900f
        )

        return tag_label

    def create_column_tag_labels(
        self, column: Column, sample_data: Sequence[Any]
    ) -> Sequence[TagLabel]:
        """
        Create tags for the column based on the sample data.
        """
        # If the column we are about to process already has PII tags return empty
        for tag in column.tags or []:
            if PII in tag.tagFQN.root:
                return []

        # Get the tags and confidence
        scores = self._classifier.predict_scores(
            sample_data, column_name=column.name.root, column_data_type=column.dataType
        )

        scores = normalize_scores(scores, tol=self._tolerance)

        # winner is at most 1 tag
        winner = get_top_classes(scores, 1, self.confidence_threshold)
        tag_labels = [self.build_tag_label(tag) for tag in winner]
        return tag_labels<|MERGE_RESOLUTION|>--- conflicted
+++ resolved
@@ -65,13 +65,8 @@
         tag_label = TagLabel(
             tagFQN=tag_fqn,
             source=TagSource.Classification,
-<<<<<<< HEAD
-            state=State.Generated,
-            labelType=LabelType.Automated,
-=======
             state=State.Suggested,
             labelType=LabelType.Generated,
->>>>>>> c1fb900f
         )
 
         return tag_label
