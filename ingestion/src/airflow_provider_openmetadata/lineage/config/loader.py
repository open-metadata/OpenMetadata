--- conflicted
+++ resolved
@@ -59,16 +59,12 @@
         timeout=int(conf.get(LINEAGE, "timeout", fallback=0)) or None,
         retry=int(conf.get(LINEAGE, "retry", fallback=0)) or None,
         retry_wait=int(conf.get(LINEAGE, "retry_wait", fallback=0)) or None,
-<<<<<<< HEAD
-        retry_codes=[int(code) for code in (conf.get(LINEAGE, "retry_codes", fallback="") or "").split(",") if code.strip()] or None,  # input e.g. 503,504
-=======
         retry_codes=[
             int(code)
             for code in (conf.get(LINEAGE, "retry_codes", fallback="") or "").split(",")
             if code.strip()
         ]
         or None,  # input e.g. 503,504
->>>>>>> 6bc1b537
         metadata_config=OpenMetadataConnection(
             hostPort=conf.get(
                 LINEAGE,
