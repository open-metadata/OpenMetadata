#  Copyright 2021 Collate
#  Licensed under the Apache License, Version 2.0 (the "License");
#  you may not use this file except in compliance with the License.
#  You may obtain a copy of the License at
#  http://www.apache.org/licenses/LICENSE-2.0
#  Unless required by applicable law or agreed to in writing, software
#  distributed under the License is distributed on an "AS IS" BASIS,
#  WITHOUT WARRANTIES OR CONDITIONS OF ANY KIND, either express or implied.
#  See the License for the specific language governing permissions and
#  limitations under the License.

clusterName: ${OPENMETADATA_CLUSTER_NAME:-openmetadata}

swagger:
  resourcePackage: org.openmetadata.service.resources

assets:
  resourcePath: /assets/
  uriPath: ${BASE_PATH:-/}

basePath: ${BASE_PATH:-/}

server:
  applicationContextPath: ${BASE_PATH:-/}
  rootPath: ${BASE_PATH:-/}api/*
  applicationConnectors:
    - type: http
      bindHost: ${SERVER_HOST:-0.0.0.0}
      port: ${SERVER_PORT:-8585}
      
      # Jetty Acceptor and Selector threads for high concurrency
      acceptorThreads: ${SERVER_ACCEPTOR_THREADS:-2}  # 1-2 per CPU core
      selectorThreads: ${SERVER_SELECTOR_THREADS:-8}  # 2-4 per CPU core
      
      # Connection settings - relaxed for Docker/local development
      acceptQueueSize: ${SERVER_ACCEPT_QUEUE_SIZE:-256}  # OS-level connection backlog
      idleTimeout: ${SERVER_IDLE_TIMEOUT:-60 seconds}  # Close idle connections (increased from 30s)
      
      # Buffer sizes for better throughput
      outputBufferSize: ${SERVER_OUTPUT_BUFFER_SIZE:-32KiB}
      inputBufferSize: ${SERVER_INPUT_BUFFER_SIZE:-8KiB}
      maxRequestHeaderSize: ${SERVER_MAX_REQUEST_HEADER_SIZE:-8KiB}
      maxResponseHeaderSize: ${SERVER_MAX_RESPONSE_HEADER_SIZE:-8KiB}
      headerCacheSize: ${SERVER_HEADER_CACHE_SIZE:-512B}  # Cache parsed headers (in bytes)
      
      # Performance settings
      useServerHeader: false  # Don't send server version header
      useDateHeader: true
      useForwardedHeaders: ${SERVER_USE_FORWARDED_HEADERS:-false}  # Enable if behind proxy
      
      # Data rate limits (prevent slow loris attacks)
      minRequestDataPerSecond: ${SERVER_MIN_REQUEST_DATA_RATE:-0B}  # 0B = disabled
      minResponseDataPerSecond: ${SERVER_MIN_RESPONSE_DATA_RATE:-0B}  # 0B = disabled
      
  adminConnectors: 
    - type: http
      bindHost: ${SERVER_HOST:-0.0.0.0}
      port: ${SERVER_ADMIN_PORT:-8586}
      acceptorThreads: 1  # Admin endpoint needs minimal resources
      selectorThreads: 1
      
  # Response compression disabled for maximum throughput
  gzip:
    enabled: false

<<<<<<< HEAD
  # Thread pool configuration for request processing
  maxThreads: ${SERVER_MAX_THREADS:-200}  # Increased for 1000 concurrent users
  minThreads: ${SERVER_MIN_THREADS:-50}   # Keep more threads ready
  idleThreadTimeout: ${SERVER_IDLE_THREAD_TIMEOUT:-60 seconds}
  enableVirtualThreads: ${SERVER_ENABLE_VIRTUAL_THREAD:-true}  # Java 21 virtual threads
  
  # Request queue configuration
  maxQueuedRequests: ${SERVER_REQUEST_QUEUE:-2048}  # Queue for burst handling
  
  # Request/Response logging (disable in production for performance)
  requestLog:
    appenders:
      - type: console
        threshold: ${REQUEST_LOG_LEVEL:-ERROR}  # Only log errors by default
=======
  maxThreads: ${SERVER_MAX_THREADS:-50}
  minThreads: ${SERVER_MIN_THREADS:-10}
  idleThreadTimeout: ${SERVER_IDLE_THREAD_TIMEOUT:-1 minute}
  enableVirtualThreads: ${SERVER_ENABLE_VIRTUAL_THREAD:-false}
  maxQueuedRequests: ${SERVER_REQUEST_QUEUE:-1024}
>>>>>>> 5b7c569e

# Above configuration for running http is fine for dev and testing.
# For production setup, where UI app will hit apis through DPS it
# is strongly recommended to run https instead. Note that only
# keyStorePath and keyStorePassword are mandatory properties. Values
# for other properties are defaults
#server:
  #applicationConnectors:
  #  - type: https
  #    port: 8585
  #    keyStorePath: ./conf/keystore.jks
  #    keyStorePassword: changeit
  #    keyStoreType: JKS
  #    keyStoreProvider:
  #    trustStorePath: /path/to/file
  #    trustStorePassword: changeit
  #    trustStoreType: JKS
  #    trustStoreProvider:
  #    keyManagerPassword: changeit
  #    needClientAuth: false
  #    wantClientAuth:
  #    certAlias: <alias>
  #    crlPath: /path/to/file
  #    enableCRLDP: false
  #    enableOCSP: false
  #    maxCertPathLength: (unlimited)
  #    ocspResponderUrl: (none)
  #    jceProvider: (none)
  #    validateCerts: true
  #    validatePeers: true
  #    supportedProtocols: SSLv3
  #    supportedCipherSuites: TLS_ECDHE_ECDSA_WITH_AES_128_CBC_SHA256
  #    allowRenegotiation: true
  #    endpointIdentificationAlgorithm: (none)

  #adminConnectors:
  #  - type: https
  #    port: 8586
  #    keyStorePath: ./conf/keystore.jks
  #    keyStorePassword: changeit
  #    keyStoreType: JKS
  #    keyStoreProvider:
  #    trustStorePath: /path/to/file
  #    trustStorePassword: changeit
  #    trustStoreType: JKS
  #    trustStoreProvider:
  #    keyManagerPassword: changeit
  #    needClientAuth: false
  #    wantClientAuth:
  #    certAlias: <alias>
  #    crlPath: /path/to/file
  #    enableCRLDP: false
  #    enableOCSP: false
  #    maxCertPathLength: (unlimited)
  #    ocspResponderUrl: (none)
  #    jceProvider: (none)
  #    validateCerts: true
  #    validatePeers: true
  #    supportedProtocols: SSLv3
  #    supportedCipherSuites: TLS_ECDHE_ECDSA_WITH_AES_128_CBC_SHA256
  #    allowRenegotiation: true
  #    endpointIdentificationAlgorithm: (none)

# Logging settings.
# https://logback.qos.ch/manual/layouts.html#conversionWord
logging:
  level: ${LOG_LEVEL:-INFO}
  loggers:
    org.openmetadata.service.util.OpenMetadataSetup:
      level: INFO
      appenders:
        - type: console
          logFormat: "%msg%n"
          timeZone: UTC
        - type: file
          logFormat: "%level [%d{ISO8601,UTC}] [%t] %logger{5} - %msg%n"
          layout:
            type: json
          currentLogFilename: ./logs/openmetadata-operations.log
          archivedLogFilenamePattern: ./logs/openmetadata-operations-%d{yyyy-MM-dd}-%i.log.gz
          archivedFileCount: 7
          timeZone: UTC
          maxFileSize: 50MB
  appenders:
    - type: console
      threshold: TRACE
      logFormat: "%level [%d{ISO8601,UTC}] [%t] %logger{5} - %msg%n"
      timeZone: UTC
    - type: file
      layout:
        type: json
        appendLineSeparator: true
      filterFactories:
        - type: audit-exclude-filter-factory
      threshold: TRACE
      logFormat: "%level [%d{ISO8601,UTC}] [%t] %logger{5} - %msg%n"
      currentLogFilename: ./logs/openmetadata.log
      archivedLogFilenamePattern: ./logs/openmetadata-%d{yyyy-MM-dd}-%i.log.gz
      archivedFileCount: 7
      timeZone: UTC
      maxFileSize: 50MB
    - type: file
      layout:
        type: json
        appendLineSeparator: true
      filterFactories:
        - type: audit-only-filter-factory
      threshold: TRACE
      logFormat: "%level [%d{ISO8601,UTC}] [%t] %logger{5} - %msg%n"
      currentLogFilename: ./logs/audit.log
      archivedLogFilenamePattern: ./logs/audit-%d{yyyy-MM-dd}-%i.log.gz
      archivedFileCount: 25
      timeZone: UTC
      maxFileSize: 50MB

database:
  # the name of the JDBC driver, mysql in our case
  driverClass: ${DB_DRIVER_CLASS:-com.mysql.cj.jdbc.Driver}
  # the username and password
  user: ${DB_USER:-openmetadata_user}
  password: ${DB_USER_PASSWORD:-openmetadata_password}
  # the JDBC URL; the database is called openmetadata_db
  url: jdbc:${DB_SCHEME:-mysql}://${DB_HOST:-localhost}:${DB_PORT:-3306}/${OM_DATABASE:-openmetadata_db}?${DB_PARAMS:-allowPublicKeyRetrieval=true&useSSL=false&serverTimezone=UTC}
  
  # HikariCP Connection Pool Settings - Optimized for Performance
  maxSize: ${DB_CONNECTION_POOL_MAX_SIZE:-100}  # Increased from 50 for better concurrency
  minSize: ${DB_CONNECTION_POOL_MIN_SIZE:-20}   # Increased from 10 to reduce connection creation overhead
  minimumIdle: ${DB_CONNECTION_POOL_MIN_IDLE:-20}  # HikariCP specific minimum idle connections
  initialSize: ${DB_CONNECTION_POOL_INITIAL_SIZE:-20}  # Start with more connections ready
  checkConnectionWhileIdle: ${DB_CONNECTION_CHECK_CONNECTION_WHILE_IDLE:-true}
  checkConnectionOnBorrow: ${DB_CONNECTION_CHECK_CONNECTION_ON_BORROW:-false}  # Disable for performance
  evictionInterval: ${DB_CONNECTION_EVICTION_INTERVAL:-5 minutes}
  minIdleTime: ${DB_CONNECTION_MIN_IDLE_TIME:-5 minute}
  
  
  # JDBC Driver Properties - Critical for Performance
  # These work across both PostgreSQL and MySQL drivers
  properties:
    # HikariCP connection pool settings
    connectionTimeout: ${DB_CONNECTION_TIMEOUT:-300000}  # 300 seconds
    idleTimeout: ${DB_IDLE_TIMEOUT:-600000}  # 10 minutes  
    maxLifetime: ${DB_MAX_LIFETIME:-1800000}  # 30 minutes
    leakDetectionThreshold: ${DB_LEAK_DETECTION_THRESHOLD:-600000}  # 10 minute
    keepaliveTime: ${DB_KEEPALIVE_TIME:-0}  # 0 = disabled (set to 30000 for Aurora)
    validationTimeout: ${DB_VALIDATION_TIMEOUT:-300000}  # 300 seconds
    # PostgreSQL specific - these are ignored by MySQL driver
    prepareThreshold: ${DB_PG_PREPARE_THRESHOLD:-1}  # Use prepared statements immediately
    preparedStatementCacheQueries: ${DB_PG_PREP_STMT_CACHE_QUERIES:-500}  # Cache more statements
    preparedStatementCacheSizeMiB: ${DB_PG_PREP_STMT_CACHE_SIZE_MB:-10}  # Larger cache
    reWriteBatchedInserts: ${DB_PG_REWRITE_BATCHED_INSERTS:-true}  # Critical for batch performance
    defaultRowFetchSize: ${DB_PG_DEFAULT_ROW_FETCH_SIZE:-1000}  # Fetch more rows at once
    socketTimeout: ${DB_PG_SOCKET_TIMEOUT:-300}
    connectTimeout: ${DB_PG_CONNECT_TIMEOUT:-300}
    assumeMinServerVersion: ${DB_PG_ASSUME_MIN_SERVER_VERSION:-12}  # Skip version checks
    ApplicationName: ${DB_PG_APPLICATION_NAME:-OpenMetadata}
    loginTimeout: ${DB_PG_LOGIN_TIMEOUT:-300}  # Login timeout in seconds
    
    # Aurora PostgreSQL specific optimizations
    loadBalanceHosts: ${DB_PG_LOAD_BALANCE_HOSTS:-false}  # Set to true for Aurora reader endpoints
    hostRecheckSeconds: ${DB_PG_HOST_RECHECK_SECONDS:-10}  # How often to check host status
    targetServerType: ${DB_PG_TARGET_SERVER_TYPE:-primary}  # primary, secondary, any, preferSecondary
    
    # MySQL specific - these are ignored by PostgreSQL driver
    rewriteBatchedStatements: ${DB_MYSQL_REWRITE_BATCHED_STATEMENTS:-true}  # Critical for MySQL batch
    cachePrepStmts: ${DB_MYSQL_CACHE_PREP_STMTS:-true}
    prepStmtCacheSize: ${DB_MYSQL_PREP_STMT_CACHE_SIZE:-500}
    prepStmtCacheSqlLimit: ${DB_MYSQL_PREP_STMT_CACHE_SQL_LIMIT:-2048}
    useServerPrepStmts: ${DB_MYSQL_USE_SERVER_PREP_STMTS:-true}
    useLocalSessionState: ${DB_MYSQL_USE_LOCAL_SESSION_STATE:-true}
    useLocalTransactionState: ${DB_MYSQL_USE_LOCAL_TRANSACTION_STATE:-true}
    elideSetAutoCommits: ${DB_MYSQL_ELIDE_SET_AUTO_COMMITS:-true}
    maintainTimeStats: ${DB_MYSQL_MAINTAIN_TIME_STATS:-false}
    cacheResultSetMetadata: ${DB_MYSQL_CACHE_RESULT_SET_METADATA:-true}
    cacheServerConfiguration: ${DB_MYSQL_CACHE_SERVER_CONFIG:-true}
    tcpKeepAlive: ${DB_MYSQL_TCP_KEEP_ALIVE:-true}
    tcpNoDelay: ${DB_MYSQL_TCP_NO_DELAY:-true}

objectStorage:
  enabled: false
  provider: NOOP
  maxFileSize: 5242880

migrationConfiguration:
  flywayPath: "./bootstrap/sql/migrations/flyway"
  nativePath: "./bootstrap/sql/migrations/native"
  extensionPath: ""

# Authorizer Configuration
authorizerConfiguration:
  className: ${AUTHORIZER_CLASS_NAME:-org.openmetadata.service.security.DefaultAuthorizer}
  containerRequestFilter: ${AUTHORIZER_REQUEST_FILTER:-org.openmetadata.service.security.JwtFilter}
  adminPrincipals: ${AUTHORIZER_ADMIN_PRINCIPALS:-[admin]}
  allowedEmailRegistrationDomains: ${AUTHORIZER_ALLOWED_REGISTRATION_DOMAIN:-["all"]}
  principalDomain: ${AUTHORIZER_PRINCIPAL_DOMAIN:-"open-metadata.org"}
  allowedDomains: ${AUTHORIZER_ALLOWED_DOMAINS:-[]}
  enforcePrincipalDomain: ${AUTHORIZER_ENFORCE_PRINCIPAL_DOMAIN:-false}
  enableSecureSocketConnection : ${AUTHORIZER_ENABLE_SECURE_SOCKET:-false}
  useRolesFromProvider: ${AUTHORIZER_USE_ROLES_FROM_PROVIDER:-false}

authenticationConfiguration:
  clientType: ${AUTHENTICATION_CLIENT_TYPE:-public}
  provider: ${AUTHENTICATION_PROVIDER:-basic}
  # This is used by auth provider provide response as either id_token or code
  responseType: ${AUTHENTICATION_RESPONSE_TYPE:-id_token}
  # This will only be valid when provider type specified is customOidc
  providerName: ${CUSTOM_OIDC_AUTHENTICATION_PROVIDER_NAME:-""}
  publicKeyUrls: ${AUTHENTICATION_PUBLIC_KEYS:-[http://localhost:8585/api/v1/system/config/jwks]}
  tokenValidationAlgorithm: ${AUTHENTICATION_TOKEN_VALIDATION_ALGORITHM:-"RS256"}
  authority: ${AUTHENTICATION_AUTHORITY:-https://accounts.google.com}
  clientId: ${AUTHENTICATION_CLIENT_ID:-""}
  callbackUrl: ${AUTHENTICATION_CALLBACK_URL:-""}
  jwtPrincipalClaims: ${AUTHENTICATION_JWT_PRINCIPAL_CLAIMS:-[email,preferred_username,sub]}
  jwtPrincipalClaimsMapping: ${AUTHENTICATION_JWT_PRINCIPAL_CLAIMS_MAPPING:-[]}
  enableSelfSignup : ${AUTHENTICATION_ENABLE_SELF_SIGNUP:-true}
  oidcConfiguration:
    id: ${OIDC_CLIENT_ID:-""}
    type: ${OIDC_TYPE:-""} # google, azure etc.
    secret: ${OIDC_CLIENT_SECRET:-""}
    scope: ${OIDC_SCOPE:-"openid email profile"}
    discoveryUri: ${OIDC_DISCOVERY_URI:-""}
    useNonce: ${OIDC_USE_NONCE:-true}
    preferredJwsAlgorithm: ${OIDC_PREFERRED_JWS:-"RS256"}
    responseType: ${OIDC_RESPONSE_TYPE:-"code"}
    disablePkce: ${OIDC_DISABLE_PKCE:-true}
    callbackUrl: ${OIDC_CALLBACK:-"http://localhost:8585/callback"}
    serverUrl: ${OIDC_SERVER_URL:-"http://localhost:8585"}
    clientAuthenticationMethod: ${OIDC_CLIENT_AUTH_METHOD:-"client_secret_post"}
    tenant: ${OIDC_TENANT:-""}
    maxClockSkew: ${OIDC_MAX_CLOCK_SKEW:-""}
    tokenValidity: ${OIDC_OM_REFRESH_TOKEN_VALIDITY:-"3600"} # in seconds
    customParams: ${OIDC_CUSTOM_PARAMS:-}
    maxAge: ${OIDC_MAX_AGE:-"0"}
    prompt: ${OIDC_PROMPT_TYPE:-"consent"}
    sessionExpiry: ${OIDC_SESSION_EXPIRY:-"604800"} #7 days
  samlConfiguration:
    debugMode: ${SAML_DEBUG_MODE:-false}
    idp:
      entityId: ${SAML_IDP_ENTITY_ID:-""}
      ssoLoginUrl: ${SAML_IDP_SSO_LOGIN_URL:-""}
      idpX509Certificate: ${SAML_IDP_CERTIFICATE:-""}
      authorityUrl: ${SAML_AUTHORITY_URL:-"http://localhost:8585/api/v1/saml/login"}
      nameId: ${SAML_IDP_NAME_ID:-"urn:oasis:names:tc:SAML:2.0:nameid-format:emailAddress"}
    sp:
      entityId: ${SAML_SP_ENTITY_ID:-"http://localhost:8585/api/v1/saml/metadata"}
      acs: ${SAML_SP_ACS:-"http://localhost:8585/api/v1/saml/acs"}
      spX509Certificate: ${SAML_SP_CERTIFICATE:-""}
      spPrivateKey: ${SAML_SP_PRIVATE_KEY:-""}
      callback: ${SAML_SP_CALLBACK:-"http://localhost:8585/saml/callback"}
    security:
      strictMode: ${SAML_STRICT_MODE:-false}
      validateXml: ${SAML_VALIDATE_XML:-false}
      tokenValidity: ${SAML_SP_TOKEN_VALIDITY:-"3600"}
      sendEncryptedNameId: ${SAML_SEND_ENCRYPTED_NAME_ID:-false}
      sendSignedAuthRequest: ${SAML_SEND_SIGNED_AUTH_REQUEST:-false}
      signSpMetadata: ${SAML_SIGNED_SP_METADATA:-false}
      wantMessagesSigned: ${SAML_WANT_MESSAGE_SIGNED:-false}
      wantAssertionsSigned: ${SAML_WANT_ASSERTION_SIGNED:-false}
      wantAssertionEncrypted: ${SAML_WANT_ASSERTION_ENCRYPTED:-false}
      keyStoreFilePath: ${SAML_KEYSTORE_FILE_PATH:-""}
      keyStoreAlias: ${SAML_KEYSTORE_ALIAS:-""}
      keyStorePassword: ${SAML_KEYSTORE_PASSWORD:-""}
  ldapConfiguration:
    host: ${AUTHENTICATION_LDAP_HOST:-}
    port: ${AUTHENTICATION_LDAP_PORT:-}
    dnAdminPrincipal: ${AUTHENTICATION_LOOKUP_ADMIN_DN:-""}
    dnAdminPassword: ${AUTHENTICATION_LOOKUP_ADMIN_PWD:-""}
    userBaseDN: ${AUTHENTICATION_USER_LOOKUP_BASEDN:-""}
    groupBaseDN: ${AUTHENTICATION_GROUP_LOOKUP_BASEDN:-""}
    roleAdminName: ${AUTHENTICATION_USER_ROLE_ADMIN_NAME:-}
    allAttributeName: ${AUTHENTICATION_USER_ALL_ATTR:-}
    mailAttributeName: ${AUTHENTICATION_USER_MAIL_ATTR:-}
    usernameAttributeName: ${AUTHENTICATION_USER_NAME_ATTR:-}
    groupAttributeName: ${AUTHENTICATION_USER_GROUP_ATTR:-}
    groupAttributeValue: ${AUTHENTICATION_USER_GROUP_ATTR_VALUE:-}
    groupMemberAttributeName: ${AUTHENTICATION_USER_GROUP_MEMBER_ATTR:-}
    #the mapping of roles to LDAP groups
    authRolesMapping: ${AUTH_ROLES_MAPPING:-""}
    authReassignRoles: ${AUTH_REASSIGN_ROLES:-[]}
    #optional
    maxPoolSize: ${AUTHENTICATION_LDAP_POOL_SIZE:-3}
    sslEnabled: ${AUTHENTICATION_LDAP_SSL_ENABLED:-}
    truststoreConfigType: ${AUTHENTICATION_LDAP_TRUSTSTORE_TYPE:-TrustAll}
    trustStoreConfig:
      customTrustManagerConfig:
        trustStoreFilePath: ${AUTHENTICATION_LDAP_TRUSTSTORE_PATH:-}
        trustStoreFilePassword: ${AUTHENTICATION_LDAP_KEYSTORE_PASSWORD:-}
        trustStoreFileFormat: ${AUTHENTICATION_LDAP_SSL_KEY_FORMAT:-}
        verifyHostname: ${AUTHENTICATION_LDAP_SSL_VERIFY_CERT_HOST:-}
        examineValidityDates: ${AUTHENTICATION_LDAP_EXAMINE_VALIDITY_DATES:-}
      hostNameConfig:
        allowWildCards: ${AUTHENTICATION_LDAP_ALLOW_WILDCARDS:-}
        acceptableHostNames: ${AUTHENTICATION_LDAP_ALLOWED_HOSTNAMES:-[]}
      jvmDefaultConfig:
        verifyHostname: ${AUTHENTICATION_LDAP_SSL_VERIFY_CERT_HOST:-}
      trustAllConfig:
        examineValidityDates: ${AUTHENTICATION_LDAP_EXAMINE_VALIDITY_DATES:-true}

jwtTokenConfiguration:
  rsapublicKeyFilePath: ${RSA_PUBLIC_KEY_FILE_PATH:-"./conf/public_key.der"}
  rsaprivateKeyFilePath: ${RSA_PRIVATE_KEY_FILE_PATH:-"./conf/private_key.der"}
  jwtissuer: ${JWT_ISSUER:-"open-metadata.org"}
  keyId: ${JWT_KEY_ID:-"Gb389a-9f76-gdjs-a92j-0242bk94356"}

elasticsearch:
  searchType: ${SEARCH_TYPE:- "elasticsearch"}
  # Legacy single host configuration (deprecated - use 'hosts' for multiple hosts support)
  host: ${ELASTICSEARCH_HOST:-localhost}
  port: ${ELASTICSEARCH_PORT:-9200}
  # Multi-host configuration - list of host:port entries
  # This takes precedence over host/port if provided
  # For environment variable, use JSON array: ELASTICSEARCH_HOSTS='["host1:9200","host2:9200"]'
  hosts: ${ELASTICSEARCH_HOSTS:-["localhost:9200"]}
  scheme: ${ELASTICSEARCH_SCHEME:-http}
  username: ${ELASTICSEARCH_USER:-""}
  password: ${ELASTICSEARCH_PASSWORD:-""}
  clusterAlias: ${ELASTICSEARCH_CLUSTER_ALIAS:-""}
  truststorePath: ${ELASTICSEARCH_TRUST_STORE_PATH:-""}
  truststorePassword: ${ELASTICSEARCH_TRUST_STORE_PASSWORD:-""}
  connectionTimeoutSecs: ${ELASTICSEARCH_CONNECTION_TIMEOUT_SECS:-10}  # Increased from 5s for Docker networks
  socketTimeoutSecs: ${ELASTICSEARCH_SOCKET_TIMEOUT_SECS:-120}  # Increased from 60s for slow queries
  keepAliveTimeoutSecs: ${ELASTICSEARCH_KEEP_ALIVE_TIMEOUT_SECS:-600}
  # Connection pool settings for better load balancing and performance
  maxConnTotal: ${ELASTICSEARCH_MAX_CONN_TOTAL:-30}  # Total connections across all hosts
  maxConnPerRoute: ${ELASTICSEARCH_MAX_CONN_PER_ROUTE:-10}  # Max connections per host
  batchSize: ${ELASTICSEARCH_BATCH_SIZE:-100}
  payLoadSize: ${ELASTICSEARCH_PAYLOAD_BYTES_SIZE:-10485760}
  searchIndexMappingLanguage : ${ELASTICSEARCH_INDEX_MAPPING_LANG:-EN}
  searchIndexFactoryClassName : org.openmetadata.service.search.SearchIndexFactory
  naturalLanguageSearch:
    enabled: false
    embeddingProvider: ${EMBEDDING_PROVIDER:-bedrock}
    providerClass: ${NATURAL_LANGUAGE_SEARCH_PROVIDER_CLASS:-org.openmetadata.service.search.nlq.NoOpNLQService}
    bedrock:
      region: ${AWS_BEDROCK_REGION:-""}
      modelId: ${AWS_BEDROCK_MODEL_ID:-""}
      embeddingModelId: ${AWS_BEDROCK_EMBED_MODEL_ID:-""}
      embeddingDimension: ${AWS_BEDROCK_EMBEDDING_DIMENSION:-""}
      accessKey: ${AWS_BEDROCK_ACCESS_KEY:-""}
      secretKey: ${AWS_BEDROCK_SECRET_KEY:-""}
      useIamRole: ${AWS_BEDROCK_USE_IAM:-"false"}

eventMonitoringConfiguration:
  eventMonitor: ${EVENT_MONITOR:-prometheus}  # Possible values are "prometheus", "cloudwatch"
  batchSize: ${EVENT_MONITOR_BATCH_SIZE:-10}
  pathPattern: ${EVENT_MONITOR_PATH_PATTERN:-["/api/v1/tables/*", "/api/v1/health-check"]}
  latency: ${EVENT_MONITOR_LATENCY:-[0.99, 0.90]} # For value p99=0.99, p90=0.90, p50=0.50 etc.
  servicesHealthCheckInterval: ${EVENT_MONITOR_SERVICES_HEALTH_CHECK_INTERVAL:-300}
  # it will use the default auth provider for AWS services if parameters are not set
  # parameters:
  #   region: ${OM_MONITOR_REGION:-""}
  #   accessKeyId: ${OM_MONITOR_ACCESS_KEY_ID:-""}
  #   secretAccessKey: ${OM_MONITOR_ACCESS_KEY:-""}

eventHandlerConfiguration:
  eventHandlerClassNames:
    - "org.openmetadata.service.events.AuditEventHandler"
    - "org.openmetadata.service.events.ChangeEventHandler"

pipelineServiceClientConfiguration:
  enabled: ${PIPELINE_SERVICE_CLIENT_ENABLED:-true}
  # If we don't need this, set "org.openmetadata.service.clients.pipeline.noop.NoopClient"
  className: ${PIPELINE_SERVICE_CLIENT_CLASS_NAME:-"org.openmetadata.service.clients.pipeline.airflow.AirflowRESTClient"}
  apiEndpoint: ${PIPELINE_SERVICE_CLIENT_ENDPOINT:-http://localhost:8080}
  metadataApiEndpoint: ${SERVER_HOST_API_URL:-http://localhost:8585/api}
  ingestionIpInfoEnabled: ${PIPELINE_SERVICE_IP_INFO_ENABLED:-false}
  hostIp: ${PIPELINE_SERVICE_CLIENT_HOST_IP:-""}
  healthCheckInterval: ${PIPELINE_SERVICE_CLIENT_HEALTH_CHECK_INTERVAL:-300}
  # This SSL information is about the OpenMetadata server.
  # It will be picked up from the pipelineServiceClient to use/ignore SSL when connecting to the OpenMetadata server.
  verifySSL: ${PIPELINE_SERVICE_CLIENT_VERIFY_SSL:-"no-ssl"} # Possible values are "no-ssl", "ignore", "validate"
  sslConfig:
    certificatePath: ${PIPELINE_SERVICE_CLIENT_SSL_CERT_PATH:-""} # Local path for the Pipeline Service Client

  # Secrets Manager Loader: specify to the Ingestion Framework how to load the SM credentials from its env
  # Supported: noop, airflow, env
  secretsManagerLoader: ${PIPELINE_SERVICE_CLIENT_SECRETS_MANAGER_LOADER:-"noop"}

  # Default required parameters for Airflow as Pipeline Service Client
  parameters:
    username: ${AIRFLOW_USERNAME:-admin}
    password: ${AIRFLOW_PASSWORD:-admin}
    timeout: ${AIRFLOW_TIMEOUT:-10}
    # If we need to use SSL to reach Airflow
    truststorePath: ${AIRFLOW_TRUST_STORE_PATH:-""}
    truststorePassword: ${AIRFLOW_TRUST_STORE_PASSWORD:-""}

# no_encryption_at_rest is the default value, and it does what it says. Please read the manual on how
# to secure your instance of OpenMetadata with TLS and encryption at rest.
fernetConfiguration:
  fernetKey: ${FERNET_KEY:-jJ/9sz0g0OHxsfxOoSfdFdmk3ysNmPRnH3TUAbz3IHA=}

secretsManagerConfiguration:
  secretsManager: ${SECRET_MANAGER:-db} # Possible values are "db", "managed-aws","aws", "managed-aws-ssm", "aws-ssm", "managed-azure-kv", "azure-kv", "in-memory", "gcp", "kubernetes"
  prefix: ${SECRET_MANAGER_PREFIX:-""} # Define the secret key ID as /<prefix>/<clusterName>/<key>
  tags: ${SECRET_MANAGER_TAGS:-[]} # Add tags to the created resource. Format is `[key1:value1,key2:value2,...]`
# it will use the default auth provider for the secrets' manager service if parameters are not set
  parameters:
    ## For AWS
    region: ${OM_SM_REGION:-""}
    accessKeyId: ${OM_SM_ACCESS_KEY_ID:-""}
    secretAccessKey: ${OM_SM_ACCESS_KEY:-""}
    ## For Azure Key Vault
    clientId: ${OM_SM_CLIENT_ID:-""}
    clientSecret: ${OM_SM_CLIENT_SECRET:-""}
    tenantId: ${OM_SM_TENANT_ID:-""}
    vaultName: ${OM_SM_VAULT_NAME:-""}
    ## For GCP
    projectId: ${OM_SM_PROJECT_ID:-""}
    ## For Kubernetes
    namespace: ${OM_SM_NAMESPACE:-"default"}
    kubeconfigPath: ${OM_SM_KUBECONFIG_PATH:-""}
    inCluster: ${OM_SM_IN_CLUSTER:-"false"}

health:
  delayedShutdownHandlerEnabled: true
  shutdownWaitPeriod: 1s
  healthChecks:
    - name: OpenMetadataServerHealthCheck
      critical: true
      schedule:
        checkInterval: 2500ms
        downtimeInterval: 10s
        failureAttempts: 2
        successAttempts: 1

limits:
  enable: ${LIMITS_ENABLED:-false}
  className: ${LIMITS_CLASS_NAME:-"org.openmetadata.service.limits.DefaultLimits"}
  limitsConfigFile: ${LIMITS_CONFIG_FILE:-""}

web:
  uriPath: ${WEB_CONF_URI_PATH:-"/api"}
  hsts:
    enabled: ${WEB_CONF_HSTS_ENABLED:-false}
    maxAge: ${WEB_CONF_HSTS_MAX_AGE:-"365 days"}
    includeSubDomains: ${WEB_CONF_HSTS_INCLUDE_SUBDOMAINS:-"true"}
    preload: ${WEB_CONF_HSTS_PRELOAD:-"true"}
  frame-options:
    enabled: ${WEB_CONF_FRAME_OPTION_ENABLED:-false}
    option: ${WEB_CONF_FRAME_OPTION:-"SAMEORIGIN"}
    origin: ${WEB_CONF_FRAME_ORIGIN:-""}
  content-type-options:
    enabled: ${WEB_CONF_CONTENT_TYPE_OPTIONS_ENABLED:-false}
  xss-protection:
    enabled: ${WEB_CONF_XSS_PROTECTION_ENABLED:-false}
    on: ${WEB_CONF_XSS_PROTECTION_ON:-true}
    block: ${WEB_CONF_XSS_PROTECTION_BLOCK:-true}
  csp:
    enabled: ${WEB_CONF_XSS_CSP_ENABLED:-false}
    policy: ${WEB_CONF_XSS_CSP_POLICY:-"default-src 'self'"}
    reportOnlyPolicy: ${WEB_CONF_XSS_CSP_REPORT_ONLY_POLICY:-""}
  referrer-policy:
    enabled: ${WEB_CONF_REFERRER_POLICY_ENABLED:-false}
    option: ${WEB_CONF_REFERRER_POLICY_OPTION:-"SAME_ORIGIN"}
  permission-policy:
    enabled: ${WEB_CONF_PERMISSION_POLICY_ENABLED:-false}
    option: ${WEB_CONF_PERMISSION_POLICY_OPTION:-""}
  cache-control: ${WEB_CONF_CACHE_CONTROL:-""}
  pragma: ${WEB_CONF_PRAGMA:-""}

operationalConfig:
  enable: ${OPERATIONAL_CONFIG_ENABLED:-true}
  operationsConfigFile: ${OPERATIONAL_CONFIG_FILE:-"./conf/operations.yaml"}

rdf:
  enabled: ${RDF_ENABLED:-false}
  baseUri: ${RDF_BASE_URI:-"https://open-metadata.org/"}
  storageType: ${RDF_STORAGE_TYPE:-"FUSEKI"}
  remoteEndpoint: ${RDF_ENDPOINT:-"http://localhost:3030/openmetadata"}
  username: ${RDF_REMOTE_USERNAME:-"admin"}
  password: ${RDF_REMOTE_PASSWORD:-"admin"}
  dataset: ${RDF_DATASET:-"openmetadata"}

# Cache Configuration
# Caching layer for entity metadata, relationships, and tag usage to reduce database load
# Default: Disabled (uses NoopCacheProvider)
cache:
  # Cache provider: none (default) or redis
  provider: ${CACHE_PROVIDER:-none}
  
  # TTL (Time To Live) settings in seconds
  entityTtlSeconds: ${CACHE_ENTITY_TTL:-3600}             # 1 hour for entities
  relationshipTtlSeconds: ${CACHE_RELATIONSHIP_TTL:-3600} # 1 hour for relationships
  tagTtlSeconds: ${CACHE_TAG_TTL:-3600}                   # 1 hour for tags
  
  # Redis configuration
  redis:
    # Redis connection URL
    # Standalone: redis://localhost:6379
    # AWS ElastiCache: redis://my-cluster.abc123.cache.amazonaws.com:6379
    url: ${CACHE_REDIS_URL:-redis://localhost:6379}
    authType: ${CACHE_REDIS_AUTH_TYPE:-NONE}
    database: ${CACHE_REDIS_DATABASE:-0}  # Redis database index (0-15)
    
    # Authentication for standalone Redis
    username: ${CACHE_REDIS_USERNAME:-}
    passwordRef: ${CACHE_REDIS_PASSWORD:-}  # Reference to password in secrets manager
    useSSL: ${CACHE_REDIS_USE_SSL:-false}
    
    # Key namespace prefix (useful for multi-tenant deployments)
    keyspace: ${CACHE_REDIS_KEYSPACE:-"om:prod"}
    
    # Connection pool settings
    poolSize: ${CACHE_REDIS_POOL_SIZE:-64}
    connectTimeoutMs: ${CACHE_REDIS_CONNECT_TIMEOUT:-2000}
    
    # AWS ElastiCache IAM Authentication (only if using ElastiCache)
    useIamAuth: ${CACHE_REDIS_USE_IAM:-false}
    awsRegion: ${CACHE_REDIS_AWS_REGION:-}
    awsUseInstanceProfile: ${CACHE_REDIS_AWS_INSTANCE_PROFILE:-true}
    # If not using instance profile, provide credentials:
    awsAccessKey: ${AWS_ACCESS_KEY_ID:-}
    awsSecretKey: ${AWS_SECRET_ACCESS_KEY:-}
    tokenRefreshIntervalSeconds: ${CACHE_REDIS_TOKEN_REFRESH:-900}  # 15 minutes

# Example configurations:
#
# 1. Cache disabled (default for development/testing)
#    cache:
#      provider: none
#
# 2. Standalone Redis with password authentication
#    cache:
#      provider: redis
#      redis:
#        url: redis://localhost:6379
#        passwordRef: ${REDIS_PASSWORD}
#
# 2b. Standalone Redis with username and password authentication
#    cache:
#      provider: redis
#      redis:
#        url: redis://localhost:6379
#        username: ${REDIS_USERNAME}
#        passwordRef: ${REDIS_PASSWORD}
#
# 3. AWS ElastiCache with IAM authentication (using EC2 instance profile)
#    cache:
#      provider: redis
#      redis:
#        url: redis://my-cluster.abc123.cache.amazonaws.com:6379
#        useIamAuth: true
#        awsRegion: us-west-2
#        awsUseInstanceProfile: true
#
# 4. AWS ElastiCache with IAM authentication (using access keys)
#    cache:
#      provider: redis
#      redis:
#        url: redis://my-cluster.abc123.cache.amazonaws.com:6379
#        useIamAuth: true
#        awsRegion: us-west-2
#        awsUseInstanceProfile: false
#        awsAccessKey: ${AWS_ACCESS_KEY_ID}
#        awsSecretKey: ${AWS_SECRET_ACCESS_KEY}<|MERGE_RESOLUTION|>--- conflicted
+++ resolved
@@ -27,64 +27,53 @@
     - type: http
       bindHost: ${SERVER_HOST:-0.0.0.0}
       port: ${SERVER_PORT:-8585}
-      
+
       # Jetty Acceptor and Selector threads for high concurrency
       acceptorThreads: ${SERVER_ACCEPTOR_THREADS:-2}  # 1-2 per CPU core
       selectorThreads: ${SERVER_SELECTOR_THREADS:-8}  # 2-4 per CPU core
-      
+
       # Connection settings - relaxed for Docker/local development
       acceptQueueSize: ${SERVER_ACCEPT_QUEUE_SIZE:-256}  # OS-level connection backlog
       idleTimeout: ${SERVER_IDLE_TIMEOUT:-60 seconds}  # Close idle connections (increased from 30s)
-      
+
       # Buffer sizes for better throughput
       outputBufferSize: ${SERVER_OUTPUT_BUFFER_SIZE:-32KiB}
       inputBufferSize: ${SERVER_INPUT_BUFFER_SIZE:-8KiB}
       maxRequestHeaderSize: ${SERVER_MAX_REQUEST_HEADER_SIZE:-8KiB}
       maxResponseHeaderSize: ${SERVER_MAX_RESPONSE_HEADER_SIZE:-8KiB}
       headerCacheSize: ${SERVER_HEADER_CACHE_SIZE:-512B}  # Cache parsed headers (in bytes)
-      
+
       # Performance settings
       useServerHeader: false  # Don't send server version header
       useDateHeader: true
       useForwardedHeaders: ${SERVER_USE_FORWARDED_HEADERS:-false}  # Enable if behind proxy
-      
+
       # Data rate limits (prevent slow loris attacks)
       minRequestDataPerSecond: ${SERVER_MIN_REQUEST_DATA_RATE:-0B}  # 0B = disabled
       minResponseDataPerSecond: ${SERVER_MIN_RESPONSE_DATA_RATE:-0B}  # 0B = disabled
-      
-  adminConnectors: 
+
+  adminConnectors:
     - type: http
       bindHost: ${SERVER_HOST:-0.0.0.0}
       port: ${SERVER_ADMIN_PORT:-8586}
       acceptorThreads: 1  # Admin endpoint needs minimal resources
       selectorThreads: 1
-      
+
   # Response compression disabled for maximum throughput
   gzip:
     enabled: false
 
-<<<<<<< HEAD
-  # Thread pool configuration for request processing
-  maxThreads: ${SERVER_MAX_THREADS:-200}  # Increased for 1000 concurrent users
-  minThreads: ${SERVER_MIN_THREADS:-50}   # Keep more threads ready
-  idleThreadTimeout: ${SERVER_IDLE_THREAD_TIMEOUT:-60 seconds}
-  enableVirtualThreads: ${SERVER_ENABLE_VIRTUAL_THREAD:-true}  # Java 21 virtual threads
-  
-  # Request queue configuration
-  maxQueuedRequests: ${SERVER_REQUEST_QUEUE:-2048}  # Queue for burst handling
-  
+  maxThreads: ${SERVER_MAX_THREADS:-50}
+  minThreads: ${SERVER_MIN_THREADS:-10}
+  idleThreadTimeout: ${SERVER_IDLE_THREAD_TIMEOUT:-1 minute}
+  enableVirtualThreads: ${SERVER_ENABLE_VIRTUAL_THREAD:-false}
+  maxQueuedRequests: ${SERVER_REQUEST_QUEUE:-1024}
+
   # Request/Response logging (disable in production for performance)
   requestLog:
     appenders:
       - type: console
         threshold: ${REQUEST_LOG_LEVEL:-ERROR}  # Only log errors by default
-=======
-  maxThreads: ${SERVER_MAX_THREADS:-50}
-  minThreads: ${SERVER_MIN_THREADS:-10}
-  idleThreadTimeout: ${SERVER_IDLE_THREAD_TIMEOUT:-1 minute}
-  enableVirtualThreads: ${SERVER_ENABLE_VIRTUAL_THREAD:-false}
-  maxQueuedRequests: ${SERVER_REQUEST_QUEUE:-1024}
->>>>>>> 5b7c569e
 
 # Above configuration for running http is fine for dev and testing.
 # For production setup, where UI app will hit apis through DPS it
@@ -208,7 +197,7 @@
   password: ${DB_USER_PASSWORD:-openmetadata_password}
   # the JDBC URL; the database is called openmetadata_db
   url: jdbc:${DB_SCHEME:-mysql}://${DB_HOST:-localhost}:${DB_PORT:-3306}/${OM_DATABASE:-openmetadata_db}?${DB_PARAMS:-allowPublicKeyRetrieval=true&useSSL=false&serverTimezone=UTC}
-  
+
   # HikariCP Connection Pool Settings - Optimized for Performance
   maxSize: ${DB_CONNECTION_POOL_MAX_SIZE:-100}  # Increased from 50 for better concurrency
   minSize: ${DB_CONNECTION_POOL_MIN_SIZE:-20}   # Increased from 10 to reduce connection creation overhead
@@ -218,14 +207,14 @@
   checkConnectionOnBorrow: ${DB_CONNECTION_CHECK_CONNECTION_ON_BORROW:-false}  # Disable for performance
   evictionInterval: ${DB_CONNECTION_EVICTION_INTERVAL:-5 minutes}
   minIdleTime: ${DB_CONNECTION_MIN_IDLE_TIME:-5 minute}
-  
-  
+
+
   # JDBC Driver Properties - Critical for Performance
   # These work across both PostgreSQL and MySQL drivers
   properties:
     # HikariCP connection pool settings
     connectionTimeout: ${DB_CONNECTION_TIMEOUT:-300000}  # 300 seconds
-    idleTimeout: ${DB_IDLE_TIMEOUT:-600000}  # 10 minutes  
+    idleTimeout: ${DB_IDLE_TIMEOUT:-600000}  # 10 minutes
     maxLifetime: ${DB_MAX_LIFETIME:-1800000}  # 30 minutes
     leakDetectionThreshold: ${DB_LEAK_DETECTION_THRESHOLD:-600000}  # 10 minute
     keepaliveTime: ${DB_KEEPALIVE_TIME:-0}  # 0 = disabled (set to 30000 for Aurora)
@@ -241,12 +230,12 @@
     assumeMinServerVersion: ${DB_PG_ASSUME_MIN_SERVER_VERSION:-12}  # Skip version checks
     ApplicationName: ${DB_PG_APPLICATION_NAME:-OpenMetadata}
     loginTimeout: ${DB_PG_LOGIN_TIMEOUT:-300}  # Login timeout in seconds
-    
+
     # Aurora PostgreSQL specific optimizations
     loadBalanceHosts: ${DB_PG_LOAD_BALANCE_HOSTS:-false}  # Set to true for Aurora reader endpoints
     hostRecheckSeconds: ${DB_PG_HOST_RECHECK_SECONDS:-10}  # How often to check host status
     targetServerType: ${DB_PG_TARGET_SERVER_TYPE:-primary}  # primary, secondary, any, preferSecondary
-    
+
     # MySQL specific - these are ignored by PostgreSQL driver
     rewriteBatchedStatements: ${DB_MYSQL_REWRITE_BATCHED_STATEMENTS:-true}  # Critical for MySQL batch
     cachePrepStmts: ${DB_MYSQL_CACHE_PREP_STMTS:-true}
@@ -564,12 +553,12 @@
 cache:
   # Cache provider: none (default) or redis
   provider: ${CACHE_PROVIDER:-none}
-  
+
   # TTL (Time To Live) settings in seconds
   entityTtlSeconds: ${CACHE_ENTITY_TTL:-3600}             # 1 hour for entities
   relationshipTtlSeconds: ${CACHE_RELATIONSHIP_TTL:-3600} # 1 hour for relationships
   tagTtlSeconds: ${CACHE_TAG_TTL:-3600}                   # 1 hour for tags
-  
+
   # Redis configuration
   redis:
     # Redis connection URL
@@ -578,19 +567,19 @@
     url: ${CACHE_REDIS_URL:-redis://localhost:6379}
     authType: ${CACHE_REDIS_AUTH_TYPE:-NONE}
     database: ${CACHE_REDIS_DATABASE:-0}  # Redis database index (0-15)
-    
+
     # Authentication for standalone Redis
     username: ${CACHE_REDIS_USERNAME:-}
     passwordRef: ${CACHE_REDIS_PASSWORD:-}  # Reference to password in secrets manager
     useSSL: ${CACHE_REDIS_USE_SSL:-false}
-    
+
     # Key namespace prefix (useful for multi-tenant deployments)
     keyspace: ${CACHE_REDIS_KEYSPACE:-"om:prod"}
-    
+
     # Connection pool settings
     poolSize: ${CACHE_REDIS_POOL_SIZE:-64}
     connectTimeoutMs: ${CACHE_REDIS_CONNECT_TIMEOUT:-2000}
-    
+
     # AWS ElastiCache IAM Authentication (only if using ElastiCache)
     useIamAuth: ${CACHE_REDIS_USE_IAM:-false}
     awsRegion: ${CACHE_REDIS_AWS_REGION:-}
@@ -598,45 +587,4 @@
     # If not using instance profile, provide credentials:
     awsAccessKey: ${AWS_ACCESS_KEY_ID:-}
     awsSecretKey: ${AWS_SECRET_ACCESS_KEY:-}
-    tokenRefreshIntervalSeconds: ${CACHE_REDIS_TOKEN_REFRESH:-900}  # 15 minutes
-
-# Example configurations:
-#
-# 1. Cache disabled (default for development/testing)
-#    cache:
-#      provider: none
-#
-# 2. Standalone Redis with password authentication
-#    cache:
-#      provider: redis
-#      redis:
-#        url: redis://localhost:6379
-#        passwordRef: ${REDIS_PASSWORD}
-#
-# 2b. Standalone Redis with username and password authentication
-#    cache:
-#      provider: redis
-#      redis:
-#        url: redis://localhost:6379
-#        username: ${REDIS_USERNAME}
-#        passwordRef: ${REDIS_PASSWORD}
-#
-# 3. AWS ElastiCache with IAM authentication (using EC2 instance profile)
-#    cache:
-#      provider: redis
-#      redis:
-#        url: redis://my-cluster.abc123.cache.amazonaws.com:6379
-#        useIamAuth: true
-#        awsRegion: us-west-2
-#        awsUseInstanceProfile: true
-#
-# 4. AWS ElastiCache with IAM authentication (using access keys)
-#    cache:
-#      provider: redis
-#      redis:
-#        url: redis://my-cluster.abc123.cache.amazonaws.com:6379
-#        useIamAuth: true
-#        awsRegion: us-west-2
-#        awsUseInstanceProfile: false
-#        awsAccessKey: ${AWS_ACCESS_KEY_ID}
-#        awsSecretKey: ${AWS_SECRET_ACCESS_KEY}+    tokenRefreshIntervalSeconds: ${CACHE_REDIS_TOKEN_REFRESH:-900}  # 15 minutes