#  Copyright 2021 Collate
#  Licensed under the Apache License, Version 2.0 (the "License");
#  you may not use this file except in compliance with the License.
#  You may obtain a copy of the License at
#  http://www.apache.org/licenses/LICENSE-2.0
#  Unless required by applicable law or agreed to in writing, software
#  distributed under the License is distributed on an "AS IS" BASIS,
#  WITHOUT WARRANTIES OR CONDITIONS OF ANY KIND, either express or implied.
#  See the License for the specific language governing permissions and
#  limitations under the License.

clusterName: ${OPENMETADATA_CLUSTER_NAME:-openmetadata}

swagger:
  resourcePackage: org.openmetadata.service.resources


server:
  rootPath: '/api/*'
  applicationConnectors:
    - type: http
      port: ${SERVER_PORT:-8585}
  adminConnectors:
    - type: http
      port: ${SERVER_ADMIN_PORT:-8586}

# Above configuration for running http is fine for dev and testing.
# For production setup, where UI app will hit apis through DPS it
# is strongly recommended to run https instead. Note that only
# keyStorePath and keyStorePassword are mandatory properties. Values
# for other properties are defaults
#server:
  #applicationConnectors:
  #  - type: https
  #    port: 8585
  #    keyStorePath: ./conf/keystore.jks
  #    keyStorePassword: changeit
  #    keyStoreType: JKS
  #    keyStoreProvider:
  #    trustStorePath: /path/to/file
  #    trustStorePassword: changeit
  #    trustStoreType: JKS
  #    trustStoreProvider:
  #    keyManagerPassword: changeit
  #    needClientAuth: false
  #    wantClientAuth:
  #    certAlias: <alias>
  #    crlPath: /path/to/file
  #    enableCRLDP: false
  #    enableOCSP: false
  #    maxCertPathLength: (unlimited)
  #    ocspResponderUrl: (none)
  #    jceProvider: (none)
  #    validateCerts: true
  #    validatePeers: true
  #    supportedProtocols: SSLv3
  #    supportedCipherSuites: TLS_ECDHE_ECDSA_WITH_AES_128_CBC_SHA256
  #    allowRenegotiation: true
  #    endpointIdentificationAlgorithm: (none)

  #adminConnectors:
  #  - type: https
  #    port: 8586
  #    keyStorePath: ./conf/keystore.jks
  #    keyStorePassword: changeit
  #    keyStoreType: JKS
  #    keyStoreProvider:
  #    trustStorePath: /path/to/file
  #    trustStorePassword: changeit
  #    trustStoreType: JKS
  #    trustStoreProvider:
  #    keyManagerPassword: changeit
  #    needClientAuth: false
  #    wantClientAuth:
  #    certAlias: <alias>
  #    crlPath: /path/to/file
  #    enableCRLDP: false
  #    enableOCSP: false
  #    maxCertPathLength: (unlimited)
  #    ocspResponderUrl: (none)
  #    jceProvider: (none)
  #    validateCerts: true
  #    validatePeers: true
  #    supportedProtocols: SSLv3
  #    supportedCipherSuites: TLS_ECDHE_ECDSA_WITH_AES_128_CBC_SHA256
  #    allowRenegotiation: true
  #    endpointIdentificationAlgorithm: (none)

# Logging settings.
# https://logback.qos.ch/manual/layouts.html#conversionWord
logging:
  level: ${LOG_LEVEL:-INFO}
  loggers:
    org.openmetadata.service.util.OpenMetadataSetup:
      level: INFO
      appenders:
        - type: console
          logFormat: "%msg%n"
          timeZone: UTC
        - type: file
          logFormat: "%level [%d{ISO8601,UTC}] [%t] %logger{5} - %msg%n"
          layout:
            type: json
          currentLogFilename: ./logs/openmetadata-operations.log
          archivedLogFilenamePattern: ./logs/openmetadata-operations-%d{yyyy-MM-dd}-%i.log.gz
          archivedFileCount: 7
          timeZone: UTC
          maxFileSize: 50MB
  appenders:
    - type: console
      threshold: TRACE
      logFormat: "%level [%d{ISO8601,UTC}] [%t] %logger{5} - %msg%n"
      timeZone: UTC
    - type: file
      layout:
        type: json
        appendLineSeparator: true
      filterFactories:
        - type: audit-exclude-filter-factory
      threshold: TRACE
      logFormat: "%level [%d{ISO8601,UTC}] [%t] %logger{5} - %msg%n"
      currentLogFilename: ./logs/openmetadata.log
      archivedLogFilenamePattern: ./logs/openmetadata-%d{yyyy-MM-dd}-%i.log.gz
      archivedFileCount: 7
      timeZone: UTC
      maxFileSize: 50MB
    - type: file
      layout:
        type: json
        appendLineSeparator: true
      filterFactories:
        - type: audit-only-filter-factory
      threshold: TRACE
      logFormat: "%level [%d{ISO8601,UTC}] [%t] %logger{5} - %msg%n"
      currentLogFilename: ./logs/audit.log
      archivedLogFilenamePattern: ./logs/audit-%d{yyyy-MM-dd}-%i.log.gz
      archivedFileCount: 25
      timeZone: UTC
      maxFileSize: 50MB

database:
  # the name of the JDBC driver, mysql in our case
  driverClass: ${DB_DRIVER_CLASS:-com.mysql.cj.jdbc.Driver}
  # the username and password
  user: ${DB_USER:-openmetadata_user}
  password: ${DB_USER_PASSWORD:-openmetadata_password}
  # the JDBC URL; the database is called openmetadata_db
  url: jdbc:${DB_SCHEME:-mysql}://${DB_HOST:-localhost}:${DB_PORT:-3306}/${OM_DATABASE:-openmetadata_db}?${DB_PARAMS:-allowPublicKeyRetrieval=true&useSSL=false&serverTimezone=UTC}

migrationConfiguration:
  flywayPath: "./bootstrap/sql/migrations/flyway"
  nativePath: "./bootstrap/sql/migrations/native"
  extensionPath: ""

# Authorizer Configuration
authorizerConfiguration:
  className: ${AUTHORIZER_CLASS_NAME:-org.openmetadata.service.security.DefaultAuthorizer}
  containerRequestFilter: ${AUTHORIZER_REQUEST_FILTER:-org.openmetadata.service.security.JwtFilter}
  adminPrincipals: ${AUTHORIZER_ADMIN_PRINCIPALS:-[admin]}
  allowedEmailRegistrationDomains: ${AUTHORIZER_ALLOWED_REGISTRATION_DOMAIN:-["all"]}
  principalDomain: ${AUTHORIZER_PRINCIPAL_DOMAIN:-"openmetadata.org"}
  enforcePrincipalDomain: ${AUTHORIZER_ENFORCE_PRINCIPAL_DOMAIN:-false}
  enableSecureSocketConnection : ${AUTHORIZER_ENABLE_SECURE_SOCKET:-false}
  useRolesFromProvider: ${AUTHORIZER_USE_ROLES_FROM_PROVIDER:-false}

authenticationConfiguration:
  clientType: ${AUTHENTICATION_CLIENT_TYPE:-public}
  provider: ${AUTHENTICATION_PROVIDER:-basic}
  # This is used by auth provider provide response as either id_token or code
  responseType: ${AUTHENTICATION_RESPONSE_TYPE:-id_token}
  # This will only be valid when provider type specified is customOidc
  providerName: ${CUSTOM_OIDC_AUTHENTICATION_PROVIDER_NAME:-""}
  publicKeyUrls: ${AUTHENTICATION_PUBLIC_KEYS:-[http://localhost:8585/api/v1/system/config/jwks]}
  authority: ${AUTHENTICATION_AUTHORITY:-https://accounts.google.com}
  clientId: ${AUTHENTICATION_CLIENT_ID:-""}
  callbackUrl: ${AUTHENTICATION_CALLBACK_URL:-""}
  jwtPrincipalClaims: ${AUTHENTICATION_JWT_PRINCIPAL_CLAIMS:-[email,preferred_username,sub]}
  jwtPrincipalClaimsMapping: ${AUTHENTICATION_JWT_PRINCIPAL_CLAIMS_MAPPING:-[]}
  enableSelfSignup : ${AUTHENTICATION_ENABLE_SELF_SIGNUP:-true}
  oidcConfiguration:
    id: ${OIDC_CLIENT_ID:-""}
    type: ${OIDC_TYPE:-""} # google, azure etc.
    secret: ${OIDC_CLIENT_SECRET:-""}
    scope: ${OIDC_SCOPE:-"openid email profile"}
    discoveryUri: ${OIDC_DISCOVERY_URI:-""}
    useNonce: ${OIDC_USE_NONCE:-true}
    preferredJwsAlgorithm: ${OIDC_PREFERRED_JWS:-"RS256"}
    responseType: ${OIDC_RESPONSE_TYPE:-"code"}
    disablePkce: ${OIDC_DISABLE_PKCE:-true}
    callbackUrl: ${OIDC_CALLBACK:-"http://localhost:8585/callback"}
    serverUrl: ${OIDC_SERVER_URL:-"http://localhost:8585"}
    clientAuthenticationMethod: ${OIDC_CLIENT_AUTH_METHOD:-"client_secret_post"}
    tenant: ${OIDC_TENANT:-""}
    maxClockSkew: ${OIDC_MAX_CLOCK_SKEW:-""}
    customParams: ${OIDC_CUSTOM_PARAMS:-}
  samlConfiguration:
    debugMode: ${SAML_DEBUG_MODE:-false}
    idp:
      entityId: ${SAML_IDP_ENTITY_ID:-""}
      ssoLoginUrl: ${SAML_IDP_SSO_LOGIN_URL:-""}
      idpX509Certificate: ${SAML_IDP_CERTIFICATE:-""}
      authorityUrl: ${SAML_AUTHORITY_URL:-"http://localhost:8585/api/v1/saml/login"}
      nameId: ${SAML_IDP_NAME_ID:-"urn:oasis:names:tc:SAML:2.0:nameid-format:emailAddress"}
    sp:
      entityId: ${SAML_SP_ENTITY_ID:-"http://localhost:8585/api/v1/saml/metadata"}
      acs: ${SAML_SP_ACS:-"http://localhost:8585/api/v1/saml/acs"}
      spX509Certificate: ${SAML_SP_CERTIFICATE:-""}
      callback: ${SAML_SP_CALLBACK:-"http://localhost:8585/saml/callback"}
    security:
      strictMode: ${SAML_STRICT_MODE:-false}
      tokenValidity: ${SAML_SP_TOKEN_VALIDITY:-"3600"}
      sendEncryptedNameId: ${SAML_SEND_ENCRYPTED_NAME_ID:-false}
      sendSignedAuthRequest: ${SAML_SEND_SIGNED_AUTH_REQUEST:-false}
      signSpMetadata: ${SAML_SIGNED_SP_METADATA:-false}
      wantMessagesSigned: ${SAML_WANT_MESSAGE_SIGNED:-false}
      wantAssertionsSigned: ${SAML_WANT_ASSERTION_SIGNED:-false}
      wantAssertionEncrypted: ${SAML_WANT_ASSERTION_ENCRYPTED:-false}
      wantNameIdEncrypted: ${SAML_WANT_NAME_ID_ENCRYPTED:-false}
      keyStoreFilePath: ${SAML_KEYSTORE_FILE_PATH:-""}
      keyStoreAlias: ${SAML_KEYSTORE_ALIAS:-""}
      keyStorePassword: ${SAML_KEYSTORE_PASSWORD:-""}
  ldapConfiguration:
    host: ${AUTHENTICATION_LDAP_HOST:-}
    port: ${AUTHENTICATION_LDAP_PORT:-}
    dnAdminPrincipal: ${AUTHENTICATION_LOOKUP_ADMIN_DN:-""}
    dnAdminPassword: ${AUTHENTICATION_LOOKUP_ADMIN_PWD:-""}
    userBaseDN: ${AUTHENTICATION_USER_LOOKUP_BASEDN:-""}
    groupBaseDN: ${AUTHENTICATION_GROUP_LOOKUP_BASEDN:-""}
    roleAdminName: ${AUTHENTICATION_USER_ROLE_ADMIN_NAME:-}
    allAttributeName: ${AUTHENTICATION_USER_ALL_ATTR:-}
    mailAttributeName: ${AUTHENTICATION_USER_MAIL_ATTR:-}
    usernameAttributeName: ${AUTHENTICATION_USER_NAME_ATTR:-}
    groupAttributeName: ${AUTHENTICATION_USER_GROUP_ATTR:-}
    groupAttributeValue: ${AUTHENTICATION_USER_GROUP_ATTR_VALUE:-}
    groupMemberAttributeName: ${AUTHENTICATION_USER_GROUP_MEMBER_ATTR:-}
    #the mapping of roles to LDAP groups
    authRolesMapping: ${AUTH_ROLES_MAPPING:-""}
    authReassignRoles: ${AUTH_REASSIGN_ROLES:-[]}
    #optional
    maxPoolSize: ${AUTHENTICATION_LDAP_POOL_SIZE:-3}
    sslEnabled: ${AUTHENTICATION_LDAP_SSL_ENABLED:-}
    truststoreConfigType: ${AUTHENTICATION_LDAP_TRUSTSTORE_TYPE:-TrustAll}
    trustStoreConfig:
      customTrustManagerConfig:
        trustStoreFilePath: ${AUTHENTICATION_LDAP_TRUSTSTORE_PATH:-}
        trustStoreFilePassword: ${AUTHENTICATION_LDAP_KEYSTORE_PASSWORD:-}
        trustStoreFileFormat: ${AUTHENTICATION_LDAP_SSL_KEY_FORMAT:-}
        verifyHostname: ${AUTHENTICATION_LDAP_SSL_VERIFY_CERT_HOST:-}
        examineValidityDates: ${AUTHENTICATION_LDAP_EXAMINE_VALIDITY_DATES:-}
      hostNameConfig:
        allowWildCards: ${AUTHENTICATION_LDAP_ALLOW_WILDCARDS:-}
        acceptableHostNames: ${AUTHENTICATION_LDAP_ALLOWED_HOSTNAMES:-[]}
      jvmDefaultConfig:
        verifyHostname: ${AUTHENTICATION_LDAP_SSL_VERIFY_CERT_HOST:-}
      trustAllConfig:
        examineValidityDates: ${AUTHENTICATION_LDAP_EXAMINE_VALIDITY_DATES:-true}

jwtTokenConfiguration:
  rsapublicKeyFilePath: ${RSA_PUBLIC_KEY_FILE_PATH:-"./conf/public_key.der"}
  rsaprivateKeyFilePath: ${RSA_PRIVATE_KEY_FILE_PATH:-"./conf/private_key.der"}
  jwtissuer: ${JWT_ISSUER:-"open-metadata.org"}
  keyId: ${JWT_KEY_ID:-"Gb389a-9f76-gdjs-a92j-0242bk94356"}

elasticsearch:
  searchType: ${SEARCH_TYPE:- "elasticsearch"}
  host: ${ELASTICSEARCH_HOST:-localhost}
  port: ${ELASTICSEARCH_PORT:-9200}
  scheme: ${ELASTICSEARCH_SCHEME:-http}
  username: ${ELASTICSEARCH_USER:-""}
  password: ${ELASTICSEARCH_PASSWORD:-""}
  clusterAlias: ${ELASTICSEARCH_CLUSTER_ALIAS:-""}
  truststorePath: ${ELASTICSEARCH_TRUST_STORE_PATH:-""}
  truststorePassword: ${ELASTICSEARCH_TRUST_STORE_PASSWORD:-""}
  connectionTimeoutSecs: ${ELASTICSEARCH_CONNECTION_TIMEOUT_SECS:-5}
  socketTimeoutSecs: ${ELASTICSEARCH_SOCKET_TIMEOUT_SECS:-60}
  keepAliveTimeoutSecs: ${ELASTICSEARCH_KEEP_ALIVE_TIMEOUT_SECS:-600}
  batchSize: ${ELASTICSEARCH_BATCH_SIZE:-10}
  payLoadSize: ${ELASTICSEARCH_PAYLOAD_BYTES_SIZE:-10485760}   #max payLoadSize in Bytes
  searchIndexMappingLanguage : ${ELASTICSEARCH_INDEX_MAPPING_LANG:-EN}
  searchIndexFactoryClassName : org.openmetadata.service.search.SearchIndexFactory

eventMonitoringConfiguration:
  eventMonitor: ${EVENT_MONITOR:-prometheus}  # Possible values are "prometheus", "cloudwatch"
  batchSize: ${EVENT_MONITOR_BATCH_SIZE:-10}
  pathPattern: ${EVENT_MONITOR_PATH_PATTERN:-["/api/v1/tables/*", "/api/v1/health-check"]}
  latency: ${EVENT_MONITOR_LATENCY:-[0.99, 0.90]} # For value p99=0.99, p90=0.90, p50=0.50 etc.
  # it will use the default auth provider for AWS services if parameters are not set
  # parameters:
  #   region: ${OM_MONITOR_REGION:-""}
  #   accessKeyId: ${OM_MONITOR_ACCESS_KEY_ID:-""}
  #   secretAccessKey: ${OM_MONITOR_ACCESS_KEY:-""}

eventHandlerConfiguration:
  eventHandlerClassNames:
    - "org.openmetadata.service.events.AuditEventHandler"
    - "org.openmetadata.service.events.ChangeEventHandler"

pipelineServiceClientConfiguration:
  enabled: ${PIPELINE_SERVICE_CLIENT_ENABLED:-true}
  # If we don't need this, set "org.openmetadata.service.clients.pipeline.noop.NoopClient"
  className: ${PIPELINE_SERVICE_CLIENT_CLASS_NAME:-"org.openmetadata.service.clients.pipeline.airflow.AirflowRESTClient"}
  apiEndpoint: ${PIPELINE_SERVICE_CLIENT_ENDPOINT:-http://localhost:8080}
  metadataApiEndpoint: ${SERVER_HOST_API_URL:-http://localhost:8585/api}
  ingestionIpInfoEnabled: ${PIPELINE_SERVICE_IP_INFO_ENABLED:-false}
  hostIp: ${PIPELINE_SERVICE_CLIENT_HOST_IP:-""}
  healthCheckInterval: ${PIPELINE_SERVICE_CLIENT_HEALTH_CHECK_INTERVAL:-300}
  # This SSL information is about the OpenMetadata server.
  # It will be picked up from the pipelineServiceClient to use/ignore SSL when connecting to the OpenMetadata server.
  verifySSL: ${PIPELINE_SERVICE_CLIENT_VERIFY_SSL:-"no-ssl"} # Possible values are "no-ssl", "ignore", "validate"
  sslConfig:
    certificatePath: ${PIPELINE_SERVICE_CLIENT_SSL_CERT_PATH:-""} # Local path for the Pipeline Service Client

  # Secrets Manager Loader: specify to the Ingestion Framework how to load the SM credentials from its env
  # Supported: noop, airflow, env
  secretsManagerLoader: ${PIPELINE_SERVICE_CLIENT_SECRETS_MANAGER_LOADER:-"noop"}

  # Default required parameters for Airflow as Pipeline Service Client
  parameters:
    username: ${AIRFLOW_USERNAME:-admin}
    password: ${AIRFLOW_PASSWORD:-admin}
    timeout: ${AIRFLOW_TIMEOUT:-10}
    # If we need to use SSL to reach Airflow
    truststorePath: ${AIRFLOW_TRUST_STORE_PATH:-""}
    truststorePassword: ${AIRFLOW_TRUST_STORE_PASSWORD:-""}

# no_encryption_at_rest is the default value, and it does what it says. Please read the manual on how
# to secure your instance of OpenMetadata with TLS and encryption at rest.
fernetConfiguration:
  fernetKey: ${FERNET_KEY:-jJ/9sz0g0OHxsfxOoSfdFdmk3ysNmPRnH3TUAbz3IHA=}

secretsManagerConfiguration:
  secretsManager: ${SECRET_MANAGER:-db} # Possible values are "db", "managed-aws","aws", "managed-aws-ssm", "aws-ssm", "managed-azure-kv", "azure-kv", "in-memory", "gcp"
  prefix: ${SECRET_MANAGER_PREFIX:-""} # Define the secret key ID as /<prefix>/<clusterName>/<key>
  tags: ${SECRET_MANAGER_TAGS:-[]} # Add tags to the created resource. Format is `[key1:value1,key2:value2,...]`
# it will use the default auth provider for the secrets' manager service if parameters are not set
  parameters:
    ## For AWS
    region: ${OM_SM_REGION:-""}
    accessKeyId: ${OM_SM_ACCESS_KEY_ID:-""}
    secretAccessKey: ${OM_SM_ACCESS_KEY:-""}
    ## For Azure Key Vault
    clientId: ${OM_SM_CLIENT_ID:-""}
    clientSecret: ${OM_SM_CLIENT_SECRET:-""}
    tenantId: ${OM_SM_TENANT_ID:-""}
    vaultName: ${OM_SM_VAULT_NAME:-""}
    ## For GCP
    projectId: ${OM_SM_PROJECT_ID:-""}

health:
  delayedShutdownHandlerEnabled: true
  shutdownWaitPeriod: 1s
  healthChecks:
    - name: OpenMetadataServerHealthCheck
      critical: true
      schedule:
        checkInterval: 2500ms
        downtimeInterval: 10s
        failureAttempts: 2
        successAttempts: 1

email:
  emailingEntity: ${OM_EMAIL_ENTITY:-"OpenMetadata"}
  supportUrl: ${OM_SUPPORT_URL:-"https://slack.open-metadata.org"}
  enableSmtpServer : ${AUTHORIZER_ENABLE_SMTP:-false}
  openMetadataUrl: ${OPENMETADATA_SERVER_URL:-"http://localhost:8585"}
  senderMail: ${OPENMETADATA_SMTP_SENDER_MAIL:-""}
  serverEndpoint: ${SMTP_SERVER_ENDPOINT:-""}
  serverPort: ${SMTP_SERVER_PORT:-""}
  username: ${SMTP_SERVER_USERNAME:-""}
  password: ${SMTP_SERVER_PWD:-""}
  transportationStrategy: ${SMTP_SERVER_STRATEGY:-"SMTP_TLS"}

limits:
  enable: ${LIMITS_ENABLED:-false}
  className: ${LIMITS_CLASS_NAME:-"org.openmetadata.service.limits.DefaultLimits"}
  limitsConfigFile: ${LIMITS_CONFIG_FILE:-""}

web:
  uriPath: ${WEB_CONF_URI_PATH:-"/api"}
  hsts:
    enabled: ${WEB_CONF_HSTS_ENABLED:-false}
    maxAge: ${WEB_CONF_HSTS_MAX_AGE:-"365 days"}
    includeSubDomains: ${WEB_CONF_HSTS_INCLUDE_SUBDOMAINS:-"true"}
    preload: ${WEB_CONF_HSTS_PRELOAD:-"true"}
  frame-options:
    enabled: ${WEB_CONF_FRAME_OPTION_ENABLED:-false}
    option: ${WEB_CONF_FRAME_OPTION:-"SAMEORIGIN"}
    origin: ${WEB_CONF_FRAME_ORIGIN:-""}
  content-type-options:
    enabled: ${WEB_CONF_CONTENT_TYPE_OPTIONS_ENABLED:-false}
  xss-protection:
    enabled: ${WEB_CONF_XSS_PROTECTION_ENABLED:-false}
    on: ${WEB_CONF_XSS_PROTECTION_ON:-true}
    block: ${WEB_CONF_XSS_PROTECTION_BLOCK:-true}
  csp:
    enabled: ${WEB_CONF_XSS_CSP_ENABLED:-false}
    policy: ${WEB_CONF_XSS_CSP_POLICY:-"default-src 'self'"}
    reportOnlyPolicy: ${WEB_CONF_XSS_CSP_REPORT_ONLY_POLICY:-""}
  referrer-policy:
    enabled: ${WEB_CONF_REFERRER_POLICY_ENABLED:-false}
    option: ${WEB_CONF_REFERRER_POLICY_OPTION:-"SAME_ORIGIN"}
  permission-policy:
    enabled: ${WEB_CONF_PERMISSION_POLICY_ENABLED:-false}
    option: ${WEB_CONF_PERMISSION_POLICY_OPTION:-""}
<<<<<<< HEAD

applications:
  appsPrivateConfiguration:
    - name: SlackApplication
      preview:
      parameters:
        clientId:
        scopes:
        clientSecret:
        signingSecret:
        callbackUrl:
        callbackRedirectURL:
=======
  cache-control: ${WEB_CONF_CACHE_CONTROL:-""}
  pragma: ${WEB_CONF_PRAGMA:-""}
  
>>>>>>> 6c1a12a9
<|MERGE_RESOLUTION|>--- conflicted
+++ resolved
@@ -329,7 +329,7 @@
   fernetKey: ${FERNET_KEY:-jJ/9sz0g0OHxsfxOoSfdFdmk3ysNmPRnH3TUAbz3IHA=}
 
 secretsManagerConfiguration:
-  secretsManager: ${SECRET_MANAGER:-db} # Possible values are "db", "managed-aws","aws", "managed-aws-ssm", "aws-ssm", "managed-azure-kv", "azure-kv", "in-memory", "gcp"
+  secretsManager: ${SECRET_MANAGER:-db} # Possible values are "db", "managed-aws", "managed-aws-ssm"
   prefix: ${SECRET_MANAGER_PREFIX:-""} # Define the secret key ID as /<prefix>/<clusterName>/<key>
   tags: ${SECRET_MANAGER_TAGS:-[]} # Add tags to the created resource. Format is `[key1:value1,key2:value2,...]`
 # it will use the default auth provider for the secrets' manager service if parameters are not set
@@ -343,8 +343,6 @@
     clientSecret: ${OM_SM_CLIENT_SECRET:-""}
     tenantId: ${OM_SM_TENANT_ID:-""}
     vaultName: ${OM_SM_VAULT_NAME:-""}
-    ## For GCP
-    projectId: ${OM_SM_PROJECT_ID:-""}
 
 health:
   delayedShutdownHandlerEnabled: true
@@ -402,7 +400,9 @@
   permission-policy:
     enabled: ${WEB_CONF_PERMISSION_POLICY_ENABLED:-false}
     option: ${WEB_CONF_PERMISSION_POLICY_OPTION:-""}
-<<<<<<< HEAD
+  cache-control: ${WEB_CONF_CACHE_CONTROL:-""}
+  pragma: ${WEB_CONF_PRAGMA:-""}
+
 
 applications:
   appsPrivateConfiguration:
@@ -414,9 +414,4 @@
         clientSecret:
         signingSecret:
         callbackUrl:
-        callbackRedirectURL:
-=======
-  cache-control: ${WEB_CONF_CACHE_CONTROL:-""}
-  pragma: ${WEB_CONF_PRAGMA:-""}
-  
->>>>>>> 6c1a12a9
+        callbackRedirectURL: