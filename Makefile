--- conflicted
+++ resolved
@@ -246,7 +246,9 @@
 	@echo "Generating Schema docs"
 	python -m pip install "jsonschema2md"
 	python scripts/generate_docs_schemas.py
-<<<<<<< HEAD
+	
+
+.PHONY: update_all
 
 .PHONY: update_all
 update_all: ## To update all the release related files
@@ -325,71 +327,4 @@
 	    python3 update_version.py 4 $$file_path -s $(PY_RELEASE_VERSION) ; \
 	done
 #remove comment and use the below section when want to use this sub module "update_ingestion_dockerfile_version" independently to update github actions
-#make update_ingestion_dockerfile_version PY_RELEASE_VERSION=2.2.2.2
-=======
-	
-
-.PHONY: update_all
-
-update_all: ## To update all the release related files
-	@$(MAKE) update_maven
-	@$(MAKE) update_github_action_paths 
-	@$(MAKE) update_python_release_paths
-	@$(MAKE) update_dockerfile_version
-	@$(MAKE) update_ingestion_dockerfile_version
-	@echo "All updates completed!"
-
-.PHONY: update_maven
-update_maven: #Update the common and pom.xml maven version
-	@echo "Updating Maven projects to version $(RELEASE_VERSION)..."
-	mvn versions:set -DnewVersion=$(RELEASE_VERSION)
-
-.PHONY: update_github_action_paths
-update_github_action_paths:
-	@echo "Current user: $(shell whoami)"
-	@echo "Current working directory: $(shell pwd)"
-	@echo "List of files: $(shell ls -la)"
-	@file_paths=\
-	  ingestion/setup.py \
-	  docker/docker-compose-ingestion/docker-compose-ingestion.yml \
-	  ingestion/operators/docker/Dockerfile; \
-	for file_path in $$file_paths; do \
-	  echo "Checking permissions for: $$file_path"; \
-	  ls -ld $$file_path; \
-	  chmod +r $$file_path; \
-	  ls $$file_path; \
-	done
-
-
-.PHONY: update_python_release_paths
-update_python_release_paths: ## To update all the python setup files version
-	@file_paths="../ingestion/setup.py ../openmetadata-airflow-apis/setup.py"; \
-	echo "Updating python setup release version to $(RELEASE_VERSION)... ; \
-	for file_path in $$file_paths; do \
-	    python3 update_version.py 2 $$file_path -s $(RELEASE_VERSION) ; \
-	done
-
-.PHONY: update_dockerfile_version
-update_dockerfile_version: ## To update the dockerfiles version
-	@file_paths="../docker/docker-compose-ingestion/docker-compose-ingestion-postgres.yml \
-                ../docker/docker-compose-ingestion/docker-compose-ingestion.yml \
-                ../docker/docker-compose-openmetadata/docker-compose-openmetadata-postgres.yml \
-                ../docker/docker-compose-openmetadata/docker-compose-openmetadata.yml \
-                ../docker/docker-compose-quickstart/Dockerfile \
-                ../docker/docker-compose-quickstart/docker-compose-postgres.yml \
-                ../docker/docker-compose-quickstart/docker-compose.yml"; \
-	echo "Updating dockerfile release version in docker repo to $(RELEASE_VERSION)... ; \
-	for file_path in $$file_paths; do \
-	    python3 update_version.py 3 $$file_path -s $(RELEASE_VERSION) ; \
-	done
-	
-
-.PHONY: update_ingestion_dockerfile_version
-update_ingestion_dockerfile_version: ## To update the ingestion dockerfiles version
-	@file_paths="../ingestion/Dockerfile" \
-    			../ingestion/operators/docker/Dockerfile"
-	echo "Updating dockerfile ingestion release version to $(RELEASE_VERSION)... ; \
-	for file_path in $$file_paths; do \
-	    python3 update_version.py 4 $$file_path -s $(RELEASE_VERSION) ; \
-	done
->>>>>>> b480afb6
+#make update_ingestion_dockerfile_version PY_RELEASE_VERSION=2.2.2.2