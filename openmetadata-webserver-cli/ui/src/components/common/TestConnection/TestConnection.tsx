--- conflicted
+++ resolved
@@ -125,13 +125,8 @@
         serviceType: ServiceType.Database,
         connectionType,
         serviceName,
-<<<<<<< HEAD
-      };
-      const response = await axios.post('http://localhost:8001/api/test', payload, { timeout: 2 * 60 * 1000 });
-=======
       } as TestConnectionRequest;
       const response = await runConnectionTest(payload);
->>>>>>> 3d91bc49
       const { data } = response;
       setTestConnectionStepResult(data.steps);
       setMessage(TEST_CONNECTION_SUCCESS_MESSAGE);
