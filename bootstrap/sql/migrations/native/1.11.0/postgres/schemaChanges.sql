-- Test Case Dimension Results Time Series Table
CREATE TABLE IF NOT EXISTS test_case_dimension_results_time_series (
  entityFQNHash VARCHAR(768) COLLATE "C" NOT NULL,
  extension VARCHAR(256) NOT NULL DEFAULT 'testCase.dimensionResult',
  jsonSchema VARCHAR(256) NOT NULL,
  json JSONB NOT NULL,
  id VARCHAR(36) GENERATED ALWAYS AS (json ->> 'id') STORED NOT NULL,
  testCaseResultId VARCHAR(36) GENERATED ALWAYS AS (json ->> 'testCaseResultId') STORED NOT NULL,
  dimensionKey VARCHAR(512) GENERATED ALWAYS AS (json ->> 'dimensionKey') STORED NOT NULL,
  timestamp BIGINT GENERATED ALWAYS AS ((json ->> 'timestamp')::bigint) STORED NOT NULL,
  testCaseStatus VARCHAR(36) GENERATED ALWAYS AS (json ->> 'testCaseStatus') STORED,
  CONSTRAINT test_case_dimension_results_unique_constraint UNIQUE (entityFQNHash, dimensionKey, timestamp)
);

-- Create indexes
CREATE INDEX IF NOT EXISTS test_case_dimension_results_main ON test_case_dimension_results_time_series (entityFQNHash, timestamp, dimensionKey);
CREATE INDEX IF NOT EXISTS test_case_dimension_results_result_id ON test_case_dimension_results_time_series (testCaseResultId);
CREATE INDEX IF NOT EXISTS test_case_dimension_results_ts ON test_case_dimension_results_time_series (timestamp);
-- Add impersonatedBy column to all entity tables for tracking bot impersonation
-- This column stores which bot performed an action on behalf of a user

ALTER TABLE api_collection_entity ADD COLUMN IF NOT EXISTS impersonatedBy VARCHAR(256) GENERATED ALWAYS AS (json ->> 'impersonatedBy') STORED;
ALTER TABLE api_endpoint_entity ADD COLUMN IF NOT EXISTS impersonatedBy VARCHAR(256) GENERATED ALWAYS AS (json ->> 'impersonatedBy') STORED;
ALTER TABLE api_service_entity ADD COLUMN IF NOT EXISTS impersonatedBy VARCHAR(256) GENERATED ALWAYS AS (json ->> 'impersonatedBy') STORED;
ALTER TABLE bot_entity ADD COLUMN IF NOT EXISTS impersonatedBy VARCHAR(256) GENERATED ALWAYS AS (json ->> 'impersonatedBy') STORED;
ALTER TABLE chart_entity ADD COLUMN IF NOT EXISTS impersonatedBy VARCHAR(256) GENERATED ALWAYS AS (json ->> 'impersonatedBy') STORED;
ALTER TABLE dashboard_data_model_entity ADD COLUMN IF NOT EXISTS impersonatedBy VARCHAR(256) GENERATED ALWAYS AS (json ->> 'impersonatedBy') STORED;
ALTER TABLE dashboard_entity ADD COLUMN IF NOT EXISTS impersonatedBy VARCHAR(256) GENERATED ALWAYS AS (json ->> 'impersonatedBy') STORED;
ALTER TABLE dashboard_service_entity ADD COLUMN IF NOT EXISTS impersonatedBy VARCHAR(256) GENERATED ALWAYS AS (json ->> 'impersonatedBy') STORED;
ALTER TABLE data_contract_entity ADD COLUMN IF NOT EXISTS impersonatedBy VARCHAR(256) GENERATED ALWAYS AS (json ->> 'impersonatedBy') STORED;
ALTER TABLE data_product_entity ADD COLUMN IF NOT EXISTS impersonatedBy VARCHAR(256) GENERATED ALWAYS AS (json ->> 'impersonatedBy') STORED;
ALTER TABLE database_entity ADD COLUMN IF NOT EXISTS impersonatedBy VARCHAR(256) GENERATED ALWAYS AS (json ->> 'impersonatedBy') STORED;
ALTER TABLE database_schema_entity ADD COLUMN IF NOT EXISTS impersonatedBy VARCHAR(256) GENERATED ALWAYS AS (json ->> 'impersonatedBy') STORED;
ALTER TABLE directory_entity ADD COLUMN IF NOT EXISTS impersonatedBy VARCHAR(256) GENERATED ALWAYS AS (json ->> 'impersonatedBy') STORED;
ALTER TABLE domain_entity ADD COLUMN IF NOT EXISTS impersonatedBy VARCHAR(256) GENERATED ALWAYS AS (json ->> 'impersonatedBy') STORED;
ALTER TABLE drive_service_entity ADD COLUMN IF NOT EXISTS impersonatedBy VARCHAR(256) GENERATED ALWAYS AS (json ->> 'impersonatedBy') STORED;
ALTER TABLE event_subscription_entity ADD COLUMN IF NOT EXISTS impersonatedBy VARCHAR(256) GENERATED ALWAYS AS (json ->> 'impersonatedBy') STORED;
ALTER TABLE file_entity ADD COLUMN IF NOT EXISTS impersonatedBy VARCHAR(256) GENERATED ALWAYS AS (json ->> 'impersonatedBy') STORED;
ALTER TABLE glossary_entity ADD COLUMN IF NOT EXISTS impersonatedBy VARCHAR(256) GENERATED ALWAYS AS (json ->> 'impersonatedBy') STORED;
ALTER TABLE glossary_term_entity ADD COLUMN IF NOT EXISTS impersonatedBy VARCHAR(256) GENERATED ALWAYS AS (json ->> 'impersonatedBy') STORED;
ALTER TABLE ingestion_pipeline_entity ADD COLUMN IF NOT EXISTS impersonatedBy VARCHAR(256) GENERATED ALWAYS AS (json ->> 'impersonatedBy') STORED;
ALTER TABLE kpi_entity ADD COLUMN IF NOT EXISTS impersonatedBy VARCHAR(256) GENERATED ALWAYS AS (json ->> 'impersonatedBy') STORED;
ALTER TABLE messaging_service_entity ADD COLUMN IF NOT EXISTS impersonatedBy VARCHAR(256) GENERATED ALWAYS AS (json ->> 'impersonatedBy') STORED;
ALTER TABLE metadata_service_entity ADD COLUMN IF NOT EXISTS impersonatedBy VARCHAR(256) GENERATED ALWAYS AS (json ->> 'impersonatedBy') STORED;
ALTER TABLE metric_entity ADD COLUMN IF NOT EXISTS impersonatedBy VARCHAR(256) GENERATED ALWAYS AS (json ->> 'impersonatedBy') STORED;
ALTER TABLE ml_model_entity ADD COLUMN IF NOT EXISTS impersonatedBy VARCHAR(256) GENERATED ALWAYS AS (json ->> 'impersonatedBy') STORED;
ALTER TABLE mlmodel_service_entity ADD COLUMN IF NOT EXISTS impersonatedBy VARCHAR(256) GENERATED ALWAYS AS (json ->> 'impersonatedBy') STORED;
ALTER TABLE notification_template_entity ADD COLUMN IF NOT EXISTS impersonatedBy VARCHAR(256) GENERATED ALWAYS AS (json ->> 'impersonatedBy') STORED;
ALTER TABLE persona_entity ADD COLUMN IF NOT EXISTS impersonatedBy VARCHAR(256) GENERATED ALWAYS AS (json ->> 'impersonatedBy') STORED;
ALTER TABLE pipeline_entity ADD COLUMN IF NOT EXISTS impersonatedBy VARCHAR(256) GENERATED ALWAYS AS (json ->> 'impersonatedBy') STORED;
ALTER TABLE pipeline_service_entity ADD COLUMN IF NOT EXISTS impersonatedBy VARCHAR(256) GENERATED ALWAYS AS (json ->> 'impersonatedBy') STORED;
ALTER TABLE policy_entity ADD COLUMN IF NOT EXISTS impersonatedBy VARCHAR(256) GENERATED ALWAYS AS (json ->> 'impersonatedBy') STORED;
ALTER TABLE query_entity ADD COLUMN IF NOT EXISTS impersonatedBy VARCHAR(256) GENERATED ALWAYS AS (json ->> 'impersonatedBy') STORED;
ALTER TABLE report_entity ADD COLUMN IF NOT EXISTS impersonatedBy VARCHAR(256) GENERATED ALWAYS AS (json ->> 'impersonatedBy') STORED;
ALTER TABLE role_entity ADD COLUMN IF NOT EXISTS impersonatedBy VARCHAR(256) GENERATED ALWAYS AS (json ->> 'impersonatedBy') STORED;
ALTER TABLE search_index_entity ADD COLUMN IF NOT EXISTS impersonatedBy VARCHAR(256) GENERATED ALWAYS AS (json ->> 'impersonatedBy') STORED;
ALTER TABLE search_service_entity ADD COLUMN IF NOT EXISTS impersonatedBy VARCHAR(256) GENERATED ALWAYS AS (json ->> 'impersonatedBy') STORED;
ALTER TABLE security_service_entity ADD COLUMN IF NOT EXISTS impersonatedBy VARCHAR(256) GENERATED ALWAYS AS (json ->> 'impersonatedBy') STORED;
ALTER TABLE spreadsheet_entity ADD COLUMN IF NOT EXISTS impersonatedBy VARCHAR(256) GENERATED ALWAYS AS (json ->> 'impersonatedBy') STORED;
ALTER TABLE storage_container_entity ADD COLUMN IF NOT EXISTS impersonatedBy VARCHAR(256) GENERATED ALWAYS AS (json ->> 'impersonatedBy') STORED;
ALTER TABLE storage_service_entity ADD COLUMN IF NOT EXISTS impersonatedBy VARCHAR(256) GENERATED ALWAYS AS (json ->> 'impersonatedBy') STORED;
ALTER TABLE stored_procedure_entity ADD COLUMN IF NOT EXISTS impersonatedBy VARCHAR(256) GENERATED ALWAYS AS (json ->> 'impersonatedBy') STORED;
ALTER TABLE table_entity ADD COLUMN IF NOT EXISTS impersonatedBy VARCHAR(256) GENERATED ALWAYS AS (json ->> 'impersonatedBy') STORED;
ALTER TABLE team_entity ADD COLUMN IF NOT EXISTS impersonatedBy VARCHAR(256) GENERATED ALWAYS AS (json ->> 'impersonatedBy') STORED;
ALTER TABLE thread_entity ADD COLUMN IF NOT EXISTS impersonatedBy VARCHAR(256) GENERATED ALWAYS AS (json ->> 'impersonatedBy') STORED;
ALTER TABLE topic_entity ADD COLUMN IF NOT EXISTS impersonatedBy VARCHAR(256) GENERATED ALWAYS AS (json ->> 'impersonatedBy') STORED;
ALTER TABLE type_entity ADD COLUMN IF NOT EXISTS impersonatedBy VARCHAR(256) GENERATED ALWAYS AS (json ->> 'impersonatedBy') STORED;
ALTER TABLE user_entity ADD COLUMN IF NOT EXISTS impersonatedBy VARCHAR(256) GENERATED ALWAYS AS (json ->> 'impersonatedBy') STORED;
ALTER TABLE workflow_definition_entity ADD COLUMN IF NOT EXISTS impersonatedBy VARCHAR(256) GENERATED ALWAYS AS (json ->> 'impersonatedBy') STORED;
ALTER TABLE worksheet_entity ADD COLUMN IF NOT EXISTS impersonatedBy VARCHAR(256) GENERATED ALWAYS AS (json ->> 'impersonatedBy') STORED;

<<<<<<< HEAD
UPDATE test_definition
SET json = jsonb_set(
    json::jsonb,
    '{testPlatforms}',
    REPLACE(
        (json::jsonb -> 'testPlatforms')::text,
        '"DBT"',
        '"dbt"'
    )::jsonb
)::json
WHERE json::jsonb -> 'testPlatforms' @> '"DBT"'::jsonb;
=======
-- Performance optimization for tag_usage prefix queries
ALTER TABLE tag_usage
ADD COLUMN IF NOT EXISTS targetfqnhash_lower text
GENERATED ALWAYS AS (lower(targetFQNHash)) STORED;

ALTER TABLE tag_usage
ADD COLUMN IF NOT EXISTS tagfqn_lower text
GENERATED ALWAYS AS (lower(tagFQN)) STORED;

CREATE INDEX CONCURRENTLY IF NOT EXISTS idx_tag_usage_target_prefix_covering
ON tag_usage (source, targetfqnhash_lower text_pattern_ops)
INCLUDE (tagFQN, labelType, state)
WHERE state = 1;  -- Only active tags

-- For exact match queries on targetFQNHash
CREATE INDEX CONCURRENTLY IF NOT EXISTS idx_tag_usage_target_exact
ON tag_usage (source, targetFQNHash, state)
INCLUDE (tagFQN, labelType);

-- For tagFQN prefix searches if needed
CREATE INDEX CONCURRENTLY IF NOT EXISTS idx_tag_usage_tagfqn_prefix_covering
ON tag_usage (source, tagfqn_lower text_pattern_ops)
INCLUDE (targetFQNHash, labelType, state)
WHERE state = 1;

-- For JOIN operations with classification and tag tables
CREATE INDEX CONCURRENTLY IF NOT EXISTS idx_tag_usage_join_source
ON tag_usage (tagFQNHash, source)
INCLUDE (targetFQNHash, tagFQN, labelType, state)
WHERE state = 1;

-- Only create if you need %contains% searches
CREATE EXTENSION IF NOT EXISTS pg_trgm;

-- GIN index for substring matches (LIKE '%foo%')
CREATE INDEX CONCURRENTLY IF NOT EXISTS gin_tag_usage_targetfqn_trgm
ON tag_usage USING GIN (targetFQNHash gin_trgm_ops)
WHERE state = 1;

-- Optimize autovacuum for tag_usage (high update frequency)
ALTER TABLE tag_usage SET (
  autovacuum_vacuum_scale_factor = 0.05,    -- Vacuum at 5% dead rows (default 20%)
  autovacuum_analyze_scale_factor = 0.02,   -- Analyze at 2% changed rows (default 10%)
  autovacuum_vacuum_threshold = 50,         -- Minimum rows before vacuum
  autovacuum_analyze_threshold = 50,        -- Minimum rows before analyze
  fillfactor = 90                           -- Leave 10% free space for HOT updates
);

-- Increase statistics target for frequently queried columns
ALTER TABLE tag_usage ALTER COLUMN targetFQNHash SET STATISTICS 1000;
ALTER TABLE tag_usage ALTER COLUMN targetfqnhash_lower SET STATISTICS 1000;
ALTER TABLE tag_usage ALTER COLUMN tagFQN SET STATISTICS 500;
ALTER TABLE tag_usage ALTER COLUMN tagfqn_lower SET STATISTICS 500;
ALTER TABLE tag_usage ALTER COLUMN source SET STATISTICS 100;

-- Add index for efficient bulk term count queries
-- The bulkGetTermCounts query uses: WHERE classificationHash IN (...) AND deleted = FALSE
CREATE INDEX CONCURRENTLY IF NOT EXISTS idx_tag_classification_deleted
ON tag (classificationHash, deleted);

-- Create new indexes with deleted column for efficient filtering
-- Using partial indexes (WHERE deleted = FALSE) for even better performance
CREATE INDEX IF NOT EXISTS idx_entity_relationship_from_deleted
ON entity_relationship(fromId, fromEntity, relation)
INCLUDE (toId, toEntity, relation)
WHERE deleted = FALSE;

CREATE INDEX IF NOT EXISTS idx_entity_relationship_to_deleted
ON entity_relationship(toId, toEntity, relation)
INCLUDE (fromId, fromEntity, relation)
WHERE deleted = FALSE;

-- Also add indexes for the specific queries that include fromEntity/toEntity filters
CREATE INDEX IF NOT EXISTS idx_entity_relationship_from_typed
ON entity_relationship(toId, toEntity, relation, fromEntity)
INCLUDE (fromEntity, toEntity)
WHERE deleted = FALSE;

-- Index for bidirectional lookups (used in UNION queries)
CREATE INDEX IF NOT EXISTS idx_entity_relationship_bidirectional
ON entity_relationship(fromId, toId, relation)
WHERE deleted = FALSE;
>>>>>>> ca9778ae
<|MERGE_RESOLUTION|>--- conflicted
+++ resolved
@@ -69,7 +69,6 @@
 ALTER TABLE workflow_definition_entity ADD COLUMN IF NOT EXISTS impersonatedBy VARCHAR(256) GENERATED ALWAYS AS (json ->> 'impersonatedBy') STORED;
 ALTER TABLE worksheet_entity ADD COLUMN IF NOT EXISTS impersonatedBy VARCHAR(256) GENERATED ALWAYS AS (json ->> 'impersonatedBy') STORED;
 
-<<<<<<< HEAD
 UPDATE test_definition
 SET json = jsonb_set(
     json::jsonb,
@@ -81,7 +80,7 @@
     )::jsonb
 )::json
 WHERE json::jsonb -> 'testPlatforms' @> '"DBT"'::jsonb;
-=======
+
 -- Performance optimization for tag_usage prefix queries
 ALTER TABLE tag_usage
 ADD COLUMN IF NOT EXISTS targetfqnhash_lower text
@@ -164,4 +163,3 @@
 CREATE INDEX IF NOT EXISTS idx_entity_relationship_bidirectional
 ON entity_relationship(fromId, toId, relation)
 WHERE deleted = FALSE;
->>>>>>> ca9778ae
