--- conflicted
+++ resolved
@@ -1,4 +1,3 @@
-<<<<<<< HEAD
 -- Test Case Dimension Results Time Series Table
 CREATE TABLE IF NOT EXISTS test_case_dimension_results_time_series (
   entityFQNHash VARCHAR(768) COLLATE "C" NOT NULL,
@@ -17,7 +16,6 @@
 CREATE INDEX IF NOT EXISTS test_case_dimension_results_main ON test_case_dimension_results_time_series (entityFQNHash, timestamp, dimensionKey);
 CREATE INDEX IF NOT EXISTS test_case_dimension_results_result_id ON test_case_dimension_results_time_series (testCaseResultId);
 CREATE INDEX IF NOT EXISTS test_case_dimension_results_ts ON test_case_dimension_results_time_series (timestamp);
-=======
 -- Add impersonatedBy column to all entity tables for tracking bot impersonation
 -- This column stores which bot performed an action on behalf of a user
 
@@ -69,5 +67,4 @@
 ALTER TABLE type_entity ADD COLUMN IF NOT EXISTS impersonatedBy VARCHAR(256) GENERATED ALWAYS AS (json ->> 'impersonatedBy') STORED;
 ALTER TABLE user_entity ADD COLUMN IF NOT EXISTS impersonatedBy VARCHAR(256) GENERATED ALWAYS AS (json ->> 'impersonatedBy') STORED;
 ALTER TABLE workflow_definition_entity ADD COLUMN IF NOT EXISTS impersonatedBy VARCHAR(256) GENERATED ALWAYS AS (json ->> 'impersonatedBy') STORED;
-ALTER TABLE worksheet_entity ADD COLUMN IF NOT EXISTS impersonatedBy VARCHAR(256) GENERATED ALWAYS AS (json ->> 'impersonatedBy') STORED;
->>>>>>> e103a8c8
+ALTER TABLE worksheet_entity ADD COLUMN IF NOT EXISTS impersonatedBy VARCHAR(256) GENERATED ALWAYS AS (json ->> 'impersonatedBy') STORED;