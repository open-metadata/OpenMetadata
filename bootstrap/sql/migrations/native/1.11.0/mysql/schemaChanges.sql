<<<<<<< HEAD
-- Test Case Dimension Results Time Series Table
CREATE TABLE IF NOT EXISTS test_case_dimension_results_time_series (
  entityFQNHash VARCHAR(768) CHARACTER SET ascii COLLATE ascii_bin NOT NULL,
  extension VARCHAR(256) NOT NULL DEFAULT 'testCase.dimensionResult',
  jsonSchema VARCHAR(256) NOT NULL,
  json JSON NOT NULL,
  id VARCHAR(36) GENERATED ALWAYS AS (json_unquote(json_extract(json,'$.id'))) STORED NOT NULL,
  testCaseResultId VARCHAR(36) GENERATED ALWAYS AS (json_unquote(json_extract(json,'$.testCaseResultId'))) STORED NOT NULL,
  dimensionKey VARCHAR(512) GENERATED ALWAYS AS (json_unquote(json_extract(json,'$.dimensionKey'))) STORED NOT NULL,
  timestamp BIGINT UNSIGNED GENERATED ALWAYS AS (json_unquote(json_extract(json,'$.timestamp'))) STORED NOT NULL,
  testCaseStatus VARCHAR(36) GENERATED ALWAYS AS (json_unquote(json_extract(json,'$.testCaseStatus'))) STORED,
  UNIQUE KEY test_case_dimension_results_unique_constraint (entityFQNHash, dimensionKey, timestamp),
  INDEX test_case_dimension_results_main (entityFQNHash, timestamp, dimensionKey),
  INDEX test_case_dimension_results_result_id (testCaseResultId),
  INDEX test_case_dimension_results_ts (timestamp)
) ENGINE=InnoDB DEFAULT CHARSET=utf8mb4 COLLATE=utf8mb4_0900_ai_ci;
=======
-- Add impersonatedBy column to all entity tables for tracking bot impersonation
-- This column stores which bot performed an action on behalf of a user

ALTER TABLE api_collection_entity ADD COLUMN impersonatedBy VARCHAR(256) GENERATED ALWAYS AS (json_unquote(json_extract(json, '$.impersonatedBy'))) VIRTUAL;
ALTER TABLE api_endpoint_entity ADD COLUMN impersonatedBy VARCHAR(256) GENERATED ALWAYS AS (json_unquote(json_extract(json, '$.impersonatedBy'))) VIRTUAL;
ALTER TABLE api_service_entity ADD COLUMN impersonatedBy VARCHAR(256) GENERATED ALWAYS AS (json_unquote(json_extract(json, '$.impersonatedBy'))) VIRTUAL;
ALTER TABLE bot_entity ADD COLUMN impersonatedBy VARCHAR(256) GENERATED ALWAYS AS (json_unquote(json_extract(json, '$.impersonatedBy'))) VIRTUAL;
ALTER TABLE chart_entity ADD COLUMN impersonatedBy VARCHAR(256) GENERATED ALWAYS AS (json_unquote(json_extract(json, '$.impersonatedBy'))) VIRTUAL;
ALTER TABLE dashboard_data_model_entity ADD COLUMN impersonatedBy VARCHAR(256) GENERATED ALWAYS AS (json_unquote(json_extract(json, '$.impersonatedBy'))) VIRTUAL;
ALTER TABLE dashboard_entity ADD COLUMN impersonatedBy VARCHAR(256) GENERATED ALWAYS AS (json_unquote(json_extract(json, '$.impersonatedBy'))) VIRTUAL;
ALTER TABLE dashboard_service_entity ADD COLUMN impersonatedBy VARCHAR(256) GENERATED ALWAYS AS (json_unquote(json_extract(json, '$.impersonatedBy'))) VIRTUAL;
ALTER TABLE data_contract_entity ADD COLUMN impersonatedBy VARCHAR(256) GENERATED ALWAYS AS (json_unquote(json_extract(json, '$.impersonatedBy'))) VIRTUAL;
ALTER TABLE data_product_entity ADD COLUMN impersonatedBy VARCHAR(256) GENERATED ALWAYS AS (json_unquote(json_extract(json, '$.impersonatedBy'))) VIRTUAL;
ALTER TABLE database_entity ADD COLUMN impersonatedBy VARCHAR(256) GENERATED ALWAYS AS (json_unquote(json_extract(json, '$.impersonatedBy'))) VIRTUAL;
ALTER TABLE database_schema_entity ADD COLUMN impersonatedBy VARCHAR(256) GENERATED ALWAYS AS (json_unquote(json_extract(json, '$.impersonatedBy'))) VIRTUAL;
ALTER TABLE dbservice_entity ADD COLUMN impersonatedBy VARCHAR(256) GENERATED ALWAYS AS (json_unquote(json_extract(json, '$.impersonatedBy'))) VIRTUAL;
ALTER TABLE directory_entity ADD COLUMN impersonatedBy VARCHAR(256) GENERATED ALWAYS AS (json_unquote(json_extract(json, '$.impersonatedBy'))) VIRTUAL;
ALTER TABLE domain_entity ADD COLUMN impersonatedBy VARCHAR(256) GENERATED ALWAYS AS (json_unquote(json_extract(json, '$.impersonatedBy'))) VIRTUAL;
ALTER TABLE drive_service_entity ADD COLUMN impersonatedBy VARCHAR(256) GENERATED ALWAYS AS (json_unquote(json_extract(json, '$.impersonatedBy'))) VIRTUAL;
ALTER TABLE event_subscription_entity ADD COLUMN impersonatedBy VARCHAR(256) GENERATED ALWAYS AS (json_unquote(json_extract(json, '$.impersonatedBy'))) VIRTUAL;
ALTER TABLE file_entity ADD COLUMN impersonatedBy VARCHAR(256) GENERATED ALWAYS AS (json_unquote(json_extract(json, '$.impersonatedBy'))) VIRTUAL;
ALTER TABLE glossary_entity ADD COLUMN impersonatedBy VARCHAR(256) GENERATED ALWAYS AS (json_unquote(json_extract(json, '$.impersonatedBy'))) VIRTUAL;
ALTER TABLE glossary_term_entity ADD COLUMN impersonatedBy VARCHAR(256) GENERATED ALWAYS AS (json_unquote(json_extract(json, '$.impersonatedBy'))) VIRTUAL;
ALTER TABLE ingestion_pipeline_entity ADD COLUMN impersonatedBy VARCHAR(256) GENERATED ALWAYS AS (json_unquote(json_extract(json, '$.impersonatedBy'))) VIRTUAL;
ALTER TABLE kpi_entity ADD COLUMN impersonatedBy VARCHAR(256) GENERATED ALWAYS AS (json_unquote(json_extract(json, '$.impersonatedBy'))) VIRTUAL;
ALTER TABLE messaging_service_entity ADD COLUMN impersonatedBy VARCHAR(256) GENERATED ALWAYS AS (json_unquote(json_extract(json, '$.impersonatedBy'))) VIRTUAL;
ALTER TABLE metadata_service_entity ADD COLUMN impersonatedBy VARCHAR(256) GENERATED ALWAYS AS (json_unquote(json_extract(json, '$.impersonatedBy'))) VIRTUAL;
ALTER TABLE metric_entity ADD COLUMN impersonatedBy VARCHAR(256) GENERATED ALWAYS AS (json_unquote(json_extract(json, '$.impersonatedBy'))) VIRTUAL;
ALTER TABLE ml_model_entity ADD COLUMN impersonatedBy VARCHAR(256) GENERATED ALWAYS AS (json_unquote(json_extract(json, '$.impersonatedBy'))) VIRTUAL;
ALTER TABLE mlmodel_service_entity ADD COLUMN impersonatedBy VARCHAR(256) GENERATED ALWAYS AS (json_unquote(json_extract(json, '$.impersonatedBy'))) VIRTUAL;
ALTER TABLE notification_template_entity ADD COLUMN impersonatedBy VARCHAR(256) GENERATED ALWAYS AS (json_unquote(json_extract(json, '$.impersonatedBy'))) VIRTUAL;
ALTER TABLE persona_entity ADD COLUMN impersonatedBy VARCHAR(256) GENERATED ALWAYS AS (json_unquote(json_extract(json, '$.impersonatedBy'))) VIRTUAL;
ALTER TABLE pipeline_entity ADD COLUMN impersonatedBy VARCHAR(256) GENERATED ALWAYS AS (json_unquote(json_extract(json, '$.impersonatedBy'))) VIRTUAL;
ALTER TABLE pipeline_service_entity ADD COLUMN impersonatedBy VARCHAR(256) GENERATED ALWAYS AS (json_unquote(json_extract(json, '$.impersonatedBy'))) VIRTUAL;
ALTER TABLE policy_entity ADD COLUMN impersonatedBy VARCHAR(256) GENERATED ALWAYS AS (json_unquote(json_extract(json, '$.impersonatedBy'))) VIRTUAL;
ALTER TABLE query_entity ADD COLUMN impersonatedBy VARCHAR(256) GENERATED ALWAYS AS (json_unquote(json_extract(json, '$.impersonatedBy'))) VIRTUAL;
ALTER TABLE report_entity ADD COLUMN impersonatedBy VARCHAR(256) GENERATED ALWAYS AS (json_unquote(json_extract(json, '$.impersonatedBy'))) VIRTUAL;
ALTER TABLE role_entity ADD COLUMN impersonatedBy VARCHAR(256) GENERATED ALWAYS AS (json_unquote(json_extract(json, '$.impersonatedBy'))) VIRTUAL;
ALTER TABLE search_index_entity ADD COLUMN impersonatedBy VARCHAR(256) GENERATED ALWAYS AS (json_unquote(json_extract(json, '$.impersonatedBy'))) VIRTUAL;
ALTER TABLE search_service_entity ADD COLUMN impersonatedBy VARCHAR(256) GENERATED ALWAYS AS (json_unquote(json_extract(json, '$.impersonatedBy'))) VIRTUAL;
ALTER TABLE security_service_entity ADD COLUMN impersonatedBy VARCHAR(256) GENERATED ALWAYS AS (json_unquote(json_extract(json, '$.impersonatedBy'))) VIRTUAL;
ALTER TABLE spreadsheet_entity ADD COLUMN impersonatedBy VARCHAR(256) GENERATED ALWAYS AS (json_unquote(json_extract(json, '$.impersonatedBy'))) VIRTUAL;
ALTER TABLE storage_container_entity ADD COLUMN impersonatedBy VARCHAR(256) GENERATED ALWAYS AS (json_unquote(json_extract(json, '$.impersonatedBy'))) VIRTUAL;
ALTER TABLE storage_service_entity ADD COLUMN impersonatedBy VARCHAR(256) GENERATED ALWAYS AS (json_unquote(json_extract(json, '$.impersonatedBy'))) VIRTUAL;
ALTER TABLE stored_procedure_entity ADD COLUMN impersonatedBy VARCHAR(256) GENERATED ALWAYS AS (json_unquote(json_extract(json, '$.impersonatedBy'))) VIRTUAL;
ALTER TABLE table_entity ADD COLUMN impersonatedBy VARCHAR(256) GENERATED ALWAYS AS (json_unquote(json_extract(json, '$.impersonatedBy'))) VIRTUAL;
ALTER TABLE team_entity ADD COLUMN impersonatedBy VARCHAR(256) GENERATED ALWAYS AS (json_unquote(json_extract(json, '$.impersonatedBy'))) VIRTUAL;
ALTER TABLE thread_entity ADD COLUMN impersonatedBy VARCHAR(256) GENERATED ALWAYS AS (json_unquote(json_extract(json, '$.impersonatedBy'))) VIRTUAL;
ALTER TABLE topic_entity ADD COLUMN impersonatedBy VARCHAR(256) GENERATED ALWAYS AS (json_unquote(json_extract(json, '$.impersonatedBy'))) VIRTUAL;
ALTER TABLE type_entity ADD COLUMN impersonatedBy VARCHAR(256) GENERATED ALWAYS AS (json_unquote(json_extract(json, '$.impersonatedBy'))) VIRTUAL;
ALTER TABLE user_entity ADD COLUMN impersonatedBy VARCHAR(256) GENERATED ALWAYS AS (json_unquote(json_extract(json, '$.impersonatedBy'))) VIRTUAL;
ALTER TABLE workflow_definition_entity ADD COLUMN impersonatedBy VARCHAR(256) GENERATED ALWAYS AS (json_unquote(json_extract(json, '$.impersonatedBy'))) VIRTUAL;
ALTER TABLE worksheet_entity ADD COLUMN impersonatedBy VARCHAR(256) GENERATED ALWAYS AS (json_unquote(json_extract(json, '$.impersonatedBy'))) VIRTUAL;
>>>>>>> e103a8c8
<|MERGE_RESOLUTION|>--- conflicted
+++ resolved
@@ -1,4 +1,3 @@
-<<<<<<< HEAD
 -- Test Case Dimension Results Time Series Table
 CREATE TABLE IF NOT EXISTS test_case_dimension_results_time_series (
   entityFQNHash VARCHAR(768) CHARACTER SET ascii COLLATE ascii_bin NOT NULL,
@@ -15,7 +14,6 @@
   INDEX test_case_dimension_results_result_id (testCaseResultId),
   INDEX test_case_dimension_results_ts (timestamp)
 ) ENGINE=InnoDB DEFAULT CHARSET=utf8mb4 COLLATE=utf8mb4_0900_ai_ci;
-=======
 -- Add impersonatedBy column to all entity tables for tracking bot impersonation
 -- This column stores which bot performed an action on behalf of a user
 
@@ -68,5 +66,4 @@
 ALTER TABLE type_entity ADD COLUMN impersonatedBy VARCHAR(256) GENERATED ALWAYS AS (json_unquote(json_extract(json, '$.impersonatedBy'))) VIRTUAL;
 ALTER TABLE user_entity ADD COLUMN impersonatedBy VARCHAR(256) GENERATED ALWAYS AS (json_unquote(json_extract(json, '$.impersonatedBy'))) VIRTUAL;
 ALTER TABLE workflow_definition_entity ADD COLUMN impersonatedBy VARCHAR(256) GENERATED ALWAYS AS (json_unquote(json_extract(json, '$.impersonatedBy'))) VIRTUAL;
-ALTER TABLE worksheet_entity ADD COLUMN impersonatedBy VARCHAR(256) GENERATED ALWAYS AS (json_unquote(json_extract(json, '$.impersonatedBy'))) VIRTUAL;
->>>>>>> e103a8c8
+ALTER TABLE worksheet_entity ADD COLUMN impersonatedBy VARCHAR(256) GENERATED ALWAYS AS (json_unquote(json_extract(json, '$.impersonatedBy'))) VIRTUAL;