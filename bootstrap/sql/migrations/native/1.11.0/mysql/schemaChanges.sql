-- Test Case Dimension Results Time Series Table
CREATE TABLE IF NOT EXISTS test_case_dimension_results_time_series (
  entityFQNHash VARCHAR(768) CHARACTER SET ascii COLLATE ascii_bin NOT NULL,
  extension VARCHAR(256) NOT NULL DEFAULT 'testCase.dimensionResult',
  jsonSchema VARCHAR(256) NOT NULL,
  json JSON NOT NULL,
  id VARCHAR(36) GENERATED ALWAYS AS (json_unquote(json_extract(json,'$.id'))) STORED NOT NULL,
  testCaseResultId VARCHAR(36) GENERATED ALWAYS AS (json_unquote(json_extract(json,'$.testCaseResultId'))) STORED NOT NULL,
  dimensionKey VARCHAR(512) GENERATED ALWAYS AS (json_unquote(json_extract(json,'$.dimensionKey'))) STORED NOT NULL,
  timestamp BIGINT UNSIGNED GENERATED ALWAYS AS (json_unquote(json_extract(json,'$.timestamp'))) STORED NOT NULL,
  testCaseStatus VARCHAR(36) GENERATED ALWAYS AS (json_unquote(json_extract(json,'$.testCaseStatus'))) STORED,
  UNIQUE KEY test_case_dimension_results_unique_constraint (entityFQNHash, dimensionKey, timestamp),
  INDEX test_case_dimension_results_main (entityFQNHash, timestamp, dimensionKey),
  INDEX test_case_dimension_results_result_id (testCaseResultId),
  INDEX test_case_dimension_results_ts (timestamp)
) ENGINE=InnoDB DEFAULT CHARSET=utf8mb4 COLLATE=utf8mb4_0900_ai_ci;
-- Add impersonatedBy column to all entity tables for tracking bot impersonation
-- This column stores which bot performed an action on behalf of a user

ALTER TABLE api_collection_entity ADD COLUMN impersonatedBy VARCHAR(256) GENERATED ALWAYS AS (json_unquote(json_extract(json, '$.impersonatedBy'))) VIRTUAL;
ALTER TABLE api_endpoint_entity ADD COLUMN impersonatedBy VARCHAR(256) GENERATED ALWAYS AS (json_unquote(json_extract(json, '$.impersonatedBy'))) VIRTUAL;
ALTER TABLE api_service_entity ADD COLUMN impersonatedBy VARCHAR(256) GENERATED ALWAYS AS (json_unquote(json_extract(json, '$.impersonatedBy'))) VIRTUAL;
ALTER TABLE bot_entity ADD COLUMN impersonatedBy VARCHAR(256) GENERATED ALWAYS AS (json_unquote(json_extract(json, '$.impersonatedBy'))) VIRTUAL;
ALTER TABLE chart_entity ADD COLUMN impersonatedBy VARCHAR(256) GENERATED ALWAYS AS (json_unquote(json_extract(json, '$.impersonatedBy'))) VIRTUAL;
ALTER TABLE dashboard_data_model_entity ADD COLUMN impersonatedBy VARCHAR(256) GENERATED ALWAYS AS (json_unquote(json_extract(json, '$.impersonatedBy'))) VIRTUAL;
ALTER TABLE dashboard_entity ADD COLUMN impersonatedBy VARCHAR(256) GENERATED ALWAYS AS (json_unquote(json_extract(json, '$.impersonatedBy'))) VIRTUAL;
ALTER TABLE dashboard_service_entity ADD COLUMN impersonatedBy VARCHAR(256) GENERATED ALWAYS AS (json_unquote(json_extract(json, '$.impersonatedBy'))) VIRTUAL;
ALTER TABLE data_contract_entity ADD COLUMN impersonatedBy VARCHAR(256) GENERATED ALWAYS AS (json_unquote(json_extract(json, '$.impersonatedBy'))) VIRTUAL;
ALTER TABLE data_product_entity ADD COLUMN impersonatedBy VARCHAR(256) GENERATED ALWAYS AS (json_unquote(json_extract(json, '$.impersonatedBy'))) VIRTUAL;
ALTER TABLE database_entity ADD COLUMN impersonatedBy VARCHAR(256) GENERATED ALWAYS AS (json_unquote(json_extract(json, '$.impersonatedBy'))) VIRTUAL;
ALTER TABLE database_schema_entity ADD COLUMN impersonatedBy VARCHAR(256) GENERATED ALWAYS AS (json_unquote(json_extract(json, '$.impersonatedBy'))) VIRTUAL;
ALTER TABLE dbservice_entity ADD COLUMN impersonatedBy VARCHAR(256) GENERATED ALWAYS AS (json_unquote(json_extract(json, '$.impersonatedBy'))) VIRTUAL;
ALTER TABLE directory_entity ADD COLUMN impersonatedBy VARCHAR(256) GENERATED ALWAYS AS (json_unquote(json_extract(json, '$.impersonatedBy'))) VIRTUAL;
ALTER TABLE domain_entity ADD COLUMN impersonatedBy VARCHAR(256) GENERATED ALWAYS AS (json_unquote(json_extract(json, '$.impersonatedBy'))) VIRTUAL;
ALTER TABLE drive_service_entity ADD COLUMN impersonatedBy VARCHAR(256) GENERATED ALWAYS AS (json_unquote(json_extract(json, '$.impersonatedBy'))) VIRTUAL;
ALTER TABLE event_subscription_entity ADD COLUMN impersonatedBy VARCHAR(256) GENERATED ALWAYS AS (json_unquote(json_extract(json, '$.impersonatedBy'))) VIRTUAL;
ALTER TABLE file_entity ADD COLUMN impersonatedBy VARCHAR(256) GENERATED ALWAYS AS (json_unquote(json_extract(json, '$.impersonatedBy'))) VIRTUAL;
ALTER TABLE glossary_entity ADD COLUMN impersonatedBy VARCHAR(256) GENERATED ALWAYS AS (json_unquote(json_extract(json, '$.impersonatedBy'))) VIRTUAL;
ALTER TABLE glossary_term_entity ADD COLUMN impersonatedBy VARCHAR(256) GENERATED ALWAYS AS (json_unquote(json_extract(json, '$.impersonatedBy'))) VIRTUAL;
ALTER TABLE ingestion_pipeline_entity ADD COLUMN impersonatedBy VARCHAR(256) GENERATED ALWAYS AS (json_unquote(json_extract(json, '$.impersonatedBy'))) VIRTUAL;
ALTER TABLE kpi_entity ADD COLUMN impersonatedBy VARCHAR(256) GENERATED ALWAYS AS (json_unquote(json_extract(json, '$.impersonatedBy'))) VIRTUAL;
ALTER TABLE messaging_service_entity ADD COLUMN impersonatedBy VARCHAR(256) GENERATED ALWAYS AS (json_unquote(json_extract(json, '$.impersonatedBy'))) VIRTUAL;
ALTER TABLE metadata_service_entity ADD COLUMN impersonatedBy VARCHAR(256) GENERATED ALWAYS AS (json_unquote(json_extract(json, '$.impersonatedBy'))) VIRTUAL;
ALTER TABLE metric_entity ADD COLUMN impersonatedBy VARCHAR(256) GENERATED ALWAYS AS (json_unquote(json_extract(json, '$.impersonatedBy'))) VIRTUAL;
ALTER TABLE ml_model_entity ADD COLUMN impersonatedBy VARCHAR(256) GENERATED ALWAYS AS (json_unquote(json_extract(json, '$.impersonatedBy'))) VIRTUAL;
ALTER TABLE mlmodel_service_entity ADD COLUMN impersonatedBy VARCHAR(256) GENERATED ALWAYS AS (json_unquote(json_extract(json, '$.impersonatedBy'))) VIRTUAL;
ALTER TABLE notification_template_entity ADD COLUMN impersonatedBy VARCHAR(256) GENERATED ALWAYS AS (json_unquote(json_extract(json, '$.impersonatedBy'))) VIRTUAL;
ALTER TABLE persona_entity ADD COLUMN impersonatedBy VARCHAR(256) GENERATED ALWAYS AS (json_unquote(json_extract(json, '$.impersonatedBy'))) VIRTUAL;
ALTER TABLE pipeline_entity ADD COLUMN impersonatedBy VARCHAR(256) GENERATED ALWAYS AS (json_unquote(json_extract(json, '$.impersonatedBy'))) VIRTUAL;
ALTER TABLE pipeline_service_entity ADD COLUMN impersonatedBy VARCHAR(256) GENERATED ALWAYS AS (json_unquote(json_extract(json, '$.impersonatedBy'))) VIRTUAL;
ALTER TABLE policy_entity ADD COLUMN impersonatedBy VARCHAR(256) GENERATED ALWAYS AS (json_unquote(json_extract(json, '$.impersonatedBy'))) VIRTUAL;
ALTER TABLE query_entity ADD COLUMN impersonatedBy VARCHAR(256) GENERATED ALWAYS AS (json_unquote(json_extract(json, '$.impersonatedBy'))) VIRTUAL;
ALTER TABLE report_entity ADD COLUMN impersonatedBy VARCHAR(256) GENERATED ALWAYS AS (json_unquote(json_extract(json, '$.impersonatedBy'))) VIRTUAL;
ALTER TABLE role_entity ADD COLUMN impersonatedBy VARCHAR(256) GENERATED ALWAYS AS (json_unquote(json_extract(json, '$.impersonatedBy'))) VIRTUAL;
ALTER TABLE search_index_entity ADD COLUMN impersonatedBy VARCHAR(256) GENERATED ALWAYS AS (json_unquote(json_extract(json, '$.impersonatedBy'))) VIRTUAL;
ALTER TABLE search_service_entity ADD COLUMN impersonatedBy VARCHAR(256) GENERATED ALWAYS AS (json_unquote(json_extract(json, '$.impersonatedBy'))) VIRTUAL;
ALTER TABLE security_service_entity ADD COLUMN impersonatedBy VARCHAR(256) GENERATED ALWAYS AS (json_unquote(json_extract(json, '$.impersonatedBy'))) VIRTUAL;
ALTER TABLE spreadsheet_entity ADD COLUMN impersonatedBy VARCHAR(256) GENERATED ALWAYS AS (json_unquote(json_extract(json, '$.impersonatedBy'))) VIRTUAL;
ALTER TABLE storage_container_entity ADD COLUMN impersonatedBy VARCHAR(256) GENERATED ALWAYS AS (json_unquote(json_extract(json, '$.impersonatedBy'))) VIRTUAL;
ALTER TABLE storage_service_entity ADD COLUMN impersonatedBy VARCHAR(256) GENERATED ALWAYS AS (json_unquote(json_extract(json, '$.impersonatedBy'))) VIRTUAL;
ALTER TABLE stored_procedure_entity ADD COLUMN impersonatedBy VARCHAR(256) GENERATED ALWAYS AS (json_unquote(json_extract(json, '$.impersonatedBy'))) VIRTUAL;
ALTER TABLE table_entity ADD COLUMN impersonatedBy VARCHAR(256) GENERATED ALWAYS AS (json_unquote(json_extract(json, '$.impersonatedBy'))) VIRTUAL;
ALTER TABLE team_entity ADD COLUMN impersonatedBy VARCHAR(256) GENERATED ALWAYS AS (json_unquote(json_extract(json, '$.impersonatedBy'))) VIRTUAL;
ALTER TABLE thread_entity ADD COLUMN impersonatedBy VARCHAR(256) GENERATED ALWAYS AS (json_unquote(json_extract(json, '$.impersonatedBy'))) VIRTUAL;
ALTER TABLE topic_entity ADD COLUMN impersonatedBy VARCHAR(256) GENERATED ALWAYS AS (json_unquote(json_extract(json, '$.impersonatedBy'))) VIRTUAL;
ALTER TABLE type_entity ADD COLUMN impersonatedBy VARCHAR(256) GENERATED ALWAYS AS (json_unquote(json_extract(json, '$.impersonatedBy'))) VIRTUAL;
ALTER TABLE user_entity ADD COLUMN impersonatedBy VARCHAR(256) GENERATED ALWAYS AS (json_unquote(json_extract(json, '$.impersonatedBy'))) VIRTUAL;
ALTER TABLE workflow_definition_entity ADD COLUMN impersonatedBy VARCHAR(256) GENERATED ALWAYS AS (json_unquote(json_extract(json, '$.impersonatedBy'))) VIRTUAL;
ALTER TABLE worksheet_entity ADD COLUMN impersonatedBy VARCHAR(256) GENERATED ALWAYS AS (json_unquote(json_extract(json, '$.impersonatedBy'))) VIRTUAL;

<<<<<<< HEAD
UPDATE test_definition
SET json = JSON_SET(
    json,
    '$.testPlatforms',
    CAST(REPLACE(
        JSON_EXTRACT(json, '$.testPlatforms'),
        '"DBT"',
        '"dbt"'
    ) AS JSON)
)
WHERE JSON_CONTAINS(json, '"DBT"', '$.testPlatforms');
=======
-- Performance optimization for tag_usage prefix queries
ALTER TABLE tag_usage
ADD COLUMN targetfqnhash_lower VARCHAR(768) CHARACTER SET utf8mb4 COLLATE utf8mb4_unicode_ci
GENERATED ALWAYS AS (CONVERT(LOWER(targetFQNHash) USING utf8mb4) COLLATE utf8mb4_unicode_ci) STORED;

ALTER TABLE tag_usage
ADD COLUMN tagfqn_lower VARCHAR(768) CHARACTER SET utf8mb4 COLLATE utf8mb4_unicode_ci
GENERATED ALWAYS AS (CONVERT(LOWER(tagFQN) USING utf8mb4) COLLATE utf8mb4_unicode_ci) STORED;

-- Create indexes on the new columns
CREATE INDEX idx_targetfqnhash_lower ON tag_usage (targetfqnhash_lower(255));
CREATE INDEX idx_tagfqn_lower ON tag_usage (tagfqn_lower(255));

-- PRIMARY INDEX: For targetFQNHash prefix searches (LIKE 'prefix%')
-- Using prefix indexing for large VARCHAR columns to stay within MySQL's 3072 byte limit
CREATE INDEX idx_tag_usage_target_prefix_composite
ON tag_usage (source, targetfqnhash_lower(255), state, tagFQN(255), labelType);

-- For exact match queries
CREATE INDEX idx_tag_usage_target_exact_composite
ON tag_usage (source, targetFQNHash(255), state, tagFQN(255), labelType);

-- For tagFQN prefix searches
CREATE INDEX idx_tag_usage_tagfqn_prefix_composite
ON tag_usage (source, tagfqn_lower(255), state, targetFQNHash(255), labelType);

-- For JOIN operations
CREATE INDEX idx_tag_usage_join_composite
ON tag_usage (tagFQNHash(255), source, state, targetFQNHash(255), tagFQN(255), labelType);

CREATE FULLTEXT INDEX ft_tag_usage_targetfqn
ON tag_usage(targetFQNHash);

-- Add index for efficient bulk term count queries
-- The bulkGetTermCounts query uses: WHERE classificationHash IN (...) AND deleted = FALSE
CREATE INDEX idx_tag_classification_deleted
ON tag (classificationHash, deleted);

-- Create new composite indexes with deleted column
-- MySQL doesn't support INCLUDE clause, so we put all columns in the index
CREATE INDEX idx_entity_relationship_from_deleted
ON entity_relationship(fromId, fromEntity, relation, deleted, toId, toEntity);

CREATE INDEX idx_entity_relationship_to_deleted
ON entity_relationship(toId, toEntity, relation, deleted, fromId, fromEntity);

-- Index for queries that filter by fromEntity/toEntity
CREATE INDEX idx_entity_relationship_from_typed
ON entity_relationship(toId, toEntity, relation, fromEntity, deleted, fromId);

-- Index for bidirectional lookups
CREATE INDEX idx_entity_relationship_bidirectional
ON entity_relationship(fromId, toId, relation, deleted);

>>>>>>> ca9778ae
<|MERGE_RESOLUTION|>--- conflicted
+++ resolved
@@ -68,7 +68,6 @@
 ALTER TABLE workflow_definition_entity ADD COLUMN impersonatedBy VARCHAR(256) GENERATED ALWAYS AS (json_unquote(json_extract(json, '$.impersonatedBy'))) VIRTUAL;
 ALTER TABLE worksheet_entity ADD COLUMN impersonatedBy VARCHAR(256) GENERATED ALWAYS AS (json_unquote(json_extract(json, '$.impersonatedBy'))) VIRTUAL;
 
-<<<<<<< HEAD
 UPDATE test_definition
 SET json = JSON_SET(
     json,
@@ -80,7 +79,7 @@
     ) AS JSON)
 )
 WHERE JSON_CONTAINS(json, '"DBT"', '$.testPlatforms');
-=======
+
 -- Performance optimization for tag_usage prefix queries
 ALTER TABLE tag_usage
 ADD COLUMN targetfqnhash_lower VARCHAR(768) CHARACTER SET utf8mb4 COLLATE utf8mb4_unicode_ci
@@ -135,4 +134,3 @@
 CREATE INDEX idx_entity_relationship_bidirectional
 ON entity_relationship(fromId, toId, relation, deleted);
 
->>>>>>> ca9778ae
