--- conflicted
+++ resolved
@@ -6,15 +6,6 @@
 ALTER TABLE query_entity ADD COLUMN checksum VARCHAR(32) GENERATED ALWAYS AS (json ->> '$.checksum') NOT NULL UNIQUE;
 
 UPDATE query_entity SET json = JSON_INSERT(json, '$.checksum', MD5(JSON_UNQUOTE(JSON_EXTRACT(json, '$.checksum'))));
-
-<<<<<<< HEAD
-UPDATE installed_apps
-SET json = JSON_INSERT(
-        JSON_REMOVE(json, '$.appSchedule.scheduleType'),
-        '$.appSchedule.scheduleTimeline',
-        JSON_EXTRACT(json, '$.appSchedule.scheduleType')
-    );
-=======
 
 -- Restructure dbServiceNames in ingestion_pipeline_entity
 update ingestion_pipeline_entity set json = 
@@ -76,4 +67,12 @@
 ALTER TABLE apps_extension_time_series ADD INDEX apps_extension_time_series_index(appId);
 ALTER TABLE suggestions ADD INDEX index_suggestions_type(suggestionType);
 ALTER TABLE suggestions ADD INDEX index_suggestions_status(status);
->>>>>>> 7036a7bb
+
+-- Change scheduleType to scheduleTimeline
+UPDATE installed_apps
+SET json = JSON_INSERT(
+        JSON_REMOVE(json, '$.appSchedule.scheduleType'),
+        '$.appSchedule.scheduleTimeline',
+        JSON_EXTRACT(json, '$.appSchedule.scheduleType')
+    );
+delete from apps_extension_time_series;