-- Add the supportsProfiler field to the MongoDB connection configuration
UPDATE dbservice_entity
SET json = jsonb_set(json::jsonb, '{connection,config,supportsProfiler}', 'true'::jsonb)
WHERE serviceType = 'MongoDB';

ALTER TABLE query_entity ADD COLUMN checksum varchar(32) GENERATED ALWAYS AS (json ->> 'checksum') STORED NOT NULL,
    ADD UNIQUE(checksum);

UPDATE query_entity SET json = jsonb_set(json::jsonb, '{checksum}', MD5(json->'connection'));

<<<<<<< HEAD
UPDATE installed_apps
SET json = jsonb_set(
        json::jsonb #- '{appSchedule,scheduleType}',
        '{appSchedule,scheduleTimeline}',
        (json #> '{appSchedule,scheduleType}')::jsonb,
        true
    );
=======

-- Restructure dbServiceNames in ingestion_pipeline_entity
update ingestion_pipeline_entity ipe set json = JSONB_SET(
    json::jsonb #- '{sourceConfig,config,dbServiceNames}',
    '{sourceConfig,config,lineageInformation}',
    jsonb_build_object(
        'dbServiceNames',
        json#>'{sourceConfig,config,dbServiceNames}'
    )
)
WHERE (json#>'{sourceConfig,config,type}')::varchar(255) IN ('"DashboardMetadata"', '"PipelineMetadata"') 
and json#>'{sourceConfig,config,dbServiceNames}' is not null;

CREATE INDEX index_chart_entity_deleted ON chart_entity (fqnHash, deleted);
CREATE INDEX index_dashboard_data_model_entity_deleted ON dashboard_data_model_entity (fqnHash, deleted);
CREATE INDEX index_dashboard_entity_deleted ON dashboard_entity (fqnHash, deleted);
CREATE INDEX index_data_insight_chart_deleted ON data_insight_chart (fqnHash, deleted);
CREATE INDEX index_database_entity_deleted ON database_entity (fqnHash, deleted);
CREATE INDEX index_database_schema_entity_deleted ON database_schema_entity (fqnHash, deleted);
CREATE INDEX index_glossary_term_entity_deleted ON glossary_term_entity (fqnHash, deleted);
CREATE INDEX index_ingestion_pipeline_entity_deleted ON ingestion_pipeline_entity (fqnHash, deleted);
CREATE INDEX index_metric_entity_deleted ON metric_entity (fqnHash, deleted);
CREATE INDEX index_ml_model_entity_deleted ON ml_model_entity (fqnHash, deleted);
CREATE INDEX index_pipeline_entity_deleted ON pipeline_entity (fqnHash, deleted);
CREATE INDEX index_policy_entity_deleted ON policy_entity (fqnHash, deleted);
CREATE INDEX index_report_entity_deleted ON report_entity (fqnHash, deleted);
CREATE INDEX index_search_index_entity_deleted ON search_index_entity (fqnHash, deleted);
CREATE INDEX index_storage_container_entity_deleted ON storage_container_entity (fqnHash, deleted);
CREATE INDEX index_stored_procedure_entity_deleted ON stored_procedure_entity (fqnHash, deleted);
CREATE INDEX index_table_entity_deleted ON table_entity (fqnHash, deleted);
CREATE INDEX index_tag_deleted ON tag (fqnHash, deleted);
CREATE INDEX index_test_case_deleted ON test_case (fqnHash, deleted);
CREATE INDEX index_test_suite_deleted ON test_suite (fqnHash, deleted);
CREATE INDEX index_topic_entity_deleted ON topic_entity (fqnHash, deleted);
CREATE INDEX index_web_analytic_event_deleted ON web_analytic_event (fqnHash, deleted);

CREATE INDEX index_apps_marketplace_deleted ON apps_marketplace (nameHash, deleted);
CREATE INDEX index_bot_entity_deleted ON bot_entity (nameHash, deleted);
CREATE INDEX index_classification_deleted ON classification (nameHash, deleted);
CREATE INDEX index_dashboard_service_entity_deleted ON dashboard_service_entity (nameHash, deleted);
CREATE INDEX index_dbservice_entity_deleted ON dbservice_entity (nameHash, deleted);
CREATE INDEX index_glossary_entity_deleted ON glossary_entity (nameHash, deleted);
CREATE INDEX index_installed_apps_deleted ON installed_apps (nameHash, deleted);
CREATE INDEX index_knowledge_center_deleted ON knowledge_center (nameHash, deleted);
CREATE INDEX index_kpi_entity_deleted ON kpi_entity (nameHash, deleted);
CREATE INDEX index_messaging_service_entity_deleted ON messaging_service_entity (nameHash, deleted);
CREATE INDEX index_metadata_service_entity_deleted ON metadata_service_entity (nameHash, deleted);
CREATE INDEX index_mlmodel_service_entity_deleted ON mlmodel_service_entity (nameHash, deleted);
CREATE INDEX index_pipeline_service_entity_deleted ON pipeline_service_entity (nameHash, deleted);
CREATE INDEX index_role_entity_deleted ON role_entity (nameHash, deleted);
CREATE INDEX index_search_service_entity_deleted ON search_service_entity (nameHash, deleted);
CREATE INDEX index_storage_service_entity_deleted ON storage_service_entity (nameHash, deleted);
CREATE INDEX index_team_entity_deleted ON team_entity (nameHash, deleted);
CREATE INDEX index_user_entity_deleted ON user_entity (nameHash, deleted);

CREATE INDEX apps_extension_time_series_index ON apps_extension_time_series (appId);
CREATE INDEX index_suggestions_type ON suggestions (suggestionType);
CREATE INDEX index_suggestions_status ON suggestions (status);
>>>>>>> 7036a7bb
<|MERGE_RESOLUTION|>--- conflicted
+++ resolved
@@ -8,15 +8,6 @@
 
 UPDATE query_entity SET json = jsonb_set(json::jsonb, '{checksum}', MD5(json->'connection'));
 
-<<<<<<< HEAD
-UPDATE installed_apps
-SET json = jsonb_set(
-        json::jsonb #- '{appSchedule,scheduleType}',
-        '{appSchedule,scheduleTimeline}',
-        (json #> '{appSchedule,scheduleType}')::jsonb,
-        true
-    );
-=======
 
 -- Restructure dbServiceNames in ingestion_pipeline_entity
 update ingestion_pipeline_entity ipe set json = JSONB_SET(
@@ -75,4 +66,13 @@
 CREATE INDEX apps_extension_time_series_index ON apps_extension_time_series (appId);
 CREATE INDEX index_suggestions_type ON suggestions (suggestionType);
 CREATE INDEX index_suggestions_status ON suggestions (status);
->>>>>>> 7036a7bb
+
+-- change scheduleType to scheduleTimeline
+UPDATE installed_apps
+SET json = jsonb_set(
+        json::jsonb #- '{appSchedule,scheduleType}',
+        '{appSchedule,scheduleTimeline}',
+        (json #> '{appSchedule,scheduleType}')::jsonb,
+        true
+    );
+delete from apps_extension_time_series;