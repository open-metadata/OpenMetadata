--- conflicted
+++ resolved
@@ -3,7 +3,11 @@
 SET json = jsonb_set(json::jsonb, '{connection,config,supportsProfiler}', 'true'::jsonb)
 WHERE serviceType = 'MongoDB';
 
-<<<<<<< HEAD
+ALTER TABLE query_entity ADD COLUMN checksum varchar(32) GENERATED ALWAYS AS (json ->> 'checksum') STORED NOT NULL,
+    ADD UNIQUE(checksum);
+
+UPDATE query_entity SET json = jsonb_set(json::jsonb, '{checksum}', MD5(json->'connection'));
+
 CREATE INDEX index_chart_entity_deleted ON chart_entity (fqnHash, deleted);
 CREATE INDEX index_dashboard_data_model_entity_deleted ON dashboard_data_model_entity (fqnHash, deleted);
 CREATE INDEX index_dashboard_entity_deleted ON dashboard_entity (fqnHash, deleted);
@@ -48,10 +52,4 @@
 
 CREATE INDEX apps_extension_time_series_index ON apps_extension_time_series (appId);
 CREATE INDEX index_suggestions_type ON suggestions (suggestionType);
-CREATE INDEX index_suggestions_status ON suggestions (status);
-=======
-ALTER TABLE query_entity ADD COLUMN checksum varchar(32) GENERATED ALWAYS AS (json ->> 'checksum') STORED NOT NULL,
-    ADD UNIQUE(checksum);
-
-UPDATE query_entity SET json = jsonb_set(json::jsonb, '{checksum}', MD5(json->'connection'));
->>>>>>> d0efaac8
+CREATE INDEX index_suggestions_status ON suggestions (status);