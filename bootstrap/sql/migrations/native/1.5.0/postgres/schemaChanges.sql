-- Add a new table di_chart_entity
CREATE TABLE IF NOT EXISTS di_chart_entity (
    id VARCHAR(36) GENERATED ALWAYS AS (json ->> 'id') STORED NOT NULL,
    name VARCHAR(256) GENERATED ALWAYS AS (json ->> 'name') STORED NOT NULL,
    fullyQualifiedName VARCHAR(256) GENERATED ALWAYS AS (json ->> 'fullyQualifiedName') STORED NOT NULL,
    json JSONB NOT NULL,
    updatedAt BIGINT GENERATED ALWAYS AS ((json ->> 'updatedAt')::bigint) STORED NOT NULL,
    updatedBy VARCHAR(256) GENERATED ALWAYS AS (json ->> 'updatedBy') STORED NOT NULL,
    fqnHash VARCHAR(768) DEFAULT NULL,
    deleted BOOLEAN GENERATED ALWAYS AS ((json ->> 'deleted')::bool) STORED,
    UNIQUE(name)
);

UPDATE kpi_entity
SET json = jsonb_set(
        json,
        '{targetValue}',
        to_jsonb((json->'targetDefinition'->0->>'value')::numeric * 100)
       ) #- '{targetDefinition}'
WHERE json->>'metricType' = 'PERCENTAGE';

UPDATE kpi_entity
SET json = jsonb_set(
        json,
        '{targetValue}',
        to_jsonb((json->'targetDefinition'->0->>'value')::numeric)
       ) #- '{targetDefinition}'
WHERE json->>'metricType' = 'NUMBER';

UPDATE dbservice_entity
SET json = JSONB_SET(
  JSONB_SET(
    json,
    '{connection,config,configSource}',
    JSONB_BUILD_OBJECT('connection', json->'connection'->'config'->'metastoreConnection')
  ),
  '{connection,config,configSource,appName}',
  json->'connection'->'config'->'appName'
) #- '{connection,config,metastoreConnection}' #- '{connection,config,appName}'
WHERE serviceType = 'DeltaLake';


-- Allow all bots to update the ingestion pipeline status
UPDATE policy_entity
SET json = jsonb_set(
  json,
  '{rules}',
  (json->'rules')::jsonb || to_jsonb(ARRAY[
    jsonb_build_object(
      'name', 'BotRule-IngestionPipeline',
      'description', 'A bot can Edit ingestion pipelines to pass the status',
      'resources', jsonb_build_array('ingestionPipeline'),
      'operations', jsonb_build_array('ViewAll', 'EditIngestionPipelineStatus'),
      'effect', 'allow'
    )
  ]),
  true
)
WHERE json->>'name' = 'DefaultBotPolicy';

-- create API service entity
CREATE TABLE IF NOT EXISTS api_service_entity (
    id VARCHAR(36) GENERATED ALWAYS AS (json ->> 'id') STORED NOT NULL,
    nameHash VARCHAR(256)  NOT NULL,
    name VARCHAR(256) GENERATED ALWAYS AS (json ->> 'name') STORED NOT NULL,
    serviceType VARCHAR(256) GENERATED ALWAYS AS (json ->> 'serviceType') STORED NOT NULL,
    json JSONB NOT NULL,
    updatedAt BIGINT GENERATED ALWAYS AS ((json ->> 'updatedAt')::bigint) STORED NOT NULL,
    updatedBy VARCHAR(256) GENERATED ALWAYS AS (json ->> 'updatedBy') STORED NOT NULL,
    deleted BOOLEAN GENERATED ALWAYS AS ((json ->> 'deleted')::boolean) STORED,
    PRIMARY KEY (id),
    UNIQUE (nameHash)
);

-- create API collection entity
CREATE TABLE IF NOT EXISTS api_collection_entity (
    id VARCHAR(36) GENERATED ALWAYS AS (json ->> 'id') STORED NOT NULL,
    name VARCHAR(256) GENERATED ALWAYS AS (json ->> 'name') STORED NOT NULL,
    fqnHash VARCHAR(256) NOT NULL,
    json JSONB NOT NULL,
    updatedAt BIGINT GENERATED ALWAYS AS ((json ->> 'updatedAt')::bigint) STORED NOT NULL,
    updatedBy VARCHAR(256) GENERATED ALWAYS AS (json ->> 'updatedBy') STORED NOT NULL,
    deleted BOOLEAN GENERATED ALWAYS AS ((json ->> 'deleted')::boolean) STORED,
    PRIMARY KEY (id),
    UNIQUE (fqnHash)
);

-- create API Endpoint entity
CREATE TABLE IF NOT EXISTS api_endpoint_entity (
    id VARCHAR(36) GENERATED ALWAYS AS (json ->> 'id') STORED NOT NULL,
    name VARCHAR(256) GENERATED ALWAYS AS (json ->> 'name') STORED NOT NULL,
    fqnHash VARCHAR(256) NOT NULL,
    json JSONB NOT NULL,
    updatedAt BIGINT GENERATED ALWAYS AS ((json ->> 'updatedAt')::bigint) STORED NOT NULL,
    updatedBy VARCHAR(256) GENERATED ALWAYS AS (json ->> 'updatedBy') STORED NOT NULL,
    deleted BOOLEAN GENERATED ALWAYS AS ((json ->> 'deleted')::boolean) STORED,
    PRIMARY KEY (id),
    UNIQUE (fqnHash)
);

-- Clean dangling workflows not removed after test connection
truncate automations_workflow;

-- Remove date, dateTime, time from type_entity, as they are no more om-field-types, instead we have date-cp, time-cp, dateTime-cp as om-field-types
DELETE FROM type_entity
WHERE name IN ('date', 'dateTime', 'time');

-- Update BigQuery,Bigtable & Datalake model for gcpCredentials to move `gcpConfig` value to `gcpConfig.path`
UPDATE dbservice_entity
SET json = jsonb_set(
  json #-'{connection,config,credentials,gcpConfig}',
  '{connection,config,credentials,gcpConfig}',
  jsonb_build_object('path', json#>'{connection,config,credentials,gcpConfig}')
)
WHERE serviceType IN ('BigQuery', 'BigTable') and json#>>'{connection,config,credentials,gcpConfig}' is not null 
and json#>>'{connection,config,credentials,gcpConfig,type}' is null 
and json#>>'{connection,config,credentials,gcpConfig,externalType}' is null 
and json#>>'{connection,config,credentials,gcpConfig,path}' is null;

UPDATE dbservice_entity
SET json = jsonb_set(
  json #-'{connection,config,configSource,securityConfig,gcpConfig}',
  '{connection,config,configSource,securityConfig,gcpConfig}',
  jsonb_build_object('path', json#>'{connection,config,configSource,securityConfig,gcpConfig}')
)
WHERE serviceType IN ('Datalake') and json#>>'{connection,config,configSource,securityConfig,gcpConfig}' is not null 
and json#>>'{connection,config,configSource,securityConfig,gcpConfig,type}' is null 
and json#>>'{connection,config,configSource,securityConfig,gcpConfig,externalType}' is null 
and json#>>'{connection,config,configSource,securityConfig,gcpConfig,path}' is null;


-- Update Powerbi model for pbitFilesSource to move `gcpConfig` value to `gcpConfig.path`

UPDATE dashboard_service_entity
SET json = jsonb_set(
  json #-'{connection,config,pbitFilesSource,securityConfig,gcpConfig}',
  '{connection,config,pbitFilesSource,securityConfig,gcpConfig}',
  jsonb_build_object('path', json#>'{connection,config,pbitFilesSource,securityConfig,gcpConfig}')
)
WHERE serviceType IN ('PowerBI') and 
json#>>'{connection,config,pbitFilesSource,securityConfig,gcpConfig}' is not null 
and json#>>'{connection,config,pbitFilesSource,securityConfig,gcpConfig,type}' is null 
and json#>>'{connection,config,pbitFilesSource,securityConfig,gcpConfig,externalType}' is null 
and json#>>'{connection,config,pbitFilesSource,securityConfig,gcpConfig,path}' is null;

UPDATE storage_service_entity
SET json = jsonb_set(
  json #-'{connection,config,credentials,gcpConfig}',
  '{connection,config,credentials,gcpConfig}',
  jsonb_build_object('path', json#>'{connection,config,credentials,gcpConfig}')
) where serviceType = 'GCS' and
json#>>'{connection,config,credentials,gcpConfig}' is not null 
and json#>>'{connection,config,credentials,gcpConfig,type}' is null 
and json#>>'{connection,config,credentials,gcpConfig,externalType}' is null 
and json#>>'{connection,config,credentials,gcpConfig,path}' is null;

UPDATE ingestion_pipeline_entity 
SET json = jsonb_set(
  json::jsonb #- '{sourceConfig,config,dbtConfigSource,dbtSecurityConfig,gcpConfig}'::text[],
  '{sourceConfig,config,dbtConfigSource,dbtSecurityConfig,gcpConfig}',
  jsonb_build_object('path', json#>'{sourceConfig,config,dbtConfigSource,dbtSecurityConfig,gcpConfig}')
)  
 WHERE json#>>'{sourceConfig,config,type}' = 'DBT' 
  AND json#>>'{sourceConfig,config,dbtConfigSource,dbtSecurityConfig,gcpConfig}' IS NOT NULL 
  AND json#>>'{sourceConfig,config,dbtConfigSource,dbtSecurityConfig,gcpConfig,type}' IS NULL 
  AND json#>>'{sourceConfig,config,dbtConfigSource,dbtSecurityConfig,gcpConfig,externalType}' IS NULL 
  AND json#>>'{sourceConfig,config,dbtConfigSource,dbtSecurityConfig,gcpConfig,path}' IS NULL;

-- Update Owner Field to Owners
DELETE from event_subscription_entity where name = 'ActivityFeedAlert';

-- Update thread_entity to move previousOwner and updatedOwner to array
UPDATE thread_entity
SET json = jsonb_set(
    json,
    '{feedInfo,entitySpecificInfo,previousOwner}',
    to_jsonb(ARRAY[json->'feedInfo'->'entitySpecificInfo'->'previousOwner'])
)
WHERE jsonb_path_exists(json, '$.feedInfo.entitySpecificInfo.previousOwner')
  AND jsonb_path_query_first(json, '$.feedInfo.entitySpecificInfo.previousOwner ? (@ != null)') IS NOT null
  AND jsonb_typeof(json->'feedInfo'->'entitySpecificInfo'->'updatedOwner') <> 'array';

UPDATE thread_entity
SET json = jsonb_set(
    json,
    '{feedInfo,entitySpecificInfo,updatedOwner}',
    to_jsonb(ARRAY[json->'feedInfo'->'entitySpecificInfo'->'updatedOwner'])
)
WHERE jsonb_path_exists(json, '$.feedInfo.entitySpecificInfo.updatedOwner')
  AND jsonb_path_query_first(json, '$.feedInfo.entitySpecificInfo.updatedOwner ? (@ != null)') IS NOT null
  AND jsonb_typeof(json->'feedInfo'->'entitySpecificInfo'->'updatedOwner') <> 'array';

-- Update entity_extension to move owner to array
update entity_extension set json = jsonb_set(json#-'{owner}', '{owners}', 
jsonb_build_array(json#>'{owner}')) where json #>> '{owner}' is not null;

ALTER TABLE test_case ALTER COLUMN name TYPE VARCHAR(512);

-- set templates to fetch emailTemplates
UPDATE openmetadata_settings
SET json = jsonb_set(json, '{templates}', '"openmetadata"')
WHERE configType = 'emailConfiguration';

-- remove dangling owner and service from ingestion pipelines. This info is in entity_relationship
UPDATE ingestion_pipeline_entity
SET json = json::jsonb #- '{owner}'
WHERE json #> '{owner}' IS NOT NULL;

UPDATE ingestion_pipeline_entity
SET json = json::jsonb #- '{service}'
WHERE json #> '{service}' IS NOT NULL;

ALTER TABLE thread_entity ADD COLUMN domain VARCHAR(256) GENERATED ALWAYS AS (json ->> 'domain') STORED;

-- Remove owner from json from all entities

update api_collection_entity set json = json#-'{owner}' where json #>> '{owner}' is not null;
update api_endpoint_entity set json = json#-'{owner}' where json #>> '{owner}' is not null;
update api_service_entity set json = json#-'{owner}' where json #>> '{owner}' is not null;
update bot_entity set json = json#-'{owner}' where json #>> '{owner}' is not null;
update chart_entity set json = json#-'{owner}' where json #>> '{owner}' is not null;
update dashboard_data_model_entity set json = json#-'{owner}' where json #>> '{owner}' is not null;
update dashboard_entity set json = json#-'{owner}' where json #>> '{owner}' is not null;
update dashboard_service_entity set json = json#-'{owner}' where json #>> '{owner}' is not null;
update data_product_entity set json = json#-'{owner}' where json #>> '{owner}' is not null;
update database_entity set json = json#-'{owner}' where json #>> '{owner}' is not null;
update database_schema_entity set json = json#-'{owner}' where json #>> '{owner}' is not null;
update dbservice_entity set json = json#-'{owner}' where json #>> '{owner}' is not null;
update di_chart_entity set json = json#-'{owner}' where json #>> '{owner}' is not null;
update domain_entity set json = json#-'{owner}' where json #>> '{owner}' is not null;
update event_subscription_entity set json = json#-'{owner}' where json #>> '{owner}' is not null;
update glossary_entity set json = json#-'{owner}' where json #>> '{owner}' is not null;
update glossary_term_entity set json = json#-'{owner}' where json #>> '{owner}' is not null;
update ingestion_pipeline_entity set json = json::jsonb#-'{owner}' where json::jsonb #>> '{owner}' is not null;
update kpi_entity set json = json#-'{owner}' where json #>> '{owner}' is not null;
update messaging_service_entity set json = json#-'{owner}' where json #>> '{owner}' is not null;
update metadata_service_entity set json = json#-'{owner}' where json #>> '{owner}' is not null;
update metric_entity set json = json#-'{owner}' where json #>> '{owner}' is not null;
update ml_model_entity set json = json#-'{owner}' where json #>> '{owner}' is not null;
update mlmodel_service_entity set json = json#-'{owner}' where json #>> '{owner}' is not null;
update persona_entity set json = json#-'{owner}' where json #>> '{owner}' is not null;
update pipeline_entity set json = json#-'{owner}' where json #>> '{owner}' is not null;
update pipeline_service_entity set json = json#-'{owner}' where json #>> '{owner}' is not null;
update policy_entity set json = json#-'{owner}' where json #>> '{owner}' is not null;
update query_entity set json = json#-'{owner}' where json #>> '{owner}' is not null;
update report_entity set json = json#-'{owner}' where json #>> '{owner}' is not null;
update role_entity set json = json#-'{owner}' where json #>> '{owner}' is not null;
update search_index_entity set json = json#-'{owner}' where json #>> '{owner}' is not null;
update search_service_entity set json = json#-'{owner}' where json #>> '{owner}' is not null;
update storage_container_entity set json = json#-'{owner}' where json #>> '{owner}' is not null;
update storage_service_entity set json = json#-'{owner}' where json #>> '{owner}' is not null;
update stored_procedure_entity set json = json#-'{owner}' where json #>> '{owner}' is not null;
update table_entity set json = json#-'{owner}' where json #>> '{owner}' is not null;
update team_entity set json = json#-'{owner}' where json #>> '{owner}' is not null;
update thread_entity set json = json#-'{owner}' where json #>> '{owner}' is not null;
update topic_entity set json = json#-'{owner}' where json #>> '{owner}' is not null;
update type_entity set json = json#-'{owner}' where json #>> '{owner}' is not null;
update user_entity set json = json#-'{owner}' where json #>> '{owner}' is not null;
update test_case set json = json#-'{owner}' where json #>> '{owner}' is not null;
update installed_apps set json = json#-'{owner}' where json #>> '{owner}' is not null;
update apps_marketplace set json = json#-'{owner}' where json #>> '{owner}' is not null;
update classification set json = json#-'{owner}' where json #>> '{owner}' is not null;
update storage_container_entity set json = json#-'{owner}' where json #>> '{owner}' is not null;
update data_insight_chart set json = json#-'{owner}' where json #>> '{owner}' is not null;
update doc_store set json = json#-'{owner}' where json #>> '{owner}' is not null;
update tag set json = json#-'{owner}' where json #>> '{owner}' is not null;
update test_connection_definition set json = json#-'{owner}' where json #>> '{owner}' is not null;
update test_definition set json = json#-'{owner}' where json #>> '{owner}' is not null;
update test_suite set json = json#-'{owner}' where json #>> '{owner}' is not null;
update topic_entity set json = json#-'{owner}' where json #>> '{owner}' is not null;  
update web_analytic_event set json = json#-'{owner}' where json #>> '{owner}' is not null;  
update automations_workflow set json = json#-'{owner}' where json #>> '{owner}' is not null;  

update table_entity set json = jsonb_set(json#-'{dataModel,owner}', '{dataModel,owners}', 
jsonb_build_array(json#>'{dataModel,owner}')) where json #>> '{dataModel,owner}' is not null;

CREATE INDEX IF NOT EXISTS  extension_index  ON entity_extension (extension);

<<<<<<< HEAD
-- Drop the existing taskAssigneesIds
DROP INDEX IF EXISTS taskAssigneesIds_index;

ALTER TABLE thread_entity DROP COLUMN IF EXISTS taskAssigneesIds;

ALTER TABLE thread_entity
ADD COLUMN taskAssigneesIds TEXT GENERATED ALWAYS AS (
    TRIM(BOTH '[]' FROM (
        (jsonb_path_query_array(json, '$.task.assignees[*].id'))::TEXT
    ))
) STORED;


CREATE INDEX idx_task_assignees_ids_fulltext
ON thread_entity USING GIN (to_tsvector('simple', taskAssigneesIds));
=======
-- Remove SearchIndexing for api Service, collection and endpoint
DELETE FROM entity_relationship er USING installed_apps ia WHERE (er.fromId = ia.id OR er.toId = ia.id) AND ia.name = 'SearchIndexingApplication';
DELETE FROM entity_relationship er USING apps_marketplace ia WHERE (er.fromId = ia.id OR er.toId = ia.id) AND ia.name = 'SearchIndexingApplication';
DELETE from installed_apps where name = 'SearchIndexingApplication';
DELETE from apps_marketplace where name = 'SearchIndexingApplication';
>>>>>>> 30a3f32b
<|MERGE_RESOLUTION|>--- conflicted
+++ resolved
@@ -276,7 +276,12 @@
 
 CREATE INDEX IF NOT EXISTS  extension_index  ON entity_extension (extension);
 
-<<<<<<< HEAD
+-- Remove SearchIndexing for api Service, collection and endpoint
+DELETE FROM entity_relationship er USING installed_apps ia WHERE (er.fromId = ia.id OR er.toId = ia.id) AND ia.name = 'SearchIndexingApplication';
+DELETE FROM entity_relationship er USING apps_marketplace ia WHERE (er.fromId = ia.id OR er.toId = ia.id) AND ia.name = 'SearchIndexingApplication';
+DELETE from installed_apps where name = 'SearchIndexingApplication';
+DELETE from apps_marketplace where name = 'SearchIndexingApplication';
+
 -- Drop the existing taskAssigneesIds
 DROP INDEX IF EXISTS taskAssigneesIds_index;
 
@@ -291,11 +296,4 @@
 
 
 CREATE INDEX idx_task_assignees_ids_fulltext
-ON thread_entity USING GIN (to_tsvector('simple', taskAssigneesIds));
-=======
--- Remove SearchIndexing for api Service, collection and endpoint
-DELETE FROM entity_relationship er USING installed_apps ia WHERE (er.fromId = ia.id OR er.toId = ia.id) AND ia.name = 'SearchIndexingApplication';
-DELETE FROM entity_relationship er USING apps_marketplace ia WHERE (er.fromId = ia.id OR er.toId = ia.id) AND ia.name = 'SearchIndexingApplication';
-DELETE from installed_apps where name = 'SearchIndexingApplication';
-DELETE from apps_marketplace where name = 'SearchIndexingApplication';
->>>>>>> 30a3f32b
+ON thread_entity USING GIN (to_tsvector('simple', taskAssigneesIds));