--- conflicted
+++ resolved
@@ -202,11 +202,9 @@
   AND jsonb_path_query_first(json, '$.owner ? (@ != null)') IS NOT null
   AND jsonb_typeof(json->'owner') <> 'array';
 
-<<<<<<< HEAD
 ALTER TABLE test_case ALTER COLUMN name TYPE VARCHAR(512);
-=======
+
 -- set templates to fetch emailTemplates
 UPDATE openmetadata_settings
 SET json = jsonb_set(json, '{templates}', '"openmetadata"')
-WHERE configType = 'emailConfiguration';
->>>>>>> 5784f54a
+WHERE configType = 'emailConfiguration';