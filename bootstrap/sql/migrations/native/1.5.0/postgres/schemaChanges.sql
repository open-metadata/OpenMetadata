--- conflicted
+++ resolved
@@ -201,11 +201,9 @@
   AND jsonb_path_query_first(json, '$.owner ? (@ != null)') IS NOT null
   AND jsonb_typeof(json->'owner') <> 'array';
 
-<<<<<<< HEAD
-ALTER TABLE thread_entity ADD COLUMN entityDomain VARCHAR(256) GENERATED ALWAYS AS (json ->> 'entityDomain') STORED;
-=======
 -- set templates to fetch emailTemplates
 UPDATE openmetadata_settings
 SET json = jsonb_set(json, '{templates}', '"openmetadata"')
 WHERE configType = 'emailConfiguration';
->>>>>>> 0ca3d7af
+
+ALTER TABLE thread_entity ADD COLUMN entityDomain VARCHAR(256) GENERATED ALWAYS AS (json ->> 'entityDomain') STORED;
