--- conflicted
+++ resolved
@@ -22,51 +22,6 @@
     'columnValuesToBeBetween',
     'tableRowCountToBeBetween'
 );
-<<<<<<< HEAD
-
--- Remove Duplicate UserNames and lowercase them
-WITH cte AS (
-    SELECT 
-        id,
-        ROW_NUMBER() OVER (PARTITION BY to_jsonb(LOWER(json->>'name')) ORDER BY id) as rn
-    FROM 
-        user_entity
-)
-DELETE from user_entity
-WHERE id IN (
-    SELECT id
-    FROM cte
-    WHERE rn > 1
-);
-
-UPDATE user_entity
-SET json = jsonb_set(
-    json,
-    '{name}',
-    to_jsonb(LOWER(json->>'name'))
-);
-
--- Remove Duplicate Emails and lowercase them
-WITH cte AS (
-    SELECT 
-        id,
-        ROW_NUMBER() OVER (PARTITION BY to_jsonb(LOWER(json->>'email')) ORDER BY id) as rn
-    FROM 
-        user_entity
-)
-DELETE from user_entity
-WHERE id IN (
-    SELECT id
-    FROM cte
-    WHERE rn > 1
-);
-
-UPDATE user_entity
-SET json = jsonb_set(
-    json,
-    '{email}',
-    to_jsonb(LOWER(json->>'email'))
-);
 
 -- DROP entityId column from thread_entity table
 ALTER TABLE thread_entity DROP COLUMN entityId;
@@ -87,5 +42,3 @@
 -- Add entityId and type column to thread_entity table
 ALTER TABLE thread_entity ADD COLUMN entityId VARCHAR(36) GENERATED ALWAYS AS (json->'entityRef'->>'id') STORED;
 ALTER TABLE thread_entity ADD COLUMN entityType VARCHAR(36) GENERATED ALWAYS AS (json->'entityRef'->>'type') STORED;
-=======
->>>>>>> ca6661b7
