-- Add a new table di_chart_entity
CREATE TABLE IF NOT EXISTS di_chart_entity (
    id VARCHAR(36) GENERATED ALWAYS AS (json ->> '$.id') NOT NULL,
    name VARCHAR(256) GENERATED ALWAYS AS (json ->> '$.name') NOT NULL,
    fullyQualifiedName VARCHAR(256) GENERATED ALWAYS AS (json ->> '$.fullyQualifiedName') NOT NULL,
    json JSON NOT NULL,
    updatedAt BIGINT UNSIGNED GENERATED ALWAYS AS (json ->> '$.updatedAt') NOT NULL,
    updatedBy VARCHAR(256) GENERATED ALWAYS AS (json ->> '$.updatedBy') NOT NULL,
    fqnHash varchar(768) CHARACTER SET ascii COLLATE ascii_bin DEFAULT NULL,
    deleted BOOLEAN GENERATED ALWAYS AS (json -> '$.deleted'),
    UNIQUE(name),
    INDEX name_index (name)
);

-- Update the KPI entity to remove the targetDefinition and set the targetValue to the value of the targetDefinition
UPDATE kpi_entity
SET json = JSON_REMOVE(
                    JSON_SET(json, 
                             '$.targetValue', 
                             CAST(JSON_UNQUOTE(JSON_EXTRACT(json, '$.targetDefinition[0].value')) AS DECIMAL) * 100 
                            ),
                    '$.targetDefinition'
                )
WHERE JSON_UNQUOTE(JSON_EXTRACT(json, '$.metricType')) = 'PERCENTAGE';

UPDATE kpi_entity
SET json = JSON_REMOVE(
                    JSON_SET(json, 
                             '$.targetValue', 
                             CAST(JSON_UNQUOTE(JSON_EXTRACT(json, '$.targetDefinition[0].value')) AS DECIMAL) 
                            ),
                    '$.targetDefinition'
                )
WHERE JSON_UNQUOTE(JSON_EXTRACT(json, '$.metricType')) = 'NUMBER';
-- Update DeltaLake service due to connection schema changes to enable DeltaLake ingestion from Storage
UPDATE dbservice_entity dbse
SET
  dbse.json = JSON_REMOVE(JSON_REMOVE(
  JSON_MERGE_PATCH(
    dbse.json,
    JSON_OBJECT(
      'connection', JSON_OBJECT(
        'config', JSON_OBJECT(
          'configSource', JSON_OBJECT(
            'connection', JSON_EXTRACT(dbse.json, '$.connection.config.metastoreConnection'),
            'appName', JSON_UNQUOTE(JSON_EXTRACT(dbse.json, '$.connection.config.appName'))
          )
        )
      )
    )
  )
  , '$.connection.config.appName'), '$.connection.config.metastoreConnection')
WHERE dbse.serviceType = 'DeltaLake';

-- Allow all bots to update the ingestion pipeline status
UPDATE policy_entity
SET json = JSON_ARRAY_APPEND(
    json,
    '$.rules',
    CAST('{
      "name": "BotRule-IngestionPipeline",
      "description": "A bot can Edit ingestion pipelines to pass the status",
      "resources": ["ingestionPipeline"],
      "operations": ["ViewAll","EditIngestionPipelineStatus"],
      "effect": "allow"
    }' AS JSON)
  )
WHERE name = 'DefaultBotPolicy';

-- create API service entity
CREATE TABLE IF NOT EXISTS api_service_entity (
    id VARCHAR(36) GENERATED ALWAYS AS (json ->> '$.id') STORED NOT NULL,
    nameHash VARCHAR(256)  NOT NULL COLLATE ascii_bin,
    name VARCHAR(256) GENERATED ALWAYS AS (json ->> '$.name') NOT NULL,
    serviceType VARCHAR(256) GENERATED ALWAYS AS (json ->> '$.serviceType') NOT NULL,
    json JSON NOT NULL,
    updatedAt BIGINT UNSIGNED GENERATED ALWAYS AS (json ->> '$.updatedAt') NOT NULL,
    updatedBy VARCHAR(256) GENERATED ALWAYS AS (json ->> '$.updatedBy') NOT NULL,
    deleted BOOLEAN GENERATED ALWAYS AS (json -> '$.deleted'),
    PRIMARY KEY (id),
    UNIQUE (nameHash),
    INDEX (name)
);

-- create API collection entity
CREATE TABLE IF NOT EXISTS api_collection_entity (
    id VARCHAR(36) GENERATED ALWAYS AS (json ->> '$.id') STORED NOT NULL,
    name VARCHAR(256) GENERATED ALWAYS AS (json ->> '$.name') NOT NULL,
    fqnHash VARCHAR(256) NOT NULL COLLATE ascii_bin,
    json JSON NOT NULL,
    updatedAt BIGINT UNSIGNED GENERATED ALWAYS AS (json ->> '$.updatedAt') NOT NULL,
    updatedBy VARCHAR(256) GENERATED ALWAYS AS (json ->> '$.updatedBy') NOT NULL,
    deleted BOOLEAN GENERATED ALWAYS AS (json -> '$.deleted'),
    PRIMARY KEY (id),
    UNIQUE (fqnHash),
    INDEX (name)
);

-- create API Endpoint entity
CREATE TABLE IF NOT EXISTS api_endpoint_entity (
    id VARCHAR(36) GENERATED ALWAYS AS (json ->> '$.id') STORED NOT NULL,
    name VARCHAR(256) GENERATED ALWAYS AS (json ->> '$.name') NOT NULL,
    fqnHash VARCHAR(256) NOT NULL COLLATE ascii_bin,
    json JSON NOT NULL,
    updatedAt BIGINT UNSIGNED GENERATED ALWAYS AS (json ->> '$.updatedAt') NOT NULL,
    updatedBy VARCHAR(256) GENERATED ALWAYS AS (json ->> '$.updatedBy') NOT NULL,
    deleted BOOLEAN GENERATED ALWAYS AS (json -> '$.deleted'),
    PRIMARY KEY (id),
    UNIQUE (fqnHash),
    INDEX (name)
);

-- Clean dangling workflows not removed after test connection
truncate automations_workflow;

-- Remove date, dateTime, time from type_entity, as they are no more om-field-types, instead we have date-cp, time-cp, dateTime-cp as om-field-types
DELETE FROM type_entity
WHERE name IN ('date', 'dateTime', 'time');

-- Update BigQuery,Bigtable & Datalake model for gcpCredentials to move `gcpConfig` value to `gcpConfig.path`
UPDATE dbservice_entity
SET json = JSON_INSERT(
    JSON_REMOVE(json, '$.connection.config.credentials.gcpConfig'),
    '$.connection.config.credentials.gcpConfig',
    JSON_OBJECT(),
    '$.connection.config.credentials.gcpConfig.path',
    JSON_EXTRACT(json, '$.connection.config.credentials.gcpConfig')
) where serviceType in ('BigQuery', 'BigTable') and 
(JSON_EXTRACT(json, '$.connection.config.credentials.gcpConfig.type') OR 
JSON_EXTRACT(json, '$.connection.config.credentials.gcpConfig.externalType') OR 
JSON_EXTRACT(json, '$.connection.config.credentials.gcpConfig.path')) is NULL;

UPDATE dbservice_entity
SET json = JSON_INSERT(
    JSON_REMOVE(json, '$.connection.config.configSource.securityConfig.gcpConfig'),
    '$.connection.config.configSource.securityConfig.gcpConfig',
    JSON_OBJECT(),
    '$.connection.config.configSource.securityConfig.gcpConfig.path',
    JSON_EXTRACT(json, '$.connection.config.configSource.securityConfig.gcpConfig')
) where serviceType in ('Datalake') and 
(JSON_EXTRACT(json, '$.connection.config.configSource.securityConfig.gcpConfig.type') OR 
JSON_EXTRACT(json, '$.connection.config.configSource.securityConfig.gcpConfig.externalType') OR 
JSON_EXTRACT(json, '$.connection.config.configSource.securityConfig.gcpConfig.path')) is NULL and 
JSON_EXTRACT(json, '$.connection.config.configSource.securityConfig.gcpConfig') is NOT NULL;

-- Update Powerbi model for pbitFilesSource to move `gcpConfig` value to `gcpConfig.path`
UPDATE dashboard_service_entity 
SET json = JSON_INSERT(
    JSON_REMOVE(json, '$.connection.config.pbitFilesSource.securityConfig.gcpConfig'),
    '$.connection.config.pbitFilesSource.securityConfig.gcpConfig',
    JSON_OBJECT(),
    '$.connection.config.pbitFilesSource.securityConfig.gcpConfig.path',
    JSON_EXTRACT(json, '$.connection.config.pbitFilesSource.securityConfig.gcpConfig')
) where serviceType in ('PowerBI') and 
(JSON_EXTRACT(json, '$.connection.config.pbitFilesSource.securityConfig.gcpConfig.type') OR 
JSON_EXTRACT(json, '$.connection.config.pbitFilesSource.securityConfig.gcpConfig.externalType') OR 
JSON_EXTRACT(json, '$.connection.config.pbitFilesSource.securityConfig.gcpConfig.path')) is NULL AND 
JSON_EXTRACT(json, '$.connection.config.pbitFilesSource.securityConfig.gcpConfig') is not null;

UPDATE storage_service_entity
SET json = JSON_INSERT(
    JSON_REMOVE(json, '$.connection.config.credentials.gcpConfig'),
    '$.connection.config.credentials.gcpConfig',
    JSON_OBJECT(),
    '$.connection.config.credentials.gcpConfig.path',
    JSON_EXTRACT(json, '$.connection.config.credentials.gcpConfig')
) where serviceType in ('GCS') and 
(JSON_EXTRACT(json, '$.connection.config.credentials.gcpConfig.type') OR 
JSON_EXTRACT(json, '$.connection.config.credentials.gcpConfig.externalType') OR 
JSON_EXTRACT(json, '$.connection.config.credentials.gcpConfig.path')) is NULL;

UPDATE ingestion_pipeline_entity
SET json = JSON_INSERT(
    JSON_REMOVE(json, '$.sourceConfig.config.dbtConfigSource.dbtSecurityConfig.gcpConfig'),
    '$.sourceConfig.config.dbtConfigSource.dbtSecurityConfig.gcpConfig',
    JSON_OBJECT(),
    '$.sourceConfig.config.dbtConfigSource.dbtSecurityConfig.gcpConfig.path',
    JSON_EXTRACT(json, '$.sourceConfig.config.dbtConfigSource.dbtSecurityConfig.gcpConfig')
) where JSON_EXTRACT(json, '$.sourceConfig.config.type') = 'DBT' and (
JSON_EXTRACT(json, '$.sourceConfig.config.dbtConfigSource.dbtSecurityConfig.gcpConfig.type') OR 
JSON_EXTRACT(json, '$.sourceConfig.config.dbtConfigSource.dbtSecurityConfig.gcpConfig.externalType') OR 
JSON_EXTRACT(json, '$.sourceConfig.config.dbtConfigSource.dbtSecurityConfig.gcpConfig.path')
) is NULL AND JSON_EXTRACT(json, '$.sourceConfig.config.dbtConfigSource.dbtSecurityConfig.gcpConfig') is not null;

-- Update Owner Field to Owners
DELETE from event_subscription_entity where name = 'ActivityFeedAlert';

-- Update thread_entity to move previousOwner and updatedOwner to array
UPDATE thread_entity
SET json = JSON_SET(
    json,
    '$.feedInfo.entitySpecificInfo.previousOwner',
    JSON_ARRAY(
        JSON_EXTRACT(json, '$.feedInfo.entitySpecificInfo.previousOwner')
    )
)
WHERE JSON_CONTAINS_PATH(json, 'one', '$.feedInfo.entitySpecificInfo.previousOwner')
AND JSON_TYPE(JSON_EXTRACT(json, '$.feedInfo.entitySpecificInfo.previousOwner')) <> 'ARRAY';

UPDATE thread_entity
SET json = JSON_SET(
    json,
    '$.feedInfo.entitySpecificInfo.updatedOwner',
    JSON_ARRAY(
        JSON_EXTRACT(json, '$.feedInfo.entitySpecificInfo.updatedOwner')
    )
)
WHERE JSON_CONTAINS_PATH(json, 'one', '$.feedInfo.entitySpecificInfo.updatedOwner')
AND JSON_TYPE(JSON_EXTRACT(json, '$.feedInfo.entitySpecificInfo.updatedOwner')) <> 'ARRAY';

-- Update entity_extension to move owner to array
update entity_extension set json = JSON_SET(
    JSON_REMOVE(json, '$.owner'),
    '$.owners',
    JSON_ARRAY(
        JSON_EXTRACT(json, '$.owner')
    )
) where json -> '$.owner' is not null;

ALTER TABLE test_case MODIFY COLUMN `name` VARCHAR(512) GENERATED ALWAYS AS (json ->> '$.name') NOT NULL;

-- set templates to fetch emailTemplates
UPDATE openmetadata_settings
SET json = JSON_SET(json, '$.templates', 'openmetadata')
WHERE configType = 'emailConfiguration';

-- remove dangling owner and service from ingestion pipelines. This info is in entity_relationship
UPDATE ingestion_pipeline_entity
SET json = JSON_REMOVE(json, '$.owner', '$.service');

ALTER TABLE thread_entity ADD COLUMN domain VARCHAR(256) GENERATED ALWAYS AS (json ->> '$.domain');

-- Remove owner from json from all entities
update api_collection_entity set json = JSON_REMOVE(json, '$.owner') where json -> '$.owner' is not null;
update api_endpoint_entity set json = JSON_REMOVE(json, '$.owner') where json -> '$.owner' is not null;
update api_service_entity set json = JSON_REMOVE(json, '$.owner') where json -> '$.owner' is not null;
update bot_entity set json = JSON_REMOVE(json, '$.owner') where json -> '$.owner' is not null;
update chart_entity set json = JSON_REMOVE(json, '$.owner') where json -> '$.owner' is not null;
update dashboard_data_model_entity set json = JSON_REMOVE(json, '$.owner') where json -> '$.owner' is not null;
update dashboard_entity set json = JSON_REMOVE(json, '$.owner') where json -> '$.owner' is not null;
update dashboard_service_entity set json = JSON_REMOVE(json, '$.owner') where json -> '$.owner' is not null;
update data_product_entity set json = JSON_REMOVE(json, '$.owner') where json -> '$.owner' is not null;
update database_entity set json = JSON_REMOVE(json, '$.owner') where json -> '$.owner' is not null;
update database_schema_entity set json = JSON_REMOVE(json, '$.owner') where json -> '$.owner' is not null;
update dbservice_entity set json = JSON_REMOVE(json, '$.owner') where json -> '$.owner' is not null;
update di_chart_entity set json = JSON_REMOVE(json, '$.owner') where json -> '$.owner' is not null;
update domain_entity set json = JSON_REMOVE(json, '$.owner') where json -> '$.owner' is not null;
update event_subscription_entity set json = JSON_REMOVE(json, '$.owner') where json -> '$.owner' is not null;
update glossary_entity set json = JSON_REMOVE(json, '$.owner') where json -> '$.owner' is not null;
update glossary_term_entity set json = JSON_REMOVE(json, '$.owner') where json -> '$.owner' is not null;
update ingestion_pipeline_entity set json = JSON_REMOVE(json, '$.owner') where json -> '$.owner' is not null;
update kpi_entity set json = JSON_REMOVE(json, '$.owner') where json -> '$.owner' is not null;
update messaging_service_entity set json = JSON_REMOVE(json, '$.owner') where json -> '$.owner' is not null;
update metadata_service_entity set json = JSON_REMOVE(json, '$.owner') where json -> '$.owner' is not null;
update metric_entity set json = JSON_REMOVE(json, '$.owner') where json -> '$.owner' is not null;
update ml_model_entity set json = JSON_REMOVE(json, '$.owner') where json -> '$.owner' is not null;
update mlmodel_service_entity set json = JSON_REMOVE(json, '$.owner') where json -> '$.owner' is not null;
update persona_entity set json = JSON_REMOVE(json, '$.owner') where json -> '$.owner' is not null;
update pipeline_entity set json = JSON_REMOVE(json, '$.owner') where json -> '$.owner' is not null;
update pipeline_service_entity set json = JSON_REMOVE(json, '$.owner') where json -> '$.owner' is not null;
update policy_entity set json = JSON_REMOVE(json, '$.owner') where json -> '$.owner' is not null;
update query_entity set json = JSON_REMOVE(json, '$.owner') where json -> '$.owner' is not null;
update report_entity set json = JSON_REMOVE(json, '$.owner') where json -> '$.owner' is not null;
update role_entity set json = JSON_REMOVE(json, '$.owner') where json -> '$.owner' is not null;
update search_index_entity set json = JSON_REMOVE(json, '$.owner') where json -> '$.owner' is not null;
update search_service_entity set json = JSON_REMOVE(json, '$.owner') where json -> '$.owner' is not null;
update storage_container_entity set json = JSON_REMOVE(json, '$.owner') where json -> '$.owner' is not null;
update storage_service_entity set json = JSON_REMOVE(json, '$.owner') where json -> '$.owner' is not null;
update stored_procedure_entity set json = JSON_REMOVE(json, '$.owner') where json -> '$.owner' is not null;
update table_entity set json = JSON_REMOVE(json, '$.owner') where json -> '$.owner' is not null;
update team_entity set json = JSON_REMOVE(json, '$.owner') where json -> '$.owner' is not null;
update thread_entity set json = JSON_REMOVE(json, '$.owner') where json -> '$.owner' is not null;
update topic_entity set json = JSON_REMOVE(json, '$.owner') where json -> '$.owner' is not null;
update type_entity set json = JSON_REMOVE(json, '$.owner') where json -> '$.owner' is not null;
update user_entity set json = JSON_REMOVE(json, '$.owner') where json -> '$.owner' is not null;
update test_case set json = JSON_REMOVE(json, '$.owner') where json -> '$.owner' is not null;
update installed_apps set json = JSON_REMOVE(json, '$.owner') where json -> '$.owner' is not null;
update apps_marketplace set json = JSON_REMOVE(json, '$.owner') where json -> '$.owner' is not null;
update classification set json = JSON_REMOVE(json, '$.owner') where json -> '$.owner' is not null;
update storage_container_entity set json = JSON_REMOVE(json, '$.owner') where json -> '$.owner' is not null;
update data_insight_chart set json = JSON_REMOVE(json, '$.owner') where json -> '$.owner' is not null;
update doc_store set json = JSON_REMOVE(json, '$.owner') where json -> '$.owner' is not null;
update tag set json = JSON_REMOVE(json, '$.owner') where json -> '$.owner' is not null;
update test_connection_definition set json = JSON_REMOVE(json, '$.owner') where json -> '$.owner' is not null;
update test_definition set json = JSON_REMOVE(json, '$.owner') where json -> '$.owner' is not null;
update test_suite set json = JSON_REMOVE(json, '$.owner') where json -> '$.owner' is not null;
update topic_entity set json = JSON_REMOVE(json, '$.owner') where json -> '$.owner' is not null;
update web_analytic_event set json = JSON_REMOVE(json, '$.owner') where json -> '$.owner' is not null;
update automations_workflow set json = JSON_REMOVE(json, '$.owner') where json -> '$.owner' is not null;

update table_entity set json = JSON_SET(
    JSON_REMOVE(json, '$.dataModel.owner'),
    '$.dataModel.owners',
    JSON_ARRAY(
        JSON_EXTRACT(json, '$.dataModel.owner')
    )
) where json -> '$.dataModel.owner' is not null;

<<<<<<< HEAD
ALTER TABLE automations_workflow DROP COLUMN status, DROP COLUMN workflowType;
ALTER TABLE automations_workflow
  ADD COLUMN status VARCHAR(256) GENERATED ALWAYS AS (json ->> '$.status') STORED,
  ADD COLUMN workflowType VARCHAR(256) GENERATED ALWAYS AS (json ->> '$.workflowType') STORED NOT NULL;
=======
ALTER TABLE entity_extension ADD INDEX extension_index(extension);
>>>>>>> 8ad3db24
<|MERGE_RESOLUTION|>--- conflicted
+++ resolved
@@ -296,11 +296,10 @@
     )
 ) where json -> '$.dataModel.owner' is not null;
 
-<<<<<<< HEAD
+
 ALTER TABLE automations_workflow DROP COLUMN status, DROP COLUMN workflowType;
 ALTER TABLE automations_workflow
   ADD COLUMN status VARCHAR(256) GENERATED ALWAYS AS (json ->> '$.status') STORED,
   ADD COLUMN workflowType VARCHAR(256) GENERATED ALWAYS AS (json ->> '$.workflowType') STORED NOT NULL;
-=======
-ALTER TABLE entity_extension ADD INDEX extension_index(extension);
->>>>>>> 8ad3db24
+
+ALTER TABLE entity_extension ADD INDEX extension_index(extension);