-- Update DeltaLake service due to connection schema changes to enable DeltaLake ingestion from Storage
UPDATE dbservice_entity dbse
SET
  dbse.json = JSON_REMOVE(JSON_REMOVE(
  JSON_MERGE_PATCH(
    dbse.json,
    JSON_OBJECT(
      'connection', JSON_OBJECT(
        'config', JSON_OBJECT(
          'configSource', JSON_OBJECT(
            'connection', JSON_EXTRACT(dbse.json, '$.connection.config.metastoreConnection'),
            'appName', JSON_UNQUOTE(JSON_EXTRACT(dbse.json, '$.connection.config.appName'))
          )
        )
      )
    )
  )
  , '$.connection.config.appName'), '$.connection.config.metastoreConnection')
WHERE dbse.serviceType = 'DeltaLake';

-- Allow all bots to update the ingestion pipeline status
UPDATE policy_entity
SET json = JSON_ARRAY_APPEND(
    json,
    '$.rules',
    CAST('{
      "name": "BotRule-IngestionPipeline",
      "description": "A bot can Edit ingestion pipelines to pass the status",
      "resources": ["ingestionPipeline"],
      "operations": ["ViewAll","EditIngestionPipelineStatus"],
      "effect": "allow"
    }' AS JSON)
  )
WHERE name = 'DefaultBotPolicy';

-- create API service entity
CREATE TABLE IF NOT EXISTS api_service_entity (
    id VARCHAR(36) GENERATED ALWAYS AS (json ->> '$.id') STORED NOT NULL,
    nameHash VARCHAR(256)  NOT NULL COLLATE ascii_bin,
    name VARCHAR(256) GENERATED ALWAYS AS (json ->> '$.name') NOT NULL,
    serviceType VARCHAR(256) GENERATED ALWAYS AS (json ->> '$.serviceType') NOT NULL,
    json JSON NOT NULL,
    updatedAt BIGINT UNSIGNED GENERATED ALWAYS AS (json ->> '$.updatedAt') NOT NULL,
    updatedBy VARCHAR(256) GENERATED ALWAYS AS (json ->> '$.updatedBy') NOT NULL,
    deleted BOOLEAN GENERATED ALWAYS AS (json -> '$.deleted'),
    PRIMARY KEY (id),
    UNIQUE (nameHash),
    INDEX (name)
);

-- create API collection entity
CREATE TABLE IF NOT EXISTS api_collection_entity (
    id VARCHAR(36) GENERATED ALWAYS AS (json ->> '$.id') STORED NOT NULL,
    name VARCHAR(256) GENERATED ALWAYS AS (json ->> '$.name') NOT NULL,
    fqnHash VARCHAR(256) NOT NULL COLLATE ascii_bin,
    json JSON NOT NULL,
    updatedAt BIGINT UNSIGNED GENERATED ALWAYS AS (json ->> '$.updatedAt') NOT NULL,
    updatedBy VARCHAR(256) GENERATED ALWAYS AS (json ->> '$.updatedBy') NOT NULL,
    deleted BOOLEAN GENERATED ALWAYS AS (json -> '$.deleted'),
    PRIMARY KEY (id),
    UNIQUE (fqnHash),
    INDEX (name)
);

-- create API Endpoint entity
CREATE TABLE IF NOT EXISTS api_endpoint_entity (
    id VARCHAR(36) GENERATED ALWAYS AS (json ->> '$.id') STORED NOT NULL,
    name VARCHAR(256) GENERATED ALWAYS AS (json ->> '$.name') NOT NULL,
    fqnHash VARCHAR(256) NOT NULL COLLATE ascii_bin,
    json JSON NOT NULL,
    updatedAt BIGINT UNSIGNED GENERATED ALWAYS AS (json ->> '$.updatedAt') NOT NULL,
    updatedBy VARCHAR(256) GENERATED ALWAYS AS (json ->> '$.updatedBy') NOT NULL,
    deleted BOOLEAN GENERATED ALWAYS AS (json -> '$.deleted'),
    PRIMARY KEY (id),
    UNIQUE (fqnHash),
    INDEX (name)
);

<<<<<<< HEAD
-- Clean dangling workflows not removed after test connection
truncate automations_workflow;
=======
-- Remove date, dateTime, time from type_entity, as they are no more om-field-types, instead we have date-cp, time-cp, dateTime-cp as om-field-types
DELETE FROM type_entity
WHERE name IN ('date', 'dateTime', 'time');
>>>>>>> f8456633
<|MERGE_RESOLUTION|>--- conflicted
+++ resolved
@@ -76,11 +76,10 @@
     INDEX (name)
 );
 
-<<<<<<< HEAD
+
 -- Clean dangling workflows not removed after test connection
 truncate automations_workflow;
-=======
+
 -- Remove date, dateTime, time from type_entity, as they are no more om-field-types, instead we have date-cp, time-cp, dateTime-cp as om-field-types
 DELETE FROM type_entity
 WHERE name IN ('date', 'dateTime', 'time');
->>>>>>> f8456633
