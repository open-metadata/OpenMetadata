-- column deleted not needed for entities that don't support soft delete
ALTER TABLE query_entity DROP COLUMN deleted;
ALTER TABLE event_subscription_entity DROP COLUMN deleted;

-- create domain entity table
CREATE TABLE IF NOT EXISTS domain_entity (
    id VARCHAR(36) GENERATED ALWAYS AS (json ->> 'id') STORED NOT NULL,
    name VARCHAR(256) GENERATED ALWAYS AS (json ->> 'name') STORED NOT NULL,
    fqnHash VARCHAR(256) NOT NULL,
    json JSONB NOT NULL,
    updatedAt BIGINT GENERATED ALWAYS AS ((json ->> 'updatedAt')::bigint) STORED NOT NULL,
    updatedBy VARCHAR(256) GENERATED ALWAYS AS (json ->> 'updatedBy') STORED NOT NULL,
    PRIMARY KEY (id),
    UNIQUE (fqnHash)
    );

-- create data product entity table
CREATE TABLE IF NOT EXISTS data_product_entity (
    id VARCHAR(36) GENERATED ALWAYS AS (json ->> 'id') STORED NOT NULL,
    name VARCHAR(256) GENERATED ALWAYS AS (json ->> 'name') STORED NOT NULL,
    fqnHash VARCHAR(256) NOT NULL,
    json JSONB NOT NULL,
    updatedAt BIGINT GENERATED ALWAYS AS ((json ->> 'updatedAt')::bigint) STORED NOT NULL,
    updatedBy VARCHAR(256) GENERATED ALWAYS AS (json ->> 'updatedBy') STORED NOT NULL,
    PRIMARY KEY (id),
    UNIQUE (fqnHash)
    );

-- create search service entity
CREATE TABLE IF NOT EXISTS search_service_entity (
    id VARCHAR(36) GENERATED ALWAYS AS (json ->> 'id') STORED NOT NULL,
    nameHash VARCHAR(256)  NOT NULL,
    name VARCHAR(256) GENERATED ALWAYS AS (json ->> 'name') STORED NOT NULL,
    serviceType VARCHAR(256) GENERATED ALWAYS AS (json ->> 'serviceType') STORED NOT NULL,
    json JSONB NOT NULL,
    updatedAt BIGINT GENERATED ALWAYS AS ((json ->> 'updatedAt')::bigint) STORED NOT NULL,
    updatedBy VARCHAR(256) GENERATED ALWAYS AS (json ->> 'updatedBy') STORED NOT NULL,
    deleted BOOLEAN GENERATED ALWAYS AS ((json ->> 'deleted')::boolean) STORED,
    PRIMARY KEY (id),
    UNIQUE (nameHash)
    );

-- create search index entity
CREATE TABLE IF NOT EXISTS search_index_entity (
    id VARCHAR(36) GENERATED ALWAYS AS (json ->> 'id') STORED NOT NULL,
    name VARCHAR(256) GENERATED ALWAYS AS (json ->> 'name') STORED NOT NULL,
    fqnHash VARCHAR(256) NOT NULL,
    json JSONB NOT NULL,
    updatedAt BIGINT GENERATED ALWAYS AS ((json ->> 'updatedAt')::bigint) STORED NOT NULL,
    updatedBy VARCHAR(256) GENERATED ALWAYS AS (json ->> 'updatedBy') STORED NOT NULL,
    deleted BOOLEAN GENERATED ALWAYS AS ((json ->> 'deleted')::boolean) STORED,
    PRIMARY KEY (id),
    UNIQUE (fqnHash)
    );

-- We were hardcoding retries to 0. Since we are now using the IngestionPipeline to set them, keep existing ones to 0.
UPDATE ingestion_pipeline_entity
SET json = jsonb_set(json::jsonb, '{airflowConfig,retries}', '0', true);

-- create stored procedure entity
CREATE TABLE IF NOT EXISTS stored_procedure_entity (
    id VARCHAR(36) GENERATED ALWAYS AS (json ->> 'id') STORED NOT NULL,
    name VARCHAR(256) GENERATED ALWAYS AS (json ->> 'name') STORED NOT NULL,
    fqnHash VARCHAR(256) NOT NULL,
    json JSONB NOT NULL,
    updatedAt BIGINT GENERATED ALWAYS AS ((json ->> 'updatedAt')::bigint) STORED NOT NULL,
    updatedBy VARCHAR(256) GENERATED ALWAYS AS (json ->> 'updatedBy') STORED NOT NULL,
    deleted BOOLEAN GENERATED ALWAYS AS ((json ->> 'deleted')::boolean) STORED,
    PRIMARY KEY (id),
    UNIQUE (fqnHash)
    );

-- Add index on fromId and fromEntity columns
CREATE INDEX from_entity_type_index ON entity_relationship (fromId, fromEntity);

-- Add index on toId and toEntity columns
CREATE INDEX to_entity_type_index ON entity_relationship (toId, toEntity);

ALTER TABLE tag DROP CONSTRAINT IF EXISTS tag_fqnhash_key;

ALTER TABLE tag ADD CONSTRAINT unique_fqnHash UNIQUE (fqnHash);

ALTER TABLE tag ADD CONSTRAINT tag_pk PRIMARY KEY (id);


-- rename viewParsingTimeoutLimit for queryParsingTimeoutLimit
UPDATE ingestion_pipeline_entity
SET json = jsonb_set(
  json::jsonb #- '{sourceConfig,config,viewParsingTimeoutLimit}',
  '{sourceConfig,config,queryParsingTimeoutLimit}',
  (json #> '{sourceConfig,config,viewParsingTimeoutLimit}')::jsonb,
  true
)
WHERE json #>> '{pipelineType}' = 'metadata';

-- Rename sandboxDomain for instanceDomain
UPDATE dbservice_entity
SET json = jsonb_set(
  json::jsonb #- '{connection,config,sandboxDomain}',
  '{connection,config,instanceDomain}',
  (json #> '{connection,config,sandboxDomain}')::jsonb,
  true
)
WHERE serviceType = 'DomoDatabase';

UPDATE dashboard_service_entity
SET json = jsonb_set(
  json::jsonb #- '{connection,config,sandboxDomain}',
  '{connection,config,instanceDomain}',
    json JSONB NOT NULL,
  (json #> '{connection,config,sandboxDomain}')::jsonb,
  true
)
WHERE serviceType = 'DomoDashboard';

UPDATE pipeline_service_entity
SET json = jsonb_set(
  json::jsonb #- '{connection,config,sandboxDomain}',
  '{connection,config,instanceDomain}',
  (json #> '{connection,config,sandboxDomain}')::jsonb,
  true
)
WHERE serviceType = 'DomoPipeline';

-- Query Entity supports service, which requires FQN for name
ALTER TABLE query_entity RENAME COLUMN nameHash TO fqnHash;

CREATE INDEX idx_name_query_entity ON query_entity (name);
CREATE INDEX idx_name_bot_entity ON bot_entity (name);
CREATE INDEX idx_name_chart_entity ON chart_entity (name);
CREATE INDEX idx_name_classification_entity ON classification (name);
CREATE INDEX idx_name_storage_container_entity ON storage_container_entity (name);
CREATE INDEX idx_name_dashboard_data_model_entity ON dashboard_data_model_entity (name);
CREATE INDEX idx_name_dashboard_entity ON dashboard_entity (name);
CREATE INDEX idx_name_dashboard_service_entity ON dashboard_service_entity (name);
CREATE INDEX idx_name_dashboard_insight_chart ON data_insight_chart (name);
CREATE INDEX idx_name_database_entity ON database_entity (name);
CREATE INDEX idx_name_database_schema_entity ON database_schema_entity  (name);
CREATE INDEX idx_name_db_service_entity ON dbservice_entity (name);
CREATE INDEX idx_name_event_subscription_entity ON event_subscription_entity (name);
CREATE INDEX idx_name_glossary_entity ON glossary_entity (name);
CREATE INDEX idx_name_glossary_term_entity ON glossary_term_entity (name);
CREATE INDEX idx_name_ingestion_pipeline_entity ON ingestion_pipeline_entity (name);
CREATE INDEX idx_name_kpi_entity ON kpi_entity  (name);
CREATE INDEX idx_messaging_service_name_entity ON messaging_service_entity (name);
CREATE INDEX idx_metadata_service_name_entity  ON metadata_service_entity (name);
CREATE INDEX idx_metric_name_entity ON metric_entity (name);
CREATE INDEX idx_ml_model_name_entity ON ml_model_entity (name);
CREATE INDEX idx_ml_model_service_name_entity ON mlmodel_service_entity (name);
CREATE INDEX idx_pipeline_name_entity ON pipeline_entity (name);
CREATE INDEX idx_pipeline_service_name_entity ON pipeline_service_entity (name);
CREATE INDEX idx_name_policy_entity ON policy_entity (name);
CREATE INDEX idx_name_query_entity ON query_entity (name);
CREATE INDEX idx_name_report_entity ON reprot_entity (name);
CREATE INDEX idx_name_role_entity ON role_entity (name);
CREATE INDEX idx_name_storage_service_entity ON storage_service_entity (name);
CREATE INDEX idx_name_table_entity ON table_entity (name);
CREATE INDEX idx_name_tag_entity ON tag (name);
CREATE INDEX idx_name_team_entity ON team_entity (name);
CREATE INDEX idx_name_test_case ON test_case (name);
CREATE INDEX idx_name_test_connection_definition ON test_connection_definition (name);
CREATE INDEX idx_name_test_definition ON test_definition (name);
CREATE INDEX idx_name_test_suite ON test_suite (name);
CREATE INDEX idx_name_topic_entity ON topic_entity (name);
CREATE INDEX idx_name_type_entity ON type_entity (name);
CREATE INDEX idx_name_user_entity ON user_entity (name);
CREATE INDEX idx_name_web_analytic_event ON web_analytic_event (name);
CREATE INDEX idx_name_automations_workflow ON automations_workflow (name);
CREATE INDEX idx_name_domain_entity ON domain_entity (name);
CREATE INDEX idx_name_data_product_entity ON data_product_entity (name);
CREATE INDEX idx_name_data_search_service_entity ON search_service_entity (name);
CREATE INDEX idx_name_data_search_index_entity ON search_index_entity (name);
CREATE INDEX idx_name_data_stored_procedure_entity ON stored_procedure_entity (name);

CREATE TABLE IF NOT EXISTS persona_entity (
  id VARCHAR(36) GENERATED ALWAYS AS (json ->> 'id') STORED NOT NULL,
  name VARCHAR(256) GENERATED ALWAYS AS (json ->> 'name') STORED NOT NULL,
  nameHash VARCHAR(256) NOT NULL,
  json JSONB NOT NULL,
  updatedAt BIGINT GENERATED ALWAYS AS ((json ->> 'updatedAt')::bigint) STORED NOT NULL,
  updatedBy VARCHAR(256) GENERATED ALWAYS AS (json ->> 'updatedBy') STORED NOT NULL,
  PRIMARY KEY (id),
  UNIQUE (nameHash)
);
CREATE INDEX persona_name_index ON persona_entity USING btree (name);

CREATE TABLE IF NOT EXISTS doc_store (
  id VARCHAR(36) GENERATED ALWAYS AS (json ->> 'id') STORED NOT NULL,
  name VARCHAR(256) GENERATED ALWAYS AS (json ->> 'name') STORED NOT NULL,
  entityType VARCHAR(256) GENERATED ALWAYS AS (json ->> 'entityType') STORED NOT NULL,
  fqnHash VARCHAR(256) NOT NULL,
  json JSONB NOT NULL,
  updatedAt BIGINT GENERATED ALWAYS AS ((json ->> 'updatedAt')::bigint) STORED NOT NULL,
  updatedBy VARCHAR(256) GENERATED ALWAYS AS (json ->> 'updatedBy') STORED NOT NULL,
  PRIMARY KEY (id),
  UNIQUE (fqnHash)
);
CREATE INDEX page_name_index ON doc_store USING btree (name);
<<<<<<< HEAD

CREATE TABLE IF NOT EXISTS installed_application (
    id VARCHAR(36) GENERATED ALWAYS AS (json ->> 'id') STORED NOT NULL,
    nameHash VARCHAR(256) NOT NULL,
    name VARCHAR(256) GENERATED ALWAYS AS (json ->> 'name') NOT NULL,
    json JSONB NOT NULL,
    updatedAt BIGINT GENERATED ALWAYS AS ((json ->> 'updatedAt')::bigint) STORED NOT NULL,
    updatedBy VARCHAR(256) GENERATED ALWAYS AS (json ->> 'updatedBy') STORED NOT NULL,
    deleted BOOLEAN GENERATED ALWAYS AS ((json ->> 'deleted')::boolean) STORED,
    PRIMARY KEY (id),
    UNIQUE (nameHash)
    );

CREATE TABLE IF NOT EXISTS app_marketplace (
    id VARCHAR(36) GENERATED ALWAYS AS (json ->> 'id') STORED NOT NULL,
    nameHash VARCHAR(256) NOT NULL,
    name VARCHAR(256) GENERATED ALWAYS AS (json ->> 'name') NOT NULL,
    json JSONB NOT NULL,
    updatedAt BIGINT GENERATED ALWAYS AS ((json ->> 'updatedAt')::bigint) STORED NOT NULL,
    updatedBy VARCHAR(256) GENERATED ALWAYS AS (json ->> 'updatedBy') STORED NOT NULL,
    deleted BOOLEAN GENERATED ALWAYS AS ((json ->> 'deleted')::boolean) STORED,
    PRIMARY KEY (id),
    UNIQUE (nameHash)
    );
   
CREATE TABLE IF NOT EXISTS apps_extension_time_series (
    appId VARCHAR(36) GENERATED ALWAYS AS (json ->> 'appId') STORED NOT NULL,      
    extension VARCHAR(256) NOT NULL,          
    jsonSchema VARCHAR(256) NOT NULL, 
    json JSONB NOT NULL,
    timestamp BIGINT GENERATED ALWAYS AS ((json ->> 'timestamp')::bigint) STORED NOT NULL
);  
=======
-- Remove Mark All Deleted Field
UPDATE ingestion_pipeline_entity
SET json = json::jsonb #- '{sourceConfig,config,markAllDeletedTables}'
WHERE json #>> '{pipelineType}' = 'metadata';
>>>>>>> d0f3ee6a
<|MERGE_RESOLUTION|>--- conflicted
+++ resolved
@@ -196,7 +196,10 @@
   UNIQUE (fqnHash)
 );
 CREATE INDEX page_name_index ON doc_store USING btree (name);
-<<<<<<< HEAD
+-- Remove Mark All Deleted Field
+UPDATE ingestion_pipeline_entity
+SET json = json::jsonb #- '{sourceConfig,config,markAllDeletedTables}'
+WHERE json #>> '{pipelineType}' = 'metadata';
 
 CREATE TABLE IF NOT EXISTS installed_application (
     id VARCHAR(36) GENERATED ALWAYS AS (json ->> 'id') STORED NOT NULL,
@@ -228,10 +231,4 @@
     jsonSchema VARCHAR(256) NOT NULL, 
     json JSONB NOT NULL,
     timestamp BIGINT GENERATED ALWAYS AS ((json ->> 'timestamp')::bigint) STORED NOT NULL
-);  
-=======
--- Remove Mark All Deleted Field
-UPDATE ingestion_pipeline_entity
-SET json = json::jsonb #- '{sourceConfig,config,markAllDeletedTables}'
-WHERE json #>> '{pipelineType}' = 'metadata';
->>>>>>> d0f3ee6a
+);  