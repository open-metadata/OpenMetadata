<<<<<<< HEAD
-- Post-data migration script for 1.10.3 - Glossary Performance Optimization
-- This file contains data updates that need to run after schema changes in schemaChanges.sql

-- Verify generated columns are properly populated
-- Generated columns are automatically computed, but we can verify they work correctly
SELECT
    COUNT(*) as total_terms,
    COUNT(glossary_fqn) as terms_with_glossary_fqn,
    COUNT(status) as terms_with_status,
    COUNT(parent_fqn) as terms_with_parent_fqn
FROM glossary_term_entity
WHERE deleted = 0;

-- The generated columns (glossary_fqn, status, parent_fqn) are automatically
-- populated from the JSON fields and will be maintained by MySQL automatically
=======
UPDATE test_definition
SET json = JSON_ARRAY_INSERT(
    json,
    CONCAT('$.supportedDataTypes[', JSON_LENGTH(json, '$.supportedDataTypes'), ']'),
    'NUMERIC'
)
WHERE JSON_CONTAINS(json->'$.supportedDataTypes', '"NUMBER"')
  AND NOT JSON_CONTAINS(json->'$.supportedDataTypes', '"NUMERIC"');
>>>>>>> 6c9f0e92
<|MERGE_RESOLUTION|>--- conflicted
+++ resolved
@@ -1,20 +1,3 @@
-<<<<<<< HEAD
--- Post-data migration script for 1.10.3 - Glossary Performance Optimization
--- This file contains data updates that need to run after schema changes in schemaChanges.sql
-
--- Verify generated columns are properly populated
--- Generated columns are automatically computed, but we can verify they work correctly
-SELECT
-    COUNT(*) as total_terms,
-    COUNT(glossary_fqn) as terms_with_glossary_fqn,
-    COUNT(status) as terms_with_status,
-    COUNT(parent_fqn) as terms_with_parent_fqn
-FROM glossary_term_entity
-WHERE deleted = 0;
-
--- The generated columns (glossary_fqn, status, parent_fqn) are automatically
--- populated from the JSON fields and will be maintained by MySQL automatically
-=======
 UPDATE test_definition
 SET json = JSON_ARRAY_INSERT(
     json,
@@ -22,5 +5,4 @@
     'NUMERIC'
 )
 WHERE JSON_CONTAINS(json->'$.supportedDataTypes', '"NUMBER"')
-  AND NOT JSON_CONTAINS(json->'$.supportedDataTypes', '"NUMERIC"');
->>>>>>> 6c9f0e92
+  AND NOT JSON_CONTAINS(json->'$.supportedDataTypes', '"NUMERIC"');