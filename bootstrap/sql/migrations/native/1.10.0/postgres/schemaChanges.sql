-- Add "Data Product Domain Validation" rule to existing entityRulesSettings configuration
UPDATE openmetadata_settings
SET json = jsonb_set(
    json,
    '{entitySemantics}',
    (json->'entitySemantics') || jsonb_build_object(
        'name', 'Data Product Domain Validation',
        'description', 'Validates that Data Products assigned to an entity match the entity''s domains.',
        'rule', '{"validateDataProductDomainMatch":[{"var":"dataProducts"},{"var":"domains"}]}',
        'enabled', true,
        'provider', 'system'
    )::jsonb,
    true
)
WHERE configtype = 'entityRulesSettings'
  AND json->'entitySemantics' IS NOT NULL
  AND NOT EXISTS (
    SELECT 1
    FROM jsonb_array_elements(json->'entitySemantics') AS rule
    WHERE rule->>'name' = 'Data Product Domain Validation'
  );

-- Add generated column for customUnitOfMeasurement
ALTER TABLE metric_entity
ADD COLUMN customUnitOfMeasurement VARCHAR(256)
GENERATED ALWAYS AS ((json->>'customUnitOfMeasurement')::VARCHAR(256)) STORED;
-- Add index on the column
CREATE INDEX idx_metric_custom_unit ON metric_entity(customUnitOfMeasurement);

-- Fetch updated searchSettings
DELETE FROM openmetadata_settings WHERE configType = 'searchSettings';

-- Create notification_template_entity table following OpenMetadata patterns
CREATE TABLE IF NOT EXISTS notification_template_entity (
    id VARCHAR(36) GENERATED ALWAYS AS (json ->> 'id') STORED NOT NULL,
    name VARCHAR(256) GENERATED ALWAYS AS (json ->> 'name') STORED NOT NULL,
    fqnHash VARCHAR(768) NOT NULL,
    json JSONB NOT NULL,
    updatedAt BIGINT GENERATED ALWAYS AS ((json ->> 'updatedAt')::bigint) STORED NOT NULL,
    updatedBy VARCHAR(256) GENERATED ALWAYS AS (json ->> 'updatedBy') STORED NOT NULL,
    deleted BOOLEAN GENERATED ALWAYS AS ((json ->> 'deleted')::boolean) STORED,
    provider VARCHAR(32) GENERATED ALWAYS AS (json ->> 'provider') STORED,

    PRIMARY KEY (id),
    UNIQUE (fqnHash)
);

CREATE INDEX IF NOT EXISTS idx_notification_template_name ON notification_template_entity(name);
CREATE INDEX IF NOT EXISTS idx_notification_template_provider ON notification_template_entity(provider);

-- Optimize table listing queries by indexing the schema hash prefix
ALTER TABLE table_entity
ADD COLUMN IF NOT EXISTS databaseSchemaHash VARCHAR(768)
GENERATED ALWAYS AS (
  rtrim(
    split_part(fqnhash, '.', 1) || '.' ||
    split_part(fqnhash, '.', 2) || '.' ||
    split_part(fqnhash, '.', 3),
    '.'
  )
) STORED;

CREATE INDEX IF NOT EXISTS idx_table_entity_schema_listing
ON table_entity (deleted, databaseSchemaHash, name, id);

-- Optimize stored procedure listing queries by indexing the schema hash prefix
ALTER TABLE stored_procedure_entity
ADD COLUMN IF NOT EXISTS databaseSchemaHash VARCHAR(768)
GENERATED ALWAYS AS (
  rtrim(
    split_part(fqnhash, '.', 1) || '.' ||
    split_part(fqnhash, '.', 2) || '.' ||
    split_part(fqnhash, '.', 3),
    '.'
  )
) STORED;

DROP INDEX IF EXISTS idx_stored_procedure_entity_deleted_name_id;

CREATE INDEX IF NOT EXISTS idx_stored_procedure_schema_listing
ON stored_procedure_entity (deleted, databaseSchemaHash, name, id);


<<<<<<< HEAD
-- Increase Flowable ACTIVITY_ID_ column size to support longer user-defined workflow node names
ALTER TABLE ACT_RU_EVENT_SUBSCR ALTER COLUMN ACTIVITY_ID_ TYPE varchar(255);

-- Update workflow settings with new job acquisition interval settings
UPDATE openmetadata_settings
SET json = jsonb_set(
    jsonb_set(
        json,
        '{executorConfiguration,asyncJobAcquisitionInterval}',
        '60000',
        true
    ),
    '{executorConfiguration,timerJobAcquisitionInterval}',
    '60000',
    true
)
WHERE configtype = 'workflowSettings'
  AND json->'executorConfiguration' IS NOT NULL;
=======
-- Recognizer Feedback Storage
-- Store user feedback on auto-applied tags to improve recognition accuracy
CREATE TABLE IF NOT EXISTS recognizer_feedback_entity (
    id VARCHAR(36) GENERATED ALWAYS AS (json ->> 'id') STORED NOT NULL,
    entityLink VARCHAR(512) GENERATED ALWAYS AS (json ->> 'entityLink') STORED NOT NULL,
    tagFQN VARCHAR(256) GENERATED ALWAYS AS (json ->> 'tagFQN') STORED NOT NULL,
    feedbackType VARCHAR(50) GENERATED ALWAYS AS (json ->> 'feedbackType') STORED NOT NULL,
    status VARCHAR(20) GENERATED ALWAYS AS (json ->> 'status') STORED,
    createdBy VARCHAR(256) GENERATED ALWAYS AS (json ->> 'createdBy') STORED NOT NULL,
    createdAt BIGINT GENERATED ALWAYS AS ((json ->> 'createdAt')::bigint) STORED NOT NULL,
    json JSONB NOT NULL,
    PRIMARY KEY (id)
);

CREATE INDEX IF NOT EXISTS idx_feedback_entity ON recognizer_feedback_entity(entityLink);
CREATE INDEX IF NOT EXISTS idx_feedback_tag ON recognizer_feedback_entity(tagFQN);
CREATE INDEX IF NOT EXISTS idx_feedback_status ON recognizer_feedback_entity(status);
CREATE INDEX IF NOT EXISTS idx_feedback_created ON recognizer_feedback_entity(createdAt);
>>>>>>> 98c937dd
<|MERGE_RESOLUTION|>--- conflicted
+++ resolved
@@ -81,26 +81,6 @@
 ON stored_procedure_entity (deleted, databaseSchemaHash, name, id);
 
 
-<<<<<<< HEAD
--- Increase Flowable ACTIVITY_ID_ column size to support longer user-defined workflow node names
-ALTER TABLE ACT_RU_EVENT_SUBSCR ALTER COLUMN ACTIVITY_ID_ TYPE varchar(255);
-
--- Update workflow settings with new job acquisition interval settings
-UPDATE openmetadata_settings
-SET json = jsonb_set(
-    jsonb_set(
-        json,
-        '{executorConfiguration,asyncJobAcquisitionInterval}',
-        '60000',
-        true
-    ),
-    '{executorConfiguration,timerJobAcquisitionInterval}',
-    '60000',
-    true
-)
-WHERE configtype = 'workflowSettings'
-  AND json->'executorConfiguration' IS NOT NULL;
-=======
 -- Recognizer Feedback Storage
 -- Store user feedback on auto-applied tags to improve recognition accuracy
 CREATE TABLE IF NOT EXISTS recognizer_feedback_entity (
@@ -119,4 +99,22 @@
 CREATE INDEX IF NOT EXISTS idx_feedback_tag ON recognizer_feedback_entity(tagFQN);
 CREATE INDEX IF NOT EXISTS idx_feedback_status ON recognizer_feedback_entity(status);
 CREATE INDEX IF NOT EXISTS idx_feedback_created ON recognizer_feedback_entity(createdAt);
->>>>>>> 98c937dd
+
+-- Increase Flowable ACTIVITY_ID_ column size to support longer user-defined workflow node names
+ALTER TABLE ACT_RU_EVENT_SUBSCR ALTER COLUMN ACTIVITY_ID_ TYPE varchar(255);
+
+-- Update workflow settings with new job acquisition interval settings
+UPDATE openmetadata_settings
+SET json = jsonb_set(
+    jsonb_set(
+        json,
+        '{executorConfiguration,asyncJobAcquisitionInterval}',
+        '60000',
+        true
+    ),
+    '{executorConfiguration,timerJobAcquisitionInterval}',
+    '60000',
+    true
+)
+WHERE configtype = 'workflowSettings'
+  AND json->'executorConfiguration' IS NOT NULL;