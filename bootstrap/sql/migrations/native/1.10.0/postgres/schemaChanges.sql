-- Add "Data Product Domain Validation" rule to existing entityRulesSettings configuration
UPDATE openmetadata_settings
SET json = jsonb_set(
    json,
    '{entitySemantics}',
    (json->'entitySemantics') || jsonb_build_object(
        'name', 'Data Product Domain Validation',
        'description', 'Validates that Data Products assigned to an entity match the entity''s domains.',
        'rule', '{"validateDataProductDomainMatch":[{"var":"dataProducts"},{"var":"domains"}]}',
        'enabled', true,
        'provider', 'system'
    )::jsonb,
    true
)
WHERE configtype = 'entityRulesSettings'
  AND json->'entitySemantics' IS NOT NULL
  AND NOT EXISTS (
    SELECT 1
    FROM jsonb_array_elements(json->'entitySemantics') AS rule
    WHERE rule->>'name' = 'Data Product Domain Validation'
  );

-- Add generated column for customUnitOfMeasurement
ALTER TABLE metric_entity
ADD COLUMN customUnitOfMeasurement VARCHAR(256)
GENERATED ALWAYS AS ((json->>'customUnitOfMeasurement')::VARCHAR(256)) STORED;
-- Add index on the column
CREATE INDEX idx_metric_custom_unit ON metric_entity(customUnitOfMeasurement);

-- Fetch updated searchSettings
DELETE FROM openmetadata_settings WHERE configType = 'searchSettings';

-- Create notification_template_entity table following OpenMetadata patterns
CREATE TABLE IF NOT EXISTS notification_template_entity (
    id VARCHAR(36) GENERATED ALWAYS AS (json ->> 'id') STORED NOT NULL,
    name VARCHAR(256) GENERATED ALWAYS AS (json ->> 'name') STORED NOT NULL,
    fqnHash VARCHAR(768) NOT NULL,
    json JSONB NOT NULL,
    updatedAt BIGINT GENERATED ALWAYS AS ((json ->> 'updatedAt')::bigint) STORED NOT NULL,
    updatedBy VARCHAR(256) GENERATED ALWAYS AS (json ->> 'updatedBy') STORED NOT NULL,
    deleted BOOLEAN GENERATED ALWAYS AS ((json ->> 'deleted')::boolean) STORED,
    provider VARCHAR(32) GENERATED ALWAYS AS (json ->> 'provider') STORED,

    PRIMARY KEY (id),
    UNIQUE (fqnHash)
);

CREATE INDEX IF NOT EXISTS idx_notification_template_name ON notification_template_entity(name);
CREATE INDEX IF NOT EXISTS idx_notification_template_provider ON notification_template_entity(provider);

-- Optimize table listing queries by indexing the schema hash prefix
ALTER TABLE table_entity
ADD COLUMN IF NOT EXISTS databaseSchemaHash VARCHAR(768)
GENERATED ALWAYS AS (
  rtrim(
    split_part(fqnhash, '.', 1) || '.' ||
    split_part(fqnhash, '.', 2) || '.' ||
    split_part(fqnhash, '.', 3),
    '.'
  )
) STORED;

CREATE INDEX IF NOT EXISTS idx_table_entity_schema_listing
ON table_entity (deleted, databaseSchemaHash, name, id);

-- Optimize stored procedure listing queries by indexing the schema hash prefix
ALTER TABLE stored_procedure_entity
ADD COLUMN IF NOT EXISTS databaseSchemaHash VARCHAR(768)
GENERATED ALWAYS AS (
  rtrim(
    split_part(fqnhash, '.', 1) || '.' ||
    split_part(fqnhash, '.', 2) || '.' ||
    split_part(fqnhash, '.', 3),
    '.'
  )
) STORED;

DROP INDEX IF EXISTS idx_stored_procedure_entity_deleted_name_id;

CREATE INDEX IF NOT EXISTS idx_stored_procedure_schema_listing
ON stored_procedure_entity (deleted, databaseSchemaHash, name, id);


-- Recognizer Feedback Storage
-- Store user feedback on auto-applied tags to improve recognition accuracy
CREATE TABLE IF NOT EXISTS recognizer_feedback_entity (
    id VARCHAR(36) GENERATED ALWAYS AS (json ->> 'id') STORED NOT NULL,
    entityLink VARCHAR(512) GENERATED ALWAYS AS (json ->> 'entityLink') STORED NOT NULL,
    tagFQN VARCHAR(256) GENERATED ALWAYS AS (json ->> 'tagFQN') STORED NOT NULL,
    feedbackType VARCHAR(50) GENERATED ALWAYS AS (json ->> 'feedbackType') STORED NOT NULL,
    status VARCHAR(20) GENERATED ALWAYS AS (json ->> 'status') STORED,
    createdBy VARCHAR(256) GENERATED ALWAYS AS (json ->> 'createdBy') STORED NOT NULL,
    createdAt BIGINT GENERATED ALWAYS AS ((json ->> 'createdAt')::bigint) STORED NOT NULL,
    json JSONB NOT NULL,
    PRIMARY KEY (id)
);

CREATE INDEX IF NOT EXISTS idx_feedback_entity ON recognizer_feedback_entity(entityLink);
CREATE INDEX IF NOT EXISTS idx_feedback_tag ON recognizer_feedback_entity(tagFQN);
CREATE INDEX IF NOT EXISTS idx_feedback_status ON recognizer_feedback_entity(status);
CREATE INDEX IF NOT EXISTS idx_feedback_created ON recognizer_feedback_entity(createdAt);

<<<<<<< HEAD
-- Increase Flowable ACTIVITY_ID_ column size to support longer user-defined workflow node names
ALTER TABLE ACT_RU_EVENT_SUBSCR ALTER COLUMN ACTIVITY_ID_ TYPE varchar(255);

-- Update workflow settings with new job acquisition interval settings
UPDATE openmetadata_settings
SET json = jsonb_set(
    jsonb_set(
        json,
        '{executorConfiguration,asyncJobAcquisitionInterval}',
        '60000',
        true
    ),
    '{executorConfiguration,timerJobAcquisitionInterval}',
    '60000',
    true
)
WHERE configtype = 'workflowSettings'
  AND json->'executorConfiguration' IS NOT NULL;
=======
ALTER TABLE tag_usage
ADD COLUMN reason TEXT;
>>>>>>> dff2b394
<|MERGE_RESOLUTION|>--- conflicted
+++ resolved
@@ -100,7 +100,10 @@
 CREATE INDEX IF NOT EXISTS idx_feedback_status ON recognizer_feedback_entity(status);
 CREATE INDEX IF NOT EXISTS idx_feedback_created ON recognizer_feedback_entity(createdAt);
 
-<<<<<<< HEAD
+ALTER TABLE tag_usage
+ADD COLUMN reason TEXT;
+
+
 -- Increase Flowable ACTIVITY_ID_ column size to support longer user-defined workflow node names
 ALTER TABLE ACT_RU_EVENT_SUBSCR ALTER COLUMN ACTIVITY_ID_ TYPE varchar(255);
 
@@ -118,8 +121,4 @@
     true
 )
 WHERE configtype = 'workflowSettings'
-  AND json->'executorConfiguration' IS NOT NULL;
-=======
-ALTER TABLE tag_usage
-ADD COLUMN reason TEXT;
->>>>>>> dff2b394
+  AND json->'executorConfiguration' IS NOT NULL;