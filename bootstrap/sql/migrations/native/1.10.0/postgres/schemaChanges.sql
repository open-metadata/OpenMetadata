-- Add "Data Product Domain Validation" rule to existing entityRulesSettings configuration
UPDATE openmetadata_settings
SET json = jsonb_set(
    json,
    '{entitySemantics}',
    (json->'entitySemantics') || jsonb_build_object(
        'name', 'Data Product Domain Validation',
        'description', 'Validates that Data Products assigned to an entity match the entity''s domains.',
        'rule', '{"validateDataProductDomainMatch":[{"var":"dataProducts"},{"var":"domains"}]}',
        'enabled', true,
        'provider', 'system'
    )::jsonb,
    true
)
WHERE configtype = 'entityRulesSettings'
  AND json->'entitySemantics' IS NOT NULL
  AND NOT EXISTS (
    SELECT 1
    FROM jsonb_array_elements(json->'entitySemantics') AS rule
    WHERE rule->>'name' = 'Data Product Domain Validation'
  );

-- Add generated column for customUnitOfMeasurement
ALTER TABLE metric_entity
ADD COLUMN customUnitOfMeasurement VARCHAR(256)
GENERATED ALWAYS AS ((json->>'customUnitOfMeasurement')::VARCHAR(256)) STORED;
-- Add index on the column
CREATE INDEX idx_metric_custom_unit ON metric_entity(customUnitOfMeasurement);

-- Fetch updated searchSettings
DELETE FROM openmetadata_settings WHERE configType = 'searchSettings';

<<<<<<< HEAD
-- Increase Flowable ACTIVITY_ID_ column size to support longer user-defined workflow node names
ALTER TABLE ACT_RU_EVENT_SUBSCR ALTER COLUMN ACTIVITY_ID_ TYPE varchar(255);

-- Update workflow settings with new job acquisition interval settings
UPDATE openmetadata_settings
SET json = jsonb_set(
    jsonb_set(
        json,
        '{executorConfiguration,asyncJobAcquisitionInterval}',
        '60000',
        true
    ),
    '{executorConfiguration,timerJobAcquisitionInterval}',
    '60000',
    true
)
WHERE configtype = 'workflowSettings'
  AND json->'executorConfiguration' IS NOT NULL;
=======
-- Create notification_template_entity table following OpenMetadata patterns
CREATE TABLE IF NOT EXISTS notification_template_entity (
    id VARCHAR(36) GENERATED ALWAYS AS (json ->> 'id') STORED NOT NULL,
    name VARCHAR(256) GENERATED ALWAYS AS (json ->> 'name') STORED NOT NULL,
    fqnHash VARCHAR(768) NOT NULL,
    json JSONB NOT NULL,
    updatedAt BIGINT GENERATED ALWAYS AS ((json ->> 'updatedAt')::bigint) STORED NOT NULL,
    updatedBy VARCHAR(256) GENERATED ALWAYS AS (json ->> 'updatedBy') STORED NOT NULL,
    deleted BOOLEAN GENERATED ALWAYS AS ((json ->> 'deleted')::boolean) STORED,
    provider VARCHAR(32) GENERATED ALWAYS AS (json ->> 'provider') STORED,

    PRIMARY KEY (id),
    UNIQUE (fqnHash)
);

CREATE INDEX IF NOT EXISTS idx_notification_template_name ON notification_template_entity(name);
CREATE INDEX IF NOT EXISTS idx_notification_template_provider ON notification_template_entity(provider);
>>>>>>> 840f7e2a
<|MERGE_RESOLUTION|>--- conflicted
+++ resolved
@@ -30,7 +30,24 @@
 -- Fetch updated searchSettings
 DELETE FROM openmetadata_settings WHERE configType = 'searchSettings';
 
-<<<<<<< HEAD
+-- Create notification_template_entity table following OpenMetadata patterns
+CREATE TABLE IF NOT EXISTS notification_template_entity (
+    id VARCHAR(36) GENERATED ALWAYS AS (json ->> 'id') STORED NOT NULL,
+    name VARCHAR(256) GENERATED ALWAYS AS (json ->> 'name') STORED NOT NULL,
+    fqnHash VARCHAR(768) NOT NULL,
+    json JSONB NOT NULL,
+    updatedAt BIGINT GENERATED ALWAYS AS ((json ->> 'updatedAt')::bigint) STORED NOT NULL,
+    updatedBy VARCHAR(256) GENERATED ALWAYS AS (json ->> 'updatedBy') STORED NOT NULL,
+    deleted BOOLEAN GENERATED ALWAYS AS ((json ->> 'deleted')::boolean) STORED,
+    provider VARCHAR(32) GENERATED ALWAYS AS (json ->> 'provider') STORED,
+
+    PRIMARY KEY (id),
+    UNIQUE (fqnHash)
+);
+
+CREATE INDEX IF NOT EXISTS idx_notification_template_name ON notification_template_entity(name);
+CREATE INDEX IF NOT EXISTS idx_notification_template_provider ON notification_template_entity(provider);
+
 -- Increase Flowable ACTIVITY_ID_ column size to support longer user-defined workflow node names
 ALTER TABLE ACT_RU_EVENT_SUBSCR ALTER COLUMN ACTIVITY_ID_ TYPE varchar(255);
 
@@ -48,23 +65,4 @@
     true
 )
 WHERE configtype = 'workflowSettings'
-  AND json->'executorConfiguration' IS NOT NULL;
-=======
--- Create notification_template_entity table following OpenMetadata patterns
-CREATE TABLE IF NOT EXISTS notification_template_entity (
-    id VARCHAR(36) GENERATED ALWAYS AS (json ->> 'id') STORED NOT NULL,
-    name VARCHAR(256) GENERATED ALWAYS AS (json ->> 'name') STORED NOT NULL,
-    fqnHash VARCHAR(768) NOT NULL,
-    json JSONB NOT NULL,
-    updatedAt BIGINT GENERATED ALWAYS AS ((json ->> 'updatedAt')::bigint) STORED NOT NULL,
-    updatedBy VARCHAR(256) GENERATED ALWAYS AS (json ->> 'updatedBy') STORED NOT NULL,
-    deleted BOOLEAN GENERATED ALWAYS AS ((json ->> 'deleted')::boolean) STORED,
-    provider VARCHAR(32) GENERATED ALWAYS AS (json ->> 'provider') STORED,
-
-    PRIMARY KEY (id),
-    UNIQUE (fqnHash)
-);
-
-CREATE INDEX IF NOT EXISTS idx_notification_template_name ON notification_template_entity(name);
-CREATE INDEX IF NOT EXISTS idx_notification_template_provider ON notification_template_entity(provider);
->>>>>>> 840f7e2a
+  AND json->'executorConfiguration' IS NOT NULL;