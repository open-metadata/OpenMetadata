-- Add "Data Product Domain Validation" rule to existing entityRulesSettings configuration
UPDATE openmetadata_settings
SET json = jsonb_set(
    json,
    '{entitySemantics}',
    (json->'entitySemantics') || jsonb_build_object(
        'name', 'Data Product Domain Validation',
        'description', 'Validates that Data Products assigned to an entity match the entity''s domains.',
        'rule', '{"validateDataProductDomainMatch":[{"var":"dataProducts"},{"var":"domains"}]}',
        'enabled', true,
        'provider', 'system'
    )::jsonb,
    true
)
WHERE configtype = 'entityRulesSettings'
  AND json->'entitySemantics' IS NOT NULL
  AND NOT EXISTS (
    SELECT 1
    FROM jsonb_array_elements(json->'entitySemantics') AS rule
    WHERE rule->>'name' = 'Data Product Domain Validation'
  );
<<<<<<< HEAD
=======

-- Add generated column for customUnitOfMeasurement
ALTER TABLE metric_entity
ADD COLUMN customUnitOfMeasurement VARCHAR(256)
GENERATED ALWAYS AS ((json->>'customUnitOfMeasurement')::VARCHAR(256)) STORED;
-- Add index on the column
CREATE INDEX idx_metric_custom_unit ON metric_entity(customUnitOfMeasurement);

-- Fetch updated searchSettings
DELETE FROM openmetadata_settings WHERE configType = 'searchSettings';

-- Create notification_template_entity table following OpenMetadata patterns
CREATE TABLE IF NOT EXISTS notification_template_entity (
    id VARCHAR(36) GENERATED ALWAYS AS (json ->> 'id') STORED NOT NULL,
    name VARCHAR(256) GENERATED ALWAYS AS (json ->> 'name') STORED NOT NULL,
    fqnHash VARCHAR(768) NOT NULL,
    json JSONB NOT NULL,
    updatedAt BIGINT GENERATED ALWAYS AS ((json ->> 'updatedAt')::bigint) STORED NOT NULL,
    updatedBy VARCHAR(256) GENERATED ALWAYS AS (json ->> 'updatedBy') STORED NOT NULL,
    deleted BOOLEAN GENERATED ALWAYS AS ((json ->> 'deleted')::boolean) STORED,
    provider VARCHAR(32) GENERATED ALWAYS AS (json ->> 'provider') STORED,

    PRIMARY KEY (id),
    UNIQUE (fqnHash)
);

CREATE INDEX IF NOT EXISTS idx_notification_template_name ON notification_template_entity(name);
CREATE INDEX IF NOT EXISTS idx_notification_template_provider ON notification_template_entity(provider);

-- Optimize table listing queries by indexing the schema hash prefix
ALTER TABLE table_entity
ADD COLUMN IF NOT EXISTS databaseSchemaHash VARCHAR(768)
GENERATED ALWAYS AS (
  rtrim(
    split_part(fqnhash, '.', 1) || '.' ||
    split_part(fqnhash, '.', 2) || '.' ||
    split_part(fqnhash, '.', 3),
    '.'
  )
) STORED;

CREATE INDEX IF NOT EXISTS idx_table_entity_schema_listing
ON table_entity (deleted, databaseSchemaHash, name, id);

-- Optimize stored procedure listing queries by indexing the schema hash prefix
ALTER TABLE stored_procedure_entity
ADD COLUMN IF NOT EXISTS databaseSchemaHash VARCHAR(768)
GENERATED ALWAYS AS (
  rtrim(
    split_part(fqnhash, '.', 1) || '.' ||
    split_part(fqnhash, '.', 2) || '.' ||
    split_part(fqnhash, '.', 3),
    '.'
  )
) STORED;

DROP INDEX IF EXISTS idx_stored_procedure_entity_deleted_name_id;

CREATE INDEX IF NOT EXISTS idx_stored_procedure_schema_listing
ON stored_procedure_entity (deleted, databaseSchemaHash, name, id);


-- Recognizer Feedback Storage
-- Store user feedback on auto-applied tags to improve recognition accuracy
CREATE TABLE IF NOT EXISTS recognizer_feedback_entity (
    id VARCHAR(36) GENERATED ALWAYS AS (json ->> 'id') STORED NOT NULL,
    entityLink VARCHAR(512) GENERATED ALWAYS AS (json ->> 'entityLink') STORED NOT NULL,
    tagFQN VARCHAR(256) GENERATED ALWAYS AS (json ->> 'tagFQN') STORED NOT NULL,
    feedbackType VARCHAR(50) GENERATED ALWAYS AS (json ->> 'feedbackType') STORED NOT NULL,
    status VARCHAR(20) GENERATED ALWAYS AS (json ->> 'status') STORED,
    createdBy VARCHAR(256) GENERATED ALWAYS AS (json ->> 'createdBy') STORED NOT NULL,
    createdAt BIGINT GENERATED ALWAYS AS ((json ->> 'createdAt')::bigint) STORED NOT NULL,
    json JSONB NOT NULL,
    PRIMARY KEY (id)
);

CREATE INDEX IF NOT EXISTS idx_feedback_entity ON recognizer_feedback_entity(entityLink);
CREATE INDEX IF NOT EXISTS idx_feedback_tag ON recognizer_feedback_entity(tagFQN);
CREATE INDEX IF NOT EXISTS idx_feedback_status ON recognizer_feedback_entity(status);
CREATE INDEX IF NOT EXISTS idx_feedback_created ON recognizer_feedback_entity(createdAt);

ALTER TABLE tag_usage
ADD COLUMN reason TEXT;
>>>>>>> e5f8ea29
<|MERGE_RESOLUTION|>--- conflicted
+++ resolved
@@ -19,8 +19,6 @@
     FROM jsonb_array_elements(json->'entitySemantics') AS rule
     WHERE rule->>'name' = 'Data Product Domain Validation'
   );
-<<<<<<< HEAD
-=======
 
 -- Add generated column for customUnitOfMeasurement
 ALTER TABLE metric_entity
@@ -103,5 +101,4 @@
 CREATE INDEX IF NOT EXISTS idx_feedback_created ON recognizer_feedback_entity(createdAt);
 
 ALTER TABLE tag_usage
-ADD COLUMN reason TEXT;
->>>>>>> e5f8ea29
+ADD COLUMN reason TEXT;