-- Data quality failure status extension time series
CREATE TABLE test_case_resolution_status_time_series (
  id varchar(36) GENERATED ALWAYS AS (json ->> 'id') STORED NOT NULL,
  stateId varchar(36) GENERATED ALWAYS AS (json ->> 'stateId') STORED NOT NULL,
  assignee varchar(256) GENERATED ALWAYS AS (
      CASE
          WHEN json->'testCaseResolutionStatusDetails' IS NOT NULL AND
               json->'testCaseResolutionStatusDetails'->'assignee' IS NOT NULL AND
               json->'testCaseResolutionStatusDetails'->'assignee'->>'name' IS NOT NULL
          THEN json->'testCaseResolutionStatusDetails'->'assignee'->>'name'
          ELSE NULL
      END
  ) STORED NULL,
  timestamp bigint GENERATED ALWAYS AS ((json ->> 'timestamp')::bigint) STORED NOT NULL,
  testCaseResolutionStatusType varchar(36) GENERATED ALWAYS AS (json ->> 'testCaseResolutionStatusType') STORED NOT NULL,
  jsonSchema varchar(256) NOT NULL,
  json jsonb NOT NULL,
  entityFQNHash varchar(768) COLLATE "C" DEFAULT NULL,
  CONSTRAINT test_case_resolution_status_unique_constraint UNIQUE (id, timestamp, entityFQNHash)
);
create index test_case_resolution_status_time_series_id on test_case_resolution_status_time_series (id);
create index test_case_resolution_status_time_series_status_type on test_case_resolution_status_time_series  (testCaseResolutionStatusType);
create index test_case_resolution_status_time_series_id_status_type  on test_case_resolution_status_time_series  (id, testCaseResolutionStatusType);

-- DataInsightsApplication should not allow configuration
UPDATE apps_marketplace
SET json = jsonb_set(
	json::jsonb,
	'{allowConfiguration}',
	to_jsonb(false)
)
where name = 'DataInsightsApplication';

UPDATE installed_apps
SET json = jsonb_set(
	json::jsonb,
	'{allowConfiguration}',
	to_jsonb(false)
)
where name = 'DataInsightsApplication';

<<<<<<< HEAD
-- Update Change Event Table
ALTER TABLE change_event ADD COLUMN offset SERIAL PRIMARY KEY;

-- Add new table for event subscription extensions
CREATE TABLE IF NOT EXISTS event_subscription_extension (
    id VARCHAR(36) NOT NULL,
    extension VARCHAR(256) NOT NULL,
    jsonSchema VARCHAR(256) NOT NULL,
    json jsonb NOT NULL,
    timestamp BIGINT GENERATED ALWAYS AS ((json ->> 'timestamp')::bigint) STORED NOT NULL,
    UNIQUE(id, extension)
);

DELETE FROM event_subscription_entity ese where name = 'DataInsightReport';

ALTER TABLE event_subscription_extension ADD COLUMN offset SERIAL;
=======
-- Remove mssql connection from airflow db
UPDATE pipeline_service_entity pse
SET json = jsonb_set(
    json,
    '{connection, config}',
    json->'connection'->'config' #- '{connection}'
)
WHERE serviceType = 'Airflow'
AND json #>> '{connection,config,connection,type}' = 'Mssql';
>>>>>>> 3dc64298

-- Rename NOOP Secret Manager to DB
update metadata_service_entity
set json = jsonb_set(
  json #- '{connection,config,secretsManagerProvider}',
  '{connection,config,secretsManagerProvider}',
  '"db"',
  true
)
where name = 'OpenMetadata'
  and json #>> '{connection,config,secretsManagerProvider}' = 'noop';

-- Clean old test connections
TRUNCATE automations_workflow;<|MERGE_RESOLUTION|>--- conflicted
+++ resolved
@@ -39,7 +39,30 @@
 )
 where name = 'DataInsightsApplication';
 
-<<<<<<< HEAD
+-- Remove mssql connection from airflow db
+UPDATE pipeline_service_entity pse
+SET json = jsonb_set(
+    json,
+    '{connection, config}',
+    json->'connection'->'config' #- '{connection}'
+)
+WHERE serviceType = 'Airflow'
+AND json #>> '{connection,config,connection,type}' = 'Mssql';
+
+-- Rename NOOP Secret Manager to DB
+update metadata_service_entity
+set json = jsonb_set(
+  json #- '{connection,config,secretsManagerProvider}',
+  '{connection,config,secretsManagerProvider}',
+  '"db"',
+  true
+)
+where name = 'OpenMetadata'
+  and json #>> '{connection,config,secretsManagerProvider}' = 'noop';
+
+-- Clean old test connections
+TRUNCATE automations_workflow;
+
 -- Update Change Event Table
 ALTER TABLE change_event ADD COLUMN offset SERIAL PRIMARY KEY;
 
@@ -55,29 +78,4 @@
 
 DELETE FROM event_subscription_entity ese where name = 'DataInsightReport';
 
-ALTER TABLE event_subscription_extension ADD COLUMN offset SERIAL;
-=======
--- Remove mssql connection from airflow db
-UPDATE pipeline_service_entity pse
-SET json = jsonb_set(
-    json,
-    '{connection, config}',
-    json->'connection'->'config' #- '{connection}'
-)
-WHERE serviceType = 'Airflow'
-AND json #>> '{connection,config,connection,type}' = 'Mssql';
->>>>>>> 3dc64298
-
--- Rename NOOP Secret Manager to DB
-update metadata_service_entity
-set json = jsonb_set(
-  json #- '{connection,config,secretsManagerProvider}',
-  '{connection,config,secretsManagerProvider}',
-  '"db"',
-  true
-)
-where name = 'OpenMetadata'
-  and json #>> '{connection,config,secretsManagerProvider}' = 'noop';
-
--- Clean old test connections
-TRUNCATE automations_workflow;+ALTER TABLE event_subscription_extension ADD COLUMN offset SERIAL;