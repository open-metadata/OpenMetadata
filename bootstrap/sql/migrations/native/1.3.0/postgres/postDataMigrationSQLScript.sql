-- Rename customMetricsProfile to customMetrics
UPDATE profiler_data_time_series
SET json = REPLACE(json::text, '"customMetricsProfile"', '"customMetrics"')::jsonb;

-- Delete customMetricsProfile from entity_extension
-- This was not supported on the processing side before 1.3.
DELETE FROM entity_extension ee   
where extension  like '%customMetrics';

<<<<<<< HEAD
-- Test Case passed/failed row level migration
UPDATE test_definition
SET json = JSONB_SET(json, '{supportsRowLevelPassedFailed}', 'true', true)
WHERE name IN (
		'columnValuesToBeUnique',
		'columnValueLengthsToBeBetween',
		'columnValuesToBeBetween',
		'columnValuesToBeInSet',
		'columnValuesToBeNotInSet',
		'columnValuesToBeNotNull',
		'columnValuesToMatchRegex',
		'columnValuesToNotMatchRegex'
	);
=======
-- BEGIN: Incident Manager Migration
-- STEP 1: Update test case testCaseResult.testCaseFailureStatus field
UPDATE test_case
SET json = json::jsonb#-'{testCaseResult,testCaseFailureStatus}';
-- STEP 2: remove all `testCaseFailureStatus` field in test results
UPDATE data_quality_data_time_series d
SET json = json::jsonb#-'{testCaseFailureStatus}';
-- END: Incident Manager Migration
>>>>>>> fe4c353b
<|MERGE_RESOLUTION|>--- conflicted
+++ resolved
@@ -7,21 +7,6 @@
 DELETE FROM entity_extension ee   
 where extension  like '%customMetrics';
 
-<<<<<<< HEAD
--- Test Case passed/failed row level migration
-UPDATE test_definition
-SET json = JSONB_SET(json, '{supportsRowLevelPassedFailed}', 'true', true)
-WHERE name IN (
-		'columnValuesToBeUnique',
-		'columnValueLengthsToBeBetween',
-		'columnValuesToBeBetween',
-		'columnValuesToBeInSet',
-		'columnValuesToBeNotInSet',
-		'columnValuesToBeNotNull',
-		'columnValuesToMatchRegex',
-		'columnValuesToNotMatchRegex'
-	);
-=======
 -- BEGIN: Incident Manager Migration
 -- STEP 1: Update test case testCaseResult.testCaseFailureStatus field
 UPDATE test_case
@@ -30,4 +15,17 @@
 UPDATE data_quality_data_time_series d
 SET json = json::jsonb#-'{testCaseFailureStatus}';
 -- END: Incident Manager Migration
->>>>>>> fe4c353b
+
+-- Test Case passed/failed row level migration
+UPDATE test_definition
+SET json = JSONB_SET(json, '{supportsRowLevelPassedFailed}', 'true', true)
+WHERE name IN (
+	'columnValuesToBeUnique',
+	'columnValueLengthsToBeBetween',
+	'columnValuesToBeBetween',
+	'columnValuesToBeInSet',
+	'columnValuesToBeNotInSet',
+	'columnValuesToBeNotNull',
+	'columnValuesToMatchRegex',
+	'columnValuesToNotMatchRegex'
+);