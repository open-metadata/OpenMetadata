-- Data quality failure status extension time series
CREATE TABLE test_case_resolution_status_time_series (
  id varchar(36) GENERATED ALWAYS AS (json_unquote(json_extract(json,'$.id'))) VIRTUAL NOT NULL,
  stateId varchar(36) GENERATED ALWAYS AS (json_unquote(json_extract(json,'$.stateId'))) VIRTUAL NOT NULL,
  assignee varchar(256) GENERATED ALWAYS AS (json_unquote(json_extract(json,'$.testCaseResolutionStatusDetails.assignee.name'))) VIRTUAL NULL,
  timestamp bigint unsigned GENERATED ALWAYS AS (json_unquote(json_extract(json,'$.timestamp'))) VIRTUAL NOT NULL,
  testCaseResolutionStatusType varchar(36) GENERATED ALWAYS AS (json_unquote(json_extract(json,'$.testCaseResolutionStatusType'))) VIRTUAL NOT NULL,
  jsonSchema varchar(256) NOT NULL,
  json json NOT NULL,
  entityFQNHash varchar(768) CHARACTER SET ascii COLLATE ascii_bin DEFAULT NULL,
  CONSTRAINT test_case_resolution_status_unique_constraint UNIQUE (id,timestamp,entityFQNHash),
  INDEX (id),
  INDEX(testCaseResolutionStatusType),
  INDEX(id, testCaseResolutionStatusType)

) DEFAULT CHARSET=utf8mb4 COLLATE=utf8mb4_0900_ai_ci;

-- DataInsightsApplication should not allow configuration
update apps_marketplace
set json = JSON_INSERT(
  JSON_REMOVE(json, '$.allowConfiguration'),
  '$.allowConfiguration',
  false
)
where name = 'DataInsightsApplication';

update installed_apps
set json = JSON_INSERT(
  JSON_REMOVE(json, '$.allowConfiguration'),
  '$.allowConfiguration',
  false
)
where name = 'DataInsightsApplication';

-- Remove mssql connection from airflow db
UPDATE pipeline_service_entity pse 
SET json = JSON_REMOVE(json, '$.connection.config.connection')
WHERE serviceType = 'Airflow'
AND JSON_EXTRACT(json, '$.connection.config.connection.type') = 'Mssql';

-- Rename NOOP Secret Manager to DB
update metadata_service_entity
set json = JSON_REPLACE(json, '$.connection.config.secretsManagerProvider', 'db')
where name = 'OpenMetadata'
  and JSON_EXTRACT(json, '$.connection.config.secretsManagerProvider') = 'noop';

-- Clean old test connections
TRUNCATE automations_workflow;

-- update service type to UnityCatalog - update database entity
UPDATE database_entity de
SET de.json = JSON_INSERT(
    JSON_REMOVE(de.json, '$.serviceType'),
    '$.serviceType',
    'UnityCatalog'
 )
where id in (
select toId from entity_relationship er 
where 
  fromEntity = 'databaseService'
  and toEntity = 'database'
  and fromId in (
    select id from dbservice_entity dbe 
    where 
      serviceType = 'Databricks' 
      and JSON_EXTRACT(
        dbe.json, '$.connection.config.useUnityCatalog'
      ) = true
  ));
 

-- update service type to UnityCatalog - update database schema entity
UPDATE database_schema_entity dse
SET dse.json = JSON_INSERT(
    JSON_REMOVE(dse.json, '$.serviceType'),
    '$.serviceType',
    'UnityCatalog'
 )
where JSON_EXTRACT(dse.json, '$.database.id') in (
select toId from entity_relationship er 
where 
  fromEntity = 'databaseService'
  and toEntity = 'database'
  and fromId in (
    select id from dbservice_entity dbe 
    where 
      serviceType = 'Databricks' 
      and JSON_EXTRACT(
        dbe.json, '$.connection.config.useUnityCatalog'
      ) = true
  ));
 

-- update service type to UnityCatalog - update table entity
UPDATE table_entity te
SET te.json = JSON_INSERT(
    JSON_REMOVE(te.json, '$.serviceType'),
    '$.serviceType',
    'UnityCatalog'
 )
where JSON_EXTRACT(te.json, '$.database.id') in (
select toId from entity_relationship er 
where 
  fromEntity = 'databaseService'
  and toEntity = 'database'
  and fromId in (
    select id from dbservice_entity dbe 
    where 
      serviceType = 'Databricks' 
      and JSON_EXTRACT(
        dbe.json, '$.connection.config.useUnityCatalog'
      ) = true
  ));


-- update service type to UnityCatalog - update db service entity
UPDATE dbservice_entity de
SET de.json = JSON_INSERT(
    JSON_REMOVE(de.json, '$.connection.config.type'),
    '$.connection.config.type',
    'UnityCatalog'
 ),de.json = JSON_INSERT(
    JSON_REMOVE(de.json, '$.serviceType'),
    '$.serviceType',
    'UnityCatalog'
 ) 
WHERE de.serviceType = 'Databricks'
  AND JSON_EXTRACT(de.json, '$.connection.config.useUnityCatalog') = True
;

-- remove `useUnityCatalog` flag from service connection details of databricks
UPDATE dbservice_entity de 
SET de.json = JSON_REMOVE(de.json, '$.connection.config.useUnityCatalog')
WHERE de.serviceType IN ('Databricks','UnityCatalog');

-- Add Incident ID for test case results
ALTER TABLE data_quality_data_time_series ADD COLUMN incidentId varchar(36);
ALTER TABLE data_quality_data_time_series ADD INDEX data_quality_data_time_series_incidentId(incidentId);

-- Add new table for event subscription extensions
CREATE TABLE IF NOT EXISTS change_event_consumers (
    id VARCHAR(36) NOT NULL,
    extension VARCHAR(256) NOT NULL,
    jsonSchema VARCHAR(256) NOT NULL,
    json JSON NOT NULL,
	timestamp BIGINT UNSIGNED GENERATED ALWAYS AS (json ->> '$.timestamp') NOT NULL,
    UNIQUE(id, extension)
);

DELETE FROM event_subscription_entity ese where name = 'DataInsightReport';

-- Update Change Event Table
ALTER TABLE change_event ADD COLUMN offset INT AUTO_INCREMENT, ADD PRIMARY KEY (offset);

CREATE TABLE IF NOT EXISTS consumers_dlq (
    id VARCHAR(36) NOT NULL,
    extension VARCHAR(256) NOT NULL,
    json JSON NOT NULL,
    timestamp BIGINT UNSIGNED GENERATED ALWAYS AS (json ->> '$.timestamp') NOT NULL,
    UNIQUE(id, extension)
);

-- Add supportsQueryComment to MSSQL
update dbservice_entity
set json = JSON_SET(json, '$.connection.config.supportsQueryComment', true)
where serviceType = 'Mssql';

DELETE FROM event_subscription_entity;
DELETE FROM change_event_consumers;
DELETE FROM consumers_dlq;

<<<<<<< HEAD
CREATE TABLE IF NOT EXISTS suggestions (
    id VARCHAR(36) GENERATED ALWAYS AS (json ->> '$.id') STORED NOT NULL,
    fqnHash VARCHAR(256) NOT NULL COLLATE ascii_bin,
    entityLink VARCHAR(256) GENERATED ALWAYS AS (json ->> '$.entityLink') NOT NULL,
    suggestionType VARCHAR(36) GENERATED ALWAYS AS (json_unquote(json ->> '$.type')) NOT NULL,
    json JSON NOT NULL,
    updatedAt BIGINT UNSIGNED GENERATED ALWAYS AS (json ->> '$.updatedAt') NOT NULL,
    updatedBy VARCHAR(256) GENERATED ALWAYS AS (json ->> '$.updatedBy') NOT NULL,
    status VARCHAR(256) GENERATED ALWAYS AS (json_unquote(json -> '$.status')) NOT NULL,
    PRIMARY KEY (id)
);
=======
UPDATE ingestion_pipeline_entity SET json = JSON_SET(json, '$.provider', 'user') 
WHERE JSON_EXTRACT(json, '$.name') = 'OpenMetadata_dataInsight';
>>>>>>> 908edc5e
<|MERGE_RESOLUTION|>--- conflicted
+++ resolved
@@ -169,7 +169,6 @@
 DELETE FROM change_event_consumers;
 DELETE FROM consumers_dlq;
 
-<<<<<<< HEAD
 CREATE TABLE IF NOT EXISTS suggestions (
     id VARCHAR(36) GENERATED ALWAYS AS (json ->> '$.id') STORED NOT NULL,
     fqnHash VARCHAR(256) NOT NULL COLLATE ascii_bin,
@@ -181,7 +180,6 @@
     status VARCHAR(256) GENERATED ALWAYS AS (json_unquote(json -> '$.status')) NOT NULL,
     PRIMARY KEY (id)
 );
-=======
-UPDATE ingestion_pipeline_entity SET json = JSON_SET(json, '$.provider', 'user') 
-WHERE JSON_EXTRACT(json, '$.name') = 'OpenMetadata_dataInsight';
->>>>>>> 908edc5e
+
+UPDATE ingestion_pipeline_entity SET json = JSON_SET(json, '$.provider', 'user')
+WHERE JSON_EXTRACT(json, '$.name') = 'OpenMetadata_dataInsight';