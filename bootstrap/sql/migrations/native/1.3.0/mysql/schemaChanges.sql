--- conflicted
+++ resolved
@@ -166,8 +166,7 @@
 where serviceType = 'Mssql';
 
 DELETE FROM event_subscription_entity;
-<<<<<<< HEAD
-DELETE FROM change_event_consumers
+DELETE FROM change_event_consumers;
 DELETE FROM consumers_dlq;
 
 CREATE TABLE IF NOT EXISTS suggestions (
@@ -180,8 +179,4 @@
     updatedBy VARCHAR(256) GENERATED ALWAYS AS (json ->> '$.updatedBy') NOT NULL,
     status VARCHAR(256) GENERATED ALWAYS AS (json_unquote(json -> '$.status')) NOT NULL,
     PRIMARY KEY (id)
-);
-=======
-DELETE FROM change_event_consumers;
-DELETE FROM consumers_dlq;
->>>>>>> 6d02fe11
+);