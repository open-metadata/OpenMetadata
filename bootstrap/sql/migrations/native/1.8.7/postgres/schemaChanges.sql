--- conflicted
+++ resolved
@@ -10,10 +10,6 @@
 );
 
 CREATE INDEX IF NOT EXISTS idx_index_mapping_versions_version ON index_mapping_versions (version);
-<<<<<<< HEAD
-
-CREATE INDEX IF NOT EXISTS idx_index_mapping_versions_updatedAt ON index_mapping_versions (updatedAt);
-=======
 CREATE INDEX IF NOT EXISTS idx_index_mapping_versions_updatedAt ON index_mapping_versions (updatedAt);
 
 -- remove old reset link email template
@@ -28,5 +24,4 @@
     jsonb_set(json::jsonb, '{sourceConfig,config,markDeletedSchemas}', 'false'::jsonb),
     '{sourceConfig,config,markDeletedDatabases}', 'false'::jsonb
 )::json
-WHERE json::jsonb -> 'sourceConfig' -> 'config' ->> 'type' = 'DatabaseMetadata';
->>>>>>> 2c18a7ed
+WHERE json::jsonb -> 'sourceConfig' -> 'config' ->> 'type' = 'DatabaseMetadata';