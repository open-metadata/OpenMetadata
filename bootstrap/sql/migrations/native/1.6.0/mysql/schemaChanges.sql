-- Create Workflow Definition Entity
CREATE TABLE IF NOT EXISTS workflow_definition_entity (
    id VARCHAR(36) GENERATED ALWAYS AS (json ->> '$.id') STORED NOT NULL,
    name VARCHAR(256) GENERATED ALWAYS AS (json ->> '$.name') NOT NULL,
    fqnHash VARCHAR(256) NOT NULL COLLATE ascii_bin,
    json JSON NOT NULL,
    updatedAt BIGINT UNSIGNED GENERATED ALWAYS AS (json ->> '$.updatedAt') NOT NULL,
    updatedBy VARCHAR(256) GENERATED ALWAYS AS (json ->> '$.updatedBy') NOT NULL,
    deleted BOOLEAN GENERATED ALWAYS AS (json -> '$.deleted') NOT NULL,
    PRIMARY KEY (id),
    UNIQUE (fqnHash),
    INDEX (name)
) DEFAULT CHARSET=utf8mb4 COLLATE=utf8mb4_0900_ai_ci;

-- Create Workflow Instance Time Series
  CREATE TABLE IF NOT EXISTS workflow_instance_time_series (
      id VARCHAR(36) GENERATED ALWAYS AS (json ->> '$.id') STORED NOT NULL,
      workflowDefinitionId varchar(36) GENERATED ALWAYS AS (json_unquote(json_extract(json,'$.workflowDefinitionId'))) STORED NOT NULL,
      json JSON NOT NULL,
      jsonSchema varchar(256) NOT NULL,
      timestamp bigint unsigned GENERATED ALWAYS AS (json_unquote(json_extract(json,'$.timestamp'))) STORED NOT NULL,
      startedAt bigint unsigned GENERATED ALWAYS AS (json_unquote(json_extract(json,'$.startedAt'))) STORED NOT NULL,
      endedAt bigint unsigned GENERATED ALWAYS AS (json_unquote(json_extract(json,'$.endedAt'))) STORED NULL,
      entityFQNHash varchar(768) CHARACTER SET ascii COLLATE ascii_bin DEFAULT NULL,
      CONSTRAINT workflow_instance_time_series_unique_constraint UNIQUE (id,entityFQNHash),
      PRIMARY KEY (id),
      INDEX (workflowDefinitionId)
  ) DEFAULT CHARSET=utf8mb4 COLLATE=utf8mb4_0900_ai_ci;

-- Workflow Instance State Time Series
CREATE TABLE IF NOT EXISTS workflow_instance_state_time_series (
  id varchar(36) GENERATED ALWAYS AS (json_unquote(json_extract(json,'$.id'))) STORED NOT NULL,
  workflowInstanceId varchar(36) GENERATED ALWAYS AS (json_unquote(json_extract(json,'$.workflowInstanceId'))) STORED NOT NULL,
  workflowInstanceExecutionId varchar(36) GENERATED ALWAYS AS (json_unquote(json_extract(json,'$.workflowInstanceExecutionId'))) STORED NOT NULL,
  workflowDefinitionId varchar(36) GENERATED ALWAYS AS (json_unquote(json_extract(json,'$.workflowDefinitionId'))) STORED NOT NULL,
  stage varchar(256) GENERATED ALWAYS AS (json_unquote(json_Extract(json, '$.stage.name'))) STORED NOT NULL,
  stageStartedAt bigint unsigned GENERATED ALWAYS AS (json_unquote(json_extract(json,'$.stage.startedAt'))) STORED NOT NULL,
  stageEndedAt bigint unsigned GENERATED ALWAYS AS (json_unquote(json_extract(json,'$.stage.endedAt'))) STORED NULL,
  timestamp bigint unsigned GENERATED ALWAYS AS (json_unquote(json_extract(json,'$.timestamp'))) STORED NOT NULL,
  jsonSchema varchar(256) NOT NULL,
  json json NOT NULL,
  entityFQNHash varchar(768) CHARACTER SET ascii COLLATE ascii_bin DEFAULT NULL,
  CONSTRAINT workflow_instance_state_time_series_unique_constraint UNIQUE (id,entityFQNHash),
  PRIMARY KEY (id),
  INDEX (workflowDefinitionId),
  INDEX (workflowInstanceId)
) DEFAULT CHARSET=utf8mb4 COLLATE=utf8mb4_0900_ai_ci;

-- Flowable Related Tables
create table ACT_GE_PROPERTY (
    NAME_ varchar(64),
    VALUE_ varchar(300),
    REV_ integer,
    primary key (NAME_)
) ENGINE=InnoDB DEFAULT CHARSET=utf8mb4 COLLATE=utf8mb4_0900_ai_ci;

create table ACT_GE_BYTEARRAY (
    ID_ varchar(64),
    REV_ integer,
    NAME_ varchar(255),
    DEPLOYMENT_ID_ varchar(64),
    BYTES_ LONGBLOB,
    GENERATED_ TINYINT,
    primary key (ID_)
) ENGINE=InnoDB DEFAULT CHARSET=utf8mb4 COLLATE=utf8mb4_0900_ai_ci;

insert into ACT_GE_PROPERTY
values ('common.schema.version', '7.0.1.1', 1);

insert into ACT_GE_PROPERTY
values ('next.dbid', '1', 1);


create table ACT_RU_ENTITYLINK (
    ID_ varchar(64),
    REV_ integer,
    CREATE_TIME_ datetime(3),
    LINK_TYPE_ varchar(255),
    SCOPE_ID_ varchar(255),
    SUB_SCOPE_ID_ varchar(255),
    SCOPE_TYPE_ varchar(255),
    SCOPE_DEFINITION_ID_ varchar(255),
    PARENT_ELEMENT_ID_ varchar(255),
    REF_SCOPE_ID_ varchar(255),
    REF_SCOPE_TYPE_ varchar(255),
    REF_SCOPE_DEFINITION_ID_ varchar(255),
    ROOT_SCOPE_ID_ varchar(255),
    ROOT_SCOPE_TYPE_ varchar(255),
    HIERARCHY_TYPE_ varchar(255),
    primary key (ID_)
) ENGINE=InnoDB DEFAULT CHARSET=utf8mb4 COLLATE=utf8mb4_0900_ai_ci;

create index ACT_IDX_ENT_LNK_SCOPE on ACT_RU_ENTITYLINK(SCOPE_ID_, SCOPE_TYPE_, LINK_TYPE_);
create index ACT_IDX_ENT_LNK_REF_SCOPE on ACT_RU_ENTITYLINK(REF_SCOPE_ID_, REF_SCOPE_TYPE_, LINK_TYPE_);
create index ACT_IDX_ENT_LNK_ROOT_SCOPE on ACT_RU_ENTITYLINK(ROOT_SCOPE_ID_, ROOT_SCOPE_TYPE_, LINK_TYPE_);
create index ACT_IDX_ENT_LNK_SCOPE_DEF on ACT_RU_ENTITYLINK(SCOPE_DEFINITION_ID_, SCOPE_TYPE_, LINK_TYPE_);

insert into ACT_GE_PROPERTY values ('entitylink.schema.version', '7.0.1.1', 1);

create table ACT_HI_ENTITYLINK (
    ID_ varchar(64),
    LINK_TYPE_ varchar(255),
    CREATE_TIME_ datetime(3),
    SCOPE_ID_ varchar(255),
    SUB_SCOPE_ID_ varchar(255),
    SCOPE_TYPE_ varchar(255),
    SCOPE_DEFINITION_ID_ varchar(255),
    PARENT_ELEMENT_ID_ varchar(255),
    REF_SCOPE_ID_ varchar(255),
    REF_SCOPE_TYPE_ varchar(255),
    REF_SCOPE_DEFINITION_ID_ varchar(255),
    ROOT_SCOPE_ID_ varchar(255),
    ROOT_SCOPE_TYPE_ varchar(255),
    HIERARCHY_TYPE_ varchar(255),
    primary key (ID_)
) ENGINE=InnoDB DEFAULT CHARSET=utf8mb4 COLLATE=utf8mb4_0900_ai_ci;

create index ACT_IDX_HI_ENT_LNK_SCOPE on ACT_HI_ENTITYLINK(SCOPE_ID_, SCOPE_TYPE_, LINK_TYPE_);
create index ACT_IDX_HI_ENT_LNK_REF_SCOPE on ACT_HI_ENTITYLINK(REF_SCOPE_ID_, REF_SCOPE_TYPE_, LINK_TYPE_);
create index ACT_IDX_HI_ENT_LNK_ROOT_SCOPE on ACT_HI_ENTITYLINK(ROOT_SCOPE_ID_, ROOT_SCOPE_TYPE_, LINK_TYPE_);
create index ACT_IDX_HI_ENT_LNK_SCOPE_DEF on ACT_HI_ENTITYLINK(SCOPE_DEFINITION_ID_, SCOPE_TYPE_, LINK_TYPE_);


create table ACT_RU_IDENTITYLINK (
    ID_ varchar(64),
    REV_ integer,
    GROUP_ID_ varchar(255),
    TYPE_ varchar(255),
    USER_ID_ varchar(255),
    TASK_ID_ varchar(64),
    PROC_INST_ID_ varchar(64),
    PROC_DEF_ID_ varchar(64),
    SCOPE_ID_ varchar(255),
    SUB_SCOPE_ID_ varchar(255),
    SCOPE_TYPE_ varchar(255),
    SCOPE_DEFINITION_ID_ varchar(255),
    primary key (ID_)
) ENGINE=InnoDB DEFAULT CHARSET=utf8mb4 COLLATE=utf8mb4_0900_ai_ci;

create index ACT_IDX_IDENT_LNK_USER on ACT_RU_IDENTITYLINK(USER_ID_);
create index ACT_IDX_IDENT_LNK_GROUP on ACT_RU_IDENTITYLINK(GROUP_ID_);
create index ACT_IDX_IDENT_LNK_SCOPE on ACT_RU_IDENTITYLINK(SCOPE_ID_, SCOPE_TYPE_);
create index ACT_IDX_IDENT_LNK_SUB_SCOPE on ACT_RU_IDENTITYLINK(SUB_SCOPE_ID_, SCOPE_TYPE_);
create index ACT_IDX_IDENT_LNK_SCOPE_DEF on ACT_RU_IDENTITYLINK(SCOPE_DEFINITION_ID_, SCOPE_TYPE_);

insert into ACT_GE_PROPERTY values ('identitylink.schema.version', '7.0.1.1', 1);

create table ACT_HI_IDENTITYLINK (
    ID_ varchar(64),
    GROUP_ID_ varchar(255),
    TYPE_ varchar(255),
    USER_ID_ varchar(255),
    TASK_ID_ varchar(64),
    CREATE_TIME_ datetime(3),
    PROC_INST_ID_ varchar(64),
    SCOPE_ID_ varchar(255),
    SUB_SCOPE_ID_ varchar(255),
    SCOPE_TYPE_ varchar(255),
    SCOPE_DEFINITION_ID_ varchar(255),
    primary key (ID_)
) ENGINE=InnoDB DEFAULT CHARSET=utf8mb4 COLLATE=utf8mb4_0900_ai_ci;

create index ACT_IDX_HI_IDENT_LNK_USER on ACT_HI_IDENTITYLINK(USER_ID_);
create index ACT_IDX_HI_IDENT_LNK_SCOPE on ACT_HI_IDENTITYLINK(SCOPE_ID_, SCOPE_TYPE_);
create index ACT_IDX_HI_IDENT_LNK_SUB_SCOPE on ACT_HI_IDENTITYLINK(SUB_SCOPE_ID_, SCOPE_TYPE_);
create index ACT_IDX_HI_IDENT_LNK_SCOPE_DEF on ACT_HI_IDENTITYLINK(SCOPE_DEFINITION_ID_, SCOPE_TYPE_);


create table ACT_RU_JOB (
    ID_ varchar(64) NOT NULL,
    REV_ integer,
    CATEGORY_ varchar(255),
    TYPE_ varchar(255) NOT NULL,
    LOCK_EXP_TIME_ timestamp(3) NULL,
    LOCK_OWNER_ varchar(255),
    EXCLUSIVE_ boolean,
    EXECUTION_ID_ varchar(64),
    PROCESS_INSTANCE_ID_ varchar(64),
    PROC_DEF_ID_ varchar(64),
    ELEMENT_ID_ varchar(255),
    ELEMENT_NAME_ varchar(255),
    SCOPE_ID_ varchar(255),
    SUB_SCOPE_ID_ varchar(255),
    SCOPE_TYPE_ varchar(255),
    SCOPE_DEFINITION_ID_ varchar(255),
    CORRELATION_ID_ varchar(255),
    RETRIES_ integer,
    EXCEPTION_STACK_ID_ varchar(64),
    EXCEPTION_MSG_ varchar(4000),
    DUEDATE_ timestamp(3) NULL,
    REPEAT_ varchar(255),
    HANDLER_TYPE_ varchar(255),
    HANDLER_CFG_ varchar(4000),
    CUSTOM_VALUES_ID_ varchar(64),
    CREATE_TIME_ timestamp(3) NULL,
    TENANT_ID_ varchar(255) default '',
    primary key (ID_)
) ENGINE=InnoDB DEFAULT CHARSET=utf8mb4 COLLATE=utf8mb4_0900_ai_ci;

create table ACT_RU_TIMER_JOB (
    ID_ varchar(64) NOT NULL,
    REV_ integer,
    CATEGORY_ varchar(255),
    TYPE_ varchar(255) NOT NULL,
    LOCK_EXP_TIME_ timestamp(3) NULL,
    LOCK_OWNER_ varchar(255),
    EXCLUSIVE_ boolean,
    EXECUTION_ID_ varchar(64),
    PROCESS_INSTANCE_ID_ varchar(64),
    PROC_DEF_ID_ varchar(64),
    ELEMENT_ID_ varchar(255),
    ELEMENT_NAME_ varchar(255),
    SCOPE_ID_ varchar(255),
    SUB_SCOPE_ID_ varchar(255),
    SCOPE_TYPE_ varchar(255),
    SCOPE_DEFINITION_ID_ varchar(255),
    CORRELATION_ID_ varchar(255),
    RETRIES_ integer,
    EXCEPTION_STACK_ID_ varchar(64),
    EXCEPTION_MSG_ varchar(4000),
    DUEDATE_ timestamp(3) NULL,
    REPEAT_ varchar(255),
    HANDLER_TYPE_ varchar(255),
    HANDLER_CFG_ varchar(4000),
    CUSTOM_VALUES_ID_ varchar(64),
    CREATE_TIME_ timestamp(3) NULL,
    TENANT_ID_ varchar(255) default '',
    primary key (ID_)
) ENGINE=InnoDB DEFAULT CHARSET=utf8mb4 COLLATE=utf8mb4_0900_ai_ci;

create table ACT_RU_SUSPENDED_JOB (
    ID_ varchar(64) NOT NULL,
    REV_ integer,
    CATEGORY_ varchar(255),
    TYPE_ varchar(255) NOT NULL,
    EXCLUSIVE_ boolean,
    EXECUTION_ID_ varchar(64),
    PROCESS_INSTANCE_ID_ varchar(64),
    PROC_DEF_ID_ varchar(64),
    ELEMENT_ID_ varchar(255),
    ELEMENT_NAME_ varchar(255),
    SCOPE_ID_ varchar(255),
    SUB_SCOPE_ID_ varchar(255),
    SCOPE_TYPE_ varchar(255),
    SCOPE_DEFINITION_ID_ varchar(255),
    CORRELATION_ID_ varchar(255),
    RETRIES_ integer,
    EXCEPTION_STACK_ID_ varchar(64),
    EXCEPTION_MSG_ varchar(4000),
    DUEDATE_ timestamp(3) NULL,
    REPEAT_ varchar(255),
    HANDLER_TYPE_ varchar(255),
    HANDLER_CFG_ varchar(4000),
    CUSTOM_VALUES_ID_ varchar(64),
    CREATE_TIME_ timestamp(3) NULL,
    TENANT_ID_ varchar(255) default '',
    primary key (ID_)
) ENGINE=InnoDB DEFAULT CHARSET=utf8mb4 COLLATE=utf8mb4_0900_ai_ci;

create table ACT_RU_DEADLETTER_JOB (
    ID_ varchar(64) NOT NULL,
    REV_ integer,
    CATEGORY_ varchar(255),
    TYPE_ varchar(255) NOT NULL,
    EXCLUSIVE_ boolean,
    EXECUTION_ID_ varchar(64),
    PROCESS_INSTANCE_ID_ varchar(64),
    PROC_DEF_ID_ varchar(64),
    ELEMENT_ID_ varchar(255),
    ELEMENT_NAME_ varchar(255),
    SCOPE_ID_ varchar(255),
    SUB_SCOPE_ID_ varchar(255),
    SCOPE_TYPE_ varchar(255),
    SCOPE_DEFINITION_ID_ varchar(255),
    CORRELATION_ID_ varchar(255),
    EXCEPTION_STACK_ID_ varchar(64),
    EXCEPTION_MSG_ varchar(4000),
    DUEDATE_ timestamp(3) NULL,
    REPEAT_ varchar(255),
    HANDLER_TYPE_ varchar(255),
    HANDLER_CFG_ varchar(4000),
    CUSTOM_VALUES_ID_ varchar(64),
    CREATE_TIME_ timestamp(3) NULL,
    TENANT_ID_ varchar(255) default '',
    primary key (ID_)
) ENGINE=InnoDB DEFAULT CHARSET=utf8mb4 COLLATE=utf8mb4_0900_ai_ci;

create table ACT_RU_HISTORY_JOB (
    ID_ varchar(64) NOT NULL,
    REV_ integer,
    LOCK_EXP_TIME_ timestamp(3) NULL,
    LOCK_OWNER_ varchar(255),
    RETRIES_ integer,
    EXCEPTION_STACK_ID_ varchar(64),
    EXCEPTION_MSG_ varchar(4000),
    HANDLER_TYPE_ varchar(255),
    HANDLER_CFG_ varchar(4000),
    CUSTOM_VALUES_ID_ varchar(64),
    ADV_HANDLER_CFG_ID_ varchar(64),
    CREATE_TIME_ timestamp(3) NULL,
    SCOPE_TYPE_ varchar(255),
    TENANT_ID_ varchar(255) default '',
    primary key (ID_)
) ENGINE=InnoDB DEFAULT CHARSET=utf8mb4 COLLATE=utf8mb4_0900_ai_ci;

create table ACT_RU_EXTERNAL_JOB (
    ID_ varchar(64) NOT NULL,
    REV_ integer,
    CATEGORY_ varchar(255),
    TYPE_ varchar(255) NOT NULL,
    LOCK_EXP_TIME_ timestamp(3) NULL,
    LOCK_OWNER_ varchar(255),
    EXCLUSIVE_ boolean,
    EXECUTION_ID_ varchar(64),
    PROCESS_INSTANCE_ID_ varchar(64),
    PROC_DEF_ID_ varchar(64),
    ELEMENT_ID_ varchar(255),
    ELEMENT_NAME_ varchar(255),
    SCOPE_ID_ varchar(255),
    SUB_SCOPE_ID_ varchar(255),
    SCOPE_TYPE_ varchar(255),
    SCOPE_DEFINITION_ID_ varchar(255),
    CORRELATION_ID_ varchar(255),
    RETRIES_ integer,
    EXCEPTION_STACK_ID_ varchar(64),
    EXCEPTION_MSG_ varchar(4000),
    DUEDATE_ timestamp(3) NULL,
    REPEAT_ varchar(255),
    HANDLER_TYPE_ varchar(255),
    HANDLER_CFG_ varchar(4000),
    CUSTOM_VALUES_ID_ varchar(64),
    CREATE_TIME_ timestamp(3) NULL,
    TENANT_ID_ varchar(255) default '',
    primary key (ID_)
) ENGINE=InnoDB DEFAULT CHARSET=utf8mb4 COLLATE=utf8mb4_0900_ai_ci;

create index ACT_IDX_JOB_EXCEPTION_STACK_ID on ACT_RU_JOB(EXCEPTION_STACK_ID_);
create index ACT_IDX_JOB_CUSTOM_VALUES_ID on ACT_RU_JOB(CUSTOM_VALUES_ID_);
create index ACT_IDX_JOB_CORRELATION_ID on ACT_RU_JOB(CORRELATION_ID_);

create index ACT_IDX_TIMER_JOB_EXCEPTION_STACK_ID on ACT_RU_TIMER_JOB(EXCEPTION_STACK_ID_);
create index ACT_IDX_TIMER_JOB_CUSTOM_VALUES_ID on ACT_RU_TIMER_JOB(CUSTOM_VALUES_ID_);
create index ACT_IDX_TIMER_JOB_CORRELATION_ID on ACT_RU_TIMER_JOB(CORRELATION_ID_);
create index ACT_IDX_TIMER_JOB_DUEDATE on ACT_RU_TIMER_JOB(DUEDATE_);

create index ACT_IDX_SUSPENDED_JOB_EXCEPTION_STACK_ID on ACT_RU_SUSPENDED_JOB(EXCEPTION_STACK_ID_);
create index ACT_IDX_SUSPENDED_JOB_CUSTOM_VALUES_ID on ACT_RU_SUSPENDED_JOB(CUSTOM_VALUES_ID_);
create index ACT_IDX_SUSPENDED_JOB_CORRELATION_ID on ACT_RU_SUSPENDED_JOB(CORRELATION_ID_);

create index ACT_IDX_DEADLETTER_JOB_EXCEPTION_STACK_ID on ACT_RU_DEADLETTER_JOB(EXCEPTION_STACK_ID_);
create index ACT_IDX_DEADLETTER_JOB_CUSTOM_VALUES_ID on ACT_RU_DEADLETTER_JOB(CUSTOM_VALUES_ID_);
create index ACT_IDX_DEADLETTER_JOB_CORRELATION_ID on ACT_RU_DEADLETTER_JOB(CORRELATION_ID_);

create index ACT_IDX_EXTERNAL_JOB_EXCEPTION_STACK_ID on ACT_RU_EXTERNAL_JOB(EXCEPTION_STACK_ID_);
create index ACT_IDX_EXTERNAL_JOB_CUSTOM_VALUES_ID on ACT_RU_EXTERNAL_JOB(CUSTOM_VALUES_ID_);
create index ACT_IDX_EXTERNAL_JOB_CORRELATION_ID on ACT_RU_EXTERNAL_JOB(CORRELATION_ID_);

alter table ACT_RU_JOB
    add constraint ACT_FK_JOB_EXCEPTION
    foreign key (EXCEPTION_STACK_ID_)
    references ACT_GE_BYTEARRAY (ID_);

alter table ACT_RU_JOB
    add constraint ACT_FK_JOB_CUSTOM_VALUES
    foreign key (CUSTOM_VALUES_ID_)
    references ACT_GE_BYTEARRAY (ID_);

alter table ACT_RU_TIMER_JOB
    add constraint ACT_FK_TIMER_JOB_EXCEPTION
    foreign key (EXCEPTION_STACK_ID_)
    references ACT_GE_BYTEARRAY (ID_);

alter table ACT_RU_TIMER_JOB
    add constraint ACT_FK_TIMER_JOB_CUSTOM_VALUES
    foreign key (CUSTOM_VALUES_ID_)
    references ACT_GE_BYTEARRAY (ID_);

alter table ACT_RU_SUSPENDED_JOB
    add constraint ACT_FK_SUSPENDED_JOB_EXCEPTION
    foreign key (EXCEPTION_STACK_ID_)
    references ACT_GE_BYTEARRAY (ID_);

alter table ACT_RU_SUSPENDED_JOB
    add constraint ACT_FK_SUSPENDED_JOB_CUSTOM_VALUES
    foreign key (CUSTOM_VALUES_ID_)
    references ACT_GE_BYTEARRAY (ID_);

alter table ACT_RU_DEADLETTER_JOB
    add constraint ACT_FK_DEADLETTER_JOB_EXCEPTION
    foreign key (EXCEPTION_STACK_ID_)
    references ACT_GE_BYTEARRAY (ID_);

alter table ACT_RU_DEADLETTER_JOB
    add constraint ACT_FK_DEADLETTER_JOB_CUSTOM_VALUES
    foreign key (CUSTOM_VALUES_ID_)
    references ACT_GE_BYTEARRAY (ID_);

alter table ACT_RU_EXTERNAL_JOB
    add constraint ACT_FK_EXTERNAL_JOB_EXCEPTION
    foreign key (EXCEPTION_STACK_ID_)
    references ACT_GE_BYTEARRAY (ID_);

alter table ACT_RU_EXTERNAL_JOB
    add constraint ACT_FK_EXTERNAL_JOB_CUSTOM_VALUES
    foreign key (CUSTOM_VALUES_ID_)
    references ACT_GE_BYTEARRAY (ID_);

create index ACT_IDX_JOB_SCOPE on ACT_RU_JOB(SCOPE_ID_, SCOPE_TYPE_);
create index ACT_IDX_JOB_SUB_SCOPE on ACT_RU_JOB(SUB_SCOPE_ID_, SCOPE_TYPE_);
create index ACT_IDX_JOB_SCOPE_DEF on ACT_RU_JOB(SCOPE_DEFINITION_ID_, SCOPE_TYPE_);

create index ACT_IDX_TJOB_SCOPE on ACT_RU_TIMER_JOB(SCOPE_ID_, SCOPE_TYPE_);
create index ACT_IDX_TJOB_SUB_SCOPE on ACT_RU_TIMER_JOB(SUB_SCOPE_ID_, SCOPE_TYPE_);
create index ACT_IDX_TJOB_SCOPE_DEF on ACT_RU_TIMER_JOB(SCOPE_DEFINITION_ID_, SCOPE_TYPE_);

create index ACT_IDX_SJOB_SCOPE on ACT_RU_SUSPENDED_JOB(SCOPE_ID_, SCOPE_TYPE_);
create index ACT_IDX_SJOB_SUB_SCOPE on ACT_RU_SUSPENDED_JOB(SUB_SCOPE_ID_, SCOPE_TYPE_);
create index ACT_IDX_SJOB_SCOPE_DEF on ACT_RU_SUSPENDED_JOB(SCOPE_DEFINITION_ID_, SCOPE_TYPE_);

create index ACT_IDX_DJOB_SCOPE on ACT_RU_DEADLETTER_JOB(SCOPE_ID_, SCOPE_TYPE_);
create index ACT_IDX_DJOB_SUB_SCOPE on ACT_RU_DEADLETTER_JOB(SUB_SCOPE_ID_, SCOPE_TYPE_);
create index ACT_IDX_DJOB_SCOPE_DEF on ACT_RU_DEADLETTER_JOB(SCOPE_DEFINITION_ID_, SCOPE_TYPE_);

create index ACT_IDX_EJOB_SCOPE on ACT_RU_EXTERNAL_JOB(SCOPE_ID_, SCOPE_TYPE_);
create index ACT_IDX_EJOB_SUB_SCOPE on ACT_RU_EXTERNAL_JOB(SUB_SCOPE_ID_, SCOPE_TYPE_);
create index ACT_IDX_EJOB_SCOPE_DEF on ACT_RU_EXTERNAL_JOB(SCOPE_DEFINITION_ID_, SCOPE_TYPE_);

insert into ACT_GE_PROPERTY values ('job.schema.version', '7.0.1.1', 1);

create table FLW_RU_BATCH (
    ID_ varchar(64) not null,
    REV_ integer,
    TYPE_ varchar(64) not null,
    SEARCH_KEY_ varchar(255),
    SEARCH_KEY2_ varchar(255),
    CREATE_TIME_ datetime(3) not null,
    COMPLETE_TIME_ datetime(3),
    STATUS_ varchar(255),
    BATCH_DOC_ID_ varchar(64),
    TENANT_ID_ varchar(255) default '',
    primary key (ID_)
) ENGINE=InnoDB DEFAULT CHARSET=utf8mb4 COLLATE=utf8mb4_0900_ai_ci;

create table FLW_RU_BATCH_PART (
    ID_ varchar(64) not null,
    REV_ integer,
    BATCH_ID_ varchar(64),
    TYPE_ varchar(64) not null,
    SCOPE_ID_ varchar(64),
    SUB_SCOPE_ID_ varchar(64),
    SCOPE_TYPE_ varchar(64),
    SEARCH_KEY_ varchar(255),
    SEARCH_KEY2_ varchar(255),
    CREATE_TIME_ datetime(3) not null,
    COMPLETE_TIME_ datetime(3),
    STATUS_ varchar(255),
    RESULT_DOC_ID_ varchar(64),
    TENANT_ID_ varchar(255) default '',
    primary key (ID_)
) ENGINE=InnoDB DEFAULT CHARSET=utf8mb4 COLLATE=utf8mb4_0900_ai_ci;

create index FLW_IDX_BATCH_PART on FLW_RU_BATCH_PART(BATCH_ID_);

alter table FLW_RU_BATCH_PART
    add constraint FLW_FK_BATCH_PART_PARENT
    foreign key (BATCH_ID_)
    references FLW_RU_BATCH (ID_);

insert into ACT_GE_PROPERTY values ('batch.schema.version', '7.0.1.1', 1);


create table ACT_RU_TASK (
    ID_ varchar(64),
    REV_ integer,
    EXECUTION_ID_ varchar(64),
    PROC_INST_ID_ varchar(64),
    PROC_DEF_ID_ varchar(64),
    TASK_DEF_ID_ varchar(64),
    SCOPE_ID_ varchar(255),
    SUB_SCOPE_ID_ varchar(255),
    SCOPE_TYPE_ varchar(255),
    SCOPE_DEFINITION_ID_ varchar(255),
    PROPAGATED_STAGE_INST_ID_ varchar(255),
    NAME_ varchar(255),
    PARENT_TASK_ID_ varchar(64),
    DESCRIPTION_ varchar(4000),
    TASK_DEF_KEY_ varchar(255),
    OWNER_ varchar(255),
    ASSIGNEE_ varchar(255),
    DELEGATION_ varchar(64),
    PRIORITY_ integer,
    CREATE_TIME_ timestamp(3) NULL,
    DUE_DATE_ datetime(3),
    CATEGORY_ varchar(255),
    SUSPENSION_STATE_ integer,
    TENANT_ID_ varchar(255) default '',
    FORM_KEY_ varchar(255),
    CLAIM_TIME_ datetime(3),
    IS_COUNT_ENABLED_ TINYINT,
    VAR_COUNT_ integer,
    ID_LINK_COUNT_ integer,
    SUB_TASK_COUNT_ integer,
    primary key (ID_)
) ENGINE=InnoDB DEFAULT CHARSET=utf8mb4 COLLATE=utf8mb4_0900_ai_ci;

create index ACT_IDX_TASK_CREATE on ACT_RU_TASK(CREATE_TIME_);
create index ACT_IDX_TASK_SCOPE on ACT_RU_TASK(SCOPE_ID_, SCOPE_TYPE_);
create index ACT_IDX_TASK_SUB_SCOPE on ACT_RU_TASK(SUB_SCOPE_ID_, SCOPE_TYPE_);
create index ACT_IDX_TASK_SCOPE_DEF on ACT_RU_TASK(SCOPE_DEFINITION_ID_, SCOPE_TYPE_);

insert into ACT_GE_PROPERTY values ('task.schema.version', '7.0.1.1', 1);

create table ACT_HI_TASKINST (
    ID_ varchar(64) not null,
    REV_ integer default 1,
    PROC_DEF_ID_ varchar(64),
    TASK_DEF_ID_ varchar(64),
    TASK_DEF_KEY_ varchar(255),
    PROC_INST_ID_ varchar(64),
    EXECUTION_ID_ varchar(64),
    SCOPE_ID_ varchar(255),
    SUB_SCOPE_ID_ varchar(255),
    SCOPE_TYPE_ varchar(255),
    SCOPE_DEFINITION_ID_ varchar(255),
    PROPAGATED_STAGE_INST_ID_ varchar(255),
    NAME_ varchar(255),
    PARENT_TASK_ID_ varchar(64),
    DESCRIPTION_ varchar(4000),
    OWNER_ varchar(255),
    ASSIGNEE_ varchar(255),
    START_TIME_ datetime(3) not null,
    CLAIM_TIME_ datetime(3),
    END_TIME_ datetime(3),
    DURATION_ bigint,
    DELETE_REASON_ varchar(4000),
    PRIORITY_ integer,
    DUE_DATE_ datetime(3),
    FORM_KEY_ varchar(255),
    CATEGORY_ varchar(255),
    TENANT_ID_ varchar(255) default '',
    LAST_UPDATED_TIME_ datetime(3),
    primary key (ID_)
) ENGINE=InnoDB DEFAULT CHARSET=utf8mb4 COLLATE=utf8mb4_0900_ai_ci;

create table ACT_HI_TSK_LOG (
    ID_ bigint auto_increment,
    TYPE_ varchar(64),
    TASK_ID_ varchar(64) not null,
    TIME_STAMP_ timestamp(3) not null,
    USER_ID_ varchar(255),
    DATA_ varchar(4000),
    EXECUTION_ID_ varchar(64),
    PROC_INST_ID_ varchar(64),
    PROC_DEF_ID_ varchar(64),
    SCOPE_ID_ varchar(255),
    SCOPE_DEFINITION_ID_ varchar(255),
    SUB_SCOPE_ID_ varchar(255),
    SCOPE_TYPE_ varchar(255),
    TENANT_ID_ varchar(255) default '',
    primary key (ID_)
) ENGINE=InnoDB DEFAULT CHARSET=utf8mb4 COLLATE=utf8mb4_0900_ai_ci;

create index ACT_IDX_HI_TASK_SCOPE on ACT_HI_TASKINST(SCOPE_ID_, SCOPE_TYPE_);
create index ACT_IDX_HI_TASK_SUB_SCOPE on ACT_HI_TASKINST(SUB_SCOPE_ID_, SCOPE_TYPE_);
create index ACT_IDX_HI_TASK_SCOPE_DEF on ACT_HI_TASKINST(SCOPE_DEFINITION_ID_, SCOPE_TYPE_);


create table ACT_RU_VARIABLE (
    ID_ varchar(64) not null,
    REV_ integer,
    TYPE_ varchar(255) not null,
    NAME_ varchar(255) not null,
    EXECUTION_ID_ varchar(64),
    PROC_INST_ID_ varchar(64),
    TASK_ID_ varchar(64),
    SCOPE_ID_ varchar(255),
    SUB_SCOPE_ID_ varchar(255),
    SCOPE_TYPE_ varchar(255),
    BYTEARRAY_ID_ varchar(64),
    DOUBLE_ double,
    LONG_ bigint,
    TEXT_ varchar(4000),
    TEXT2_ varchar(4000),
    META_INFO_ varchar(4000),
    primary key (ID_)
) ENGINE=InnoDB DEFAULT CHARSET=utf8mb4 COLLATE=utf8mb4_0900_ai_ci;

create index ACT_IDX_RU_VAR_SCOPE_ID_TYPE on ACT_RU_VARIABLE(SCOPE_ID_, SCOPE_TYPE_);
create index ACT_IDX_RU_VAR_SUB_ID_TYPE on ACT_RU_VARIABLE(SUB_SCOPE_ID_, SCOPE_TYPE_);

alter table ACT_RU_VARIABLE
    add constraint ACT_FK_VAR_BYTEARRAY
    foreign key (BYTEARRAY_ID_)
    references ACT_GE_BYTEARRAY (ID_);

insert into ACT_GE_PROPERTY values ('variable.schema.version', '7.0.1.1', 1);

create table ACT_HI_VARINST (
    ID_ varchar(64) not null,
    REV_ integer default 1,
    PROC_INST_ID_ varchar(64),
    EXECUTION_ID_ varchar(64),
    TASK_ID_ varchar(64),
    NAME_ varchar(255) not null,
    VAR_TYPE_ varchar(100),
    SCOPE_ID_ varchar(255),
    SUB_SCOPE_ID_ varchar(255),
    SCOPE_TYPE_ varchar(255),
    BYTEARRAY_ID_ varchar(64),
    DOUBLE_ double,
    LONG_ bigint,
    TEXT_ varchar(4000),
    TEXT2_ varchar(4000),
    CREATE_TIME_ datetime(3),
    LAST_UPDATED_TIME_ datetime(3),
    META_INFO_ varchar(4000),
    primary key (ID_)
) ENGINE=InnoDB DEFAULT CHARSET=utf8mb4 COLLATE=utf8mb4_0900_ai_ci;

create index ACT_IDX_HI_PROCVAR_NAME_TYPE on ACT_HI_VARINST(NAME_, VAR_TYPE_);
create index ACT_IDX_HI_VAR_SCOPE_ID_TYPE on ACT_HI_VARINST(SCOPE_ID_, SCOPE_TYPE_);
create index ACT_IDX_HI_VAR_SUB_ID_TYPE on ACT_HI_VARINST(SUB_SCOPE_ID_, SCOPE_TYPE_);


create table ACT_RU_EVENT_SUBSCR (
    ID_ varchar(64) not null,
    REV_ integer,
    EVENT_TYPE_ varchar(255) not null,
    EVENT_NAME_ varchar(255),
    EXECUTION_ID_ varchar(64),
    PROC_INST_ID_ varchar(64),
    ACTIVITY_ID_ varchar(64),
    CONFIGURATION_ varchar(255),
    CREATED_ timestamp(3) not null DEFAULT CURRENT_TIMESTAMP(3),
    PROC_DEF_ID_ varchar(64),
    SUB_SCOPE_ID_ varchar(64),
    SCOPE_ID_ varchar(64),
    SCOPE_DEFINITION_ID_ varchar(64),
    SCOPE_TYPE_ varchar(64),
    LOCK_TIME_ timestamp(3) NULL,
    LOCK_OWNER_ varchar(255),
    TENANT_ID_ varchar(255) default '',
    primary key (ID_)
) ENGINE=InnoDB DEFAULT CHARSET=utf8mb4 COLLATE=utf8mb4_0900_ai_ci;

create index ACT_IDX_EVENT_SUBSCR_CONFIG_ on ACT_RU_EVENT_SUBSCR(CONFIGURATION_);
create index ACT_IDX_EVENT_SUBSCR_SCOPEREF_ on ACT_RU_EVENT_SUBSCR(SCOPE_ID_, SCOPE_TYPE_);

insert into ACT_GE_PROPERTY values ('eventsubscription.schema.version', '7.0.1.1', 1);
create table ACT_RE_DEPLOYMENT (
    ID_ varchar(64),
    NAME_ varchar(255),
    CATEGORY_ varchar(255),
    KEY_ varchar(255),
    TENANT_ID_ varchar(255) default '',
    DEPLOY_TIME_ timestamp(3) NULL,
    DERIVED_FROM_ varchar(64),
    DERIVED_FROM_ROOT_ varchar(64),
    PARENT_DEPLOYMENT_ID_ varchar(255),
    ENGINE_VERSION_ varchar(255),
    primary key (ID_)
) ENGINE=InnoDB DEFAULT CHARSET=utf8mb4 COLLATE=utf8mb4_0900_ai_ci;

create table ACT_RE_MODEL (
    ID_ varchar(64) not null,
    REV_ integer,
    NAME_ varchar(255),
    KEY_ varchar(255),
    CATEGORY_ varchar(255),
    CREATE_TIME_ timestamp(3) null,
    LAST_UPDATE_TIME_ timestamp(3) null,
    VERSION_ integer,
    META_INFO_ varchar(4000),
    DEPLOYMENT_ID_ varchar(64),
    EDITOR_SOURCE_VALUE_ID_ varchar(64),
    EDITOR_SOURCE_EXTRA_VALUE_ID_ varchar(64),
    TENANT_ID_ varchar(255) default '',
    primary key (ID_)
) ENGINE=InnoDB DEFAULT CHARSET=utf8mb4 COLLATE=utf8mb4_0900_ai_ci;

create table ACT_RU_EXECUTION (
    ID_ varchar(64),
    REV_ integer,
    PROC_INST_ID_ varchar(64),
    BUSINESS_KEY_ varchar(255),
    PARENT_ID_ varchar(64),
    PROC_DEF_ID_ varchar(64),
    SUPER_EXEC_ varchar(64),
    ROOT_PROC_INST_ID_ varchar(64),
    ACT_ID_ varchar(255),
    IS_ACTIVE_ TINYINT,
    IS_CONCURRENT_ TINYINT,
    IS_SCOPE_ TINYINT,
    IS_EVENT_SCOPE_ TINYINT,
    IS_MI_ROOT_ TINYINT,
    SUSPENSION_STATE_ integer,
    CACHED_ENT_STATE_ integer,
    TENANT_ID_ varchar(255) default '',
    NAME_ varchar(255),
    START_ACT_ID_ varchar(255),
    START_TIME_ datetime(3),
    START_USER_ID_ varchar(255),
    LOCK_TIME_ timestamp(3) NULL,
    LOCK_OWNER_ varchar(255),
    IS_COUNT_ENABLED_ TINYINT,
    EVT_SUBSCR_COUNT_ integer,
    TASK_COUNT_ integer,
    JOB_COUNT_ integer,
    TIMER_JOB_COUNT_ integer,
    SUSP_JOB_COUNT_ integer,
    DEADLETTER_JOB_COUNT_ integer,
    EXTERNAL_WORKER_JOB_COUNT_ integer,
    VAR_COUNT_ integer,
    ID_LINK_COUNT_ integer,
    CALLBACK_ID_ varchar(255),
    CALLBACK_TYPE_ varchar(255),
    REFERENCE_ID_ varchar(255),
    REFERENCE_TYPE_ varchar(255),
    PROPAGATED_STAGE_INST_ID_ varchar(255),
    BUSINESS_STATUS_ varchar(255),
    primary key (ID_)
) ENGINE=InnoDB DEFAULT CHARSET=utf8mb4 COLLATE=utf8mb4_0900_ai_ci;

create table ACT_RE_PROCDEF (
    ID_ varchar(64) not null,
    REV_ integer,
    CATEGORY_ varchar(255),
    NAME_ varchar(255),
    KEY_ varchar(255) not null,
    VERSION_ integer not null,
    DEPLOYMENT_ID_ varchar(64),
    RESOURCE_NAME_ varchar(4000),
    DGRM_RESOURCE_NAME_ varchar(4000),
    DESCRIPTION_ varchar(4000),
    HAS_START_FORM_KEY_ TINYINT,
    HAS_GRAPHICAL_NOTATION_ TINYINT,
    SUSPENSION_STATE_ integer,
    TENANT_ID_ varchar(255) default '',
    ENGINE_VERSION_ varchar(255),
    DERIVED_FROM_ varchar(64),
    DERIVED_FROM_ROOT_ varchar(64),
    DERIVED_VERSION_ integer not null default 0,
    primary key (ID_)
) ENGINE=InnoDB DEFAULT CHARSET=utf8mb4 COLLATE=utf8mb4_0900_ai_ci;

create table ACT_EVT_LOG (
    LOG_NR_ bigint auto_increment,
    TYPE_ varchar(64),
    PROC_DEF_ID_ varchar(64),
    PROC_INST_ID_ varchar(64),
    EXECUTION_ID_ varchar(64),
    TASK_ID_ varchar(64),
    TIME_STAMP_ timestamp(3) not null DEFAULT CURRENT_TIMESTAMP(3),
    USER_ID_ varchar(255),
    DATA_ LONGBLOB,
    LOCK_OWNER_ varchar(255),
    LOCK_TIME_ timestamp(3) null,
    IS_PROCESSED_ tinyint default 0,
    primary key (LOG_NR_)
) ENGINE=InnoDB DEFAULT CHARSET=utf8mb4 COLLATE=utf8mb4_0900_ai_ci;

create table ACT_PROCDEF_INFO (
	ID_ varchar(64) not null,
    PROC_DEF_ID_ varchar(64) not null,
    REV_ integer,
    INFO_JSON_ID_ varchar(64),
    primary key (ID_)
) ENGINE=InnoDB DEFAULT CHARSET=utf8mb4 COLLATE=utf8mb4_0900_ai_ci;

create table ACT_RU_ACTINST (
    ID_ varchar(64) not null,
    REV_ integer default 1,
    PROC_DEF_ID_ varchar(64) not null,
    PROC_INST_ID_ varchar(64) not null,
    EXECUTION_ID_ varchar(64) not null,
    ACT_ID_ varchar(255) not null,
    TASK_ID_ varchar(64),
    CALL_PROC_INST_ID_ varchar(64),
    ACT_NAME_ varchar(255),
    ACT_TYPE_ varchar(255) not null,
    ASSIGNEE_ varchar(255),
    START_TIME_ datetime(3) not null,
    END_TIME_ datetime(3),
    DURATION_ bigint,
    TRANSACTION_ORDER_ integer,
    DELETE_REASON_ varchar(4000),
    TENANT_ID_ varchar(255) default '',
    primary key (ID_)
) ENGINE=InnoDB DEFAULT CHARSET=utf8mb4 COLLATE=utf8mb4_0900_ai_ci;

create index ACT_IDX_EXEC_BUSKEY on ACT_RU_EXECUTION(BUSINESS_KEY_);
create index ACT_IDC_EXEC_ROOT on ACT_RU_EXECUTION(ROOT_PROC_INST_ID_);
create index ACT_IDX_EXEC_REF_ID_ on ACT_RU_EXECUTION(REFERENCE_ID_);
create index ACT_IDX_VARIABLE_TASK_ID on ACT_RU_VARIABLE(TASK_ID_);
create index ACT_IDX_ATHRZ_PROCEDEF on ACT_RU_IDENTITYLINK(PROC_DEF_ID_);
create index ACT_IDX_INFO_PROCDEF on ACT_PROCDEF_INFO(PROC_DEF_ID_);

create index ACT_IDX_RU_ACTI_START on ACT_RU_ACTINST(START_TIME_);
create index ACT_IDX_RU_ACTI_END on ACT_RU_ACTINST(END_TIME_);
create index ACT_IDX_RU_ACTI_PROC on ACT_RU_ACTINST(PROC_INST_ID_);
create index ACT_IDX_RU_ACTI_PROC_ACT on ACT_RU_ACTINST(PROC_INST_ID_, ACT_ID_);
create index ACT_IDX_RU_ACTI_EXEC on ACT_RU_ACTINST(EXECUTION_ID_);
create index ACT_IDX_RU_ACTI_EXEC_ACT on ACT_RU_ACTINST(EXECUTION_ID_, ACT_ID_);
create index ACT_IDX_RU_ACTI_TASK on ACT_RU_ACTINST(TASK_ID_);

alter table ACT_GE_BYTEARRAY
    add constraint ACT_FK_BYTEARR_DEPL
    foreign key (DEPLOYMENT_ID_)
    references ACT_RE_DEPLOYMENT (ID_);

alter table ACT_RE_PROCDEF
    add constraint ACT_UNIQ_PROCDEF
    unique (KEY_,VERSION_, DERIVED_VERSION_, TENANT_ID_);

alter table ACT_RU_EXECUTION
    add constraint ACT_FK_EXE_PROCINST
    foreign key (PROC_INST_ID_)
    references ACT_RU_EXECUTION (ID_) on delete cascade on update cascade;

alter table ACT_RU_EXECUTION
    add constraint ACT_FK_EXE_PARENT
    foreign key (PARENT_ID_)
    references ACT_RU_EXECUTION (ID_) on delete cascade;

alter table ACT_RU_EXECUTION
    add constraint ACT_FK_EXE_SUPER
    foreign key (SUPER_EXEC_)
    references ACT_RU_EXECUTION (ID_) on delete cascade;

alter table ACT_RU_EXECUTION
    add constraint ACT_FK_EXE_PROCDEF
    foreign key (PROC_DEF_ID_)
    references ACT_RE_PROCDEF (ID_);

alter table ACT_RU_IDENTITYLINK
    add constraint ACT_FK_TSKASS_TASK
    foreign key (TASK_ID_)
    references ACT_RU_TASK (ID_);

alter table ACT_RU_IDENTITYLINK
    add constraint ACT_FK_ATHRZ_PROCEDEF
    foreign key (PROC_DEF_ID_)
    references ACT_RE_PROCDEF(ID_);

alter table ACT_RU_IDENTITYLINK
    add constraint ACT_FK_IDL_PROCINST
    foreign key (PROC_INST_ID_)
    references ACT_RU_EXECUTION (ID_);

alter table ACT_RU_TASK
    add constraint ACT_FK_TASK_EXE
    foreign key (EXECUTION_ID_)
    references ACT_RU_EXECUTION (ID_);

alter table ACT_RU_TASK
    add constraint ACT_FK_TASK_PROCINST
    foreign key (PROC_INST_ID_)
    references ACT_RU_EXECUTION (ID_);

alter table ACT_RU_TASK
  	add constraint ACT_FK_TASK_PROCDEF
  	foreign key (PROC_DEF_ID_)
  	references ACT_RE_PROCDEF (ID_);

alter table ACT_RU_VARIABLE
    add constraint ACT_FK_VAR_EXE
    foreign key (EXECUTION_ID_)
    references ACT_RU_EXECUTION (ID_);

alter table ACT_RU_VARIABLE
    add constraint ACT_FK_VAR_PROCINST
    foreign key (PROC_INST_ID_)
    references ACT_RU_EXECUTION(ID_);

alter table ACT_RU_JOB
    add constraint ACT_FK_JOB_EXECUTION
    foreign key (EXECUTION_ID_)
    references ACT_RU_EXECUTION (ID_);

alter table ACT_RU_JOB
    add constraint ACT_FK_JOB_PROCESS_INSTANCE
    foreign key (PROCESS_INSTANCE_ID_)
    references ACT_RU_EXECUTION (ID_);

alter table ACT_RU_JOB
    add constraint ACT_FK_JOB_PROC_DEF
    foreign key (PROC_DEF_ID_)
    references ACT_RE_PROCDEF (ID_);

alter table ACT_RU_TIMER_JOB
    add constraint ACT_FK_TIMER_JOB_EXECUTION
    foreign key (EXECUTION_ID_)
    references ACT_RU_EXECUTION (ID_);

alter table ACT_RU_TIMER_JOB
    add constraint ACT_FK_TIMER_JOB_PROCESS_INSTANCE
    foreign key (PROCESS_INSTANCE_ID_)
    references ACT_RU_EXECUTION (ID_);

alter table ACT_RU_TIMER_JOB
    add constraint ACT_FK_TIMER_JOB_PROC_DEF
    foreign key (PROC_DEF_ID_)
    references ACT_RE_PROCDEF (ID_);

alter table ACT_RU_SUSPENDED_JOB
    add constraint ACT_FK_SUSPENDED_JOB_EXECUTION
    foreign key (EXECUTION_ID_)
    references ACT_RU_EXECUTION (ID_);

alter table ACT_RU_SUSPENDED_JOB
    add constraint ACT_FK_SUSPENDED_JOB_PROCESS_INSTANCE
    foreign key (PROCESS_INSTANCE_ID_)
    references ACT_RU_EXECUTION (ID_);

alter table ACT_RU_SUSPENDED_JOB
    add constraint ACT_FK_SUSPENDED_JOB_PROC_DEF
    foreign key (PROC_DEF_ID_)
    references ACT_RE_PROCDEF (ID_);

alter table ACT_RU_DEADLETTER_JOB
    add constraint ACT_FK_DEADLETTER_JOB_EXECUTION
    foreign key (EXECUTION_ID_)
    references ACT_RU_EXECUTION (ID_);

alter table ACT_RU_DEADLETTER_JOB
    add constraint ACT_FK_DEADLETTER_JOB_PROCESS_INSTANCE
    foreign key (PROCESS_INSTANCE_ID_)
    references ACT_RU_EXECUTION (ID_);

alter table ACT_RU_DEADLETTER_JOB
    add constraint ACT_FK_DEADLETTER_JOB_PROC_DEF
    foreign key (PROC_DEF_ID_)
    references ACT_RE_PROCDEF (ID_);

alter table ACT_RU_EVENT_SUBSCR
    add constraint ACT_FK_EVENT_EXEC
    foreign key (EXECUTION_ID_)
    references ACT_RU_EXECUTION(ID_);

alter table ACT_RE_MODEL
    add constraint ACT_FK_MODEL_SOURCE
    foreign key (EDITOR_SOURCE_VALUE_ID_)
    references ACT_GE_BYTEARRAY (ID_);

alter table ACT_RE_MODEL
    add constraint ACT_FK_MODEL_SOURCE_EXTRA
    foreign key (EDITOR_SOURCE_EXTRA_VALUE_ID_)
    references ACT_GE_BYTEARRAY (ID_);

alter table ACT_RE_MODEL
    add constraint ACT_FK_MODEL_DEPLOYMENT
    foreign key (DEPLOYMENT_ID_)
    references ACT_RE_DEPLOYMENT (ID_);

alter table ACT_PROCDEF_INFO
    add constraint ACT_FK_INFO_JSON_BA
    foreign key (INFO_JSON_ID_)
    references ACT_GE_BYTEARRAY (ID_);

alter table ACT_PROCDEF_INFO
    add constraint ACT_FK_INFO_PROCDEF
    foreign key (PROC_DEF_ID_)
    references ACT_RE_PROCDEF (ID_);

alter table ACT_PROCDEF_INFO
    add constraint ACT_UNIQ_INFO_PROCDEF
    unique (PROC_DEF_ID_);

insert into ACT_GE_PROPERTY
values ('schema.version', '7.0.1.1', 1);

insert into ACT_GE_PROPERTY
values ('schema.history', 'create(7.0.1.1)', 1);

create table ACT_HI_PROCINST (
    ID_ varchar(64) not null,
    REV_ integer default 1,
    PROC_INST_ID_ varchar(64) not null,
    BUSINESS_KEY_ varchar(255),
    PROC_DEF_ID_ varchar(64) not null,
    START_TIME_ datetime(3) not null,
    END_TIME_ datetime(3),
    DURATION_ bigint,
    START_USER_ID_ varchar(255),
    START_ACT_ID_ varchar(255),
    END_ACT_ID_ varchar(255),
    SUPER_PROCESS_INSTANCE_ID_ varchar(64),
    DELETE_REASON_ varchar(4000),
    TENANT_ID_ varchar(255) default '',
    NAME_ varchar(255),
    CALLBACK_ID_ varchar(255),
    CALLBACK_TYPE_ varchar(255),
    REFERENCE_ID_ varchar(255),
    REFERENCE_TYPE_ varchar(255),
    PROPAGATED_STAGE_INST_ID_ varchar(255),
    BUSINESS_STATUS_ varchar(255),
    primary key (ID_),
    unique (PROC_INST_ID_)
) ENGINE=InnoDB DEFAULT CHARSET=utf8mb4 COLLATE=utf8mb4_0900_ai_ci;

create table ACT_HI_ACTINST (
    ID_ varchar(64) not null,
    REV_ integer default 1,
    PROC_DEF_ID_ varchar(64) not null,
    PROC_INST_ID_ varchar(64) not null,
    EXECUTION_ID_ varchar(64) not null,
    ACT_ID_ varchar(255) not null,
    TASK_ID_ varchar(64),
    CALL_PROC_INST_ID_ varchar(64),
    ACT_NAME_ varchar(255),
    ACT_TYPE_ varchar(255) not null,
    ASSIGNEE_ varchar(255),
    START_TIME_ datetime(3) not null,
    END_TIME_ datetime(3),
    TRANSACTION_ORDER_ integer,
    DURATION_ bigint,
    DELETE_REASON_ varchar(4000),
    TENANT_ID_ varchar(255) default '',
    primary key (ID_)
) ENGINE=InnoDB DEFAULT CHARSET=utf8mb4 COLLATE=utf8mb4_0900_ai_ci;

create table ACT_HI_DETAIL (
    ID_ varchar(64) not null,
    TYPE_ varchar(255) not null,
    PROC_INST_ID_ varchar(64),
    EXECUTION_ID_ varchar(64),
    TASK_ID_ varchar(64),
    ACT_INST_ID_ varchar(64),
    NAME_ varchar(255) not null,
    VAR_TYPE_ varchar(255),
    REV_ integer,
    TIME_ datetime(3) not null,
    BYTEARRAY_ID_ varchar(64),
    DOUBLE_ double,
    LONG_ bigint,
    TEXT_ varchar(4000),
    TEXT2_ varchar(4000),
    primary key (ID_)
) ENGINE=InnoDB DEFAULT CHARSET=utf8mb4 COLLATE=utf8mb4_0900_ai_ci;

create table ACT_HI_COMMENT (
    ID_ varchar(64) not null,
    TYPE_ varchar(255),
    TIME_ datetime(3) not null,
    USER_ID_ varchar(255),
    TASK_ID_ varchar(64),
    PROC_INST_ID_ varchar(64),
    ACTION_ varchar(255),
    MESSAGE_ varchar(4000),
    FULL_MSG_ LONGBLOB,
    primary key (ID_)
) ENGINE=InnoDB DEFAULT CHARSET=utf8mb4 COLLATE=utf8mb4_0900_ai_ci;

create table ACT_HI_ATTACHMENT (
    ID_ varchar(64) not null,
    REV_ integer,
    USER_ID_ varchar(255),
    NAME_ varchar(255),
    DESCRIPTION_ varchar(4000),
    TYPE_ varchar(255),
    TASK_ID_ varchar(64),
    PROC_INST_ID_ varchar(64),
    URL_ varchar(4000),
    CONTENT_ID_ varchar(64),
    TIME_ datetime(3),
    primary key (ID_)
) ENGINE=InnoDB DEFAULT CHARSET=utf8mb4 COLLATE=utf8mb4_0900_ai_ci;


create index ACT_IDX_HI_PRO_INST_END on ACT_HI_PROCINST(END_TIME_);
create index ACT_IDX_HI_PRO_I_BUSKEY on ACT_HI_PROCINST(BUSINESS_KEY_);
create index ACT_IDX_HI_PRO_SUPER_PROCINST on ACT_HI_PROCINST(SUPER_PROCESS_INSTANCE_ID_);
create index ACT_IDX_HI_ACT_INST_START on ACT_HI_ACTINST(START_TIME_);
create index ACT_IDX_HI_ACT_INST_END on ACT_HI_ACTINST(END_TIME_);
create index ACT_IDX_HI_DETAIL_PROC_INST on ACT_HI_DETAIL(PROC_INST_ID_);
create index ACT_IDX_HI_DETAIL_ACT_INST on ACT_HI_DETAIL(ACT_INST_ID_);
create index ACT_IDX_HI_DETAIL_TIME on ACT_HI_DETAIL(TIME_);
create index ACT_IDX_HI_DETAIL_NAME on ACT_HI_DETAIL(NAME_);
create index ACT_IDX_HI_DETAIL_TASK_ID on ACT_HI_DETAIL(TASK_ID_);
create index ACT_IDX_HI_PROCVAR_PROC_INST on ACT_HI_VARINST(PROC_INST_ID_);
create index ACT_IDX_HI_PROCVAR_TASK_ID on ACT_HI_VARINST(TASK_ID_);
create index ACT_IDX_HI_PROCVAR_EXE on ACT_HI_VARINST(EXECUTION_ID_);
create index ACT_IDX_HI_ACT_INST_PROCINST on ACT_HI_ACTINST(PROC_INST_ID_, ACT_ID_);
create index ACT_IDX_HI_ACT_INST_EXEC on ACT_HI_ACTINST(EXECUTION_ID_, ACT_ID_);
create index ACT_IDX_HI_IDENT_LNK_TASK on ACT_HI_IDENTITYLINK(TASK_ID_);
create index ACT_IDX_HI_IDENT_LNK_PROCINST on ACT_HI_IDENTITYLINK(PROC_INST_ID_);
create index ACT_IDX_HI_TASK_INST_PROCINST on ACT_HI_TASKINST(PROC_INST_ID_);
create table ACT_ID_PROPERTY (
    NAME_ varchar(64),
    VALUE_ varchar(300),
    REV_ integer,
    primary key (NAME_)
) ENGINE=InnoDB DEFAULT CHARSET=utf8mb4 COLLATE=utf8mb4_0900_ai_ci;

insert into ACT_ID_PROPERTY
values ('schema.version', '7.0.1.1', 1);

create table ACT_ID_BYTEARRAY (
    ID_ varchar(64),
    REV_ integer,
    NAME_ varchar(255),
    BYTES_ LONGBLOB,
    primary key (ID_)
) ENGINE=InnoDB DEFAULT CHARSET=utf8mb4 COLLATE=utf8mb4_0900_ai_ci;

create table ACT_ID_GROUP (
    ID_ varchar(64),
    REV_ integer,
    NAME_ varchar(255),
    TYPE_ varchar(255),
    primary key (ID_)
) ENGINE=InnoDB DEFAULT CHARSET=utf8mb4 COLLATE=utf8mb4_0900_ai_ci;

create table ACT_ID_MEMBERSHIP (
    USER_ID_ varchar(64),
    GROUP_ID_ varchar(64),
    primary key (USER_ID_, GROUP_ID_)
) ENGINE=InnoDB DEFAULT CHARSET=utf8mb4 COLLATE=utf8mb4_0900_ai_ci;

create table ACT_ID_USER (
    ID_ varchar(64),
    REV_ integer,
    FIRST_ varchar(255),
    LAST_ varchar(255),
    DISPLAY_NAME_ varchar(255),
    EMAIL_ varchar(255),
    PWD_ varchar(255),
    PICTURE_ID_ varchar(64),
    TENANT_ID_ varchar(255) default '',
    primary key (ID_)
) ENGINE=InnoDB DEFAULT CHARSET=utf8mb4 COLLATE=utf8mb4_0900_ai_ci;

create table ACT_ID_INFO (
    ID_ varchar(64),
    REV_ integer,
    USER_ID_ varchar(64),
    TYPE_ varchar(64),
    KEY_ varchar(255),
    VALUE_ varchar(255),
    PASSWORD_ LONGBLOB,
    PARENT_ID_ varchar(255),
    primary key (ID_)
) ENGINE=InnoDB DEFAULT CHARSET=utf8mb4 COLLATE=utf8mb4_0900_ai_ci;

create table ACT_ID_TOKEN (
    ID_ varchar(64) not null,
    REV_ integer,
    TOKEN_VALUE_ varchar(255),
    TOKEN_DATE_ timestamp(3),
    IP_ADDRESS_ varchar(255),
    USER_AGENT_ varchar(255),
    USER_ID_ varchar(255),
    TOKEN_DATA_ varchar(2000),
    primary key (ID_)
) ENGINE=InnoDB DEFAULT CHARSET=utf8mb4 COLLATE=utf8mb4_0900_ai_ci;

create table ACT_ID_PRIV (
    ID_ varchar(64) not null,
    NAME_ varchar(255) not null,
    primary key (ID_)
) ENGINE=InnoDB DEFAULT CHARSET=utf8mb4 COLLATE=utf8mb4_0900_ai_ci;

create table ACT_ID_PRIV_MAPPING (
    ID_ varchar(64) not null,
    PRIV_ID_ varchar(64) not null,
    USER_ID_ varchar(255),
    GROUP_ID_ varchar(255),
    primary key (ID_)
) ENGINE=InnoDB DEFAULT CHARSET=utf8mb4 COLLATE=utf8mb4_0900_ai_ci;

alter table ACT_ID_MEMBERSHIP
    add constraint ACT_FK_MEMB_GROUP
    foreign key (GROUP_ID_)
    references ACT_ID_GROUP (ID_);

alter table ACT_ID_MEMBERSHIP
    add constraint ACT_FK_MEMB_USER
    foreign key (USER_ID_)
    references ACT_ID_USER (ID_);

alter table ACT_ID_PRIV_MAPPING
    add constraint ACT_FK_PRIV_MAPPING
    foreign key (PRIV_ID_)
    references ACT_ID_PRIV (ID_);

create index ACT_IDX_PRIV_USER on ACT_ID_PRIV_MAPPING(USER_ID_);
create index ACT_IDX_PRIV_GROUP on ACT_ID_PRIV_MAPPING(GROUP_ID_);

alter table ACT_ID_PRIV
    add constraint ACT_UNIQ_PRIV_NAME
    unique (NAME_);

CREATE TABLE ACT_APP_DATABASECHANGELOGLOCK (ID INT NOT NULL, `LOCKED` BIT(1) NOT NULL, LOCKGRANTED datetime NULL, LOCKEDBY VARCHAR(255) NULL, CONSTRAINT PK_ACT_APP_DATABASECHANGELOGLOCK PRIMARY KEY (ID));

DELETE FROM ACT_APP_DATABASECHANGELOGLOCK;

INSERT INTO ACT_APP_DATABASECHANGELOGLOCK (ID, `LOCKED`) VALUES (1, 0);

UPDATE ACT_APP_DATABASECHANGELOGLOCK SET `LOCKED` = 1, LOCKEDBY = '192.168.10.1 (192.168.10.1)', LOCKGRANTED = '2022-12-21 18:20:11.502' WHERE ID = 1 AND `LOCKED` = 0;

CREATE TABLE ACT_APP_DATABASECHANGELOG (ID VARCHAR(255) NOT NULL, AUTHOR VARCHAR(255) NOT NULL, FILENAME VARCHAR(255) NOT NULL, DATEEXECUTED datetime NOT NULL, ORDEREXECUTED INT NOT NULL, EXECTYPE VARCHAR(10) NOT NULL, MD5SUM VARCHAR(35) NULL, `DESCRIPTION` VARCHAR(255) NULL, COMMENTS VARCHAR(255) NULL, TAG VARCHAR(255) NULL, LIQUIBASE VARCHAR(20) NULL, CONTEXTS VARCHAR(255) NULL, LABELS VARCHAR(255) NULL, DEPLOYMENT_ID VARCHAR(10) NULL);

CREATE TABLE ACT_APP_DEPLOYMENT (ID_ VARCHAR(255) NOT NULL, NAME_ VARCHAR(255) NULL, CATEGORY_ VARCHAR(255) NULL, KEY_ VARCHAR(255) NULL, DEPLOY_TIME_ datetime NULL, TENANT_ID_ VARCHAR(255) DEFAULT '' NULL, CONSTRAINT PK_ACT_APP_DEPLOYMENT PRIMARY KEY (ID_));

CREATE TABLE ACT_APP_DEPLOYMENT_RESOURCE (ID_ VARCHAR(255) NOT NULL, NAME_ VARCHAR(255) NULL, DEPLOYMENT_ID_ VARCHAR(255) NULL, RESOURCE_BYTES_ LONGBLOB NULL, CONSTRAINT PK_APP_DEPLOYMENT_RESOURCE PRIMARY KEY (ID_));

ALTER TABLE ACT_APP_DEPLOYMENT_RESOURCE ADD CONSTRAINT ACT_FK_APP_RSRC_DPL FOREIGN KEY (DEPLOYMENT_ID_) REFERENCES ACT_APP_DEPLOYMENT (ID_);

CREATE INDEX ACT_IDX_APP_RSRC_DPL ON ACT_APP_DEPLOYMENT_RESOURCE(DEPLOYMENT_ID_);

CREATE TABLE ACT_APP_APPDEF (ID_ VARCHAR(255) NOT NULL, REV_ INT NOT NULL, NAME_ VARCHAR(255) NULL, KEY_ VARCHAR(255) NOT NULL, VERSION_ INT NOT NULL, CATEGORY_ VARCHAR(255) NULL, DEPLOYMENT_ID_ VARCHAR(255) NULL, RESOURCE_NAME_ VARCHAR(4000) NULL, DESCRIPTION_ VARCHAR(4000) NULL, TENANT_ID_ VARCHAR(255) DEFAULT '' NULL, CONSTRAINT PK_ACT_APP_APPDEF PRIMARY KEY (ID_));

ALTER TABLE ACT_APP_APPDEF ADD CONSTRAINT ACT_FK_APP_DEF_DPLY FOREIGN KEY (DEPLOYMENT_ID_) REFERENCES ACT_APP_DEPLOYMENT (ID_);

CREATE INDEX ACT_IDX_APP_DEF_DPLY ON ACT_APP_APPDEF(DEPLOYMENT_ID_);

INSERT INTO ACT_APP_DATABASECHANGELOG (ID, AUTHOR, FILENAME, DATEEXECUTED, ORDEREXECUTED, MD5SUM, `DESCRIPTION`, COMMENTS, EXECTYPE, CONTEXTS, LABELS, LIQUIBASE, DEPLOYMENT_ID) VALUES ('1', 'flowable', 'org/flowable/app/db/liquibase/flowable-app-db-changelog.xml', NOW(), 1, '8:496fc778bdf2ab13f2e1926d0e63e0a2', 'createTable tableName=ACT_APP_DEPLOYMENT; createTable tableName=ACT_APP_DEPLOYMENT_RESOURCE; addForeignKeyConstraint baseTableName=ACT_APP_DEPLOYMENT_RESOURCE, constraintName=ACT_FK_APP_RSRC_DPL, referencedTableName=ACT_APP_DEPLOYMENT; createIndex...', '', 'EXECUTED', NULL, NULL, '4.3.5', '1643211736');

ALTER TABLE ACT_APP_DEPLOYMENT MODIFY DEPLOY_TIME_ datetime(3);

INSERT INTO ACT_APP_DATABASECHANGELOG (ID, AUTHOR, FILENAME, DATEEXECUTED, ORDEREXECUTED, MD5SUM, `DESCRIPTION`, COMMENTS, EXECTYPE, CONTEXTS, LABELS, LIQUIBASE, DEPLOYMENT_ID) VALUES ('2', 'flowable', 'org/flowable/app/db/liquibase/flowable-app-db-changelog.xml', NOW(), 2, '8:ccea9ebfb6c1f8367ca4dd473fcbb7db', 'modifyDataType columnName=DEPLOY_TIME_, tableName=ACT_APP_DEPLOYMENT', '', 'EXECUTED', NULL, NULL, '4.3.5', '1643211736');

CREATE UNIQUE INDEX ACT_IDX_APP_DEF_UNIQ ON ACT_APP_APPDEF(KEY_, VERSION_, TENANT_ID_);

INSERT INTO ACT_APP_DATABASECHANGELOG (ID, AUTHOR, FILENAME, DATEEXECUTED, ORDEREXECUTED, MD5SUM, `DESCRIPTION`, COMMENTS, EXECTYPE, CONTEXTS, LABELS, LIQUIBASE, DEPLOYMENT_ID) VALUES ('3', 'flowable', 'org/flowable/app/db/liquibase/flowable-app-db-changelog.xml', NOW(), 3, '8:f1f8aff320aade831944ebad24355f3d', 'createIndex indexName=ACT_IDX_APP_DEF_UNIQ, tableName=ACT_APP_APPDEF', '', 'EXECUTED', NULL, NULL, '4.3.5', '1643211736');

UPDATE ACT_APP_DATABASECHANGELOGLOCK SET `LOCKED` = 0, LOCKEDBY = NULL, LOCKGRANTED = NULL WHERE ID = 1;


CREATE TABLE ACT_CMMN_DATABASECHANGELOGLOCK (ID INT NOT NULL, `LOCKED` BIT(1) NOT NULL, LOCKGRANTED datetime NULL, LOCKEDBY VARCHAR(255) NULL, CONSTRAINT PK_ACT_CMMN_DATABASECHANGELOGLOCK PRIMARY KEY (ID));

DELETE FROM ACT_CMMN_DATABASECHANGELOGLOCK;

INSERT INTO ACT_CMMN_DATABASECHANGELOGLOCK (ID, `LOCKED`) VALUES (1, 0);

UPDATE ACT_CMMN_DATABASECHANGELOGLOCK SET `LOCKED` = 1, LOCKEDBY = '192.168.10.1 (192.168.10.1)', LOCKGRANTED = '2022-12-21 18:20:12.046' WHERE ID = 1 AND `LOCKED` = 0;

CREATE TABLE ACT_CMMN_DATABASECHANGELOG (ID VARCHAR(255) NOT NULL, AUTHOR VARCHAR(255) NOT NULL, FILENAME VARCHAR(255) NOT NULL, DATEEXECUTED datetime NOT NULL, ORDEREXECUTED INT NOT NULL, EXECTYPE VARCHAR(10) NOT NULL, MD5SUM VARCHAR(35) NULL, `DESCRIPTION` VARCHAR(255) NULL, COMMENTS VARCHAR(255) NULL, TAG VARCHAR(255) NULL, LIQUIBASE VARCHAR(20) NULL, CONTEXTS VARCHAR(255) NULL, LABELS VARCHAR(255) NULL, DEPLOYMENT_ID VARCHAR(10) NULL);

CREATE TABLE ACT_CMMN_DEPLOYMENT (ID_ VARCHAR(255) NOT NULL, NAME_ VARCHAR(255) NULL, CATEGORY_ VARCHAR(255) NULL, KEY_ VARCHAR(255) NULL, DEPLOY_TIME_ datetime NULL, PARENT_DEPLOYMENT_ID_ VARCHAR(255) NULL, TENANT_ID_ VARCHAR(255) DEFAULT '' NULL, CONSTRAINT PK_ACT_CMMN_DEPLOYMENT PRIMARY KEY (ID_));

CREATE TABLE ACT_CMMN_DEPLOYMENT_RESOURCE (ID_ VARCHAR(255) NOT NULL, NAME_ VARCHAR(255) NULL, DEPLOYMENT_ID_ VARCHAR(255) NULL, RESOURCE_BYTES_ LONGBLOB NULL, CONSTRAINT PK_CMMN_DEPLOYMENT_RESOURCE PRIMARY KEY (ID_));

ALTER TABLE ACT_CMMN_DEPLOYMENT_RESOURCE ADD CONSTRAINT ACT_FK_CMMN_RSRC_DPL FOREIGN KEY (DEPLOYMENT_ID_) REFERENCES ACT_CMMN_DEPLOYMENT (ID_);

CREATE INDEX ACT_IDX_CMMN_RSRC_DPL ON ACT_CMMN_DEPLOYMENT_RESOURCE(DEPLOYMENT_ID_);

CREATE TABLE ACT_CMMN_CASEDEF (ID_ VARCHAR(255) NOT NULL, REV_ INT NOT NULL, NAME_ VARCHAR(255) NULL, KEY_ VARCHAR(255) NOT NULL, VERSION_ INT NOT NULL, CATEGORY_ VARCHAR(255) NULL, DEPLOYMENT_ID_ VARCHAR(255) NULL, RESOURCE_NAME_ VARCHAR(4000) NULL, DESCRIPTION_ VARCHAR(4000) NULL, HAS_GRAPHICAL_NOTATION_ BIT(1) NULL, TENANT_ID_ VARCHAR(255) DEFAULT '' NULL, CONSTRAINT PK_ACT_CMMN_CASEDEF PRIMARY KEY (ID_));

ALTER TABLE ACT_CMMN_CASEDEF ADD CONSTRAINT ACT_FK_CASE_DEF_DPLY FOREIGN KEY (DEPLOYMENT_ID_) REFERENCES ACT_CMMN_DEPLOYMENT (ID_);

CREATE INDEX ACT_IDX_CASE_DEF_DPLY ON ACT_CMMN_CASEDEF(DEPLOYMENT_ID_);

CREATE TABLE ACT_CMMN_RU_CASE_INST (ID_ VARCHAR(255) NOT NULL, REV_ INT NOT NULL, BUSINESS_KEY_ VARCHAR(255) NULL, NAME_ VARCHAR(255) NULL, PARENT_ID_ VARCHAR(255) NULL, CASE_DEF_ID_ VARCHAR(255) NULL, STATE_ VARCHAR(255) NULL, START_TIME_ datetime NULL, START_USER_ID_ VARCHAR(255) NULL, CALLBACK_ID_ VARCHAR(255) NULL, CALLBACK_TYPE_ VARCHAR(255) NULL, TENANT_ID_ VARCHAR(255) DEFAULT '' NULL, CONSTRAINT PK_ACT_CMMN_RU_CASE_INST PRIMARY KEY (ID_));

ALTER TABLE ACT_CMMN_RU_CASE_INST ADD CONSTRAINT ACT_FK_CASE_INST_CASE_DEF FOREIGN KEY (CASE_DEF_ID_) REFERENCES ACT_CMMN_CASEDEF (ID_);

CREATE INDEX ACT_IDX_CASE_INST_CASE_DEF ON ACT_CMMN_RU_CASE_INST(CASE_DEF_ID_);

CREATE INDEX ACT_IDX_CASE_INST_PARENT ON ACT_CMMN_RU_CASE_INST(PARENT_ID_);

CREATE TABLE ACT_CMMN_RU_PLAN_ITEM_INST (ID_ VARCHAR(255) NOT NULL, REV_ INT NOT NULL, CASE_DEF_ID_ VARCHAR(255) NULL, CASE_INST_ID_ VARCHAR(255) NULL, STAGE_INST_ID_ VARCHAR(255) NULL, IS_STAGE_ BIT(1) NULL, ELEMENT_ID_ VARCHAR(255) NULL, NAME_ VARCHAR(255) NULL, STATE_ VARCHAR(255) NULL, START_TIME_ datetime NULL, START_USER_ID_ VARCHAR(255) NULL, REFERENCE_ID_ VARCHAR(255) NULL, REFERENCE_TYPE_ VARCHAR(255) NULL, TENANT_ID_ VARCHAR(255) DEFAULT '' NULL, CONSTRAINT PK_CMMN_PLAN_ITEM_INST PRIMARY KEY (ID_));

ALTER TABLE ACT_CMMN_RU_PLAN_ITEM_INST ADD CONSTRAINT ACT_FK_PLAN_ITEM_CASE_DEF FOREIGN KEY (CASE_DEF_ID_) REFERENCES ACT_CMMN_CASEDEF (ID_);

CREATE INDEX ACT_IDX_PLAN_ITEM_CASE_DEF ON ACT_CMMN_RU_PLAN_ITEM_INST(CASE_DEF_ID_);

ALTER TABLE ACT_CMMN_RU_PLAN_ITEM_INST ADD CONSTRAINT ACT_FK_PLAN_ITEM_CASE_INST FOREIGN KEY (CASE_INST_ID_) REFERENCES ACT_CMMN_RU_CASE_INST (ID_);

CREATE INDEX ACT_IDX_PLAN_ITEM_CASE_INST ON ACT_CMMN_RU_PLAN_ITEM_INST(CASE_INST_ID_);

CREATE TABLE ACT_CMMN_RU_SENTRY_PART_INST (ID_ VARCHAR(255) NOT NULL, REV_ INT NOT NULL, CASE_DEF_ID_ VARCHAR(255) NULL, CASE_INST_ID_ VARCHAR(255) NULL, PLAN_ITEM_INST_ID_ VARCHAR(255) NULL, ON_PART_ID_ VARCHAR(255) NULL, IF_PART_ID_ VARCHAR(255) NULL, TIME_STAMP_ datetime NULL, CONSTRAINT PK_CMMN_SENTRY_PART_INST PRIMARY KEY (ID_));

ALTER TABLE ACT_CMMN_RU_SENTRY_PART_INST ADD CONSTRAINT ACT_FK_SENTRY_CASE_DEF FOREIGN KEY (CASE_DEF_ID_) REFERENCES ACT_CMMN_CASEDEF (ID_);

CREATE INDEX ACT_IDX_SENTRY_CASE_DEF ON ACT_CMMN_RU_SENTRY_PART_INST(CASE_DEF_ID_);

ALTER TABLE ACT_CMMN_RU_SENTRY_PART_INST ADD CONSTRAINT ACT_FK_SENTRY_CASE_INST FOREIGN KEY (CASE_INST_ID_) REFERENCES ACT_CMMN_RU_CASE_INST (ID_);

CREATE INDEX ACT_IDX_SENTRY_CASE_INST ON ACT_CMMN_RU_SENTRY_PART_INST(CASE_INST_ID_);

ALTER TABLE ACT_CMMN_RU_SENTRY_PART_INST ADD CONSTRAINT ACT_FK_SENTRY_PLAN_ITEM FOREIGN KEY (PLAN_ITEM_INST_ID_) REFERENCES ACT_CMMN_RU_PLAN_ITEM_INST (ID_);

CREATE INDEX ACT_IDX_SENTRY_PLAN_ITEM ON ACT_CMMN_RU_SENTRY_PART_INST(PLAN_ITEM_INST_ID_);

CREATE TABLE ACT_CMMN_RU_MIL_INST (ID_ VARCHAR(255) NOT NULL, NAME_ VARCHAR(255) NOT NULL, TIME_STAMP_ datetime NOT NULL, CASE_INST_ID_ VARCHAR(255) NOT NULL, CASE_DEF_ID_ VARCHAR(255) NOT NULL, ELEMENT_ID_ VARCHAR(255) NOT NULL, CONSTRAINT PK_ACT_CMMN_RU_MIL_INST PRIMARY KEY (ID_));

ALTER TABLE ACT_CMMN_RU_MIL_INST ADD CONSTRAINT ACT_FK_MIL_CASE_DEF FOREIGN KEY (CASE_DEF_ID_) REFERENCES ACT_CMMN_CASEDEF (ID_);

CREATE INDEX ACT_IDX_MIL_CASE_DEF ON ACT_CMMN_RU_MIL_INST(CASE_DEF_ID_);

ALTER TABLE ACT_CMMN_RU_MIL_INST ADD CONSTRAINT ACT_FK_MIL_CASE_INST FOREIGN KEY (CASE_INST_ID_) REFERENCES ACT_CMMN_RU_CASE_INST (ID_);

CREATE INDEX ACT_IDX_MIL_CASE_INST ON ACT_CMMN_RU_MIL_INST(CASE_INST_ID_);

CREATE TABLE ACT_CMMN_HI_CASE_INST (ID_ VARCHAR(255) NOT NULL, REV_ INT NOT NULL, BUSINESS_KEY_ VARCHAR(255) NULL, NAME_ VARCHAR(255) NULL, PARENT_ID_ VARCHAR(255) NULL, CASE_DEF_ID_ VARCHAR(255) NULL, STATE_ VARCHAR(255) NULL, START_TIME_ datetime NULL, END_TIME_ datetime NULL, START_USER_ID_ VARCHAR(255) NULL, CALLBACK_ID_ VARCHAR(255) NULL, CALLBACK_TYPE_ VARCHAR(255) NULL, TENANT_ID_ VARCHAR(255) DEFAULT '' NULL, CONSTRAINT PK_ACT_CMMN_HI_CASE_INST PRIMARY KEY (ID_));

CREATE TABLE ACT_CMMN_HI_MIL_INST (ID_ VARCHAR(255) NOT NULL, REV_ INT NOT NULL, NAME_ VARCHAR(255) NOT NULL, TIME_STAMP_ datetime NOT NULL, CASE_INST_ID_ VARCHAR(255) NOT NULL, CASE_DEF_ID_ VARCHAR(255) NOT NULL, ELEMENT_ID_ VARCHAR(255) NOT NULL, CONSTRAINT PK_ACT_CMMN_HI_MIL_INST PRIMARY KEY (ID_));

INSERT INTO ACT_CMMN_DATABASECHANGELOG (ID, AUTHOR, FILENAME, DATEEXECUTED, ORDEREXECUTED, MD5SUM, `DESCRIPTION`, COMMENTS, EXECTYPE, CONTEXTS, LABELS, LIQUIBASE, DEPLOYMENT_ID) VALUES ('1', 'flowable', 'org/flowable/cmmn/db/liquibase/flowable-cmmn-db-changelog.xml', NOW(), 1, '8:8b4b922d90b05ff27483abefc9597aa6', 'createTable tableName=ACT_CMMN_DEPLOYMENT; createTable tableName=ACT_CMMN_DEPLOYMENT_RESOURCE; addForeignKeyConstraint baseTableName=ACT_CMMN_DEPLOYMENT_RESOURCE, constraintName=ACT_FK_CMMN_RSRC_DPL, referencedTableName=ACT_CMMN_DEPLOYMENT; create...', '', 'EXECUTED', NULL, NULL, '4.3.5', '1643212166');

ALTER TABLE ACT_CMMN_CASEDEF ADD DGRM_RESOURCE_NAME_ VARCHAR(4000) NULL, ADD HAS_START_FORM_KEY_ BIT(1) NULL;

ALTER TABLE ACT_CMMN_DEPLOYMENT_RESOURCE ADD GENERATED_ BIT(1) NULL;

ALTER TABLE ACT_CMMN_RU_CASE_INST ADD LOCK_TIME_ datetime NULL;

ALTER TABLE ACT_CMMN_RU_PLAN_ITEM_INST ADD ITEM_DEFINITION_ID_ VARCHAR(255) NULL, ADD ITEM_DEFINITION_TYPE_ VARCHAR(255) NULL;

INSERT INTO ACT_CMMN_DATABASECHANGELOG (ID, AUTHOR, FILENAME, DATEEXECUTED, ORDEREXECUTED, MD5SUM, `DESCRIPTION`, COMMENTS, EXECTYPE, CONTEXTS, LABELS, LIQUIBASE, DEPLOYMENT_ID) VALUES ('2', 'flowable', 'org/flowable/cmmn/db/liquibase/flowable-cmmn-db-changelog.xml', NOW(), 2, '8:65e39b3d385706bb261cbeffe7533cbe', 'addColumn tableName=ACT_CMMN_CASEDEF; addColumn tableName=ACT_CMMN_DEPLOYMENT_RESOURCE; addColumn tableName=ACT_CMMN_RU_CASE_INST; addColumn tableName=ACT_CMMN_RU_PLAN_ITEM_INST', '', 'EXECUTED', NULL, NULL, '4.3.5', '1643212166');

ALTER TABLE ACT_CMMN_RU_PLAN_ITEM_INST ADD IS_COMPLETEABLE_ BIT(1) NULL;

ALTER TABLE ACT_CMMN_RU_CASE_INST ADD IS_COMPLETEABLE_ BIT(1) NULL;

CREATE INDEX ACT_IDX_PLAN_ITEM_STAGE_INST ON ACT_CMMN_RU_PLAN_ITEM_INST(STAGE_INST_ID_);

ALTER TABLE ACT_CMMN_RU_PLAN_ITEM_INST ADD IS_COUNT_ENABLED_ BIT(1) NULL;

ALTER TABLE ACT_CMMN_RU_PLAN_ITEM_INST ADD VAR_COUNT_ INT NULL;

ALTER TABLE ACT_CMMN_RU_PLAN_ITEM_INST ADD SENTRY_PART_INST_COUNT_ INT NULL;

INSERT INTO ACT_CMMN_DATABASECHANGELOG (ID, AUTHOR, FILENAME, DATEEXECUTED, ORDEREXECUTED, MD5SUM, `DESCRIPTION`, COMMENTS, EXECTYPE, CONTEXTS, LABELS, LIQUIBASE, DEPLOYMENT_ID) VALUES ('3', 'flowable', 'org/flowable/cmmn/db/liquibase/flowable-cmmn-db-changelog.xml', NOW(), 3, '8:c01f6e802b49436b4489040da3012359', 'addColumn tableName=ACT_CMMN_RU_PLAN_ITEM_INST; addColumn tableName=ACT_CMMN_RU_CASE_INST; createIndex indexName=ACT_IDX_PLAN_ITEM_STAGE_INST, tableName=ACT_CMMN_RU_PLAN_ITEM_INST; addColumn tableName=ACT_CMMN_RU_PLAN_ITEM_INST; addColumn tableNam...', '', 'EXECUTED', NULL, NULL, '4.3.5', '1643212166');

CREATE TABLE ACT_CMMN_HI_PLAN_ITEM_INST (ID_ VARCHAR(255) NOT NULL, REV_ INT NOT NULL, NAME_ VARCHAR(255) NULL, STATE_ VARCHAR(255) NULL, CASE_DEF_ID_ VARCHAR(255) NULL, CASE_INST_ID_ VARCHAR(255) NULL, STAGE_INST_ID_ VARCHAR(255) NULL, IS_STAGE_ BIT(1) NULL, ELEMENT_ID_ VARCHAR(255) NULL, ITEM_DEFINITION_ID_ VARCHAR(255) NULL, ITEM_DEFINITION_TYPE_ VARCHAR(255) NULL, CREATED_TIME_ datetime NULL, LAST_AVAILABLE_TIME_ datetime NULL, LAST_ENABLED_TIME_ datetime NULL, LAST_DISABLED_TIME_ datetime NULL, LAST_STARTED_TIME_ datetime NULL, LAST_SUSPENDED_TIME_ datetime NULL, COMPLETED_TIME_ datetime NULL, OCCURRED_TIME_ datetime NULL, TERMINATED_TIME_ datetime NULL, EXIT_TIME_ datetime NULL, ENDED_TIME_ datetime NULL, LAST_UPDATED_TIME_ datetime NULL, START_USER_ID_ VARCHAR(255) NULL, REFERENCE_ID_ VARCHAR(255) NULL, REFERENCE_TYPE_ VARCHAR(255) NULL, TENANT_ID_ VARCHAR(255) DEFAULT '' NULL, CONSTRAINT PK_ACT_CMMN_HI_PLAN_ITEM_INST PRIMARY KEY (ID_));

ALTER TABLE ACT_CMMN_RU_MIL_INST ADD TENANT_ID_ VARCHAR(255) DEFAULT '' NULL;

ALTER TABLE ACT_CMMN_HI_MIL_INST ADD TENANT_ID_ VARCHAR(255) DEFAULT '' NULL;

INSERT INTO ACT_CMMN_DATABASECHANGELOG (ID, AUTHOR, FILENAME, DATEEXECUTED, ORDEREXECUTED, MD5SUM, `DESCRIPTION`, COMMENTS, EXECTYPE, CONTEXTS, LABELS, LIQUIBASE, DEPLOYMENT_ID) VALUES ('4', 'flowable', 'org/flowable/cmmn/db/liquibase/flowable-cmmn-db-changelog.xml', NOW(), 4, '8:e40d29cb79345b7fb5afd38a7f0ba8fc', 'createTable tableName=ACT_CMMN_HI_PLAN_ITEM_INST; addColumn tableName=ACT_CMMN_RU_MIL_INST; addColumn tableName=ACT_CMMN_HI_MIL_INST', '', 'EXECUTED', NULL, NULL, '4.3.5', '1643212166');

ALTER TABLE ACT_CMMN_DEPLOYMENT MODIFY DEPLOY_TIME_ datetime(3);

ALTER TABLE ACT_CMMN_RU_CASE_INST MODIFY START_TIME_ datetime(3);

ALTER TABLE ACT_CMMN_RU_PLAN_ITEM_INST MODIFY START_TIME_ datetime(3);

ALTER TABLE ACT_CMMN_RU_SENTRY_PART_INST MODIFY TIME_STAMP_ datetime(3);

ALTER TABLE ACT_CMMN_RU_MIL_INST MODIFY TIME_STAMP_ datetime(3);

ALTER TABLE ACT_CMMN_HI_CASE_INST MODIFY START_TIME_ datetime(3);

ALTER TABLE ACT_CMMN_HI_CASE_INST MODIFY END_TIME_ datetime(3);

ALTER TABLE ACT_CMMN_HI_MIL_INST MODIFY TIME_STAMP_ datetime(3);

ALTER TABLE ACT_CMMN_RU_CASE_INST MODIFY LOCK_TIME_ datetime(3);

ALTER TABLE ACT_CMMN_HI_PLAN_ITEM_INST MODIFY CREATED_TIME_ datetime(3);

ALTER TABLE ACT_CMMN_HI_PLAN_ITEM_INST MODIFY LAST_AVAILABLE_TIME_ datetime(3);

ALTER TABLE ACT_CMMN_HI_PLAN_ITEM_INST MODIFY LAST_ENABLED_TIME_ datetime(3);

ALTER TABLE ACT_CMMN_HI_PLAN_ITEM_INST MODIFY LAST_DISABLED_TIME_ datetime(3);

ALTER TABLE ACT_CMMN_HI_PLAN_ITEM_INST MODIFY LAST_STARTED_TIME_ datetime(3);

ALTER TABLE ACT_CMMN_HI_PLAN_ITEM_INST MODIFY LAST_SUSPENDED_TIME_ datetime(3);

ALTER TABLE ACT_CMMN_HI_PLAN_ITEM_INST MODIFY COMPLETED_TIME_ datetime(3);

ALTER TABLE ACT_CMMN_HI_PLAN_ITEM_INST MODIFY OCCURRED_TIME_ datetime(3);

ALTER TABLE ACT_CMMN_HI_PLAN_ITEM_INST MODIFY TERMINATED_TIME_ datetime(3);

ALTER TABLE ACT_CMMN_HI_PLAN_ITEM_INST MODIFY EXIT_TIME_ datetime(3);

ALTER TABLE ACT_CMMN_HI_PLAN_ITEM_INST MODIFY ENDED_TIME_ datetime(3);

ALTER TABLE ACT_CMMN_HI_PLAN_ITEM_INST MODIFY LAST_UPDATED_TIME_ datetime(3);

INSERT INTO ACT_CMMN_DATABASECHANGELOG (ID, AUTHOR, FILENAME, DATEEXECUTED, ORDEREXECUTED, MD5SUM, `DESCRIPTION`, COMMENTS, EXECTYPE, CONTEXTS, LABELS, LIQUIBASE, DEPLOYMENT_ID) VALUES ('5', 'flowable', 'org/flowable/cmmn/db/liquibase/flowable-cmmn-db-changelog.xml', NOW(), 5, '8:70349de472f87368dcdec971a10311a0', 'modifyDataType columnName=DEPLOY_TIME_, tableName=ACT_CMMN_DEPLOYMENT; modifyDataType columnName=START_TIME_, tableName=ACT_CMMN_RU_CASE_INST; modifyDataType columnName=START_TIME_, tableName=ACT_CMMN_RU_PLAN_ITEM_INST; modifyDataType columnName=T...', '', 'EXECUTED', NULL, NULL, '4.3.5', '1643212166');

CREATE UNIQUE INDEX ACT_IDX_CASE_DEF_UNIQ ON ACT_CMMN_CASEDEF(KEY_, VERSION_, TENANT_ID_);

INSERT INTO ACT_CMMN_DATABASECHANGELOG (ID, AUTHOR, FILENAME, DATEEXECUTED, ORDEREXECUTED, MD5SUM, `DESCRIPTION`, COMMENTS, EXECTYPE, CONTEXTS, LABELS, LIQUIBASE, DEPLOYMENT_ID) VALUES ('6', 'flowable', 'org/flowable/cmmn/db/liquibase/flowable-cmmn-db-changelog.xml', NOW(), 6, '8:10e82e26a7fee94c32a92099c059c18c', 'createIndex indexName=ACT_IDX_CASE_DEF_UNIQ, tableName=ACT_CMMN_CASEDEF', '', 'EXECUTED', NULL, NULL, '4.3.5', '1643212166');

ALTER TABLE ACT_CMMN_RU_PLAN_ITEM_INST CHANGE START_TIME_ CREATE_TIME_ datetime(3);

ALTER TABLE ACT_CMMN_HI_PLAN_ITEM_INST CHANGE CREATED_TIME_ CREATE_TIME_ datetime(3);

ALTER TABLE ACT_CMMN_RU_PLAN_ITEM_INST ADD LAST_AVAILABLE_TIME_ datetime(3) NULL, ADD LAST_ENABLED_TIME_ datetime(3) NULL, ADD LAST_DISABLED_TIME_ datetime(3) NULL, ADD LAST_STARTED_TIME_ datetime(3) NULL, ADD LAST_SUSPENDED_TIME_ datetime(3) NULL, ADD COMPLETED_TIME_ datetime(3) NULL, ADD OCCURRED_TIME_ datetime(3) NULL, ADD TERMINATED_TIME_ datetime(3) NULL, ADD EXIT_TIME_ datetime(3) NULL, ADD ENDED_TIME_ datetime(3) NULL, ADD ENTRY_CRITERION_ID_ VARCHAR(255) NULL, ADD EXIT_CRITERION_ID_ VARCHAR(255) NULL;

ALTER TABLE ACT_CMMN_HI_PLAN_ITEM_INST ADD ENTRY_CRITERION_ID_ VARCHAR(255) NULL, ADD EXIT_CRITERION_ID_ VARCHAR(255) NULL;

INSERT INTO ACT_CMMN_DATABASECHANGELOG (ID, AUTHOR, FILENAME, DATEEXECUTED, ORDEREXECUTED, MD5SUM, `DESCRIPTION`, COMMENTS, EXECTYPE, CONTEXTS, LABELS, LIQUIBASE, DEPLOYMENT_ID) VALUES ('7', 'flowable', 'org/flowable/cmmn/db/liquibase/flowable-cmmn-db-changelog.xml', NOW(), 7, '8:530bc81a1e30618ccf4a2da1f7c6c043', 'renameColumn newColumnName=CREATE_TIME_, oldColumnName=START_TIME_, tableName=ACT_CMMN_RU_PLAN_ITEM_INST; renameColumn newColumnName=CREATE_TIME_, oldColumnName=CREATED_TIME_, tableName=ACT_CMMN_HI_PLAN_ITEM_INST; addColumn tableName=ACT_CMMN_RU_P...', '', 'EXECUTED', NULL, NULL, '4.3.5', '1643212166');

ALTER TABLE ACT_CMMN_HI_PLAN_ITEM_INST ADD SHOW_IN_OVERVIEW_ BIT(1) NULL;

INSERT INTO ACT_CMMN_DATABASECHANGELOG (ID, AUTHOR, FILENAME, DATEEXECUTED, ORDEREXECUTED, MD5SUM, `DESCRIPTION`, COMMENTS, EXECTYPE, CONTEXTS, LABELS, LIQUIBASE, DEPLOYMENT_ID) VALUES ('8', 'flowable', 'org/flowable/cmmn/db/liquibase/flowable-cmmn-db-changelog.xml', NOW(), 8, '8:e8c2eb1ce28bc301efe07e0e29757781', 'addColumn tableName=ACT_CMMN_HI_PLAN_ITEM_INST', '', 'EXECUTED', NULL, NULL, '4.3.5', '1643212166');

ALTER TABLE ACT_CMMN_RU_PLAN_ITEM_INST ADD EXTRA_VALUE_ VARCHAR(255) NULL;

ALTER TABLE ACT_CMMN_HI_PLAN_ITEM_INST ADD EXTRA_VALUE_ VARCHAR(255) NULL;

INSERT INTO ACT_CMMN_DATABASECHANGELOG (ID, AUTHOR, FILENAME, DATEEXECUTED, ORDEREXECUTED, MD5SUM, `DESCRIPTION`, COMMENTS, EXECTYPE, CONTEXTS, LABELS, LIQUIBASE, DEPLOYMENT_ID) VALUES ('9', 'flowable', 'org/flowable/cmmn/db/liquibase/flowable-cmmn-db-changelog.xml', NOW(), 9, '8:4cb4782b9bdec5ced2a64c525aa7b3a0', 'addColumn tableName=ACT_CMMN_RU_PLAN_ITEM_INST; addColumn tableName=ACT_CMMN_HI_PLAN_ITEM_INST', '', 'EXECUTED', NULL, NULL, '4.3.5', '1643212166');

ALTER TABLE ACT_CMMN_RU_CASE_INST ADD REFERENCE_ID_ VARCHAR(255) NULL;

ALTER TABLE ACT_CMMN_RU_CASE_INST ADD REFERENCE_TYPE_ VARCHAR(255) NULL;

CREATE INDEX ACT_IDX_CASE_INST_REF_ID_ ON ACT_CMMN_RU_CASE_INST(REFERENCE_ID_);

ALTER TABLE ACT_CMMN_HI_CASE_INST ADD REFERENCE_ID_ VARCHAR(255) NULL;

ALTER TABLE ACT_CMMN_HI_CASE_INST ADD REFERENCE_TYPE_ VARCHAR(255) NULL;

INSERT INTO ACT_CMMN_DATABASECHANGELOG (ID, AUTHOR, FILENAME, DATEEXECUTED, ORDEREXECUTED, MD5SUM, `DESCRIPTION`, COMMENTS, EXECTYPE, CONTEXTS, LABELS, LIQUIBASE, DEPLOYMENT_ID) VALUES ('10', 'flowable', 'org/flowable/cmmn/db/liquibase/flowable-cmmn-db-changelog.xml', NOW(), 10, '8:341c16be247f5d17badc9809da8691f9', 'addColumn tableName=ACT_CMMN_RU_CASE_INST; addColumn tableName=ACT_CMMN_RU_CASE_INST; createIndex indexName=ACT_IDX_CASE_INST_REF_ID_, tableName=ACT_CMMN_RU_CASE_INST; addColumn tableName=ACT_CMMN_HI_CASE_INST; addColumn tableName=ACT_CMMN_HI_CASE...', '', 'EXECUTED', NULL, NULL, '4.3.5', '1643212166');

ALTER TABLE ACT_CMMN_RU_PLAN_ITEM_INST ADD DERIVED_CASE_DEF_ID_ VARCHAR(255) NULL;

ALTER TABLE ACT_CMMN_HI_PLAN_ITEM_INST ADD DERIVED_CASE_DEF_ID_ VARCHAR(255) NULL;

INSERT INTO ACT_CMMN_DATABASECHANGELOG (ID, AUTHOR, FILENAME, DATEEXECUTED, ORDEREXECUTED, MD5SUM, `DESCRIPTION`, COMMENTS, EXECTYPE, CONTEXTS, LABELS, LIQUIBASE, DEPLOYMENT_ID) VALUES ('11', 'flowable', 'org/flowable/cmmn/db/liquibase/flowable-cmmn-db-changelog.xml', NOW(), 11, '8:d7c4da9276bcfffbfb0ebfb25e3f7b05', 'addColumn tableName=ACT_CMMN_RU_PLAN_ITEM_INST; addColumn tableName=ACT_CMMN_HI_PLAN_ITEM_INST', '', 'EXECUTED', NULL, NULL, '4.3.5', '1643212166');

ALTER TABLE ACT_CMMN_RU_CASE_INST ADD LOCK_OWNER_ VARCHAR(255) NULL;

INSERT INTO ACT_CMMN_DATABASECHANGELOG (ID, AUTHOR, FILENAME, DATEEXECUTED, ORDEREXECUTED, MD5SUM, `DESCRIPTION`, COMMENTS, EXECTYPE, CONTEXTS, LABELS, LIQUIBASE, DEPLOYMENT_ID) VALUES ('12', 'flowable', 'org/flowable/cmmn/db/liquibase/flowable-cmmn-db-changelog.xml', NOW(), 12, '8:adf4ecc45f2aa9a44a5626b02e1d6f98', 'addColumn tableName=ACT_CMMN_RU_CASE_INST', '', 'EXECUTED', NULL, NULL, '4.3.5', '1643212166');

ALTER TABLE ACT_CMMN_RU_PLAN_ITEM_INST ADD LAST_UNAVAILABLE_TIME_ datetime(3) NULL;

ALTER TABLE ACT_CMMN_HI_PLAN_ITEM_INST ADD LAST_UNAVAILABLE_TIME_ datetime(3) NULL;

INSERT INTO ACT_CMMN_DATABASECHANGELOG (ID, AUTHOR, FILENAME, DATEEXECUTED, ORDEREXECUTED, MD5SUM, `DESCRIPTION`, COMMENTS, EXECTYPE, CONTEXTS, LABELS, LIQUIBASE, DEPLOYMENT_ID) VALUES ('13', 'flowable', 'org/flowable/cmmn/db/liquibase/flowable-cmmn-db-changelog.xml', NOW(), 13, '8:7550626f964ab5518464709408333ec1', 'addColumn tableName=ACT_CMMN_RU_PLAN_ITEM_INST; addColumn tableName=ACT_CMMN_HI_PLAN_ITEM_INST', '', 'EXECUTED', NULL, NULL, '4.3.5', '1643212166');

ALTER TABLE ACT_CMMN_RU_CASE_INST ADD LAST_REACTIVATION_TIME_ datetime(3) NULL, ADD LAST_REACTIVATION_USER_ID_ VARCHAR(255) NULL;

ALTER TABLE ACT_CMMN_HI_CASE_INST ADD LAST_REACTIVATION_TIME_ datetime(3) NULL, ADD LAST_REACTIVATION_USER_ID_ VARCHAR(255) NULL;

INSERT INTO ACT_CMMN_DATABASECHANGELOG (ID, AUTHOR, FILENAME, DATEEXECUTED, ORDEREXECUTED, MD5SUM, `DESCRIPTION`, COMMENTS, EXECTYPE, CONTEXTS, LABELS, LIQUIBASE, DEPLOYMENT_ID) VALUES ('14', 'flowable', 'org/flowable/cmmn/db/liquibase/flowable-cmmn-db-changelog.xml', NOW(), 14, '8:086b40b3a05596dcc8a8d7479922d494', 'addColumn tableName=ACT_CMMN_RU_CASE_INST; addColumn tableName=ACT_CMMN_HI_CASE_INST', '', 'EXECUTED', NULL, NULL, '4.3.5', '1643212166');

ALTER TABLE ACT_CMMN_RU_CASE_INST ADD BUSINESS_STATUS_ VARCHAR(255) NULL;

ALTER TABLE ACT_CMMN_HI_CASE_INST ADD BUSINESS_STATUS_ VARCHAR(255) NULL;

INSERT INTO ACT_CMMN_DATABASECHANGELOG (ID, AUTHOR, FILENAME, DATEEXECUTED, ORDEREXECUTED, MD5SUM, `DESCRIPTION`, COMMENTS, EXECTYPE, CONTEXTS, LABELS, LIQUIBASE, DEPLOYMENT_ID) VALUES ('16', 'flowable', 'org/flowable/cmmn/db/liquibase/flowable-cmmn-db-changelog.xml', NOW(), 15, '8:a697a222ddd99dd15b36516a252f1c63', 'addColumn tableName=ACT_CMMN_RU_CASE_INST; addColumn tableName=ACT_CMMN_HI_CASE_INST', '', 'EXECUTED', NULL, NULL, '4.3.5', '1643212166');

CREATE INDEX ACT_IDX_HI_CASE_INST_END ON ACT_CMMN_HI_CASE_INST(END_TIME_);

INSERT INTO ACT_CMMN_DATABASECHANGELOG (ID, AUTHOR, FILENAME, DATEEXECUTED, ORDEREXECUTED, MD5SUM, `DESCRIPTION`, COMMENTS, EXECTYPE, CONTEXTS, LABELS, LIQUIBASE, DEPLOYMENT_ID) VALUES ('17', 'flowable', 'org/flowable/cmmn/db/liquibase/flowable-cmmn-db-changelog.xml', NOW(), 16, '8:d3706c5813a9b97fd2a59d12a9523946', 'createIndex indexName=ACT_IDX_HI_CASE_INST_END, tableName=ACT_CMMN_HI_CASE_INST', '', 'EXECUTED', NULL, NULL, '4.3.5', '1643212166');

UPDATE ACT_CMMN_DATABASECHANGELOGLOCK SET `LOCKED` = 0, LOCKEDBY = NULL, LOCKGRANTED = NULL WHERE ID = 1;


CREATE TABLE FLW_EV_DATABASECHANGELOGLOCK (ID INT NOT NULL, `LOCKED` BIT(1) NOT NULL, LOCKGRANTED datetime NULL, LOCKEDBY VARCHAR(255) NULL, CONSTRAINT PK_FLW_EV_DATABASECHANGELOGLOCK PRIMARY KEY (ID));

DELETE FROM FLW_EV_DATABASECHANGELOGLOCK;

INSERT INTO FLW_EV_DATABASECHANGELOGLOCK (ID, `LOCKED`) VALUES (1, 0);

UPDATE FLW_EV_DATABASECHANGELOGLOCK SET `LOCKED` = 1, LOCKEDBY = '192.168.10.1 (192.168.10.1)', LOCKGRANTED = '2022-12-21 18:20:13.507' WHERE ID = 1 AND `LOCKED` = 0;

CREATE TABLE FLW_EV_DATABASECHANGELOG (ID VARCHAR(255) NOT NULL, AUTHOR VARCHAR(255) NOT NULL, FILENAME VARCHAR(255) NOT NULL, DATEEXECUTED datetime NOT NULL, ORDEREXECUTED INT NOT NULL, EXECTYPE VARCHAR(10) NOT NULL, MD5SUM VARCHAR(35) NULL, `DESCRIPTION` VARCHAR(255) NULL, COMMENTS VARCHAR(255) NULL, TAG VARCHAR(255) NULL, LIQUIBASE VARCHAR(20) NULL, CONTEXTS VARCHAR(255) NULL, LABELS VARCHAR(255) NULL, DEPLOYMENT_ID VARCHAR(10) NULL);

CREATE TABLE FLW_EVENT_DEPLOYMENT (ID_ VARCHAR(255) NOT NULL, NAME_ VARCHAR(255) NULL, CATEGORY_ VARCHAR(255) NULL, DEPLOY_TIME_ datetime(3) NULL, TENANT_ID_ VARCHAR(255) NULL, PARENT_DEPLOYMENT_ID_ VARCHAR(255) NULL, CONSTRAINT PK_FLW_EVENT_DEPLOYMENT PRIMARY KEY (ID_));

CREATE TABLE FLW_EVENT_RESOURCE (ID_ VARCHAR(255) NOT NULL, NAME_ VARCHAR(255) NULL, DEPLOYMENT_ID_ VARCHAR(255) NULL, RESOURCE_BYTES_ LONGBLOB NULL, CONSTRAINT PK_FLW_EVENT_RESOURCE PRIMARY KEY (ID_));

CREATE TABLE FLW_EVENT_DEFINITION (ID_ VARCHAR(255) NOT NULL, NAME_ VARCHAR(255) NULL, VERSION_ INT NULL, KEY_ VARCHAR(255) NULL, CATEGORY_ VARCHAR(255) NULL, DEPLOYMENT_ID_ VARCHAR(255) NULL, TENANT_ID_ VARCHAR(255) NULL, RESOURCE_NAME_ VARCHAR(255) NULL, DESCRIPTION_ VARCHAR(255) NULL, CONSTRAINT PK_FLW_EVENT_DEFINITION PRIMARY KEY (ID_));

CREATE UNIQUE INDEX ACT_IDX_EVENT_DEF_UNIQ ON FLW_EVENT_DEFINITION(KEY_, VERSION_, TENANT_ID_);

CREATE TABLE FLW_CHANNEL_DEFINITION (ID_ VARCHAR(255) NOT NULL, NAME_ VARCHAR(255) NULL, VERSION_ INT NULL, KEY_ VARCHAR(255) NULL, CATEGORY_ VARCHAR(255) NULL, DEPLOYMENT_ID_ VARCHAR(255) NULL, CREATE_TIME_ datetime(3) NULL, TENANT_ID_ VARCHAR(255) NULL, RESOURCE_NAME_ VARCHAR(255) NULL, DESCRIPTION_ VARCHAR(255) NULL, CONSTRAINT PK_FLW_CHANNEL_DEFINITION PRIMARY KEY (ID_));

CREATE UNIQUE INDEX ACT_IDX_CHANNEL_DEF_UNIQ ON FLW_CHANNEL_DEFINITION(KEY_, VERSION_, TENANT_ID_);

INSERT INTO FLW_EV_DATABASECHANGELOG (ID, AUTHOR, FILENAME, DATEEXECUTED, ORDEREXECUTED, MD5SUM, `DESCRIPTION`, COMMENTS, EXECTYPE, CONTEXTS, LABELS, LIQUIBASE, DEPLOYMENT_ID) VALUES ('1', 'flowable', 'org/flowable/eventregistry/db/liquibase/flowable-eventregistry-db-changelog.xml', NOW(), 1, '8:1b0c48c9cf7945be799d868a2626d687', 'createTable tableName=FLW_EVENT_DEPLOYMENT; createTable tableName=FLW_EVENT_RESOURCE; createTable tableName=FLW_EVENT_DEFINITION; createIndex indexName=ACT_IDX_EVENT_DEF_UNIQ, tableName=FLW_EVENT_DEFINITION; createTable tableName=FLW_CHANNEL_DEFIN...', '', 'EXECUTED', NULL, NULL, '4.3.5', '1643213577');

ALTER TABLE FLW_CHANNEL_DEFINITION ADD TYPE_ VARCHAR(255) NULL;

ALTER TABLE FLW_CHANNEL_DEFINITION ADD IMPLEMENTATION_ VARCHAR(255) NULL;

INSERT INTO FLW_EV_DATABASECHANGELOG (ID, AUTHOR, FILENAME, DATEEXECUTED, ORDEREXECUTED, MD5SUM, `DESCRIPTION`, COMMENTS, EXECTYPE, CONTEXTS, LABELS, LIQUIBASE, DEPLOYMENT_ID) VALUES ('2', 'flowable', 'org/flowable/eventregistry/db/liquibase/flowable-eventregistry-db-changelog.xml', NOW(), 2, '8:0ea825feb8e470558f0b5754352b9cda', 'addColumn tableName=FLW_CHANNEL_DEFINITION; addColumn tableName=FLW_CHANNEL_DEFINITION', '', 'EXECUTED', NULL, NULL, '4.3.5', '1643213577');

INSERT INTO FLW_EV_DATABASECHANGELOG (ID, AUTHOR, FILENAME, DATEEXECUTED, ORDEREXECUTED, MD5SUM, `DESCRIPTION`, COMMENTS, EXECTYPE, CONTEXTS, LABELS, LIQUIBASE, DEPLOYMENT_ID) VALUES ('3', 'flowable', 'org/flowable/eventregistry/db/liquibase/flowable-eventregistry-db-changelog.xml', NOW(), 3, '8:3c2bb293350b5cbe6504331980c9dcee', 'customChange', '', 'EXECUTED', NULL, NULL, '4.3.5', '1643213577');

UPDATE FLW_EV_DATABASECHANGELOGLOCK SET `LOCKED` = 0, LOCKEDBY = NULL, LOCKGRANTED = NULL WHERE ID = 1;


CREATE TABLE ACT_DMN_DATABASECHANGELOGLOCK (ID INT NOT NULL, `LOCKED` BIT(1) NOT NULL, LOCKGRANTED datetime NULL, LOCKEDBY VARCHAR(255) NULL, CONSTRAINT PK_ACT_DMN_DATABASECHANGELOGLOCK PRIMARY KEY (ID));

DELETE FROM ACT_DMN_DATABASECHANGELOGLOCK;

INSERT INTO ACT_DMN_DATABASECHANGELOGLOCK (ID, `LOCKED`) VALUES (1, 0);

UPDATE ACT_DMN_DATABASECHANGELOGLOCK SET `LOCKED` = 1, LOCKEDBY = '192.168.10.1 (192.168.10.1)', LOCKGRANTED = '2022-12-21 18:20:13.714' WHERE ID = 1 AND `LOCKED` = 0;

CREATE TABLE ACT_DMN_DATABASECHANGELOG (ID VARCHAR(255) NOT NULL, AUTHOR VARCHAR(255) NOT NULL, FILENAME VARCHAR(255) NOT NULL, DATEEXECUTED datetime NOT NULL, ORDEREXECUTED INT NOT NULL, EXECTYPE VARCHAR(10) NOT NULL, MD5SUM VARCHAR(35) NULL, `DESCRIPTION` VARCHAR(255) NULL, COMMENTS VARCHAR(255) NULL, TAG VARCHAR(255) NULL, LIQUIBASE VARCHAR(20) NULL, CONTEXTS VARCHAR(255) NULL, LABELS VARCHAR(255) NULL, DEPLOYMENT_ID VARCHAR(10) NULL);

CREATE TABLE ACT_DMN_DEPLOYMENT (ID_ VARCHAR(255) NOT NULL, NAME_ VARCHAR(255) NULL, CATEGORY_ VARCHAR(255) NULL, DEPLOY_TIME_ datetime NULL, TENANT_ID_ VARCHAR(255) NULL, PARENT_DEPLOYMENT_ID_ VARCHAR(255) NULL, CONSTRAINT PK_ACT_DMN_DEPLOYMENT PRIMARY KEY (ID_));

CREATE TABLE ACT_DMN_DEPLOYMENT_RESOURCE (ID_ VARCHAR(255) NOT NULL, NAME_ VARCHAR(255) NULL, DEPLOYMENT_ID_ VARCHAR(255) NULL, RESOURCE_BYTES_ LONGBLOB NULL, CONSTRAINT PK_ACT_DMN_DEPLOYMENT_RESOURCE PRIMARY KEY (ID_));

CREATE TABLE ACT_DMN_DECISION_TABLE (ID_ VARCHAR(255) NOT NULL, NAME_ VARCHAR(255) NULL, VERSION_ INT NULL, KEY_ VARCHAR(255) NULL, CATEGORY_ VARCHAR(255) NULL, DEPLOYMENT_ID_ VARCHAR(255) NULL, PARENT_DEPLOYMENT_ID_ VARCHAR(255) NULL, TENANT_ID_ VARCHAR(255) NULL, RESOURCE_NAME_ VARCHAR(255) NULL, DESCRIPTION_ VARCHAR(255) NULL, CONSTRAINT PK_ACT_DMN_DECISION_TABLE PRIMARY KEY (ID_));

INSERT INTO ACT_DMN_DATABASECHANGELOG (ID, AUTHOR, FILENAME, DATEEXECUTED, ORDEREXECUTED, MD5SUM, `DESCRIPTION`, COMMENTS, EXECTYPE, CONTEXTS, LABELS, LIQUIBASE, DEPLOYMENT_ID) VALUES ('1', 'activiti', 'org/flowable/dmn/db/liquibase/flowable-dmn-db-changelog.xml', NOW(), 1, '8:c8701f1c71018b55029f450b2e9a10a1', 'createTable tableName=ACT_DMN_DEPLOYMENT; createTable tableName=ACT_DMN_DEPLOYMENT_RESOURCE; createTable tableName=ACT_DMN_DECISION_TABLE', '', 'EXECUTED', NULL, NULL, '4.3.5', '1643213791');

CREATE TABLE ACT_DMN_HI_DECISION_EXECUTION (ID_ VARCHAR(255) NOT NULL, DECISION_DEFINITION_ID_ VARCHAR(255) NULL, DEPLOYMENT_ID_ VARCHAR(255) NULL, START_TIME_ datetime NULL, END_TIME_ datetime NULL, INSTANCE_ID_ VARCHAR(255) NULL, EXECUTION_ID_ VARCHAR(255) NULL, ACTIVITY_ID_ VARCHAR(255) NULL, FAILED_ BIT(1) DEFAULT 0 NULL, TENANT_ID_ VARCHAR(255) NULL, EXECUTION_JSON_ LONGTEXT NULL, CONSTRAINT PK_ACT_DMN_HI_DECISION_EXECUTION PRIMARY KEY (ID_));

INSERT INTO ACT_DMN_DATABASECHANGELOG (ID, AUTHOR, FILENAME, DATEEXECUTED, ORDEREXECUTED, MD5SUM, `DESCRIPTION`, COMMENTS, EXECTYPE, CONTEXTS, LABELS, LIQUIBASE, DEPLOYMENT_ID) VALUES ('2', 'flowable', 'org/flowable/dmn/db/liquibase/flowable-dmn-db-changelog.xml', NOW(), 2, '8:47f94b27feb7df8a30d4e338c7bd5fb8', 'createTable tableName=ACT_DMN_HI_DECISION_EXECUTION', '', 'EXECUTED', NULL, NULL, '4.3.5', '1643213791');

ALTER TABLE ACT_DMN_HI_DECISION_EXECUTION ADD SCOPE_TYPE_ VARCHAR(255) NULL;

INSERT INTO ACT_DMN_DATABASECHANGELOG (ID, AUTHOR, FILENAME, DATEEXECUTED, ORDEREXECUTED, MD5SUM, `DESCRIPTION`, COMMENTS, EXECTYPE, CONTEXTS, LABELS, LIQUIBASE, DEPLOYMENT_ID) VALUES ('3', 'flowable', 'org/flowable/dmn/db/liquibase/flowable-dmn-db-changelog.xml', NOW(), 3, '8:ac17eae89fbdccb6e08daf3c7797b579', 'addColumn tableName=ACT_DMN_HI_DECISION_EXECUTION', '', 'EXECUTED', NULL, NULL, '4.3.5', '1643213791');

ALTER TABLE ACT_DMN_DECISION_TABLE DROP COLUMN PARENT_DEPLOYMENT_ID_;

INSERT INTO ACT_DMN_DATABASECHANGELOG (ID, AUTHOR, FILENAME, DATEEXECUTED, ORDEREXECUTED, MD5SUM, `DESCRIPTION`, COMMENTS, EXECTYPE, CONTEXTS, LABELS, LIQUIBASE, DEPLOYMENT_ID) VALUES ('4', 'flowable', 'org/flowable/dmn/db/liquibase/flowable-dmn-db-changelog.xml', NOW(), 4, '8:f73aabc4529e7292c2942073d1cff6f9', 'dropColumn columnName=PARENT_DEPLOYMENT_ID_, tableName=ACT_DMN_DECISION_TABLE', '', 'EXECUTED', NULL, NULL, '4.3.5', '1643213791');

ALTER TABLE ACT_DMN_DEPLOYMENT MODIFY DEPLOY_TIME_ datetime(3);

ALTER TABLE ACT_DMN_HI_DECISION_EXECUTION MODIFY START_TIME_ datetime(3);

ALTER TABLE ACT_DMN_HI_DECISION_EXECUTION MODIFY END_TIME_ datetime(3);

INSERT INTO ACT_DMN_DATABASECHANGELOG (ID, AUTHOR, FILENAME, DATEEXECUTED, ORDEREXECUTED, MD5SUM, `DESCRIPTION`, COMMENTS, EXECTYPE, CONTEXTS, LABELS, LIQUIBASE, DEPLOYMENT_ID) VALUES ('5', 'flowable', 'org/flowable/dmn/db/liquibase/flowable-dmn-db-changelog.xml', NOW(), 5, '8:3e03528582dd4eeb4eb41f9b9539140d', 'modifyDataType columnName=DEPLOY_TIME_, tableName=ACT_DMN_DEPLOYMENT; modifyDataType columnName=START_TIME_, tableName=ACT_DMN_HI_DECISION_EXECUTION; modifyDataType columnName=END_TIME_, tableName=ACT_DMN_HI_DECISION_EXECUTION', '', 'EXECUTED', NULL, NULL, '4.3.5', '1643213791');

CREATE UNIQUE INDEX ACT_IDX_DEC_TBL_UNIQ ON ACT_DMN_DECISION_TABLE(KEY_, VERSION_, TENANT_ID_);

INSERT INTO ACT_DMN_DATABASECHANGELOG (ID, AUTHOR, FILENAME, DATEEXECUTED, ORDEREXECUTED, MD5SUM, `DESCRIPTION`, COMMENTS, EXECTYPE, CONTEXTS, LABELS, LIQUIBASE, DEPLOYMENT_ID) VALUES ('6', 'flowable', 'org/flowable/dmn/db/liquibase/flowable-dmn-db-changelog.xml', NOW(), 6, '8:646c6a061e0b6e8a62e69844ff96abb0', 'createIndex indexName=ACT_IDX_DEC_TBL_UNIQ, tableName=ACT_DMN_DECISION_TABLE', '', 'EXECUTED', NULL, NULL, '4.3.5', '1643213791');

DROP INDEX ACT_IDX_DEC_TBL_UNIQ ON ACT_DMN_DECISION_TABLE;

ALTER TABLE ACT_DMN_DECISION_TABLE RENAME ACT_DMN_DECISION;

CREATE UNIQUE INDEX ACT_IDX_DMN_DEC_UNIQ ON ACT_DMN_DECISION(KEY_, VERSION_, TENANT_ID_);

INSERT INTO ACT_DMN_DATABASECHANGELOG (ID, AUTHOR, FILENAME, DATEEXECUTED, ORDEREXECUTED, MD5SUM, `DESCRIPTION`, COMMENTS, EXECTYPE, CONTEXTS, LABELS, LIQUIBASE, DEPLOYMENT_ID) VALUES ('7', 'flowable', 'org/flowable/dmn/db/liquibase/flowable-dmn-db-changelog.xml', NOW(), 7, '8:215a499ff7ae77685b55355245b8b708', 'dropIndex indexName=ACT_IDX_DEC_TBL_UNIQ, tableName=ACT_DMN_DECISION_TABLE; renameTable newTableName=ACT_DMN_DECISION, oldTableName=ACT_DMN_DECISION_TABLE; createIndex indexName=ACT_IDX_DMN_DEC_UNIQ, tableName=ACT_DMN_DECISION', '', 'EXECUTED', NULL, NULL, '4.3.5', '1643213791');

ALTER TABLE ACT_DMN_DECISION ADD DECISION_TYPE_ VARCHAR(255) NULL;

INSERT INTO ACT_DMN_DATABASECHANGELOG (ID, AUTHOR, FILENAME, DATEEXECUTED, ORDEREXECUTED, MD5SUM, `DESCRIPTION`, COMMENTS, EXECTYPE, CONTEXTS, LABELS, LIQUIBASE, DEPLOYMENT_ID) VALUES ('8', 'flowable', 'org/flowable/dmn/db/liquibase/flowable-dmn-db-changelog.xml', NOW(), 8, '8:5355bee389318afed91a11702f2df032', 'addColumn tableName=ACT_DMN_DECISION', '', 'EXECUTED', NULL, NULL, '4.3.5', '1643213791');

CREATE INDEX ACT_IDX_DMN_INSTANCE_ID ON ACT_DMN_HI_DECISION_EXECUTION(INSTANCE_ID_);

INSERT INTO ACT_DMN_DATABASECHANGELOG (ID, AUTHOR, FILENAME, DATEEXECUTED, ORDEREXECUTED, MD5SUM, `DESCRIPTION`, COMMENTS, EXECTYPE, CONTEXTS, LABELS, LIQUIBASE, DEPLOYMENT_ID) VALUES ('9', 'flowable', 'org/flowable/dmn/db/liquibase/flowable-dmn-db-changelog.xml', NOW(), 9, '8:0fe82086431b1953d293f0199f805876', 'createIndex indexName=ACT_IDX_DMN_INSTANCE_ID, tableName=ACT_DMN_HI_DECISION_EXECUTION', '', 'EXECUTED', NULL, NULL, '4.3.5', '1643213791');

UPDATE ACT_DMN_DATABASECHANGELOGLOCK SET `LOCKED` = 0, LOCKEDBY = NULL, LOCKGRANTED = NULL WHERE ID = 1;


CREATE TABLE ACT_FO_DATABASECHANGELOGLOCK (ID INT NOT NULL, `LOCKED` BIT(1) NOT NULL, LOCKGRANTED datetime NULL, LOCKEDBY VARCHAR(255) NULL, CONSTRAINT PK_ACT_FO_DATABASECHANGELOGLOCK PRIMARY KEY (ID));

DELETE FROM ACT_FO_DATABASECHANGELOGLOCK;

INSERT INTO ACT_FO_DATABASECHANGELOGLOCK (ID, `LOCKED`) VALUES (1, 0);

UPDATE ACT_FO_DATABASECHANGELOGLOCK SET `LOCKED` = 1, LOCKEDBY = '192.168.10.1 (192.168.10.1)', LOCKGRANTED = '2022-12-21 18:20:14.033' WHERE ID = 1 AND `LOCKED` = 0;

CREATE TABLE ACT_FO_DATABASECHANGELOG (ID VARCHAR(255) NOT NULL, AUTHOR VARCHAR(255) NOT NULL, FILENAME VARCHAR(255) NOT NULL, DATEEXECUTED datetime NOT NULL, ORDEREXECUTED INT NOT NULL, EXECTYPE VARCHAR(10) NOT NULL, MD5SUM VARCHAR(35) NULL, `DESCRIPTION` VARCHAR(255) NULL, COMMENTS VARCHAR(255) NULL, TAG VARCHAR(255) NULL, LIQUIBASE VARCHAR(20) NULL, CONTEXTS VARCHAR(255) NULL, LABELS VARCHAR(255) NULL, DEPLOYMENT_ID VARCHAR(10) NULL);

CREATE TABLE ACT_FO_FORM_DEPLOYMENT (ID_ VARCHAR(255) NOT NULL, NAME_ VARCHAR(255) NULL, CATEGORY_ VARCHAR(255) NULL, DEPLOY_TIME_ datetime NULL, TENANT_ID_ VARCHAR(255) NULL, PARENT_DEPLOYMENT_ID_ VARCHAR(255) NULL, CONSTRAINT PK_ACT_FO_FORM_DEPLOYMENT PRIMARY KEY (ID_));

CREATE TABLE ACT_FO_FORM_RESOURCE (ID_ VARCHAR(255) NOT NULL, NAME_ VARCHAR(255) NULL, DEPLOYMENT_ID_ VARCHAR(255) NULL, RESOURCE_BYTES_ LONGBLOB NULL, CONSTRAINT PK_ACT_FO_FORM_RESOURCE PRIMARY KEY (ID_));

CREATE TABLE ACT_FO_FORM_DEFINITION (ID_ VARCHAR(255) NOT NULL, NAME_ VARCHAR(255) NULL, VERSION_ INT NULL, KEY_ VARCHAR(255) NULL, CATEGORY_ VARCHAR(255) NULL, DEPLOYMENT_ID_ VARCHAR(255) NULL, PARENT_DEPLOYMENT_ID_ VARCHAR(255) NULL, TENANT_ID_ VARCHAR(255) NULL, RESOURCE_NAME_ VARCHAR(255) NULL, DESCRIPTION_ VARCHAR(255) NULL, CONSTRAINT PK_ACT_FO_FORM_DEFINITION PRIMARY KEY (ID_));

CREATE TABLE ACT_FO_FORM_INSTANCE (ID_ VARCHAR(255) NOT NULL, FORM_DEFINITION_ID_ VARCHAR(255) NOT NULL, TASK_ID_ VARCHAR(255) NULL, PROC_INST_ID_ VARCHAR(255) NULL, PROC_DEF_ID_ VARCHAR(255) NULL, SUBMITTED_DATE_ datetime NULL, SUBMITTED_BY_ VARCHAR(255) NULL, FORM_VALUES_ID_ VARCHAR(255) NULL, TENANT_ID_ VARCHAR(255) NULL, CONSTRAINT PK_ACT_FO_FORM_INSTANCE PRIMARY KEY (ID_));

INSERT INTO ACT_FO_DATABASECHANGELOG (ID, AUTHOR, FILENAME, DATEEXECUTED, ORDEREXECUTED, MD5SUM, `DESCRIPTION`, COMMENTS, EXECTYPE, CONTEXTS, LABELS, LIQUIBASE, DEPLOYMENT_ID) VALUES ('1', 'activiti', 'org/flowable/form/db/liquibase/flowable-form-db-changelog.xml', NOW(), 1, '8:033ebf9380889aed7c453927ecc3250d', 'createTable tableName=ACT_FO_FORM_DEPLOYMENT; createTable tableName=ACT_FO_FORM_RESOURCE; createTable tableName=ACT_FO_FORM_DEFINITION; createTable tableName=ACT_FO_FORM_INSTANCE', '', 'EXECUTED', NULL, NULL, '4.3.5', '1643214101');

ALTER TABLE ACT_FO_FORM_INSTANCE ADD SCOPE_ID_ VARCHAR(255) NULL, ADD SCOPE_TYPE_ VARCHAR(255) NULL, ADD SCOPE_DEFINITION_ID_ VARCHAR(255) NULL;

INSERT INTO ACT_FO_DATABASECHANGELOG (ID, AUTHOR, FILENAME, DATEEXECUTED, ORDEREXECUTED, MD5SUM, `DESCRIPTION`, COMMENTS, EXECTYPE, CONTEXTS, LABELS, LIQUIBASE, DEPLOYMENT_ID) VALUES ('2', 'flowable', 'org/flowable/form/db/liquibase/flowable-form-db-changelog.xml', NOW(), 2, '8:986365ceb40445ce3b27a8e6b40f159b', 'addColumn tableName=ACT_FO_FORM_INSTANCE', '', 'EXECUTED', NULL, NULL, '4.3.5', '1643214101');

ALTER TABLE ACT_FO_FORM_DEFINITION DROP COLUMN PARENT_DEPLOYMENT_ID_;

INSERT INTO ACT_FO_DATABASECHANGELOG (ID, AUTHOR, FILENAME, DATEEXECUTED, ORDEREXECUTED, MD5SUM, `DESCRIPTION`, COMMENTS, EXECTYPE, CONTEXTS, LABELS, LIQUIBASE, DEPLOYMENT_ID) VALUES ('3', 'flowable', 'org/flowable/form/db/liquibase/flowable-form-db-changelog.xml', NOW(), 3, '8:abf482518ceb09830ef674e52c06bf15', 'dropColumn columnName=PARENT_DEPLOYMENT_ID_, tableName=ACT_FO_FORM_DEFINITION', '', 'EXECUTED', NULL, NULL, '4.3.5', '1643214101');

ALTER TABLE ACT_FO_FORM_DEPLOYMENT MODIFY DEPLOY_TIME_ datetime(3);

ALTER TABLE ACT_FO_FORM_INSTANCE MODIFY SUBMITTED_DATE_ datetime(3);

INSERT INTO ACT_FO_DATABASECHANGELOG (ID, AUTHOR, FILENAME, DATEEXECUTED, ORDEREXECUTED, MD5SUM, `DESCRIPTION`, COMMENTS, EXECTYPE, CONTEXTS, LABELS, LIQUIBASE, DEPLOYMENT_ID) VALUES ('4', 'flowable', 'org/flowable/form/db/liquibase/flowable-form-db-changelog.xml', NOW(), 4, '8:2087829f22a4b2298dbf530681c74854', 'modifyDataType columnName=DEPLOY_TIME_, tableName=ACT_FO_FORM_DEPLOYMENT; modifyDataType columnName=SUBMITTED_DATE_, tableName=ACT_FO_FORM_INSTANCE', '', 'EXECUTED', NULL, NULL, '4.3.5', '1643214101');

CREATE UNIQUE INDEX ACT_IDX_FORM_DEF_UNIQ ON ACT_FO_FORM_DEFINITION(KEY_, VERSION_, TENANT_ID_);

INSERT INTO ACT_FO_DATABASECHANGELOG (ID, AUTHOR, FILENAME, DATEEXECUTED, ORDEREXECUTED, MD5SUM, `DESCRIPTION`, COMMENTS, EXECTYPE, CONTEXTS, LABELS, LIQUIBASE, DEPLOYMENT_ID) VALUES ('5', 'flowable', 'org/flowable/form/db/liquibase/flowable-form-db-changelog.xml', NOW(), 5, '8:b4be732b89e5ca028bdd520c6ad4d446', 'createIndex indexName=ACT_IDX_FORM_DEF_UNIQ, tableName=ACT_FO_FORM_DEFINITION', '', 'EXECUTED', NULL, NULL, '4.3.5', '1643214101');

CREATE INDEX ACT_IDX_FORM_TASK ON ACT_FO_FORM_INSTANCE(TASK_ID_);

CREATE INDEX ACT_IDX_FORM_PROC ON ACT_FO_FORM_INSTANCE(PROC_INST_ID_);

CREATE INDEX ACT_IDX_FORM_SCOPE ON ACT_FO_FORM_INSTANCE(SCOPE_ID_, SCOPE_TYPE_);

INSERT INTO ACT_FO_DATABASECHANGELOG (ID, AUTHOR, FILENAME, DATEEXECUTED, ORDEREXECUTED, MD5SUM, `DESCRIPTION`, COMMENTS, EXECTYPE, CONTEXTS, LABELS, LIQUIBASE, DEPLOYMENT_ID) VALUES ('6', 'flowable', 'org/flowable/form/db/liquibase/flowable-form-db-changelog.xml', NOW(), 6, '8:384bbd364a649b67c3ca1bcb72fe537f', 'createIndex indexName=ACT_IDX_FORM_TASK, tableName=ACT_FO_FORM_INSTANCE; createIndex indexName=ACT_IDX_FORM_PROC, tableName=ACT_FO_FORM_INSTANCE; createIndex indexName=ACT_IDX_FORM_SCOPE, tableName=ACT_FO_FORM_INSTANCE', '', 'EXECUTED', NULL, NULL, '4.3.5', '1643214101');

UPDATE ACT_FO_DATABASECHANGELOGLOCK SET `LOCKED` = 0, LOCKEDBY = NULL, LOCKGRANTED = NULL WHERE ID = 1;


CREATE TABLE ACT_CO_DATABASECHANGELOGLOCK (ID INT NOT NULL, `LOCKED` BIT(1) NOT NULL, LOCKGRANTED datetime NULL, LOCKEDBY VARCHAR(255) NULL, CONSTRAINT PK_ACT_CO_DATABASECHANGELOGLOCK PRIMARY KEY (ID));

DELETE FROM ACT_CO_DATABASECHANGELOGLOCK;

INSERT INTO ACT_CO_DATABASECHANGELOGLOCK (ID, `LOCKED`) VALUES (1, 0);

UPDATE ACT_CO_DATABASECHANGELOGLOCK SET `LOCKED` = 1, LOCKEDBY = '192.168.10.1 (192.168.10.1)', LOCKGRANTED = '2022-12-21 18:20:14.286' WHERE ID = 1 AND `LOCKED` = 0;

CREATE TABLE ACT_CO_DATABASECHANGELOG (ID VARCHAR(255) NOT NULL, AUTHOR VARCHAR(255) NOT NULL, FILENAME VARCHAR(255) NOT NULL, DATEEXECUTED datetime NOT NULL, ORDEREXECUTED INT NOT NULL, EXECTYPE VARCHAR(10) NOT NULL, MD5SUM VARCHAR(35) NULL, `DESCRIPTION` VARCHAR(255) NULL, COMMENTS VARCHAR(255) NULL, TAG VARCHAR(255) NULL, LIQUIBASE VARCHAR(20) NULL, CONTEXTS VARCHAR(255) NULL, LABELS VARCHAR(255) NULL, DEPLOYMENT_ID VARCHAR(10) NULL);

CREATE TABLE ACT_CO_CONTENT_ITEM (ID_ VARCHAR(255) NOT NULL, NAME_ VARCHAR(255) NOT NULL, MIME_TYPE_ VARCHAR(255) NULL, TASK_ID_ VARCHAR(255) NULL, PROC_INST_ID_ VARCHAR(255) NULL, CONTENT_STORE_ID_ VARCHAR(255) NULL, CONTENT_STORE_NAME_ VARCHAR(255) NULL, FIELD_ VARCHAR(400) NULL, CONTENT_AVAILABLE_ BIT(1) DEFAULT 0 NULL, CREATED_ timestamp(6) NULL, CREATED_BY_ VARCHAR(255) NULL, LAST_MODIFIED_ timestamp(6) NULL, LAST_MODIFIED_BY_ VARCHAR(255) NULL, CONTENT_SIZE_ BIGINT DEFAULT 0 NULL, TENANT_ID_ VARCHAR(255) NULL, CONSTRAINT PK_ACT_CO_CONTENT_ITEM PRIMARY KEY (ID_));

CREATE INDEX idx_contitem_taskid ON ACT_CO_CONTENT_ITEM(TASK_ID_);

CREATE INDEX idx_contitem_procid ON ACT_CO_CONTENT_ITEM(PROC_INST_ID_);

INSERT INTO ACT_CO_DATABASECHANGELOG (ID, AUTHOR, FILENAME, DATEEXECUTED, ORDEREXECUTED, MD5SUM, `DESCRIPTION`, COMMENTS, EXECTYPE, CONTEXTS, LABELS, LIQUIBASE, DEPLOYMENT_ID) VALUES ('1', 'activiti', 'org/flowable/content/db/liquibase/flowable-content-db-changelog.xml', NOW(), 1, '8:7644d7165cfe799200a2abdd3419e8b6', 'createTable tableName=ACT_CO_CONTENT_ITEM; createIndex indexName=idx_contitem_taskid, tableName=ACT_CO_CONTENT_ITEM; createIndex indexName=idx_contitem_procid, tableName=ACT_CO_CONTENT_ITEM', '', 'EXECUTED', NULL, NULL, '4.3.5', '1643214356');

ALTER TABLE ACT_CO_CONTENT_ITEM ADD SCOPE_ID_ VARCHAR(255) NULL, ADD SCOPE_TYPE_ VARCHAR(255) NULL;

CREATE INDEX idx_contitem_scope ON ACT_CO_CONTENT_ITEM(SCOPE_ID_, SCOPE_TYPE_);

INSERT INTO ACT_CO_DATABASECHANGELOG (ID, AUTHOR, FILENAME, DATEEXECUTED, ORDEREXECUTED, MD5SUM, `DESCRIPTION`, COMMENTS, EXECTYPE, CONTEXTS, LABELS, LIQUIBASE, DEPLOYMENT_ID) VALUES ('2', 'flowable', 'org/flowable/content/db/liquibase/flowable-content-db-changelog.xml', NOW(), 2, '8:fe7b11ac7dbbf9c43006b23bbab60bab', 'addColumn tableName=ACT_CO_CONTENT_ITEM; createIndex indexName=idx_contitem_scope, tableName=ACT_CO_CONTENT_ITEM', '', 'EXECUTED', NULL, NULL, '4.3.5', '1643214356');

UPDATE ACT_CO_DATABASECHANGELOGLOCK SET `LOCKED` = 0, LOCKEDBY = NULL, LOCKGRANTED = NULL WHERE ID = 1;

alter table ACT_RU_EVENT_SUBSCR add column SCOPE_DEFINITION_KEY_ varchar(255);

update ACT_GE_PROPERTY set VALUE_ = '7.0.1.1' where NAME_ = 'common.schema.version';

update ACT_GE_PROPERTY set VALUE_ = '7.0.1.1' where NAME_ = 'entitylink.schema.version';

update ACT_GE_PROPERTY set VALUE_ = '7.0.1.1' where NAME_ = 'identitylink.schema.version';

update ACT_GE_PROPERTY set VALUE_ = '7.0.1.1' where NAME_ = 'job.schema.version';

update ACT_GE_PROPERTY set VALUE_ = '7.0.1.1' where NAME_ = 'batch.schema.version';

alter table ACT_RU_TASK add column (
    STATE_ varchar(255),
    IN_PROGRESS_TIME_ datetime(3),
    IN_PROGRESS_STARTED_BY_ varchar(255),
    CLAIMED_BY_ varchar(255),
    SUSPENDED_TIME_ datetime(3),
    SUSPENDED_BY_ varchar(255),
    IN_PROGRESS_DUE_DATE_ datetime(3));

alter table ACT_HI_TASKINST add column (
    STATE_ varchar(255),
    IN_PROGRESS_TIME_ datetime(3),
    IN_PROGRESS_STARTED_BY_ varchar(255),
    CLAIMED_BY_ varchar(255),
    SUSPENDED_TIME_ datetime(3),
    SUSPENDED_BY_ varchar(255),
    COMPLETED_BY_ varchar(255),
    IN_PROGRESS_DUE_DATE_ datetime(3));

update ACT_GE_PROPERTY set VALUE_ = '7.0.1.1' where NAME_ = 'task.schema.version';

update ACT_GE_PROPERTY set VALUE_ = '7.0.1.1' where NAME_ = 'variable.schema.version';

update ACT_GE_PROPERTY set VALUE_ = '7.0.1.1' where NAME_ = 'schema.version';

update ACT_ID_PROPERTY set VALUE_ = '7.0.1.1' where NAME_ = 'schema.version';
-- ------------------------------------

-- Clean dangling workflows not removed after test connection
truncate automations_workflow;

-- App Data Store
CREATE TABLE IF NOT EXISTS apps_data_store (
    identifier VARCHAR(256) NOT NULL,
    type VARCHAR(256) NOT NULL,
    json JSON NOT NULL
);

-- Add the source column to the consumers_dlq table
ALTER TABLE consumers_dlq ADD COLUMN source VARCHAR(255);

-- Create an index on the source column in the consumers_dlq table
CREATE INDEX idx_consumers_dlq_source ON consumers_dlq (source);
<<<<<<< HEAD
=======

-- Rename 'offset' to 'currentOffset' and add 'startingOffset'
UPDATE change_event_consumers
SET json = JSON_SET(
    JSON_REMOVE(json, '$.offset'),
    '$.currentOffset', JSON_EXTRACT(json, '$.offset'),
    '$.startingOffset', JSON_EXTRACT(json, '$.offset')
)
WHERE JSON_EXTRACT(json, '$.offset') IS NOT NULL
  AND jsonSchema = 'eventSubscriptionOffset';

-- Create table successful_sent_change_events for storing successfully sent events per alert
CREATE TABLE IF NOT EXISTS successful_sent_change_events (
    id VARCHAR(36) NOT NULL,
    change_event_id VARCHAR(36) NOT NULL,
    event_subscription_id VARCHAR(36) NOT NULL,
    json JSON NOT NULL,
    timestamp BIGINT UNSIGNED NOT NULL,
    PRIMARY KEY (id)
);

-- Create an index on the event_subscription_id column in the successful_sent_change_events table
CREATE INDEX idx_event_subscription_id ON successful_sent_change_events (event_subscription_id);
>>>>>>> 2f39b76c
<|MERGE_RESOLUTION|>--- conflicted
+++ resolved
@@ -1672,8 +1672,6 @@
 
 -- Create an index on the source column in the consumers_dlq table
 CREATE INDEX idx_consumers_dlq_source ON consumers_dlq (source);
-<<<<<<< HEAD
-=======
 
 -- Rename 'offset' to 'currentOffset' and add 'startingOffset'
 UPDATE change_event_consumers
@@ -1696,5 +1694,4 @@
 );
 
 -- Create an index on the event_subscription_id column in the successful_sent_change_events table
-CREATE INDEX idx_event_subscription_id ON successful_sent_change_events (event_subscription_id);
->>>>>>> 2f39b76c
+CREATE INDEX idx_event_subscription_id ON successful_sent_change_events (event_subscription_id);