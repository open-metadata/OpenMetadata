--- conflicted
+++ resolved
@@ -2,7 +2,6 @@
 ALTER TABLE query_entity DROP COLUMN deleted;
 ALTER TABLE event_subscription_entity DROP COLUMN deleted;
 
-<<<<<<< HEAD
 -- queries to rename params to connectionOptions for trino
 UPDATE dbservice_entity
 SET json = JSON_SET(
@@ -26,7 +25,7 @@
     JSON_EXTRACT(json, '$.connection.config.password'))
 where serviceType = 'Trino'
 AND JSON_EXTRACT(json, '$.connection.config.password') IS NOT NULL;
-=======
+
 -- create domain entity table
 CREATE TABLE IF NOT EXISTS domain_entity (
     id VARCHAR(36) GENERATED ALWAYS AS (json ->> '$.id') STORED NOT NULL,
@@ -76,5 +75,4 @@
     deleted BOOLEAN GENERATED ALWAYS AS (json -> '$.deleted'),
     PRIMARY KEY (id),
     UNIQUE (fqnHash)
-    );
->>>>>>> 87760699
+    );