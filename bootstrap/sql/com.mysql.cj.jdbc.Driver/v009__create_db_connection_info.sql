-- Unique constraint for user email address
ALTER TABLE user_entity
ADD UNIQUE (email);


-- Remove classificationName in BigQuery
UPDATE dbservice_entity
SET json = JSON_REMOVE(json, '$.connection.config.classificationName') where serviceType in ('BigQuery');

-- migrate ingestAllDatabases in postgres 
UPDATE dbservice_entity de2 
SET json = JSON_REPLACE(
    JSON_INSERT(json, 
      '$.connection.config.database', 
      (select JSON_EXTRACT(json, '$.name') 
        from database_entity de 
        where id = (select er.toId 
            from entity_relationship er 
            where er.fromId = de2.id 
              and er.toEntity = 'database' 
            LIMIT 1
          ))
    ), '$.connection.config.ingestAllDatabases', 
    true
  ) 
where de2.serviceType = 'Postgres' 
  and JSON_EXTRACT(json, '$.connection.config.database') is NULL;

CREATE TABLE IF NOT EXISTS storage_container_entity (
    id VARCHAR(36) GENERATED ALWAYS AS (json ->> '$.id') STORED NOT NULL,
    fullyQualifiedName VARCHAR(256) GENERATED ALWAYS AS (json ->> '$.fullyQualifiedName') NOT NULL,
    json JSON NOT NULL,
    updatedAt BIGINT UNSIGNED GENERATED ALWAYS AS (json ->> '$.updatedAt') NOT NULL,
    updatedBy VARCHAR(256) GENERATED ALWAYS AS (json ->> '$.updatedBy') NOT NULL,
    deleted BOOLEAN GENERATED ALWAYS AS (json -> '$.deleted'),
    PRIMARY KEY (id),
    UNIQUE (fullyQualifiedName)
);

CREATE TABLE IF NOT EXISTS test_connection_definition (
    id VARCHAR(36) GENERATED ALWAYS AS (json ->> '$.id') STORED NOT NULL,
    name VARCHAR(256) GENERATED ALWAYS AS (json ->> '$.name') NOT NULL,
    json JSON NOT NULL,
    updatedAt BIGINT UNSIGNED GENERATED ALWAYS AS (json ->> '$.updatedAt') NOT NULL,
    updatedBy VARCHAR(256) GENERATED ALWAYS AS (json ->> '$.updatedBy') NOT NULL,
    deleted BOOLEAN GENERATED ALWAYS AS (json -> '$.deleted'),
    PRIMARY KEY (id),
    UNIQUE (name)
);

CREATE TABLE IF NOT EXISTS automations_workflow (
    id VARCHAR(36) GENERATED ALWAYS AS (json ->> '$.id') STORED NOT NULL,
    name VARCHAR(256) GENERATED ALWAYS AS (json ->> '$.name') NOT NULL,
    workflowType VARCHAR(256) GENERATED ALWAYS AS (json ->> '$.workflowType') STORED NOT NULL,
    status VARCHAR(256) GENERATED ALWAYS AS (json ->> '$.status') STORED,
    json JSON NOT NULL,
    updatedAt BIGINT UNSIGNED GENERATED ALWAYS AS (json ->> '$.updatedAt') NOT NULL,
    updatedBy VARCHAR(256) GENERATED ALWAYS AS (json ->> '$.updatedBy') NOT NULL,
    deleted BOOLEAN GENERATED ALWAYS AS (json -> '$.deleted'),
    PRIMARY KEY (id),
    UNIQUE (name)
);

-- Do not store OM server connection, we'll set it dynamically on the resource
UPDATE ingestion_pipeline_entity
SET json = JSON_REMOVE(json, '$.openMetadataServerConnection');

CREATE TABLE IF NOT EXISTS query_entity (
    id VARCHAR(36) GENERATED ALWAYS AS (json ->> '$.id') STORED NOT NULL,
    name VARCHAR(256) GENERATED ALWAYS AS (json ->> '$.name') NOT NULL,
    nameHash VARCHAR(256)  NOT NULL,
    json JSON NOT NULL,
    updatedAt BIGINT UNSIGNED GENERATED ALWAYS AS (json ->> '$.updatedAt') NOT NULL,
    updatedBy VARCHAR(256) GENERATED ALWAYS AS (json ->> '$.updatedBy') NOT NULL,
    deleted BOOLEAN GENERATED ALWAYS AS (json -> '$.deleted'),
<<<<<<< HEAD
    UNIQUE(nameHash),
=======
    PRIMARY KEY (id),
    UNIQUE(name),
>>>>>>> f43aaf41
    INDEX name_index (name)
);

CREATE TABLE IF NOT EXISTS temp_query_migration (
    tableId VARCHAR(36)NOT NULL,
    queryId VARCHAR(36) GENERATED ALWAYS AS (json ->> '$.id') NOT NULL,
    queryName VARCHAR(255) GENERATED ALWAYS AS (json ->> '$.name') NOT NULL,
    json JSON NOT NULL
);


INSERT INTO temp_query_migration(tableId,json)
SELECT id,JSON_OBJECT('id',UUID(),'query',query,'users',users,'checksum',checksum,'duration',duration,'name',checksum,'updatedAt',UNIX_TIMESTAMP(NOW()),'updatedBy','admin','deleted',false) as json from entity_extension d, json_table(d.json, '$[*]' columns (query varchar(200) path '$.query',users json path '$.users',checksum varchar(200) path '$.checksum',name varchar(255) path '$.checksum', duration double path '$.duration',queryDate varchar(200) path '$.queryDate')) AS j WHERE extension = "table.tableQueries";

INSERT INTO query_entity (json)
SELECT t.json from temp_query_migration t
ON DUPLICATE KEY UPDATE json = VALUES(json);

INSERT INTO entity_relationship(fromId,toId,fromEntity,toEntity,relation)
SELECT tmq.tableId, (select qe.id from query_entity qe where qe.name = tmq.queryName) ,"table","query",5 FROM temp_query_migration tmq;

DELETE FROM entity_extension WHERE id IN
 (SELECT DISTINCT tableId FROM temp_query_migration) AND extension = "table.tableQueries";

DROP Table temp_query_migration;

-- remove the audience if it was wrongfully sent from the UI after editing the OM service
UPDATE metadata_service_entity
SET json = JSON_REMOVE(json, '$.connection.config.securityConfig.audience')
WHERE name = 'OpenMetadata' AND JSON_EXTRACT(json, '$.connection.config.authProvider') != 'google';

ALTER TABLE user_tokens MODIFY COLUMN expiryDate BIGINT UNSIGNED GENERATED ALWAYS AS (json ->> '$.expiryDate');

<<<<<<< HEAD
DELETE FROM alert_entity;
DROP TABLE alert_action_def;

ALTER TABLE alert_entity RENAME TO event_subscription_entity;

=======
CREATE TABLE IF NOT EXISTS event_subscription_entity (
    id VARCHAR(36) GENERATED ALWAYS AS (json ->> '$.id') STORED NOT NULL,
    name VARCHAR(256) GENERATED ALWAYS AS (json ->> '$.name') NOT NULL,
    deleted BOOLEAN GENERATED ALWAYS AS (json -> '$.deleted'),
    json JSON NOT NULL,
    PRIMARY KEY (id),
    UNIQUE (name)
    -- No versioning, updatedAt, updatedBy, or changeDescription fields for webhook
);

drop table if exists alert_action_def;
drop table if exists alert_entity;
DELETE from entity_relationship where  fromEntity = 'alert' and toEntity = 'alertAction';

>>>>>>> f43aaf41
-- create data model table
CREATE TABLE IF NOT EXISTS dashboard_data_model_entity (
    id VARCHAR(36) GENERATED ALWAYS AS (json ->> '$.id') STORED NOT NULL,
    name VARCHAR(256) GENERATED ALWAYS AS (json ->> '$.name') NOT NULL,
    fqnHash VARCHAR(256)  NOT NULL,
    json JSON NOT NULL,
    updatedAt BIGINT UNSIGNED GENERATED ALWAYS AS (json ->> '$.updatedAt') NOT NULL,
    updatedBy VARCHAR(256) GENERATED ALWAYS AS (json ->> '$.updatedBy') NOT NULL,
    deleted BOOLEAN GENERATED ALWAYS AS (json -> '$.deleted'),
    PRIMARY KEY (id),
    UNIQUE (fqnHash)
);

UPDATE dbservice_entity
SET json = JSON_INSERT(
        JSON_REMOVE(json, '$.connection.config.database'),
        '$.connection.config.databaseName', JSON_EXTRACT(json, '$.connection.config.database')
    )
where serviceType = 'Druid'
  and JSON_EXTRACT(json, '$.connection.config.database') is not null;

-- We were using the same jsonSchema for Pipeline Services and Ingestion Pipeline status
-- Also, we relied on the extension to store the run id
UPDATE entity_extension_time_series
SET jsonSchema = 'ingestionPipelineStatus', extension = 'ingestionPipeline.pipelineStatus'
WHERE jsonSchema = 'pipelineStatus' AND extension <> 'pipeline.PipelineStatus';

<<<<<<< HEAD

-- add fullyQualifiedName hash and remove existing columns

-- update the OM system tables

ALTER TABLE  field_relationship DROP KEY `PRIMARY`, ADD COLUMN fromFQNHash VARCHAR(256), ADD COLUMN toFQNHash VARCHAR(256),
DROP INDEX from_index, DROP INDEX to_index, ADD INDEX from_fqnhash_index(fromFQNHash, relation), ADD INDEX to_fqnhash_index(toFQNHash, relation),
ADD CONSTRAINT  `field_relationship_primary` PRIMARY KEY(fromFQNHash, toFQNHash, relation), MODIFY fromFQN VARCHAR(2096) NOT NULL,
MODIFY toFQN VARCHAR(2096) NOT NULL;

ALTER TABLE entity_extension_time_series DROP COLUMN entityFQN, ADD COLUMN entityFQNHash VARCHAR (256) NOT NULL;

ALTER TABLE type_entity DROP KEY `name`, ADD COLUMN nameHash VARCHAR(256) NOT NULL, ADD UNIQUE (nameHash);

ALTER TABLE event_subscription_entity DROP KEY `name`,  ADD COLUMN nameHash VARCHAR(256) NOT NULL, ADD UNIQUE (nameHash);

ALTER TABLE test_definition DROP KEY `name`, ADD COLUMN nameHash VARCHAR(256) NOT NULL, ADD UNIQUE (nameHash);
ALTER TABLE test_suite DROP KEY `name`, ADD COLUMN nameHash VARCHAR(256) NOT NULL, ADD UNIQUE (nameHash);
ALTER TABLE test_case DROP COLUMN fullyQualifiedName,  ADD COLUMN name VARCHAR(256) GENERATED ALWAYS AS (json ->> '$.name') NOT NULL,
    ADD COLUMN fqnHash VARCHAR(256) NOT NULL, ADD UNIQUE (fqnHash);

ALTER TABLE web_analytic_event DROP COLUMN fullyQualifiedName, ADD COLUMN fqnHash VARCHAR(256) NOT NULL, ADD UNIQUE (fqnHash);
ALTER TABLE data_insight_chart DROP COLUMN fullyQualifiedName, ADD COLUMN fqnHash VARCHAR(256) NOT NULL, ADD UNIQUE (fqnHash);
ALTER TABLE kpi_entity  DROP KEY `name`, ADD COLUMN nameHash VARCHAR(256) NOT NULL, ADD UNIQUE (nameHash);

ALTER TABLE classification  DROP KEY `name`, ADD COLUMN nameHash VARCHAR(256) NOT NULL, ADD UNIQUE (nameHash);;

ALTER TABLE glossary_term_entity DROP COLUMN fullyQualifiedName, ADD COLUMN fqnHash VARCHAR(256) NOT NULL, ADD UNIQUE (fqnHash),
ADD COLUMN name VARCHAR(256) GENERATED ALWAYS AS (json ->> '$.name') NOT NULL;

ALTER TABLE tag DROP COLUMN fullyQualifiedName, ADD COLUMN fqnHash VARCHAR(256) NOT NULL, ADD UNIQUE (fqnHash),
ADD COLUMN name VARCHAR(256) GENERATED ALWAYS AS (json ->> '$.name') NOT NULL;

ALTER TABLE tag_usage DROP index `source`, DROP COLUMN targetFQN, ADD COLUMN tagFQNHash VARCHAR(256), ADD COLUMN targetFQNHash VARCHAR(256),
    ADD UNIQUE KEY `tag_usage_key` (source, tagFQNHash, targetFQNHash);

ALTER TABLE policy_entity DROP COLUMN fullyQualifiedName,  ADD COLUMN fqnHash VARCHAR(256) NOT NULL, ADD UNIQUE (fqnHash),
ADD COLUMN name VARCHAR(256) GENERATED ALWAYS AS (json ->> '$.name') NOT NULL;

ALTER TABLE role_entity DROP KEY `name`,  ADD COLUMN nameHash VARCHAR(256) NOT NULL, ADD UNIQUE (nameHash);
ALTER TABLE automations_workflow DROP KEY `name`,  ADD COLUMN nameHash VARCHAR(256) NOT NULL, ADD UNIQUE (nameHash);
ALTER TABLE test_connection_definition DROP KEY `name`,  ADD COLUMN nameHash VARCHAR(256) NOT NULL, ADD UNIQUE (nameHash);


-- update services
ALTER TABLE dbservice_entity DROP KEY `name`, ADD COLUMN nameHash VARCHAR(256) NOT NULL, ADD UNIQUE (nameHash);
ALTER TABLE messaging_service_entity DROP KEY `name`, ADD COLUMN nameHash VARCHAR(256) NOT NULL, ADD UNIQUE (nameHash);
ALTER TABLE dashboard_service_entity DROP KEY `name`, ADD COLUMN nameHash VARCHAR(256) NOT NULL, ADD UNIQUE (nameHash);
ALTER TABLE pipeline_service_entity DROP KEY `name`, ADD COLUMN nameHash VARCHAR(256) NOT NULL, ADD UNIQUE (nameHash);
ALTER TABLE storage_service_entity DROP KEY `name`, ADD COLUMN nameHash VARCHAR(256) NOT NULL, ADD UNIQUE (nameHash);
ALTER TABLE metadata_service_entity DROP KEY `name`, ADD COLUMN nameHash VARCHAR(256) NOT NULL, ADD UNIQUE (nameHash);
ALTER TABLE mlmodel_service_entity DROP KEY `name`, ADD COLUMN nameHash VARCHAR(256) NOT NULL, ADD UNIQUE (nameHash);
ALTER TABLE objectstore_service_entity DROP KEY `name`, ADD COLUMN nameHash VARCHAR(256) NOT NULL, ADD UNIQUE (nameHash);



-- all entity tables
ALTER TABLE database_entity DROP COLUMN fullyQualifiedName, ADD COLUMN fqnHash VARCHAR(256) NOT NULL, ADD UNIQUE (fqnHash),
ADD COLUMN name VARCHAR(256) GENERATED ALWAYS AS (json ->> '$.name') NOT NULL;
ALTER TABLE database_schema_entity DROP COLUMN fullyQualifiedName, ADD COLUMN fqnHash VARCHAR(256) NOT NULL, ADD UNIQUE (fqnHash),
ADD COLUMN name VARCHAR(256) GENERATED ALWAYS AS (json ->> '$.name') NOT NULL;
ALTER TABLE table_entity DROP COLUMN fullyQualifiedName,  ADD COLUMN fqnHash VARCHAR(256) NOT NULL, ADD UNIQUE (fqnHash),
ADD COLUMN name VARCHAR(256) GENERATED ALWAYS AS (json ->> '$.name') NOT NULL;
ALTER TABLE metric_entity DROP COLUMN fullyQualifiedName, ADD COLUMN fqnHash VARCHAR(256) NOT NULL, ADD UNIQUE (fqnHash),
ADD COLUMN name VARCHAR(256) GENERATED ALWAYS AS (json ->> '$.name') NOT NULL;
ALTER TABLE report_entity DROP COLUMN fullyQualifiedName, ADD COLUMN fqnHash VARCHAR(256) NOT NULL, ADD UNIQUE (fqnHash),
ADD COLUMN name VARCHAR(256) GENERATED ALWAYS AS (json ->> '$.name') NOT NULL;
ALTER TABLE dashboard_entity DROP COLUMN fullyQualifiedName, ADD COLUMN fqnHash VARCHAR(256) NOT NULL, ADD UNIQUE (fqnHash),
ADD COLUMN name VARCHAR(256) GENERATED ALWAYS AS (json ->> '$.name') NOT NULL;
ALTER TABLE chart_entity DROP COLUMN fullyQualifiedName, ADD COLUMN fqnHash VARCHAR(256) NOT NULL, ADD UNIQUE (fqnHash),
ADD COLUMN name VARCHAR(256) GENERATED ALWAYS AS (json ->> '$.name') NOT NULL;
ALTER TABLE ml_model_entity DROP COLUMN fullyQualifiedName, ADD COLUMN fqnHash VARCHAR(256) NOT NULL, ADD UNIQUE (fqnHash),
ADD COLUMN name VARCHAR(256) GENERATED ALWAYS AS (json ->> '$.name') NOT NULL;
ALTER TABLE pipeline_entity DROP COLUMN fullyQualifiedName, ADD COLUMN fqnHash VARCHAR(256) NOT NULL, ADD UNIQUE (fqnHash),
ADD COLUMN name VARCHAR(256) GENERATED ALWAYS AS (json ->> '$.name') NOT NULL;
ALTER TABLE topic_entity DROP COLUMN fullyQualifiedName,  ADD COLUMN fqnHash VARCHAR(256) NOT NULL, ADD UNIQUE (fqnHash),
ADD COLUMN name VARCHAR(256) GENERATED ALWAYS AS (json ->> '$.name') NOT NULL;
ALTER TABLE location_entity DROP COLUMN fullyQualifiedName,  ADD COLUMN fqnHash VARCHAR(256) NOT NULL, ADD UNIQUE (fqnHash),
ADD COLUMN name VARCHAR(256) GENERATED ALWAYS AS (json ->> '$.name') NOT NULL;
ALTER TABLE ingestion_pipeline_entity DROP COLUMN fullyQualifiedName, ADD COLUMN fqnHash VARCHAR(256) NOT NULL, ADD UNIQUE (fqnHash),
ADD COLUMN name VARCHAR(256) GENERATED ALWAYS AS (json ->> '$.name') NOT NULL;
ALTER TABLE objectstore_container_entity DROP COLUMN fullyQualifiedName, ADD COLUMN fqnHash VARCHAR(256) NOT NULL, ADD UNIQUE (fqnHash),
ADD COLUMN name VARCHAR(256) GENERATED ALWAYS AS (json ->> '$.name') NOT NULL;
ALTER TABLE team_entity DROP KEY `name`, ADD COLUMN nameHash VARCHAR(256) NOT NULL, ADD UNIQUE (nameHash);
ALTER TABLE user_entity DROP KEY `name`, ADD COLUMN nameHash VARCHAR(256) NOT NULL, ADD UNIQUE (nameHash);
ALTER TABLE bot_entity DROP KEY `name`, ADD COLUMN nameHash VARCHAR(256) NOT NULL, ADD UNIQUE (nameHash);
ALTER TABLE glossary_entity DROP KEY `name`, ADD COLUMN nameHash VARCHAR(256) NOT NULL, ADD UNIQUE (nameHash);






=======
-- We are refactoring the storage service with containers. We'll remove the locations
DROP TABLE location_entity;
DELETE FROM entity_relationship WHERE fromEntity='location' OR toEntity='location';
TRUNCATE TABLE storage_service_entity;

UPDATE dbservice_entity
SET json = JSON_REMOVE(json, '$.connection.config.storageServiceName')
WHERE serviceType = 'Glue';

UPDATE chart_entity
SET json = JSON_REMOVE(json, '$.tables');

-- Updating the tableau authentication fields
UPDATE dashboard_service_entity  
SET json = JSON_INSERT(
JSON_REMOVE(json,'$.connection.config.username','$.connection.config.password'),
'$.connection.config.authType',
JSON_OBJECT(
	'username',JSON_EXTRACT(json,'$.connection.config.username'),
	'password',JSON_EXTRACT(json,'$.connection.config.password')
	)
)
WHERE serviceType = 'Tableau'
AND JSON_EXTRACT(json, '$.connection.config.username') is not null
AND JSON_EXTRACT(json, '$.connection.config.password') is not null;

UPDATE dashboard_service_entity  
SET json = JSON_INSERT(
JSON_REMOVE(json,'$.connection.config.personalAccessTokenName','$.connection.config.personalAccessTokenSecret'),
'$.connection.config.authType',
JSON_OBJECT(
	'personalAccessTokenName',JSON_EXTRACT(json,'$.connection.config.personalAccessTokenName'),
	'personalAccessTokenSecret',JSON_EXTRACT(json,'$.connection.config.personalAccessTokenSecret')
	)
)
WHERE serviceType = 'Tableau'
AND JSON_EXTRACT(json, '$.connection.config.personalAccessTokenName') is not null
AND JSON_EXTRACT(json, '$.connection.config.personalAccessTokenSecret') is not null;

-- Removed property from metadataService.json
UPDATE metadata_service_entity
SET json = JSON_REMOVE(json, '$.allowServiceCreation')
WHERE serviceType in ('Amundsen', 'Atlas', 'MetadataES', 'OpenMetadata');

UPDATE metadata_service_entity
SET json = JSON_INSERT(json, '$.provider', 'system')
WHERE name = 'OpenMetadata';

-- Fix Glue sample data endpoint URL to be a correct URI
UPDATE dbservice_entity
SET json = JSON_REPLACE(json, '$.connection.config.awsConfig.endPointURL', 'https://glue.region_name.amazonaws.com/')
WHERE serviceType = 'Glue'
  AND JSON_EXTRACT(json, '$.connection.config.awsConfig.endPointURL') = 'https://glue.<region_name>.amazonaws.com/';

-- Delete connectionOptions from superset
UPDATE dashboard_service_entity 
SET json = JSON_REMOVE(json, '$.connection.config.connectionOptions')
WHERE serviceType = 'Superset';

-- Delete partitionQueryDuration, partitionQuery, partitionField from bigquery
UPDATE dbservice_entity 
SET json = JSON_REMOVE(json, '$.connection.config.partitionQueryDuration', '$.connection.config.partitionQuery', '$.connection.config.partitionField')
WHERE serviceType = 'BigQuery'; 

-- Delete supportsQueryComment, scheme, hostPort, supportsProfiler from salesforce
UPDATE dbservice_entity 
SET json = JSON_REMOVE(json, '$.connection.config.scheme', '$.connection.config.hostPort', '$.connection.config.supportsProfiler', '$.connection.config.supportsQueryComment')
WHERE serviceType = 'Salesforce';

-- Delete supportsProfiler from DynamoDB
UPDATE dbservice_entity
SET json = JSON_REMOVE(json, '$.connection.config.supportsProfiler')
WHERE serviceType = 'DynamoDB';

-- Update TagLabels source from 'Tag' to 'Classification' after #10486
UPDATE table_entity SET json = REGEXP_REPLACE(json, "\"source\"\\s*:\\s*\"Tag\"", "\"source\": \"Classification\"");
UPDATE ml_model_entity SET json = REGEXP_REPLACE(json, "\"source\"\\s*:\\s*\"Tag\"", "\"source\": \"Classification\"");


-- Delete supportsProfiler from Mssql
UPDATE dbservice_entity
SET json = JSON_REMOVE(json, '$.connection.config.uriString')
WHERE serviceType = 'Mssql';
>>>>>>> f43aaf41
<|MERGE_RESOLUTION|>--- conflicted
+++ resolved
@@ -73,12 +73,8 @@
     updatedAt BIGINT UNSIGNED GENERATED ALWAYS AS (json ->> '$.updatedAt') NOT NULL,
     updatedBy VARCHAR(256) GENERATED ALWAYS AS (json ->> '$.updatedBy') NOT NULL,
     deleted BOOLEAN GENERATED ALWAYS AS (json -> '$.deleted'),
-<<<<<<< HEAD
+    PRIMARY KEY (id),
     UNIQUE(nameHash),
-=======
-    PRIMARY KEY (id),
-    UNIQUE(name),
->>>>>>> f43aaf41
     INDEX name_index (name)
 );
 
@@ -112,13 +108,6 @@
 
 ALTER TABLE user_tokens MODIFY COLUMN expiryDate BIGINT UNSIGNED GENERATED ALWAYS AS (json ->> '$.expiryDate');
 
-<<<<<<< HEAD
-DELETE FROM alert_entity;
-DROP TABLE alert_action_def;
-
-ALTER TABLE alert_entity RENAME TO event_subscription_entity;
-
-=======
 CREATE TABLE IF NOT EXISTS event_subscription_entity (
     id VARCHAR(36) GENERATED ALWAYS AS (json ->> '$.id') STORED NOT NULL,
     name VARCHAR(256) GENERATED ALWAYS AS (json ->> '$.name') NOT NULL,
@@ -133,7 +122,6 @@
 drop table if exists alert_entity;
 DELETE from entity_relationship where  fromEntity = 'alert' and toEntity = 'alertAction';
 
->>>>>>> f43aaf41
 -- create data model table
 CREATE TABLE IF NOT EXISTS dashboard_data_model_entity (
     id VARCHAR(36) GENERATED ALWAYS AS (json ->> '$.id') STORED NOT NULL,
@@ -161,101 +149,6 @@
 SET jsonSchema = 'ingestionPipelineStatus', extension = 'ingestionPipeline.pipelineStatus'
 WHERE jsonSchema = 'pipelineStatus' AND extension <> 'pipeline.PipelineStatus';
 
-<<<<<<< HEAD
-
--- add fullyQualifiedName hash and remove existing columns
-
--- update the OM system tables
-
-ALTER TABLE  field_relationship DROP KEY `PRIMARY`, ADD COLUMN fromFQNHash VARCHAR(256), ADD COLUMN toFQNHash VARCHAR(256),
-DROP INDEX from_index, DROP INDEX to_index, ADD INDEX from_fqnhash_index(fromFQNHash, relation), ADD INDEX to_fqnhash_index(toFQNHash, relation),
-ADD CONSTRAINT  `field_relationship_primary` PRIMARY KEY(fromFQNHash, toFQNHash, relation), MODIFY fromFQN VARCHAR(2096) NOT NULL,
-MODIFY toFQN VARCHAR(2096) NOT NULL;
-
-ALTER TABLE entity_extension_time_series DROP COLUMN entityFQN, ADD COLUMN entityFQNHash VARCHAR (256) NOT NULL;
-
-ALTER TABLE type_entity DROP KEY `name`, ADD COLUMN nameHash VARCHAR(256) NOT NULL, ADD UNIQUE (nameHash);
-
-ALTER TABLE event_subscription_entity DROP KEY `name`,  ADD COLUMN nameHash VARCHAR(256) NOT NULL, ADD UNIQUE (nameHash);
-
-ALTER TABLE test_definition DROP KEY `name`, ADD COLUMN nameHash VARCHAR(256) NOT NULL, ADD UNIQUE (nameHash);
-ALTER TABLE test_suite DROP KEY `name`, ADD COLUMN nameHash VARCHAR(256) NOT NULL, ADD UNIQUE (nameHash);
-ALTER TABLE test_case DROP COLUMN fullyQualifiedName,  ADD COLUMN name VARCHAR(256) GENERATED ALWAYS AS (json ->> '$.name') NOT NULL,
-    ADD COLUMN fqnHash VARCHAR(256) NOT NULL, ADD UNIQUE (fqnHash);
-
-ALTER TABLE web_analytic_event DROP COLUMN fullyQualifiedName, ADD COLUMN fqnHash VARCHAR(256) NOT NULL, ADD UNIQUE (fqnHash);
-ALTER TABLE data_insight_chart DROP COLUMN fullyQualifiedName, ADD COLUMN fqnHash VARCHAR(256) NOT NULL, ADD UNIQUE (fqnHash);
-ALTER TABLE kpi_entity  DROP KEY `name`, ADD COLUMN nameHash VARCHAR(256) NOT NULL, ADD UNIQUE (nameHash);
-
-ALTER TABLE classification  DROP KEY `name`, ADD COLUMN nameHash VARCHAR(256) NOT NULL, ADD UNIQUE (nameHash);;
-
-ALTER TABLE glossary_term_entity DROP COLUMN fullyQualifiedName, ADD COLUMN fqnHash VARCHAR(256) NOT NULL, ADD UNIQUE (fqnHash),
-ADD COLUMN name VARCHAR(256) GENERATED ALWAYS AS (json ->> '$.name') NOT NULL;
-
-ALTER TABLE tag DROP COLUMN fullyQualifiedName, ADD COLUMN fqnHash VARCHAR(256) NOT NULL, ADD UNIQUE (fqnHash),
-ADD COLUMN name VARCHAR(256) GENERATED ALWAYS AS (json ->> '$.name') NOT NULL;
-
-ALTER TABLE tag_usage DROP index `source`, DROP COLUMN targetFQN, ADD COLUMN tagFQNHash VARCHAR(256), ADD COLUMN targetFQNHash VARCHAR(256),
-    ADD UNIQUE KEY `tag_usage_key` (source, tagFQNHash, targetFQNHash);
-
-ALTER TABLE policy_entity DROP COLUMN fullyQualifiedName,  ADD COLUMN fqnHash VARCHAR(256) NOT NULL, ADD UNIQUE (fqnHash),
-ADD COLUMN name VARCHAR(256) GENERATED ALWAYS AS (json ->> '$.name') NOT NULL;
-
-ALTER TABLE role_entity DROP KEY `name`,  ADD COLUMN nameHash VARCHAR(256) NOT NULL, ADD UNIQUE (nameHash);
-ALTER TABLE automations_workflow DROP KEY `name`,  ADD COLUMN nameHash VARCHAR(256) NOT NULL, ADD UNIQUE (nameHash);
-ALTER TABLE test_connection_definition DROP KEY `name`,  ADD COLUMN nameHash VARCHAR(256) NOT NULL, ADD UNIQUE (nameHash);
-
-
--- update services
-ALTER TABLE dbservice_entity DROP KEY `name`, ADD COLUMN nameHash VARCHAR(256) NOT NULL, ADD UNIQUE (nameHash);
-ALTER TABLE messaging_service_entity DROP KEY `name`, ADD COLUMN nameHash VARCHAR(256) NOT NULL, ADD UNIQUE (nameHash);
-ALTER TABLE dashboard_service_entity DROP KEY `name`, ADD COLUMN nameHash VARCHAR(256) NOT NULL, ADD UNIQUE (nameHash);
-ALTER TABLE pipeline_service_entity DROP KEY `name`, ADD COLUMN nameHash VARCHAR(256) NOT NULL, ADD UNIQUE (nameHash);
-ALTER TABLE storage_service_entity DROP KEY `name`, ADD COLUMN nameHash VARCHAR(256) NOT NULL, ADD UNIQUE (nameHash);
-ALTER TABLE metadata_service_entity DROP KEY `name`, ADD COLUMN nameHash VARCHAR(256) NOT NULL, ADD UNIQUE (nameHash);
-ALTER TABLE mlmodel_service_entity DROP KEY `name`, ADD COLUMN nameHash VARCHAR(256) NOT NULL, ADD UNIQUE (nameHash);
-ALTER TABLE objectstore_service_entity DROP KEY `name`, ADD COLUMN nameHash VARCHAR(256) NOT NULL, ADD UNIQUE (nameHash);
-
-
-
--- all entity tables
-ALTER TABLE database_entity DROP COLUMN fullyQualifiedName, ADD COLUMN fqnHash VARCHAR(256) NOT NULL, ADD UNIQUE (fqnHash),
-ADD COLUMN name VARCHAR(256) GENERATED ALWAYS AS (json ->> '$.name') NOT NULL;
-ALTER TABLE database_schema_entity DROP COLUMN fullyQualifiedName, ADD COLUMN fqnHash VARCHAR(256) NOT NULL, ADD UNIQUE (fqnHash),
-ADD COLUMN name VARCHAR(256) GENERATED ALWAYS AS (json ->> '$.name') NOT NULL;
-ALTER TABLE table_entity DROP COLUMN fullyQualifiedName,  ADD COLUMN fqnHash VARCHAR(256) NOT NULL, ADD UNIQUE (fqnHash),
-ADD COLUMN name VARCHAR(256) GENERATED ALWAYS AS (json ->> '$.name') NOT NULL;
-ALTER TABLE metric_entity DROP COLUMN fullyQualifiedName, ADD COLUMN fqnHash VARCHAR(256) NOT NULL, ADD UNIQUE (fqnHash),
-ADD COLUMN name VARCHAR(256) GENERATED ALWAYS AS (json ->> '$.name') NOT NULL;
-ALTER TABLE report_entity DROP COLUMN fullyQualifiedName, ADD COLUMN fqnHash VARCHAR(256) NOT NULL, ADD UNIQUE (fqnHash),
-ADD COLUMN name VARCHAR(256) GENERATED ALWAYS AS (json ->> '$.name') NOT NULL;
-ALTER TABLE dashboard_entity DROP COLUMN fullyQualifiedName, ADD COLUMN fqnHash VARCHAR(256) NOT NULL, ADD UNIQUE (fqnHash),
-ADD COLUMN name VARCHAR(256) GENERATED ALWAYS AS (json ->> '$.name') NOT NULL;
-ALTER TABLE chart_entity DROP COLUMN fullyQualifiedName, ADD COLUMN fqnHash VARCHAR(256) NOT NULL, ADD UNIQUE (fqnHash),
-ADD COLUMN name VARCHAR(256) GENERATED ALWAYS AS (json ->> '$.name') NOT NULL;
-ALTER TABLE ml_model_entity DROP COLUMN fullyQualifiedName, ADD COLUMN fqnHash VARCHAR(256) NOT NULL, ADD UNIQUE (fqnHash),
-ADD COLUMN name VARCHAR(256) GENERATED ALWAYS AS (json ->> '$.name') NOT NULL;
-ALTER TABLE pipeline_entity DROP COLUMN fullyQualifiedName, ADD COLUMN fqnHash VARCHAR(256) NOT NULL, ADD UNIQUE (fqnHash),
-ADD COLUMN name VARCHAR(256) GENERATED ALWAYS AS (json ->> '$.name') NOT NULL;
-ALTER TABLE topic_entity DROP COLUMN fullyQualifiedName,  ADD COLUMN fqnHash VARCHAR(256) NOT NULL, ADD UNIQUE (fqnHash),
-ADD COLUMN name VARCHAR(256) GENERATED ALWAYS AS (json ->> '$.name') NOT NULL;
-ALTER TABLE location_entity DROP COLUMN fullyQualifiedName,  ADD COLUMN fqnHash VARCHAR(256) NOT NULL, ADD UNIQUE (fqnHash),
-ADD COLUMN name VARCHAR(256) GENERATED ALWAYS AS (json ->> '$.name') NOT NULL;
-ALTER TABLE ingestion_pipeline_entity DROP COLUMN fullyQualifiedName, ADD COLUMN fqnHash VARCHAR(256) NOT NULL, ADD UNIQUE (fqnHash),
-ADD COLUMN name VARCHAR(256) GENERATED ALWAYS AS (json ->> '$.name') NOT NULL;
-ALTER TABLE objectstore_container_entity DROP COLUMN fullyQualifiedName, ADD COLUMN fqnHash VARCHAR(256) NOT NULL, ADD UNIQUE (fqnHash),
-ADD COLUMN name VARCHAR(256) GENERATED ALWAYS AS (json ->> '$.name') NOT NULL;
-ALTER TABLE team_entity DROP KEY `name`, ADD COLUMN nameHash VARCHAR(256) NOT NULL, ADD UNIQUE (nameHash);
-ALTER TABLE user_entity DROP KEY `name`, ADD COLUMN nameHash VARCHAR(256) NOT NULL, ADD UNIQUE (nameHash);
-ALTER TABLE bot_entity DROP KEY `name`, ADD COLUMN nameHash VARCHAR(256) NOT NULL, ADD UNIQUE (nameHash);
-ALTER TABLE glossary_entity DROP KEY `name`, ADD COLUMN nameHash VARCHAR(256) NOT NULL, ADD UNIQUE (nameHash);
-
-
-
-
-
-
-=======
 -- We are refactoring the storage service with containers. We'll remove the locations
 DROP TABLE location_entity;
 DELETE FROM entity_relationship WHERE fromEntity='location' OR toEntity='location';
@@ -309,6 +202,7 @@
 SET json = JSON_REPLACE(json, '$.connection.config.awsConfig.endPointURL', 'https://glue.region_name.amazonaws.com/')
 WHERE serviceType = 'Glue'
   AND JSON_EXTRACT(json, '$.connection.config.awsConfig.endPointURL') = 'https://glue.<region_name>.amazonaws.com/';
+    ADD COLUMN fqnHash VARCHAR(256) NOT NULL, ADD UNIQUE (fqnHash);
 
 -- Delete connectionOptions from superset
 UPDATE dashboard_service_entity 
@@ -334,9 +228,59 @@
 UPDATE table_entity SET json = REGEXP_REPLACE(json, "\"source\"\\s*:\\s*\"Tag\"", "\"source\": \"Classification\"");
 UPDATE ml_model_entity SET json = REGEXP_REPLACE(json, "\"source\"\\s*:\\s*\"Tag\"", "\"source\": \"Classification\"");
 
+ALTER TABLE policy_entity DROP COLUMN fullyQualifiedName,  ADD COLUMN fqnHash VARCHAR(256) NOT NULL, ADD UNIQUE (fqnHash),
+ADD COLUMN name VARCHAR(256) GENERATED ALWAYS AS (json ->> '$.name') NOT NULL;
+
+ALTER TABLE role_entity DROP KEY `name`,  ADD COLUMN nameHash VARCHAR(256) NOT NULL, ADD UNIQUE (nameHash);
+ALTER TABLE automations_workflow DROP KEY `name`,  ADD COLUMN nameHash VARCHAR(256) NOT NULL, ADD UNIQUE (nameHash);
+ALTER TABLE test_connection_definition DROP KEY `name`,  ADD COLUMN nameHash VARCHAR(256) NOT NULL, ADD UNIQUE (nameHash);
+
 
 -- Delete supportsProfiler from Mssql
-UPDATE dbservice_entity
+ALTER TABLE dbservice_entity DROP KEY `name`, ADD COLUMN nameHash VARCHAR(256) NOT NULL, ADD UNIQUE (nameHash);
+UPDATE dbservice_entity
+ALTER TABLE dashboard_service_entity DROP KEY `name`, ADD COLUMN nameHash VARCHAR(256) NOT NULL, ADD UNIQUE (nameHash);
+ALTER TABLE pipeline_service_entity DROP KEY `name`, ADD COLUMN nameHash VARCHAR(256) NOT NULL, ADD UNIQUE (nameHash);
+ALTER TABLE storage_service_entity DROP KEY `name`, ADD COLUMN nameHash VARCHAR(256) NOT NULL, ADD UNIQUE (nameHash);
+ALTER TABLE metadata_service_entity DROP KEY `name`, ADD COLUMN nameHash VARCHAR(256) NOT NULL, ADD UNIQUE (nameHash);
+ALTER TABLE mlmodel_service_entity DROP KEY `name`, ADD COLUMN nameHash VARCHAR(256) NOT NULL, ADD UNIQUE (nameHash);
+ALTER TABLE objectstore_service_entity DROP KEY `name`, ADD COLUMN nameHash VARCHAR(256) NOT NULL, ADD UNIQUE (nameHash);
+
+
+
+-- all entity tables
+ALTER TABLE database_entity DROP COLUMN fullyQualifiedName, ADD COLUMN fqnHash VARCHAR(256) NOT NULL, ADD UNIQUE (fqnHash),
 SET json = JSON_REMOVE(json, '$.connection.config.uriString')
-WHERE serviceType = 'Mssql';
->>>>>>> f43aaf41
+ALTER TABLE database_schema_entity DROP COLUMN fullyQualifiedName, ADD COLUMN fqnHash VARCHAR(256) NOT NULL, ADD UNIQUE (fqnHash),
+ADD COLUMN name VARCHAR(256) GENERATED ALWAYS AS (json ->> '$.name') NOT NULL;
+ALTER TABLE table_entity DROP COLUMN fullyQualifiedName,  ADD COLUMN fqnHash VARCHAR(256) NOT NULL, ADD UNIQUE (fqnHash),
+ADD COLUMN name VARCHAR(256) GENERATED ALWAYS AS (json ->> '$.name') NOT NULL;
+WHERE serviceType = 'Mssql';ADD COLUMN name VARCHAR(256) GENERATED ALWAYS AS (json ->> '$.name') NOT NULL;
+ALTER TABLE report_entity DROP COLUMN fullyQualifiedName, ADD COLUMN fqnHash VARCHAR(256) NOT NULL, ADD UNIQUE (fqnHash),
+ADD COLUMN name VARCHAR(256) GENERATED ALWAYS AS (json ->> '$.name') NOT NULL;
+ALTER TABLE dashboard_entity DROP COLUMN fullyQualifiedName, ADD COLUMN fqnHash VARCHAR(256) NOT NULL, ADD UNIQUE (fqnHash),
+ADD COLUMN name VARCHAR(256) GENERATED ALWAYS AS (json ->> '$.name') NOT NULL;
+ALTER TABLE chart_entity DROP COLUMN fullyQualifiedName, ADD COLUMN fqnHash VARCHAR(256) NOT NULL, ADD UNIQUE (fqnHash),
+ADD COLUMN name VARCHAR(256) GENERATED ALWAYS AS (json ->> '$.name') NOT NULL;
+ALTER TABLE ml_model_entity DROP COLUMN fullyQualifiedName, ADD COLUMN fqnHash VARCHAR(256) NOT NULL, ADD UNIQUE (fqnHash),
+ADD COLUMN name VARCHAR(256) GENERATED ALWAYS AS (json ->> '$.name') NOT NULL;
+ALTER TABLE pipeline_entity DROP COLUMN fullyQualifiedName, ADD COLUMN fqnHash VARCHAR(256) NOT NULL, ADD UNIQUE (fqnHash),
+ADD COLUMN name VARCHAR(256) GENERATED ALWAYS AS (json ->> '$.name') NOT NULL;
+ALTER TABLE topic_entity DROP COLUMN fullyQualifiedName,  ADD COLUMN fqnHash VARCHAR(256) NOT NULL, ADD UNIQUE (fqnHash),
+ADD COLUMN name VARCHAR(256) GENERATED ALWAYS AS (json ->> '$.name') NOT NULL;
+ALTER TABLE location_entity DROP COLUMN fullyQualifiedName,  ADD COLUMN fqnHash VARCHAR(256) NOT NULL, ADD UNIQUE (fqnHash),
+ADD COLUMN name VARCHAR(256) GENERATED ALWAYS AS (json ->> '$.name') NOT NULL;
+ALTER TABLE ingestion_pipeline_entity DROP COLUMN fullyQualifiedName, ADD COLUMN fqnHash VARCHAR(256) NOT NULL, ADD UNIQUE (fqnHash),
+ADD COLUMN name VARCHAR(256) GENERATED ALWAYS AS (json ->> '$.name') NOT NULL;
+ALTER TABLE objectstore_container_entity DROP COLUMN fullyQualifiedName, ADD COLUMN fqnHash VARCHAR(256) NOT NULL, ADD UNIQUE (fqnHash),
+ADD COLUMN name VARCHAR(256) GENERATED ALWAYS AS (json ->> '$.name') NOT NULL;
+ALTER TABLE team_entity DROP KEY `name`, ADD COLUMN nameHash VARCHAR(256) NOT NULL, ADD UNIQUE (nameHash);
+ALTER TABLE user_entity DROP KEY `name`, ADD COLUMN nameHash VARCHAR(256) NOT NULL, ADD UNIQUE (nameHash);
+ALTER TABLE bot_entity DROP KEY `name`, ADD COLUMN nameHash VARCHAR(256) NOT NULL, ADD UNIQUE (nameHash);
+ALTER TABLE glossary_entity DROP KEY `name`, ADD COLUMN nameHash VARCHAR(256) NOT NULL, ADD UNIQUE (nameHash);
+
+
+
+
+
+
