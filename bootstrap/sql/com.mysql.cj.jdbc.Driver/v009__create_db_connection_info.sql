--- conflicted
+++ resolved
@@ -74,13 +74,11 @@
     UNIQUE (name)
 );
 
-<<<<<<< HEAD
+-- Do not store OM server connection, we'll set it dynamically on the resource
+UPDATE ingestion_pipeline_entity
+SET json = JSON_REMOVE(json, '$.openMetadataServerConnection');
+
 DELETE FROM alert_entity;
 drop table alert_action_def;
 
-ALTER TABLE alert_entity RENAME TO event_subscription_entity;
-=======
--- Do not store OM server connection, we'll set it dynamically on the resource
-UPDATE ingestion_pipeline_entity
-SET json = JSON_REMOVE(json, '$.openMetadataServerConnection');
->>>>>>> 113fcc29
+ALTER TABLE alert_entity RENAME TO event_subscription_entity;