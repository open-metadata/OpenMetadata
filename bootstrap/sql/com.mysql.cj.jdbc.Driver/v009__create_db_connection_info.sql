-- Unique constraint for user email address
ALTER TABLE user_entity
ADD UNIQUE (email);


-- Remove classificationName in BigQuery
UPDATE dbservice_entity
SET json = JSON_REMOVE(json, '$.connection.config.classificationName') where serviceType in ('BigQuery');

-- migrate ingestAllDatabases in postgres 
UPDATE dbservice_entity de2 
SET json = JSON_REPLACE(
    JSON_INSERT(json, 
      '$.connection.config.database', 
      (select JSON_EXTRACT(json, '$.name') 
        from database_entity de 
        where id = (select er.toId 
            from entity_relationship er 
            where er.fromId = de2.id 
              and er.toEntity = 'database' 
            LIMIT 1
          ))
    ), '$.connection.config.ingestAllDatabases', 
    true
  ) 
where de2.serviceType = 'Postgres' 
  and JSON_EXTRACT(json, '$.connection.config.database') is NULL;

-- new object store service and container entities
CREATE TABLE IF NOT EXISTS objectstore_service_entity (
    id VARCHAR(36) GENERATED ALWAYS AS (json ->> '$.id') STORED NOT NULL,
    name VARCHAR(256) GENERATED ALWAYS AS (json ->> '$.name') NOT NULL,
    serviceType VARCHAR(256) GENERATED ALWAYS AS (json ->> '$.serviceType') NOT NULL,
    json JSON NOT NULL,
    updatedAt BIGINT UNSIGNED GENERATED ALWAYS AS (json ->> '$.updatedAt') NOT NULL,
    updatedBy VARCHAR(256) GENERATED ALWAYS AS (json ->> '$.updatedBy') NOT NULL,
    deleted BOOLEAN GENERATED ALWAYS AS (json -> '$.deleted'),
    PRIMARY KEY (id),
    UNIQUE (name)
);

CREATE TABLE IF NOT EXISTS objectstore_container_entity (
    id VARCHAR(36) GENERATED ALWAYS AS (json ->> '$.id') STORED NOT NULL,
    fullyQualifiedName VARCHAR(256) GENERATED ALWAYS AS (json ->> '$.fullyQualifiedName') NOT NULL,
    json JSON NOT NULL,
    updatedAt BIGINT UNSIGNED GENERATED ALWAYS AS (json ->> '$.updatedAt') NOT NULL,
    updatedBy VARCHAR(256) GENERATED ALWAYS AS (json ->> '$.updatedBy') NOT NULL,
    deleted BOOLEAN GENERATED ALWAYS AS (json -> '$.deleted'),
    PRIMARY KEY (id),
    UNIQUE (fullyQualifiedName)
);

CREATE TABLE IF NOT EXISTS test_connection_definition (
    id VARCHAR(36) GENERATED ALWAYS AS (json ->> '$.id') STORED NOT NULL,
    name VARCHAR(256) GENERATED ALWAYS AS (json ->> '$.name') NOT NULL,
    json JSON NOT NULL,
    updatedAt BIGINT UNSIGNED GENERATED ALWAYS AS (json ->> '$.updatedAt') NOT NULL,
    updatedBy VARCHAR(256) GENERATED ALWAYS AS (json ->> '$.updatedBy') NOT NULL,
    deleted BOOLEAN GENERATED ALWAYS AS (json -> '$.deleted'),
    PRIMARY KEY (id),
    UNIQUE (name)
);

CREATE TABLE IF NOT EXISTS automations_workflow (
    id VARCHAR(36) GENERATED ALWAYS AS (json ->> '$.id') STORED NOT NULL,
    name VARCHAR(256) GENERATED ALWAYS AS (json ->> '$.name') NOT NULL,
    workflowType VARCHAR(256) GENERATED ALWAYS AS (json ->> '$.workflowType') STORED NOT NULL,
    status VARCHAR(256) GENERATED ALWAYS AS (json ->> '$.status') STORED,
    json JSON NOT NULL,
    updatedAt BIGINT UNSIGNED GENERATED ALWAYS AS (json ->> '$.updatedAt') NOT NULL,
    updatedBy VARCHAR(256) GENERATED ALWAYS AS (json ->> '$.updatedBy') NOT NULL,
    deleted BOOLEAN GENERATED ALWAYS AS (json -> '$.deleted'),
    PRIMARY KEY (id),
    UNIQUE (name)
);

-- Do not store OM server connection, we'll set it dynamically on the resource
UPDATE ingestion_pipeline_entity
SET json = JSON_REMOVE(json, '$.openMetadataServerConnection');

CREATE TABLE IF NOT EXISTS query_entity (
    id VARCHAR(36) GENERATED ALWAYS AS (json ->> '$.id') NOT NULL,
    name VARCHAR(256) GENERATED ALWAYS AS (json ->> '$.name') NOT NULL,
    json JSON NOT NULL,
    updatedAt BIGINT UNSIGNED GENERATED ALWAYS AS (json ->> '$.updatedAt') NOT NULL,
    updatedBy VARCHAR(256) GENERATED ALWAYS AS (json ->> '$.updatedBy') NOT NULL,
    deleted BOOLEAN GENERATED ALWAYS AS (json -> '$.deleted'),
    UNIQUE(name),
    INDEX name_index (name)
);

CREATE TABLE IF NOT EXISTS temp_query_migration (
    tableId VARCHAR(36)NOT NULL,
    queryId VARCHAR(36) GENERATED ALWAYS AS (json ->> '$.id') NOT NULL,
    json JSON NOT NULL
);


INSERT INTO temp_query_migration(tableId,json)
SELECT id,JSON_OBJECT('id',UUID(),'vote',vote,'query',query,'users',users,'checksum',checksum,'duration',duration,'name','table','name',checksum,
'updatedAt',UNIX_TIMESTAMP(NOW()),'updatedBy','admin','deleted',false) as json from entity_extension d, json_table(d.json, '$[*]' columns (vote double path '$.vote', query varchar(200) path '$.query',users json path '$.users',checksum varchar(200) path '$.checksum',duration double path '$.duration',
queryDate varchar(200) path '$.queryDate')) AS j WHERE extension = "table.tableQueries";

INSERT INTO query_entity(json)
SELECT json FROM temp_query_migration;

INSERT INTO entity_relationship(fromId,toId,fromEntity,toEntity,relation)
SELECT tableId,queryId,"table","query",5 FROM temp_query_migration;

DELETE FROM entity_extension WHERE id IN
 (SELECT DISTINCT tableId FROM temp_query_migration) AND extension = "table.tableQueries";

DROP Table temp_query_migration;

<<<<<<< HEAD
DELETE FROM alert_entity;
drop table alert_action_def;

ALTER TABLE alert_entity RENAME TO event_subscription_entity;
=======
-- remove the audience if it was wrongfully sent from the UI after editing the OM service
UPDATE metadata_service_entity
SET json = JSON_REMOVE(json, '$.connection.config.securityConfig.audience')
WHERE name = 'OpenMetadata' AND JSON_EXTRACT(json, '$.connection.config.authProvider') != 'google';

ALTER TABLE user_tokens MODIFY COLUMN expiryDate BIGINT UNSIGNED GENERATED ALWAYS AS (json ->> '$.expiryDate');
>>>>>>> 2e48ef01
<|MERGE_RESOLUTION|>--- conflicted
+++ resolved
@@ -112,16 +112,14 @@
 
 DROP Table temp_query_migration;
 
-<<<<<<< HEAD
-DELETE FROM alert_entity;
-drop table alert_action_def;
-
-ALTER TABLE alert_entity RENAME TO event_subscription_entity;
-=======
 -- remove the audience if it was wrongfully sent from the UI after editing the OM service
 UPDATE metadata_service_entity
 SET json = JSON_REMOVE(json, '$.connection.config.securityConfig.audience')
 WHERE name = 'OpenMetadata' AND JSON_EXTRACT(json, '$.connection.config.authProvider') != 'google';
 
 ALTER TABLE user_tokens MODIFY COLUMN expiryDate BIGINT UNSIGNED GENERATED ALWAYS AS (json ->> '$.expiryDate');
->>>>>>> 2e48ef01
+
+DELETE FROM alert_entity;
+drop table alert_action_def;
+
+ALTER TABLE alert_entity RENAME TO event_subscription_entity;