--- conflicted
+++ resolved
@@ -135,13 +135,6 @@
     UNIQUE (fullyQualifiedName)
 );
 
-<<<<<<< HEAD
--- We were using the same jsonSchema for Pipeline Services and Ingestion Pipeline status
--- Also, we relied on the extension to store the run id
-UPDATE entity_extension_time_series
-SET jsonSchema = 'ingestionPipelineStatus', extension = 'ingestionPipeline.pipelineStatus'
-WHERE jsonSchema = 'pipelineStatus' AND extension <> 'pipeline.PipelineStatus';
-=======
 UPDATE dbservice_entity
 SET json = JSON_INSERT(
         JSON_REMOVE(json, '$.connection.config.database'),
@@ -149,4 +142,8 @@
     )
 where serviceType = 'Druid'
   and JSON_EXTRACT(json, '$.connection.config.database') is not null;
->>>>>>> 0206af03
+-- We were using the same jsonSchema for Pipeline Services and Ingestion Pipeline status
+-- Also, we relied on the extension to store the run id
+UPDATE entity_extension_time_series
+SET jsonSchema = 'ingestionPipelineStatus', extension = 'ingestionPipeline.pipelineStatus'
+WHERE jsonSchema = 'pipelineStatus' AND extension <> 'pipeline.PipelineStatus';