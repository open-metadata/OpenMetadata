--- conflicted
+++ resolved
@@ -7,40 +7,21 @@
 UPDATE dbservice_entity
 SET json = JSON_REMOVE(json, '$.connection.config.classificationName') where serviceType in ('BigQuery');
 
--- migrate ingestAllDatabases in postgres
-UPDATE dbservice_entity de2
+-- migrate ingestAllDatabases in postgres 
+UPDATE dbservice_entity de2 
 SET json = JSON_REPLACE(
-    JSON_INSERT(json,
-      '$.connection.config.database',
-      (select JSON_EXTRACT(json, '$.name')
-        from database_entity de
-        where id = (select er.toId
-            from entity_relationship er
-            where er.fromId = de2.id
-              and er.toEntity = 'database'
+    JSON_INSERT(json, 
+      '$.connection.config.database', 
+      (select JSON_EXTRACT(json, '$.name') 
+        from database_entity de 
+        where id = (select er.toId 
+            from entity_relationship er 
+            where er.fromId = de2.id 
+              and er.toEntity = 'database' 
             LIMIT 1
           ))
-    ), '$.connection.config.ingestAllDatabases',
+    ), '$.connection.config.ingestAllDatabases', 
     true
-<<<<<<< HEAD
-  )
-where de2.serviceType = 'Postgres'
-  and JSON_EXTRACT(json, '$.connection.config.database') is NULL;
-
-
-drop table alert_entity;
-drop table alert_action_def;
-
-CREATE TABLE IF NOT EXISTS event_subscription_entity (
-    id VARCHAR(36) GENERATED ALWAYS AS (json ->> '$.id') STORED NOT NULL,
-    name VARCHAR(256) GENERATED ALWAYS AS (json ->> '$.name') NOT NULL,
-    deleted BOOLEAN GENERATED ALWAYS AS (json -> '$.deleted'),
-    json JSON NOT NULL,
-    PRIMARY KEY (id),
-    UNIQUE (name)
-    -- No versioning, updatedAt, updatedBy, or changeDescription fields for webhook
-);
-=======
   ) 
 where de2.serviceType = 'Postgres' 
   and JSON_EXTRACT(json, '$.connection.config.database') is NULL;
@@ -69,4 +50,17 @@
     UNIQUE (fullyQualifiedName)
 );
 
->>>>>>> 3f61c3e0
+
+
+drop table alert_entity;
+drop table alert_action_def;
+
+CREATE TABLE IF NOT EXISTS event_subscription_entity (
+    id VARCHAR(36) GENERATED ALWAYS AS (json ->> '$.id') STORED NOT NULL,
+    name VARCHAR(256) GENERATED ALWAYS AS (json ->> '$.name') NOT NULL,
+    deleted BOOLEAN GENERATED ALWAYS AS (json -> '$.deleted'),
+    json JSON NOT NULL,
+    PRIMARY KEY (id),
+    UNIQUE (name)
+    -- No versioning, updatedAt, updatedBy, or changeDescription fields for webhook
+);