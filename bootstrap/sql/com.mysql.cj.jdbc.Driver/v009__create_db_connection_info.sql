-- Unique constraint for user email address
ALTER TABLE user_entity
ADD UNIQUE (email);


-- Remove classificationName in BigQuery
UPDATE dbservice_entity
SET json = JSON_REMOVE(json, '$.connection.config.classificationName') where serviceType in ('BigQuery');

-- migrate ingestAllDatabases in postgres 
UPDATE dbservice_entity de2 
SET json = JSON_REPLACE(
    JSON_INSERT(json, 
      '$.connection.config.database', 
      (select JSON_EXTRACT(json, '$.name') 
        from database_entity de 
        where id = (select er.toId 
            from entity_relationship er 
            where er.fromId = de2.id 
              and er.toEntity = 'database' 
            LIMIT 1
          ))
    ), '$.connection.config.ingestAllDatabases', 
    true
  ) 
where de2.serviceType = 'Postgres' 
  and JSON_EXTRACT(json, '$.connection.config.database') is NULL;

-- new object store service and container entities
CREATE TABLE IF NOT EXISTS objectstore_service_entity (
    id VARCHAR(36) GENERATED ALWAYS AS (json ->> '$.id') STORED NOT NULL,
    name VARCHAR(256) GENERATED ALWAYS AS (json ->> '$.name') NOT NULL,
    serviceType VARCHAR(256) GENERATED ALWAYS AS (json ->> '$.serviceType') NOT NULL,
    json JSON NOT NULL,
    updatedAt BIGINT UNSIGNED GENERATED ALWAYS AS (json ->> '$.updatedAt') NOT NULL,
    updatedBy VARCHAR(256) GENERATED ALWAYS AS (json ->> '$.updatedBy') NOT NULL,
    deleted BOOLEAN GENERATED ALWAYS AS (json -> '$.deleted'),
    PRIMARY KEY (id),
    UNIQUE (name)
);

CREATE TABLE IF NOT EXISTS objectstore_container_entity (
    id VARCHAR(36) GENERATED ALWAYS AS (json ->> '$.id') STORED NOT NULL,
    fullyQualifiedName VARCHAR(256) GENERATED ALWAYS AS (json ->> '$.fullyQualifiedName') NOT NULL,
    json JSON NOT NULL,
    updatedAt BIGINT UNSIGNED GENERATED ALWAYS AS (json ->> '$.updatedAt') NOT NULL,
    updatedBy VARCHAR(256) GENERATED ALWAYS AS (json ->> '$.updatedBy') NOT NULL,
    deleted BOOLEAN GENERATED ALWAYS AS (json -> '$.deleted'),
    PRIMARY KEY (id),
    UNIQUE (fullyQualifiedName)
);

CREATE TABLE IF NOT EXISTS test_connection_definition (
    id VARCHAR(36) GENERATED ALWAYS AS (json ->> '$.id') STORED NOT NULL,
    name VARCHAR(256) GENERATED ALWAYS AS (json ->> '$.name') NOT NULL,
    json JSON NOT NULL,
    updatedAt BIGINT UNSIGNED GENERATED ALWAYS AS (json ->> '$.updatedAt') NOT NULL,
    updatedBy VARCHAR(256) GENERATED ALWAYS AS (json ->> '$.updatedBy') NOT NULL,
    deleted BOOLEAN GENERATED ALWAYS AS (json -> '$.deleted'),
    PRIMARY KEY (id),
    UNIQUE (name)
);

CREATE TABLE IF NOT EXISTS automations_workflow (
    id VARCHAR(36) GENERATED ALWAYS AS (json ->> '$.id') STORED NOT NULL,
    name VARCHAR(256) GENERATED ALWAYS AS (json ->> '$.name') NOT NULL,
    workflowType VARCHAR(256) GENERATED ALWAYS AS (json ->> '$.workflowType') STORED NOT NULL,
    status VARCHAR(256) GENERATED ALWAYS AS (json ->> '$.status') STORED,
    json JSON NOT NULL,
    updatedAt BIGINT UNSIGNED GENERATED ALWAYS AS (json ->> '$.updatedAt') NOT NULL,
    updatedBy VARCHAR(256) GENERATED ALWAYS AS (json ->> '$.updatedBy') NOT NULL,
    deleted BOOLEAN GENERATED ALWAYS AS (json -> '$.deleted'),
    PRIMARY KEY (id),
    UNIQUE (name)
);

<<<<<<< HEAD
CREATE TABLE IF NOT EXISTS query_entity (
    id VARCHAR(36) GENERATED ALWAYS AS (json ->> '$.id') NOT NULL,
    name VARCHAR(256) GENERATED ALWAYS AS (json ->> '$.name') NOT NULL,
    json JSON NOT NULL,
    updatedAt BIGINT UNSIGNED GENERATED ALWAYS AS (json ->> '$.updatedAt') NOT NULL,
    updatedBy VARCHAR(256) GENERATED ALWAYS AS (json ->> '$.updatedBy') NOT NULL,
    deleted BOOLEAN GENERATED ALWAYS AS (json -> '$.deleted'),
    UNIQUE(name),
    INDEX name_index (name)
);

CREATE TABLE IF NOT EXISTS temp_query_migration (
    tableId VARCHAR(36)NOT NULL,
    queryId VARCHAR(36) GENERATED ALWAYS AS (json ->> '$.id') NOT NULL,
    json JSON NOT NULL
);


INSERT INTO temp_query_migration(tableId,json)
SELECT id,JSON_OBJECT('id',UUID(),'vote',vote,'query',query,'users',users,'checksum',checksum,'duration',duration,'name','table','name',checksum,
'updatedAt',UNIX_TIMESTAMP(NOW()),'updatedBy','admin','deleted',false) as json from entity_extension d, json_table(d.json, '$[*]' columns (vote double path '$.vote', query varchar(200) path '$.query',users json path '$.users',checksum varchar(200) path '$.checksum',duration double path '$.duration',
queryDate varchar(200) path '$.queryDate')) AS j WHERE extension = "table.tableQueries";

INSERT INTO query_entity(json)
SELECT json FROM temp_query_migration;

INSERT INTO entity_relationship(fromId,toId,fromEntity,toEntity,relation)
SELECT tableId,queryId,"table","query",5 FROM temp_query_migration;

DELETE FROM entity_extension WHERE id IN
 (SELECT DISTINCT tableId FROM temp_query_migration) AND extension = "table.tableQueries";

DROP Table temp_query_migration;
=======
-- Do not store OM server connection, we'll set it dynamically on the resource
UPDATE ingestion_pipeline_entity
SET json = JSON_REMOVE(json, '$.openMetadataServerConnection');
>>>>>>> cea10e83
<|MERGE_RESOLUTION|>--- conflicted
+++ resolved
@@ -74,7 +74,10 @@
     UNIQUE (name)
 );
 
-<<<<<<< HEAD
+-- Do not store OM server connection, we'll set it dynamically on the resource
+UPDATE ingestion_pipeline_entity
+SET json = JSON_REMOVE(json, '$.openMetadataServerConnection');
+
 CREATE TABLE IF NOT EXISTS query_entity (
     id VARCHAR(36) GENERATED ALWAYS AS (json ->> '$.id') NOT NULL,
     name VARCHAR(256) GENERATED ALWAYS AS (json ->> '$.name') NOT NULL,
@@ -107,9 +110,4 @@
 DELETE FROM entity_extension WHERE id IN
  (SELECT DISTINCT tableId FROM temp_query_migration) AND extension = "table.tableQueries";
 
-DROP Table temp_query_migration;
-=======
--- Do not store OM server connection, we'll set it dynamically on the resource
-UPDATE ingestion_pipeline_entity
-SET json = JSON_REMOVE(json, '$.openMetadataServerConnection');
->>>>>>> cea10e83
+DROP Table temp_query_migration;