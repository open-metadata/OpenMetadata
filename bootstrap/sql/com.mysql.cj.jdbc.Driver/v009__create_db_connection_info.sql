--- conflicted
+++ resolved
@@ -216,16 +216,14 @@
 SET json = JSON_REMOVE(json, '$.connection.config.scheme', '$.connection.config.hostPort', '$.connection.config.supportsProfiler', '$.connection.config.supportsQueryComment')
 WHERE serviceType = 'Salesforce';
 
-<<<<<<< HEAD
 CREATE TABLE IF NOT EXISTS email_template (
     emailType VARCHAR(256) NOT NULL,
     emailContent TEXT NOT NULL,
     json JSON NOT NULL,
     PRIMARY KEY (emailType)
 );
-=======
+
 -- Delete supportsProfiler from DynamoDB
 UPDATE dbservice_entity
 SET json = JSON_REMOVE(json, '$.connection.config.supportsProfiler')
-WHERE serviceType = 'DynamoDB';
->>>>>>> 7405ac74
+WHERE serviceType = 'DynamoDB';