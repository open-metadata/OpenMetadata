UPDATE team_entity
SET json = JSON_INSERT(json, '$.teamType', 'Group');

ALTER TABLE team_entity
ADD teamType VARCHAR(64) GENERATED ALWAYS AS (json ->> '$.teamType') NOT NULL;

UPDATE dbservice_entity
SET json = JSON_REMOVE(json, '$.connection.config.database')
WHERE serviceType = 'DynamoDB';

UPDATE dbservice_entity
SET json = JSON_REMOVE(json, '$.connection.config.connectionOptions')
WHERE serviceType = 'DeltaLake';

UPDATE dbservice_entity
SET json = JSON_REMOVE(json, '$.connection.config.supportsProfiler')
WHERE serviceType = 'DeltaLake';

UPDATE dashboard_service_entity
SET json = JSON_INSERT(
        JSON_REMOVE(json, '$.connection.config.username'),
        '$.connection.config.clientId',
        JSON_EXTRACT(json, '$.connection.config.username')
    )
WHERE serviceType = 'Looker';

UPDATE dashboard_service_entity
SET json = JSON_INSERT(
        JSON_REMOVE(json, '$.connection.config.password'),
        '$.connection.config.clientSecret',
        JSON_EXTRACT(json, '$.connection.config.password')
    )
WHERE serviceType = 'Looker';

UPDATE dashboard_service_entity
SET json = JSON_REMOVE(json, '$.connection.config.env')
WHERE serviceType = 'Looker';

CREATE TABLE IF NOT EXISTS test_definition (
    id VARCHAR(36) GENERATED ALWAYS AS (json ->> '$.id') STORED NOT NULL,
    name VARCHAR(256) GENERATED ALWAYS AS (json ->> '$.name') NOT NULL,
    json JSON NOT NULL,
    entityType VARCHAR(36) GENERATED ALWAYS AS (json ->> '$.entityType') NOT NULL,
    updatedAt BIGINT UNSIGNED GENERATED ALWAYS AS (json ->> '$.updatedAt') NOT NULL,
    updatedBy VARCHAR(256) GENERATED ALWAYS AS (json ->> '$.updatedBy') NOT NULL,
    deleted BOOLEAN GENERATED ALWAYS AS (json -> '$.deleted'),
    UNIQUE (name)
);

CREATE TABLE IF NOT EXISTS test_suite (
    id VARCHAR(36) GENERATED ALWAYS AS (json ->> '$.id') STORED NOT NULL,
    name VARCHAR(256) GENERATED ALWAYS AS (json ->> '$.name') NOT NULL,
    json JSON NOT NULL,
    updatedAt BIGINT UNSIGNED GENERATED ALWAYS AS (json ->> '$.updatedAt') NOT NULL,
    updatedBy VARCHAR(256) GENERATED ALWAYS AS (json ->> '$.updatedBy') NOT NULL,
    deleted BOOLEAN GENERATED ALWAYS AS (json -> '$.deleted'),
    UNIQUE (name)
);

CREATE TABLE IF NOT EXISTS test_case (
    id VARCHAR(36) GENERATED ALWAYS AS (json ->> '$.id') STORED NOT NULL,
    fullyQualifiedName VARCHAR(512) GENERATED ALWAYS AS (json ->> '$.fullyQualifiedName') NOT NULL,
    entityFQN VARCHAR (1024) GENERATED ALWAYS AS (json ->> '$.entityFQN') NOT NULL,
    json JSON NOT NULL,
    updatedAt BIGINT UNSIGNED GENERATED ALWAYS AS (json ->> '$.updatedAt') NOT NULL,
    updatedBy VARCHAR(256) GENERATED ALWAYS AS (json ->> '$.updatedBy') NOT NULL,
    deleted BOOLEAN GENERATED ALWAYS AS (json -> '$.deleted'),
    UNIQUE (fullyQualifiedName)
);

UPDATE webhook_entity
SET json = JSON_INSERT(json, '$.webhookType', 'generic');

ALTER TABLE webhook_entity
ADD webhookType VARCHAR(36) GENERATED ALWAYS AS (json ->> '$.webhookType') NOT NULL;

CREATE TABLE IF NOT EXISTS entity_extension_time_series (
    entityFQN VARCHAR(1024) NOT NULL,           -- Entity FQN, we can refer to tables and columns
    extension VARCHAR(256) NOT NULL,            -- Extension name same as entity.fieldName
    jsonSchema VARCHAR(256) NOT NULL,           -- Schema used for generating JSON
    json JSON NOT NULL,
    timestamp BIGINT UNSIGNED GENERATED ALWAYS AS (json ->> '$.timestamp') NOT NULL
);

ALTER TABLE thread_entity
    ADD announcementStart BIGINT UNSIGNED GENERATED ALWAYS AS (json ->> '$.announcement.startTime'),
    ADD announcementEnd BIGINT UNSIGNED GENERATED ALWAYS AS (json ->> '$.announcement.endTime');

UPDATE dbservice_entity
SET json = JSON_REMOVE(json, '$.connection.config.databaseSchema','$.connection.config.oracleServiceName')
WHERE serviceType = 'Oracle';

<<<<<<< HEAD
CREATE TABLE IF NOT EXISTS openmetadata_settings (
     id MEDIUMINT NOT NULL AUTO_INCREMENT,
     config_type VARCHAR(36) NOT NULL,
     json JSON NOT NULL,
     PRIMARY KEY (id, config_type),
     UNIQUE(config_type)
 );
=======
UPDATE dbservice_entity
SET json = JSON_REMOVE(json, '$.connection.config.hostPort')
WHERE serviceType = 'Athena';
>>>>>>> 3d125d93
<|MERGE_RESOLUTION|>--- conflicted
+++ resolved
@@ -90,16 +90,14 @@
 SET json = JSON_REMOVE(json, '$.connection.config.databaseSchema','$.connection.config.oracleServiceName')
 WHERE serviceType = 'Oracle';
 
-<<<<<<< HEAD
+UPDATE dbservice_entity
+SET json = JSON_REMOVE(json, '$.connection.config.hostPort')
+WHERE serviceType = 'Athena';
+
 CREATE TABLE IF NOT EXISTS openmetadata_settings (
      id MEDIUMINT NOT NULL AUTO_INCREMENT,
      config_type VARCHAR(36) NOT NULL,
      json JSON NOT NULL,
      PRIMARY KEY (id, config_type),
      UNIQUE(config_type)
- );
-=======
-UPDATE dbservice_entity
-SET json = JSON_REMOVE(json, '$.connection.config.hostPort')
-WHERE serviceType = 'Athena';
->>>>>>> 3d125d93
+ );