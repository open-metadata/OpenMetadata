--- conflicted
+++ resolved
@@ -37,7 +37,6 @@
     UNIQUE (name)
 );
 
-<<<<<<< HEAD
 CREATE TABLE IF NOT EXISTS data_report_entity (
     id VARCHAR(36) GENERATED ALWAYS AS (json ->> '$.id') STORED NOT NULL,
     name VARCHAR(256) GENERATED ALWAYS AS (json ->> '$.name') NOT NULL,
@@ -48,11 +47,10 @@
     PRIMARY KEY (id),
     UNIQUE (name)
 );
-=======
+
 UPDATE dbservice_entity
 SET json = JSON_INSERT(
         JSON_REMOVE(json, '$.connection.config.databaseSchema'),
         '$.connection.config.database',
         JSON_EXTRACT(json, '$.connection.config.databaseSchema')
     ) where serviceType in ('Db2');
->>>>>>> f1cbd90d
