-- we are not using the secretsManagerCredentials
UPDATE metadata_service_entity
SET json = JSON_REMOVE(json, '$.openMetadataServerConnection.secretsManagerCredentials')
where name = 'OpenMetadata';


-- Rename githubCredentials to gitCredentials
UPDATE dashboard_service_entity
SET json = JSON_INSERT(
        JSON_REMOVE(json, '$.connection.config.githubCredentials'),
        '$.connection.config.gitCredentials',
        JSON_EXTRACT(json, '$.connection.config.githubCredentials')
    )
WHERE serviceType = 'Looker'
  AND JSON_EXTRACT(json, '$.connection.config.githubCredentials') IS NOT NULL;

<<<<<<< HEAD
-- use FQN instead of name for Test Connection Definition
ALTER TABLE test_connection_definition
ADD fullyQualifiedName VARCHAR(256) GENERATED ALWAYS AS (json ->> '$.fullyQualifiedName') NOT NULL,
DROP COLUMN name;
=======

-- Rename gcsConfig in BigQuery to gcpConfig
UPDATE dbservice_entity
SET json = JSON_INSERT(
    JSON_REMOVE(json, '$.connection.config.credentials.gcsConfig'),
    '$.connection.config.credentials.gcpConfig',
    JSON_EXTRACT(json, '$.connection.config.credentials.gcsConfig')
) where serviceType in ('BigQuery');

-- Rename gcsConfig in Datalake to gcpConfig
UPDATE dbservice_entity
SET json = JSON_INSERT(
    JSON_REMOVE(json, '$.connection.config.configSource.securityConfig.gcsConfig'),
    '$.connection.config.configSource.securityConfig.gcpConfig',
    JSON_EXTRACT(json, '$.connection.config.configSource.securityConfig.gcsConfig')
) where serviceType in ('Datalake');


-- Rename gcsConfig in dbt to gcpConfig
UPDATE ingestion_pipeline_entity
SET json = JSON_INSERT(
    JSON_REMOVE(json, '$.sourceConfig.config.dbtConfigSource.dbtSecurityConfig.gcsConfig'),
    '$.sourceConfig.config.dbtConfigdbtSecurityConfig.gcpConfig',
    JSON_EXTRACT(json, '$.sourceConfig.config.dbtConfigSource.dbtSecurityConfig.gcsConfig')
)
WHERE json -> '$.sourceConfig.config.type' = 'DBT';
>>>>>>> 65f370e4
<|MERGE_RESOLUTION|>--- conflicted
+++ resolved
@@ -2,7 +2,6 @@
 UPDATE metadata_service_entity
 SET json = JSON_REMOVE(json, '$.openMetadataServerConnection.secretsManagerCredentials')
 where name = 'OpenMetadata';
-
 
 -- Rename githubCredentials to gitCredentials
 UPDATE dashboard_service_entity
@@ -14,12 +13,6 @@
 WHERE serviceType = 'Looker'
   AND JSON_EXTRACT(json, '$.connection.config.githubCredentials') IS NOT NULL;
 
-<<<<<<< HEAD
--- use FQN instead of name for Test Connection Definition
-ALTER TABLE test_connection_definition
-ADD fullyQualifiedName VARCHAR(256) GENERATED ALWAYS AS (json ->> '$.fullyQualifiedName') NOT NULL,
-DROP COLUMN name;
-=======
 
 -- Rename gcsConfig in BigQuery to gcpConfig
 UPDATE dbservice_entity
@@ -46,4 +39,8 @@
     JSON_EXTRACT(json, '$.sourceConfig.config.dbtConfigSource.dbtSecurityConfig.gcsConfig')
 )
 WHERE json -> '$.sourceConfig.config.type' = 'DBT';
->>>>>>> 65f370e4
+
+-- use FQN instead of name for Test Connection Definition
+ALTER TABLE test_connection_definition
+ADD fullyQualifiedName VARCHAR(256) GENERATED ALWAYS AS (json ->> '$.fullyQualifiedName') NOT NULL,
+DROP COLUMN name;