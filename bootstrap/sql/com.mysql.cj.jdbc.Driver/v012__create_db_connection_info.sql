-- we are not using the secretsManagerCredentials
UPDATE metadata_service_entity
SET json = JSON_REMOVE(json, '$.openMetadataServerConnection.secretsManagerCredentials')
where name = 'OpenMetadata';

<<<<<<< HEAD

-- Rename gcsConfig in BigQuery to gcpConfig
UPDATE dbservice_entity
SET json = JSON_INSERT(
    JSON_REMOVE(json, '$.connection.config.credentials.gcsConfig'),
    '$.connection.config.credentials.gcpConfig',
    JSON_EXTRACT(json, '$.connection.config.credentials.gcsConfig')
) where serviceType in ('BigQuery');

-- Rename gcsConfig in Datalake to gcpConfig
UPDATE dbservice_entity
SET json = JSON_INSERT(
    JSON_REMOVE(json, '$.connection.config.configSource.securityConfig.gcsConfig'),
    '$.connection.config.configSource.securityConfig.gcpConfig',
    JSON_EXTRACT(json, '$.connection.config.configSource.securityConfig.gcsConfig')
) where serviceType in ('Datalake');


-- Rename gcsConfig in dbt to gcpConfig
UPDATE ingestion_pipeline_entity
SET json = JSON_INSERT(
    JSON_REMOVE(json, '$.sourceConfig.config.dbtConfigSource.dbtSecurityConfig.gcsConfig'),
    '$.sourceConfig.config.dbtConfigdbtSecurityConfig.gcpConfig',
    JSON_EXTRACT(json, '$.sourceConfig.config.dbtConfigSource.dbtSecurityConfig.gcsConfig')
WHERE json -> '$.sourceConfig.config.type' = 'DBT';

=======
-- Rename githubCredentials to gitCredentials
UPDATE dashboard_service_entity
SET json = JSON_INSERT(
        JSON_REMOVE(json, '$.connection.config.githubCredentials'),
        '$.connection.config.gitCredentials',
        JSON_EXTRACT(json, '$.connection.config.githubCredentials')
    )
WHERE serviceType = 'Looker'
  AND JSON_EXTRACT(json, '$.connection.config.githubCredentials') IS NOT NULL;
>>>>>>> cec1c295
<|MERGE_RESOLUTION|>--- conflicted
+++ resolved
@@ -3,7 +3,17 @@
 SET json = JSON_REMOVE(json, '$.openMetadataServerConnection.secretsManagerCredentials')
 where name = 'OpenMetadata';
 
-<<<<<<< HEAD
+
+-- Rename githubCredentials to gitCredentials
+UPDATE dashboard_service_entity
+SET json = JSON_INSERT(
+        JSON_REMOVE(json, '$.connection.config.githubCredentials'),
+        '$.connection.config.gitCredentials',
+        JSON_EXTRACT(json, '$.connection.config.githubCredentials')
+    )
+WHERE serviceType = 'Looker'
+  AND JSON_EXTRACT(json, '$.connection.config.githubCredentials') IS NOT NULL;
+
 
 -- Rename gcsConfig in BigQuery to gcpConfig
 UPDATE dbservice_entity
@@ -28,16 +38,4 @@
     JSON_REMOVE(json, '$.sourceConfig.config.dbtConfigSource.dbtSecurityConfig.gcsConfig'),
     '$.sourceConfig.config.dbtConfigdbtSecurityConfig.gcpConfig',
     JSON_EXTRACT(json, '$.sourceConfig.config.dbtConfigSource.dbtSecurityConfig.gcsConfig')
-WHERE json -> '$.sourceConfig.config.type' = 'DBT';
-
-=======
--- Rename githubCredentials to gitCredentials
-UPDATE dashboard_service_entity
-SET json = JSON_INSERT(
-        JSON_REMOVE(json, '$.connection.config.githubCredentials'),
-        '$.connection.config.gitCredentials',
-        JSON_EXTRACT(json, '$.connection.config.githubCredentials')
-    )
-WHERE serviceType = 'Looker'
-  AND JSON_EXTRACT(json, '$.connection.config.githubCredentials') IS NOT NULL;
->>>>>>> cec1c295
+WHERE json -> '$.sourceConfig.config.type' = 'DBT';