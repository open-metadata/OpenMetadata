-- we are not using the secretsManagerCredentials
UPDATE metadata_service_entity
SET json = JSON_REMOVE(json, '$.openMetadataServerConnection.secretsManagerCredentials')
where name = 'OpenMetadata';

-- Rename githubCredentials to gitCredentials
UPDATE dashboard_service_entity
SET json = JSON_INSERT(
        JSON_REMOVE(json, '$.connection.config.githubCredentials'),
        '$.connection.config.gitCredentials',
        JSON_EXTRACT(json, '$.connection.config.githubCredentials')
    )
WHERE serviceType = 'Looker'
  AND JSON_EXTRACT(json, '$.connection.config.githubCredentials') IS NOT NULL;


-- Rename gcsConfig in BigQuery to gcpConfig
UPDATE dbservice_entity
SET json = JSON_INSERT(
    JSON_REMOVE(json, '$.connection.config.credentials.gcsConfig'),
    '$.connection.config.credentials.gcpConfig',
    JSON_EXTRACT(json, '$.connection.config.credentials.gcsConfig')
) where serviceType in ('BigQuery');

-- Rename gcsConfig in Datalake to gcpConfig
UPDATE dbservice_entity
SET json = JSON_INSERT(
    JSON_REMOVE(json, '$.connection.config.configSource.securityConfig.gcsConfig'),
    '$.connection.config.configSource.securityConfig.gcpConfig',
    JSON_EXTRACT(json, '$.connection.config.configSource.securityConfig.gcsConfig')
) where serviceType in ('Datalake');


-- Rename gcsConfig in dbt to gcpConfig
UPDATE ingestion_pipeline_entity
SET json = JSON_INSERT(
    JSON_REMOVE(json, '$.sourceConfig.config.dbtConfigSource.dbtSecurityConfig.gcsConfig'),
    '$.sourceConfig.config.dbtConfigdbtSecurityConfig.gcpConfig',
    JSON_EXTRACT(json, '$.sourceConfig.config.dbtConfigSource.dbtSecurityConfig.gcsConfig')
)
WHERE json -> '$.sourceConfig.config.type' = 'DBT';

-- Rename chartUrl in chart_entity to sourceUrl
UPDATE chart_entity
SET json = JSON_INSERT(
        JSON_REMOVE(json, '$.chartUrl'),
        '$.sourceUrl',
        JSON_EXTRACT(json, '$.chartUrl')
    )
WHERE JSON_EXTRACT(json, '$.chartUrl') IS NOT NULL;

-- Rename dashboardUrl in dashboard_entity to sourceUrl
UPDATE dashboard_entity
SET json = JSON_INSERT(
        JSON_REMOVE(json, '$.dashboardUrl'),
        '$.sourceUrl',
        JSON_EXTRACT(json, '$.dashboardUrl')
    )
WHERE JSON_EXTRACT(json, '$.dashboardUrl') IS NOT NULL;

-- Rename pipelineUrl in pipeline_entity to sourceUrl
UPDATE pipeline_entity
SET json = JSON_INSERT(
        JSON_REMOVE(json, '$.pipelineUrl'),
        '$.sourceUrl',
        JSON_EXTRACT(json, '$.pipelineUrl')
    )
WHERE JSON_EXTRACT(json, '$.pipelineUrl') IS NOT NULL;


-- Rename taskUrl in pipeline_entity to sourceUrl
UPDATE pipeline_entity AS pe
JOIN (
    SELECT id, JSON_ARRAYAGG(JSON_OBJECT(
        'name', t.name,
        'sourceUrl', t.sourceUrl,
        'taskType', t.taskType,
        'description', t.description,
        'displayName', t.displayName,
        'fullyQualifiedName', t.fullyQualifiedName,
        'downstreamTasks', t.downstreamTasks,
        'tags', t.tags,
        'endDate', t.endDate,
        'startDate', t.startDate,
        'taskSQL', t.taskSQL
    )) AS updated_json
    FROM pipeline_entity,
    JSON_TABLE(
        json,
        '$.tasks[*]' COLUMNS (
            name VARCHAR(256) PATH '$.name',
            sourceUrl VARCHAR(256) PATH '$.taskUrl',
            taskType VARCHAR(256) PATH '$.taskType',
            description TEXT PATH '$.description',
            displayName VARCHAR(256) PATH '$.displayName',
            fullyQualifiedName VARCHAR(256) PATH '$.fullyQualifiedName',
            downstreamTasks JSON PATH '$.downstreamTasks',
            tags JSON PATH '$.tags',
            endDate VARCHAR(256) PATH '$.endDate',
            startDate VARCHAR(256) PATH '$.startDate',
            taskSQL TEXT PATH '$.taskSQL'
        )
    ) AS t
    GROUP BY id
) AS updated_data
ON pe.id = updated_data.id
SET pe.json = JSON_INSERT(
    JSON_REMOVE(pe.json, '$.tasks'),
    '$.tasks',
    updated_data.updated_json
);

-- Modify migrations for service connection of postgres and mysql to move password under authType

UPDATE dbservice_entity
SET json = JSON_INSERT(
    JSON_REMOVE(json, '$.connection.config.password'),
    '$.connection.config.authType',
    JSON_OBJECT(),
    '$.connection.config.authType.password',
    JSON_EXTRACT(json, '$.connection.config.password'))
where serviceType in ('Postgres', 'Mysql');

<<<<<<< HEAD
-- Clean old test connections
TRUNCATE automations_workflow;
=======

-- add fullyQualifiedName hash and remove existing columns

-- update the OM system tables

ALTER TABLE  field_relationship DROP KEY `PRIMARY`, ADD COLUMN fromFQNHash VARCHAR(256), ADD COLUMN toFQNHash VARCHAR(256),
DROP INDEX from_index, DROP INDEX to_index, ADD INDEX from_fqnhash_index(fromFQNHash, relation), ADD INDEX to_fqnhash_index(toFQNHash, relation),
 ADD CONSTRAINT  `field_relationship_primary` PRIMARY KEY(fromFQNHash, toFQNHash, relation), MODIFY fromFQN VARCHAR(2096) NOT NULL,
 MODIFY toFQN VARCHAR(2096) NOT NULL;

ALTER TABLE entity_extension_time_series DROP COLUMN entityFQN, ADD COLUMN entityFQNHash VARCHAR (256) NOT NULL;

ALTER TABLE type_entity DROP KEY `name`, ADD COLUMN nameHash VARCHAR(256) NOT NULL, ADD UNIQUE (nameHash);

ALTER TABLE event_subscription_entity DROP KEY `name`,  ADD COLUMN nameHash VARCHAR(256) NOT NULL, ADD UNIQUE (nameHash);

ALTER TABLE test_definition DROP KEY `name`, ADD COLUMN nameHash VARCHAR(256) NOT NULL, ADD UNIQUE (nameHash);
ALTER TABLE test_suite DROP KEY `name`, ADD COLUMN nameHash VARCHAR(256) NOT NULL, ADD UNIQUE (nameHash);
ALTER TABLE test_case DROP COLUMN fullyQualifiedName,  ADD COLUMN name VARCHAR(256) GENERATED ALWAYS AS (json ->> '$.name') NOT NULL,
     ADD COLUMN fqnHash VARCHAR(256) NOT NULL, ADD UNIQUE (fqnHash);

ALTER TABLE web_analytic_event DROP COLUMN fullyQualifiedName, ADD COLUMN fqnHash VARCHAR(256) NOT NULL, ADD UNIQUE (fqnHash);
ALTER TABLE data_insight_chart DROP COLUMN fullyQualifiedName, ADD COLUMN fqnHash VARCHAR(256) NOT NULL, ADD UNIQUE (fqnHash);
ALTER TABLE kpi_entity  DROP KEY `name`, ADD COLUMN nameHash VARCHAR(256) NOT NULL, ADD UNIQUE (nameHash);

ALTER TABLE classification  DROP KEY `name`, ADD COLUMN nameHash VARCHAR(256) NOT NULL, ADD UNIQUE (nameHash);;

ALTER TABLE glossary_term_entity DROP COLUMN fullyQualifiedName, ADD COLUMN fqnHash VARCHAR(256) NOT NULL, ADD UNIQUE (fqnHash),
 ADD COLUMN name VARCHAR(256) GENERATED ALWAYS AS (json ->> '$.name') NOT NULL;

ALTER TABLE tag DROP COLUMN fullyQualifiedName, ADD COLUMN fqnHash VARCHAR(256) NOT NULL, ADD UNIQUE (fqnHash),
 ADD COLUMN name VARCHAR(256) GENERATED ALWAYS AS (json ->> '$.name') NOT NULL;

ALTER TABLE tag_usage DROP index `source`, DROP COLUMN targetFQN, ADD COLUMN tagFQNHash VARCHAR(256), ADD COLUMN targetFQNHash VARCHAR(256),
     ADD UNIQUE KEY `tag_usage_key` (source, tagFQNHash, targetFQNHash);

ALTER TABLE policy_entity DROP COLUMN fullyQualifiedName,  ADD COLUMN fqnHash VARCHAR(256) NOT NULL, ADD UNIQUE (fqnHash),
 ADD COLUMN name VARCHAR(256) GENERATED ALWAYS AS (json ->> '$.name') NOT NULL;

ALTER TABLE role_entity DROP KEY `name`,  ADD COLUMN nameHash VARCHAR(256) NOT NULL, ADD UNIQUE (nameHash);
ALTER TABLE automations_workflow DROP KEY `name`,  ADD COLUMN nameHash VARCHAR(256) NOT NULL, ADD UNIQUE (nameHash);
ALTER TABLE test_connection_definition ADD COLUMN nameHash VARCHAR(256) NOT NULL, ADD UNIQUE (nameHash),
    ADD COLUMN name VARCHAR(256) GENERATED ALWAYS AS (json ->> '$.name') NOT NULL;


-- update services
ALTER TABLE dbservice_entity DROP KEY `name`, ADD COLUMN nameHash VARCHAR(256) NOT NULL, ADD UNIQUE (nameHash);
ALTER TABLE messaging_service_entity DROP KEY `name`, ADD COLUMN nameHash VARCHAR(256) NOT NULL, ADD UNIQUE (nameHash);
ALTER TABLE dashboard_service_entity DROP KEY `name`, ADD COLUMN nameHash VARCHAR(256) NOT NULL, ADD UNIQUE (nameHash);
ALTER TABLE pipeline_service_entity DROP KEY `name`, ADD COLUMN nameHash VARCHAR(256) NOT NULL, ADD UNIQUE (nameHash);
ALTER TABLE storage_service_entity DROP KEY `name`, ADD COLUMN nameHash VARCHAR(256) NOT NULL, ADD UNIQUE (nameHash);
ALTER TABLE metadata_service_entity DROP KEY `name`, ADD COLUMN nameHash VARCHAR(256) NOT NULL, ADD UNIQUE (nameHash);
ALTER TABLE mlmodel_service_entity DROP KEY `name`, ADD COLUMN nameHash VARCHAR(256) NOT NULL, ADD UNIQUE (nameHash);


-- all entity tables
ALTER TABLE database_entity DROP COLUMN fullyQualifiedName, ADD COLUMN fqnHash VARCHAR(256) NOT NULL, ADD UNIQUE (fqnHash),
 ADD COLUMN name VARCHAR(256) GENERATED ALWAYS AS (json ->> '$.name') NOT NULL;
ALTER TABLE database_schema_entity DROP COLUMN fullyQualifiedName, ADD COLUMN fqnHash VARCHAR(256) NOT NULL, ADD UNIQUE (fqnHash),
 ADD COLUMN name VARCHAR(256) GENERATED ALWAYS AS (json ->> '$.name') NOT NULL;
ALTER TABLE table_entity DROP COLUMN fullyQualifiedName,  ADD COLUMN fqnHash VARCHAR(256) NOT NULL, ADD UNIQUE (fqnHash),
 ADD COLUMN name VARCHAR(256) GENERATED ALWAYS AS (json ->> '$.name') NOT NULL;
ALTER TABLE metric_entity DROP COLUMN fullyQualifiedName, ADD COLUMN fqnHash VARCHAR(256) NOT NULL, ADD UNIQUE (fqnHash),
 ADD COLUMN name VARCHAR(256) GENERATED ALWAYS AS (json ->> '$.name') NOT NULL;
ALTER TABLE report_entity DROP COLUMN fullyQualifiedName, ADD COLUMN fqnHash VARCHAR(256) NOT NULL, ADD UNIQUE (fqnHash),
 ADD COLUMN name VARCHAR(256) GENERATED ALWAYS AS (json ->> '$.name') NOT NULL;
ALTER TABLE dashboard_entity DROP COLUMN fullyQualifiedName, ADD COLUMN fqnHash VARCHAR(256) NOT NULL, ADD UNIQUE (fqnHash),
 ADD COLUMN name VARCHAR(256) GENERATED ALWAYS AS (json ->> '$.name') NOT NULL;
ALTER TABLE chart_entity DROP COLUMN fullyQualifiedName, ADD COLUMN fqnHash VARCHAR(256) NOT NULL, ADD UNIQUE (fqnHash),
 ADD COLUMN name VARCHAR(256) GENERATED ALWAYS AS (json ->> '$.name') NOT NULL;
ALTER TABLE ml_model_entity DROP COLUMN fullyQualifiedName, ADD COLUMN fqnHash VARCHAR(256) NOT NULL, ADD UNIQUE (fqnHash),
 ADD COLUMN name VARCHAR(256) GENERATED ALWAYS AS (json ->> '$.name') NOT NULL;
ALTER TABLE pipeline_entity DROP COLUMN fullyQualifiedName, ADD COLUMN fqnHash VARCHAR(256) NOT NULL, ADD UNIQUE (fqnHash),
 ADD COLUMN name VARCHAR(256) GENERATED ALWAYS AS (json ->> '$.name') NOT NULL;
ALTER TABLE topic_entity DROP COLUMN fullyQualifiedName,  ADD COLUMN fqnHash VARCHAR(256) NOT NULL, ADD UNIQUE (fqnHash),
 ADD COLUMN name VARCHAR(256) GENERATED ALWAYS AS (json ->> '$.name') NOT NULL;
ALTER TABLE ingestion_pipeline_entity DROP COLUMN fullyQualifiedName, ADD COLUMN fqnHash VARCHAR(256) NOT NULL, ADD UNIQUE (fqnHash),
 ADD COLUMN name VARCHAR(256) GENERATED ALWAYS AS (json ->> '$.name') NOT NULL;
ALTER TABLE storage_container_entity DROP COLUMN fullyQualifiedName, ADD COLUMN fqnHash VARCHAR(256) NOT NULL, ADD UNIQUE (fqnHash),
 ADD COLUMN name VARCHAR(256) GENERATED ALWAYS AS (json ->> '$.name') NOT NULL;
ALTER TABLE dashboard_data_model_entity DROP COLUMN fullyQualifiedName, ADD COLUMN fqnHash VARCHAR(256) NOT NULL, ADD UNIQUE (fqnHash),
 ADD COLUMN name VARCHAR(256) GENERATED ALWAYS AS (json ->> '$.name') NOT NULL;

ALTER TABLE query_entity DROP KEY `name`, ADD COLUMN nameHash VARCHAR(256) NOT NULL, ADD UNIQUE (nameHash);
ALTER TABLE team_entity DROP KEY `name`, ADD COLUMN nameHash VARCHAR(256) NOT NULL, ADD UNIQUE (nameHash);
ALTER TABLE user_entity DROP KEY `name`, ADD COLUMN nameHash VARCHAR(256) NOT NULL, ADD UNIQUE (nameHash);
ALTER TABLE bot_entity DROP KEY `name`, ADD COLUMN nameHash VARCHAR(256) NOT NULL, ADD UNIQUE (nameHash);
ALTER TABLE glossary_entity DROP KEY `name`, ADD COLUMN nameHash VARCHAR(256) NOT NULL, ADD UNIQUE (nameHash);
>>>>>>> e09537ee
<|MERGE_RESOLUTION|>--- conflicted
+++ resolved
@@ -121,10 +121,10 @@
     JSON_EXTRACT(json, '$.connection.config.password'))
 where serviceType in ('Postgres', 'Mysql');
 
-<<<<<<< HEAD
+
 -- Clean old test connections
 TRUNCATE automations_workflow;
-=======
+
 
 -- add fullyQualifiedName hash and remove existing columns
 
@@ -213,4 +213,3 @@
 ALTER TABLE user_entity DROP KEY `name`, ADD COLUMN nameHash VARCHAR(256) NOT NULL, ADD UNIQUE (nameHash);
 ALTER TABLE bot_entity DROP KEY `name`, ADD COLUMN nameHash VARCHAR(256) NOT NULL, ADD UNIQUE (nameHash);
 ALTER TABLE glossary_entity DROP KEY `name`, ADD COLUMN nameHash VARCHAR(256) NOT NULL, ADD UNIQUE (nameHash);
->>>>>>> e09537ee
