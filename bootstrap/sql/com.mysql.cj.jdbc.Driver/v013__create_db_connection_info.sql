--- conflicted
+++ resolved
@@ -213,17 +213,13 @@
 ALTER TABLE user_entity DROP KEY `name`, ADD COLUMN nameHash VARCHAR(256) NOT NULL, ADD UNIQUE (nameHash);
 ALTER TABLE bot_entity DROP KEY `name`, ADD COLUMN nameHash VARCHAR(256) NOT NULL, ADD UNIQUE (nameHash);
 ALTER TABLE glossary_entity DROP KEY `name`, ADD COLUMN nameHash VARCHAR(256) NOT NULL, ADD UNIQUE (nameHash);
-<<<<<<< HEAD
-=======
 
 -- Remove sourceUrl in pipeline_entity from DatabricksPipeline & Fivetran
 UPDATE pipeline_entity
 SET json = JSON_REMOVE(json, '$.sourceUrl')
 WHERE JSON_EXTRACT(json, '$.serviceType') in ('DatabricksPipeline','Fivetran');
 
-
 -- Remove sourceUrl in dashboard_entity from Mode
 UPDATE dashboard_entity 
 SET json = JSON_REMOVE(json, '$.sourceUrl')
-WHERE JSON_EXTRACT(json, '$.serviceType') in ('Mode');
->>>>>>> 79405080
+WHERE JSON_EXTRACT(json, '$.serviceType') in ('Mode');