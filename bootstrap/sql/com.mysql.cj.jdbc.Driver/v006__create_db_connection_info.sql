--
-- Upgrade changes for 0.13
--
CREATE TABLE IF NOT EXISTS web_analytic_event (
    id VARCHAR(36) GENERATED ALWAYS AS (json ->> '$.id') NOT NULL,
    name VARCHAR(256) GENERATED ALWAYS AS (json ->> '$.name') NOT NULL,
    fullyQualifiedName VARCHAR(256) GENERATED ALWAYS AS (json ->> '$.fullyQualifiedName') NOT NULL,
    eventType VARCHAR(256) GENERATED ALWAYS AS (json ->> '$.eventType') NOT NULL,
    json JSON NOT NULL,
    updatedAt BIGINT UNSIGNED GENERATED ALWAYS AS (json ->> '$.updatedAt') NOT NULL,
    updatedBy VARCHAR(256) GENERATED ALWAYS AS (json ->> '$.updatedBy') NOT NULL,
    deleted BOOLEAN GENERATED ALWAYS AS (json -> '$.deleted'),
    UNIQUE(name),
    INDEX name_index (name)
);

UPDATE bot_entity
SET json = JSON_INSERT(JSON_REMOVE(json, '$.botType'), '$.provider', 'system');

CREATE TABLE IF NOT EXISTS data_insight_chart (
    id VARCHAR(36) GENERATED ALWAYS AS (json ->> '$.id') NOT NULL,
    name VARCHAR(256) GENERATED ALWAYS AS (json ->> '$.name') NOT NULL,
    fullyQualifiedName VARCHAR(256) GENERATED ALWAYS AS (json ->> '$.fullyQualifiedName') NOT NULL,
    dataIndexType VARCHAR(256) GENERATED ALWAYS AS (json ->> '$.dataIndexType') NOT NULL,
    json JSON NOT NULL,
    updatedAt BIGINT UNSIGNED GENERATED ALWAYS AS (json ->> '$.updatedAt') NOT NULL,
    updatedBy VARCHAR(256) GENERATED ALWAYS AS (json ->> '$.updatedBy') NOT NULL,
    deleted BOOLEAN GENERATED ALWAYS AS (json -> '$.deleted'),
    UNIQUE(name),
    INDEX name_index (name)
);

UPDATE role_entity
SET json = JSON_INSERT(json, '$.provider', 'system')
WHERE name in ('DataConsumer', 'DataSteward');

UPDATE policy_entity
SET json = JSON_INSERT(json, '$.provider', 'system')
WHERE fullyQualifiedName in (json, 'DataConsumerPolicy', 'DataStewardPolicy', 'OrganizationPolicy', 'TeamOnlyPolicy');

UPDATE tag_category
SET json = JSON_INSERT(json, '$.provider', 'system')
WHERE name in ('PersonalData', 'PII', 'Tier');

UPDATE tag
SET json = JSON_INSERT(json, '$.provider', 'system')
WHERE fullyQualifiedName in ('PersonalData.Personal', 'PersonalData.SpecialCategory',
'PII.None', 'PII.NonSensitive', 'PII.Sensitive',
'Tier.Tier1', 'Tier.Tier2', 'Tier.Tier3', 'Tier.Tier4', 'Tier.Tier5');

UPDATE pipeline_service_entity 
SET json = JSON_INSERT(json ,'$.connection.config.configSource.hostPort', '$.connection.config.hostPort')
WHERE serviceType = 'Dagster';

UPDATE pipeline_service_entity 
SET json = JSON_REMOVE(json ,'$.connection.config.hostPort', '$.connection.config.numberOfStatus')
WHERE serviceType = 'Dagster';

<<<<<<< HEAD
-- Remove categoryType
UPDATE tag_category
SET json = JSON_REMOVE(json ,'$.categoryType');

-- Set mutuallyExclusive flag
UPDATE tag_category
SET json = JSON_INSERT(json ,'$.mutuallyExclusive', 'false');

UPDATE tag_category
SET json = JSON_INSERT(json ,'$.mutuallyExclusive', 'true')
WHERE name in ('PersonalData', 'PII', 'Tier');

UPDATE tag
SET json = JSON_INSERT(json ,'$.mutuallyExclusive', 'false');
=======
CREATE TABLE IF NOT EXISTS kpi_entity (
    id VARCHAR(36) GENERATED ALWAYS AS (json ->> '$.id') STORED NOT NULL,
    name VARCHAR(256) GENERATED ALWAYS AS (json ->> '$.name') NOT NULL,
    json JSON NOT NULL,
    updatedAt BIGINT UNSIGNED GENERATED ALWAYS AS (json ->> '$.updatedAt') NOT NULL,
    updatedBy VARCHAR(256) GENERATED ALWAYS AS (json ->> '$.updatedBy') NOT NULL,
    deleted BOOLEAN GENERATED ALWAYS AS (json -> '$.deleted'),
    PRIMARY KEY (id),
    UNIQUE (name)
);
>>>>>>> d4b2621e
<|MERGE_RESOLUTION|>--- conflicted
+++ resolved
@@ -56,7 +56,6 @@
 SET json = JSON_REMOVE(json ,'$.connection.config.hostPort', '$.connection.config.numberOfStatus')
 WHERE serviceType = 'Dagster';
 
-<<<<<<< HEAD
 -- Remove categoryType
 UPDATE tag_category
 SET json = JSON_REMOVE(json ,'$.categoryType');
@@ -71,7 +70,7 @@
 
 UPDATE tag
 SET json = JSON_INSERT(json ,'$.mutuallyExclusive', 'false');
-=======
+
 CREATE TABLE IF NOT EXISTS kpi_entity (
     id VARCHAR(36) GENERATED ALWAYS AS (json ->> '$.id') STORED NOT NULL,
     name VARCHAR(256) GENERATED ALWAYS AS (json ->> '$.name') NOT NULL,
@@ -81,5 +80,4 @@
     deleted BOOLEAN GENERATED ALWAYS AS (json -> '$.deleted'),
     PRIMARY KEY (id),
     UNIQUE (name)
-);
->>>>>>> d4b2621e
+);