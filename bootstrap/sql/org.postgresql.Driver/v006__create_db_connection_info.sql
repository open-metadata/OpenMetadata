--
-- Upgrade changes for 0.13
--
CREATE TABLE IF NOT EXISTS web_analytic_event (
    id VARCHAR(36) GENERATED ALWAYS AS (json ->> 'id') STORED NOT NULL,
    name VARCHAR(256) GENERATED ALWAYS AS (json ->> 'name') STORED NOT NULL,
    fullyQualifiedName VARCHAR(256) GENERATED ALWAYS AS (json ->> 'fullyQualifiedName') STORED NOT NULL,
    eventType VARCHAR(256) GENERATED ALWAYS AS (json ->> 'eventType') STORED NOT NULL,
    json JSONB NOT NULL,
    updatedAt BIGINT GENERATED ALWAYS AS ((json ->> 'updatedAt')::bigint) STORED NOT NULL,
    updatedBy VARCHAR(256) GENERATED ALWAYS AS (json ->> 'updatedBy') STORED NOT NULL,
    deleted BOOLEAN GENERATED ALWAYS AS ((json ->> 'deleted')::boolean) STORED,
    UNIQUE (name)
);

CREATE INDEX IF NOT EXISTS name_index ON web_analytic_event(name);

UPDATE bot_entity
SET json = JSONB_SET(json::jsonb, '{provider}', '"system"', true);

UPDATE bot_entity
SET json = json::jsonb #- '{botType}';

CREATE TABLE IF NOT EXISTS data_insight_chart (
    id VARCHAR(36) GENERATED ALWAYS AS (json ->> 'id') STORED NOT NULL,
    name VARCHAR(256) GENERATED ALWAYS AS (json ->> 'name') STORED NOT NULL,
    fullyQualifiedName VARCHAR(256) GENERATED ALWAYS AS (json ->> 'fullyQualifiedName') STORED NOT NULL,
    dataIndexType VARCHAR(256) GENERATED ALWAYS AS (json ->> 'dataIndexType') STORED NOT NULL,
    json JSONB NOT NULL,
    updatedAt BIGINT GENERATED ALWAYS AS ((json ->> 'updatedAt')::bigint) STORED NOT NULL,
    updatedBy VARCHAR(256) GENERATED ALWAYS AS (json ->> 'updatedBy') STORED NOT NULL,
    deleted BOOLEAN GENERATED ALWAYS AS ((json ->> 'deleted')::boolean) STORED,
    UNIQUE (name)
);

CREATE INDEX IF NOT EXISTS name_index ON web_analytic_event(name);

UPDATE role_entity
SET json = JSONB_SET(json::jsonb, '{provider}', '"system"', true)
WHERE name in ('DataConsumer', 'DataSteward');

UPDATE policy_entity
SET json = JSONB_SET(json::jsonb, '{provider}', '"system"', true)
WHERE fullyQualifiedName in ('DataConsumerPolicy', 'DataStewardPolicy', 'OrganizationPolicy', 'TeamOnlyPolicy');

UPDATE tag_category
SET json = JSONB_SET(json::jsonb, '{provider}', '"system"', true)
WHERE name in ('PersonalData', 'PII', 'Tier');

UPDATE tag
SET json = JSONB_SET(json::jsonb, '{provider}', '"system"', true)
WHERE fullyQualifiedName in ('PersonalData.Personal', 'PersonalData.SpecialCategory',
'PII.None', 'PII.NonSensitive', 'PII.Sensitive',
'Tier.Tier1', 'Tier.Tier2', 'Tier.Tier3', 'Tier.Tier4', 'Tier.Tier5');

UPDATE pipeline_service_entity 
SET json = JSONB_SET(json::jsonb,'{connection,config}',json::jsonb #>'{connection,config}' || jsonb_build_object('configSource',jsonb_build_object('hostPort',json #>'{connection,config,hostPort}')), true)
where servicetype = 'Dagster';

UPDATE pipeline_service_entity 
SET json = json::jsonb #- '{connection,config,hostPort}' #- '{connection,config,numberOfStatus}'
where servicetype = 'Dagster';

<<<<<<< HEAD
-- Remove categoryType
UPDATE tag_category
SET json = json::jsonb #- '{categoryType}';

-- set mutuallyExclusive flag
UPDATE tag_category
SET json = jsonb_set(json, '{mutuallyExclusive}', 'false'::jsonb, true);

UPDATE tag_category
SET json = jsonb_set(json, '{mutuallyExclusive}', 'true'::jsonb, true)
WHERE name in ('PersonalData', 'PII', 'Tier');

UPDATE tag
SET json = jsonb_set(json, '{mutuallyExclusive}', 'false'::jsonb, true);
=======
CREATE TABLE IF NOT EXISTS kpi_entity (
    id VARCHAR(36) GENERATED ALWAYS AS (json ->> 'id') STORED NOT NULL,
    name VARCHAR(256) GENERATED ALWAYS AS (json ->> 'name') STORED NOT NULL,
    json JSONB NOT NULL,
    updatedAt BIGINT GENERATED ALWAYS AS ((json ->> 'updatedAt')::bigint) STORED NOT NULL,
    updatedBy VARCHAR(256) GENERATED ALWAYS AS (json ->> 'updatedBy') STORED NOT NULL,
    deleted BOOLEAN GENERATED ALWAYS AS ((json ->> 'deleted')::boolean) STORED,
    PRIMARY KEY (id),
    UNIQUE (name)
);
>>>>>>> d4b2621e
<|MERGE_RESOLUTION|>--- conflicted
+++ resolved
@@ -61,7 +61,6 @@
 SET json = json::jsonb #- '{connection,config,hostPort}' #- '{connection,config,numberOfStatus}'
 where servicetype = 'Dagster';
 
-<<<<<<< HEAD
 -- Remove categoryType
 UPDATE tag_category
 SET json = json::jsonb #- '{categoryType}';
@@ -76,7 +75,7 @@
 
 UPDATE tag
 SET json = jsonb_set(json, '{mutuallyExclusive}', 'false'::jsonb, true);
-=======
+
 CREATE TABLE IF NOT EXISTS kpi_entity (
     id VARCHAR(36) GENERATED ALWAYS AS (json ->> 'id') STORED NOT NULL,
     name VARCHAR(256) GENERATED ALWAYS AS (json ->> 'name') STORED NOT NULL,
@@ -86,5 +85,4 @@
     deleted BOOLEAN GENERATED ALWAYS AS ((json ->> 'deleted')::boolean) STORED,
     PRIMARY KEY (id),
     UNIQUE (name)
-);
->>>>>>> d4b2621e
+);