CREATE TABLE IF NOT EXISTS web_analytic_event (
    id VARCHAR(36) GENERATED ALWAYS AS (json ->> 'id') STORED NOT NULL,
    name VARCHAR(256) GENERATED ALWAYS AS (json ->> 'name') STORED NOT NULL,
    fullyQualifiedName VARCHAR(256) GENERATED ALWAYS AS (json ->> 'fullyQualifiedName') STORED NOT NULL,
    eventType VARCHAR(256) GENERATED ALWAYS AS (json ->> 'eventType') STORED NOT NULL,
    json JSONB NOT NULL,
    updatedAt BIGINT GENERATED ALWAYS AS ((json ->> 'updatedAt')::bigint) STORED NOT NULL,
    updatedBy VARCHAR(256) GENERATED ALWAYS AS (json ->> 'updatedBy') STORED NOT NULL,
    deleted BOOLEAN GENERATED ALWAYS AS ((json ->> 'deleted')::boolean) STORED,
    UNIQUE (name)
);

CREATE INDEX IF NOT EXISTS name_index ON web_analytic_event(name);

UPDATE bot_entity
SET json = JSONB_SET(json::jsonb, '{provider}', '"system"', true);

UPDATE bot_entity
SET json = json::jsonb #- '{botType}';

<<<<<<< HEAD

CREATE TABLE IF NOT EXISTS data_insight_chart (
    id VARCHAR(36) GENERATED ALWAYS AS (json ->> 'id') STORED NOT NULL,
    name VARCHAR(256) GENERATED ALWAYS AS (json ->> 'name') STORED NOT NULL,
    fullyQualifiedName VARCHAR(256) GENERATED ALWAYS AS (json ->> 'fullyQualifiedName') STORED NOT NULL,
    dataIndexType VARCHAR(256) GENERATED ALWAYS AS (json ->> 'dataIndexType') STORED NOT NULL,
    json JSONB NOT NULL,
    updatedAt BIGINT GENERATED ALWAYS AS ((json ->> 'updatedAt')::bigint) STORED NOT NULL,
    updatedBy VARCHAR(256) GENERATED ALWAYS AS (json ->> 'updatedBy') STORED NOT NULL,
    deleted BOOLEAN GENERATED ALWAYS AS ((json ->> 'deleted')::boolean) STORED,
    UNIQUE (name)
);

CREATE INDEX IF NOT EXISTS name_index ON web_analytic_event(name);
=======
UPDATE role_entity
SET json = JSONB_SET(json::jsonb, '{provider}', '"system"', true)
WHERE name in ('DataConsumer', 'DataSteward');

UPDATE policy_entity
SET json = JSONB_SET(json::jsonb, '{provider}', '"system"', true)
WHERE fullyQualifiedName in ('DataConsumerPolicy', 'DataStewardPolicy', 'OrganizationPolicy', 'TeamOnlyPolicy');

UPDATE tag_category
SET json = JSONB_SET(json::jsonb, '{provider}', '"system"', true)
WHERE name in ('PersonalData', 'PII', 'Tier');

UPDATE tag
SET json = JSONB_SET(json::jsonb, '{provider}', '"system"', true)
WHERE fullyQualifiedName in ('PersonalData.Personal', 'PersonalData.SpecialCategory',
'PII.None', 'PII.NonSensitive', 'PII.Sensitive',
'Tier.Tier1', 'Tier.Tier2', 'Tier.Tier3', 'Tier.Tier4', 'Tier.Tier5');
>>>>>>> 63ceeb2a
<|MERGE_RESOLUTION|>--- conflicted
+++ resolved
@@ -18,8 +18,6 @@
 UPDATE bot_entity
 SET json = json::jsonb #- '{botType}';
 
-<<<<<<< HEAD
-
 CREATE TABLE IF NOT EXISTS data_insight_chart (
     id VARCHAR(36) GENERATED ALWAYS AS (json ->> 'id') STORED NOT NULL,
     name VARCHAR(256) GENERATED ALWAYS AS (json ->> 'name') STORED NOT NULL,
@@ -33,7 +31,7 @@
 );
 
 CREATE INDEX IF NOT EXISTS name_index ON web_analytic_event(name);
-=======
+
 UPDATE role_entity
 SET json = JSONB_SET(json::jsonb, '{provider}', '"system"', true)
 WHERE name in ('DataConsumer', 'DataSteward');
@@ -50,5 +48,4 @@
 SET json = JSONB_SET(json::jsonb, '{provider}', '"system"', true)
 WHERE fullyQualifiedName in ('PersonalData.Personal', 'PersonalData.SpecialCategory',
 'PII.None', 'PII.NonSensitive', 'PII.Sensitive',
-'Tier.Tier1', 'Tier.Tier2', 'Tier.Tier3', 'Tier.Tier4', 'Tier.Tier5');
->>>>>>> 63ceeb2a
+'Tier.Tier1', 'Tier.Tier2', 'Tier.Tier3', 'Tier.Tier4', 'Tier.Tier5');