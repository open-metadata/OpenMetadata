--- conflicted
+++ resolved
@@ -18,10 +18,6 @@
 UPDATE bot_entity
 SET json = json::jsonb #- '{botType}';
 
-<<<<<<< HEAD
-
-=======
->>>>>>> 158bd4b9
 CREATE TABLE IF NOT EXISTS data_insight_chart (
     id VARCHAR(36) GENERATED ALWAYS AS (json ->> 'id') STORED NOT NULL,
     name VARCHAR(256) GENERATED ALWAYS AS (json ->> 'name') STORED NOT NULL,
@@ -36,21 +32,6 @@
 
 CREATE INDEX IF NOT EXISTS name_index ON web_analytic_event(name);
 
-<<<<<<< HEAD
-
-CREATE TABLE IF NOT EXISTS metadata_entity (
-    id VARCHAR(36) GENERATED ALWAYS AS (json ->> 'id') STORED NOT NULL,
-    name VARCHAR(256) GENERATED ALWAYS AS (json ->> 'name') STORED NOT NULL,
-    fullyQualifiedName VARCHAR(256) GENERATED ALWAYS AS (json ->> 'fullyQualifiedName') STORED NOT NULL,
-    json JSONB NOT NULL,
-    updatedAt BIGINT GENERATED ALWAYS AS ((json ->> 'updatedAt')::bigint) STORED NOT NULL,
-    updatedBy VARCHAR(256) GENERATED ALWAYS AS (json ->> 'updatedBy') STORED NOT NULL,
-    deleted BOOLEAN GENERATED ALWAYS AS ((json ->> 'deleted')::boolean) STORED,
-    UNIQUE (name)
-);
-
-CREATE INDEX IF NOT EXISTS name_index ON web_analytic_event(name);
-=======
 UPDATE role_entity
 SET json = JSONB_SET(json::jsonb, '{provider}', '"system"', true)
 WHERE name in ('DataConsumer', 'DataSteward');
@@ -67,5 +48,4 @@
 SET json = JSONB_SET(json::jsonb, '{provider}', '"system"', true)
 WHERE fullyQualifiedName in ('PersonalData.Personal', 'PersonalData.SpecialCategory',
 'PII.None', 'PII.NonSensitive', 'PII.Sensitive',
-'Tier.Tier1', 'Tier.Tier2', 'Tier.Tier3', 'Tier.Tier4', 'Tier.Tier5');
->>>>>>> 158bd4b9
+'Tier.Tier1', 'Tier.Tier2', 'Tier.Tier3', 'Tier.Tier4', 'Tier.Tier5');