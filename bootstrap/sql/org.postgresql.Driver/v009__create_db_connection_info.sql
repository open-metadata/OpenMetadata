-- Unique constraint for user email address
ALTER TABLE user_entity
ADD UNIQUE (email);


-- Remove classificationName in BigQuery
UPDATE dbservice_entity SET json = json #- '{connection,config,classificationName}' where serviceType in ('BigQuery');

-- migrate ingestAllDatabases in postgres 
UPDATE dbservice_entity de2 
SET json = JSONB_SET(
    json || JSONB_SET(json,'{connection,config}', json#>'{connection,config}'|| 
    jsonb_build_object('database',
    (SELECT json->>'name' 
        FROM database_entity de 
        WHERE id = (SELECT er.toId 
                    FROM entity_relationship er 
                    WHERE er.fromId = de2.id 
                    AND er.toEntity = 'database' 
                    LIMIT 1)
    )
    )), 
    '{connection,config,ingestAllDatabases}', 
    'true'::jsonb
)
WHERE de2.serviceType = 'Postgres' 
AND json->>'{connection,config,database}' IS NULL;

-- new object store service and container entities
CREATE TABLE IF NOT EXISTS objectstore_service_entity (
    id VARCHAR(36) GENERATED ALWAYS AS (json ->> 'id') STORED NOT NULL,
    name VARCHAR(256) GENERATED ALWAYS AS (json ->> 'name') STORED NOT NULL,
    serviceType VARCHAR(256) GENERATED ALWAYS AS (json ->> 'serviceType') STORED NOT NULL,
    json JSONB NOT NULL,
    updatedAt BIGINT GENERATED ALWAYS AS ((json ->> 'updatedAt')::bigint) STORED NOT NULL,
    updatedBy VARCHAR(256) GENERATED ALWAYS AS (json ->> 'updatedBy') STORED NOT NULL,
    deleted BOOLEAN GENERATED ALWAYS AS ((json ->> 'deleted')::boolean) STORED,
    PRIMARY KEY (id),
    UNIQUE (name)
);


CREATE TABLE IF NOT EXISTS objectstore_container_entity (
    id VARCHAR(36) GENERATED ALWAYS AS (json ->> 'id') STORED NOT NULL,
    fullyQualifiedName VARCHAR(256) GENERATED ALWAYS AS (json ->> 'fullyQualifiedName') STORED NOT NULL,
    json JSONB NOT NULL,
    updatedAt BIGINT GENERATED ALWAYS AS ((json ->> 'updatedAt')::bigint) STORED NOT NULL,
    updatedBy VARCHAR(256) GENERATED ALWAYS AS (json ->> 'updatedBy') STORED NOT NULL,
    deleted BOOLEAN GENERATED ALWAYS AS ((json ->> 'deleted')::boolean) STORED,
    PRIMARY KEY (id),
    UNIQUE (fullyQualifiedName)
);

CREATE TABLE IF NOT EXISTS test_connection_definition (
    id VARCHAR(36) GENERATED ALWAYS AS (json ->> 'id') STORED NOT NULL,
    name VARCHAR(256) GENERATED ALWAYS AS (json ->> 'name') STORED NOT NULL,
    json JSONB NOT NULL,
    updatedAt BIGINT GENERATED ALWAYS AS ((json ->> 'updatedAt')::bigint) STORED NOT NULL,
    updatedBy VARCHAR(256) GENERATED ALWAYS AS (json ->> 'updatedBy') STORED NOT NULL,
    deleted BOOLEAN GENERATED ALWAYS AS ((json ->> 'deleted')::boolean) STORED,
    UNIQUE (name)
);

CREATE TABLE IF NOT EXISTS automations_workflow (
    id VARCHAR(36) GENERATED ALWAYS AS (json ->> 'id') STORED NOT NULL,
    name VARCHAR(256) GENERATED ALWAYS AS (json ->> 'name') STORED NOT NULL,
    workflowType VARCHAR(256) GENERATED ALWAYS AS (json ->> 'workflowType') STORED NOT NULL,
    status VARCHAR(256) GENERATED ALWAYS AS (json ->> 'status') STORED,
    json JSONB NOT NULL,
    updatedAt BIGINT GENERATED ALWAYS AS ((json ->> 'updatedAt')::bigint) STORED NOT NULL,
    updatedBy VARCHAR(256) GENERATED ALWAYS AS (json ->> 'updatedBy') STORED NOT NULL,
    deleted BOOLEAN GENERATED ALWAYS AS ((json ->> 'deleted')::boolean) STORED,
    PRIMARY KEY (id),
    UNIQUE (name)
);

-- Do not store OM server connection, we'll set it dynamically on the resource
UPDATE ingestion_pipeline_entity
SET json = json::jsonb #- '{openMetadataServerConnection}';

<<<<<<< HEAD
DELETE FROM alert_entity;
drop table alert_action_def;

ALTER TABLE alert_entity RENAME TO event_subscription_entity;
=======
CREATE TABLE IF NOT EXISTS query_entity (
    id VARCHAR(36) GENERATED ALWAYS AS (json ->> 'id') STORED NOT NULL,
    name VARCHAR(256) GENERATED ALWAYS AS (json ->> 'name') STORED NOT NULL,
    json JSONB NOT NULL,
    updatedAt BIGINT GENERATED ALWAYS AS ((json ->> 'updatedAt')::bigint) STORED NOT NULL,
    updatedBy VARCHAR(256) GENERATED ALWAYS AS (json ->> 'updatedBy') STORED NOT NULL,
    deleted BOOLEAN GENERATED ALWAYS AS ((json ->> 'deleted')::boolean) STORED,
    UNIQUE (name)
);

CREATE TABLE IF NOT EXISTS temp_query_migration (
    tableId VARCHAR(36) NOT NULL,
    queryId VARCHAR(36) GENERATED ALWAYS AS (json ->> 'id') STORED NOT NULL,
    json JSONB NOT NULL
);

CREATE EXTENSION pgcrypto;

INSERT INTO temp_query_migration(tableId,json)
SELECT id,json_build_object('id',gen_random_uuid(),'vote',vote,'query',query,'users',users,'checksum',checksum,'duration',duration,'name','table','name',checksum,'updatedAt',
floor(EXTRACT(EPOCH FROM NOW())),'updatedBy','admin','deleted',false) AS json FROM entity_extension AS ee , jsonb_to_recordset(ee.json) AS x (vote decimal,query varchar,users json,
checksum varchar,duration decimal,queryDate varchar)
WHERE ee.extension = 'table.tableQueries';

INSERT INTO query_entity(json)
SELECT json FROM temp_query_migration;

INSERT INTO entity_relationship(fromId,toId,fromEntity,toEntity,relation)
SELECT tableId,queryId,'table','query',10 FROM temp_query_migration;

DELETE FROM entity_extension WHERE id in
(SELECT DISTINCT tableId FROM temp_query_migration) AND extension = 'table.tableQueries';

DROP TABLE temp_query_migration;

-- remove the audience if it was wrongfully sent from the UI after editing the OM service
UPDATE metadata_service_entity
SET json = json::jsonb #- '{connection,config,securityConfig,audience}'
WHERE name = 'OpenMetadata'
    AND json#>'{connection,config,authProvider}' IS NOT NULL
    AND json -> 'connection' -> 'config' ->> 'authProvider' != 'google';

ALTER TABLE user_tokens ALTER COLUMN expiryDate DROP NOT NULL;
>>>>>>> fc5cad91
<|MERGE_RESOLUTION|>--- conflicted
+++ resolved
@@ -78,12 +78,6 @@
 UPDATE ingestion_pipeline_entity
 SET json = json::jsonb #- '{openMetadataServerConnection}';
 
-<<<<<<< HEAD
-DELETE FROM alert_entity;
-drop table alert_action_def;
-
-ALTER TABLE alert_entity RENAME TO event_subscription_entity;
-=======
 CREATE TABLE IF NOT EXISTS query_entity (
     id VARCHAR(36) GENERATED ALWAYS AS (json ->> 'id') STORED NOT NULL,
     name VARCHAR(256) GENERATED ALWAYS AS (json ->> 'name') STORED NOT NULL,
@@ -127,4 +121,8 @@
     AND json -> 'connection' -> 'config' ->> 'authProvider' != 'google';
 
 ALTER TABLE user_tokens ALTER COLUMN expiryDate DROP NOT NULL;
->>>>>>> fc5cad91
+
+DELETE FROM alert_entity;
+drop table alert_action_def;
+
+ALTER TABLE alert_entity RENAME TO event_subscription_entity;