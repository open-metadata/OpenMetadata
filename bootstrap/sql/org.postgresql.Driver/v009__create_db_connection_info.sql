--- conflicted
+++ resolved
@@ -2,7 +2,9 @@
 ALTER TABLE user_entity
 ADD UNIQUE (email);
 
-<<<<<<< HEAD
+
+-- Remove classificationName in BigQuery
+UPDATE dbservice_entity SET json = json #- '{connection,config,classificationName}' where serviceType in ('BigQuery');
 drop table alert_entity;
 drop table alert_action_def;
 
@@ -13,9 +15,4 @@
     json JSONB NOT NULL,
     PRIMARY KEY (id),
     UNIQUE (name)
-);
-=======
-
--- Remove classificationName in BigQuery
-UPDATE dbservice_entity SET json = json #- '{connection,config,classificationName}' where serviceType in ('BigQuery');
->>>>>>> cae284d8
+);