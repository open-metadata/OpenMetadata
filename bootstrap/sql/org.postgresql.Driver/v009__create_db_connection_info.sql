-- Unique constraint for user email address
ALTER TABLE user_entity
ADD UNIQUE (email);


-- Remove classificationName in BigQuery
UPDATE dbservice_entity SET json = json #- '{connection,config,classificationName}' where serviceType in ('BigQuery');

-- migrate ingestAllDatabases in postgres 
UPDATE dbservice_entity de2 
SET json = JSONB_SET(
    json || JSONB_SET(json,'{connection,config}', json#>'{connection,config}'|| 
    jsonb_build_object('database',
    (SELECT json->>'name' 
        FROM database_entity de 
        WHERE id = (SELECT er.toId 
                    FROM entity_relationship er 
                    WHERE er.fromId = de2.id 
                    AND er.toEntity = 'database' 
                    LIMIT 1)
    )
    )), 
    '{connection,config,ingestAllDatabases}', 
    'true'::jsonb
)
WHERE de2.serviceType = 'Postgres' 
AND json->>'{connection,config,database}' IS NULL;

-- new object store service and container entities
CREATE TABLE IF NOT EXISTS objectstore_service_entity (
    id VARCHAR(36) GENERATED ALWAYS AS (json ->> 'id') STORED NOT NULL,
    name VARCHAR(256) GENERATED ALWAYS AS (json ->> 'name') STORED NOT NULL,
    serviceType VARCHAR(256) GENERATED ALWAYS AS (json ->> 'serviceType') STORED NOT NULL,
    json JSONB NOT NULL,
    updatedAt BIGINT GENERATED ALWAYS AS ((json ->> 'updatedAt')::bigint) STORED NOT NULL,
    updatedBy VARCHAR(256) GENERATED ALWAYS AS (json ->> 'updatedBy') STORED NOT NULL,
    deleted BOOLEAN GENERATED ALWAYS AS ((json ->> 'deleted')::boolean) STORED,
    PRIMARY KEY (id),
    UNIQUE (name)
);


CREATE TABLE IF NOT EXISTS objectstore_container_entity (
    id VARCHAR(36) GENERATED ALWAYS AS (json ->> 'id') STORED NOT NULL,
    fullyQualifiedName VARCHAR(256) GENERATED ALWAYS AS (json ->> 'fullyQualifiedName') STORED NOT NULL,
    json JSONB NOT NULL,
    updatedAt BIGINT GENERATED ALWAYS AS ((json ->> 'updatedAt')::bigint) STORED NOT NULL,
    updatedBy VARCHAR(256) GENERATED ALWAYS AS (json ->> 'updatedBy') STORED NOT NULL,
    deleted BOOLEAN GENERATED ALWAYS AS ((json ->> 'deleted')::boolean) STORED,
    PRIMARY KEY (id),
    UNIQUE (fullyQualifiedName)
);

CREATE TABLE IF NOT EXISTS test_connection_definition (
    id VARCHAR(36) GENERATED ALWAYS AS (json ->> 'id') STORED NOT NULL,
    name VARCHAR(256) GENERATED ALWAYS AS (json ->> 'name') STORED NOT NULL,
    json JSONB NOT NULL,
    updatedAt BIGINT GENERATED ALWAYS AS ((json ->> 'updatedAt')::bigint) STORED NOT NULL,
    updatedBy VARCHAR(256) GENERATED ALWAYS AS (json ->> 'updatedBy') STORED NOT NULL,
    deleted BOOLEAN GENERATED ALWAYS AS ((json ->> 'deleted')::boolean) STORED,
    UNIQUE (name)
);

CREATE TABLE IF NOT EXISTS automations_workflow (
    id VARCHAR(36) GENERATED ALWAYS AS (json ->> 'id') STORED NOT NULL,
    name VARCHAR(256) GENERATED ALWAYS AS (json ->> 'name') STORED NOT NULL,
    workflowType VARCHAR(256) GENERATED ALWAYS AS (json ->> 'workflowType') STORED NOT NULL,
    status VARCHAR(256) GENERATED ALWAYS AS (json ->> 'status') STORED,
    json JSONB NOT NULL,
    updatedAt BIGINT GENERATED ALWAYS AS ((json ->> 'updatedAt')::bigint) STORED NOT NULL,
    updatedBy VARCHAR(256) GENERATED ALWAYS AS (json ->> 'updatedBy') STORED NOT NULL,
    deleted BOOLEAN GENERATED ALWAYS AS ((json ->> 'deleted')::boolean) STORED,
    PRIMARY KEY (id),
    UNIQUE (name)
);

-- Do not store OM server connection, we'll set it dynamically on the resource
UPDATE ingestion_pipeline_entity
SET json = json::jsonb #- '{openMetadataServerConnection}';

CREATE TABLE IF NOT EXISTS query_entity (
    id VARCHAR(36) GENERATED ALWAYS AS (json ->> 'id') STORED NOT NULL,
    name VARCHAR(256) GENERATED ALWAYS AS (json ->> 'name') STORED NOT NULL,
    json JSONB NOT NULL,
    updatedAt BIGINT GENERATED ALWAYS AS ((json ->> 'updatedAt')::bigint) STORED NOT NULL,
    updatedBy VARCHAR(256) GENERATED ALWAYS AS (json ->> 'updatedBy') STORED NOT NULL,
    deleted BOOLEAN GENERATED ALWAYS AS ((json ->> 'deleted')::boolean) STORED,
    UNIQUE (name)
);

CREATE TABLE IF NOT EXISTS temp_query_migration (
    tableId VARCHAR(36) NOT NULL,
    queryId VARCHAR(36) GENERATED ALWAYS AS (json ->> 'id') STORED NOT NULL,
    json JSONB NOT NULL
);

CREATE EXTENSION pgcrypto;

INSERT INTO temp_query_migration(tableId,json)
SELECT id,json_build_object('id',gen_random_uuid(),'vote',vote,'query',query,'users',users,'checksum',checksum,'duration',duration,'name','table','name',checksum,'updatedAt',
floor(EXTRACT(EPOCH FROM NOW())),'updatedBy','admin','deleted',false) AS json FROM entity_extension AS ee , jsonb_to_recordset(ee.json) AS x (vote decimal,query varchar,users json,
checksum varchar,duration decimal,queryDate varchar)
WHERE ee.extension = 'table.tableQueries';

INSERT INTO query_entity(json)
SELECT json FROM temp_query_migration;

INSERT INTO entity_relationship(fromId,toId,fromEntity,toEntity,relation)
SELECT tableId,queryId,'table','query',10 FROM temp_query_migration;

DELETE FROM entity_extension WHERE id in
(SELECT DISTINCT tableId FROM temp_query_migration) AND extension = 'table.tableQueries';

DROP TABLE temp_query_migration;

-- remove the audience if it was wrongfully sent from the UI after editing the OM service
UPDATE metadata_service_entity
SET json = json::jsonb #- '{connection,config,securityConfig,audience}'
WHERE name = 'OpenMetadata'
    AND json#>'{connection,config,authProvider}' IS NOT NULL
    AND json -> 'connection' -> 'config' ->> 'authProvider' != 'google';

<<<<<<< HEAD
-- create data model table
CREATE TABLE IF NOT EXISTS data_model_entity (
    id VARCHAR(36) GENERATED ALWAYS AS (json ->> 'id') STORED NOT NULL,
    json JSONB NOT NULL,
    updatedAt BIGINT GENERATED ALWAYS AS ((json ->> 'updatedAt')::bigint) STORED NOT NULL,
    updatedBy VARCHAR(256) GENERATED ALWAYS AS (json ->> 'updatedBy') STORED NOT NULL,
    deleted BOOLEAN GENERATED ALWAYS AS ((json ->> 'deleted')::boolean) STORED,
    fullyQualifiedName VARCHAR(256) GENERATED ALWAYS AS (json ->> 'fullyQualifiedName') STORED NOT NULL,
    PRIMARY KEY (id),
    UNIQUE (fullyQualifiedName)
);
=======
ALTER TABLE user_tokens ALTER COLUMN expiryDate DROP NOT NULL;

DELETE FROM alert_entity;
drop table alert_action_def;

ALTER TABLE alert_entity RENAME TO event_subscription_entity;
>>>>>>> 64205cf2
<|MERGE_RESOLUTION|>--- conflicted
+++ resolved
@@ -120,7 +120,13 @@
     AND json#>'{connection,config,authProvider}' IS NOT NULL
     AND json -> 'connection' -> 'config' ->> 'authProvider' != 'google';
 
-<<<<<<< HEAD
+ALTER TABLE user_tokens ALTER COLUMN expiryDate DROP NOT NULL;
+
+DELETE FROM alert_entity;
+drop table alert_action_def;
+
+ALTER TABLE alert_entity RENAME TO event_subscription_entity;
+
 -- create data model table
 CREATE TABLE IF NOT EXISTS data_model_entity (
     id VARCHAR(36) GENERATED ALWAYS AS (json ->> 'id') STORED NOT NULL,
@@ -131,12 +137,4 @@
     fullyQualifiedName VARCHAR(256) GENERATED ALWAYS AS (json ->> 'fullyQualifiedName') STORED NOT NULL,
     PRIMARY KEY (id),
     UNIQUE (fullyQualifiedName)
-);
-=======
-ALTER TABLE user_tokens ALTER COLUMN expiryDate DROP NOT NULL;
-
-DELETE FROM alert_entity;
-drop table alert_action_def;
-
-ALTER TABLE alert_entity RENAME TO event_subscription_entity;
->>>>>>> 64205cf2
+);