--- conflicted
+++ resolved
@@ -29,7 +29,60 @@
 WHERE json#>>'{sourceConfig,config,dbtConfigSource,dbtSecurityConfig}' is not null and json#>>'{sourceConfig,config,dbtConfigSource,dbtSecurityConfig,gcsConfig}' is not null;
 
 
-<<<<<<< HEAD
+-- Rename dashboardUrl in dashboard_entity to sourceUrl
+UPDATE dashboard_entity
+SET json = jsonb_set(json::jsonb #- '{dashboardUrl}' , '{sourceUrl}',
+json#>'{dashboardUrl}')
+where json#>'{dashboardUrl}' is not null;
+
+-- Rename chartUrl in chart_entity to sourceUr
+UPDATE chart_entity
+SET json = jsonb_set(json::jsonb #- '{chartUrl}' , '{sourceUrl}',
+json#>'{chartUrl}')
+where json#>'{chartUrl}' is not null;
+
+-- Rename pipelineUrl in pipeline_entity to sourceUrl
+UPDATE pipeline_entity
+SET json = jsonb_set(json::jsonb #- '{pipelineUrl}' , '{sourceUrl}',
+json#>'{pipelineUrl}')
+where json#>'{pipelineUrl}' is not null;
+
+
+-- Rename taskUrl in pipeline_entity to sourceUrl
+UPDATE pipeline_entity
+SET json = jsonb_set(
+    json::jsonb - 'tasks',
+    '{tasks}',
+    (
+        SELECT jsonb_agg(
+            jsonb_build_object(
+                'name', t ->> 'name',
+                'sourceUrl', t ->> 'taskUrl',
+                'taskType', t ->> 'taskType',
+                'description', t ->> 'description',
+                'displayName', t ->> 'displayName',
+                'fullyQualifiedName', t ->> 'fullyQualifiedName',
+                'downstreamTasks', (t -> 'downstreamTasks')::jsonb,
+                'tags', (t ->> 'tags')::jsonb,
+                'endDate', t ->> 'endDate',
+                'startDate', t ->> 'startDate',
+                'taskSQL', t ->> 'taskSQL'
+            )
+        )
+        FROM jsonb_array_elements(json->'tasks') AS t
+    )
+);
+
+
+-- Modify migrations for service connection of postgres and mysql to move password under authType
+UPDATE dbservice_entity
+SET json =  jsonb_set(
+json #-'{connection,config,password}',
+'{connection,config,authType}',
+jsonb_build_object('password',json#>'{connection,config,password}')
+)
+WHERE serviceType IN ('Postgres', 'Mysql')
+  and json#>'{connection,config,password}' is not null;
 
 DROP INDEX field_relationship_from_index, field_relationship_to_index;
 ALTER TABLE field_relationship DROP CONSTRAINT field_relationship_pkey, ADD COLUMN fromFQNHash VARCHAR(256), ADD COLUMN toFQNHash VARCHAR(256),
@@ -115,60 +168,4 @@
 ALTER TABLE team_entity DROP CONSTRAINT team_entity_name_key, ADD COLUMN nameHash VARCHAR(256) NOT NULL, ADD UNIQUE (nameHash);
 ALTER TABLE user_entity DROP CONSTRAINT user_entity_name_key, ADD COLUMN nameHash VARCHAR(256) NOT NULL, ADD UNIQUE (nameHash);
 ALTER TABLE bot_entity DROP CONSTRAINT bot_entity_name_key, ADD COLUMN nameHash VARCHAR(256) NOT NULL, ADD UNIQUE (nameHash);
-ALTER TABLE glossary_entity DROP CONSTRAINT glossary_entity_name_key, ADD COLUMN nameHash VARCHAR(256) NOT NULL, ADD UNIQUE (nameHash);
-=======
--- Rename dashboardUrl in dashboard_entity to sourceUrl
-UPDATE dashboard_entity
-SET json = jsonb_set(json::jsonb #- '{dashboardUrl}' , '{sourceUrl}',
-json#>'{dashboardUrl}')
-where json#>'{dashboardUrl}' is not null;
-
--- Rename chartUrl in chart_entity to sourceUr
-UPDATE chart_entity
-SET json = jsonb_set(json::jsonb #- '{chartUrl}' , '{sourceUrl}',
-json#>'{chartUrl}')
-where json#>'{chartUrl}' is not null;
-
--- Rename pipelineUrl in pipeline_entity to sourceUrl
-UPDATE pipeline_entity
-SET json = jsonb_set(json::jsonb #- '{pipelineUrl}' , '{sourceUrl}',
-json#>'{pipelineUrl}')
-where json#>'{pipelineUrl}' is not null;
-
-
--- Rename taskUrl in pipeline_entity to sourceUrl
-UPDATE pipeline_entity
-SET json = jsonb_set(
-    json::jsonb - 'tasks',
-    '{tasks}',
-    (
-        SELECT jsonb_agg(
-            jsonb_build_object(
-                'name', t ->> 'name',
-                'sourceUrl', t ->> 'taskUrl',
-                'taskType', t ->> 'taskType',
-                'description', t ->> 'description',
-                'displayName', t ->> 'displayName',
-                'fullyQualifiedName', t ->> 'fullyQualifiedName',
-                'downstreamTasks', (t -> 'downstreamTasks')::jsonb,
-                'tags', (t ->> 'tags')::jsonb,
-                'endDate', t ->> 'endDate',
-                'startDate', t ->> 'startDate',
-                'taskSQL', t ->> 'taskSQL'
-            )
-        )
-        FROM jsonb_array_elements(json->'tasks') AS t
-    )
-);
-
-
--- Modify migrations for service connection of postgres and mysql to move password under authType
-UPDATE dbservice_entity
-SET json =  jsonb_set(
-json #-'{connection,config,password}',
-'{connection,config,authType}',
-jsonb_build_object('password',json#>'{connection,config,password}')
-) 
-WHERE serviceType IN ('Postgres', 'Mysql')
-  and json#>'{connection,config,password}' is not null;
->>>>>>> 146c56ab
+ALTER TABLE glossary_entity DROP CONSTRAINT glossary_entity_name_key, ADD COLUMN nameHash VARCHAR(256) NOT NULL, ADD UNIQUE (nameHash);