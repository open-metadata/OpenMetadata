package org.openmetadata.sdk.services.domains;

import org.openmetadata.schema.api.domains.CreateDataProduct;
import org.openmetadata.schema.type.api.BulkAssets;
import org.openmetadata.schema.type.api.BulkOperationResult;
import org.openmetadata.sdk.exceptions.OpenMetadataException;
import org.openmetadata.sdk.network.HttpClient;
import org.openmetadata.sdk.network.HttpMethod;
import org.openmetadata.sdk.services.EntityServiceBase;

public class DataProductService
    extends EntityServiceBase<org.openmetadata.schema.entity.domains.DataProduct> {

  public DataProductService(HttpClient httpClient) {
    super(httpClient, "/v1/dataProducts");
  }

  @Override
  protected Class<org.openmetadata.schema.entity.domains.DataProduct> getEntityClass() {
    return org.openmetadata.schema.entity.domains.DataProduct.class;
  }

  // Create using CreateDataProduct request
  public org.openmetadata.schema.entity.domains.DataProduct create(CreateDataProduct request)
      throws OpenMetadataException {
    return httpClient.execute(
        HttpMethod.POST,
        basePath,
        request,
        org.openmetadata.schema.entity.domains.DataProduct.class);
  }

<<<<<<< HEAD
  // Upsert using CreateDataProduct request
  public org.openmetadata.schema.entity.domains.DataProduct upsert(CreateDataProduct request)
      throws OpenMetadataException {
    return httpClient.execute(
        HttpMethod.PUT,
        basePath,
        request,
        org.openmetadata.schema.entity.domains.DataProduct.class);
=======
  // Bulk Assets operations

  public BulkOperationResult bulkAddAssets(String name, BulkAssets request)
      throws OpenMetadataException {
    return httpClient.execute(
        HttpMethod.PUT,
        String.format("%s/%s/assets/add", basePath, name),
        request,
        BulkOperationResult.class);
  }

  public BulkOperationResult bulkRemoveAssets(String name, BulkAssets request)
      throws OpenMetadataException {
    return httpClient.execute(
        HttpMethod.PUT,
        String.format("%s/%s/assets/remove", basePath, name),
        request,
        BulkOperationResult.class);
  }

  // Input Ports operations

  public BulkOperationResult bulkAddInputPorts(String name, BulkAssets request)
      throws OpenMetadataException {
    return httpClient.execute(
        HttpMethod.PUT,
        String.format("%s/%s/inputPorts/add", basePath, name),
        request,
        BulkOperationResult.class);
  }

  public BulkOperationResult bulkRemoveInputPorts(String name, BulkAssets request)
      throws OpenMetadataException {
    return httpClient.execute(
        HttpMethod.PUT,
        String.format("%s/%s/inputPorts/remove", basePath, name),
        request,
        BulkOperationResult.class);
  }

  // Output Ports operations

  public BulkOperationResult bulkAddOutputPorts(String name, BulkAssets request)
      throws OpenMetadataException {
    return httpClient.execute(
        HttpMethod.PUT,
        String.format("%s/%s/outputPorts/add", basePath, name),
        request,
        BulkOperationResult.class);
  }

  public BulkOperationResult bulkRemoveOutputPorts(String name, BulkAssets request)
      throws OpenMetadataException {
    return httpClient.execute(
        HttpMethod.PUT,
        String.format("%s/%s/outputPorts/remove", basePath, name),
        request,
        BulkOperationResult.class);
>>>>>>> 1053894d
  }
}<|MERGE_RESOLUTION|>--- conflicted
+++ resolved
@@ -20,7 +20,6 @@
     return org.openmetadata.schema.entity.domains.DataProduct.class;
   }
 
-  // Create using CreateDataProduct request
   public org.openmetadata.schema.entity.domains.DataProduct create(CreateDataProduct request)
       throws OpenMetadataException {
     return httpClient.execute(
@@ -30,8 +29,6 @@
         org.openmetadata.schema.entity.domains.DataProduct.class);
   }
 
-<<<<<<< HEAD
-  // Upsert using CreateDataProduct request
   public org.openmetadata.schema.entity.domains.DataProduct upsert(CreateDataProduct request)
       throws OpenMetadataException {
     return httpClient.execute(
@@ -39,8 +36,7 @@
         basePath,
         request,
         org.openmetadata.schema.entity.domains.DataProduct.class);
-=======
-  // Bulk Assets operations
+  }
 
   public BulkOperationResult bulkAddAssets(String name, BulkAssets request)
       throws OpenMetadataException {
@@ -60,8 +56,6 @@
         BulkOperationResult.class);
   }
 
-  // Input Ports operations
-
   public BulkOperationResult bulkAddInputPorts(String name, BulkAssets request)
       throws OpenMetadataException {
     return httpClient.execute(
@@ -80,8 +74,6 @@
         BulkOperationResult.class);
   }
 
-  // Output Ports operations
-
   public BulkOperationResult bulkAddOutputPorts(String name, BulkAssets request)
       throws OpenMetadataException {
     return httpClient.execute(
@@ -98,6 +90,5 @@
         String.format("%s/%s/outputPorts/remove", basePath, name),
         request,
         BulkOperationResult.class);
->>>>>>> 1053894d
   }
 }