{
  "$id": "https://open-metadata.org/schema/entity/feed/thread.json",
  "$schema": "http://json-schema.org/draft-07/schema#",
  "title": "Thread",
  "description": "This schema defines the Thread entity. A Thread is a collection of posts made by the users. The first post that starts a thread is **about** a data asset **from** a user. Other users can respond to this post by creating new posts in the thread. Note that bot users can also interact with a thread. A post can contains links that mention Users or other Data Assets.",
  "type": "object",
  "definitions": {
    "taskType": {
      "javaType": "org.openmetadata.schema.type.TaskType",
      "description": "Type of a task.",
      "type": "string",
      "enum": [
        "RequestDescription",
        "UpdateDescription",
        "RequestTag",
        "UpdateTag",
        "RequestApproval",
        "RequestTestCaseFailureResolution",
        "Generic"
      ],
      "javaEnums": [
        {
          "name": "RequestDescription"
        },
        {
          "name": "UpdateDescription"
        },
        {
          "name": "RequestTag"
        },
        {
          "name": "UpdateTag"
        },
        {
          "name": "RequestApproval"
        },
        {
          "name": "RequestTestCaseFailureResolution"
        },
        {
          "name": "Generic"
        }
      ]
    },
    "taskDetails": {
      "javaType": "org.openmetadata.schema.type.TaskDetails",
      "description": "Details about the task. This is only applicable if thread is of type task.",
      "type": "object",
      "properties": {
        "id": {
          "description": "Unique identifier that identifies the task.",
          "type": "integer"
        },
        "type": {
          "$ref": "#/definitions/taskType"
        },
        "assignees": {
          "description": "List of users or teams the task is assigned to",
          "$ref": "../../type/entityReferenceList.json"
        },
        "status": {
          "$ref": "#/definitions/threadTaskStatus"
        },
        "closedBy": {
          "description": "The user that closed the task.",
          "type": "string"
        },
        "closedAt": {
          "description": "Timestamp when the task was closed in Unix epoch time milliseconds.",
          "$ref": "../../type/basic.json#/definitions/timestamp"
        },
        "oldValue": {
          "description": "The value of old object for which the task is created.",
          "type": "string"
        },
        "suggestion": {
          "description": "The suggestion object to replace the old value for which the task is created.",
          "type": "string"
        },
        "newValue": {
          "description": "The new value object that was accepted to complete the task.",
          "type": "string"
        },
        "testCaseResolutionStatusId": {
            "description": "The test case resolution status id for which the task is created.",
            "$ref": "../../type/basic.json#/definitions/uuid"
        }
      },
      "required": ["id", "assignees", "type"],
      "additionalProperties": false
    },
    "threadTaskStatus": {
      "javaType": "org.openmetadata.schema.type.TaskStatus",
      "type": "string",
      "description": "Status of a task.",
      "enum": ["Open", "Closed"],
      "javaEnums": [
        {
          "name": "Open"
        },
        {
          "name": "Closed"
        }
      ],
      "default": "Open"
    },
    "threadType": {
      "javaType": "org.openmetadata.schema.type.ThreadType",
      "type": "string",
      "description": "Type of thread.",
      "enum": ["Conversation", "Task", "Announcement", "Chatbot"],
      "javaEnums": [
        {
          "name": "Conversation"
        },
        {
          "name": "Task"
        },
        {
          "name": "Announcement"
        },
        {
          "name": "Chatbot"
        }
      ],
      "default": "Conversation"
    },
    "announcementDetails": {
      "javaType": "org.openmetadata.schema.type.AnnouncementDetails",
      "description": "Details about the announcement. This is only applicable if thread is of type announcement.",
      "type": "object",
      "properties": {
        "description": {
          "description": "Announcement description in Markdown format. See markdown support for more details.",
          "type": "string"
        },
        "startTime": {
          "description": "Timestamp of the start time from when the announcement should be shown.",
          "$ref": "../../type/basic.json#/definitions/timestamp"
        },
        "endTime": {
          "description": "Timestamp of when the announcement should end",
          "$ref": "../../type/basic.json#/definitions/timestamp"
        }
      },
      "required": ["startTime", "endTime"],
      "additionalProperties": false
    },
    "chatbotDetails": {
      "javaType": "org.openmetadata.schema.type.ChatbotDetails",
      "description": "Details about the Chatbot conversation. This is only applicable if thread is of type Chatbot.",
      "type": "object",
      "properties": {
        "query": {
          "description": "The query being discussed with the Chatbot",
          "type": "string"
        }
      }
    },
    "post": {
      "javaType": "org.openmetadata.schema.type.Post",
      "type": "object",
      "description": "Post within a feed.",
      "properties": {
        "id": {
          "description": "Unique identifier that identifies the post.",
          "$ref": "../../type/basic.json#/definitions/uuid"
        },
        "message": {
          "description": "Message in Markdown format. See Markdown support for more details.",
          "type": "string"
        },
        "postTs": {
          "description": "Timestamp of the post in Unix epoch time milliseconds.",
          "$ref": "../../type/basic.json#/definitions/timestamp"
        },
        "from": {
          "description": "Name of the User posting the message.",
          "type": "string"
        },
        "reactions": {
          "description": "Reactions for the post.",
          "$ref": "../../type/reaction.json#/definitions/reactionList"
        }
      },
      "required": ["id", "message", "from"],
      "additionalProperties": false
    }
  },
  "properties": {
    "id": {
      "description": "Unique identifier that identifies an entity instance.",
      "$ref": "../../type/basic.json#/definitions/uuid"
    },
    "type": {
      "$ref": "#/definitions/threadType"
    },
    "href": {
      "description": "Link to the resource corresponding to this entity.",
      "$ref": "../../type/basic.json#/definitions/href"
    },
    "threadTs": {
      "description": "Timestamp of the first post created the thread in Unix epoch time milliseconds.",
      "$ref": "../../type/basic.json#/definitions/timestamp"
    },
    "about": {
      "description": "Data asset about which this thread is created for with format <#E::{entities}::{entityName}::{field}::{fieldValue}.",
      "$ref": "../../type/basic.json#/definitions/entityLink"
    },
    "entityId": {
      "description": "Entity Id of the entity in `about` that the thread belongs to.",
      "$ref": "../../type/basic.json#/definitions/uuid"
    },
    "entityType": {
      "description": "Entity Type the thread is about.",
      "type": "string"
    },
    "entityUrlLink": {
      "description": "Link to the entity in `about` that the thread belongs to.",
      "type": "string"
    },
    "generatedBy": {
      "description": "User or team that generated the thread.",
      "type": "string",
      "enum": ["user", "system"],
      "default": "user"
    },
    "cardStyle": {
      "description": "Card style for the thread.",
      "type": "string",
<<<<<<< HEAD
      "enum": [
        "default",
        "entityCreated",
        "description",
        "tags",
        "owner",
        "testCaseResult",
        "customProperties"
      ],
=======
      "enum": ["default", "logicalTestCaseAdded", "entityCreated", "entityDeleted", "entitySoftDeleted", "description", "tags", "owner", "testCaseResult", "customProperties", "assets", "domain"],
>>>>>>> a5e062cf
      "default": "default"
    },
    "fieldOperation": {
      "description": "Operation on thread, whether the field was added, or updated or deleted.",
      "type": "string",
      "enum": ["added", "updated", "deleted", "none"],
      "default": "updated"
    },
    "feedInfo": {
      "description": "Entity Id of the entity in `about` that the thread belongs to.",
      "type": "object",
      "properties": {
        "headerMessage": {
            "description": "Header message for the feed.",
            "type": "string"
        },
        "fieldName": {
            "description": "Field Name message for the feed.",
            "type": "string"
        },
        "entitySpecificInfo": {
          "oneOf": [
            {
              "$ref": "./description.json"
            },
            {
              "$ref": "./owner.json"
            },
            {
              "$ref": "./testCaseResult.json"
            },
            {
              "$ref": "./tag.json"
            },
            {
              "$ref": "./entityInfo.json"
            }
          ]
        }
      },
      "additionalProperties": false
    },
    "addressedTo": {
      "description": "User or team this thread is addressed to in format <#E::{entities}::{entityName}::{field}::{fieldValue}.",
      "$ref": "../../type/basic.json#/definitions/entityLink"
    },
    "createdBy": {
      "description": "User who created the thread.",
      "type": "string"
    },
    "updatedAt": {
      "description": "Last update time corresponding to the new version of the entity in Unix epoch time milliseconds.",
      "$ref": "../../type/basic.json#/definitions/timestamp"
    },
    "updatedBy": {
      "description": "User who made the update.",
      "type": "string"
    },
    "resolved": {
      "description": "When `true` indicates the thread has been resolved.",
      "type": "boolean",
      "default": false
    },
    "message": {
      "description": "The main message of the thread in Markdown format.",
      "type": "string"
    },
    "postsCount": {
      "description": "The total count of posts in the thread.",
      "type": "integer",
      "default": 0
    },
    "posts": {
      "type": "array",
      "items": {
        "$ref": "#/definitions/post"
      }
    },
    "reactions": {
      "description": "Reactions for the thread.",
      "$ref": "../../type/reaction.json#/definitions/reactionList"
    },
    "task": {
      "description": "Details about the task. This is only applicable if thread is of type task.",
      "$ref": "#/definitions/taskDetails"
    },
    "announcement": {
      "description": "Details about the announcement. This is only applicable if thread is of type announcement.",
      "$ref": "#/definitions/announcementDetails"
    },
    "chatbot": {
      "description": "Details about the Chatbot conversation. This is only applicable if thread is of type Chatbot.",
      "$ref": "#/definitions/chatbotDetails"
    }
  },
  "required": ["id", "about", "message"],
  "additionalProperties": false
}<|MERGE_RESOLUTION|>--- conflicted
+++ resolved
@@ -82,8 +82,8 @@
           "type": "string"
         },
         "testCaseResolutionStatusId": {
-            "description": "The test case resolution status id for which the task is created.",
-            "$ref": "../../type/basic.json#/definitions/uuid"
+          "description": "The test case resolution status id for which the task is created.",
+          "$ref": "../../type/basic.json#/definitions/uuid"
         }
       },
       "required": ["id", "assignees", "type"],
@@ -228,19 +228,20 @@
     "cardStyle": {
       "description": "Card style for the thread.",
       "type": "string",
-<<<<<<< HEAD
       "enum": [
         "default",
+        "logicalTestCaseAdded",
         "entityCreated",
+        "entityDeleted",
+        "entitySoftDeleted",
         "description",
         "tags",
         "owner",
         "testCaseResult",
-        "customProperties"
+        "customProperties",
+        "assets",
+        "domain"
       ],
-=======
-      "enum": ["default", "logicalTestCaseAdded", "entityCreated", "entityDeleted", "entitySoftDeleted", "description", "tags", "owner", "testCaseResult", "customProperties", "assets", "domain"],
->>>>>>> a5e062cf
       "default": "default"
     },
     "fieldOperation": {
@@ -254,12 +255,12 @@
       "type": "object",
       "properties": {
         "headerMessage": {
-            "description": "Header message for the feed.",
-            "type": "string"
+          "description": "Header message for the feed.",
+          "type": "string"
         },
         "fieldName": {
-            "description": "Field Name message for the feed.",
-            "type": "string"
+          "description": "Field Name message for the feed.",
+          "type": "string"
         },
         "entitySpecificInfo": {
           "oneOf": [
