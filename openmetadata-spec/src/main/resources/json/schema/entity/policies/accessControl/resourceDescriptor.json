--- conflicted
+++ resolved
@@ -1,49 +1,5 @@
 {
-<<<<<<< HEAD
-    "$id": "/entity/policies/accessControl/resourceDescriptor.json",
-    "$schema": "http://json-schema.org/draft-07/schema#",
-    "title": "ResourceDescriptor",
-    "description": "Resource descriptor",
-    "type": "object",
-    "javaType": "org.openmetadata.schema.type.ResourceDescriptor",
-    "definitions": {
-        "operation": {
-            "javaType": "org.openmetadata.schema.type.MetadataOperation",
-            "description": "This schema defines all possible operations on metadata of entities in OpenMetadata.",
-            "type": "string",
-            "enum": [
-                "All",
-                "Create",
-                "Delete",
-                "ViewAll",
-                "ViewBasic",
-                "ViewUsage",
-                "ViewTests",
-                "ViewQueries",
-                "ViewDataProfile",
-                "ViewSampleData",
-                "EditAll",
-                "EditCustomFields",
-                "EditDataProfile",
-                "EditDescription",
-                "EditDisplayName",
-                "EditLineage",
-                "EditPolicy",
-                "EditOwner",
-                "EditQueries",
-                "EditReviewers",
-                "EditRole",
-                "EditSampleData",
-                "EditStatus",
-                "EditTags",
-                "EditTeams",
-                "EditTier",
-                "EditTests",
-                "EditUsers"
-            ]
-        }
-=======
-  "$id": "https://open-metadata.org/schema/entity/policies/accessControl/resourceDescriptor.json",
+  "$id": "/entity/policies/accessControl/resourceDescriptor.json",
   "$schema": "http://json-schema.org/draft-07/schema#",
   "title": "ResourceDescriptor",
   "description": "Resource descriptor",
@@ -91,20 +47,14 @@
     "name": {
       "description": "Name of the resource. For entity related resources, resource name is same as the entity name. Some resources such as lineage are not entities but are resources.",
       "type": "string"
->>>>>>> d9785807
     },
-    "properties": {
-        "name": {
-            "description": "Name of the resource. For entity related resources, resource name is same as the entity name. Some resources such as lineage are not entities but are resources.",
-            "type": "string"
-        },
-        "operations": {
-            "description": "List of operations supported by the resource.",
-            "type": "array",
-            "items": {
-                "$ref": "#/definitions/operation"
-            }
-        }
-    },
-    "additionalProperties": false
+    "operations": {
+      "description": "List of operations supported by the resource.",
+      "type": "array",
+      "items": {
+        "$ref": "#/definitions/operation"
+      }
+    }
+  },
+  "additionalProperties": false
 }