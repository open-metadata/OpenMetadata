{
  "$id": "https://open-metadata.org/schema/entity/services/databaseService.json",
  "$schema": "http://json-schema.org/draft-07/schema#",
  "title": "Database Service",
  "description": "This schema defines the `Database Service` is a service such as MySQL, BigQuery, Redshift, Postgres, or Snowflake. Alternative terms such as Database Cluster, Database Server instance are also used for database service.",
  "type": "object",
  "javaType": "org.openmetadata.schema.entity.services.DatabaseService",
  "javaInterfaces": [
    "org.openmetadata.schema.EntityInterface",
    "org.openmetadata.schema.ServiceEntityInterface"
  ],
  "definitions": {
    "databaseServiceType": {
      "description": "Type of database service such as MySQL, BigQuery, Snowflake, Redshift, Postgres...",
      "javaInterfaces": ["org.openmetadata.schema.EnumInterface"],
      "type": "string",
      "enum": [
        "BigQuery",
        "BigTable",
        "Mysql",
        "Redshift",
        "Snowflake",
        "Postgres",
        "Mssql",
        "Oracle",
        "Athena",
        "Hive",
        "Impala",
        "Presto",
        "Trino",
        "Vertica",
        "Glue",
        "MariaDB",
        "Druid",
        "Db2",
        "Clickhouse",
        "Databricks",
        "AzureSQL",
        "DynamoDB",
        "SingleStore",
        "SQLite",
        "DeltaLake",
        "Salesforce",
        "PinotDB",
        "Datalake",
        "DomoDatabase",
        "QueryLog",
        "CustomDatabase",
        "Dbt",
        "SapHana",
        "MongoDB",
        "Cassandra",
        "Couchbase",
        "Greenplum",
        "Doris",
        "UnityCatalog",
        "SAS",
        "Iceberg",
        "Teradata",
        "SapErp",
        "Synapse",
        "Exasol",
        "Cockroach",
        "SSAS",
<<<<<<< HEAD
        "GoogleSheets"
=======
        "Epic"
>>>>>>> e99078bb
      ],
      "javaEnums": [
        {
          "name": "BigQuery"
        },
        {
          "name": "BigTable"
        },
        {
          "name": "Mysql"
        },
        {
          "name": "Redshift"
        },
        {
          "name": "Snowflake"
        },
        {
          "name": "Postgres"
        },
        {
          "name": "Mssql"
        },
        {
          "name": "Oracle"
        },
        {
          "name": "Athena"
        },
        {
          "name": "Hive"
        },
        {
          "name": "Impala"
        },
        {
          "name": "Presto"
        },
        {
          "name": "Trino"
        },
        {
          "name": "Vertica"
        },
        {
          "name": "Glue"
        },
        {
          "name": "MariaDB"
        },
        {
          "name": "Druid"
        },
        {
          "name": "Db2"
        },
        {
          "name": "Clickhouse"
        },
        {
          "name": "Databricks"
        },
        {
          "name": "AzureSQL"
        },
        {
          "name": "DynamoDB"
        },
        {
          "name": "SingleStore"
        },
        {
          "name": "SQLite"
        },
        {
          "name": "DeltaLake"
        },
        {
          "name": "Salesforce"
        },
        {
          "name": "PinotDB"
        },
        {
          "name": "Datalake"
        },
        {
          "name": "DomoDatabase"
        },
        {
          "name": "QueryLog"
        },
        {
          "name": "CustomDatabase"
        },
        {
          "name": "Dbt"
        },
        {
          "name": "SapHana"
        },
        {
          "name": "MongoDB"
        },
        {
          "name": "Cassandra"
        },
        {
          "name": "Couchbase"
        },
        {
          "name": "Greenplum"
        },
        {
          "name": "Doris"
        },
        {
          "name": "UnityCatalog"
        },
        {
          "name": "SAS"
        },
        {
          "name": "Iceberg"
        },
        {
          "name": "Teradata"
        },
        {
          "name": "SapErp"
        },
        {
          "name": "Synapse"
        },
        {
          "name": "Exasol"
        },
        {
          "name": "Cockroach"
        },
        {
          "name": "SSAS"
        },
        {
<<<<<<< HEAD
          "name": "GoogleSheets"
=======
          "name": "Epic"
>>>>>>> e99078bb
        }
      ]
    },
    "databaseConnection": {
      "type": "object",
      "description": "Database Connection.",
      "javaInterfaces": [
        "org.openmetadata.schema.ServiceConnectionEntityInterface"
      ],
      "properties": {
        "config": {
          "mask": true,
          "oneOf": [
            {
              "$ref": "./connections/database/bigQueryConnection.json"
            },
            {
              "$ref": "./connections/database/bigTableConnection.json"
            },
            {
              "$ref": "./connections/database/athenaConnection.json"
            },
            {
              "$ref": "./connections/database/azureSQLConnection.json"
            },
            {
              "$ref": "./connections/database/clickhouseConnection.json"
            },
            {
              "$ref": "./connections/database/databricksConnection.json"
            },
            {
              "$ref": "./connections/database/db2Connection.json"
            },
            {
              "$ref": "./connections/database/deltaLakeConnection.json"
            },
            {
              "$ref": "./connections/database/druidConnection.json"
            },
            {
              "$ref": "./connections/database/dynamoDBConnection.json"
            },
            {
              "$ref": "./connections/database/glueConnection.json"
            },
            {
              "$ref": "./connections/database/hiveConnection.json"
            },
            {
              "$ref": "./connections/database/impalaConnection.json"
            },
            {
              "$ref": "./connections/database/mariaDBConnection.json"
            },
            {
              "$ref": "./connections/database/mssqlConnection.json"
            },
            {
              "$ref": "./connections/database/mysqlConnection.json"
            },
            {
              "$ref": "./connections/database/sqliteConnection.json"
            },
            {
              "$ref": "./connections/database/oracleConnection.json"
            },
            {
              "$ref": "./connections/database/postgresConnection.json"
            },
            {
              "$ref": "./connections/database/prestoConnection.json"
            },
            {
              "$ref": "./connections/database/redshiftConnection.json"
            },
            {
              "$ref": "./connections/database/salesforceConnection.json"
            },
            {
              "$ref": "./connections/database/singleStoreConnection.json"
            },
            {
              "$ref": "./connections/database/snowflakeConnection.json"
            },
            {
              "$ref": "./connections/database/trinoConnection.json"
            },
            {
              "$ref": "./connections/database/verticaConnection.json"
            },
            {
              "$ref": "./connections/database/pinotDBConnection.json"
            },
            {
              "$ref": "./connections/database/datalakeConnection.json"
            },
            {
              "$ref": "./connections/database/domoDatabaseConnection.json"
            },
            {
              "$ref": "./connections/database/customDatabaseConnection.json"
            },
            {
              "$ref": "./connections/database/sapHanaConnection.json"
            },
            {
              "$ref": "./connections/database/mongoDBConnection.json"
            },
            {
              "$ref": "./connections/database/cassandraConnection.json"
            },
            {
              "$ref": "./connections/database/couchbaseConnection.json"
            },
            {
              "$ref": "./connections/database/greenplumConnection.json"
            },
            {
              "$ref": "./connections/database/dorisConnection.json"
            },
            {
              "$ref": "./connections/database/unityCatalogConnection.json"
            },
            {
              "$ref": "./connections/database/sasConnection.json"
            },
            {
              "$ref": "./connections/database/icebergConnection.json"
            },
            {
              "$ref": "./connections/database/teradataConnection.json"
            },
            {
              "$ref": "./connections/database/sapErpConnection.json"
            },
            {
              "$ref": "./connections/database/synapseConnection.json"
            },
            {
              "$ref": "./connections/database/exasolConnection.json"
            },
            {
              "$ref": "./connections/database/cockroachConnection.json"
            },
            {
              "$ref": "./connections/database/ssasConnection.json"
            },
            {
<<<<<<< HEAD
              "$ref": "./connections/database/googleSheetsConnection.json"
=======
              "$ref": "./connections/database/epicConnection.json"
>>>>>>> e99078bb
            }
          ]
        }
      },
      "additionalProperties": false
    }
  },
  "properties": {
    "id": {
      "description": "Unique identifier of this database service instance.",
      "$ref": "../../type/basic.json#/definitions/uuid"
    },
    "name": {
      "description": "Name that identifies this database service.",
      "$ref": "../../type/basic.json#/definitions/entityName"
    },
    "fullyQualifiedName": {
      "description": "FullyQualifiedName same as `name`.",
      "$ref": "../../type/basic.json#/definitions/fullyQualifiedEntityName"
    },
    "displayName": {
      "description": "Display Name that identifies this database service.",
      "type": "string"
    },
    "serviceType": {
      "description": "Type of database service such as MySQL, BigQuery, Snowflake, Redshift, Postgres...",
      "$ref": "#/definitions/databaseServiceType"
    },
    "description": {
      "description": "Description of a database service instance.",
      "$ref": "../../type/basic.json#/definitions/markdown"
    },
    "connection": {
      "$ref": "#/definitions/databaseConnection"
    },
    "pipelines": {
      "description": "References to pipelines deployed for this database service to extract metadata, usage, lineage etc..",
      "$ref": "../../type/entityReferenceList.json"
    },
    "testConnectionResult": {
      "description": "Last test connection results for this service",
      "$ref": "connections/testConnectionResult.json"
    },
    "tags": {
      "description": "Tags for this Database Service.",
      "type": "array",
      "items": {
        "$ref": "../../type/tagLabel.json"
      },
      "default": []
    },
    "version": {
      "description": "Metadata version of the entity.",
      "$ref": "../../type/entityHistory.json#/definitions/entityVersion"
    },
    "updatedAt": {
      "description": "Last update time corresponding to the new version of the entity in Unix epoch time milliseconds.",
      "$ref": "../../type/basic.json#/definitions/timestamp"
    },
    "updatedBy": {
      "description": "User who made the update.",
      "type": "string"
    },
    "owners": {
      "description": "Owners of this database service.",
      "$ref": "../../type/entityReferenceList.json"
    },
    "href": {
      "description": "Link to the resource corresponding to this database service.",
      "$ref": "../../type/basic.json#/definitions/href"
    },
    "followers": {
      "description": "Followers of this entity.",
      "$ref": "../../type/entityReferenceList.json"
    },
    "changeDescription": {
      "description": "Change that lead to this version of the entity.",
      "$ref": "../../type/entityHistory.json#/definitions/changeDescription"
    },
    "incrementalChangeDescription": {
      "description": "Change that lead to this version of the entity.",
      "$ref": "../../type/entityHistory.json#/definitions/changeDescription"
    },
    "deleted": {
      "description": "When `true` indicates the entity has been soft deleted.",
      "type": "boolean",
      "default": false
    },
    "dataProducts" : {
      "description": "List of data products this entity is part of.",
      "$ref" : "../../type/entityReferenceList.json"
    },
    "domains" : {
      "description": "Domains the Database service belongs to.",
      "$ref": "../../type/entityReferenceList.json"
    },
    "ingestionRunner" : {
      "description": "The ingestion agent responsible for executing the ingestion pipeline.",
      "$ref": "../../type/entityReference.json"
    }
  },
  "required": ["id", "name", "serviceType"],
  "additionalProperties": false
}<|MERGE_RESOLUTION|>--- conflicted
+++ resolved
@@ -62,11 +62,8 @@
         "Exasol",
         "Cockroach",
         "SSAS",
-<<<<<<< HEAD
+        "Epic",
         "GoogleSheets"
-=======
-        "Epic"
->>>>>>> e99078bb
       ],
       "javaEnums": [
         {
@@ -211,11 +208,10 @@
           "name": "SSAS"
         },
         {
-<<<<<<< HEAD
+          "name": "Epic"
+        },
+        {
           "name": "GoogleSheets"
-=======
-          "name": "Epic"
->>>>>>> e99078bb
         }
       ]
     },
@@ -365,11 +361,10 @@
               "$ref": "./connections/database/ssasConnection.json"
             },
             {
-<<<<<<< HEAD
+              "$ref": "./connections/database/epicConnection.json"
+            },
+            {
               "$ref": "./connections/database/googleSheetsConnection.json"
-=======
-              "$ref": "./connections/database/epicConnection.json"
->>>>>>> e99078bb
             }
           ]
         }
