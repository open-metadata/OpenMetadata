{
  "$id": "https://open-metadata.org/schema/dataInsight/type/unusedAssets.json",
  "$schema": "http://json-schema.org/draft-07/schema#",
  "title": "UnusedAssets",
  "description": "UnusedAssets data blob",
  "type": "object",
  "javaType": "org.openmetadata.schema.dataInsight.type.UnusedAssets",
  "properties": {
    "entity": {
<<<<<<< HEAD
      "description": "Fully qualified name of the asset",
=======
      "description": "Entity of the life cycle data",
>>>>>>> 5a3d759b
      "$ref": "../../type/entityReference.json"
    },
    "sizeInBytes": {
      "description": "Size of the asset in bytes",
      "type": "number"
    },
    "lastAccessedAt": {
      "description": "timestamp",
      "$ref": "../../type/basic.json#/definitions/timestamp"
    }
  },
  "additionalProperties": false
}<|MERGE_RESOLUTION|>--- conflicted
+++ resolved
@@ -7,11 +7,7 @@
   "javaType": "org.openmetadata.schema.dataInsight.type.UnusedAssets",
   "properties": {
     "entity": {
-<<<<<<< HEAD
-      "description": "Fully qualified name of the asset",
-=======
       "description": "Entity of the life cycle data",
->>>>>>> 5a3d759b
       "$ref": "../../type/entityReference.json"
     },
     "sizeInBytes": {
