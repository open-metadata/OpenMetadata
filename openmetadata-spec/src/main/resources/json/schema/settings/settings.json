--- conflicted
+++ resolved
@@ -97,11 +97,10 @@
           "$ref": "../configuration/workflowSettings.json"
         },
         {
-<<<<<<< HEAD
+          "$ref": "../configuration/entityRulesSettings.json"
+        },
+        {
           "$ref": "../configuration/securityConfiguration.json"
-=======
-          "$ref": "../configuration/entityRulesSettings.json"
->>>>>>> 995ff5c1
         }
       ]
     }
