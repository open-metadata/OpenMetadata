--- conflicted
+++ resolved
@@ -62,7 +62,6 @@
       "default": true,
       "title": "Compute Metrics"
     },
-<<<<<<< HEAD
     "computeTableMetrics": {
       "description": "Option to turn on/off table metric computation. If enabled, profiler will compute table level metrics.",
       "type": "boolean",
@@ -74,13 +73,12 @@
       "type": "boolean",
       "default": true,
       "title": "Compute Column Metrics"
-=======
+    },
     "useStatistics": {
       "description": "Use system tables to extract metrics. Metrics that cannot be gathered from system tables will use the default methods. Using system tables can be faster but requires gathering statistics before running (for example using the ANALYZE procedure). More information can be found in the documentation: https://docs.openmetadata.org/latest/profler",
       "type": "boolean",
       "default": false,
       "title": "Use Gathered Statistics"
->>>>>>> 2d6e21d7
     },
     "processPiiSensitive": {
       "description": "Optional configuration to automatically tag columns that might contain sensitive information",
