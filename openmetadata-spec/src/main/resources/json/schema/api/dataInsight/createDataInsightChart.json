{
  "$id": "https://open-metadata.org/schema/api/dataInsight/createDataInsightChart.json",
  "$schema": "http://json-schema.org/draft-07/schema#",
  "title": "CreateDataInsightChart",
  "description": "Payload to create a data insight chart",
  "type": "object",
  "javaType": "org.openmetadata.schema.api.dataInsight.CreateDataInsightChart",
  "javaInterfaces": ["org.openmetadata.schema.CreateEntity"],
  "properties": {
    "name": {
      "description": "Name that identifies this data insight chart.",
      "$ref": "../../type/basic.json#/definitions/entityName"
    },
    "displayName": {
      "description": "Display Name the data insight chart.",
      "type": "string"
    },
    "description": {
      "description": "Description of the data insight chart.",
      "$ref": "../../type/basic.json#/definitions/markdown"
    },
    "dataIndexType": {
      "description": "Elasticsearch index name",
      "$ref": "../../dataInsight/dataInsightChart.json#/definitions/dataReportIndex"
    },
    "dimensions": {
      "description": "Dimensions of the chart",
      "type": "array",
      "items": {
        "$ref": "../../dataInsight/dataInsightChart.json#/definitions/chartParameterValues"
      }
    },
    "metrics": {
      "description": "Metrics of the chart",
      "type": "array",
      "items": {
        "$ref": "../../dataInsight/dataInsightChart.json#/definitions/chartParameterValues"
      }
    },
<<<<<<< HEAD
    "owner": {
      "description": "Owner of this chart",
      "$ref": "../../type/entityReference.json"
    },
    "domain" : {
      "description": "Fully qualified name of the domain the Table belongs to.",
      "type": "string"
=======
    "owners": {
      "description": "Owners of this chart",
      "$ref": "../../type/entityReferenceList.json",
      "default": null
>>>>>>> 2f1037a1
    }
  },
  "required": ["name"],
  "additionalProperties": false
}<|MERGE_RESOLUTION|>--- conflicted
+++ resolved
@@ -37,20 +37,14 @@
         "$ref": "../../dataInsight/dataInsightChart.json#/definitions/chartParameterValues"
       }
     },
-<<<<<<< HEAD
-    "owner": {
-      "description": "Owner of this chart",
-      "$ref": "../../type/entityReference.json"
+    "owners": {
+      "description": "Owners of this chart",
+      "$ref": "../../type/entityReferenceList.json",
+      "default": null
     },
     "domain" : {
       "description": "Fully qualified name of the domain the Table belongs to.",
       "type": "string"
-=======
-    "owners": {
-      "description": "Owners of this chart",
-      "$ref": "../../type/entityReferenceList.json",
-      "default": null
->>>>>>> 2f1037a1
     }
   },
   "required": ["name"],
