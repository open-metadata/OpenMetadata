--- conflicted
+++ resolved
@@ -39,13 +39,8 @@
       "default": null
     },
     "experts": {
-<<<<<<< HEAD
-      "description": "List of of user/login names of users who are experts in this Domain.",
-      "type": "array",
-=======
       "description": "List of user/login names of users who are experts in this Domain.",
       "type" : "array",
->>>>>>> 3cc15e6d
       "items": {
         "type": "string"
       },
