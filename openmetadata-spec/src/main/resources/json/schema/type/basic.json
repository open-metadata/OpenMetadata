--- conflicted
+++ resolved
@@ -100,11 +100,7 @@
       "type": "string",
       "minLength": 1,
       "maxLength": 128,
-<<<<<<< HEAD
-      "pattern": "^((?!::).)*$"
-=======
       "pattern": "^(?U)[\\w'\\- .&()]+$"
->>>>>>> f43aaf41
     },
     "fullyQualifiedEntityName": {
       "description": "A unique name that identifies an entity. Example for table 'DatabaseService:Database:Table'.",
