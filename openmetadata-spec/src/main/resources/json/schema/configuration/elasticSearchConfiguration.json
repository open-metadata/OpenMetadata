{
  "$id": "https://open-metadata.org/schema/entity/configuration/elasticSearchConfiguration.json",
  "$schema": "http://json-schema.org/draft-07/schema#",
  "title": "ElasticSearchConfiguration",
  "description": "This schema defines the Elastic Search Configuration.",
  "type": "object",
  "javaType": "org.openmetadata.schema.service.configuration.elasticsearch.ElasticSearchConfiguration",
  "definitions": {
    "searchIndexMappingLanguage": {
      "javaType": "org.openmetadata.schema.type.IndexMappingLanguage",
      "description": "This schema defines the language options available for search index mappigns.",
      "type": "string",
      "enum": [
        "EN",
        "JP"
      ],
      "default": "EN"
    }
  },
  "properties": {
    "host": {
      "description": "Elastic Search Host",
      "type": "string"
    },
    "port": {
      "description": "Elastic Search port",
      "type": "integer"
    },
    "scheme": {
      "description": "Http/Https connection scheme",
      "type": "string"
    },
    "username": {
      "description": "Elastic Search Username for Login",
      "type": "string"
    },
    "password": {
      "description": "Elastic Search Password for Login",
      "type": "string"
    },
    "truststorePath": {
      "description": "Truststore Path",
      "type": "string"
    },
    "truststorePassword": {
      "description": "Truststore Password",
      "type": "string"
    },
    "connectionTimeoutSecs": {
      "description": "Connection Timeout in Seconds",
      "type": "integer",
      "default": 5
    },
    "socketTimeoutSecs": {
      "description": "Socket Timeout in Seconds",
      "type": "integer",
      "default": 60
    },
    "batchSize": {
      "description": "Batch Size for Requests",
      "type": "integer",
      "default": 10
    },
<<<<<<< HEAD
    "indexResolverClassName": {
      "description": "Implementation class name of ElasticSearchIndexResolver interface",
      "type": "string",
      "default": "org.openmetadata.service.elasticsearch.indexresolver.DefaultElasticSearchIndexResolver"
=======
    "searchIndexMappingLanguage": {
      "$ref": "#/definitions/searchIndexMappingLanguage"
>>>>>>> e3ae3a8a
    }
  },
  "required": ["host", "port", "scheme", "connectionTimeoutSecs", "socketTimeoutSecs", "batchSize", "searchIndexMappingLanguage"],
  "additionalProperties": false
}<|MERGE_RESOLUTION|>--- conflicted
+++ resolved
@@ -5,18 +5,6 @@
   "description": "This schema defines the Elastic Search Configuration.",
   "type": "object",
   "javaType": "org.openmetadata.schema.service.configuration.elasticsearch.ElasticSearchConfiguration",
-  "definitions": {
-    "searchIndexMappingLanguage": {
-      "javaType": "org.openmetadata.schema.type.IndexMappingLanguage",
-      "description": "This schema defines the language options available for search index mappigns.",
-      "type": "string",
-      "enum": [
-        "EN",
-        "JP"
-      ],
-      "default": "EN"
-    }
-  },
   "properties": {
     "host": {
       "description": "Elastic Search Host",
@@ -61,15 +49,10 @@
       "type": "integer",
       "default": 10
     },
-<<<<<<< HEAD
     "indexResolverClassName": {
       "description": "Implementation class name of ElasticSearchIndexResolver interface",
       "type": "string",
       "default": "org.openmetadata.service.elasticsearch.indexresolver.DefaultElasticSearchIndexResolver"
-=======
-    "searchIndexMappingLanguage": {
-      "$ref": "#/definitions/searchIndexMappingLanguage"
->>>>>>> e3ae3a8a
     }
   },
   "required": ["host", "port", "scheme", "connectionTimeoutSecs", "socketTimeoutSecs", "batchSize", "searchIndexMappingLanguage"],
