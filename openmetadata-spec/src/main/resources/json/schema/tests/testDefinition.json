{
  "$id": "https://open-metadata.org/schema/tests/testDefinition.json",
  "$schema": "http://json-schema.org/draft-07/schema#",
  "title": "TestDefinition",
  "description": "Test Definition is a type of test using which test cases are created to capture data quality tests against data entities.",
  "type": "object",
  "javaType": "org.openmetadata.schema.tests.TestDefinition",
  "javaInterfaces": ["org.openmetadata.schema.EntityInterface"],
  "definitions": {
    "testPlatform": {
      "javaType": "org.openmetadata.schema.tests.TestPlatform",
      "description": "This schema defines the platform where tests are defined and ran.",
      "type": "string",
      "enum": [
        "OpenMetadata",
        "GreatExpectations",
        "DBT",
        "Deequ",
        "Soda",
        "Other"
      ]
    },
    "testDataType": {
      "javaType": "org.openmetadata.schema.type.TestCaseParameterDataType",
      "description": "This enum defines the type of data stored in a column.",
      "type": "string",
      "enum": [
        "NUMBER",
        "INT",
        "FLOAT",
        "DOUBLE",
        "DECIMAL",
        "TIMESTAMP",
        "TIME",
        "DATE",
        "DATETIME",
        "ARRAY",
        "MAP",
        "SET",
        "STRING",
        "BOOLEAN"
      ]
    },
    "entityType": {
      "javaType": "org.openmetadata.schema.type.TestDefinitionEntityType",
      "description": "This enum defines the type for which this test definition applies to.",
      "type": "string",
      "enum": [
        "TABLE",
        "COLUMN"
      ]
    },
    "testCaseParameterDefinition": {
      "type": "object",
      "javaType": "org.openmetadata.schema.tests.TestCaseParameter",
      "description": "This schema defines the parameters that can be passed for a Test Case.",
      "properties": {
        "name": {
          "description": "name of the parameter.",
          "type": "string"
        },
        "displayName": {
          "description": "Display Name that identifies this parameter name.",
          "type": "string"
        },
        "dataType": {
          "description": "Data type of the parameter (int, date etc.).",
          "$ref": "#/definitions/testDataType"
        },
        "description": {
          "description": "Description of the parameter.",
          "$ref": "../type/basic.json#/definitions/markdown"
        },
        "required": {
          "description": "Is this parameter required.",
          "type": "boolean",
          "default": false
        },
        "optionValues": {
          "description": "List of values that can be passed for this parameter.",
          "type": "array",
          "default": []
        },
        "validationRule": {
          "type": "object",
          "javaType": "org.openmetadata.schema.tests.TestCaseParameterValidationRule",
          "description": "Validation for the test parameter value.",
          "properties": {
            "parameterField": {
              "description": "Name of the parameter to validate against.",
              "type": "string"
            },
            "rule": {
              "javaType": "org.openmetadata.schema.type.TestCaseParameterValidationRuleType",
              "description": "This enum defines the type to use for a parameter validation rule.",
              "type": "string",
              "enum": [
                  "EQUALS",
                  "NOT_EQUALS",
                  "GREATER_THAN_OR_EQUALS",
                  "LESS_THAN_OR_EQUALS"
              ]
            }
          }
        }
      }
    }
  },
  "properties": {
    "id": {
      "description": "Unique identifier of this test case definition instance.",
      "$ref": "../type/basic.json#/definitions/uuid"
    },
    "name": {
      "description": "Name that identifies this test case.",
      "$ref": "../type/basic.json#/definitions/testCaseEntityName"
    },
    "displayName": {
      "description": "Display Name that identifies this test case.",
      "type": "string"
    },
    "fullyQualifiedName": {
      "description": "FullyQualifiedName same as `name`.",
      "$ref": "../type/basic.json#/definitions/fullyQualifiedEntityName"
    },
    "description": {
      "description": "Description of the testcase.",
      "$ref": "../type/basic.json#/definitions/markdown"
    },
    "entityType": {
      "$ref": "#/definitions/entityType"
    },
    "testPlatforms": {
      "type": "array",
      "items": {
        "$ref": "#/definitions/testPlatform"
      }
    },
    "supportedDataTypes": {
      "type": "array",
      "items": {
        "$ref": "../entity/data/table.json#/definitions/dataType"
      }
    },
    "parameterDefinition": {
      "type": "array",
      "items": {
        "$ref": "#/definitions/testCaseParameterDefinition"
      }
    },
    "owner": {
      "description": "Owner of this TestCase definition.",
      "$ref": "../type/entityReference.json",
      "default": null
    },
    "provider" : {
      "$ref": "../type/basic.json#/definitions/providerType"
    },
    "version": {
      "description": "Metadata version of the entity.",
      "$ref": "../type/entityHistory.json#/definitions/entityVersion"
    },
    "updatedAt": {
      "description": "Last update time corresponding to the new version of the entity in Unix epoch time milliseconds.",
      "$ref": "../type/basic.json#/definitions/timestamp"
    },
    "updatedBy": {
      "description": "User who made the update.",
      "type": "string"
    },
    "href": {
      "description": "Link to the resource corresponding to this entity.",
      "$ref": "../type/basic.json#/definitions/href"
    },
    "changeDescription": {
      "description": "Change that lead to this version of the entity.",
      "$ref": "../type/entityHistory.json#/definitions/changeDescription"
    },
    "deleted": {
      "description": "When `true` indicates the entity has been soft deleted.",
      "type": "boolean",
      "default": false
    },
    "supportsRowLevelPassedFailed": {
      "description": "When `true` indicates the test case supports row level passed/failed.",
      "type": "boolean",
      "default": false
    },
<<<<<<< HEAD
    "domain" : {
      "description": "Domain the table belongs to. When not set, the table inherits the domain from the database schema it belongs to.",
      "$ref": "../type/entityReference.json"
=======
    "supportsDynamicAssertion": {
      "description": "When `true` indicates the test case supports dynamic assertions.",
      "type": "boolean",
      "default": false
>>>>>>> ff00175f
    }
  },
  "required": ["name", "description", "testPlatforms"],
  "additionalProperties": false
}<|MERGE_RESOLUTION|>--- conflicted
+++ resolved
@@ -186,16 +186,14 @@
       "type": "boolean",
       "default": false
     },
-<<<<<<< HEAD
     "domain" : {
       "description": "Domain the table belongs to. When not set, the table inherits the domain from the database schema it belongs to.",
       "$ref": "../type/entityReference.json"
-=======
+    },
     "supportsDynamicAssertion": {
       "description": "When `true` indicates the test case supports dynamic assertions.",
       "type": "boolean",
       "default": false
->>>>>>> ff00175f
     }
   },
   "required": ["name", "description", "testPlatforms"],
