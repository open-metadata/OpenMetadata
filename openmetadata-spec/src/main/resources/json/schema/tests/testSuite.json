{
  "$id": "https://open-metadata.org/schema/tests/testSuite.json",
  "$schema": "http://json-schema.org/draft-07/schema#",
  "title": "TestSuite",
  "description": "TestSuite is a set of test cases grouped together to capture data quality tests against data entities.",
  "type": "object",
  "javaType": "org.openmetadata.schema.tests.TestSuite",
  "javaInterfaces": [
    "org.openmetadata.schema.ServiceEntityInterface"
  ],
  "definitions": {
    "testSuiteConnection": {
      "type": "object",
      "javaInterfaces": [
        "org.openmetadata.schema.ServiceConnectionEntityInterface"
      ],
      "properties": {
        "config": {
          "type": "null"
        }
      },
      "resultSummary": {
        "javaType": "org.openmetadata.schema.tests.ResultSummary",
        "properties": {
          "testCaseName": {
            "description": "Name of the test case.",
            "$ref": "../type/basic.json#/definitions/fullyQualifiedEntityName"
          },
          "status": {
            "description": "Status of the test case.",
            "$ref": "./basic.json#/definitions/testCaseStatus"
          },
          "timestamp": {
            "description": "Timestamp of the test case execution.",
            "$ref": "../type/basic.json#/definitions/timestamp"
          }
        }
      }
    }
  },
  "properties": {
    "id": {
      "description": "Unique identifier of this test suite instance.",
      "$ref": "../type/basic.json#/definitions/uuid"
    },
    "name": {
      "description": "Name that identifies this test suite.",
      "$ref": "../api/tests/createTestSuite.json#/definitions/testSuiteEntityName"
    },
    "displayName": {
      "description": "Display Name that identifies this test suite.",
      "type": "string"
    },
    "fullyQualifiedName": {
      "description": "FullyQualifiedName same as `name`.",
      "$ref": "../type/basic.json#/definitions/fullyQualifiedEntityName"
    },
    "description": {
      "description": "Description of the test suite.",
      "$ref": "../type/basic.json#/definitions/markdown"
    },
    "tests": {
      "type": "array",
      "items": {
        "$ref": "../type/entityReference.json"
      },
      "default": null
    },
    "connection": {
      "description": "TestSuite mock connection, since it needs to implement a Service.",
      "$ref": "#/definitions/testSuiteConnection"
    },
    "testConnectionResult": {
      "description": "Result of the test connection.",
      "$ref": "../entity/services/connections/testConnectionResult.json"
    },
    "pipelines": {
      "description": "References to pipelines deployed for this database service to extract metadata, usage, lineage etc..",
      "$ref": "../type/entityReferenceList.json",
      "default": null
    },
    "serviceType": {
      "description": "Type of database service such as MySQL, BigQuery, Snowflake, Redshift, Postgres...",
      "javaInterfaces": ["org.openmetadata.schema.EnumInterface"],
      "type": "string",
      "enum": ["TestSuite"],
      "default": "TestSuite"
    },
    "owner": {
      "description": "Owner of this TestCase definition.",
      "$ref": "../type/entityReference.json",
      "default": null
    },
    "version": {
      "description": "Metadata version of the entity.",
      "$ref": "../type/entityHistory.json#/definitions/entityVersion"
    },
    "updatedAt": {
      "description": "Last update time corresponding to the new version of the entity in Unix epoch time milliseconds.",
      "$ref": "../type/basic.json#/definitions/timestamp"
    },
    "updatedBy": {
      "description": "User who made the update.",
      "type": "string"
    },
    "href": {
      "description": "Link to the resource corresponding to this entity.",
      "$ref": "../type/basic.json#/definitions/href"
    },
    "changeDescription": {
      "description": "Change that lead to this version of the entity.",
      "$ref": "../type/entityHistory.json#/definitions/changeDescription"
    },
    "deleted": {
      "description": "When `true` indicates the entity has been soft deleted.",
      "type": "boolean",
      "default": false
    },
    "executable": {
      "description": "Indicates if the test suite is executable. Set on the backend.",
      "type": "boolean",
      "default": false
    },
    "executableEntityReference": {
      "description": "Entity reference the test suite is executed against. Only applicable if the test suite is executable.",
      "$ref": "../type/entityReference.json"
    },
    "summary": {
      "description": "Summary of the previous day test cases execution for this test suite.",
      "$ref": "./basic.json#/definitions/testSummary"
    },
    "testCaseResultSummary": {
      "description": "Summary of test case execution",
      "type": "array",
      "items": {
          "$ref": "#/definitions/testSuiteConnection/resultSummary"
      }
    },
    "domain" : {
<<<<<<< HEAD
      "description": "Domain the asset belongs to. When not set, the asset inherits the domain from the parent it belongs to.",
      "$ref": "../type/entityReference.json"
=======
      "description": "Domain the test Suite belongs to. When not set, the test Suite inherits the domain from the table it belongs to.",
      "$ref": "../type/entityReference.json"
    },
    "tags": {
      "description": "Tags for this test suite. This is an inherited field from the parent entity if the testSuite is native.",
      "type": "array",
      "items": {
        "$ref": "../type/tagLabel.json"
      },
      "default": null
>>>>>>> 49876b9c
    }
  },
  "required": ["name"],
  "additionalProperties": false
}<|MERGE_RESOLUTION|>--- conflicted
+++ resolved
@@ -81,9 +81,13 @@
     },
     "serviceType": {
       "description": "Type of database service such as MySQL, BigQuery, Snowflake, Redshift, Postgres...",
-      "javaInterfaces": ["org.openmetadata.schema.EnumInterface"],
+      "javaInterfaces": [
+        "org.openmetadata.schema.EnumInterface"
+      ],
       "type": "string",
-      "enum": ["TestSuite"],
+      "enum": [
+        "TestSuite"
+      ],
       "default": "TestSuite"
     },
     "owner": {
@@ -133,14 +137,10 @@
       "description": "Summary of test case execution",
       "type": "array",
       "items": {
-          "$ref": "#/definitions/testSuiteConnection/resultSummary"
+        "$ref": "#/definitions/testSuiteConnection/resultSummary"
       }
     },
-    "domain" : {
-<<<<<<< HEAD
-      "description": "Domain the asset belongs to. When not set, the asset inherits the domain from the parent it belongs to.",
-      "$ref": "../type/entityReference.json"
-=======
+    "domain": {
       "description": "Domain the test Suite belongs to. When not set, the test Suite inherits the domain from the table it belongs to.",
       "$ref": "../type/entityReference.json"
     },
@@ -151,9 +151,10 @@
         "$ref": "../type/tagLabel.json"
       },
       "default": null
->>>>>>> 49876b9c
     }
   },
-  "required": ["name"],
+  "required": [
+    "name"
+  ],
   "additionalProperties": false
 }