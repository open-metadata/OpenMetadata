--- conflicted
+++ resolved
@@ -123,12 +123,11 @@
       "description": "Domain the test case belongs to. When not set, the test case inherits the domain from the table it belongs to.",
       "$ref": "../type/entityReference.json"
     },
-<<<<<<< HEAD
     "useDynamicAssertion": {
       "description": "If the test definition supports it, use dynamic assertion to evaluate the test case.",
       "type": "boolean",
       "default": false
-=======
+    },
     "tags": {
       "description": "Tags for this test case. This is an inherited field from the parent entity and is not set directly on the test case.",
       "type": "array",
@@ -136,7 +135,6 @@
         "$ref": "../type/tagLabel.json"
       },
       "default": null
->>>>>>> a85fc43f
     }
   },
   "required": ["name", "testDefinition", "entityLink", "testSuite"],
