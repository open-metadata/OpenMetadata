--- conflicted
+++ resolved
@@ -95,15 +95,13 @@
             "normalizer": "lowercase_normalizer",
             "ignore_above": 256
           },
-<<<<<<< HEAD
           "compound": {
             "type": "text",
             "analyzer": "om_compound_analyzer"
-=======
+          },
           "actualCase": {
             "type": "keyword",
             "ignore_above": 256
->>>>>>> 386b71b8
           }
         }
       },
