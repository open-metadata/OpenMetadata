source:
  type: clickhouse
  serviceName: "<service name>"
  serviceConnection:
    config:
      type: Clickhouse
      username: "<username>"
      password: "<password>"
      hostPort: "<hostPort>"
  sourceConfig:
    config:
      type: Profiler
<<<<<<< HEAD
      generateSampleData: <true | false>
      profileSample: <number between 0 and 99>
      fqnFilterPattern: "<table FQN filtering regex>"
processor:
  type: orm-profiler
  config:
    tableConfig:
      - fullyQualifiedName: <table fqn>
        profileSample: <number between 0 and 99>
        columnConfig:
          profileQuery: <query to use for sampling data for the profiler>
          excludeColumns:
            - <column name>
          includeColumns:
            - columnName: <column name>
            - metrics:
              - MEAN
              - MEDIAN
              - ...
=======
      # generateSampleData: true
      # profileSample: 85
      # threadCount: 5 (default)
      # databaseFilterPattern:
      #   includes:
      #     - database1
      #     - database2
      #   excludes:
      #     - database3
      #     - database4
      # schemaFilterPattern:
      #   includes:
      #     - schema1
      #     - schema2
      #   excludes:
      #     - schema3
      #     - schema4
      # tableFilterPattern:
      #   includes:
      #     - table1
      #     - table2
      #   excludes:
      #     - table3
      #     - table4
processor:
  type: orm-profiler
  config: {}  # Remove braces if adding properties
  # tableConfig:
  #   - fullyQualifiedName: <table fqn>
  #     profileSample: <number between 0 and 99>
  #     columnConfig:
  #       profileQuery: <query to use for sampling data for the profiler>
  #       excludeColumns:
  #         - <column name>
  #       includeColumns:
  #         - columnName: <column name>
  #         - metrics:
  #           - MEAN
  #           - MEDIAN
  #           - ...
>>>>>>> 4e176fbc
sink:
  type: metadata-rest
  config: {}
workflowConfig:
  openMetadataServerConfig:
    hostPort: "<OpenMetadata host and port>"
    authProvider: "<OpenMetadata auth provider>"<|MERGE_RESOLUTION|>--- conflicted
+++ resolved
@@ -10,27 +10,6 @@
   sourceConfig:
     config:
       type: Profiler
-<<<<<<< HEAD
-      generateSampleData: <true | false>
-      profileSample: <number between 0 and 99>
-      fqnFilterPattern: "<table FQN filtering regex>"
-processor:
-  type: orm-profiler
-  config:
-    tableConfig:
-      - fullyQualifiedName: <table fqn>
-        profileSample: <number between 0 and 99>
-        columnConfig:
-          profileQuery: <query to use for sampling data for the profiler>
-          excludeColumns:
-            - <column name>
-          includeColumns:
-            - columnName: <column name>
-            - metrics:
-              - MEAN
-              - MEDIAN
-              - ...
-=======
       # generateSampleData: true
       # profileSample: 85
       # threadCount: 5 (default)
@@ -71,7 +50,6 @@
   #           - MEAN
   #           - MEDIAN
   #           - ...
->>>>>>> 4e176fbc
 sink:
   type: metadata-rest
   config: {}
