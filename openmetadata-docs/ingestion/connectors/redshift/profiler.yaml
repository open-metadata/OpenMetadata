source:
  type: redshift
  serviceName: <service name>
  serviceConnection:
    config:
      type: Redshift
      hostPort: cluster.name.region.redshift.amazonaws.com:5439
      username: username
      password: password
      database: dev
  sourceConfig:
    config:
      type: Profiler
<<<<<<< HEAD
      # generateSampleData: true
      # profileSample: 85
      # threadCount: 5 (default)
      # databaseFilterPattern:
      #   includes:
      #     - database1
      #     - database2
      #   excludes:
      #     - database3
      #     - database4
      # schemaFilterPattern:
      #   includes:
      #     - schema1
      #     - schema2
      #   excludes:
      #     - schema3
      #     - schema4
      # tableFilterPattern:
      #   includes:
      #     - table1
      #     - table2
      #   excludes:
      #     - table3
      #     - table4
=======
      generateSampleData: <true | false>
      profileSample: <number between 0 and 99>
      databaseFilterPattern: <table FQN filtering regex>
      schemaFilterPattern: <table FQN filtering regex>
      tableFilterPattern: <table FQN filtering regex>
>>>>>>> 09c33002
processor:
  type: orm-profiler
  config:
    tableConfig:
      - fullyQualifiedName: <table fqn>
        profileSample: <number between 0 and 99>
        columnConfig:
          profileQuery: <query to use for sampling data for the profiler>
          excludeColumns:
            - <column name>
          includeColumns:
            - columnName: <column name>
            - metrics:
              - MEAN
              - MEDIAN
              - ...
sink:
  type: metadata-rest
  config: {}
workflowConfig:
  openMetadataServerConfig:
    hostPort: <OpenMetadata host and port>
    authProvider: <OpenMetadata auth provider><|MERGE_RESOLUTION|>--- conflicted
+++ resolved
@@ -11,7 +11,6 @@
   sourceConfig:
     config:
       type: Profiler
-<<<<<<< HEAD
       # generateSampleData: true
       # profileSample: 85
       # threadCount: 5 (default)
@@ -36,29 +35,22 @@
       #   excludes:
       #     - table3
       #     - table4
-=======
-      generateSampleData: <true | false>
-      profileSample: <number between 0 and 99>
-      databaseFilterPattern: <table FQN filtering regex>
-      schemaFilterPattern: <table FQN filtering regex>
-      tableFilterPattern: <table FQN filtering regex>
->>>>>>> 09c33002
 processor:
   type: orm-profiler
-  config:
-    tableConfig:
-      - fullyQualifiedName: <table fqn>
-        profileSample: <number between 0 and 99>
-        columnConfig:
-          profileQuery: <query to use for sampling data for the profiler>
-          excludeColumns:
-            - <column name>
-          includeColumns:
-            - columnName: <column name>
-            - metrics:
-              - MEAN
-              - MEDIAN
-              - ...
+  config: {}  # Remove braces if adding properties
+  # tableConfig:
+  #   - fullyQualifiedName: <table fqn>
+  #     profileSample: <number between 0 and 99>
+  #     columnConfig:
+  #       profileQuery: <query to use for sampling data for the profiler>
+  #       excludeColumns:
+  #         - <column name>
+  #       includeColumns:
+  #         - columnName: <column name>
+  #         - metrics:
+  #           - MEAN
+  #           - MEDIAN
+  #           - ...
 sink:
   type: metadata-rest
   config: {}
