--- conflicted
+++ resolved
@@ -52,15 +52,9 @@
     file="/v1.5/connectors/metadata-ingestion-ui.md" 
     variables={
         connector: "DBTCloud", 
-<<<<<<< HEAD
-        selectServicePath: "/images/v1.5/connectors/dbtcloud/select-service.png",
-        addNewServicePath: "/images/v1.5/connectors/dbtcloud/add-new-service.png",
-        serviceConnectionPath: "/images/v1.5/connectors/dbtcloud/service-connection.png",
-=======
         selectServicePath: "/images/v1.6/connectors/dbtcloud/select-service.webp",
         addNewServicePath: "/images/v1.6/connectors/dbtcloud/add-new-service.webp",
         serviceConnectionPath: "/images/v1.6/connectors/dbtcloud/service-connection.webp",
->>>>>>> 2bf5e757
     } 
 /%}
 
