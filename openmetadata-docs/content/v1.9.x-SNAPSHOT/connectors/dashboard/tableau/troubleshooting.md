--- conflicted
+++ resolved
@@ -4,14 +4,11 @@
 slug: /connectors/dashboard/tableau/troubleshooting
 ---
 
-<<<<<<< HEAD
+
 {% partial file="/v1.9connectors/troubleshooting.md" /%}
 
 {% note %}
 - As of OpenMetadata versions `1.7.4` and `1.7.5`, the `siteUrl` field has been removed from the Tableau connector configuration. This change was intentional, as confirmed in the release commit.  
 - To connect to a non-default Tableau site, use the `siteName` field instead. The Tableau Python SDK does not require `siteUrl` for authentication.  
 - Ensure the `siteName` field is correctly populated (do not use `*`) to enable successful metadata ingestion for multi-site Tableau environments.
-{% /note %}
-=======
-{% partial file="/v1.9/connectors/troubleshooting.md" /%}
->>>>>>> 90311b77
+{% /note %}