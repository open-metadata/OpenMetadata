--- conflicted
+++ resolved
@@ -23,10 +23,6 @@
 - [Data Quality](/how-to-guides/data-quality-observability/quality)
 - [Lineage](/connectors/ingestion/lineage)
 - [dbt Integration](/connectors/ingestion/workflows/dbt)
-<<<<<<< HEAD
-=======
-- [Reverse Metadata](#reverse-metadata)
->>>>>>> 20e47c21
 - [Troubleshooting](/connectors/database/mssql/troubleshooting)
 {% partial file="/v1.7/connectors/reverse-metadata-link.md" collate: true /%}
 
@@ -128,64 +124,4 @@
 
 {% partial file="/v1.7/connectors/database/mssql/reverse-metadata.md" collate: true /%}
 
-<<<<<<< HEAD
-{% partial file="/v1.7/connectors/database/related.md" /%}
-=======
-## Reverse Metadata
-
-{% note %}
-This feature is specific to Collate and requires the Collate Enterprise License.
-{% /note %}
-
-### Description Management
-
-MSSQL supports description updates at the following levels:
-- Schema level
-- Table level
-- Column level
-
-### Owner Management
-
-MSSQL supports owner management at the following levels:
-- Database level
-- Schema level
-
-### Tag Management
-
-❌ Tag management is not supported for MSSQL.
-
-### Custom SQL Template
-
-MSSQL supports custom SQL templates for metadata changes. The template is interpreted using python f-strings.
-
-Here are examples of custom SQL queries for metadata changes:
-
-```sql
--- Update schema description
-IF NOT EXISTS (SELECT 1 
-               FROM {database}.sys.extended_properties 
-               WHERE name = N'MS_Description' And
-               major_id = SCHEMA_ID('{schema}') AND 
-               minor_id = 0
-     		)
-BEGIN
-    EXEC {database}.{schema}.sp_addextendedproperty 
-     @name = N'MS_Description', 
-     @value = N{description}, 
-     @level0type = N'SCHEMA', 
-     @level0name = N'{schema}'
-END
-ELSE
-BEGIN
-    EXEC {database}.{schema}.sp_updateextendedproperty 
-     @name = N'MS_Description', 
-     @value = N{description}, 
-     @level0type = N'SCHEMA', 
-     @level0name = N'{schema}'
-END;
-```
-
-The list of variables for custom SQL can be found [here](/connectors/ingestion/workflows/reverse-metadata#custom-sql-template).
-
-For more details about reverse metadata ingestion, visit our [Reverse Metadata Documentation](/connectors/ingestion/workflows/reverse-metadata).
->>>>>>> 20e47c21
+{% partial file="/v1.7/connectors/database/related.md" /%}