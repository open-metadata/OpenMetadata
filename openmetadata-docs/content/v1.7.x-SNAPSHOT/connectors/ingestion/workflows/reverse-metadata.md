---
title: Reverse Metadata Ingestion Collate | Feature & Configuration
slug: /connectors/ingestion/workflows/reverse-metadata
collate: true
---

<<<<<<< HEAD
# Reverse Metadata Ingestion
=======
# Reverse Metadata
{% note %}
This feature is specific to Collate and requires the Collate Enterprise License.
{% /note %}
>>>>>>> 20e47c21

Reverse Metadata is an advanced feature in OpenMetadata that facilitates bi-directional synchronization between OpenMetadata and the source database systems. While standard ingestion pulls metadata into OpenMetadata, reverse ingestion enables pushing metadata changes made within OpenMetadata back to the source systems. This ensures consistency and alignment across the entire data infrastructure.

{% note %}
Reverse Metadata uses the existing service connection configuration provided during the initial metadata ingestion. You do not need to reconfigure the service connection. In order to use Reverse Metadata, this connections must use a role with write permissions.
{% /note %}


## Supported Databases and Features

| Database       | Update Description | Update Tags | Update Owners | Custom SQL Support | Documentation |
|----------------|-------------------|-------------|---------------|-------------------|---------------|
| Athena         | ✅ (Table)        | ❌          | ❌            | ✅                | [Link](/connectors/database/athena#reverse-metadata-ingestion) |
| BigQuery       | ✅ (Schema, Table)| ✅ (Schema, Table) | ❌            | ✅                | [Link](/connectors/database/bigquery#reverse-metadata-ingestion) |
| Clickhouse     | ✅ (Table, Column)| ❌          | ❌            | ✅                | [Link](/connectors/database/clickhouse#reverse-metadata-ingestion) |
| Databricks     | ✅  | ✅  | ✅ (Database, Schema, Table) | ✅                | [Link](/connectors/database/databricks#reverse-metadata-ingestion) |
| MSSQL          | ✅ (Schema, Table, Column) | ❌          | ✅ (Database, Schema) | ✅                | [Link](/connectors/database/mssql#reverse-metadata-ingestion) |
| MySQL          | ✅ (Table)        | ❌          | ❌            | ✅                | [Link](/connectors/database/mysql#reverse-metadata-ingestion) |
| Oracle         | ✅ (Table, Column)| ❌          | ❌            | ✅                | [Link](/connectors/database/oracle#reverse-metadata-ingestion) |
| PostgreSQL     | ✅  | ❌          | ✅ (Database, Schema, Table) | ✅                | [Link](/connectors/database/postgres#reverse-metadata-ingestion) |
| Redshift       | ✅  | ❌          | ✅ (Database, Schema, Table) | ✅                | [Link](/connectors/database/redshift#reverse-metadata-ingestion) |
| Snowflake      | ✅  | ✅ (Schema, Table, Column) | ❌            | ✅                | [Link](/connectors/database/snowflake#reverse-metadata-ingestion) |
| Unity Catalog  | ✅  | ✅  | ✅ (Database, Schema, Table) | ✅                | [Link](/connectors/database/unity-catalog#reverse-metadata-ingestion) |

## Key Features

### Description Management
- **Multi-level Support**: Update descriptions at database, schema, table, and column levels.
- **Consistency**: Maintain uniform documentation across all systems.

### Ownership Management
- **Owner Assignment**: Add new owners to data assets.
- **Owner Removal**: Remove existing owners when needed.

### Tag and Label Management
- **Bidirectional Sync**: Synchronize tags between OpenMetadata and source systems.
- **Tag Operations**: Add new tags or remove existing ones.
- **Conflict Prevention**: Built-in protection against ambiguous tag situations.

### Custom SQL Template

You can define a custom SQL template to handle the metadata changes. The template is interpreted using python f-strings.
These are the available variables:

| Variable | Description | Context | Type |
|----------|-------------| --- | --- |
| `database` | The identifier of the database or catalog | Always | String |
| `schema` | The identifier of the schema | Always | String |
| `table` | The identifier of the table | Always | String |
| `column` | The identifier of the column | Always | String |
| `description` | Refers to the description | Description update | String |
| `owner` | The identifier of the owner being added or removed. This value can be a username or an email and depends on the source system. | Owner update | String |
| `tag_key` | The key of the tag being added or removed (Classification) | Tag update | String |
| `tag_value` | The value of the tag being added or removed | Tag update | String |
| `tags` | Refers to a list of tags (e.g., BigQuery). Example: [('my_tag', 'value'), ('env', 'prod')] | Always | List[Tuple[String, String]] |

You can see examples of custom SQL templates in the specific connector documentation.

{% note %}
When updating tags during reverse ingestion, it is important to understand the difference in tag structures. Most databases support key-value pairs for tags, whereas OpenMetadata organizes tags using classifications and tag names. During reverse ingestion, OpenMetadata maps the classification name as the tag key and the tag name as the tag value. If a new tag from the same classification is applied to a data asset that already has a tag from that classification, the reverse ingestion process may raise an ambiguous tag error. This behavior is intended to prevent accidental overwriting of existing tags at the source system.
{% /note %}

## Getting Started

### Channels

Reverse Metadata is handled in "channels". Each channel can be customized to handle different types of metadata changes.
Channels can have different filtering configurations depending on the source system and different operations to be performed.
If a metadata update is processed by multiple channels, the metadata will be updated multiple times. This should not be an issue
for trivial cases but can be an issue when the logic is different for each channel.

### Configuration Setup

1. Navigate to the **Applications** section.

{% image
  src="/images/v1.7/features/ingestion/workflows/reverse-metadata/reverse-metadata1.png"
  alt="Reverse Metadata Navigation"
  caption="Reverse Metadata Navigation"
 /%}

2. Locate and install the **Reverse Metadata** app.

{% image
  src="/images/v1.7/features/ingestion/workflows/reverse-metadata/reverse-metadata2.png"
  alt="Reverse Metadata App"
  caption="Reverse Metadata App"
 /%}

3. Select your database service, configure the required settings, and click **Submit**.

{% image
  src="/images/v1.7/features/ingestion/workflows/reverse-metadata/reverse-metadata3.png"
  alt="Reverse Metadata Configuration"
  caption="Reverse Metadata Configuration"
 /%}

### Testing

- Start with a single type of update.
- Verify changes in the source system.
- Gradually expand to other features.
- Monitor for any errors or warnings.

{% image
  src="/images/v1.7/features/ingestion/workflows/reverse-metadata/reverse-metadata4.png"
  alt="Monitor Reverse Metadata Ingestion"
  caption="Monitor Reverse Metadata Ingestion"
 /%}<|MERGE_RESOLUTION|>--- conflicted
+++ resolved
@@ -4,14 +4,8 @@
 collate: true
 ---
 
-<<<<<<< HEAD
-# Reverse Metadata Ingestion
-=======
 # Reverse Metadata
-{% note %}
-This feature is specific to Collate and requires the Collate Enterprise License.
-{% /note %}
->>>>>>> 20e47c21
+
 
 Reverse Metadata is an advanced feature in OpenMetadata that facilitates bi-directional synchronization between OpenMetadata and the source database systems. While standard ingestion pulls metadata into OpenMetadata, reverse ingestion enables pushing metadata changes made within OpenMetadata back to the source systems. This ensures consistency and alignment across the entire data infrastructure.
 
@@ -24,17 +18,17 @@
 
 | Database       | Update Description | Update Tags | Update Owners | Custom SQL Support | Documentation |
 |----------------|-------------------|-------------|---------------|-------------------|---------------|
-| Athena         | ✅ (Table)        | ❌          | ❌            | ✅                | [Link](/connectors/database/athena#reverse-metadata-ingestion) |
-| BigQuery       | ✅ (Schema, Table)| ✅ (Schema, Table) | ❌            | ✅                | [Link](/connectors/database/bigquery#reverse-metadata-ingestion) |
-| Clickhouse     | ✅ (Table, Column)| ❌          | ❌            | ✅                | [Link](/connectors/database/clickhouse#reverse-metadata-ingestion) |
-| Databricks     | ✅  | ✅  | ✅ (Database, Schema, Table) | ✅                | [Link](/connectors/database/databricks#reverse-metadata-ingestion) |
-| MSSQL          | ✅ (Schema, Table, Column) | ❌          | ✅ (Database, Schema) | ✅                | [Link](/connectors/database/mssql#reverse-metadata-ingestion) |
-| MySQL          | ✅ (Table)        | ❌          | ❌            | ✅                | [Link](/connectors/database/mysql#reverse-metadata-ingestion) |
-| Oracle         | ✅ (Table, Column)| ❌          | ❌            | ✅                | [Link](/connectors/database/oracle#reverse-metadata-ingestion) |
-| PostgreSQL     | ✅  | ❌          | ✅ (Database, Schema, Table) | ✅                | [Link](/connectors/database/postgres#reverse-metadata-ingestion) |
-| Redshift       | ✅  | ❌          | ✅ (Database, Schema, Table) | ✅                | [Link](/connectors/database/redshift#reverse-metadata-ingestion) |
-| Snowflake      | ✅  | ✅ (Schema, Table, Column) | ❌            | ✅                | [Link](/connectors/database/snowflake#reverse-metadata-ingestion) |
-| Unity Catalog  | ✅  | ✅  | ✅ (Database, Schema, Table) | ✅                | [Link](/connectors/database/unity-catalog#reverse-metadata-ingestion) |
+| Athena         | ✅ (Table)        | ❌          | ❌            | ✅                | [Link](/connectors/database/athena#reverse-metadata) |
+| BigQuery       | ✅ (Schema, Table)| ✅ (Schema, Table) | ❌            | ✅                | [Link](/connectors/database/bigquery#reverse-metadata) |
+| Clickhouse     | ✅ (Table, Column)| ❌          | ❌            | ✅                | [Link](/connectors/database/clickhouse#reverse-metadata) |
+| Databricks     | ✅  | ✅  | ✅ (Database, Schema, Table) | ✅                | [Link](/connectors/database/databricks#reverse-metadata) |
+| MSSQL          | ✅ (Schema, Table, Column) | ❌          | ✅ (Database, Schema) | ✅                | [Link](/connectors/database/mssql#reverse-metadata) |
+| MySQL          | ✅ (Table)        | ❌          | ❌            | ✅                | [Link](/connectors/database/mysql#reverse-metadata) |
+| Oracle         | ✅ (Table, Column)| ❌          | ❌            | ✅                | [Link](/connectors/database/oracle#reverse-metadata) |
+| PostgreSQL     | ✅  | ❌          | ✅ (Database, Schema, Table) | ✅                | [Link](/connectors/database/postgres#reverse-metadata) |
+| Redshift       | ✅  | ❌          | ✅ (Database, Schema, Table) | ✅                | [Link](/connectors/database/redshift#reverse-metadata) |
+| Snowflake      | ✅  | ✅ (Schema, Table, Column) | ❌            | ✅                | [Link](/connectors/database/snowflake#reverse-metadata) |
+| Unity Catalog  | ✅  | ✅  | ✅ (Database, Schema, Table) | ✅                | [Link](/connectors/database/unity-catalog#reverse-metadata) |
 
 ## Key Features
 
