--- conflicted
+++ resolved
@@ -13,6 +13,7 @@
  - Stable releases are to upgrade your production environments and share it with your users.
 
 ## 0.13.1 - Stable Release
+
 OpenMetadata 0.12.3 is a stable release. Please check the [release notes]() 
 
 If you are upgrading production this is the recommended version to upgrade.
@@ -34,16 +35,12 @@
 OpenMetadata Release 0.13.x introduces below breaking changes:
 
 ### Docker Volumes
- OpenMetadata Release 0.13.x introduces Default Docker Volumes for Databse(MYQSL, PostgreSQL) and ElasticSearch with Docker deployment.
-
- - If you are looking for the fresh deployment of 0.13.x - [here](https://docs.open-metadata.org/deployment/docker)
- - If you are looking for upgrading of the new version i.e 0.13.x - [here](https://docs.open-metadata.org/deployment/upgrade/docker)
-
-<<<<<<< HEAD
-OpenMetadata Release 0.13.0 introduces below breaking changes -
-
-=======
->>>>>>> 69c04d9b
+
+OpenMetadata Release 0.13.x introduces Default Docker Volumes for Database (MySQL, PostgreSQL) and ElasticSearch with Docker deployment.
+
+- If you are looking for the fresh deployment of 0.13.x - [here](https://docs.open-metadata.org/deployment/docker)
+- If you are looking for upgrading of the new version i.e 0.13.x - [here](https://docs.open-metadata.org/deployment/upgrade/docker)
+
 ### dbt Workflow
 
 dbt ingestion has been separated from the metadata ingestion. It can now be configured as a separate workflow after completing the metadata ingestion workflow.
@@ -52,14 +49,13 @@
 
 After upgrading you will have to create the dbt workflow for the dbt ingestion to start working again.
 
-<<<<<<< HEAD
 ### Airflow Lineage Backend
 
 - The import for the Airflow Lineage Backend has been updated from `airflow_provider_openmetadata.lineage.openmetadata.OpenMetadataLineageBackend`
   to `airflow_provider_openmetadata.lineage.backend.OpenMetadataLineageBackend`.
 - We removed support from Airflow v1.
 - The failure callback now only updates the pipeline status if the Pipeline already exists in OpenMetadata.
-=======
+
 ## 0.13.0 - Feature Release
 
 OpenMetadata 0.13.0 is a **feature release**. 
@@ -74,7 +70,6 @@
  OpenMetadata 0.12.3 is a stable release. Please check the [release notes](https://github.com/open-metadata/OpenMetadata/releases/tag/0.12.3-release) 
 
 If you are upgrading production this is the recommended version to upgrade.
->>>>>>> 69c04d9b
 
 ## Breaking Changes from 0.12.x Stable Release
 
