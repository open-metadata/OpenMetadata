---
title: Upgrade OpenMetadata
slug: /deployment/upgrade
---

# Upgrade OpenMetadata

## Releases

OpenMetadata community will be doing feature releases and stable releases. 

 - Feature releases are to upgrade your sandbox or POCs to give feedback to the community and any potential bugs that the community needs to fix.
 - Stable releases are to upgrade your production environments and share it with your users.

## 0.13.0 - Feature Release

OpenMetadata 0.13.0 is a **feature release**. 

**Don't upgrade your production with 0.13.0 feature release** 

Explore 0.13.0 by following up [Deployment guides](https://docs.open-metadata.org/deployment) and please give us any feedback on our [community slack](https://slack.open-metadata.org)


## 0.12.3 - Stable release
 
 OpenMetadata 0.12.3 is a stable release. Please check the [release notes](https://github.com/open-metadata/OpenMetadata/releases/tag/0.12.3-release) 

If you are upgrading production this is the recommended version to upgrade.
  

<<<<<<< HEAD
OpenMetadata Release 0.13.0 introduces below breaking changes -
=======
## Breaking Changes for 0.13.1 Stable Release

OpenMetadata Release 0.13.1 introduces below breaking changes -
>>>>>>> a797447d

### Webhooks

Starting from 0.13.1 , OpenMetadata will be deprecating the existing webhooks for Slack, MSTeams.

Before upgrading to 0.13.1 it is recommended to save the existing Webhook configs(like webhook url) to use them later.

We have added Alerts/Notifications , which can be configured to receive customised alerts on updates in OM using Triggers, Filtering Information to different destinations like Slack, MsTeams or even Emails.
Please use the same webhook config that you had saved from previous version to configure the Alerts Destination after upgrading.
<<<<<<< HEAD
=======

>>>>>>> a797447d
### dbt Workflow

dbt ingestion has been separated from the metadata ingestion. It can now be configured as a separate workflow after completing the metadata ingestion workflow.

We will remove the dbt configuration from your existing metadata ingestion pipelines and they will keep working as expected.

After upgrading you will have to create the dbt workflow for the dbt ingestion to start working again.

## Breaking Changes from 0.12.x Stable Release

OpenMetadata Release 0.12.x introduces below breaking changes -

### Change of OpenMetadata Service Namespace

Under the [openmetadata.yaml](https://github.com/open-metadata/OpenMetadata/blob/main/conf/openmetadata.yaml), all the class names are updated from `org.openmetadata.catalog.*` to `org.openmetadata.service.*`.

- If you are using a previous version of openmetadata.yaml config file with [bare metal](/deployment/bare-metal) installation, make sure to migrate all these values as per new openmetadata.yaml configurations. Check the below example code snippet from openmetadata.yaml configuration

```yaml
...
authorizerConfiguration:
  className: ${AUTHORIZER_CLASS_NAME:-org.openmetadata.service.security.DefaultAuthorizer}
  containerRequestFilter: ${AUTHORIZER_REQUEST_FILTER:-org.openmetadata.service.security.JwtFilter}
...
```

- If you are using [docker](/deployment/docker) installation with your custom env file, update all the environement variables from `org.openmetadata.catalog.*` to `org.openmetadata.service.*`.

```
AUTHORIZER_CLASS_NAME=org.openmetadata.service.security.DefaultAuthorizer
AUTHORIZER_REQUEST_FILTER=org.openmetadata.service.security.JwtFilter
```

- If you are running openmetadata on [kubernetes with helm charts](/deployment/kubernetes), make sure to update `global.authorizer.className` and `global.authorizer.containerRequestFilter` with below values for your custom openmetadata helm chart values file.

```yaml
global:
  ...
  authorizer:
    className: "org.openmetadata.service.security.DefaultAuthorizer"
    containerRequestFilter: "org.openmetadata.service.security.JwtFilter"
  ...
```

### Centralising of openmetadata/ingestion and openmetadata/airflow docker images

Starting 0.12.1 Release, we have centralized openmetadata/airflow and openmetadata/ingestion docker images 
with openmetadata/ingestion docker image which will be used with docker compose installation and kubernetes helm chart installation. This docker image is based on apache-airflow 2.3.3 image with python 3.9.9. This will be a rootless docker image for enhanced security.

- There is no change or effect with docker installation

- This is a breaking change if you are using a custom openmetadata-dependencies kubernetes helm chart values file.
You will need to manually update the airflow image and tag with openmetadata/ingestion:0.12.1

```yaml
...
airflow:
  airflow:
    image:
      repository: openmetadata/ingestion
      tag: 0.12.1
      pullPolicy: "IfNotPresent"
  ...
```

<p>
If you are extending openmetadata/airflow docker image with 0.12.0 release, you can safely replace that with openmetadata/ingestion:0.12.1 Docker Image.
</p>

```Dockerfile
FROM openmetadata/ingestion:0.12.1
USER airflow
...
```

### Basic Authentication enabled by default

We have deprecated and removed no-auth as the authentication mechanism starting 0.12.1 Release with OpenMetadata.

The default Authentication mechanism will be basic authentication. You can login to OpenMetadata UI with below default credentials -

```
Username - admin
Password - admin
```

### Enabled JWT Token Configuration by default

Starting 0.12.1 Release, OpenMetadata Installation will provide a default configuration that will enable JWT Token Configuration for the OpenMetadata Instance.

If you want to setup a production Open Metadata instance, it is recommended to follow [enable jwt tokens](/deployment/security/enable-jwt-tokens) to setup and configure your own JWT Token configurations.

## Backup Metadata

Before upgrading your OpenMetadata version we recommend backing up the metadata.

The source of truth is stored in the underlying database (MySQL and Postgres supported). You can refer
to the following guide for our backup utility:

<InlineCalloutContainer>
  <InlineCallout
    color="violet-70"
    icon="luggage"
    bold="Backup Metadata"
    href="/deployment/backup-restore-metadata"
  >
    Learn how to back up MySQL data.
  </InlineCallout>
</InlineCalloutContainer>

## Upgrade your installation

Once your metadata is safe, follow the required upgrade instructions:

<InlineCalloutContainer>
  <InlineCallout
    color="violet-70"
    icon="fit_screen"
    bold="Upgrade a Kubernetes Deployment"
    href="/deployment/upgrade/kubernetes"
  >
    Upgrade your Kubernetes installation
  </InlineCallout>

  <InlineCallout
    color="violet-70"
    icon="celebration"
    bold="Upgrade a Docker Deployment"
    href="/deployment/upgrade/docker"
  >
    Upgrade your Docker installation
  </InlineCallout>
  <InlineCallout
    color="violet-70"
    icon="storage"
    bold="Upgrade a Bare Metal Deployment"
    href="/deployment/upgrade/bare-metal"
  >
    Upgrade your Bare Metal installation
  </InlineCallout>
</InlineCalloutContainer>
<|MERGE_RESOLUTION|>--- conflicted
+++ resolved
@@ -11,6 +11,31 @@
 
  - Feature releases are to upgrade your sandbox or POCs to give feedback to the community and any potential bugs that the community needs to fix.
  - Stable releases are to upgrade your production environments and share it with your users.
+
+## 0.13.1 - Stable Release
+OpenMetadata 0.12.3 is a stable release. Please check the [release notes]() 
+
+If you are upgrading production this is the recommended version to upgrade.
+
+## Breaking Changes for 0.13.1 Stable Release
+
+OpenMetadata Release 0.13.1 introduces below breaking changes -
+
+### Webhooks
+
+Starting from 0.13.1 , OpenMetadata will be deprecating the existing webhooks for Slack, MSTeams.
+
+Before upgrading to 0.13.1 it is recommended to save the existing Webhook configs(like webhook url) to use them later.
+
+We have added Alerts/Notifications , which can be configured to receive customised alerts on updates in OM using Triggers, Filtering Information to different destinations like Slack, MsTeams or even Emails.
+Please use the same webhook config that you had saved from previous version to configure the Alerts Destination after upgrading.
+### dbt Workflow
+
+dbt ingestion has been separated from the metadata ingestion. It can now be configured as a separate workflow after completing the metadata ingestion workflow.
+
+We will remove the dbt configuration from your existing metadata ingestion pipelines and they will keep working as expected.
+
+After upgrading you will have to create the dbt workflow for the dbt ingestion to start working again.
 
 ## 0.13.0 - Feature Release
 
@@ -26,35 +51,6 @@
  OpenMetadata 0.12.3 is a stable release. Please check the [release notes](https://github.com/open-metadata/OpenMetadata/releases/tag/0.12.3-release) 
 
 If you are upgrading production this is the recommended version to upgrade.
-  
-
-<<<<<<< HEAD
-OpenMetadata Release 0.13.0 introduces below breaking changes -
-=======
-## Breaking Changes for 0.13.1 Stable Release
-
-OpenMetadata Release 0.13.1 introduces below breaking changes -
->>>>>>> a797447d
-
-### Webhooks
-
-Starting from 0.13.1 , OpenMetadata will be deprecating the existing webhooks for Slack, MSTeams.
-
-Before upgrading to 0.13.1 it is recommended to save the existing Webhook configs(like webhook url) to use them later.
-
-We have added Alerts/Notifications , which can be configured to receive customised alerts on updates in OM using Triggers, Filtering Information to different destinations like Slack, MsTeams or even Emails.
-Please use the same webhook config that you had saved from previous version to configure the Alerts Destination after upgrading.
-<<<<<<< HEAD
-=======
-
->>>>>>> a797447d
-### dbt Workflow
-
-dbt ingestion has been separated from the metadata ingestion. It can now be configured as a separate workflow after completing the metadata ingestion workflow.
-
-We will remove the dbt configuration from your existing metadata ingestion pipelines and they will keep working as expected.
-
-After upgrading you will have to create the dbt workflow for the dbt ingestion to start working again.
 
 ## Breaking Changes from 0.12.x Stable Release
 
