---
title: Upgrade OpenMetadata
slug: /deployment/upgrade
---

# Upgrade OpenMetadata

## Releases

OpenMetadata community will be doing feature releases and stable releases. 

 - Feature releases are to upgrade your sandbox or POCs to give feedback to the community and any potential bugs that the community needs to fix.
 - Stable releases are to upgrade your production environments and share it with your users.

## 0.13.0 - Feature Release

OpenMetadata 0.13.0 is a **feature release**. 

**Don't upgrade your production with 0.13.0 feature release** 

Explore 0.13.0 by following up [Deployment guides](https://docs.open-metadata.org/deployment) and please give us any feedback on our [community slack](https://slack.open-metadata.org)


## 0.12.3 - Stable release
 
 OpenMetadata 0.12.3 is a stable release. Please check the [release notes](https://github.com/open-metadata/OpenMetadata/releases/tag/0.12.3-release) 

If you are upgrading production this is the recommended version to upgrade.
  
## Breaking Changes from 0.13.0 Feature Release

<<<<<<< HEAD
OpenMetadata Release 0.13.x introduces below breaking changes:

### Docker Volumes
 OpenMetadata Release 0.13.x introduces Default Docker Volumes for Databse(MYQSL, PostgreSQL) and ElasticSearch with Docker deployment.

 - If you are looking for the fresh deployment of 0.13.x - [here](https://docs.open-metadata.org/deployment/docker)
 - If you are looking for upgrading of the new version i.e 0.13.x - [here](https://docs.open-metadata.org/deployment/upgrade/docker)
=======
OpenMetadata Release 0.13.0 introduces below breaking changes -
### dbt Workflow

dbt ingestion has been separated from the metadata ingestion. It can now be configured as a separate workflow after completing the metadata ingestion workflow.

We will remove the dbt configuration from your existing metadata ingestion pipelines and they will keep working as expected.

After upgrading you will have to create the dbt workflow for the dbt ingestion to start working again.

>>>>>>> 247014bb
## Breaking Changes from 0.12.x Stable Release

OpenMetadata Release 0.12.x introduces below breaking changes -

### Change of OpenMetadata Service Namespace

Under the [openmetadata.yaml](https://github.com/open-metadata/OpenMetadata/blob/main/conf/openmetadata.yaml), all the class names are updated from `org.openmetadata.catalog.*` to `org.openmetadata.service.*`.

- If you are using a previous version of openmetadata.yaml config file with [bare metal](/deployment/bare-metal) installation, make sure to migrate all these values as per new openmetadata.yaml configurations. Check the below example code snippet from openmetadata.yaml configuration

```yaml
...
authorizerConfiguration:
  className: ${AUTHORIZER_CLASS_NAME:-org.openmetadata.service.security.DefaultAuthorizer}
  containerRequestFilter: ${AUTHORIZER_REQUEST_FILTER:-org.openmetadata.service.security.JwtFilter}
...
```

- If you are using [docker](/deployment/docker) installation with your custom env file, update all the environement variables from `org.openmetadata.catalog.*` to `org.openmetadata.service.*`.

```
AUTHORIZER_CLASS_NAME=org.openmetadata.service.security.DefaultAuthorizer
AUTHORIZER_REQUEST_FILTER=org.openmetadata.service.security.JwtFilter
```

- If you are running openmetadata on [kubernetes with helm charts](/deployment/kubernetes), make sure to update `global.authorizer.className` and `global.authorizer.containerRequestFilter` with below values for your custom openmetadata helm chart values file.

```yaml
global:
  ...
  authorizer:
    className: "org.openmetadata.service.security.DefaultAuthorizer"
    containerRequestFilter: "org.openmetadata.service.security.JwtFilter"
  ...
```

### Centralising of openmetadata/ingestion and openmetadata/airflow docker images

Starting 0.12.1 Release, we have centralized openmetadata/airflow and openmetadata/ingestion docker images 
with openmetadata/ingestion docker image which will be used with docker compose installation and kubernetes helm chart installation. This docker image is based on apache-airflow 2.3.3 image with python 3.9.9. This will be a rootless docker image for enhanced security.

- There is no change or effect with docker installation

- This is a breaking change if you are using a custom openmetadata-dependencies kubernetes helm chart values file.
You will need to manually update the airflow image and tag with openmetadata/ingestion:0.12.1

```yaml
...
airflow:
  airflow:
    image:
      repository: openmetadata/ingestion
      tag: 0.12.1
      pullPolicy: "IfNotPresent"
  ...
```

<p>
If you are extending openmetadata/airflow docker image with 0.12.0 release, you can safely replace that with openmetadata/ingestion:0.12.1 Docker Image.
</p>

```Dockerfile
FROM openmetadata/ingestion:0.12.1
USER airflow
...
```

### Basic Authentication enabled by default

We have deprecated and removed no-auth as the authentication mechanism starting 0.12.1 Release with OpenMetadata.

The default Authentication mechanism will be basic authentication. You can login to OpenMetadata UI with below default credentials -

```
Username - admin
Password - admin
```

### Enabled JWT Token Configuration by default

Starting 0.12.1 Release, OpenMetadata Installation will provide a default configuration that will enable JWT Token Configuration for the OpenMetadata Instance.

If you want to setup a production Open Metadata instance, it is recommended to follow [enable jwt tokens](/deployment/security/enable-jwt-tokens) to setup and configure your own JWT Token configurations.

## Backup Metadata

Before upgrading your OpenMetadata version we recommend backing up the metadata.

The source of truth is stored in the underlying database (MySQL and Postgres supported). You can refer
to the following guide for our backup utility:

<InlineCalloutContainer>
  <InlineCallout
    color="violet-70"
    icon="luggage"
    bold="Backup Metadata"
    href="/deployment/backup-restore-metadata"
  >
    Learn how to back up MySQL data.
  </InlineCallout>
</InlineCalloutContainer>

## Upgrade your installation

Once your metadata is safe, follow the required upgrade instructions:

<InlineCalloutContainer>
  <InlineCallout
    color="violet-70"
    icon="fit_screen"
    bold="Upgrade a Kubernetes Deployment"
    href="/deployment/upgrade/kubernetes"
  >
    Upgrade your Kubernetes installation
  </InlineCallout>

  <InlineCallout
    color="violet-70"
    icon="celebration"
    bold="Upgrade a Docker Deployment"
    href="/deployment/upgrade/docker"
  >
    Upgrade your Docker installation
  </InlineCallout>
  <InlineCallout
    color="violet-70"
    icon="storage"
    bold="Upgrade a Bare Metal Deployment"
    href="/deployment/upgrade/bare-metal"
  >
    Upgrade your Bare Metal installation
  </InlineCallout>
</InlineCalloutContainer>
<|MERGE_RESOLUTION|>--- conflicted
+++ resolved
@@ -29,7 +29,6 @@
   
 ## Breaking Changes from 0.13.0 Feature Release
 
-<<<<<<< HEAD
 OpenMetadata Release 0.13.x introduces below breaking changes:
 
 ### Docker Volumes
@@ -37,8 +36,7 @@
 
  - If you are looking for the fresh deployment of 0.13.x - [here](https://docs.open-metadata.org/deployment/docker)
  - If you are looking for upgrading of the new version i.e 0.13.x - [here](https://docs.open-metadata.org/deployment/upgrade/docker)
-=======
-OpenMetadata Release 0.13.0 introduces below breaking changes -
+
 ### dbt Workflow
 
 dbt ingestion has been separated from the metadata ingestion. It can now be configured as a separate workflow after completing the metadata ingestion workflow.
@@ -47,7 +45,6 @@
 
 After upgrading you will have to create the dbt workflow for the dbt ingestion to start working again.
 
->>>>>>> 247014bb
 ## Breaking Changes from 0.12.x Stable Release
 
 OpenMetadata Release 0.12.x introduces below breaking changes -
