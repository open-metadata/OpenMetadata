--- conflicted
+++ resolved
@@ -8,11 +8,7 @@
 {% multiTablesWrapper %}
 
 | Feature            | Status                       |
-<<<<<<< HEAD
-| :----------------- |:-----------------------------|
-=======
 |:-------------------|:-----------------------------|
->>>>>>> f7e2ae0b
 | Stage              | PROD                         |
 | Metadata           | {% icon iconName="check" /%} |
 | Query Usage        | {% icon iconName="cross" /%} |
