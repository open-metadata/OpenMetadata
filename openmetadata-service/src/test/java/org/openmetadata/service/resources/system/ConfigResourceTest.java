--- conflicted
+++ resolved
@@ -68,12 +68,11 @@
         TestUtils.get(target, AuthenticationConfiguration.class, TEST_AUTH_HEADERS);
 
     // Verify required fields are present
-<<<<<<< HEAD
-=======
     assertEquals(SecurityConfigurationManager.getInstance().getCurrentAuthConfig().getProvider(), auth.getProvider());
     assertEquals(SecurityConfigurationManager.getInstance().getCurrentAuthConfig().getProviderName(), auth.getProviderName());
     assertEquals(SecurityConfigurationManager.getInstance().getCurrentAuthConfig().getClientType(), auth.getClientType());
->>>>>>> 6d8358b7
+
+    // Verify required fields are present
     assertEquals(
             SecurityConfigurationManager.getInstance().getCurrentAuthConfig().getEnableSelfSignup(), auth.getEnableSelfSignup());
     assertEquals(
@@ -98,32 +97,6 @@
         SecurityConfigurationManager.getInstance().getCurrentAuthConfig().getJwtPrincipalClaims(),
         auth.getJwtPrincipalClaims());
     assertEquals(
-<<<<<<< HEAD
-        config.getAuthenticationConfiguration().getJwtPrincipalClaimsMapping(),
-        auth.getJwtPrincipalClaimsMapping());
-    assertEquals(
-        SecurityConfigurationManager.getInstance().getCurrentAuthConfig().getClientId(),
-        auth.getClientId());
-    assertEquals(
-        SecurityConfigurationManager.getInstance().getCurrentAuthConfig().getAuthority(),
-        auth.getAuthority());
-    assertEquals(
-        SecurityConfigurationManager.getInstance().getCurrentAuthConfig().getCallbackUrl(),
-        auth.getCallbackUrl());
-
-    // For SAML, verify samlConfiguration is present but only contains authorityUrl
-    if (auth.getProvider().name().equals("SAML")
-        && SecurityConfigurationManager.getInstance().getCurrentAuthConfig().getSamlConfiguration()
-            != null) {
-      assertNotNull(auth.getSamlConfiguration());
-      assertNotNull(auth.getSamlConfiguration().getIdp());
-      assertEquals(
-          SecurityConfigurationManager.getInstance()
-              .getCurrentAuthConfig()
-              .getSamlConfiguration()
-              .getIdp()
-              .getAuthorityUrl(),
-=======
             SecurityConfigurationManager.getInstance().getCurrentAuthConfig().getJwtPrincipalClaimsMapping(),
         auth.getJwtPrincipalClaimsMapping());
     assertEquals(SecurityConfigurationManager.getInstance().getCurrentAuthConfig().getClientId(), auth.getClientId());
@@ -137,7 +110,6 @@
       assertNotNull(auth.getSamlConfiguration().getIdp());
       assertEquals(
               SecurityConfigurationManager.getInstance().getCurrentAuthConfig().getSamlConfiguration().getIdp().getAuthorityUrl(),
->>>>>>> 6d8358b7
           auth.getSamlConfiguration().getIdp().getAuthorityUrl());
     }
 
@@ -145,19 +117,9 @@
     assertNull(auth.getLdapConfiguration());
     assertNull(auth.getOidcConfiguration());
     assertTrue(auth.getPublicKeyUrls().isEmpty());
-<<<<<<< HEAD
-    assertEquals(
-        SecurityConfigurationManager.getInstance().getCurrentAuthConfig().getResponseType(),
-        auth.getResponseType());
-    assertEquals(
-        SecurityConfigurationManager.getInstance()
-            .getCurrentAuthConfig()
-            .getTokenValidationAlgorithm(),
-=======
     assertEquals(SecurityConfigurationManager.getInstance().getCurrentAuthConfig().getResponseType(), auth.getResponseType());
     assertEquals(
             SecurityConfigurationManager.getInstance().getCurrentAuthConfig().getTokenValidationAlgorithm(),
->>>>>>> 6d8358b7
         auth.getTokenValidationAlgorithm());
   }
 
