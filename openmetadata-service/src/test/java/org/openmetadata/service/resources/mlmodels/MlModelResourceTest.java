/*
 *  Copyright 2021 Collate
 *  Licensed under the Apache License, Version 2.0 (the "License");
 *  you may not use this file except in compliance with the License.
 *  You may obtain a copy of the License at
 *  http://www.apache.org/licenses/LICENSE-2.0
 *  Unless required by applicable law or agreed to in writing, software
 *  distributed under the License is distributed on an "AS IS" BASIS,
 *  WITHOUT WARRANTIES OR CONDITIONS OF ANY KIND, either express or implied.
 *  See the License for the specific language governing permissions and
 *  limitations under the License.
 */

package org.openmetadata.service.resources.mlmodels;

import static jakarta.ws.rs.core.Response.Status.BAD_REQUEST;
import static jakarta.ws.rs.core.Response.Status.OK;
import static org.junit.jupiter.api.Assertions.assertEquals;
import static org.junit.jupiter.api.Assertions.assertNotNull;
import static org.junit.jupiter.api.Assertions.assertTrue;
import static org.openmetadata.common.utils.CommonUtil.listOf;
import static org.openmetadata.service.security.SecurityUtil.authHeaders;
import static org.openmetadata.service.util.EntityUtil.fieldAdded;
import static org.openmetadata.service.util.EntityUtil.fieldDeleted;
import static org.openmetadata.service.util.EntityUtil.fieldUpdated;
import static org.openmetadata.service.util.TestUtils.ADMIN_AUTH_HEADERS;
import static org.openmetadata.service.util.TestUtils.INGESTION_BOT_AUTH_HEADERS;
import static org.openmetadata.service.util.TestUtils.UpdateType.MAJOR_UPDATE;
import static org.openmetadata.service.util.TestUtils.UpdateType.MINOR_UPDATE;
import static org.openmetadata.service.util.TestUtils.UpdateType.NO_CHANGE;
import static org.openmetadata.service.util.TestUtils.assertListNotNull;
import static org.openmetadata.service.util.TestUtils.assertListNull;
import static org.openmetadata.service.util.TestUtils.assertResponse;

import jakarta.ws.rs.client.WebTarget;
import jakarta.ws.rs.core.Response.Status;
import java.io.IOException;
import java.net.URI;
import java.net.URISyntaxException;
import java.util.Arrays;
import java.util.Collections;
import java.util.List;
import java.util.Map;
import java.util.Set;
import java.util.UUID;
import java.util.function.BiConsumer;
import java.util.stream.Collectors;
import lombok.extern.slf4j.Slf4j;
import org.apache.http.client.HttpResponseException;
import org.junit.jupiter.api.BeforeAll;
import org.junit.jupiter.api.MethodOrderer;
import org.junit.jupiter.api.Test;
import org.junit.jupiter.api.TestInfo;
import org.junit.jupiter.api.TestMethodOrder;
import org.openmetadata.schema.api.data.CreateMlModel;
import org.openmetadata.schema.api.data.CreateTable;
import org.openmetadata.schema.api.services.CreateMlModelService;
import org.openmetadata.schema.entity.data.Dashboard;
import org.openmetadata.schema.entity.data.MlModel;
import org.openmetadata.schema.entity.data.Table;
import org.openmetadata.schema.entity.services.MlModelService;
import org.openmetadata.schema.type.ApiStatus;
import org.openmetadata.schema.type.ChangeDescription;
import org.openmetadata.schema.type.EntityReference;
import org.openmetadata.schema.type.FeatureSourceDataType;
import org.openmetadata.schema.type.MlFeature;
import org.openmetadata.schema.type.MlFeatureDataType;
import org.openmetadata.schema.type.MlFeatureSource;
import org.openmetadata.schema.type.MlHyperParameter;
import org.openmetadata.schema.type.MlStore;
import org.openmetadata.schema.type.TagLabel;
import org.openmetadata.schema.type.api.BulkOperationResult;
import org.openmetadata.schema.utils.JsonUtils;
import org.openmetadata.service.Entity;
import org.openmetadata.service.exception.CatalogExceptionMessage;
import org.openmetadata.service.resources.EntityResourceTest;
import org.openmetadata.service.resources.dashboards.DashboardResourceTest;
import org.openmetadata.service.resources.databases.TableResourceTest;
import org.openmetadata.service.resources.mlmodels.MlModelResource.MlModelList;
import org.openmetadata.service.resources.services.MlModelServiceResourceTest;
import org.openmetadata.service.util.TestUtils;

@Slf4j
@TestMethodOrder(MethodOrderer.OrderAnnotation.class)
public class MlModelResourceTest extends EntityResourceTest<MlModel, CreateMlModel> {

  public static final String ALGORITHM = "regression";
  public static Dashboard DASHBOARD;
  public static EntityReference DASHBOARD_REFERENCE;
  public static Table TABLE;
  public static EntityReference TABLE_REFERENCE;

  public static final URI SERVER = URI.create("http://localhost.com/mlModel");
  public static final MlStore ML_STORE =
      new MlStore()
          .withStorage(URI.create("s3://my-bucket.com/mlModel").toString())
          .withImageRepository(URI.create("https://12345.dkr.ecr.region.amazonaws.com").toString())
          .withArtifactUri(URI.create("gs://my-gcs-bucket/models/my-model").toString());

  public static final List<MlFeature> ML_FEATURES =
      Arrays.asList(
          new MlFeature()
              .withTags(null)
              .withName("age")
              .withDataType(MlFeatureDataType.Numerical)
              .withFeatureSources(
                  Collections.singletonList(
                      new MlFeatureSource()
                          .withName("age")
                          .withDataType(FeatureSourceDataType.INTEGER))),
          new MlFeature()
              .withTags(null)
              .withName("persona")
              .withDataType(MlFeatureDataType.Categorical)
              .withFeatureSources(
                  Arrays.asList(
                      new MlFeatureSource()
                          .withName("age")
                          .withDataType(FeatureSourceDataType.INTEGER),
                      new MlFeatureSource()
                          .withName("education")
                          .withDataType(FeatureSourceDataType.STRING)))
              .withFeatureAlgorithm("PCA"));
  public static final List<MlHyperParameter> ML_HYPERPARAMS =
      Arrays.asList(
          new MlHyperParameter().withName("regularisation").withValue("0.5"),
          new MlHyperParameter().withName("random").withValue("hello"));

  public MlModelResourceTest() {
    super(Entity.MLMODEL, MlModel.class, MlModelList.class, "mlmodels", MlModelResource.FIELDS);
  }

  @BeforeAll
  public void setup(TestInfo test) throws IOException, URISyntaxException {
    super.setup(test);

    DashboardResourceTest dashboardResourceTest = new DashboardResourceTest();
    DASHBOARD =
        dashboardResourceTest.createEntity(
            dashboardResourceTest.createRequest(test).withCharts(null), ADMIN_AUTH_HEADERS);
    DASHBOARD_REFERENCE = DASHBOARD.getEntityReference();

    CreateTable createTable =
        new CreateTable()
            .withName("myTable")
            .withDatabaseSchema(DATABASE_SCHEMA.getFullyQualifiedName())
            .withColumns(COLUMNS);

    TableResourceTest tableResourceTest = new TableResourceTest();
    TABLE = tableResourceTest.createAndCheckEntity(createTable, ADMIN_AUTH_HEADERS);
    TABLE_REFERENCE = TABLE.getEntityReference();

    // Add data source to ML_FEATURES to validate lineage
    ML_FEATURES.get(0).getFeatureSources().get(0).withDataSource(TABLE_REFERENCE);
  }

  @Test
  void post_validMlModels_as_admin_200_OK(TestInfo test) throws IOException {
    // Create valid model
    CreateMlModel create = createRequest(test);
    createAndCheckEntity(create, ADMIN_AUTH_HEADERS);

    create.withName(getEntityName(test, 1)).withDescription("description");
    createAndCheckEntity(create, ADMIN_AUTH_HEADERS);
  }

  @Test
  void post_MlModelWithoutFeatures_200_ok(TestInfo test) throws IOException {
    CreateMlModel create = createRequest(test).withAlgorithm(ALGORITHM);
    createAndCheckEntity(create, ADMIN_AUTH_HEADERS);
  }

  @Test
  void post_MlModelWithDashboard_200_ok(TestInfo test) throws IOException {
    CreateMlModel create = createRequest(test).withDashboard(DASHBOARD.getFullyQualifiedName());
    createAndCheckEntity(create, ADMIN_AUTH_HEADERS);
  }

  @Test
  void post_MlModelWitMlStore_200_ok(TestInfo test) throws IOException {
    CreateMlModel create = createRequest(test).withMlStore(ML_STORE);
    createAndCheckEntity(create, ADMIN_AUTH_HEADERS);
  }

  @Test
  void post_MlModelWitServer_200_ok(TestInfo test) throws IOException {
    CreateMlModel create = createRequest(test).withServer(SERVER);
    createAndCheckEntity(create, ADMIN_AUTH_HEADERS);
  }

  @Test
  void put_MlModelUpdateWithNoChange_200(TestInfo test) throws IOException {
    // Create a Model with POST
    CreateMlModel request = createRequest(test).withOwners(List.of(USER1_REF));
    MlModel model = createAndCheckEntity(request, ADMIN_AUTH_HEADERS);
    ChangeDescription change = getChangeDescription(model, NO_CHANGE);

    // Update Model two times successfully with PUT requests
    updateAndCheckEntity(request, Status.OK, ADMIN_AUTH_HEADERS, NO_CHANGE, change);
  }

  @Test
  void put_MlModelUpdateAlgorithm_200(TestInfo test) throws IOException {
    CreateMlModel request = createRequest(test);
    MlModel model = createAndCheckEntity(request, ADMIN_AUTH_HEADERS);
    ChangeDescription change = getChangeDescription(model, MAJOR_UPDATE);
    fieldUpdated(change, "algorithm", "regression", "SVM");
    updateAndCheckEntity(
        request.withAlgorithm("SVM"), Status.OK, ADMIN_AUTH_HEADERS, MAJOR_UPDATE, change);
  }

  @Test
  void put_MlModelAddDashboard_200(TestInfo test) throws IOException {
    CreateMlModel request = createRequest(test).withDashboard(null);
    MlModel model = createAndCheckEntity(request, ADMIN_AUTH_HEADERS);
    ChangeDescription change = getChangeDescription(model, MINOR_UPDATE);
    fieldAdded(change, "dashboard", DASHBOARD_REFERENCE);
    updateAndCheckEntity(
        request.withDashboard(DASHBOARD.getFullyQualifiedName()),
        Status.OK,
        ADMIN_AUTH_HEADERS,
        MINOR_UPDATE,
        change);
  }

  @Test
  void put_MlModelAddInvalidDashboard_200(TestInfo test) {
    CreateMlModel request = createRequest(test);
    assertResponse(
        () -> createEntity(request.withDashboard("invalidDashboard"), ADMIN_AUTH_HEADERS),
        Status.NOT_FOUND,
        String.format("dashboard instance for %s not found", "invalidDashboard"));
  }

  @Test
  void put_MlModelAddServer_200(TestInfo test) throws IOException {
    CreateMlModel request = createRequest(test);
    MlModel model = createAndCheckEntity(request, ADMIN_AUTH_HEADERS);
    ChangeDescription change = getChangeDescription(model, MAJOR_UPDATE);
    fieldAdded(change, "server", SERVER);
    updateAndCheckEntity(
        request.withServer(SERVER), Status.OK, ADMIN_AUTH_HEADERS, MAJOR_UPDATE, change);
  }

  @Test
  void put_MlModelUpdateServer_200(TestInfo test) throws IOException {
    CreateMlModel request = createRequest(test).withServer(SERVER);
    MlModel model = createAndCheckEntity(request, ADMIN_AUTH_HEADERS);
    ChangeDescription change = getChangeDescription(model, MAJOR_UPDATE);
    URI newServer = URI.create("http://localhost.com/mlModel/v2");
    fieldUpdated(change, "server", SERVER, newServer);
    updateAndCheckEntity(
        request.withServer(newServer), Status.OK, ADMIN_AUTH_HEADERS, MAJOR_UPDATE, change);
  }

  @Test
  void put_MlModelAddMlStore_200(TestInfo test) throws IOException {
    CreateMlModel request = createRequest(test);
    MlModel model = createAndCheckEntity(request, ADMIN_AUTH_HEADERS);
    ChangeDescription change = getChangeDescription(model, MINOR_UPDATE);
    fieldAdded(change, "mlStore", ML_STORE);
    updateAndCheckEntity(
        request.withMlStore(ML_STORE), Status.OK, ADMIN_AUTH_HEADERS, MINOR_UPDATE, change);
  }

  @Test
  void put_MlModelAddMlFeatures_200(TestInfo test) throws IOException {
    CreateMlModel request =
        new CreateMlModel()
            .withName(getEntityName(test))
            .withAlgorithm(ALGORITHM)
            .withService(MLFLOW_REFERENCE.getName());
    MlModel model = createAndCheckEntity(request, ADMIN_AUTH_HEADERS);
    ChangeDescription change = getChangeDescription(model, MINOR_UPDATE);
    fieldAdded(change, "mlFeatures", ML_FEATURES);
    updateAndCheckEntity(
        request.withMlFeatures(ML_FEATURES), Status.OK, ADMIN_AUTH_HEADERS, MINOR_UPDATE, change);
  }

  @Test
  void put_MlModelUpdateMlFeatures_200(TestInfo test) throws IOException {
    CreateMlModel request = createRequest(test);
    MlModel model = createAndCheckEntity(request, ADMIN_AUTH_HEADERS);

    //
    // Add new ML features from previously empty
    //
    MlFeature newMlFeature =
        new MlFeature().withName("color").withDataType(MlFeatureDataType.Categorical);
    List<MlFeature> newFeatures = Collections.singletonList(newMlFeature);

    ChangeDescription change = getChangeDescription(model, MINOR_UPDATE);
    fieldAdded(change, "mlFeatures", newFeatures);
    fieldDeleted(change, "mlFeatures", ML_FEATURES);
    updateAndCheckEntity(
        request.withMlFeatures(newFeatures), Status.OK, ADMIN_AUTH_HEADERS, MINOR_UPDATE, change);
  }

  @Test
  void put_MlModelWithDataSource_200(TestInfo test) throws IOException {
    CreateMlModel request = createRequest(test);
    MlModel model = createAndCheckEntity(request, ADMIN_AUTH_HEADERS);

    MlFeature newMlFeature =
        new MlFeature()
            .withName("color")
            .withDataType(MlFeatureDataType.Categorical)
            .withFeatureSources(
                Collections.singletonList(
                    new MlFeatureSource()
                        .withName("age")
                        .withDataType(FeatureSourceDataType.INTEGER)
                        .withDataSource(TABLE_REFERENCE)));
    List<MlFeature> newFeatures = Collections.singletonList(newMlFeature);

    ChangeDescription change = getChangeDescription(model, MINOR_UPDATE);
    fieldAdded(change, "mlFeatures", newFeatures);
    fieldDeleted(change, "mlFeatures", ML_FEATURES);
    updateAndCheckEntity(
        request.withMlFeatures(newFeatures), Status.OK, ADMIN_AUTH_HEADERS, MINOR_UPDATE, change);
  }

  @Test
  void put_MlModelWithInvalidDataSource_400(TestInfo test) {
    CreateMlModel request = createRequest(test);

    // Create a made up table reference by picking up a random UUID
    EntityReference invalid_table =
        new EntityReference().withId(UUID.randomUUID()).withType("table");

    MlFeature newMlFeature =
        new MlFeature()
            .withName("color")
            .withDataType(MlFeatureDataType.Categorical)
            .withFeatureSources(
                Collections.singletonList(
                    new MlFeatureSource()
                        .withName("age")
                        .withDataType(FeatureSourceDataType.INTEGER)
                        .withDataSource(invalid_table)));
    List<MlFeature> newFeatures = Collections.singletonList(newMlFeature);

    assertResponse(
        () -> createEntity(request.withMlFeatures(newFeatures), ADMIN_AUTH_HEADERS),
        Status.NOT_FOUND,
        String.format("table instance for %s not found", invalid_table.getId()));
  }

  @Test
  void put_MlModelAddMlHyperParams_200(TestInfo test) throws IOException {
    CreateMlModel request =
        new CreateMlModel()
            .withName(getEntityName(test))
            .withAlgorithm(ALGORITHM)
            .withService(MLFLOW_REFERENCE.getName());
    MlModel model = createAndCheckEntity(request, ADMIN_AUTH_HEADERS);
    ChangeDescription change = getChangeDescription(model, MINOR_UPDATE);
    fieldAdded(change, "mlHyperParameters", ML_HYPERPARAMS);
    updateAndCheckEntity(
        request.withMlHyperParameters(ML_HYPERPARAMS),
        Status.OK,
        ADMIN_AUTH_HEADERS,
        MINOR_UPDATE,
        change);
  }

  @Test
  void put_MlModelAddTarget_200(TestInfo test) throws IOException {
    CreateMlModel request = createRequest(test);
    MlModel model = createAndCheckEntity(request, ADMIN_AUTH_HEADERS);
    ChangeDescription change = getChangeDescription(model, MAJOR_UPDATE);
    fieldAdded(change, "target", "myTarget");
    updateAndCheckEntity(
        request.withTarget("myTarget"), Status.OK, ADMIN_AUTH_HEADERS, MAJOR_UPDATE, change);
  }

  @Test
  void put_MlModelUpdateTarget_200(TestInfo test) throws IOException {
    CreateMlModel request = createRequest(test).withTarget("origTarget");
    MlModel model = createAndCheckEntity(request, ADMIN_AUTH_HEADERS);

    ChangeDescription change = getChangeDescription(model, MAJOR_UPDATE);
    fieldUpdated(change, "target", "origTarget", "newTarget");
    updateAndCheckEntity(
        request.withTarget("newTarget"), Status.OK, ADMIN_AUTH_HEADERS, MAJOR_UPDATE, change);
  }

  @Test
  void test_mutuallyExclusiveTags(TestInfo testInfo) {
    CreateMlModel create =
        createRequest(testInfo).withTags(List.of(TIER1_TAG_LABEL, TIER2_TAG_LABEL));
    assertResponse(
        () -> createEntity(create, ADMIN_AUTH_HEADERS),
        BAD_REQUEST,
        CatalogExceptionMessage.mutuallyExclusiveLabels(TIER2_TAG_LABEL, TIER1_TAG_LABEL));
    List<MlFeature> mlFeatureList =
        Arrays.asList(
            new MlFeature()
                .withTags(null)
                .withName("age")
                .withDataType(MlFeatureDataType.Numerical)
                .withFeatureSources(
                    Collections.singletonList(
                        new MlFeatureSource()
                            .withName("age")
                            .withDataType(FeatureSourceDataType.INTEGER))),
            new MlFeature()
                .withTags(null)
                .withName("persona")
                .withDataType(MlFeatureDataType.Categorical)
                .withFeatureSources(
                    Arrays.asList(
                        new MlFeatureSource()
                            .withName("age")
                            .withDataType(FeatureSourceDataType.INTEGER),
                        new MlFeatureSource()
                            .withName("education")
                            .withDataType(FeatureSourceDataType.STRING)))
                .withFeatureAlgorithm("PCA"));
    // Apply mutually exclusive tags to a MlModel feature
    CreateMlModel createMlModel = createRequest(testInfo, 1);
    for (MlFeature mlFeature : mlFeatureList) {
      mlFeature.withTags(listOf(TIER1_TAG_LABEL, TIER2_TAG_LABEL));
    }
    createMlModel.setMlFeatures(mlFeatureList);
    assertResponse(
        () -> createEntity(createMlModel, ADMIN_AUTH_HEADERS),
        BAD_REQUEST,
        CatalogExceptionMessage.mutuallyExclusiveLabels(TIER2_TAG_LABEL, TIER1_TAG_LABEL));
  }

  @Test
  void post_MlModelWithDatasets_200_ok(TestInfo test) throws IOException {
    CreateMlModel create =
        createRequest(test)
            .withTrainingDatasets(List.of(TABLE_REFERENCE))
            .withEvaluationDatasets(List.of(TABLE_REFERENCE));
    MlModel model = createAndCheckEntity(create, ADMIN_AUTH_HEADERS);
    assertNotNull(model.getTrainingDatasets());
    assertEquals(1, model.getTrainingDatasets().size());
    assertEquals(TABLE_REFERENCE.getId(), model.getTrainingDatasets().get(0).getId());
    assertNotNull(model.getEvaluationDatasets());
    assertEquals(1, model.getEvaluationDatasets().size());
    assertEquals(TABLE_REFERENCE.getId(), model.getEvaluationDatasets().get(0).getId());
  }

  @Test
  void put_MlModelAddTrainingDatasets_200(TestInfo test) throws IOException {
    CreateMlModel request = createRequest(test);
    MlModel model = createAndCheckEntity(request, ADMIN_AUTH_HEADERS);
    ChangeDescription change = getChangeDescription(model, MINOR_UPDATE);
    fieldAdded(change, "trainingDatasets", List.of(TABLE_REFERENCE));
    updateAndCheckEntity(
        request.withTrainingDatasets(List.of(TABLE_REFERENCE)),
        Status.OK,
        ADMIN_AUTH_HEADERS,
        MINOR_UPDATE,
        change);
  }

  @Test
  void put_MlModelUpdateTrainingDatasets_200(TestInfo test) throws IOException {
    CreateMlModel request = createRequest(test).withTrainingDatasets(List.of(TABLE_REFERENCE));
    MlModel model = createAndCheckEntity(request, ADMIN_AUTH_HEADERS);

    // Create another table for update
    TableResourceTest tableResourceTest = new TableResourceTest();
    CreateTable createTable =
        tableResourceTest
            .createRequest(test, 1)
            .withDatabaseSchema(DATABASE_SCHEMA.getFullyQualifiedName());
    Table table2 = tableResourceTest.createEntity(createTable, ADMIN_AUTH_HEADERS);
    EntityReference table2Ref = table2.getEntityReference();

    ChangeDescription change = getChangeDescription(model, MINOR_UPDATE);
    fieldDeleted(change, "trainingDatasets", List.of(TABLE_REFERENCE));
    fieldAdded(change, "trainingDatasets", List.of(table2Ref));
    updateAndCheckEntity(
        request.withTrainingDatasets(List.of(table2Ref)),
        Status.OK,
        ADMIN_AUTH_HEADERS,
        MINOR_UPDATE,
        change);
  }

  @Test
  void put_MlModelAddEvaluationDatasets_200(TestInfo test) throws IOException {
    CreateMlModel request = createRequest(test);
    MlModel model = createAndCheckEntity(request, ADMIN_AUTH_HEADERS);
    ChangeDescription change = getChangeDescription(model, MINOR_UPDATE);
    fieldAdded(change, "evaluationDatasets", List.of(TABLE_REFERENCE));
    updateAndCheckEntity(
        request.withEvaluationDatasets(List.of(TABLE_REFERENCE)),
        Status.OK,
        ADMIN_AUTH_HEADERS,
        MINOR_UPDATE,
        change);
  }

  @Test
  void put_MlModelWithInvalidDatasets_404(TestInfo test) {
    CreateMlModel request = createRequest(test);
    EntityReference invalidTable =
        new EntityReference().withId(UUID.randomUUID()).withType("table");

    assertResponse(
        () -> createEntity(request.withTrainingDatasets(List.of(invalidTable)), ADMIN_AUTH_HEADERS),
        Status.NOT_FOUND,
        String.format("table instance for %s not found", invalidTable.getId()));
  }

  @Test
  void put_MlModelUpdateMlStoreWithArtifactUri_200(TestInfo test) throws IOException {
    CreateMlModel request =
        createRequest(test).withMlStore(new MlStore().withStorage("s3://bucket/models"));
    MlModel model = createAndCheckEntity(request, ADMIN_AUTH_HEADERS);

    MlStore updatedStore =
        new MlStore()
            .withStorage("s3://bucket/models")
            .withImageRepository("docker.io/myrepo/model:latest")
            .withArtifactUri("gs://my-bucket/models/v2");

    ChangeDescription change = getChangeDescription(model, MINOR_UPDATE);
    fieldUpdated(change, "mlStore", model.getMlStore(), updatedStore);
    updateAndCheckEntity(
        request.withMlStore(updatedStore), Status.OK, ADMIN_AUTH_HEADERS, MINOR_UPDATE, change);
  }

  @Test
  void test_inheritDomain(TestInfo test) throws IOException {
    // When domain is not set for an ML Model, carry it forward from the ML Model Service
    MlModelServiceResourceTest serviceTest = new MlModelServiceResourceTest();
    CreateMlModelService createService =
        serviceTest.createRequest(test).withDomains(List.of(DOMAIN.getFullyQualifiedName()));
    MlModelService service = serviceTest.createEntity(createService, ADMIN_AUTH_HEADERS);

    // Create a ML Model without domain and ensure it inherits domain from the parent
    CreateMlModel create = createRequest("model").withService(service.getFullyQualifiedName());
    assertSingleDomainInheritance(create, DOMAIN.getEntityReference());
  }

  @Test
  void testInheritedPermissionFromParent(TestInfo test) throws IOException {
    // Create a MlModel service with owner data consumer
    MlModelServiceResourceTest serviceTest = new MlModelServiceResourceTest();
    CreateMlModelService createMlModelService =
        serviceTest
            .createRequest(getEntityName(test))
            .withOwners(List.of(DATA_CONSUMER.getEntityReference()));
    MlModelService service = serviceTest.createEntity(createMlModelService, ADMIN_AUTH_HEADERS);

    // Data consumer as an owner of the service can create MlModel under it
    createEntity(
        createRequest("MlModel").withService(service.getFullyQualifiedName()),
        authHeaders(DATA_CONSUMER.getName()));
  }

  @Override
  public MlModel validateGetWithDifferentFields(MlModel model, boolean byName)
      throws HttpResponseException {
    // .../models?fields=owner
    String fields = "";
    model =
        byName
            ? getEntityByName(model.getFullyQualifiedName(), fields, ADMIN_AUTH_HEADERS)
            : getEntity(model.getId(), fields, ADMIN_AUTH_HEADERS);
    assertListNull(
        model.getOwners(),
        model.getDashboard(),
        model.getFollowers(),
        model.getTags(),
        model.getUsageSummary());

    // .../models?fields=mlFeatures,mlHyperParameters
    fields = "owners,followers,tags,usageSummary";
    model =
        byName
            ? getEntityByName(model.getFullyQualifiedName(), fields, ADMIN_AUTH_HEADERS)
            : getEntity(model.getId(), fields, ADMIN_AUTH_HEADERS);
    assertListNotNull(model.getUsageSummary());
    // Checks for other owners, tags, and followers is done in the base class
    return model;
  }

  @Override
  public CreateMlModel createRequest(String name) {
    return new CreateMlModel()
        .withName(name)
        .withAlgorithm(ALGORITHM)
        .withMlFeatures(ML_FEATURES)
        .withMlHyperParameters(ML_HYPERPARAMS)
        .withService(MLFLOW_REFERENCE.getFullyQualifiedName());
  }

  @Override
  public void compareEntities(MlModel expected, MlModel updated, Map<String, String> authHeaders)
      throws HttpResponseException {
    // Entity specific validations
    assertEquals(expected.getAlgorithm(), updated.getAlgorithm());
    assertEquals(expected.getDashboard(), updated.getDashboard());
    assertListProperty(expected.getMlFeatures(), updated.getMlFeatures(), assertMlFeature);
    assertListProperty(
        expected.getMlHyperParameters(), updated.getMlHyperParameters(), assertMlHyperParam);

    // assertListProperty on MlFeatures already validates size, so we can directly iterate on
    // sources
    validateMlFeatureSources(expected.getMlFeatures(), updated.getMlFeatures());

    TestUtils.validateTags(expected.getTags(), updated.getTags());
    TestUtils.validateEntityReferences(updated.getFollowers());
  }

  final BiConsumer<MlFeature, MlFeature> assertMlFeature =
      (MlFeature expected, MlFeature actual) -> {
        // FQN gets created on-the-fly based on the test name. Just check that it is not null
        assertNotNull(actual.getFullyQualifiedName());
        assertEquals(actual.getName(), expected.getName());
        assertEquals(actual.getDescription(), expected.getDescription());
        assertEquals(actual.getFeatureAlgorithm(), expected.getFeatureAlgorithm());
        assertEquals(actual.getDataType(), expected.getDataType());
      };

  final BiConsumer<MlHyperParameter, MlHyperParameter> assertMlHyperParam =
      (MlHyperParameter expected, MlHyperParameter actual) -> {
        assertEquals(actual.getName(), expected.getName());
        assertEquals(actual.getDescription(), expected.getDescription());
        assertEquals(actual.getValue(), expected.getValue());
      };

  final BiConsumer<MlFeatureSource, MlFeatureSource> assertMlFeatureSource =
      (MlFeatureSource expected, MlFeatureSource actual) -> {
        // FQN gets created on-the-fly based on the test name. Just check that it is not null
        assertNotNull(actual.getFullyQualifiedName());
        assertEquals(actual.getName(), expected.getName());
        assertEquals(actual.getDescription(), expected.getDescription());
        assertEquals(actual.getDataType(), expected.getDataType());
        assertEquals(actual.getDataSource(), expected.getDataSource());
      };

  private void validateMlFeatureSources(List<MlFeature> expected, List<MlFeature> actual) {
    if (expected == actual) {
      return;
    }

    for (int i = 0; i < expected.size(); i++) {
      assertListProperty(
          expected.get(i).getFeatureSources(),
          actual.get(i).getFeatureSources(),
          assertMlFeatureSource);
    }
  }

  @Override
  public void validateCreatedEntity(
      MlModel createdEntity, CreateMlModel createRequest, Map<String, String> authHeaders)
      throws HttpResponseException {
    assertEquals(createRequest.getAlgorithm(), createdEntity.getAlgorithm());
    assertReference(createRequest.getDashboard(), createdEntity.getDashboard());
    assertListProperty(
        createRequest.getMlFeatures(), createdEntity.getMlFeatures(), assertMlFeature);
    assertListProperty(
        createRequest.getMlHyperParameters(),
        createdEntity.getMlHyperParameters(),
        assertMlHyperParam);

    // assertListProperty on MlFeatures already validates size, so we can directly iterate on
    // sources
    validateMlFeatureSources(createRequest.getMlFeatures(), createdEntity.getMlFeatures());

    // Validate dataset references - only compare IDs since href won't be populated for relationship
    // references
    assertDatasetReferences(
        createRequest.getTrainingDatasets(), createdEntity.getTrainingDatasets());
    assertDatasetReferences(
        createRequest.getEvaluationDatasets(), createdEntity.getEvaluationDatasets());

    // Validate MlStore including artifactUri
    if (createRequest.getMlStore() != null && createdEntity.getMlStore() != null) {
      assertEquals(
          createRequest.getMlStore().getStorage(), createdEntity.getMlStore().getStorage());
      assertEquals(
          createRequest.getMlStore().getImageRepository(),
          createdEntity.getMlStore().getImageRepository());
      assertEquals(
          createRequest.getMlStore().getArtifactUri(), createdEntity.getMlStore().getArtifactUri());
    }

    TestUtils.validateTags(createRequest.getTags(), createdEntity.getTags());
    TestUtils.validateEntityReferences(createdEntity.getFollowers());
  }

  @Override
  public void assertFieldChange(String fieldName, Object expected, Object actual) {
    if (expected == actual) {
      return;
    }
    if (fieldName.contains("mlFeatures")) {
      @SuppressWarnings("unchecked")
      List<MlFeature> expectedFeatures = (List<MlFeature>) expected;
      List<MlFeature> actualFeatures = JsonUtils.readObjects(actual.toString(), MlFeature.class);
      assertListProperty(expectedFeatures, actualFeatures, assertMlFeature);
    } else if (fieldName.contains("mlHyperParameters")) {
      @SuppressWarnings("unchecked")
      List<MlHyperParameter> expectedConstraints = (List<MlHyperParameter>) expected;
      List<MlHyperParameter> actualConstraints =
          JsonUtils.readObjects(actual.toString(), MlHyperParameter.class);
      assertListProperty(expectedConstraints, actualConstraints, assertMlHyperParam);
    } else if (fieldName.contains("algorithm")) {
      String expectedAlgorithm = (String) expected;
      String actualAlgorithm = actual.toString();
      assertEquals(expectedAlgorithm, actualAlgorithm);
    } else if (fieldName.contains("dashboard")) {
      assertEntityReferenceFieldChange(expected, actual);
    } else if (fieldName.contains("server")) {
      URI expectedServer = (URI) expected;
      URI actualServer = URI.create(actual.toString());
      assertEquals(expectedServer, actualServer);
    } else if (fieldName.contains("mlStore")) {
      MlStore expectedMlStore = (MlStore) expected;
      MlStore actualMlStore = JsonUtils.readValue(actual.toString(), MlStore.class);
      assertEquals(expectedMlStore, actualMlStore);
    } else if (fieldName.contains("trainingDatasets") || fieldName.contains("evaluationDatasets")) {
      assertEntityReferencesFieldChange(expected, actual);
    } else {
      assertCommonFieldChange(fieldName, expected, actual);
    }
  }

<<<<<<< HEAD
  private void assertDatasetReferences(
      List<EntityReference> expected, List<EntityReference> actual) {
    if (expected == null && actual == null) {
      return;
    }
    if (expected == null || actual == null) {
      assertEquals(expected, actual);
      return;
    }
    assertEquals(expected.size(), actual.size(), "Dataset reference list size mismatch");
    Set<UUID> expectedIds =
        expected.stream().map(EntityReference::getId).collect(Collectors.toSet());
    Set<UUID> actualIds = actual.stream().map(EntityReference::getId).collect(Collectors.toSet());
    assertEquals(expectedIds, actualIds, "Dataset reference IDs mismatch");
=======
  @Test
  void testBulk_PreservesUserEditsOnUpdate(TestInfo test) throws IOException {
    CreateMlModel botCreate =
        createRequest(test.getDisplayName())
            .withDescription("Bot initial description")
            .withTags(List.of(USER_ADDRESS_TAG_LABEL));
    MlModel entity = createEntity(botCreate, INGESTION_BOT_AUTH_HEADERS);

    CreateMlModel userUpdate =
        createRequest(test.getDisplayName()).withDescription("User updated description");
    WebTarget bulkTarget = getCollection().path("/bulk");
    BulkOperationResult result =
        TestUtils.put(
            bulkTarget,
            List.of(userUpdate),
            BulkOperationResult.class,
            OK,
            INGESTION_BOT_AUTH_HEADERS);

    assertEquals(ApiStatus.SUCCESS, result.getStatus());

    MlModel updated = getEntity(entity.getId(), ADMIN_AUTH_HEADERS);
    assertEquals(
        "Bot initial description",
        updated.getDescription(),
        "Bot should not be able to override non-empty user-edited description");

    List<TagLabel> expectedTags = List.of(USER_ADDRESS_TAG_LABEL);
    assertTrue(
        updated.getTags().containsAll(expectedTags), "Tags should be preserved from bot creation");
  }

  @Test
  void testBulk_TagMergeBehavior(TestInfo test) throws IOException {
    CreateMlModel initialCreate =
        createRequest(test.getDisplayName()).withTags(List.of(USER_ADDRESS_TAG_LABEL));
    MlModel entity = createEntity(initialCreate, ADMIN_AUTH_HEADERS);
    assertEquals(1, entity.getTags().size());
    assertTrue(entity.getTags().contains(USER_ADDRESS_TAG_LABEL));

    CreateMlModel updateWithNewTag =
        createRequest(test.getDisplayName()).withTags(List.of(PERSONAL_DATA_TAG_LABEL));
    WebTarget bulkTarget = getCollection().path("/bulk");
    BulkOperationResult result =
        TestUtils.put(
            bulkTarget,
            List.of(updateWithNewTag),
            BulkOperationResult.class,
            OK,
            ADMIN_AUTH_HEADERS);

    assertEquals(ApiStatus.SUCCESS, result.getStatus());

    MlModel updated = getEntity(entity.getId(), ADMIN_AUTH_HEADERS);
    assertEquals(2, updated.getTags().size(), "Tags should be merged, not replaced");
    assertTrue(
        updated.getTags().stream()
            .map(TagLabel::getTagFQN)
            .collect(Collectors.toSet())
            .containsAll(
                List.of(USER_ADDRESS_TAG_LABEL.getTagFQN(), PERSONAL_DATA_TAG_LABEL.getTagFQN())),
        "Both old and new tags should be present");
  }

  @Test
  void testBulk_AdminCanOverrideDescription(TestInfo test) throws IOException {
    CreateMlModel initialCreate =
        createRequest(test.getDisplayName()).withDescription("Initial description");
    MlModel entity = createEntity(initialCreate, ADMIN_AUTH_HEADERS);

    CreateMlModel adminUpdate =
        createRequest(test.getDisplayName()).withDescription("Admin updated description");
    WebTarget bulkTarget = getCollection().path("/bulk");
    BulkOperationResult result =
        TestUtils.put(
            bulkTarget, List.of(adminUpdate), BulkOperationResult.class, OK, ADMIN_AUTH_HEADERS);

    assertEquals(ApiStatus.SUCCESS, result.getStatus());

    MlModel updated = getEntity(entity.getId(), ADMIN_AUTH_HEADERS);
    assertEquals(
        "Admin updated description",
        updated.getDescription(),
        "Admin should be able to update description via bulk API");
>>>>>>> 48c3f4e9
  }
}<|MERGE_RESOLUTION|>--- conflicted
+++ resolved
@@ -727,7 +727,92 @@
     }
   }
 
-<<<<<<< HEAD
+  @Test
+  void testBulk_PreservesUserEditsOnUpdate(TestInfo test) throws IOException {
+    CreateMlModel botCreate =
+        createRequest(test.getDisplayName())
+            .withDescription("Bot initial description")
+            .withTags(List.of(USER_ADDRESS_TAG_LABEL));
+    MlModel entity = createEntity(botCreate, INGESTION_BOT_AUTH_HEADERS);
+
+    CreateMlModel userUpdate =
+        createRequest(test.getDisplayName()).withDescription("User updated description");
+    WebTarget bulkTarget = getCollection().path("/bulk");
+    BulkOperationResult result =
+        TestUtils.put(
+            bulkTarget,
+            List.of(userUpdate),
+            BulkOperationResult.class,
+            OK,
+            INGESTION_BOT_AUTH_HEADERS);
+
+    assertEquals(ApiStatus.SUCCESS, result.getStatus());
+
+    MlModel updated = getEntity(entity.getId(), ADMIN_AUTH_HEADERS);
+    assertEquals(
+        "Bot initial description",
+        updated.getDescription(),
+        "Bot should not be able to override non-empty user-edited description");
+
+    List<TagLabel> expectedTags = List.of(USER_ADDRESS_TAG_LABEL);
+    assertTrue(
+        updated.getTags().containsAll(expectedTags), "Tags should be preserved from bot creation");
+  }
+
+  @Test
+  void testBulk_TagMergeBehavior(TestInfo test) throws IOException {
+    CreateMlModel initialCreate =
+        createRequest(test.getDisplayName()).withTags(List.of(USER_ADDRESS_TAG_LABEL));
+    MlModel entity = createEntity(initialCreate, ADMIN_AUTH_HEADERS);
+    assertEquals(1, entity.getTags().size());
+    assertTrue(entity.getTags().contains(USER_ADDRESS_TAG_LABEL));
+
+    CreateMlModel updateWithNewTag =
+        createRequest(test.getDisplayName()).withTags(List.of(PERSONAL_DATA_TAG_LABEL));
+    WebTarget bulkTarget = getCollection().path("/bulk");
+    BulkOperationResult result =
+        TestUtils.put(
+            bulkTarget,
+            List.of(updateWithNewTag),
+            BulkOperationResult.class,
+            OK,
+            ADMIN_AUTH_HEADERS);
+
+    assertEquals(ApiStatus.SUCCESS, result.getStatus());
+
+    MlModel updated = getEntity(entity.getId(), ADMIN_AUTH_HEADERS);
+    assertEquals(2, updated.getTags().size(), "Tags should be merged, not replaced");
+    assertTrue(
+        updated.getTags().stream()
+            .map(TagLabel::getTagFQN)
+            .collect(Collectors.toSet())
+            .containsAll(
+                List.of(USER_ADDRESS_TAG_LABEL.getTagFQN(), PERSONAL_DATA_TAG_LABEL.getTagFQN())),
+        "Both old and new tags should be present");
+  }
+
+  @Test
+  void testBulk_AdminCanOverrideDescription(TestInfo test) throws IOException {
+    CreateMlModel initialCreate =
+        createRequest(test.getDisplayName()).withDescription("Initial description");
+    MlModel entity = createEntity(initialCreate, ADMIN_AUTH_HEADERS);
+
+    CreateMlModel adminUpdate =
+        createRequest(test.getDisplayName()).withDescription("Admin updated description");
+    WebTarget bulkTarget = getCollection().path("/bulk");
+    BulkOperationResult result =
+        TestUtils.put(
+            bulkTarget, List.of(adminUpdate), BulkOperationResult.class, OK, ADMIN_AUTH_HEADERS);
+
+    assertEquals(ApiStatus.SUCCESS, result.getStatus());
+
+    MlModel updated = getEntity(entity.getId(), ADMIN_AUTH_HEADERS);
+    assertEquals(
+        "Admin updated description",
+        updated.getDescription(),
+        "Admin should be able to update description via bulk API");
+  }
+
   private void assertDatasetReferences(
       List<EntityReference> expected, List<EntityReference> actual) {
     if (expected == null && actual == null) {
@@ -742,91 +827,5 @@
         expected.stream().map(EntityReference::getId).collect(Collectors.toSet());
     Set<UUID> actualIds = actual.stream().map(EntityReference::getId).collect(Collectors.toSet());
     assertEquals(expectedIds, actualIds, "Dataset reference IDs mismatch");
-=======
-  @Test
-  void testBulk_PreservesUserEditsOnUpdate(TestInfo test) throws IOException {
-    CreateMlModel botCreate =
-        createRequest(test.getDisplayName())
-            .withDescription("Bot initial description")
-            .withTags(List.of(USER_ADDRESS_TAG_LABEL));
-    MlModel entity = createEntity(botCreate, INGESTION_BOT_AUTH_HEADERS);
-
-    CreateMlModel userUpdate =
-        createRequest(test.getDisplayName()).withDescription("User updated description");
-    WebTarget bulkTarget = getCollection().path("/bulk");
-    BulkOperationResult result =
-        TestUtils.put(
-            bulkTarget,
-            List.of(userUpdate),
-            BulkOperationResult.class,
-            OK,
-            INGESTION_BOT_AUTH_HEADERS);
-
-    assertEquals(ApiStatus.SUCCESS, result.getStatus());
-
-    MlModel updated = getEntity(entity.getId(), ADMIN_AUTH_HEADERS);
-    assertEquals(
-        "Bot initial description",
-        updated.getDescription(),
-        "Bot should not be able to override non-empty user-edited description");
-
-    List<TagLabel> expectedTags = List.of(USER_ADDRESS_TAG_LABEL);
-    assertTrue(
-        updated.getTags().containsAll(expectedTags), "Tags should be preserved from bot creation");
-  }
-
-  @Test
-  void testBulk_TagMergeBehavior(TestInfo test) throws IOException {
-    CreateMlModel initialCreate =
-        createRequest(test.getDisplayName()).withTags(List.of(USER_ADDRESS_TAG_LABEL));
-    MlModel entity = createEntity(initialCreate, ADMIN_AUTH_HEADERS);
-    assertEquals(1, entity.getTags().size());
-    assertTrue(entity.getTags().contains(USER_ADDRESS_TAG_LABEL));
-
-    CreateMlModel updateWithNewTag =
-        createRequest(test.getDisplayName()).withTags(List.of(PERSONAL_DATA_TAG_LABEL));
-    WebTarget bulkTarget = getCollection().path("/bulk");
-    BulkOperationResult result =
-        TestUtils.put(
-            bulkTarget,
-            List.of(updateWithNewTag),
-            BulkOperationResult.class,
-            OK,
-            ADMIN_AUTH_HEADERS);
-
-    assertEquals(ApiStatus.SUCCESS, result.getStatus());
-
-    MlModel updated = getEntity(entity.getId(), ADMIN_AUTH_HEADERS);
-    assertEquals(2, updated.getTags().size(), "Tags should be merged, not replaced");
-    assertTrue(
-        updated.getTags().stream()
-            .map(TagLabel::getTagFQN)
-            .collect(Collectors.toSet())
-            .containsAll(
-                List.of(USER_ADDRESS_TAG_LABEL.getTagFQN(), PERSONAL_DATA_TAG_LABEL.getTagFQN())),
-        "Both old and new tags should be present");
-  }
-
-  @Test
-  void testBulk_AdminCanOverrideDescription(TestInfo test) throws IOException {
-    CreateMlModel initialCreate =
-        createRequest(test.getDisplayName()).withDescription("Initial description");
-    MlModel entity = createEntity(initialCreate, ADMIN_AUTH_HEADERS);
-
-    CreateMlModel adminUpdate =
-        createRequest(test.getDisplayName()).withDescription("Admin updated description");
-    WebTarget bulkTarget = getCollection().path("/bulk");
-    BulkOperationResult result =
-        TestUtils.put(
-            bulkTarget, List.of(adminUpdate), BulkOperationResult.class, OK, ADMIN_AUTH_HEADERS);
-
-    assertEquals(ApiStatus.SUCCESS, result.getStatus());
-
-    MlModel updated = getEntity(entity.getId(), ADMIN_AUTH_HEADERS);
-    assertEquals(
-        "Admin updated description",
-        updated.getDescription(),
-        "Admin should be able to update description via bulk API");
->>>>>>> 48c3f4e9
   }
 }