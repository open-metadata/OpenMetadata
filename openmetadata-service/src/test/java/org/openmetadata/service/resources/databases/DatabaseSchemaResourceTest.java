/*
 *  Copyright 2021 Collate
 *  Licensed under the Apache License, Version 2.0 (the "License");
 *  you may not use this file except in compliance with the License.
 *  You may obtain a copy of the License at
 *  http://www.apache.org/licenses/LICENSE-2.0
 *  Unless required by applicable law or agreed to in writing, software
 *  distributed under the License is distributed on an "AS IS" BASIS,
 *  WITHOUT WARRANTIES OR CONDITIONS OF ANY KIND, either express or implied.
 *  See the License for the specific language governing permissions and
 *  limitations under the License.
 */

package org.openmetadata.service.resources.databases;

import static jakarta.ws.rs.core.Response.Status.BAD_REQUEST;
import static org.apache.commons.lang.StringEscapeUtils.escapeCsv;
import static org.junit.jupiter.api.Assertions.assertEquals;
import static org.junit.jupiter.api.Assertions.assertNotNull;
import static org.junit.jupiter.api.Assertions.assertNull;
import static org.junit.jupiter.api.Assertions.assertTrue;
import static org.openmetadata.common.utils.CommonUtil.listOf;
import static org.openmetadata.common.utils.CommonUtil.listOrEmpty;
import static org.openmetadata.common.utils.CommonUtil.nullOrEmpty;
import static org.openmetadata.csv.CsvUtil.recordToString;
import static org.openmetadata.csv.EntityCsv.entityNotFound;
import static org.openmetadata.csv.EntityCsvTest.assertRows;
import static org.openmetadata.csv.EntityCsvTest.assertSummary;
import static org.openmetadata.csv.EntityCsvTest.createCsv;
import static org.openmetadata.csv.EntityCsvTest.getFailedRecord;
import static org.openmetadata.csv.EntityCsvTest.getSuccessRecord;
import static org.openmetadata.service.util.TestUtils.ADMIN_AUTH_HEADERS;
import static org.openmetadata.service.util.TestUtils.assertListNotNull;
import static org.openmetadata.service.util.TestUtils.assertListNull;
import static org.openmetadata.service.util.TestUtils.assertResponseContains;

import jakarta.ws.rs.core.Response;
import java.io.IOException;
import java.util.ArrayList;
import java.util.HashMap;
import java.util.List;
import java.util.Map;
import lombok.SneakyThrows;
import lombok.extern.slf4j.Slf4j;
import org.apache.http.client.HttpResponseException;
import org.junit.jupiter.api.Test;
import org.junit.jupiter.api.TestInfo;
import org.openmetadata.csv.CsvUtil;
import org.openmetadata.csv.EntityCsv;
import org.openmetadata.schema.api.data.CreateDatabase;
import org.openmetadata.schema.api.data.CreateDatabaseSchema;
import org.openmetadata.schema.api.data.CreateTable;
import org.openmetadata.schema.api.data.RestoreEntity;
import org.openmetadata.schema.api.domains.CreateDomain;
import org.openmetadata.schema.api.domains.CreateDomain.DomainType;
import org.openmetadata.schema.entity.classification.Tag;
import org.openmetadata.schema.entity.data.Database;
import org.openmetadata.schema.entity.data.DatabaseSchema;
import org.openmetadata.schema.entity.data.Table;
import org.openmetadata.schema.entity.domains.Domain;
import org.openmetadata.schema.entity.teams.User;
import org.openmetadata.schema.type.ApiStatus;
import org.openmetadata.schema.type.DatabaseSchemaProfilerConfig;
import org.openmetadata.schema.type.EntityReference;
import org.openmetadata.schema.type.TableProfilerConfig;
import org.openmetadata.schema.type.csv.CsvImportResult;
import org.openmetadata.service.Entity;
import org.openmetadata.service.jdbi3.DatabaseSchemaRepository;
import org.openmetadata.service.resources.EntityResourceTest;
import org.openmetadata.service.resources.databases.DatabaseSchemaResource.DatabaseSchemaList;
import org.openmetadata.service.resources.domains.DomainResourceTest;
import org.openmetadata.service.resources.tags.TagResourceTest;
import org.openmetadata.service.resources.teams.UserResourceTest;
import org.openmetadata.service.util.FullyQualifiedName;
import org.openmetadata.service.util.ResultList;
import org.openmetadata.service.util.TestUtils;

@Slf4j
public class DatabaseSchemaResourceTest
    extends EntityResourceTest<DatabaseSchema, CreateDatabaseSchema> {
  public DatabaseSchemaResourceTest() {
    super(
        Entity.DATABASE_SCHEMA,
        DatabaseSchema.class,
        DatabaseSchemaList.class,
        "databaseSchemas",
        DatabaseSchemaResource.FIELDS);
    supportedNameCharacters = "_'+#- .()$" + EntityResourceTest.RANDOM_STRING_GENERATOR.generate(1);
  }

  @Test
  void post_schemaWithoutRequiredDatabase_400(TestInfo test) {
    CreateDatabaseSchema create = createRequest(test).withDatabase(null);
    assertResponseContains(
        () -> createEntity(create, ADMIN_AUTH_HEADERS), BAD_REQUEST, "database must not be null");
  }

  @Test
  void test_bulkFetchWithOwners_pagination(TestInfo test) throws IOException {
    // This test specifically targets the bulk fetcher issue with pagination
    // Create multiple database schemas with different owners to trigger bulk fetching
    List<DatabaseSchema> createdSchemas = new ArrayList<>();

    // Create 5 schemas with different owners to ensure bulk fetching is triggered
    for (int i = 0; i < 5; i++) {
      CreateDatabaseSchema create =
          createRequest(test.getDisplayName() + "_schema" + i)
              .withDatabase(DATABASE.getFullyQualifiedName())
              .withOwners(
                  List.of(i % 2 == 0 ? USER1.getEntityReference() : USER2.getEntityReference()));

      DatabaseSchema schema = createAndCheckEntity(create, ADMIN_AUTH_HEADERS);
      createdSchemas.add(schema);
    }

    // Test 1: Get all schemas with owners field via list API
    Map<String, String> queryParams = new HashMap<>();
    queryParams.put("fields", "owners");
    queryParams.put("database", DATABASE.getFullyQualifiedName());
    queryParams.put("limit", "100"); // Ensure we get all schemas in one page

    ResultList<DatabaseSchema> schemaList = listEntities(queryParams, ADMIN_AUTH_HEADERS);
    assertNotNull(schemaList);
    assertTrue(schemaList.getData().size() >= 5, "Should have at least 5 schemas");

    // Count how many of our created schemas are in the response
    long foundCount =
        schemaList.getData().stream()
            .filter(
                schema -> createdSchemas.stream().anyMatch(s -> s.getId().equals(schema.getId())))
            .count();

    // Log if we don't find all schemas
    if (foundCount < createdSchemas.size()) {
      LOG.warn(
          "Only found {} of {} created schemas in bulk response",
          foundCount,
          createdSchemas.size());
    }

    // Verify that owners are populated for all schemas we find
    for (DatabaseSchema schema : schemaList.getData()) {
      if (createdSchemas.stream().anyMatch(s -> s.getId().equals(schema.getId()))) {
        assertListNotNull(schema.getOwners());
        assertEquals(
            1,
            schema.getOwners().size(),
            "Schema " + schema.getName() + " should have exactly one owner");

        // Verify the owner is either USER1 or USER2
        String ownerId = schema.getOwners().getFirst().getId().toString();
        assertTrue(
            USER1.getId().toString().equals(ownerId) || USER2.getId().toString().equals(ownerId),
            "Owner should be either USER1 or USER2");
      }
    }

    // Test 2: Get each schema individually and compare with bulk response if present
    for (DatabaseSchema createdSchema : createdSchemas) {
      DatabaseSchema individualSchema =
          getEntityByName(createdSchema.getFullyQualifiedName(), "owners", ADMIN_AUTH_HEADERS);

      assertListNotNull(individualSchema.getOwners());
      assertEquals(1, individualSchema.getOwners().size());

      // Find the same schema in bulk response
      DatabaseSchema bulkSchema =
          schemaList.getData().stream()
              .filter(s -> s.getId().equals(createdSchema.getId()))
              .findFirst()
              .orElse(null);

      // Only assert if the schema is in the bulk response (it might be on a different page)
      if (bulkSchema != null) {
        assertEquals(
            individualSchema.getOwners().getFirst().getId(),
            bulkSchema.getOwners().getFirst().getId(),
            "Owner from bulk fetch should match individual fetch");
      } else {
        LOG.info(
            "Schema {} not found in bulk response - might be on a different page",
            createdSchema.getName());
      }
    }
  }

  @Test
  void test_bulkFetchWithTablesAndProfilerConfig_pagination(TestInfo test) throws IOException {
    // This test verifies bulk fetching of tables and profiler configs works correctly
    TableResourceTest tableResourceTest = new TableResourceTest();
    List<DatabaseSchema> createdSchemas = new ArrayList<>();

    // Create 5 schemas with tables and profiler configs
    for (int i = 0; i < 5; i++) {
      CreateDatabaseSchema createSchema =
          createRequest(test.getDisplayName() + "_schema" + i)
              .withDatabase(DATABASE.getFullyQualifiedName());

      DatabaseSchema schema = createAndCheckEntity(createSchema, ADMIN_AUTH_HEADERS);

      // Add 2 tables to each schema
      for (int j = 0; j < 2; j++) {
        CreateTable createTable =
            tableResourceTest
                .createRequest("table_" + i + "_" + j, "", "", null)
                .withDatabaseSchema(schema.getFullyQualifiedName());
        tableResourceTest.createEntity(createTable, ADMIN_AUTH_HEADERS);
      }

      // Add profiler config to schemas with even index
      if (i % 2 == 0) {
        DatabaseSchemaProfilerConfig profilerConfig =
            new DatabaseSchemaProfilerConfig()
                .withProfileSampleType(TableProfilerConfig.ProfileSampleType.PERCENTAGE)
                .withProfileSample(50.0);

        // Use the repository to add profiler config
        DatabaseSchemaRepository repository =
            (DatabaseSchemaRepository) Entity.getEntityRepository(Entity.DATABASE_SCHEMA);
        repository.addDatabaseSchemaProfilerConfig(schema.getId(), profilerConfig);
      }

      createdSchemas.add(schema);
    }

    // Test 1: Get all schemas with tables and profilerConfig fields via list API
    Map<String, String> queryParams = new HashMap<>();
    queryParams.put("fields", "tables,databaseSchemaProfilerConfig");
    queryParams.put("database", DATABASE.getFullyQualifiedName());
    queryParams.put("limit", "100");

    ResultList<DatabaseSchema> schemaList = listEntities(queryParams, ADMIN_AUTH_HEADERS);
    assertNotNull(schemaList);
    assertTrue(schemaList.getData().size() >= 5, "Should have at least 5 schemas");

    // Verify tables and profiler configs are populated correctly
    for (DatabaseSchema schema : schemaList.getData()) {
      DatabaseSchema createdSchema =
          createdSchemas.stream()
              .filter(s -> s.getId().equals(schema.getId()))
              .findFirst()
              .orElse(null);

      if (createdSchema != null) {
        // Verify tables are populated
        assertListNotNull(schema.getTables());
        assertEquals(
            2,
            schema.getTables().size(),
            "Schema " + schema.getName() + " should have exactly 2 tables");

        // Verify table names
        for (EntityReference tableRef : schema.getTables()) {
          assertNotNull(tableRef.getId());
          assertNotNull(tableRef.getName());
          assertNotNull(tableRef.getType());
          assertEquals(Entity.TABLE, tableRef.getType());
        }

        // Verify profiler config
        int schemaIndex =
            Integer.parseInt(
                schema.getName().substring(schema.getName().lastIndexOf("schema") + 6));
        if (schemaIndex % 2 == 0) {
          assertNotNull(
              schema.getDatabaseSchemaProfilerConfig(),
              "Even-indexed schema should have profiler config");
          assertEquals(
              TableProfilerConfig.ProfileSampleType.PERCENTAGE,
              schema.getDatabaseSchemaProfilerConfig().getProfileSampleType());
          assertEquals(50.0, schema.getDatabaseSchemaProfilerConfig().getProfileSample());
        } else {
          assertNull(
              schema.getDatabaseSchemaProfilerConfig(),
              "Odd-indexed schema should not have profiler config");
        }
      }
    }

    // Test 2: Compare with individual fetches
    for (DatabaseSchema createdSchema : createdSchemas) {
      DatabaseSchema individualSchema =
          getEntityByName(
              createdSchema.getFullyQualifiedName(),
              "tables,databaseSchemaProfilerConfig",
              ADMIN_AUTH_HEADERS);

      // Find in bulk response
      DatabaseSchema bulkSchema =
          schemaList.getData().stream()
              .filter(s -> s.getId().equals(createdSchema.getId()))
              .findFirst()
              .orElse(null);

      if (bulkSchema != null) {
        // Compare tables
        assertEquals(
            individualSchema.getTables().size(),
            bulkSchema.getTables().size(),
            "Table count should match between individual and bulk fetch");

        // Compare profiler config
        if (individualSchema.getDatabaseSchemaProfilerConfig() != null) {
          assertNotNull(
              bulkSchema.getDatabaseSchemaProfilerConfig(),
              "Profiler config should be present in bulk fetch if present in individual fetch");
          assertEquals(
              individualSchema.getDatabaseSchemaProfilerConfig().getProfileSampleType(),
              bulkSchema.getDatabaseSchemaProfilerConfig().getProfileSampleType(),
              "Profiler config should match");
        } else {
          assertNull(
              bulkSchema.getDatabaseSchemaProfilerConfig(),
              "Profiler config should be null in bulk fetch if null in individual fetch");
        }
      }
    }
  }

  @Test
  void test_inheritedFieldsWithPagination(TestInfo test) throws IOException {
    // Create resource test instances
    DomainResourceTest domainResourceTest = new DomainResourceTest();
    UserResourceTest userResourceTest = new UserResourceTest();
    DatabaseResourceTest databaseResourceTest = new DatabaseResourceTest();

    // Create a domain
    CreateDomain createDomain =
        new CreateDomain()
            .withName("test_domain_" + test.getDisplayName().replaceAll("[^a-zA-Z0-9]", "_"))
            .withDomainType(DomainType.AGGREGATE)
            .withDescription("Test domain for inheritance");
    Domain domain = domainResourceTest.createEntity(createDomain, ADMIN_AUTH_HEADERS);

    // Create database owners (multiple users instead of user + team to avoid validation error)
    User databaseOwner1 =
        userResourceTest.createEntity(
            userResourceTest.createRequest(
                "db_owner1_" + test.getDisplayName().replaceAll("[^a-zA-Z0-9]", "_"),
                "db_owner1@example.com",
                "DB Owner 1",
                null),
            ADMIN_AUTH_HEADERS);
    User databaseOwner2 =
        userResourceTest.createEntity(
            userResourceTest.createRequest(
                "db_owner2_" + test.getDisplayName().replaceAll("[^a-zA-Z0-9]", "_"),
                "db_owner2@example.com",
                "DB Owner 2",
                null),
            ADMIN_AUTH_HEADERS);

    // Create a database with domain and multiple user owners
    CreateDatabase createDb =
        databaseResourceTest
            .createRequest("test_db_inheritance_" + test.getDisplayName())
            .withService(DATABASE.getService().getFullyQualifiedName())
            .withOwners(
                List.of(databaseOwner1.getEntityReference(), databaseOwner2.getEntityReference()))
            .withDomain(domain.getFullyQualifiedName());
    Database database = databaseResourceTest.createEntity(createDb, ADMIN_AUTH_HEADERS);

    // Create multiple schemas - some with their own owners/domains, some without
    List<DatabaseSchema> schemas = new ArrayList<>();
    Domain schemaDomain = null;

    for (int i = 0; i < 4; i++) {
      CreateDatabaseSchema createSchema =
          createRequest(test.getDisplayName() + "_inherit_schema" + i)
              .withDatabase(database.getFullyQualifiedName());

      // Schema 1 has its own owner
      if (i == 1) {
        User schemaOwner =
            userResourceTest.createEntity(
                userResourceTest.createRequest(
                    "schema_owner_" + test.getDisplayName().replaceAll("[^a-zA-Z0-9]", "_") + i,
                    "schema_owner_" + i + "@example.com",
                    "Schema Owner " + i,
                    null),
                ADMIN_AUTH_HEADERS);
        createSchema.withOwners(List.of(schemaOwner.getEntityReference()));
      }

      // Schema 2 has its own domain
      if (i == 2) {
        schemaDomain =
            domainResourceTest.createEntity(
                new CreateDomain()
                    .withName("schema_domain_" + test.getDisplayName() + i)
                    .withDomainType(DomainType.AGGREGATE)
                    .withDescription("Schema specific domain"),
                ADMIN_AUTH_HEADERS);
        createSchema.withDomain(schemaDomain.getFullyQualifiedName());
      }

      DatabaseSchema schema = createEntity(createSchema, ADMIN_AUTH_HEADERS);
      schemas.add(schema);

      // Create a table for schema 0 to test table inheritance
      if (i == 0) {
        TableResourceTest tableResourceTest = new TableResourceTest();
        CreateTable createTable =
            tableResourceTest
                .createRequest("inherit_test_table", "", "", null)
                .withDatabaseSchema(schema.getFullyQualifiedName());
        tableResourceTest.createEntity(createTable, ADMIN_AUTH_HEADERS);
      }
    }

    // Test 1: Fetch schemas with pagination including inherited fields
    ResultList<DatabaseSchema> resultList =
        listEntities(
            Map.of("database", database.getFullyQualifiedName(), "fields", "owners,domain"),
            ADMIN_AUTH_HEADERS);

    // Verify inheritance behavior
    assertEquals(4, resultList.getData().size());

    for (DatabaseSchema fetchedSchema : resultList.getData()) {
      int index =
          Integer.parseInt(fetchedSchema.getName().substring(fetchedSchema.getName().length() - 1));

      // Verify domain inheritance
      assertNotNull(fetchedSchema.getDomain());
      if (index == 2) {
        // Schema 2 has its own domain
        assert schemaDomain != null;
        assertEquals(
            schemaDomain.getFullyQualifiedName(),
            fetchedSchema.getDomain().getFullyQualifiedName());
        assertNull(
            fetchedSchema.getDomain().getInherited(),
            "Own domain should not be marked as inherited");
      } else {
        // Other schemas inherit from database
        assertEquals(
            domain.getFullyQualifiedName(), fetchedSchema.getDomain().getFullyQualifiedName());
        assertTrue(
            fetchedSchema.getDomain().getInherited(),
            "Domain should be marked as inherited from database");
      }

      // Verify owner inheritance
      assertListNotNull(fetchedSchema.getOwners());
      if (index == 1) {
        // Schema 1 has its own owner
        assertEquals(1, fetchedSchema.getOwners().size());
        assertTrue(fetchedSchema.getOwners().getFirst().getName().contains("schema_owner_"));
        assertNull(
            fetchedSchema.getOwners().getFirst().getInherited(),
            "Own owners should not be marked as inherited");
      } else {
        // Other schemas inherit from database (should have both users)
        assertEquals(2, fetchedSchema.getOwners().size());
        List<String> ownerNames =
            fetchedSchema.getOwners().stream().map(EntityReference::getName).toList();
        assertTrue(ownerNames.contains(databaseOwner1.getName()));
        assertTrue(ownerNames.contains(databaseOwner2.getName()));
        fetchedSchema
            .getOwners()
            .forEach(
                owner ->
                    assertTrue(
                        owner.getInherited(), "Inherited owners should be marked as inherited"));
      }
    }

    // Test 2: Verify table inheritance from schema/database
    if (!schemas.isEmpty()) {
      TableResourceTest tableResourceTest = new TableResourceTest();
      Table table =
          tableResourceTest.getEntityByName(
              schemas.getFirst().getFullyQualifiedName() + ".inherit_test_table",
              "owners,domain",
              ADMIN_AUTH_HEADERS);

      // Table should inherit domain from database (schema 0 doesn't have its own domain)
      assertNotNull(table.getDomain());
      assertEquals(domain.getFullyQualifiedName(), table.getDomain().getFullyQualifiedName());
      assertTrue(table.getDomain().getInherited(), "Table domain should be inherited");

      // Table should inherit owners from database (schema 0 doesn't have its own owners)
      assertListNotNull(table.getOwners());
      assertEquals(2, table.getOwners().size());
      table
          .getOwners()
          .forEach(owner -> assertTrue(owner.getInherited(), "Table owners should be inherited"));
    }
  }

  @Test
  void delete_schemaWithTables_200(TestInfo test) throws IOException {
    CreateDatabaseSchema create =
        createRequest(test).withDatabase(DATABASE.getFullyQualifiedName());
    DatabaseSchema createdSchema = createAndCheckEntity(create, ADMIN_AUTH_HEADERS);
    TableResourceTest tableResourceTest = new TableResourceTest();
    CreateTable createTable =
        tableResourceTest
            .createRequest("t1", "", "", null)
            .withDatabaseSchema(createdSchema.getFullyQualifiedName());
    tableResourceTest.createEntity(createTable, ADMIN_AUTH_HEADERS);
    createTable =
        tableResourceTest
            .createRequest("t2", "", "", null)
            .withDatabaseSchema(createdSchema.getFullyQualifiedName());
    Table table2 = tableResourceTest.createEntity(createTable, ADMIN_AUTH_HEADERS);

    // recursively soft delete schema
    deleteAndCheckEntity(createdSchema, true, false, ADMIN_AUTH_HEADERS);

    // Restore one of the tables.
    tableResourceTest.restoreEntity(
        new RestoreEntity().withId(table2.getId()), Response.Status.OK, ADMIN_AUTH_HEADERS);

    // Restore Schema
    restoreEntity(
        new RestoreEntity().withId(createdSchema.getId()), Response.Status.OK, ADMIN_AUTH_HEADERS);
    DatabaseSchema schema = getEntity(createdSchema.getId(), ADMIN_AUTH_HEADERS);
    assertNotNull(schema);
  }

  @Test
  @SneakyThrows
  void testImportInvalidCsv() {
    DatabaseSchema schema = createEntity(createRequest("invalidCsv"), ADMIN_AUTH_HEADERS);
    String schemaName = schema.getFullyQualifiedName();
    TableResourceTest tableTest = new TableResourceTest();
    CreateTable createTable =
        tableTest.createRequest("s1").withDatabaseSchema(schema.getFullyQualifiedName());
    tableTest.createEntity(createTable, ADMIN_AUTH_HEADERS);

    // Headers: name, displayName, description, owner, tags, glossaryTerms, tiers, certification,
    // retentionPeriod, sourceUrl, domain, extension
    // Create table with invalid tags field
    String resultsHeader =
        recordToString(EntityCsv.getResultHeaders(getDatabaseSchemaCsvHeaders(schema, false)));
    String record = "s1,dsp1,dsc1,,Tag.invalidTag,,,,,,,";
    String csv = createCsv(getDatabaseSchemaCsvHeaders(schema, false), listOf(record), null);
    CsvImportResult result = importCsv(schemaName, csv, false);
    assertSummary(result, ApiStatus.PARTIAL_SUCCESS, 2, 1, 1);
    String[] expectedRows =
        new String[] {
          resultsHeader, getFailedRecord(record, entityNotFound(4, "tag", "Tag.invalidTag"))
        };
    assertRows(result, expectedRows);

    // Tag will cause failure
    record = "non-existing,dsp1,dsc1,,Tag.invalidTag,,,,,,,";
    csv = createCsv(getDatabaseSchemaCsvHeaders(schema, false), listOf(record), null);
    result = importCsv(schemaName, csv, false);
    assertSummary(result, ApiStatus.PARTIAL_SUCCESS, 2, 1, 1);
    expectedRows =
        new String[] {
          resultsHeader, getFailedRecord(record, entityNotFound(4, "tag", "Tag.invalidTag"))
        };
    assertRows(result, expectedRows);

    // non-existing table will cause
    record = "non-existing,dsp1,dsc1,,,,,,,,,";
    String tableFqn = FullyQualifiedName.add(schema.getFullyQualifiedName(), "non-existing");
    csv = createCsv(getDatabaseSchemaCsvHeaders(schema, false), listOf(record), null);
    result = importCsv(schemaName, csv, false);
    assertSummary(result, ApiStatus.SUCCESS, 2, 2, 0);
    expectedRows = new String[] {resultsHeader, getSuccessRecord(record, "Entity created")};
    assertRows(result, expectedRows);
    Table table = tableTest.getEntityByName(tableFqn, "id", ADMIN_AUTH_HEADERS);
    assertEquals(tableFqn, table.getFullyQualifiedName());
  }

  @Test
  void testImportExport() throws IOException {
    String user1 = USER1.getName();
    DatabaseSchema schema = createEntity(createRequest("importExportTest"), ADMIN_AUTH_HEADERS);
    TableResourceTest tableTest = new TableResourceTest();
    CreateTable createTable =
        tableTest.createRequest("s1").withDatabaseSchema(schema.getFullyQualifiedName());
    tableTest.createEntity(createTable, ADMIN_AUTH_HEADERS);

    // Create certification
    TagResourceTest tagResourceTest = new TagResourceTest();
    Tag certificationTag =
        tagResourceTest.createEntity(
            tagResourceTest.createRequest("Certification"), ADMIN_AUTH_HEADERS);

    // Headers: name, displayName, description, owner, tags, retentionPeriod, sourceUrl, domain
    List<String> updateRecords =
        listOf(
            String.format(
                "s1,dsp1,new-dsc1,user:%s,,,Tier.Tier1,%s,P23DT23H,http://test.com,%s,",
                user1,
                certificationTag.getFullyQualifiedName(),
                escapeCsv(DOMAIN.getFullyQualifiedName())));

    // Update created entity with changes
    importCsvAndValidate(
        schema.getFullyQualifiedName(),
        getDatabaseSchemaCsvHeaders(schema, false),
        null,
        updateRecords);

    List<String> clearRecords = listOf("s1,dsp1,new-dsc2,,,,,,P23DT23H,http://test.com,,");

    importCsvAndValidate(
        schema.getFullyQualifiedName(),
        getDatabaseSchemaCsvHeaders(schema, false),
        null,
        clearRecords);

    String tableFqn = String.format("%s.%s", schema.getFullyQualifiedName(), "s1");
    Table updatedTable = tableTest.getEntityByName(tableFqn, ADMIN_AUTH_HEADERS);
    assertEquals("new-dsc2", updatedTable.getDescription());
    assertTrue(listOrEmpty(updatedTable.getOwners()).isEmpty(), "Owner should be cleared");
    assertTrue(
        listOrEmpty(updatedTable.getTags()).isEmpty(), "Tags should be empty after clearing");
<<<<<<< HEAD
    assertTrue(
        listOrEmpty(updatedTable.getDomains()).isEmpty(), "Domain should be null after clearing");
=======
    assertNull(updatedTable.getDomain(), "Domain should be null after clearing");
>>>>>>> 9ad9c9e8
  }

  @Test
  void testImportExportRecursive() throws IOException {
    String schemaName = "importExportRecursiveSchema";
    DatabaseSchema schema = createEntity(createRequest(schemaName), ADMIN_AUTH_HEADERS);

    TableResourceTest tableTest = new TableResourceTest();

    // Create a table with one column
    CreateTable createTable =
        tableTest
            .createRequest("t1")
            .withDatabaseSchema(schema.getFullyQualifiedName())
            .withDescription("Initial Table Description");

    // Set column description
    createTable.getColumns().getFirst().setDescription("Initial Column Description");

    Table table = tableTest.createEntity(createTable, ADMIN_AUTH_HEADERS);

    // Export recursively
    String exportedCsv = exportCsvRecursive(schema.getFullyQualifiedName());
    assertNotNull(exportedCsv);

    List<String> csvLines = List.of(exportedCsv.split(CsvUtil.LINE_SEPARATOR));
    assertTrue(csvLines.size() > 1, "Export should contain schema, table, and column");

    String header = csvLines.getFirst();
    List<String> modified = new ArrayList<>();
    modified.add(header);

    for (String line : csvLines.subList(1, csvLines.size())) {
      if (line.contains("t1") && line.contains("table")) {
        line = line.replace("Initial Table Description", "Updated Table Description");
      } else if (line.contains("column")) {
        line = line.replace("Initial Column Description", "Updated Column Description");
      }
      modified.add(line);
    }

    String newCsv = String.join(CsvUtil.LINE_SEPARATOR, modified) + CsvUtil.LINE_SEPARATOR;
    CsvImportResult result = importCsvRecursive(schema.getFullyQualifiedName(), newCsv, false);
    assertEquals(ApiStatus.SUCCESS, result.getStatus());

    // Validate updated table
    Table updated =
        tableTest.getEntityByName(
            table.getFullyQualifiedName(), "description,certification", ADMIN_AUTH_HEADERS);
    assertEquals("Updated Table Description", updated.getDescription());

    // Validate updated column
    assertNotNull(updated.getColumns());
    assertTrue(
        updated.getColumns().stream()
            .anyMatch(c -> "Updated Column Description".equals(c.getDescription())),
        "At least one column should have updated description");
  }

  @Override
  public DatabaseSchema validateGetWithDifferentFields(DatabaseSchema schema, boolean byName)
      throws HttpResponseException {
    // Add tables to the database schema
    if (nullOrEmpty(schema.getTables())) {
      TableResourceTest tableResourceTest = new TableResourceTest();
      CreateTable create =
          tableResourceTest
              .createRequest("t1", "", "", null)
              .withDatabaseSchema(schema.getFullyQualifiedName());
      tableResourceTest.createEntity(create, ADMIN_AUTH_HEADERS);

      create.withName("t2");
      tableResourceTest.createEntity(create, ADMIN_AUTH_HEADERS);
    }

    // Now query request different fields
    String fields = "";
    schema =
        byName
            ? getEntityByName(schema.getFullyQualifiedName(), fields, ADMIN_AUTH_HEADERS)
            : getEntity(schema.getId(), fields, ADMIN_AUTH_HEADERS);
    assertListNotNull(schema.getService(), schema.getServiceType(), schema.getDatabase());
    assertListNull(schema.getOwners(), schema.getTables());

    fields = "owners,tags,tables,followers";
    schema =
        byName
            ? getEntityByName(schema.getFullyQualifiedName(), fields, ADMIN_AUTH_HEADERS)
            : getEntity(schema.getId(), fields, ADMIN_AUTH_HEADERS);
    assertListNotNull(schema.getService(), schema.getServiceType());
    // Fields usageSummary and location are not set during creation - tested elsewhere
    assertListNotNull(schema.getTables());
    TestUtils.validateEntityReferences(schema.getTables(), true);
    // Checks for other owner, tags, and followers is done in the base class
    return schema;
  }

  @Override
  public CreateDatabaseSchema createRequest(String name) {
    return new CreateDatabaseSchema()
        .withName(name)
        .withDatabase(getContainer().getFullyQualifiedName());
  }

  @Override
  public EntityReference getContainer() {
    return DATABASE.getEntityReference();
  }

  @Override
  public EntityReference getContainer(DatabaseSchema entity) {
    return entity.getDatabase();
  }

  @Override
  public void validateCreatedEntity(
      DatabaseSchema schema, CreateDatabaseSchema createRequest, Map<String, String> authHeaders) {
    // Validate service
    assertNotNull(schema.getServiceType());
    assertReference(createRequest.getDatabase(), schema.getDatabase());
    assertEquals(
        FullyQualifiedName.add(schema.getDatabase().getFullyQualifiedName(), schema.getName()),
        schema.getFullyQualifiedName());
  }

  @Override
  public void compareEntities(
      DatabaseSchema expected, DatabaseSchema updated, Map<String, String> authHeaders) {
    // Validate service
    assertReference(expected.getDatabase(), updated.getDatabase());
    assertEquals(
        FullyQualifiedName.add(updated.getDatabase().getFullyQualifiedName(), updated.getName()),
        updated.getFullyQualifiedName());
  }

  @Override
  public void assertFieldChange(String fieldName, Object expected, Object actual) {
    assertCommonFieldChange(fieldName, expected, actual);
  }
}<|MERGE_RESOLUTION|>--- conflicted
+++ resolved
@@ -613,12 +613,9 @@
     assertTrue(listOrEmpty(updatedTable.getOwners()).isEmpty(), "Owner should be cleared");
     assertTrue(
         listOrEmpty(updatedTable.getTags()).isEmpty(), "Tags should be empty after clearing");
-<<<<<<< HEAD
     assertTrue(
         listOrEmpty(updatedTable.getDomains()).isEmpty(), "Domain should be null after clearing");
-=======
     assertNull(updatedTable.getDomain(), "Domain should be null after clearing");
->>>>>>> 9ad9c9e8
   }
 
   @Test
@@ -636,7 +633,7 @@
             .withDescription("Initial Table Description");
 
     // Set column description
-    createTable.getColumns().getFirst().setDescription("Initial Column Description");
+    createTable.getColumns().get(0).setDescription("Initial Column Description");
 
     Table table = tableTest.createEntity(createTable, ADMIN_AUTH_HEADERS);
 
@@ -647,7 +644,7 @@
     List<String> csvLines = List.of(exportedCsv.split(CsvUtil.LINE_SEPARATOR));
     assertTrue(csvLines.size() > 1, "Export should contain schema, table, and column");
 
-    String header = csvLines.getFirst();
+    String header = csvLines.get(0);
     List<String> modified = new ArrayList<>();
     modified.add(header);
 
