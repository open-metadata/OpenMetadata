/*
 *  Licensed to the Apache Software Foundation (ASF) under one or more
 *  contributor license agreements. See the NOTICE file distributed with
 *  this work for additional information regarding copyright ownership.
 *  The ASF licenses this file to You under the Apache License, Version 2.0
 *  (the "License"); you may not use this file except in compliance with
 *  the License. You may obtain a copy of the License at
 *
 *  http://www.apache.org/licenses/LICENSE-2.0
 *  Unless required by applicable law or agreed to in writing, software
 *  distributed under the License is distributed on an "AS IS" BASIS,
 *  WITHOUT WARRANTIES OR CONDITIONS OF ANY KIND, either express or implied.
 *  See the License for the specific language governing permissions and
 *  limitations under the License.
 */

package org.openmetadata.service.resources.glossary;

import static jakarta.ws.rs.core.Response.Status.BAD_REQUEST;
import static jakarta.ws.rs.core.Response.Status.FORBIDDEN;
import static jakarta.ws.rs.core.Response.Status.NOT_FOUND;
import static jakarta.ws.rs.core.Response.Status.OK;
import static java.util.Collections.emptyList;
import static org.junit.jupiter.api.Assertions.*;
import static org.openmetadata.common.utils.CommonUtil.listOf;
import static org.openmetadata.common.utils.CommonUtil.listOrEmpty;
import static org.openmetadata.schema.type.ColumnDataType.BIGINT;
import static org.openmetadata.service.Entity.FIELD_TAGS;
import static org.openmetadata.service.Entity.GLOSSARY;
import static org.openmetadata.service.Entity.GLOSSARY_TERM;
import static org.openmetadata.service.exception.CatalogExceptionMessage.entityIsNotEmpty;
import static org.openmetadata.service.exception.CatalogExceptionMessage.glossaryTermMismatch;
import static org.openmetadata.service.exception.CatalogExceptionMessage.notReviewer;
import static org.openmetadata.service.governance.workflows.Workflow.GLOBAL_NAMESPACE;
import static org.openmetadata.service.governance.workflows.Workflow.RELATED_ENTITY_VARIABLE;
import static org.openmetadata.service.governance.workflows.WorkflowVariableHandler.getNamespacedVariableName;
import static org.openmetadata.service.resources.databases.TableResourceTest.getColumn;
import static org.openmetadata.service.resources.glossary.GlossaryResourceTest.waitForTaskToBeCreated;
import static org.openmetadata.service.security.SecurityUtil.authHeaders;
import static org.openmetadata.service.util.EntityUtil.fieldAdded;
import static org.openmetadata.service.util.EntityUtil.fieldDeleted;
import static org.openmetadata.service.util.EntityUtil.fieldUpdated;
import static org.openmetadata.service.util.EntityUtil.getFqn;
import static org.openmetadata.service.util.EntityUtil.getId;
import static org.openmetadata.service.util.EntityUtil.toTagLabels;
import static org.openmetadata.service.util.TestUtils.*;
import static org.openmetadata.service.util.TestUtils.UpdateType.MINOR_UPDATE;

import com.fasterxml.jackson.databind.JsonNode;
import com.fasterxml.jackson.databind.ObjectMapper;
import com.fasterxml.jackson.databind.node.ArrayNode;
import com.fasterxml.jackson.databind.node.ObjectNode;
import io.socket.client.IO;
import io.socket.client.Socket;
import jakarta.ws.rs.client.WebTarget;
import jakarta.ws.rs.core.MediaType;
import jakarta.ws.rs.core.Response;
import java.io.IOException;
import java.net.URI;
import java.time.Duration;
import java.util.ArrayList;
import java.util.Arrays;
import java.util.Collections;
import java.util.HashMap;
import java.util.HashSet;
import java.util.List;
import java.util.Map;
import java.util.Objects;
import java.util.Set;
import java.util.UUID;
import java.util.concurrent.CountDownLatch;
import java.util.concurrent.TimeUnit;
import java.util.function.Predicate;
import java.util.stream.IntStream;
import lombok.extern.slf4j.Slf4j;
import org.apache.http.client.HttpResponseException;
import org.awaitility.Awaitility;
import org.junit.jupiter.api.MethodOrderer;
import org.junit.jupiter.api.Order;
import org.junit.jupiter.api.Test;
import org.junit.jupiter.api.TestInfo;
import org.junit.jupiter.api.TestMethodOrder;
import org.junit.jupiter.api.parallel.Execution;
import org.junit.jupiter.api.parallel.ExecutionMode;
import org.openmetadata.schema.api.ValidateGlossaryTagsRequest;
import org.openmetadata.schema.api.classification.CreateClassification;
import org.openmetadata.schema.api.classification.CreateTag;
import org.openmetadata.schema.api.data.CreateGlossary;
import org.openmetadata.schema.api.data.CreateGlossaryTerm;
import org.openmetadata.schema.api.data.CreateTable;
import org.openmetadata.schema.api.data.TermReference;
import org.openmetadata.schema.api.feed.ResolveTask;
import org.openmetadata.schema.entity.Type;
import org.openmetadata.schema.entity.classification.Classification;
import org.openmetadata.schema.entity.classification.Tag;
import org.openmetadata.schema.entity.data.EntityHierarchy;
import org.openmetadata.schema.entity.data.Glossary;
import org.openmetadata.schema.entity.data.GlossaryTerm;
import org.openmetadata.schema.entity.data.Table;
import org.openmetadata.schema.entity.feed.Thread;
import org.openmetadata.schema.entity.teams.Team;
import org.openmetadata.schema.entity.type.CustomProperty;
import org.openmetadata.schema.entity.type.Style;
import org.openmetadata.schema.type.ChangeDescription;
import org.openmetadata.schema.type.Column;
import org.openmetadata.schema.type.CustomPropertyConfig;
import org.openmetadata.schema.type.EntityReference;
import org.openmetadata.schema.type.EntityStatus;
import org.openmetadata.schema.type.Include;
import org.openmetadata.schema.type.TagLabel;
import org.openmetadata.schema.type.TaskDetails;
import org.openmetadata.schema.type.TaskStatus;
import org.openmetadata.schema.type.api.BulkOperationResult;
import org.openmetadata.schema.type.api.BulkResponse;
import org.openmetadata.schema.utils.JsonUtils;
import org.openmetadata.schema.utils.ResultList;
import org.openmetadata.service.Entity;
import org.openmetadata.service.governance.workflows.WorkflowHandler;
import org.openmetadata.service.jdbi3.GlossaryTermRepository;
import org.openmetadata.service.resources.EntityResourceTest;
import org.openmetadata.service.resources.databases.TableResourceTest;
import org.openmetadata.service.resources.feeds.FeedResource.ThreadList;
import org.openmetadata.service.resources.feeds.FeedResourceTest;
import org.openmetadata.service.resources.feeds.MessageParser;
import org.openmetadata.service.resources.feeds.MessageParser.EntityLink;
import org.openmetadata.service.resources.metadata.TypeResourceTest;
import org.openmetadata.service.resources.tags.ClassificationResourceTest;
import org.openmetadata.service.resources.tags.TagResourceTest;
import org.openmetadata.service.security.SecurityUtil;
import org.openmetadata.service.socket.WebSocketManager;
import org.openmetadata.service.util.EntityUtil;
import org.openmetadata.service.util.FullyQualifiedName;
import org.openmetadata.service.util.MoveGlossaryTermMessage;
import org.openmetadata.service.util.MoveGlossaryTermResponse;
import org.openmetadata.service.util.TestUtils;
import org.testcontainers.shaded.com.google.common.collect.Lists;

@TestMethodOrder(MethodOrderer.OrderAnnotation.class)
@Slf4j
public class GlossaryTermResourceTest extends EntityResourceTest<GlossaryTerm, CreateGlossaryTerm> {
  private final GlossaryResourceTest glossaryTest = new GlossaryResourceTest();
  private final FeedResourceTest taskTest = new FeedResourceTest();

  public GlossaryTermResourceTest() {
    super(
        Entity.GLOSSARY_TERM,
        GlossaryTerm.class,
        GlossaryTermResource.GlossaryTermList.class,
        "glossaryTerms",
        GlossaryTermResource.FIELDS);
  }

  @Order(0)
  @Test
  void get_listGlossaryTermsWithDifferentFilters() throws IOException {
    // Create the following glossary
    // glossary1
    // - term1
    //   - term11
    //   - term12
    Glossary glossary1 = createGlossary("glossãry1", null, emptyList());

    GlossaryTerm term1 = createTerm(glossary1, null, "term1");
    GlossaryTerm term11 = createTerm(glossary1, term1, "term11");
    GlossaryTerm term12 = createTerm(glossary1, term1, "term12");
    term1.setChildren(List.of(term11.getEntityReference(), term12.getEntityReference()));

    // Create the following glossary
    // glossary2
    // - term2
    //   - term21
    //   - term22
    Glossary glossary2 = createGlossary("词汇表二", null, null);

    GlossaryTerm term2 = createTerm(glossary2, null, "term2");
    GlossaryTerm term21 = createTerm(glossary2, term2, "term21");
    GlossaryTerm term22 = createTerm(glossary2, term2, "term22");
    term2.setChildren(List.of(term21.getEntityReference(), term22.getEntityReference()));

    // List terms without any filters
    Map<String, String> queryParams = new HashMap<>();
    queryParams.put("fields", "children,relatedTerms,reviewers,tags");
    ResultList<GlossaryTerm> list = listEntities(queryParams, ADMIN_AUTH_HEADERS);
    List<GlossaryTerm> expectedTerms =
        Arrays.asList(
            GLOSSARY1_TERM1, GLOSSARY2_TERM1, term1, term11, term12, term2, term21, term22);
    assertContains(expectedTerms, list.getData());

    // List terms under glossary1
    queryParams = new HashMap<>();
    queryParams.put("fields", "children,relatedTerms,reviewers,tags");
    queryParams.put("glossary", glossary1.getId().toString());
    list = listEntities(queryParams, ADMIN_AUTH_HEADERS);
    assertContains(Arrays.asList(term1, term11, term12), list.getData());

    // List terms under glossary1 parent term1
    queryParams = new HashMap<>();
    queryParams.put("fields", "children,relatedTerms,reviewers,tags");
    queryParams.put("glossary", glossary1.getId().toString());
    queryParams.put("parent", term1.getId().toString());
    list = listEntities(queryParams, ADMIN_AUTH_HEADERS);
    assertContains(Arrays.asList(term11, term12), list.getData());

    // List terms under glossary2
    queryParams = new HashMap<>();
    queryParams.put("fields", "children,relatedTerms,reviewers,tags");
    queryParams.put("glossary", glossary2.getId().toString());
    list = listEntities(queryParams, ADMIN_AUTH_HEADERS);
    assertContains(Arrays.asList(term2, term21, term22), list.getData());

    // List terms under glossary 2 but give glossary term1 in glossary 1 as parent
    queryParams.put("fields", "children,relatedTerms,reviewers,tags");
    queryParams.put("parent", term1.getId().toString());
    Map<String, String> map = Collections.unmodifiableMap(queryParams);
    assertResponse(
        () -> listEntities(map, ADMIN_AUTH_HEADERS),
        BAD_REQUEST,
        glossaryTermMismatch(term1.getId().toString(), glossary2.getId().toString()));
  }

  @Test
  void test_inheritGlossaryReviewerAndOwner(TestInfo test) throws IOException {
    //
    // When reviewers are not set for a glossary term, carry it forward from the glossary
    //
    Glossary glossary = createGlossary(test, listOf(USER1_REF), List.of(USER2_REF));

    // Create term t1 in the glossary without reviewers and owner
    CreateGlossaryTerm create =
        new CreateGlossaryTerm()
            .withName("t1")
            .withGlossary(glossary.getFullyQualifiedName())
            .withDescription("desc");
    GlossaryTerm t1 = assertOwnerInheritance(create, USER2_REF);
    t1 = getEntity(t1.getId(), "reviewers,owners", ADMIN_AUTH_HEADERS);
    assertEntityReferences(glossary.getReviewers(), t1.getReviewers()); // Reviewers are inherited

    // Create term t12 under t1 without reviewers and owner
    create =
        create
            .withName("t12")
            .withGlossary(glossary.getFullyQualifiedName())
            .withParent(t1.getFullyQualifiedName());
    GlossaryTerm t12 = assertOwnerInheritance(create, USER2_REF);
    t12 = getEntity(t12.getId(), "reviewers,owners", ADMIN_AUTH_HEADERS);
    assertEntityReferences(glossary.getReviewers(), t12.getReviewers()); // Reviewers are inherited
  }

  @Test
  void test_inheritDomain(TestInfo test) throws IOException {
    // When domain is not set for a glossary term, carry it forward from the glossary
    CreateGlossary createGlossary =
        glossaryTest.createRequest(test).withDomains(List.of(DOMAIN.getFullyQualifiedName()));
    Glossary glossary = glossaryTest.createEntity(createGlossary, ADMIN_AUTH_HEADERS);

    // Create term t1 in the glossary without domain
    CreateGlossaryTerm create =
        new CreateGlossaryTerm()
            .withName("t1")
            .withGlossary(glossary.getFullyQualifiedName())
            .withDescription("desc");

    GlossaryTerm t1 = assertSingleDomainInheritance(create, DOMAIN.getEntityReference());

    // Create terms t12 under t1 without reviewers and owner
    create =
        create
            .withName("t12")
            .withGlossary(glossary.getFullyQualifiedName())
            .withParent(t1.getFullyQualifiedName());
    assertSingleDomainInheritance(create, DOMAIN.getEntityReference());
  }

  @Test
  void test_commonPrefixTagLabelCount(TestInfo test) throws IOException {
    //
    // Create glossary terms that start with common prefix and make sure usage count is correct
    //
    Glossary glossary = createGlossary(test, null, null);

    // Create nested terms a -> aa -> aaa;
    GlossaryTerm a = createTerm(glossary, null, "a", null);
    GlossaryTerm aa = createTerm(glossary, null, "aa", null);
    GlossaryTerm aaa = createTerm(glossary, null, "aaa", null);

    // Apply each of the tag to a table
    TableResourceTest tableResourceTest = new TableResourceTest();
    CreateTable createTable =
        tableResourceTest
            .createRequest(tableResourceTest.getEntityName(test))
            .withTags(toTagLabels(a, aa, aaa));
    tableResourceTest.createEntity(createTable, ADMIN_AUTH_HEADERS);

    // Ensure prefix based tagLabel doesn't double count due too common prefix
    for (GlossaryTerm term : List.of(a, aa, aaa)) {
      term = getEntity(term.getId(), "usageCount", ADMIN_AUTH_HEADERS);
      assertEquals(1, term.getUsageCount());
    }
  }

  @Test
  @Execution(ExecutionMode.SAME_THREAD)
  void patch_addDeleteReviewers(TestInfo test) throws IOException {
    // Note: We are disabling the GlossaryTermApprovalWorkflow to avoid the Workflow Kicking it and
    // adding extra ChangeDescriptions.
    WorkflowHandler.getInstance().suspendWorkflow("GlossaryTermApprovalWorkflow");
    CreateGlossaryTerm create =
        createRequest(getEntityName(test), "desc", "", null).withReviewers(null).withSynonyms(null);
    GlossaryTerm term = createEntity(create, ADMIN_AUTH_HEADERS);

    // Add reviewer USER1, synonym1, reference1 in PATCH request
    String origJson = JsonUtils.pojoToJson(term);
    TermReference reference1 =
        new TermReference().withName("reference1").withEndpoint(URI.create("http://reference1"));

    // NOTE: We are patching outside the `patchEntityAndCheck` method in order to be able to wait
    // for the Task to be Created.
    // The Task is created asynchronously from the Glossary Approval Workflow.
    // This allows us to be sure the Status will be updated to IN_REVIEW.
    term.withReviewers(List.of(USER1_REF))
        .withSynonyms(List.of("synonym1"))
        .withReferences(List.of(reference1));

    ChangeDescription change = getChangeDescription(term, MINOR_UPDATE);
    fieldAdded(change, "reviewers", List.of(USER1_REF));
    fieldAdded(change, "synonyms", List.of("synonym1"));
    fieldAdded(change, "references", List.of(reference1));
    term = patchEntityAndCheck(term, origJson, ADMIN_AUTH_HEADERS, MINOR_UPDATE, change);

    // Add reviewer USER2, synonym2, reference2 in PATCH request
    // Changes from this PATCH is consolidated with the previous changes
    origJson = JsonUtils.pojoToJson(term);
    TermReference reference2 =
        new TermReference().withName("reference2").withEndpoint(URI.create("http://reference2"));
    term.withReviewers(List.of(USER1_REF, USER2_REF))
        .withSynonyms(List.of("synonym1", "synonym2"))
        .withReferences(List.of(reference1, reference2));
    change = getChangeDescription(term, MINOR_UPDATE);
    fieldAdded(change, "reviewers", List.of(USER2_REF));
    fieldAdded(change, "synonyms", List.of("synonym2"));
    fieldAdded(change, "references", List.of(reference2));
    term = patchEntityAndCheck(term, origJson, ADMIN_AUTH_HEADERS, MINOR_UPDATE, change);

    // Remove a reviewer USER1, synonym1, reference1 in PATCH request
    // Changes from this PATCH is consolidated with the previous changes resulting in no change
    origJson = JsonUtils.pojoToJson(term);
    term.withReviewers(List.of(USER2_REF))
        .withSynonyms(List.of("synonym2"))
        .withReferences(List.of(reference2));
    change = getChangeDescription(term, MINOR_UPDATE);
    fieldDeleted(change, "reviewers", List.of(USER1_REF));
    fieldDeleted(change, "synonyms", List.of("synonym1"));
    fieldDeleted(change, "references", List.of(reference1));
    patchEntityAndCheck(term, origJson, ADMIN_AUTH_HEADERS, MINOR_UPDATE, change);

    // Note: We are re-enabling the GlossaryTermApprovalWorkflow.
    WorkflowHandler.getInstance().resumeWorkflow("GlossaryTermApprovalWorkflow");
  }

  @Test
  void patch_addDeleteRelatedTerms(TestInfo test) throws IOException {
    CreateGlossaryTerm create =
        createRequest(getEntityName(test), "", "", null).withReviewers(null).withSynonyms(null);
    GlossaryTerm term = createEntity(create, ADMIN_AUTH_HEADERS);

    // Add reference1 in PATCH request
    String origJson = JsonUtils.pojoToJson(term);
    TermReference reference1 =
        new TermReference().withName("reference1").withEndpoint(URI.create("http://reference1"));
    term.withReferences(List.of(reference1));
    ChangeDescription change = getChangeDescription(term, MINOR_UPDATE);
    fieldAdded(change, "references", List.of(reference1));
    term = patchEntityAndCheck(term, origJson, ADMIN_AUTH_HEADERS, MINOR_UPDATE, change);

    // Remove reference in PATCH request
    origJson = JsonUtils.pojoToJson(term);
    term.withReferences(null);
    change = getChangeDescription(term, MINOR_UPDATE);
    fieldDeleted(change, "references", List.of(reference1));
    patchEntityAndCheck(term, origJson, ADMIN_AUTH_HEADERS, MINOR_UPDATE, change);
  }

  @Test
  void test_GlossaryTermApprovalWorkflow(TestInfo test) throws IOException {
    //
    // glossary1 create without reviewers is created with Approved status
    //
    CreateGlossary createGlossary =
        glossaryTest.createRequest(getEntityName(test, 1)).withReviewers(null);
    Glossary glossary1 = glossaryTest.createEntity(createGlossary, ADMIN_AUTH_HEADERS);

    // term g1t1 under glossary1 is created in Approved mode without reviewers
    GlossaryTerm g1t1 = createTerm(glossary1, null, "g1t1");
    assertEquals(EntityStatus.APPROVED, g1t1.getEntityStatus());

    //
    // glossary2 created with reviewers user1, user2
    // Glossary term g2t1 created under it are in `Draft` status. Automatically a Request Approval
    // task is created.
    // Only a reviewer can change the status to `Approved`. When the status changes to `Approved`,
    // the Request Approval task is automatically resolved.
    //
    createGlossary =
        glossaryTest
            .createRequest(getEntityName(test, 2))
            .withReviewers(listOf(USER1.getEntityReference(), USER2.getEntityReference()));
    Glossary glossary2 = glossaryTest.createEntity(createGlossary, ADMIN_AUTH_HEADERS);

    // Creating a glossary term g2t1 should be in `Draft` mode (because glossary has reviewers)
    GlossaryTerm g2t1 = createTerm(glossary2, null, "g2t1");
    assertEquals(EntityStatus.DRAFT, g2t1.getEntityStatus());
    waitForTaskToBeCreated(g2t1.getFullyQualifiedName());
    assertEquals(
        EntityStatus.IN_REVIEW,
        getEntity(g2t1.getId(), authHeaders(USER1.getName())).getEntityStatus());
    assertApprovalTask(g2t1, TaskStatus.Open); // A Request Approval task is opened

    // Non reviewer - even Admin - can't change the `Draft` to `Approved` status using PATCH
    String json = JsonUtils.pojoToJson(g2t1);
    g2t1.setEntityStatus(EntityStatus.APPROVED);
    assertResponse(
        () -> patchEntity(g2t1.getId(), json, g2t1, ADMIN_AUTH_HEADERS),
        FORBIDDEN,
        notReviewer("admin"));

    // A reviewer can change the `Draft` to `Approved` status using PATCH or PUT
    GlossaryTerm g2t1Updated = patchEntity(g2t1.getId(), json, g2t1, authHeaders(USER1.getName()));
    assertEquals(EntityStatus.APPROVED, g2t1Updated.getEntityStatus());
    assertApprovalTask(g2t1, TaskStatus.Closed); // The Request Approval task is closed

    //
    // Glossary terms g2t2 created is in `Draft` status. Automatically a Request Approval task is
    // created.
    // Only a reviewer can resolve the task. Resolving the task changes g2t1 status from `Draft` to
    // `Approved`.
    //
    GlossaryTerm g2t2 = createTerm(glossary2, null, "g2t2");
    assertEquals(EntityStatus.DRAFT, g2t2.getEntityStatus());
    waitForTaskToBeCreated(g2t2.getFullyQualifiedName());
    assertEquals(
        EntityStatus.IN_REVIEW,
        getEntity(g2t2.getId(), authHeaders(USER1.getName())).getEntityStatus());
    Thread approvalTask =
        assertApprovalTask(g2t2, TaskStatus.Open); // A Request Approval task is opened
    int taskId = approvalTask.getTask().getId();

    // Even admin can't resolve the task
    ResolveTask resolveTask = new ResolveTask().withNewValue(EntityStatus.APPROVED.value());
    assertResponse(
        () -> taskTest.resolveTask(taskId, resolveTask, ADMIN_AUTH_HEADERS),
        FORBIDDEN,
        notReviewer("admin"));

    // Reviewer resolves the task. Glossary is approved. And task is resolved.
    taskTest.resolveTask(taskId, resolveTask, authHeaders(USER1.getName()));
    assertApprovalTask(g2t2, TaskStatus.Closed); // A Request Approval task is opened
    g2t2 = getEntity(g2t2.getId(), authHeaders(USER1.getName()));
    assertEquals(EntityStatus.APPROVED, g2t2.getEntityStatus());

    //
    // Glossary terms g2t3 created is in `Draft` status. Automatically a Request Approval task is
    // created.
    // Only a reviewer can close the task. Closing the task moves g2t1 from `Draft` to `Rejected`
    // state.
    //
    GlossaryTerm g2t3 = createTerm(glossary2, null, "g2t3");
    assertEquals(EntityStatus.DRAFT, g2t3.getEntityStatus());
    waitForTaskToBeCreated(g2t3.getFullyQualifiedName());
    assertEquals(
        EntityStatus.IN_REVIEW,
        getEntity(g2t3.getId(), authHeaders(USER1.getName())).getEntityStatus());
    approvalTask = assertApprovalTask(g2t3, TaskStatus.Open); // A Request Approval task is opened
    int taskId2 = approvalTask.getTask().getId();

    // Even admin can't close the task
    assertResponse(
        () ->
            taskTest.resolveTask(
                taskId2, new ResolveTask().withNewValue("rejected"), ADMIN_AUTH_HEADERS),
        FORBIDDEN,
        notReviewer("admin"));

    // Reviewer closes the task. Glossary term is rejected. And task is resolved.
    taskTest.resolveTask(
        taskId2, new ResolveTask().withNewValue("rejected"), authHeaders(USER1.getName()));
    assertApprovalTask(g2t3, TaskStatus.Closed); // A Request Approval task is opened
    g2t3 = getEntity(g2t3.getId(), authHeaders(USER1.getName()));
    assertEquals(EntityStatus.REJECTED, g2t3.getEntityStatus());

    //
    // Glossary terms g2t4 created is in `Draft` status. Automatically a Request Approval task is
    // created.
    // Only a reviewer changes the status to `Rejected`. This automatically closes Request Approval
    // task.
    //
    final GlossaryTerm g2t4 = createTerm(glossary2, null, "g2t4");
    assertEquals(EntityStatus.DRAFT, g2t4.getEntityStatus());
    waitForTaskToBeCreated(g2t4.getFullyQualifiedName());
    assertEquals(
        EntityStatus.IN_REVIEW,
        getEntity(g2t4.getId(), authHeaders(USER1.getName())).getEntityStatus());
    assertApprovalTask(g2t4, TaskStatus.Open); // A Request Approval task is opened

    // Non reviewer - even Admin - can't change the `Draft` to `Approved` status using PATCH
    String json2 = JsonUtils.pojoToJson(g2t4);
    g2t4.setEntityStatus(EntityStatus.REJECTED);
    assertResponse(
        () -> patchEntity(g2t4.getId(), json2, g2t4, ADMIN_AUTH_HEADERS),
        FORBIDDEN,
        notReviewer("admin"));

    // A reviewer can change the `Draft` to `Rejected` status using PATCH
    GlossaryTerm g2t4Updated = patchEntity(g2t4.getId(), json2, g2t4, authHeaders(USER1.getName()));
    assertEquals(EntityStatus.REJECTED, g2t4Updated.getEntityStatus());
    assertApprovalTask(g2t4, TaskStatus.Closed); // The Request Approval task is closed

    // Creating a glossary term g2t5 should be in `Draft` mode (because glossary has reviewers)
    // adding a new reviewer should add the person as assignee to the task

    GlossaryTerm g2t5 = createTerm(glossary2, null, "g2t5");
    assertEquals(EntityStatus.DRAFT, g2t5.getEntityStatus());
    waitForTaskToBeCreated(g2t5.getFullyQualifiedName());
    g2t5 = getEntity(g2t5.getId(), authHeaders(USER1.getName()));
    assertEquals(EntityStatus.IN_REVIEW, g2t5.getEntityStatus());
    assertApprovalTask(g2t5, TaskStatus.Open); // A Request Approval task is opened

    String origJson = JsonUtils.pojoToJson(g2t5);

    // Add reviewer DATA_CONSUMER  in PATCH request
    List<EntityReference> newReviewers = List.of(DATA_CONSUMER_REF, USER1_REF, USER2_REF);
    g2t5.withReviewers(newReviewers);

    double previousVersion = g2t5.getVersion();
    g2t5 = patchEntityUsingFqn(g2t5.getFullyQualifiedName(), origJson, g2t5, ADMIN_AUTH_HEADERS);

    // Due to the Glossary Workflow changing the Status from 'DRAFT' to 'IN_REVIEW' as a
    // GovernanceBot, two changes are created.
    assertEquals(g2t5.getVersion(), Math.round((previousVersion + 0.1) * 10.0) / 10.0);
    assertTrue(
        g2t5.getReviewers().containsAll(newReviewers)
            && newReviewers.containsAll(g2t5.getReviewers()));
    assertEquals(g2t5.getEntityStatus(), EntityStatus.IN_REVIEW);

    Thread approvalTask1 =
        assertApprovalTask(g2t5, TaskStatus.Open); // A Request Approval task is opened

    // adding the reviewer should add the person as assignee to the task
    assertTrue(
        approvalTask1.getTask().getAssignees().stream()
            .anyMatch(assignee -> assignee.getId().equals(DATA_CONSUMER_REF.getId())),
        "The list of assignees does not contain the expected ID: " + DATA_CONSUMER_REF.getId());
  }

  @Test
  void patch_usingFqn_addDeleteReviewers(TestInfo test) throws IOException {
    CreateGlossaryTerm create =
        createRequest(getEntityName(test), "", "", null).withReviewers(null).withSynonyms(null);
    GlossaryTerm term = createEntity(create, ADMIN_AUTH_HEADERS);

    // Add reviewer USER1, synonym1, reference1 in PATCH request
    String origJson = JsonUtils.pojoToJson(term);
    TermReference reference1 =
        new TermReference().withName("reference1").withEndpoint(URI.create("http://reference1"));
    term.withReviewers(List.of(USER1_REF))
        .withSynonyms(List.of("synonym1"))
        .withReferences(List.of(reference1));
    ChangeDescription change = getChangeDescription(term, MINOR_UPDATE);
    fieldAdded(change, "reviewers", List.of(USER1_REF));
    fieldAdded(change, "synonyms", List.of("synonym1"));
    fieldAdded(change, "references", List.of(reference1));
    term = patchEntityUsingFqnAndCheck(term, origJson, ADMIN_AUTH_HEADERS, MINOR_UPDATE, change);

    // Add reviewer USER2, synonym2, reference2 in PATCH request
    // Changes from this PATCH is consolidated with the previous changes
    origJson = JsonUtils.pojoToJson(term);
    TermReference reference2 =
        new TermReference().withName("reference2").withEndpoint(URI.create("http://reference2"));
    term.withReviewers(List.of(USER1_REF, USER2_REF))
        .withSynonyms(List.of("synonym1", "synonym2"))
        .withReferences(List.of(reference1, reference2));
    change = getChangeDescription(term, MINOR_UPDATE);
    fieldAdded(change, "reviewers", List.of(USER2_REF));
    fieldAdded(change, "synonyms", List.of("synonym2"));
    fieldAdded(change, "references", List.of(reference2));
    term = patchEntityUsingFqnAndCheck(term, origJson, ADMIN_AUTH_HEADERS, MINOR_UPDATE, change);

    // Remove a reviewer USER1, synonym1, reference1 in PATCH request
    // Changes from this PATCH is consolidated with the previous changes resulting in no change
    origJson = JsonUtils.pojoToJson(term);
    term.withReviewers(List.of(USER2_REF))
        .withSynonyms(List.of("synonym2"))
        .withReferences(List.of(reference2));
    change = getChangeDescription(term, MINOR_UPDATE);
    fieldDeleted(change, "reviewers", List.of(USER1_REF));
    fieldDeleted(change, "synonyms", List.of("synonym1"));
    fieldDeleted(change, "references", List.of(reference1));
    patchEntityUsingFqnAndCheck(term, origJson, ADMIN_AUTH_HEADERS, MINOR_UPDATE, change);
  }

  @Test
  void patch_usingFqn_addDeleteRelatedTerms(TestInfo test) throws IOException {
    CreateGlossaryTerm create =
        createRequest(getEntityName(test), "", "", null).withReviewers(null).withSynonyms(null);
    GlossaryTerm term = createEntity(create, ADMIN_AUTH_HEADERS);

    // Add reference1 in PATCH request
    String origJson = JsonUtils.pojoToJson(term);
    TermReference reference1 =
        new TermReference().withName("reference1").withEndpoint(URI.create("http://reference1"));
    term.withReferences(List.of(reference1));
    ChangeDescription change = getChangeDescription(term, MINOR_UPDATE);
    fieldAdded(change, "references", List.of(reference1));
    term = patchEntityUsingFqnAndCheck(term, origJson, ADMIN_AUTH_HEADERS, MINOR_UPDATE, change);

    // Remove reference in PATCH request
    origJson = JsonUtils.pojoToJson(term);
    term.withReferences(null);
    change = getChangeDescription(term, MINOR_UPDATE);
    fieldDeleted(change, "references", List.of(reference1));
    patchEntityUsingFqnAndCheck(term, origJson, ADMIN_AUTH_HEADERS, MINOR_UPDATE, change);
  }

  @Test
  void patch_usingFqn_addDeleteTags(TestInfo test) throws IOException {
    Glossary glossary = createGlossary(getEntityName(test), null, null);

    // Create glossary term1 in glossary
    CreateGlossaryTerm create =
        createRequest(getEntityName(test), "", "", null)
            .withGlossary(glossary.getFullyQualifiedName())
            .withReviewers(null)
            .withSynonyms(null);
    GlossaryTerm term1 = createEntity(create, ADMIN_AUTH_HEADERS);

    // Create glossary term11 under term1 in glossary
    create =
        createRequest("t1", "", "", null)
            .withGlossary(glossary.getFullyQualifiedName())
            .withReviewers(null)
            .withSynonyms(null)
            .withParent(term1.getFullyQualifiedName());
    GlossaryTerm term11 = createEntity(create, ADMIN_AUTH_HEADERS);

    // Apply tags to term11
    String json = JsonUtils.pojoToJson(term11);
    ChangeDescription change = new ChangeDescription();
    fieldAdded(change, FIELD_TAGS, List.of(PERSONAL_DATA_TAG_LABEL));
    term11.setTags(List.of(PERSONAL_DATA_TAG_LABEL));
    patchEntityUsingFqnAndCheck(term11, json, ADMIN_AUTH_HEADERS, MINOR_UPDATE, change);
    assertEquals(term11.getTags().get(0).getTagFQN(), PERSONAL_DATA_TAG_LABEL.getTagFQN());

    // Apply tags to term1
    json = JsonUtils.pojoToJson(term1);
    term1.setTags(List.of(PERSONAL_DATA_TAG_LABEL));
    patchEntityUsingFqnAndCheck(term1, json, ADMIN_AUTH_HEADERS, MINOR_UPDATE, change);

    // After adding tags to parent, make sure the parent and child still has tags
    term11 = getEntity(term11.getId(), ADMIN_AUTH_HEADERS);
    assertEquals(term11.getTags().get(0).getTagFQN(), PERSONAL_DATA_TAG_LABEL.getTagFQN());

    term1 = getEntity(term1.getId(), ADMIN_AUTH_HEADERS);
    assertEquals(term1.getTags().get(0).getTagFQN(), PERSONAL_DATA_TAG_LABEL.getTagFQN());
  }

  @Test
  void testInheritedPermissionFromParent(TestInfo test) throws IOException {
    // Glossary g has owner dataConsumer
    Glossary g =
        createGlossary(getEntityName(test), null, List.of(DATA_CONSUMER.getEntityReference()));
    // dataConsumer as owner of g can create glossary term t1 under it
    GlossaryTerm t1 =
        createTerm(
            g,
            null,
            "t1",
            null,
            List.of(DATA_STEWARD.getEntityReference()),
            authHeaders(DATA_CONSUMER.getName()));
    // dataSteward who is owner of term t1 can create term t11 under it
    createTerm(
        g,
        t1,
        "t11",
        null,
        List.of(DATA_STEWARD.getEntityReference()),
        authHeaders(DATA_STEWARD.getName()));
  }

  protected Thread assertApprovalTask(GlossaryTerm term, TaskStatus expectedTaskStatus)
      throws HttpResponseException {
    String entityLink =
        new EntityLink(Entity.GLOSSARY_TERM, term.getFullyQualifiedName()).getLinkString();
    ThreadList threads =
        taskTest.listTasks(entityLink, null, null, expectedTaskStatus, 100, ADMIN_AUTH_HEADERS);
    assertEquals(1, threads.getData().size());
    Thread taskThread = threads.getData().get(0);
    TaskDetails taskDetails = taskThread.getTask();
    assertNotNull(taskDetails);
    assertEquals(expectedTaskStatus, taskDetails.getStatus());
    return taskThread;
  }

  @Test
  void patch_addDeleteTags(TestInfo test) throws IOException {
    // Create glossary term1 in glossary g1
    CreateGlossaryTerm create =
        createRequest(getEntityName(test), "", "", null).withReviewers(null).withSynonyms(null);
    GlossaryTerm term1 = createEntity(create, ADMIN_AUTH_HEADERS);

    // Create glossary term11 under term1 in glossary g1
    create =
        createRequest("t1", "", "", null)
            .withReviewers(null)
            .withSynonyms(null)
            .withParent(term1.getFullyQualifiedName());
    GlossaryTerm term11 = createEntity(create, ADMIN_AUTH_HEADERS);

    // Apply tags to term11
    String json = JsonUtils.pojoToJson(term11);
    ChangeDescription change = new ChangeDescription();
    fieldAdded(change, FIELD_TAGS, List.of(PERSONAL_DATA_TAG_LABEL));
    term11.setTags(List.of(PERSONAL_DATA_TAG_LABEL));
    patchEntityAndCheck(term11, json, ADMIN_AUTH_HEADERS, MINOR_UPDATE, change);
    assertEquals(term11.getTags().get(0).getTagFQN(), PERSONAL_DATA_TAG_LABEL.getTagFQN());

    // Apply tags to term1
    json = JsonUtils.pojoToJson(term1);
    term1.setTags(List.of(PERSONAL_DATA_TAG_LABEL));
    patchEntityAndCheck(term1, json, ADMIN_AUTH_HEADERS, MINOR_UPDATE, change);

    // After adding tags to parent, make sure the parent and child still has tags
    term11 = getEntity(term11.getId(), ADMIN_AUTH_HEADERS);
    assertEquals(term11.getTags().get(0).getTagFQN(), PERSONAL_DATA_TAG_LABEL.getTagFQN());

    term1 = getEntity(term1.getId(), ADMIN_AUTH_HEADERS);
    assertEquals(term1.getTags().get(0).getTagFQN(), PERSONAL_DATA_TAG_LABEL.getTagFQN());
  }

  @Test
  void createGlossaryTerm_LanguageTest() throws IOException {
    // Create glossary term1 in glossary g1
    for (String name : getAllHelloWorldTranslations()) {
      CreateGlossaryTerm create = createRequest(name);
      GlossaryTerm createdEntity = createEntity(create, ADMIN_AUTH_HEADERS);
      GlossaryTerm glossaryGet =
          getEntityByName(createdEntity.getFullyQualifiedName(), ADMIN_AUTH_HEADERS);
      assertEquals(name, glossaryGet.getName());
    }
  }

  @Test
  void patch_addDeleteStyle(TestInfo test) throws IOException {
    Glossary glossary = createGlossary(getEntityName(test), null, null);

    // Create glossary term1 in glossary
    CreateGlossaryTerm create =
        createRequest(getEntityName(test), "", "", null)
            .withGlossary(glossary.getFullyQualifiedName())
            .withReviewers(null)
            .withSynonyms(null)
            .withStyle(null);
    GlossaryTerm term1 = createEntity(create, ADMIN_AUTH_HEADERS);

    // Create glossary term11 under term1 in glossary
    create =
        createRequest("t1", "", "", null)
            .withGlossary(glossary.getFullyQualifiedName())
            .withSynonyms(null)
            .withReviewers(null)
            .withSynonyms(null)
            .withParent(term1.getFullyQualifiedName());
    GlossaryTerm term11 = createEntity(create, ADMIN_AUTH_HEADERS);

    // Apply style to term11
    String json = JsonUtils.pojoToJson(term11);
    ChangeDescription change = getChangeDescription(term11, MINOR_UPDATE);
    Style style = new Style().withIconURL("http://termIcon").withColor("#9FE2BF");
    fieldAdded(change, "style", style);
    term11.setStyle(style);
    term11 = patchEntityAndCheck(term11, json, ADMIN_AUTH_HEADERS, MINOR_UPDATE, change);
    assertStyle(style, term11.getStyle());

    // Apply style to term1
    json = JsonUtils.pojoToJson(term1);
    change = getChangeDescription(term1, MINOR_UPDATE);
    style = new Style().withIconURL("http://termIcon1").withColor("#9FE2DF");
    fieldAdded(change, "style", style);
    term1.setStyle(style);
    term1 = patchEntityAndCheck(term1, json, ADMIN_AUTH_HEADERS, MINOR_UPDATE, change);
    assertStyle(style, term1.getStyle());

    // remove style to term1
    // Changes from this PATCH is consolidated with the previous changes resulting in no change
    json = JsonUtils.pojoToJson(term1);
    term1.setStyle(null);
    change = getChangeDescription(term1, MINOR_UPDATE);
    fieldDeleted(change, "style", style);
    patchEntityAndCheck(term1, json, ADMIN_AUTH_HEADERS, MINOR_UPDATE, change);
    term1 = getEntity(term1.getId(), ADMIN_AUTH_HEADERS);
    assertNull(term1.getStyle());
  }

  @Test
  @Order(Integer.MAX_VALUE)
  void delete_recursive(TestInfo test) throws IOException {
    Glossary g1 = createGlossary(test, null, emptyList());

    // Create glossary term t1 in glossary g1
    GlossaryTerm t1 = createTerm(g1, null, "t1");
    TagLabel t1Label = EntityUtil.toTagLabel(t1);

    // Create glossary term t11 under t1
    GlossaryTerm t11 = createTerm(g1, t1, "t11");
    TagLabel t11Label = EntityUtil.toTagLabel(t11);

    // Create glossary term t111 under t11
    GlossaryTerm t111 = createTerm(g1, t11, "t111");
    TagLabel t111Label = EntityUtil.toTagLabel(t111);

    // Create glossary term t12, t121, t1211 under t1
    GlossaryTerm t12 = createTerm(g1, t1, "t12");
    GlossaryTerm t121 = createTerm(g1, t12, "t121");
    createTerm(g1, t121, "t121");

    // Assign glossary terms to a table
    // t1 assigned to table. t11 assigned column1 and t111 assigned to column2
    TableResourceTest tableResourceTest = new TableResourceTest();
    List<Column> columns =
        Arrays.asList(getColumn(C1, BIGINT, t11Label), getColumn("c2", BIGINT, t111Label));
    CreateTable createTable =
        tableResourceTest
            .createRequest("glossaryTermDelTest")
            .withTags(List.of(t1Label))
            .withColumns(columns);
    Table table = tableResourceTest.createEntity(createTable, ADMIN_AUTH_HEADERS);

    //
    // Glossary that has terms and glossary terms that have children CAN'T BE DELETED without
    // recursive flag
    //

    // g1 glossary is not empty and can't be deleted
    assertResponse(
        () -> glossaryTest.deleteEntity(g1.getId(), ADMIN_AUTH_HEADERS),
        BAD_REQUEST,
        entityIsNotEmpty(GLOSSARY));

    // t1 is not empty and can't be deleted
    assertResponse(
        () -> deleteEntity(t1.getId(), ADMIN_AUTH_HEADERS),
        BAD_REQUEST,
        entityIsNotEmpty(GLOSSARY_TERM));

    // t11 is not empty and can't be deleted
    assertResponse(
        () -> deleteEntity(t11.getId(), ADMIN_AUTH_HEADERS),
        BAD_REQUEST,
        entityIsNotEmpty(GLOSSARY_TERM));

    //
    // Glossary that has terms and glossary terms that have children CAN BE DELETED recursive flag
    //

    // Delete both t11 and the child t11
    deleteAndCheckEntity(t11, true, true, ADMIN_AUTH_HEADERS);
    assertEntityDeleted(t11.getId(), true);
    assertEntityDeleted(t111.getId(), true);

    // Check to see the tags assigned are deleted
    table = tableResourceTest.getEntity(table.getId(), "tags, columns", ADMIN_AUTH_HEADERS);
    assertTrue(table.getColumns().get(0).getTags().isEmpty()); // tag t11 removed
    assertTrue(table.getColumns().get(1).getTags().isEmpty()); // tag t111 removed
    assertFalse(table.getTags().isEmpty()); // tag t1 still exists

    // Delete the entire glossary
    glossaryTest.deleteAndCheckEntity(g1, true, true, ADMIN_AUTH_HEADERS);
    glossaryTest.assertEntityDeleted(g1.getId(), true);
    assertEntityDeleted(t1.getId(), true);

    // Check to see the tags assigned are deleted
    table = tableResourceTest.getEntity(table.getId(), "tags, columns", ADMIN_AUTH_HEADERS);
    assertTrue(table.getColumns().get(0).getTags().isEmpty()); // tag t11 is removed
    assertTrue(table.getColumns().get(1).getTags().isEmpty()); // tag t111 is removed
    assertTrue(table.getTags().isEmpty()); // tag t1 is removed
  }

  @Test
  void patchWrongReviewers(TestInfo test) throws IOException {
    GlossaryTerm entity = createEntity(createRequest(test, 0), ADMIN_AUTH_HEADERS);

    // Add random domain reference
    EntityReference reviewerReference =
        new EntityReference().withId(UUID.randomUUID()).withType(Entity.USER);
    String originalJson = JsonUtils.pojoToJson(entity);
    ChangeDescription change = getChangeDescription(entity, MINOR_UPDATE);
    entity.setReviewers(List.of(reviewerReference));

    assertResponse(
        () -> patchEntityAndCheck(entity, originalJson, ADMIN_AUTH_HEADERS, MINOR_UPDATE, change),
        NOT_FOUND,
        String.format("user instance for %s not found", reviewerReference.getId()));
  }

  @Test
  public void test_buildGlossaryTermNestedHierarchy(TestInfo test) throws HttpResponseException {
    // Gives Nested Hierarchy for exact match of user input term
    CreateGlossaryTerm create =
        createRequest("parentGlossaryTerm", "", "", null)
            .withReviewers(null)
            .withSynonyms(null)
            .withStyle(null);
    GlossaryTerm parentGlossaryTerm = createEntity(create, ADMIN_AUTH_HEADERS);

    // Create glossary childGlossaryTerm under parentGlossaryTerm in glossary g1
    create =
        createRequest("childGlossaryTerm", "", "", null)
            .withSynonyms(null)
            .withReviewers(null)
            .withSynonyms(null)
            .withParent(parentGlossaryTerm.getFullyQualifiedName());
    GlossaryTerm childGlossaryTerm = createEntity(create, ADMIN_AUTH_HEADERS);
    String response =
        getResponseFormSearchWithHierarchy("glossary_term_search_index", "*childGlossaryTerm*");
    List<EntityHierarchy> glossaries = JsonUtils.readObjects(response, EntityHierarchy.class);
    boolean isChild =
        glossaries.stream()
            .filter(glossary -> "g1".equals(glossary.getName())) // Find glossary with name "g1"
            .findFirst()
            .map(
                g1Glossary ->
                    g1Glossary.getChildren().stream() // Work with this glossary's children
                        .filter(
                            glossary ->
                                "parentGlossaryTerm"
                                    .equals(glossary.getName())) // Find the specific parent term
                        .flatMap(
                            glossary ->
                                glossary
                                    .getChildren()
                                    .stream()) // Flatten the stream of children terms
                        .anyMatch(
                            term ->
                                "childGlossaryTerm"
                                    .equals(
                                        term.getName()))) // Check if the specific child term exists
            .orElse(false); // Return false if no glossary named "g1" was found

    assertTrue(isChild, "childGlossaryTerm should be a child of parentGlossaryTerm");
  }

  @Test
  void get_entityWithDifferentFields_200_OK(TestInfo test) throws IOException {
    CreateGlossaryTerm create =
        createRequest(
            getEntityName(test), "description", "displayName", Lists.newArrayList(USER1_REF));
    create.setReviewers(List.of(USER1_REF));
    create.setTags(List.of(USER_ADDRESS_TAG_LABEL, GLOSSARY2_TERM1_LABEL));

    GlossaryTerm entity = createAndCheckEntity(create, ADMIN_AUTH_HEADERS);

    waitForTaskToBeCreated(entity.getFullyQualifiedName(), 60000L * 3);

    entity = validateGetWithDifferentFields(entity, false);
    validateEntityReferences(entity.getOwners());
    assertListNotEmpty(entity.getTags());

    entity = validateGetWithDifferentFields(entity, true);
    validateEntityReferences(entity.getOwners());
    assertListNotEmpty(entity.getTags());
  }

  @Test
  void get_glossaryTermsWithPagination_200(TestInfo test) throws IOException {
    // get Pagination results for same name entities
    boolean supportsSoftDelete = true;
    int numEntities = 5;

    List<UUID> createdUUIDs = new ArrayList<>();
    for (int i = 0; i < numEntities; i++) {
      // Create GlossaryTerms with different parent glossaries
      CreateGlossary createGlossary =
          glossaryTest.createRequest("Glossary" + (i + 1), "", "", null);
      Glossary glossary = glossaryTest.createEntity(createGlossary, ADMIN_AUTH_HEADERS);
      CreateGlossaryTerm createGlossaryTerm =
          createRequest("commonTerm", "", "", null)
              .withRelatedTerms(null)
              .withGlossary(glossary.getName())
              .withTags(List.of(PII_SENSITIVE_TAG_LABEL, PERSONAL_DATA_TAG_LABEL))
              .withReviewers(glossary.getReviewers());
      GlossaryTerm glossaryTerm = createEntity(createGlossaryTerm, ADMIN_AUTH_HEADERS);
      createdUUIDs.add(glossaryTerm.getId());
    }

    CreateGlossary createGlossary = glossaryTest.createRequest("Glossary0", "", "", null);
    Glossary glossary = glossaryTest.createEntity(createGlossary, ADMIN_AUTH_HEADERS);
    GlossaryTerm entity =
        createEntity(
            createRequest("commonTerm", "", "", null)
                .withRelatedTerms(null)
                .withGlossary(glossary.getName())
                .withTags(List.of(PII_SENSITIVE_TAG_LABEL, PERSONAL_DATA_TAG_LABEL))
                .withReviewers(glossary.getReviewers()),
            ADMIN_AUTH_HEADERS);
    deleteAndCheckEntity(entity, ADMIN_AUTH_HEADERS);

    Predicate<GlossaryTerm> matchDeleted = e -> e.getId().equals(entity.getId());

    // Test listing entities that include deleted, non-deleted, and all the entities
    for (Include include : List.of(Include.NON_DELETED, Include.ALL, Include.DELETED)) {
      if (!supportsSoftDelete && include.equals(Include.DELETED)) {
        continue;
      }
      Map<String, String> queryParams = new HashMap<>();
      queryParams.put("include", include.value());

      // List all entities and use it for checking pagination
      ResultList<GlossaryTerm> allEntities =
          listEntities(queryParams, 1000000, null, null, ADMIN_AUTH_HEADERS);
      Awaitility.await()
          .atMost(Duration.ofSeconds(1))
          .until(() -> !allEntities.getData().isEmpty());

      int totalRecords = allEntities.getData().size();

      // List entity with "limit" set from 1 to numEntities size with fixed steps
      for (int limit = 1; limit < numEntities; limit += 2) { // fixed step for consistency
        String after = null;
        String before;
        int pageCount = 0;
        int indexInAllTables = 0;
        ResultList<GlossaryTerm> forwardPage;
        ResultList<GlossaryTerm> backwardPage;
        boolean foundDeleted = false;
        do { // For each limit (or page size) - forward scroll till the end
          LOG.debug(
              "Limit {} forward pageCount {} indexInAllTables {} totalRecords {} afterCursor {}",
              limit,
              pageCount,
              indexInAllTables,
              totalRecords,
              after);
          forwardPage = listEntities(queryParams, limit, null, after, ADMIN_AUTH_HEADERS);
          foundDeleted = forwardPage.getData().stream().anyMatch(matchDeleted) || foundDeleted;
          after = forwardPage.getPaging().getAfter();
          before = forwardPage.getPaging().getBefore();
          assertEntityPagination(allEntities.getData(), forwardPage, limit, indexInAllTables);

          if (pageCount == 0) { // CASE 0 - First page is being returned. There is no before-cursor
            assertNull(before);
          } else {
            // Make sure scrolling back based on before cursor returns the correct result
            backwardPage = listEntities(queryParams, limit, before, null, ADMIN_AUTH_HEADERS);
            assertEntityPagination(
                allEntities.getData(), backwardPage, limit, (indexInAllTables - limit));
          }

          indexInAllTables += forwardPage.getData().size();
          pageCount++;
        } while (after != null);

        boolean includeAllOrDeleted =
            Include.ALL.equals(include) || Include.DELETED.equals(include);
        if (includeAllOrDeleted) {
          assertTrue(!supportsSoftDelete || foundDeleted);
        } else { // non-delete
          assertFalse(foundDeleted);
        }

        // We have now reached the last page - test backward scroll till the beginning
        pageCount = 0;
        indexInAllTables = totalRecords - limit - forwardPage.getData().size();
        foundDeleted = forwardPage.getData().stream().anyMatch(matchDeleted);
        do {
          LOG.debug(
              "Limit {} backward pageCount {} indexInAllTables {} totalRecords {} afterCursor {}",
              limit,
              pageCount,
              indexInAllTables,
              totalRecords,
              after);
          forwardPage = listEntities(queryParams, limit, before, null, ADMIN_AUTH_HEADERS);
          foundDeleted = forwardPage.getData().stream().anyMatch(matchDeleted) || foundDeleted;
          before = forwardPage.getPaging().getBefore();
          assertEntityPagination(allEntities.getData(), forwardPage, limit, indexInAllTables);
          pageCount++;
          indexInAllTables -= forwardPage.getData().size();
        } while (before != null);

        if (includeAllOrDeleted) {
          assertTrue(!supportsSoftDelete || foundDeleted);
        } else { // non-delete
          assertFalse(foundDeleted);
        }
      }

      // Before running "deleted" delete all created entries otherwise the test doesn't work with
      // just one element.
      if (Include.ALL.equals(include)) {
        for (GlossaryTerm toBeDeleted : allEntities.getData()) {
          if (createdUUIDs.contains(toBeDeleted.getId())
              && Boolean.FALSE.equals(toBeDeleted.getDeleted())) {
            deleteAndCheckEntity(toBeDeleted, ADMIN_AUTH_HEADERS);
          }
        }
      }
    }
  }

  @Test
  void test_performance_listEntities() throws IOException {
    Glossary glossary = createGlossary("词汇表三", null, null);
    List<Map<String, Object>> result =
        createTerms(glossary, IntStream.range(0, 500).mapToObj(i -> "term" + i).toList());

    Map<String, String> queryParams = new HashMap<>();
    queryParams.put("fields", "children,relatedTerms,reviewers,tags");
    queryParams.put("limit", "10000");
    queryParams.put("directChildrenOf", "词汇表三");
    ResultList<GlossaryTerm> list =
        assertTimeout(Duration.ofSeconds(3), () -> listEntities(queryParams, ADMIN_AUTH_HEADERS));
    assertEquals(result.size(), list.getData().size());
  }

  public GlossaryTerm createTerm(Glossary glossary, GlossaryTerm parent, String termName)
      throws IOException {
    return createTerm(glossary, parent, termName, glossary.getReviewers());
  }

  public GlossaryTerm createTerm(
      Glossary glossary, GlossaryTerm parent, String termName, List<EntityReference> reviewers)
      throws IOException {
    return createTerm(glossary, parent, termName, reviewers, emptyList(), ADMIN_AUTH_HEADERS);
  }

  public GlossaryTerm createTerm(
      Glossary glossary,
      GlossaryTerm parent,
      String termName,
      List<EntityReference> reviewers,
      List<EntityReference> owners,
      Map<String, String> createdBy)
      throws IOException {
    CreateGlossaryTerm createGlossaryTerm =
        createRequest(termName, "d", "", null)
            .withGlossary(getFqn(glossary))
            .withStyle(new Style().withColor("#FF5733").withIconURL("https://img"))
            .withParent(getFqn(parent))
            .withOwners(owners)
            .withReviewers(reviewers);
    return createAndCheckEntity(createGlossaryTerm, createdBy);
  }

  private List<Map<String, Object>> createTerms(Glossary glossary, List<String> termNames)
      throws HttpResponseException {
    String pathUrl = "/createMany/";
    String glossaryFqn = getFqn(glossary);
    WebTarget target = getCollection().path(pathUrl);
    List<CreateGlossaryTerm> createGlossaryTerms =
        termNames.stream()
            .map(
                name ->
                    createRequest(name, "d", "", null)
                        .withRelatedTerms(null)
                        .withSynonyms(List.of("performance1", "performance2"))
                        .withStyle(new Style().withColor("#FF5733").withIconURL("https://img"))
                        .withGlossary(glossaryFqn))
            .toList();
    return TestUtils.post(
        target, createGlossaryTerms, List.class, OK.getStatusCode(), ADMIN_AUTH_HEADERS);
  }

  public void assertContains(List<GlossaryTerm> expectedTerms, List<GlossaryTerm> actualTerms)
      throws HttpResponseException {
    assertEquals(expectedTerms.size(), actualTerms.size());
    for (GlossaryTerm expected : expectedTerms) {
      GlossaryTerm actual =
          actualTerms.stream()
              .filter(a -> EntityUtil.glossaryTermMatch.test(a, expected))
              .findAny()
              .orElse(null);
      assertNotNull(
          actual, "Expected glossaryTerm " + expected.getFullyQualifiedName() + " not found");
      assertEquals(expected.getFullyQualifiedName(), actual.getFullyQualifiedName());
      assertEquals(expected.getSynonyms(), actual.getSynonyms());
      assertEquals(expected.getParent(), actual.getParent());
      assertEquals(expected.getStyle(), actual.getStyle());
      TestUtils.assertEntityReferences(expected.getChildren(), actual.getChildren());
      TestUtils.assertEntityReferences(expected.getReviewers(), actual.getReviewers());
      TestUtils.validateTags(expected.getTags(), actual.getTags());
    }
    TestUtils.validateAlphabeticalOrdering(actualTerms, EntityUtil.compareGlossaryTerm);
  }

  @Override
  public CreateGlossaryTerm createRequest(String name) {
    return new CreateGlossaryTerm()
        .withName(name)
        .withDescription("description")
        .withSynonyms(List.of("syn1", "syn2", "syn3"))
        .withGlossary(GLOSSARY1.getName())
        .withRelatedTerms(Arrays.asList(getFqn(GLOSSARY1_TERM1), getFqn(GLOSSARY2_TERM1)));
  }

  @Override
  public void validateCreatedEntity(
      GlossaryTerm entity, CreateGlossaryTerm request, Map<String, String> authHeaders)
      throws HttpResponseException {
    // TODO fix this
    assertReference(request.getParent(), entity.getParent());
    //    assertReference(request.getGlossary(), entity.getGlossary());

    // Validate fully qualified name
    String fqn =
        entity.getParent() == null
            ? FullyQualifiedName.build(entity.getGlossary().getName(), entity.getName())
            : FullyQualifiedName.add(entity.getParent().getFullyQualifiedName(), entity.getName());
    assertEquals(fqn, entity.getFullyQualifiedName());
    assertEquals(entity.getStyle(), request.getStyle());
    // Validate glossary that holds this term is present
    assertReference(request.getGlossary(), entity.getGlossary());

    if (request.getParent() != null) {
      assertReference(request.getParent(), entity.getParent());
    }

    assertEntityReferenceNames(request.getRelatedTerms(), entity.getRelatedTerms());
    assertEntityReferences(request.getReviewers(), entity.getReviewers());

    // Entity specific validation
    TestUtils.validateTags(request.getTags(), entity.getTags());
  }

  @Override
  public void compareEntities(
      GlossaryTerm expected, GlossaryTerm patched, Map<String, String> authHeaders)
      throws HttpResponseException {
    assertReference(expected.getGlossary(), patched.getGlossary());
    assertReference(expected.getParent(), patched.getParent());
    assertEquals(expected.getFullyQualifiedName(), patched.getFullyQualifiedName());

    // Entity specific validation
    TestUtils.validateTags(expected.getTags(), patched.getTags());
  }

  @Override
  public GlossaryTerm validateGetWithDifferentFields(GlossaryTerm term, boolean byName)
      throws HttpResponseException {
    String fields = "";
    term =
        byName
            ? getEntityByName(term.getFullyQualifiedName(), fields, ADMIN_AUTH_HEADERS)
            : getEntity(term.getId(), fields, ADMIN_AUTH_HEADERS);
    assertListNull(
        term.getChildren(), term.getRelatedTerms(), term.getReviewers(), term.getOwners());
    assertTrue(term.getTags().isEmpty());

    fields = "children,relatedTerms,reviewers,owners,tags";
    term =
        byName
            ? getEntityByName(term.getFullyQualifiedName(), fields, ADMIN_AUTH_HEADERS)
            : getEntity(term.getId(), fields, ADMIN_AUTH_HEADERS);
    assertListNotNull(
        term.getRelatedTerms(), term.getReviewers(), term.getOwners(), term.getTags());
    assertListNotEmpty(term.getRelatedTerms(), term.getReviewers());
    // Checks for other owner, tags, and followers is done in the base class
    return term;
  }

  @Override
  public void assertFieldChange(String fieldName, Object expected, Object actual) {
    if (expected == actual) {
      return;
    }
    switch (fieldName) {
      case "glossary" -> assertEntityReferenceFieldChange(expected, actual);
      case "synonyms" -> {
        @SuppressWarnings("unchecked")
        List<String> expectedStrings =
            expected instanceof List
                ? (List<String>) expected
                : JsonUtils.readObjects(expected.toString(), String.class);
        List<String> actualStrings = JsonUtils.readObjects(actual.toString(), String.class);
        assertStrings(expectedStrings, actualStrings);
      }
      case "references" -> {
        @SuppressWarnings("unchecked")
        List<TermReference> expectedTermRefs =
            expected instanceof List
                ? (List<TermReference>) expected
                : JsonUtils.readObjects(expected.toString(), TermReference.class);
        List<TermReference> actualTermRefs =
            JsonUtils.readObjects(actual.toString(), TermReference.class);
        assertTermReferences(expectedTermRefs, actualTermRefs);
      }
      case "status" -> {
        EntityStatus expectedStatus = EntityStatus.fromValue(expected.toString());
        EntityStatus actualStatus = EntityStatus.fromValue(actual.toString());
        assertEquals(expectedStatus, actualStatus);
      }
      default -> assertCommonFieldChange(fieldName, expected, actual);
    }
  }

  @Override
  public GlossaryTerm createAndCheckEntity(
      CreateGlossaryTerm create, Map<String, String> authHeaders) throws IOException {
    int termCount = getGlossary(create.getGlossary()).getTermCount();
    GlossaryTerm term = super.createAndCheckEntity(create, authHeaders);
    assertEquals(termCount + 1, getGlossary(create.getGlossary()).getTermCount());
    return term;
  }

  @Override
  public GlossaryTerm updateAndCheckEntity(
      CreateGlossaryTerm request,
      Response.Status status,
      Map<String, String> authHeaders,
      UpdateType updateType,
      ChangeDescription changeDescription)
      throws IOException {
    int termCount = getGlossary(request.getGlossary()).getTermCount();
    GlossaryTerm term =
        super.updateAndCheckEntity(request, status, authHeaders, updateType, changeDescription);
    if (status == Response.Status.CREATED) {
      assertEquals(termCount + 1, getGlossary(request.getGlossary()).getTermCount());
    }
    return term;
  }

  public void renameGlossaryTermAndCheck(GlossaryTerm term, String newName) throws IOException {
    String oldName = term.getName();
    String json = JsonUtils.pojoToJson(term);
    ChangeDescription change = getChangeDescription(term, MINOR_UPDATE);
    fieldUpdated(change, "name", oldName, newName);
    term.setName(newName);
    term.setFullyQualifiedName(
        FullyQualifiedName.build(term.getGlossary().getFullyQualifiedName(), newName));
    patchEntityAndCheck(term, json, ADMIN_AUTH_HEADERS, MINOR_UPDATE, change);

    // GET the glossary term and check all the children are renamed
    GlossaryTerm getTerm = getEntity(term.getId(), ADMIN_AUTH_HEADERS);
    for (EntityReference ref : getTerm.getChildren()) {
      assertTrue(ref.getFullyQualifiedName().startsWith(getTerm.getFullyQualifiedName()));
    }

    // List children glossary terms with this term as the parent and ensure rename
    Map<String, String> queryParams = new HashMap<>();
    queryParams.put("parent", term.getId().toString());
    List<GlossaryTerm> children = listEntities(queryParams, ADMIN_AUTH_HEADERS).getData();
    for (GlossaryTerm child : listOrEmpty(children)) {
      assertTrue(child.getFullyQualifiedName().startsWith(getTerm.getFullyQualifiedName()));
    }
  }

  public GlossaryTerm moveGlossaryTerm(
      EntityReference newGlossary, EntityReference newParent, GlossaryTerm term)
      throws IOException {
    EntityReference oldGlossary = term.getGlossary();
    EntityReference oldParent = term.getParent();
    String json = JsonUtils.pojoToJson(term);

    // Changes description for glossary term parent change
    UpdateType update = null;
    ChangeDescription change = null;
    // Changes description for glossary change for glossary term
    if (!newGlossary.getId().equals(oldGlossary.getId())) {
      update = MINOR_UPDATE;
      change = getChangeDescription(term, update);
      fieldUpdated(change, "glossary", oldGlossary, newGlossary);
    }
    if (newParent == null && oldParent != null) {
      update = MINOR_UPDATE;
      change = change == null ? getChangeDescription(term, update) : change;
      fieldDeleted(change, "parent", oldParent);
    } else if (oldParent == null && newParent != null) {
      update = MINOR_UPDATE;
      change = change == null ? getChangeDescription(term, update) : change;
      fieldAdded(change, "parent", newParent);
    } else if (!Objects.equals(getId(newParent), getId(oldParent))) {
      update = MINOR_UPDATE;
      change = change == null ? getChangeDescription(term, update) : change;
      fieldUpdated(change, "parent", oldParent, newParent);
    } else {
      update = update != null ? update : MINOR_UPDATE;
      change = change == null ? getChangeDescription(term, update) : change;
    }

    String parentFQN =
        newParent == null ? newGlossary.getFullyQualifiedName() : newParent.getFullyQualifiedName();
    term.setFullyQualifiedName(FullyQualifiedName.add(parentFQN, term.getName()));
    term.setParent(newParent);
    term.setGlossary(newGlossary);
    term = patchEntityAndCheck(term, json, ADMIN_AUTH_HEADERS, update, change);
    assertChildrenFqnChanged(term);
    return term;
  }

  public void assertChildrenFqnChanged(GlossaryTerm term) throws HttpResponseException {
    // GET the glossary term and check all the children are renamed
    GlossaryTerm newTerm = getEntity(term.getId(), ADMIN_AUTH_HEADERS);
    for (EntityReference ref : newTerm.getChildren()) {
      assertTrue(ref.getFullyQualifiedName().startsWith(newTerm.getFullyQualifiedName()));
    }

    // List children glossary terms with this term as the parent and ensure rename
    Map<String, String> queryParams = new HashMap<>();
    queryParams.put("parent", term.getId().toString());
    List<GlossaryTerm> children = listEntities(queryParams, ADMIN_AUTH_HEADERS).getData();
    for (GlossaryTerm child : listOrEmpty(children)) {
      assertTrue(child.getFullyQualifiedName().startsWith(newTerm.getFullyQualifiedName()));
    }
  }

  @Test
  public void test_getImmediateChildrenGlossaryTermsWithParentFQN() throws IOException {
    Glossary glossary1 = createGlossary("glossary1", null, null);

    GlossaryTerm term1 = createTerm(glossary1, null, "term1");
    GlossaryTerm term11 = createTerm(glossary1, term1, "term11");
    GlossaryTerm term12 = createTerm(glossary1, term1, "term12");
    GlossaryTerm term111 = createTerm(glossary1, term11, "term111");
    term1.setChildren(List.of(term11.getEntityReference(), term12.getEntityReference()));
    term11.setChildren(List.of(term111.getEntityReference()));

    // List children glossary terms with  term1 as the parent and getting immediate children only
    Map<String, String> queryParams = new HashMap<>();
    queryParams.put("directChildrenOf", term1.getFullyQualifiedName());
    queryParams.put("fields", "childrenCount,children");
    List<GlossaryTerm> children = listEntities(queryParams, ADMIN_AUTH_HEADERS).getData();

    assertEquals(term1.getChildren().size(), children.size());

    for (GlossaryTerm responseChild : children) {
      assertTrue(
          responseChild.getFullyQualifiedName().startsWith(responseChild.getFullyQualifiedName()));
      if (responseChild.getChildren() == null) {
        assertEquals(0, responseChild.getChildrenCount());
      } else {
        assertEquals(responseChild.getChildren().size(), responseChild.getChildrenCount());
      }
    }

    GlossaryTerm response = getEntity(term1.getId(), "childrenCount", ADMIN_AUTH_HEADERS);
    assertEquals(
        term1.getChildren().size() + term11.getChildren().size(), response.getChildrenCount());

    queryParams = new HashMap<>();
    queryParams.put("directChildrenOf", glossary1.getFullyQualifiedName());
    queryParams.put("fields", "childrenCount");
    children = listEntities(queryParams, ADMIN_AUTH_HEADERS).getData();
    assertEquals(
        term1.getChildren().size() + term11.getChildren().size(),
        children.get(0).getChildrenCount());
  }

  @Test
  @Override
  protected void post_entityAlreadyExists_409_conflict(TestInfo test) throws HttpResponseException {
    CreateGlossaryTerm create =
        createRequest("post_entityAlreadyExists_409_conflict", "", "", null);
    // Create first time using POST
    createEntity(create, ADMIN_AUTH_HEADERS);
    // Second time creating the same entity using POST should fail
    HttpResponseException exception =
        assertThrows(HttpResponseException.class, () -> createEntity(create, ADMIN_AUTH_HEADERS));
    assertTrue(
        exception
            .getMessage()
            .contains(
                String.format(
                    "A term with the name '%s' already exists in '%s' glossary.",
                    create.getName(), create.getGlossary())));
  }

  @Test
  void test_createDuplicateGlossaryTerm() throws IOException {
    Glossary glossary = createGlossary("TestDuplicateGlossary", null, null);

    GlossaryTerm term1 = createTerm(glossary, null, "TestTerm");
    CreateGlossaryTerm createDuplicateTerm =
        new CreateGlossaryTerm()
            .withName("TestTerm")
            .withDescription("check creation of duplicate terms")
            .withGlossary(glossary.getName());

    HttpResponseException exception =
        assertThrows(
            HttpResponseException.class,
            () -> createEntity(createDuplicateTerm, ADMIN_AUTH_HEADERS));
    assertTrue(
        exception
            .getMessage()
            .contains(
                String.format(
                    "A term with the name '%s' already exists in '%s' glossary.",
                    term1.getName(), glossary.getName())));
  }

  @Test
  void test_validateGlossaryTermTagsWithSoftDeletedAssets(TestInfo test) throws IOException {

    // Create a mutually exclusive classification and tag
    ClassificationResourceTest classificationTest = new ClassificationResourceTest();
    CreateClassification createClassification =
        classificationTest.createRequest("mutuallyExclusive").withMutuallyExclusive(true);
    Classification classification =
        classificationTest.createEntity(createClassification, ADMIN_AUTH_HEADERS);

    TagResourceTest tagResourceTest = new TagResourceTest();
    CreateTag createTag =
        tagResourceTest.createRequest("mutual1").withClassification(classification.getName());
    Tag tag1 = tagResourceTest.createEntity(createTag, ADMIN_AUTH_HEADERS);
    createTag =
        tagResourceTest.createRequest("mutual2").withClassification(classification.getName());
    Tag tag2 = tagResourceTest.createEntity(createTag, ADMIN_AUTH_HEADERS);

    CreateGlossary createGlossary =
        glossaryTest
            .createRequest("GlossaryWithSoftDeletedAssets")
            .withTags(List.of(EntityUtil.toTagLabel(tag1)));
    Glossary glossary = glossaryTest.createEntity(createGlossary, ADMIN_AUTH_HEADERS);

    // Create a glossary term with the mutually exclusive tag
    CreateGlossaryTerm createTerm =
        createRequest("term1")
            .withGlossary(glossary.getFullyQualifiedName())
            .withTags(List.of(EntityUtil.toTagLabel(tag1)));
    GlossaryTerm term = createAndCheckEntity(createTerm, ADMIN_AUTH_HEADERS);

    // Create two tables and add them as assets to the glossary term
    TableResourceTest tableResourceTest = new TableResourceTest();
    CreateTable createTable1 = tableResourceTest.createRequest(test, 1);
    createTable1.setName("table1");
    Table table1 = tableResourceTest.createEntity(createTable1, ADMIN_AUTH_HEADERS);

    CreateTable createTable2 = tableResourceTest.createRequest(test, 1);
    createTable2.setName("table2");
    Table table2 = tableResourceTest.createEntity(createTable2, ADMIN_AUTH_HEADERS);

    // Add the tables to the glossary term
    Map<String, Object> payload =
        Map.of(
            "assets",
            List.of(
                new EntityReference().withId(table1.getId()).withType("table"),
                new EntityReference().withId(table2.getId()).withType("table")),
            "dryRun",
            false);

    WebTarget target = getCollection().path(String.format("/%s/assets/add", term.getId()));
    TestUtils.put(target, payload, BulkOperationResult.class, OK, ADMIN_AUTH_HEADERS);

    // Soft delete one of the tables
    tableResourceTest.deleteEntity(table1.getId(), ADMIN_AUTH_HEADERS);

    // Try to validate adding another tag from the same mutually exclusive classification
    ValidateGlossaryTagsRequest validateRequest =
        new ValidateGlossaryTagsRequest()
            .withGlossaryTags(
                List.of(
                    new TagLabel()
                        .withTagFQN(tag2.getFullyQualifiedName())
                        .withSource(TagLabel.TagSource.CLASSIFICATION)
                        .withLabelType(TagLabel.LabelType.MANUAL)));

    // Validate the request using TestUtils.put to get the response entity
    target = getResource(term.getId()).path("/tags/validate");
    BulkOperationResult result =
        TestUtils.put(target, validateRequest, BulkOperationResult.class, OK, ADMIN_AUTH_HEADERS);
    assertNotNull(result.getFailedRequest());
    assertFalse(result.getFailedRequest().isEmpty());

    // Extract FQNs from failed requests
    Set<String> failedFqns = new HashSet<>();
    for (BulkResponse failedReq : result.getFailedRequest()) {
      Object requestObj = failedReq.getRequest();
      if (requestObj instanceof Map<?, ?> requestMap) {
        String fqn = (String) requestMap.get("fullyQualifiedName");
        System.out.println("Failed FQN: " + fqn);
        failedFqns.add(fqn);
      }
    }
    // Assert both table FQNs are present
    assertTrue(
        failedFqns.contains(table1.getFullyQualifiedName()),
        "Failed requests should contain soft-deleted table FQN");
    assertTrue(
        failedFqns.contains(table2.getFullyQualifiedName()),
        "Failed requests should contain non-deleted table FQN");
  }

  @Test
  void test_bulkAddAssetsToGlossaryTerm() throws IOException {
    TagLabel glossaryTag =
        new TagLabel()
            .withTagFQN("PII.Sensitive")
            .withSource(TagLabel.TagSource.CLASSIFICATION)
            .withLabelType(TagLabel.LabelType.MANUAL);
    CreateGlossary createGlossary =
        glossaryTest.createRequest("GlossaryWithTags").withTags(List.of(glossaryTag));
    Glossary glossary = glossaryTest.createEntity(createGlossary, ADMIN_AUTH_HEADERS);

    CreateGlossaryTerm createTerm =
        createRequest("TermForBulkAdd").withGlossary(glossary.getFullyQualifiedName());
    GlossaryTerm term = createEntity(createTerm, ADMIN_AUTH_HEADERS);

    TableResourceTest tableResourceTest = new TableResourceTest();
    CreateTable createTable = tableResourceTest.createRequest("BulkAddTable");
    Table table = tableResourceTest.createEntity(createTable, ADMIN_AUTH_HEADERS);

    Map<String, Object> payload =
        Map.of(
            "assets",
            List.of(new EntityReference().withId(table.getId()).withType("table")),
            "dryRun",
            false);

    WebTarget target = getCollection().path(String.format("/%s/assets/add", term.getId()));
    TestUtils.put(target, payload, BulkOperationResult.class, OK, ADMIN_AUTH_HEADERS);

    Table updatedTable = tableResourceTest.getEntity(table.getId(), "tags", ADMIN_AUTH_HEADERS);
    assertTrue(
        updatedTable.getTags().stream()
            .anyMatch(t -> t.getTagFQN().equals(glossaryTag.getTagFQN())),
        "Table should have inherited the tag from the parent glossary");

    tableResourceTest.deleteEntity(table.getId(), ADMIN_AUTH_HEADERS);
    deleteEntity(term.getId(), ADMIN_AUTH_HEADERS);
  }

  @Test
  void test_validateCustomPropertyUpdate() throws IOException {
    // This test verifies handling of corrupt custom property values by testing:
    // 1. You can still update other properties even when a property contains corrupt enum Key
    // 2. The system prevents updates to corrupt property (does not block other entity updates) if
    // invalid values are still present.
    // 3. You can successfully update a corrupted property by fixing or removing its invalid value

    Glossary glossary = createGlossary("TestCustomPropsGlossary", null, null);

    // Define custom property definitions
    TypeResourceTest typeResourceTest = new TypeResourceTest();
    Type entityType =
        typeResourceTest.getEntityByName(
            Entity.GLOSSARY_TERM, "customProperties", ADMIN_AUTH_HEADERS);

    CustomProperty enumCp =
        new CustomProperty()
            .withName("certified")
            .withDescription("Certification status")
            .withPropertyType(ENUM_TYPE.getEntityReference())
            .withCustomPropertyConfig(
                new CustomPropertyConfig()
                    .withConfig(
                        Map.of(
                            "values",
                            List.of("draft", "official", "verified"),
                            "multiSelect",
                            true)));

    entityType =
        typeResourceTest.addAndCheckCustomProperty(
            entityType.getId(), enumCp, OK, ADMIN_AUTH_HEADERS);

    CustomProperty sensitivityCp =
        new CustomProperty()
            .withName("sensitivity")
            .withDescription("Data sensitivity")
            .withPropertyType(ENUM_TYPE.getEntityReference())
            .withCustomPropertyConfig(
                new CustomPropertyConfig()
                    .withConfig(
                        Map.of(
                            "values",
                            List.of("confidential", "internal", "public", "restricted"),
                            "multiSelect",
                            false)));

    entityType =
        typeResourceTest.addAndCheckCustomProperty(
            entityType.getId(), sensitivityCp, OK, ADMIN_AUTH_HEADERS);

    // Create a glossary term
    CreateGlossaryTerm createTerm =
        new CreateGlossaryTerm()
            .withName("TestCustomPropsTerm")
            .withGlossary(glossary.getFullyQualifiedName())
            .withDescription("TestCustomPropsTerm");
    GlossaryTerm term = createAndCheckEntity(createTerm, ADMIN_AUTH_HEADERS);

    // Simulate a term with an invalid value for one property (as if created in version <1.5x)
    // by directly setting the extension with an invalid value inside database
    // Get the repository to directly access the database
    GlossaryTermRepository termRepository =
        (GlossaryTermRepository) Entity.getEntityRepository(GLOSSARY_TERM);

    // Create corrupt data with an invalid enum value and store inside database bypassing validation
    JsonNode corruptExtension =
        JsonUtils.valueToTree(Map.of("certified", List.of("wrongValue", "official")));
    term.setExtension(corruptExtension);
    termRepository.storeExtension(term);
    // Verify the corrupt extension was stored
    GlossaryTerm termWithCorruptData = getEntity(term.getId(), "extension", ADMIN_AUTH_HEADERS);

    JsonNode updatedExtension = JsonUtils.valueToTree(termWithCorruptData.getExtension());
    assertEquals("wrongValue", updatedExtension.get("certified").get(1).asText());

    // SCENARIO 1: Try to update a different property with a valid value via the API
    // The API should allow updating other properties even with corrupt data present
    String json = JsonUtils.pojoToJson(termWithCorruptData);

    // Get the existing extension and add the new field to it
    Map<String, Object> existingExtension =
        (Map<String, Object>) termWithCorruptData.getExtension();
    Map<String, Object> extensionUpdate = new HashMap<>(existingExtension);
    extensionUpdate.put("sensitivity", List.of("internal"));
    termWithCorruptData.setExtension(extensionUpdate);

    // Patch the entity with our updated extension that preserves the corrupt field
    GlossaryTerm updatedTerm =
        patchEntity(term.getId(), json, termWithCorruptData, ADMIN_AUTH_HEADERS);

    // Verify both the corrupt data and new valid property are present after the update
    JsonNode resultExtension = JsonUtils.valueToTree(updatedTerm.getExtension());
    assertEquals("wrongValue", resultExtension.get("certified").get(1).asText());
    assertEquals("internal", resultExtension.get("sensitivity").get(0).asText());

    // SCENARIO 2: Try to modify existing corrupt property by adding new valid value and not
    // removing the wrong one
    // This should fail with a 400 error
    String jsonForWrongUpdate = JsonUtils.pojoToJson(updatedTerm);
    Map<String, Object> invalidExtension = new HashMap<>(existingExtension);
    invalidExtension.put("certified", List.of("wrongValue", "official"));
    invalidExtension.put("sensitivity", List.of("internal"));
    updatedTerm.setExtension(invalidExtension);

    // Expect a 400 error when trying to update the corrupt property with another wrong value
    HttpResponseException exception =
        assertThrows(
            HttpResponseException.class,
            () -> patchEntity(term.getId(), jsonForWrongUpdate, updatedTerm, ADMIN_AUTH_HEADERS));
    assertEquals(400, exception.getStatusCode());
    assertTrue(
        exception.getMessage().contains("Values '[wrongValue"),
        "Error should mention the invalid values");

    // SCENARIO 3: Remove wrong values in corrupt property and add only valid values
    // This should succeed
    String jsonForValidUpdate = JsonUtils.pojoToJson(updatedTerm);
    Map<String, Object> validExtension = new HashMap<>();
    validExtension.put("certified", List.of("draft", "official"));
    validExtension.put("sensitivity", List.of("internal"));
    updatedTerm.setExtension(validExtension);

    ObjectMapper mapper = new ObjectMapper();
    ArrayNode patchArray = mapper.createArrayNode();
    ObjectNode patchOp = mapper.createObjectNode();
    patchOp.put("op", "replace");
    patchOp.put("path", "/extension");
    patchOp.set("value", mapper.valueToTree(validExtension));
    patchArray.add(patchOp);

    // This should succeed since we're replacing the corrupt property with valid values
    GlossaryTerm properlyUpdatedTerm = patchEntity(term.getId(), patchArray, ADMIN_AUTH_HEADERS);

    // Verify the corrupt data is replaced with valid values
    JsonNode finalExtension = JsonUtils.valueToTree(properlyUpdatedTerm.getExtension());
    JsonNode certifiedValues = finalExtension.get("certified");
    assertNotNull(certifiedValues, "Certified values should exist");
    assertTrue(certifiedValues.isArray(), "Certified should be an array");
    assertEquals(2, certifiedValues.size(), "Should contain 2 values");
  }

  public Glossary createGlossary(
      TestInfo test, List<EntityReference> reviewers, List<EntityReference> owners)
      throws IOException {
    return createGlossary(glossaryTest.getEntityName(test), reviewers, owners);
  }

  public Glossary createGlossary(
      String name, List<EntityReference> reviewers, List<EntityReference> owners)
      throws IOException {
    CreateGlossary create =
        glossaryTest.createRequest(name).withReviewers(reviewers).withOwners(owners);
    return glossaryTest.createAndCheckEntity(create, ADMIN_AUTH_HEADERS);
  }

  public Glossary getGlossary(String name) throws IOException {
    return glossaryTest.getEntityByName(name, glossaryTest.getAllowedFields(), ADMIN_AUTH_HEADERS);
  }

  public static Set<String> getAllHelloWorldTranslations() {
    Set<String> translations = new HashSet<>();

    // Contains letters, numbers, and no special characters.
    translations.add("HelloWorld123");
    // Contains letters, an underscore, and no special characters.
    translations.add("BC_Test");
    // Contains letters and a hyphen.
    translations.add("OM-Test");
    // Contains letters, a period, and an uppercase letter.
    translations.add("OMData.Test");
    // Contains letters, a space, and an apostrophe.
    translations.add("John's Cafe");
    // Contains letters, a space, an ampersand, and a period.
    translations.add("ACME & Co.");
    // Contains letters, spaces, opening and closing parentheses.
    translations.add("This (is) a test");
    // Contains Spanish characters
    translations.add("Buenos días");
    translations.add("Cómo estás");
    translations.add("Háblame en español");
    translations.add("Gracias");
    translations.add("Hola mundo");
    translations.add("áéíóú ÁÉÍÓÚ");
    // Contains Russian characters
    translations.add("Привет мир");
    // Contains Greek characters
    translations.add("Γειά σου κόσμε");
    // Contains Arabic characters
    translations.add("مرحبا العالم");

    // Contains Hebrew characters
    translations.add("שלום עולם");

    // Contains Chinese characters
    translations.add("你好世界");

    // Contains Korean characters
    translations.add("안녕하세요 세상");

    // Contains Japanese characters
    translations.add("こんにちは世界");

    // Contains Thai characters
    translations.add("สวัสดีชาวโลก");
    translations.add("สวัสดี");
    translations.add("ที่อยู่");
    translations.add("พยัญชนะ");
    translations.add("ลูกค้า");

    // Contains Vietnamese characters
    translations.add("Xin chào thế giới");
    translations.add("Xin chào");

    // Contains Hindi characters
    translations.add("नमस्ते दुनिया");
    translations.add("नमस्ते");

    // Contains Tamil characters
    translations.add("வணக்கம் உலகம்");
    translations.add("வணக்கம்");

    // Contains Marathi characters
    translations.add("नमस्कार जग");

    // Contains Bengali characters
    translations.add("ওহে বিশ্ব");
    translations.add("ওহে");

    // Contains Gujarati characters
    translations.add("નમસ્તે વિશ્વ");
    translations.add("નમસ્તે");

    // Contains Kannada characters
    translations.add("ಹಲೋ ವಿಶ್ವ");
    translations.add("ಹಲೋ");

    // Contains Malayalam characters
    translations.add("ഹലോ ലോകം");
    translations.add("ഹലോ");

    // Contains Punjabi characters
    translations.add("ਹੈਲੋ ਵਰਲਡ");
    translations.add("ਹੈਲੋ");

    // Contains Telugu characters
    translations.add("హలో ప్రపంచం");
    translations.add("హలో");

    // Contains Nepali characters
    translations.add("नमस्कार संसार");

    // Contains Urdu characters
    translations.add("ہیلو دنیا");
    translations.add("ہیلو");

    // Contains Filipino characters
    translations.add("Kamusta mundo");
    translations.add("Kamusta");

    // Contains Indonesian characters
    translations.add("Halo dunia");
    translations.add("Halo");

    // Contains Malay characters
    translations.add("Helo dunia");
    translations.add("Helo");

    // Contains Turkish characters
    translations.add("Merhaba dünya");
    translations.add("Merhaba");

    // Contains Italian characters
    translations.add("Ciao mondo");
    translations.add("Ciao");
    translations.add("àèéìíîòóùú");

    // Contains French characters
    translations.add("Bonjour le monde");
    translations.add("Bonjour");
    translations.add("àâäéèêëîïôöùûüÿçœæ");

    // Contains German characters
    translations.add("Hallo Welt");
    translations.add("Hallo");
    translations.add("äöüÄÖÜß");

    // Contains Portuguese characters
    translations.add("Olá mundo");
    translations.add("Olá");
    return translations;
  }

  @Test
  @Execution(ExecutionMode.CONCURRENT)
  void test_asyncMoveGlossaryTerm(TestInfo test) throws Exception {
    // Create 2 glossaries with 2 terms each, add assets to them as well
    Glossary glossary1 = createGlossary("AsyncMoveGlossary1", null, null);
    Glossary glossary2 = createGlossary("AsyncMoveGlossary2", null, null);

    // Create terms in glossary1
    GlossaryTerm term1 = createTerm(glossary1, null, "term1");
    GlossaryTerm term2 = createTerm(glossary1, null, "term2");

    // Create terms in glossary2
    GlossaryTerm term3 = createTerm(glossary2, null, "term3");
    GlossaryTerm term4 = createTerm(glossary2, null, "term4");

    // In Glossary1 and term1 in the glossary, add a child term as well, child term should have an
    // asset
    GlossaryTerm childTerm1 = createTerm(glossary1, term1, "childTerm1");
    GlossaryTerm grandChildTerm1 = createTerm(glossary1, childTerm1, "grandChildTerm1");

    // Create tables and add them as assets to the terms
    TableResourceTest tableResourceTest = new TableResourceTest();

    // Create table for term1
    CreateTable createTable1 = tableResourceTest.createRequest(test, 1);
    createTable1.setName("tableMove1");
    Table table1 = tableResourceTest.createEntity(createTable1, ADMIN_AUTH_HEADERS);

    // Create table for term2
    CreateTable createTable2 = tableResourceTest.createRequest(test, 1);
    createTable2.setName("tableMove2");
    Table table2 = tableResourceTest.createEntity(createTable2, ADMIN_AUTH_HEADERS);

    // Create table for childTerm1
    CreateTable createTable3 = tableResourceTest.createRequest(test, 1);
    createTable3.setName("tableMove3");
    Table table3 = tableResourceTest.createEntity(createTable3, ADMIN_AUTH_HEADERS);

    // Create table for term3
    CreateTable createTable4 = tableResourceTest.createRequest(test, 1);
    createTable4.setName("tableMove4");
    Table table4 = tableResourceTest.createEntity(createTable4, ADMIN_AUTH_HEADERS);

    // Add assets to terms
    addAssetsToGlossaryTerm(term1, List.of(table1));
    addAssetsToGlossaryTerm(term2, List.of(table2));
    addAssetsToGlossaryTerm(childTerm1, List.of(table3));
    addAssetsToGlossaryTerm(term3, List.of(table4));

    // Test Scenario 1: Move childTerm1 from term1 to term2 within the same glossary
    EntityReference parentTerm2Ref =
        new EntityReference().withId(term2.getId()).withType("glossaryTerm");
    MoveGlossaryTermMessage moveMessage1 =
        receiveMoveEntityMessage(childTerm1.getId(), parentTerm2Ref);
    assertEquals("COMPLETED", moveMessage1.getStatus());
    assertEquals(childTerm1.getName(), moveMessage1.getEntityName());
    assertNull(moveMessage1.getError());

    // Verify the move was successful
    GlossaryTerm movedChildTerm1 = getEntity(childTerm1.getId(), ADMIN_AUTH_HEADERS);
    assertEquals(term2.getId(), movedChildTerm1.getParent().getId());
    assertEquals(glossary1.getId(), movedChildTerm1.getGlossary().getId());
    assertTrue(movedChildTerm1.getFullyQualifiedName().startsWith(term2.getFullyQualifiedName()));

    // Verify grandChildTerm1 FQN was updated
    GlossaryTerm updatedGrandChild = getEntity(grandChildTerm1.getId(), ADMIN_AUTH_HEADERS);
    assertTrue(
        updatedGrandChild
            .getFullyQualifiedName()
            .startsWith(movedChildTerm1.getFullyQualifiedName()));

    // Test Scenario 2: Move childTerm1 to root of glossary1 (no parent)
    EntityReference glossary1Ref =
        new EntityReference().withId(glossary1.getId()).withType("glossary");
    MoveGlossaryTermMessage moveMessage2 =
        receiveMoveEntityMessage(childTerm1.getId(), glossary1Ref);
    assertEquals("COMPLETED", moveMessage2.getStatus());
    assertEquals(childTerm1.getName(), moveMessage2.getEntityName());
    assertNull(moveMessage2.getError());

    // Verify the move was successful
    GlossaryTerm movedToRootChildTerm1 = getEntity(childTerm1.getId(), ADMIN_AUTH_HEADERS);
    assertNull(movedToRootChildTerm1.getParent());
    assertEquals(glossary1.getId(), movedToRootChildTerm1.getGlossary().getId());
    assertTrue(
        movedToRootChildTerm1
            .getFullyQualifiedName()
            .startsWith(glossary1.getFullyQualifiedName()));

    // Test Scenario 3: Move childTerm1 to a different glossary (glossary2) under term3
    EntityReference parentTerm3Ref =
        new EntityReference().withId(term3.getId()).withType("glossaryTerm");
    MoveGlossaryTermMessage moveMessage3 =
        receiveMoveEntityMessage(childTerm1.getId(), parentTerm3Ref);
    assertEquals("COMPLETED", moveMessage3.getStatus());
    assertEquals(childTerm1.getName(), moveMessage3.getEntityName());
    assertNull(moveMessage3.getError());

    // Verify the move was successful
    GlossaryTerm movedToGlossary2ChildTerm1 = getEntity(childTerm1.getId(), ADMIN_AUTH_HEADERS);
    assertEquals(term3.getId(), movedToGlossary2ChildTerm1.getParent().getId());
    assertEquals(glossary2.getId(), movedToGlossary2ChildTerm1.getGlossary().getId());
    assertTrue(
        movedToGlossary2ChildTerm1
            .getFullyQualifiedName()
            .startsWith(term3.getFullyQualifiedName()));

    // Test Scenario 4: Move childTerm1 to root of glossary2 (no parent)
    EntityReference glossary2Ref =
        new EntityReference().withId(glossary2.getId()).withType("glossary");
    MoveGlossaryTermMessage moveMessage4 =
        receiveMoveEntityMessage(childTerm1.getId(), glossary2Ref);
    assertEquals("COMPLETED", moveMessage4.getStatus());
    assertEquals(childTerm1.getName(), moveMessage4.getEntityName());
    assertNull(moveMessage4.getError());

    // Verify the move was successful
    GlossaryTerm movedToGlossary2RootChildTerm1 = getEntity(childTerm1.getId(), ADMIN_AUTH_HEADERS);
    assertNull(movedToGlossary2RootChildTerm1.getParent());
    assertEquals(glossary2.getId(), movedToGlossary2RootChildTerm1.getGlossary().getId());
    assertTrue(
        movedToGlossary2RootChildTerm1
            .getFullyQualifiedName()
            .startsWith(glossary2.getFullyQualifiedName()));

    // Test Scenario 5: Move back to glossary1 under term1
    EntityReference parentTerm1Ref =
        new EntityReference().withId(term1.getId()).withType("glossaryTerm");
    MoveGlossaryTermMessage moveMessage5 =
        receiveMoveEntityMessage(childTerm1.getId(), parentTerm1Ref);
    assertEquals("COMPLETED", moveMessage5.getStatus());
    assertEquals(childTerm1.getName(), moveMessage5.getEntityName());
    assertNull(moveMessage5.getError());

    // Verify the move was successful
    GlossaryTerm movedBackChildTerm1 = getEntity(childTerm1.getId(), ADMIN_AUTH_HEADERS);
    assertEquals(term1.getId(), movedBackChildTerm1.getParent().getId());
    assertEquals(glossary1.getId(), movedBackChildTerm1.getGlossary().getId());
    assertTrue(
        movedBackChildTerm1.getFullyQualifiedName().startsWith(term1.getFullyQualifiedName()));

    // Test Scenario 6: Try to move a term to its own child (should fail with circular reference
    // error)
    EntityReference childTerm1Ref =
        new EntityReference().withId(childTerm1.getId()).withType("glossaryTerm");

    // This should fail immediately with a 400 BAD_REQUEST due to circular reference validation
    assertThrows(
        HttpResponseException.class,
        () -> moveEntityAsync(term1.getId(), childTerm1Ref),
        "Expected circular reference validation to fail");

    // Verify the failed move didn't change the term
    GlossaryTerm unchangedTerm1 = getEntity(term1.getId(), ADMIN_AUTH_HEADERS);
    assertEquals(glossary1.getId(), unchangedTerm1.getGlossary().getId());
    assertNull(unchangedTerm1.getParent()); // Should still be at root

    // Clean up
    tableResourceTest.deleteEntity(table1.getId(), ADMIN_AUTH_HEADERS);
    tableResourceTest.deleteEntity(table2.getId(), ADMIN_AUTH_HEADERS);
    tableResourceTest.deleteEntity(table3.getId(), ADMIN_AUTH_HEADERS);
    tableResourceTest.deleteEntity(table4.getId(), ADMIN_AUTH_HEADERS);
  }

  // Test 1: Glossary has no reviewers, Term has reviewers, User who created is the Reviewer, so the
  // term goes to approved.
  @Test
  void test_GlossaryTermWorkflow_TermHasReviewers_CreatorIsReviewer_AutoApproved(TestInfo test)
      throws Exception {
    // Create glossary with no reviewers
    Glossary glossary = createGlossary(test, null, null);

    // Create term with specific reviewers, where creator is one of the reviewers
    CreateGlossaryTerm createRequest =
        new CreateGlossaryTerm()
            .withName("termWithReviewers")
            .withDescription("Term created by reviewer")
            .withGlossary(glossary.getFullyQualifiedName())
            .withReviewers(listOf(USER1.getEntityReference(), USER2.getEntityReference()));

    // Create the term as USER1 (who is a reviewer of the term itself)
    GlossaryTerm createdTerm = createEntity(createRequest, authHeaders(USER1.getName()));

    // Wait for workflow to process
    // The workflow checks updatedBy field. Since USER1 is a reviewer, term should be auto-approved
    java.lang.Thread.sleep(10000); // Wait 10 seconds for workflow to complete
    GlossaryTerm updatedTerm = getEntity(createdTerm.getId(), "", authHeaders(USER1.getName()));

    // The term should be auto-approved since creator (USER1) is a reviewer
    assertEquals(
        EntityStatus.APPROVED,
        updatedTerm.getEntityStatus(),
        "Term should be auto-approved when creator is a reviewer");

    // CRITICAL: Verify that updatedBy is the reviewer (USER1), not governance-bot
    assertEquals(
        USER1.getName(),
        updatedTerm.getUpdatedBy(),
        "Term should be updated by the reviewer (USER1), not governance-bot");

    // Verify: No workflow task should be created since term was auto-approved
    assertFalse(
        wasWorkflowTaskCreated(createdTerm.getFullyQualifiedName(), 2000),
        "No workflow task should be created for auto-approved term");
  }

  // Test 2: Term has reviewers, the user who updated the term is a reviewer, so the term stays
  // approved.
  @Test
  void test_GlossaryTermWorkflow_TermHasReviewers_UpdatedByIsReviewer_NoWorkflow(TestInfo test)
      throws Exception {
    // Create glossary with no reviewers
    Glossary glossary = createGlossary(test, null, null);

    // Create term with specific reviewers
    GlossaryTerm term =
        createTerm(
            glossary,
            null,
            "termForUpdate",
            listOf(USER1.getEntityReference(), USER2.getEntityReference()));

    // Initially the term should go through workflow since it was created by admin
    waitForTaskToBeCreated(term.getFullyQualifiedName(), 30000L);
    Thread approvalTask = assertApprovalTask(term, TaskStatus.Open);
    taskTest.resolveTask(
        approvalTask.getTask().getId(),
        new ResolveTask().withNewValue("Approved"),
        authHeaders(USER1.getName()));

    // Update the term as USER1 (who is a reviewer)
    String json = JsonUtils.pojoToJson(term);
    term.setDescription("Updated by reviewer USER1");
    GlossaryTerm updatedTerm = patchEntity(term.getId(), json, term, authHeaders(USER1.getName()));

    // CRITICAL: Verify that updatedBy is the reviewer (USER1), not governance-bot
    assertEquals(
        USER1.getName(),
        updatedTerm.getUpdatedBy(),
        "Term should be updated by the reviewer (USER1), not governance-bot");

    // Verify no workflow task was created
    boolean taskCreated = wasWorkflowTaskCreated(term.getFullyQualifiedName(), 5000L);
    assertFalse(taskCreated, "No workflow should be triggered when reviewer updates the term");
  }

  // Test 3: Term has reviewers, but the user who created the term is not a reviewer, so the term is
  // created DRAFT and moves to in review after the task is created for the reviewer
  @Test
  void test_GlossaryTermWorkflow_TermHasReviewers_CreatorNotReviewer_WorkflowTriggered(
      TestInfo test) throws Exception {
    // Create glossary with no reviewers
    Glossary glossary = createGlossary(test, null, null);

    // Create term with specific reviewers, where creator is NOT one of the reviewers
    CreateGlossaryTerm createRequest =
        new CreateGlossaryTerm()
            .withName("termNotByReviewer")
            .withDescription("Term created by non-reviewer")
            .withGlossary(glossary.getFullyQualifiedName())
            .withReviewers(listOf(USER1.getEntityReference(), USER2.getEntityReference()));

    // Create the term as admin (who is NOT a reviewer of the term)
    GlossaryTerm createdTerm = createEntity(createRequest, ADMIN_AUTH_HEADERS);

    // Verify: Workflow task should be created and term should move to IN_REVIEW
    waitForTaskToBeCreated(createdTerm.getFullyQualifiedName(), 30000L);
    Thread approvalTask = assertApprovalTask(createdTerm, TaskStatus.Open);

    // Fetch the updated term to see status change
    GlossaryTerm updatedTerm = getEntity(createdTerm.getId(), "", ADMIN_AUTH_HEADERS);
    assertEquals(
        EntityStatus.IN_REVIEW,
        updatedTerm.getEntityStatus(),
        "Term should be moved to IN_REVIEW after workflow creation");

    // Resolve the task to complete the workflow and prevent EntityNotFoundException
    try {
      taskTest.resolveTask(
          approvalTask.getTask().getId(),
          new ResolveTask().withNewValue("Approved"),
          authHeaders(USER1.getName()));
    } catch (Exception ignore) {
      // Ignore failure - should be flowable lock exception, because the tests are happening fast
    }
    // Delete the Term
    try {
      deleteEntity(updatedTerm.getId(), true, true, authHeaders(USER1.getName()));
    } catch (Exception ignore) {
    }
  }

  // Test 4: Term has reviewers, but the user who updated the term is not a reviewer, so the term is
  // updated to DRAFT and moves to in review after the task is created for the reviewer.
  @Test
  void test_GlossaryTermWorkflow_TermHasReviewers_UpdatedByNotReviewer_WorkflowTriggered(
      TestInfo test) throws Exception {
    // Create glossary with no reviewers
    Glossary glossary = createGlossary(test, null, null);

    // Create and approve term first with reviewers
    GlossaryTerm term =
        createTerm(
            glossary,
            null,
            "termForNonReviewerUpdate",
            listOf(USER1.getEntityReference(), USER2.getEntityReference()));

    // Initially approve the term
    waitForTaskToBeCreated(term.getFullyQualifiedName(), 30000L);
    Thread approvalTask = assertApprovalTask(term, TaskStatus.Open);
    taskTest.resolveTask(
        approvalTask.getTask().getId(),
        new ResolveTask().withNewValue("Approved"),
        authHeaders(USER1.getName()));

    // Ensure DATA_CONSUMER has permission to update terms - add as owner
    String json = JsonUtils.pojoToJson(term);
    term.setOwners(listOf(DATA_CONSUMER.getEntityReference()));
    term = patchEntity(term.getId(), json, term, ADMIN_AUTH_HEADERS);

    // Update by non-reviewer (DATA_CONSUMER) - should trigger workflow
    json = JsonUtils.pojoToJson(term);
    term.setDescription("Updated by non-reviewer DATA_CONSUMER");
    patchEntity(term.getId(), json, term, authHeaders(DATA_CONSUMER.getName()));

    // Verify workflow task was created
    boolean taskCreated = wasDetailedWorkflowTaskCreated(term.getFullyQualifiedName(), 30000L);
    assertTrue(taskCreated, "Workflow should be triggered when non-reviewer updates the term");

    // Verify term status moved to IN_REVIEW
    GlossaryTerm updatedTerm = getEntity(term.getId(), "", ADMIN_AUTH_HEADERS);
    assertEquals(
        EntityStatus.IN_REVIEW,
        updatedTerm.getEntityStatus(),
        "Term should be moved to IN_REVIEW after non-reviewer update");

    // Resolve the task to complete the workflow and prevent EntityNotFoundException
    Thread newApprovalTask = assertApprovalTask(term, TaskStatus.Open);
    try {
      taskTest.resolveTask(
          newApprovalTask.getTask().getId(),
          new ResolveTask().withNewValue("Approved"),
          authHeaders(USER1.getName()));

      // Wait for task resolution workflow to complete
      java.lang.Thread.sleep(5000);

      // CRITICAL: Verify final term has been approved by USER1, not governance-bot
      GlossaryTerm finalTerm = getEntity(term.getId(), "", ADMIN_AUTH_HEADERS);
      assertEquals(
          EntityStatus.APPROVED,
          finalTerm.getEntityStatus(),
          "Term should be approved after task resolution");
      assertEquals(
          USER1.getName(),
          finalTerm.getUpdatedBy(),
          "Term should be updated by the approver (USER1), not governance-bot");
    } catch (Exception ignore) {
      // Ignore failure - should be flowable lock exception, because the tests are happening fast
    }
    // Delete the Term
    try {
      deleteEntity(updatedTerm.getId(), true, true, authHeaders(USER1.getName()));
    } catch (Exception ignore) {
    }
  }

  // Test 5: Team membership test - User is part of a reviewer team, so auto-approved
  @Test
  void test_GlossaryTermWorkflow_TeamReviewer_MemberCreatesTermAutoApproved(TestInfo test)
      throws Exception {
    // Get existing team and explicitly add USER1 to it for this test
    Team reviewerTeam =
        Entity.getEntityByName(Entity.TEAM, "Organization", "users", Include.NON_DELETED);

    // Add ADMIN to the Organization team for this test (so ADMIN can create terms as a team member)
    String jsonTeam = JsonUtils.pojoToJson(reviewerTeam);
    List<EntityReference> currentUsers =
        reviewerTeam.getUsers() != null
            ? new ArrayList<>(reviewerTeam.getUsers())
            : new ArrayList<>();
    currentUsers.add(
        Entity.getEntityReferenceByName(
            Entity.USER,
            "admin",
            Include.NON_DELETED)); // Add ADMIN to team so they can create terms as team member
    reviewerTeam.setUsers(currentUsers);

    // Update the team to include ADMIN
    Entity.getEntityRepository(Entity.TEAM)
        .patch(
            null,
            reviewerTeam.getId(),
            "admin",
            JsonUtils.getJsonPatch(jsonTeam, JsonUtils.pojoToJson(reviewerTeam)),
            null);

    // Create glossary with team as reviewer
    Glossary glossary = createGlossary(test, listOf(reviewerTeam.getEntityReference()), null);

    // Create term directly as ADMIN (who is now a member of the reviewer team)
    CreateGlossaryTerm createRequest =
        new CreateGlossaryTerm()
            .withName("termByTeamMember")
            .withDescription("Term created by team member ADMIN")
            .withGlossary(glossary.getFullyQualifiedName());

    // Create directly with ADMIN (who is now a team member and reviewer)
    GlossaryTerm createdTerm = createEntity(createRequest, ADMIN_AUTH_HEADERS);

    // Wait for workflow to process and check final status
    java.lang.Thread.sleep(10000); // Wait for workflow to complete
    GlossaryTerm updatedTerm = getEntity(createdTerm.getId(), "", ADMIN_AUTH_HEADERS);

    // Term should be auto-approved since ADMIN is a member of the reviewer team
    assertEquals(
        EntityStatus.APPROVED,
        updatedTerm.getEntityStatus(),
        "Term should be auto-approved when created by team member");

    // CRITICAL: Verify that updatedBy is the team member (admin), not governance-bot
    assertEquals(
        "admin",
        updatedTerm.getUpdatedBy(),
        "Term should be updated by the team member (admin), not governance-bot");

    // Verify: No workflow task should be created since term was auto-approved
    assertFalse(
        wasWorkflowTaskCreated(createdTerm.getFullyQualifiedName(), 2000),
        "No workflow task should be created for auto-approved term");
  }

  // Test 6: Team membership test - User updates term and is part of reviewer team, so no workflow
  @Test
  void test_GlossaryTermWorkflow_TeamReviewer_MemberUpdatesTermNoWorkflow(TestInfo test)
      throws Exception {
    // Get existing team and add USER1 to it for this test
    Team reviewerTeam =
        Entity.getEntityByName(Entity.TEAM, "Organization", "users", Include.NON_DELETED);

    // Add USER1 to the Organization team for this test (if not already added)
    String jsonTeam = JsonUtils.pojoToJson(reviewerTeam);
    List<EntityReference> currentUsers =
        reviewerTeam.getUsers() != null
            ? new ArrayList<>(reviewerTeam.getUsers())
            : new ArrayList<>();
    if (currentUsers.stream().noneMatch(u -> u.getId().equals(USER1.getId()))) {
      currentUsers.add(USER1.getEntityReference());
      reviewerTeam.setUsers(currentUsers);

      // Update the team to include USER1
      Entity.getEntityRepository(Entity.TEAM)
          .patch(
              null,
              reviewerTeam.getId(),
              "admin",
              JsonUtils.getJsonPatch(jsonTeam, JsonUtils.pojoToJson(reviewerTeam)),
              null);
    }

    // Create glossary with team as reviewer
    Glossary glossary = createGlossary(test, listOf(reviewerTeam.getEntityReference()), null);

    // Create term by admin first (not a team member)
    GlossaryTerm term = createTerm(glossary, null, "termForTeamMemberUpdate");

    // Simplified test - just verify term creation works with team reviewers
    assertNotNull(term);
    // Term starts with DRAFT
    assertSame(EntityStatus.DRAFT, term.getEntityStatus());
    java.lang.Thread.sleep(10000L);
    GlossaryTerm glossaryTerm = getEntity(term.getId(), ADMIN_AUTH_HEADERS);
    // Auto approval after the workflow is triggered
    assertSame(EntityStatus.APPROVED, glossaryTerm.getEntityStatus());
    LOG.info(
        "Team reviewer update test - term created successfully with status: {}",
        term.getEntityStatus());
  }

  // Test 7: Custom jsonLogic filter test - using existing isOwner filter
  @Test
  void test_GlossaryTermWorkflow_CustomFilter_IsOwner_NoWorkflow(TestInfo test) throws Exception {
    // Create glossary with reviewers
    CreateGlossary createGlossary =
        glossaryTest
            .createRequest(getEntityName(test))
            .withReviewers(listOf(USER1.getEntityReference()))
            .withOwners(listOf(USER2.getEntityReference()));
    Glossary glossary = glossaryTest.createEntity(createGlossary, ADMIN_AUTH_HEADERS);

    // Create and approve term first
    GlossaryTerm term =
        createTerm(
            glossary,
            null,
            "isOwnerFilterTest",
            listOf(USER1.getEntityReference()),
            listOf(USER2.getEntityReference()),
            ADMIN_AUTH_HEADERS);
    waitForTaskToBeCreated(term.getFullyQualifiedName(), 30000L);
    Thread approvalTask = assertApprovalTask(term, TaskStatus.Open);
    taskTest.resolveTask(
        approvalTask.getTask().getId(),
        new ResolveTask().withNewValue("Approved"),
        authHeaders(USER1.getName()));

    // Patch workflow to include isOwner in OR condition
    String patchJson =
        "[{\"op\":\"replace\",\"path\":\"/trigger/config/filter\",\"value\":{\"glossaryterm\":\"{\\\"or\\\":[{\\\"isReviewer\\\":{\\\"var\\\":\\\"updatedBy\\\"}},{\\\"isOwner\\\":{\\\"var\\\":\\\"updatedBy\\\"}}]}\",\"default\":\"\"}}]";
    patchWorkflowDefinition("GlossaryTermApprovalWorkflow", patchJson);

    // Wait for workflow patch to take effect
    java.lang.Thread.sleep(2000);

    // Update by owner USER2 - should NOT trigger workflow (isOwner = true in OR condition)
    String json = JsonUtils.pojoToJson(term);
    term.setDescription("Updated by owner USER2");
    patchEntity(term.getId(), json, term, authHeaders(USER2.getName()));

    // Verify no workflow task was created
    boolean taskCreated = wasWorkflowTaskCreated(term.getFullyQualifiedName(), 5000L);
    assertFalse(
        taskCreated,
        "No workflow should be triggered when owner updates the term with isOwner filter");

    // Reset workflow filter back to empty AND
    String resetPatchJson =
        "[{\"op\":\"replace\",\"path\":\"/trigger/config/filter\",\"value\":{\"glossaryterm\":\"{\\\"and\\\":[]}\",\"default\":\"\"}}]";
    patchWorkflowDefinition("GlossaryTermApprovalWorkflow", resetPatchJson);
  }

  // Test 8: Custom jsonLogic filter test - using AND operator
  @Test
  void test_GlossaryTermWorkflow_CustomFilter_AndOperator_ConditionalTrigger(TestInfo test)
      throws Exception {
    // Create glossary with reviewers
    CreateGlossary createGlossary =
        glossaryTest
            .createRequest(getEntityName(test))
            .withReviewers(listOf(USER1.getEntityReference()));
    Glossary glossary = glossaryTest.createEntity(createGlossary, ADMIN_AUTH_HEADERS);

    // Create and approve term first
    GlossaryTerm term = createTerm(glossary, null, "andOperatorTest");
    waitForTaskToBeCreated(term.getFullyQualifiedName(), 30000L);
    Thread approvalTask = assertApprovalTask(term, TaskStatus.Open);
    taskTest.resolveTask(
        approvalTask.getTask().getId(),
        new ResolveTask().withNewValue("Approved"),
        authHeaders(USER1.getName()));

    // Patch workflow to use AND: isReviewer AND description exists
    String patchJson =
        "[{\"op\":\"replace\",\"path\":\"/trigger/config/filter\",\"value\":{\"glossaryterm\":\"{\\\"and\\\":[{\\\"isReviewer\\\":{\\\"var\\\":\\\"updatedBy\\\"}},{\\\"!=\\\":[{\\\"var\\\":\\\"description\\\"},null]}]}\",\"default\":\"\"}}]";
    patchWorkflowDefinition("GlossaryTermApprovalWorkflow", patchJson);

    // Wait for workflow patch to take effect
    java.lang.Thread.sleep(5000L);

    // Update by reviewer USER1 with description - should NOT trigger (isReviewer=true AND
    // description exists=true, result=true, negated=false)
    String json = JsonUtils.pojoToJson(term);
    term.setDescription("Updated by reviewer with description");
    patchEntity(term.getId(), json, term, authHeaders(USER1.getName()));

    // Verify no workflow task was created
    boolean taskCreated = wasWorkflowTaskCreated(term.getFullyQualifiedName(), 5000L);
    assertFalse(taskCreated, "No workflow should be triggered when AND condition is true");

    // Update by non-reviewer (admin) with description - should trigger (isReviewer=false AND
    // description exists=true, result=false, negated=true)
    json = JsonUtils.pojoToJson(term);
    term.setDescription("Updated by non-reviewer admin");
    patchEntity(term.getId(), json, term, ADMIN_AUTH_HEADERS);

    // Verify workflow task was created
    taskCreated = wasDetailedWorkflowTaskCreated(term.getFullyQualifiedName(), 30000L);
    assertTrue(taskCreated, "Workflow should be triggered when AND condition is false");

    // Resolve the task to complete the workflow and prevent EntityNotFoundException
    Thread newApprovalTask = assertApprovalTask(term, TaskStatus.Open);
    try {
      taskTest.resolveTask(
          newApprovalTask.getTask().getId(),
          new ResolveTask().withNewValue("Approved"),
          authHeaders(USER1.getName()));
    } catch (Exception ignore) {
      // Ignore failure - should be flowable lock exception, because the tests are happening fast
    }

    // Reset workflow filter back to empty AND
    String resetPatchJson =
        "[{\"op\":\"replace\",\"path\":\"/trigger/config/filter\",\"value\":{\"glossaryterm\":\"{\\\"and\\\":[]}\",\"default\":\"\"}}]";
    patchWorkflowDefinition("GlossaryTermApprovalWorkflow", resetPatchJson);
  }

  @Test
  void test_MultipleReviewerApprovalThreshold(TestInfo test) throws Exception {
    // Test 1: Multiple reviewer approval with threshold of 2
    // Create two reviewers
    EntityReference reviewer1 = USER1.getEntityReference();
    EntityReference reviewer2 = USER2.getEntityReference();
    List<EntityReference> reviewers = Arrays.asList(reviewer1, reviewer2);

    // Patch workflow to set approval threshold to 2 BEFORE creating entities
    // Node at index 12 is "ApproveGlossaryTerm" userApprovalTask
    String patchOp =
        "[{\"op\":\"replace\",\"path\":\"/nodes/12/config/approvalThreshold\",\"value\":2}]";
    patchWorkflowDefinition("GlossaryTermApprovalWorkflow", patchOp);

    // Create glossary with reviewers
    Glossary glossary = createGlossary(test, reviewers, null);

    // Create glossary term with reviewers
    CreateGlossaryTerm createRequest =
        createRequest(getEntityName(test))
            .withDescription("Test term for multi-approval")
            .withGlossary(glossary.getFullyQualifiedName())
            .withReviewers(reviewers)
            .withSynonyms(null)
            .withRelatedTerms(null);
    GlossaryTerm term = createEntity(createRequest, ADMIN_AUTH_HEADERS);

    // Term should be in DRAFT status initially
    assertEquals(EntityStatus.DRAFT, term.getEntityStatus());

    // Wait for workflow to process and task to be created
    waitForTaskToBeCreated(term.getFullyQualifiedName());

    // After workflow processing, term should be IN_REVIEW
    assertEquals(
        EntityStatus.IN_REVIEW, getEntity(term.getId(), ADMIN_AUTH_HEADERS).getEntityStatus());

    // Get the task
    String entityLink =
        new MessageParser.EntityLink(Entity.GLOSSARY_TERM, term.getFullyQualifiedName())
            .getLinkString();
    ThreadList threads =
        taskTest.listTasks(entityLink, null, null, null, 100, authHeaders(reviewer1.getName()));
    assertFalse(threads.getData().isEmpty());
    Thread task = threads.getData().getFirst();
    int taskId = task.getTask().getId();

    // First reviewer approves
    ResolveTask resolveTask = new ResolveTask().withNewValue(EntityStatus.APPROVED.value());
    taskTest.resolveTask(taskId, resolveTask, authHeaders(reviewer1.getName()));

    // After first approval, term should still be IN_REVIEW
    java.lang.Thread.sleep(2000); // Wait for async processing
    GlossaryTerm termAfterFirstApproval = getEntity(term.getId(), ADMIN_AUTH_HEADERS);
    assertEquals(EntityStatus.IN_REVIEW, termAfterFirstApproval.getEntityStatus());

    // Second reviewer approves
    taskTest.resolveTask(taskId, resolveTask, authHeaders(reviewer2.getName()));

    // After second approval, term should be APPROVED
    java.lang.Thread.sleep(2000); // Wait for async processing
    GlossaryTerm termAfterSecondApproval = getEntity(term.getId(), ADMIN_AUTH_HEADERS);
    assertEquals(EntityStatus.APPROVED, termAfterSecondApproval.getEntityStatus());

    // Reset workflow back to threshold of 1
    patchOp = "[{\"op\":\"replace\",\"path\":\"/nodes/12/config/approvalThreshold\",\"value\":1}]";
    patchWorkflowDefinition("GlossaryTermApprovalWorkflow", patchOp);
  }

  @Test
  void test_RollbackOnRejection(TestInfo test) throws Exception {
    // Test 2: Rollback on rejection scenario
    EntityReference reviewer = USER1.getEntityReference();
    List<EntityReference> reviewers = List.of(reviewer);

    // Create glossary with reviewer
    Glossary glossary = createGlossary(test, reviewers, null);

    // Create glossary term
    String initialDescription = "Initial approved description";
    CreateGlossaryTerm createRequest =
        createRequest(getEntityName(test))
            .withDescription(initialDescription)
            .withGlossary(glossary.getFullyQualifiedName())
            .withReviewers(reviewers)
            .withSynonyms(null)
            .withRelatedTerms(null);
    GlossaryTerm term = createEntity(createRequest, ADMIN_AUTH_HEADERS);

    // Wait for task and approve it
    waitForTaskToBeCreated(term.getFullyQualifiedName());
    String entityLink =
        new MessageParser.EntityLink(Entity.GLOSSARY_TERM, term.getFullyQualifiedName())
            .getLinkString();
    ThreadList threads =
        taskTest.listTasks(entityLink, null, null, null, 100, authHeaders(reviewer.getName()));
    Thread task = threads.getData().getFirst();
    int taskId = task.getTask().getId();

    ResolveTask approveTask = new ResolveTask().withNewValue(EntityStatus.APPROVED.value());
    taskTest.resolveTask(taskId, approveTask, authHeaders(reviewer.getName()));

    java.lang.Thread.sleep(2000);
    GlossaryTerm approvedTerm = getEntity(term.getId(), ADMIN_AUTH_HEADERS);
    assertEquals(EntityStatus.APPROVED, approvedTerm.getEntityStatus());
    double version1 = approvedTerm.getVersion();

    // Update term with non-reviewer (should trigger workflow)
    String updatedDescription = "Updated description by non-reviewer";
    String origJson = JsonUtils.pojoToJson(approvedTerm);
    approvedTerm.setDescription(updatedDescription);
    GlossaryTerm updatedTerm =
        patchEntityUsingFqn(
            approvedTerm.getFullyQualifiedName(),
            origJson,
            approvedTerm,
            authHeaders(USER2.getName()));

    // Wait for new task to be created for the update
    waitForDetailedTaskToBeCreated(term.getFullyQualifiedName(), 60000L);

    // Get the new task
    threads =
        taskTest.listTasks(entityLink, null, null, null, 100, authHeaders(reviewer.getName()));
    Thread updateTask = threads.getData().getFirst();
    int updateTaskId = updateTask.getTask().getId();

    // Reject the changes
    ResolveTask rejectTask = new ResolveTask().withNewValue(EntityStatus.REJECTED.value());
    taskTest.resolveTask(updateTaskId, rejectTask, authHeaders(reviewer.getName()));

    java.lang.Thread.sleep(2000);
    GlossaryTerm rolledBackTerm = getEntity(term.getId(), ADMIN_AUTH_HEADERS);

    // Verify rollback: description should be back to initial, status should be approved
    assertEquals(initialDescription, rolledBackTerm.getDescription());
    assertEquals(EntityStatus.APPROVED, rolledBackTerm.getEntityStatus());
    // Version should be bumped for audit trail
    assertTrue(
        rolledBackTerm.getVersion() > version1, "Version should be incremented for audit trail");
  }

  @Test
  void test_ReviewerSuggestionApplication(TestInfo test) throws Exception {
    // Test 3: Reviewer suggestion application
    EntityReference reviewer = USER1.getEntityReference();
    List<EntityReference> reviewers = List.of(reviewer);

    // Create glossary with reviewer
    Glossary glossary = createGlossary(test, reviewers, null);

    // Create glossary term
    String initialDescription = "Initial description";
    CreateGlossaryTerm createRequest =
        createRequest(getEntityName(test))
            .withDescription(initialDescription)
            .withGlossary(glossary.getFullyQualifiedName())
            .withReviewers(reviewers)
            .withSynonyms(null)
            .withRelatedTerms(null);
    GlossaryTerm term = createEntity(createRequest, ADMIN_AUTH_HEADERS);

    // Wait for task to be created
    waitForTaskToBeCreated(term.getFullyQualifiedName());

    // Get the task
    String entityLink =
        new MessageParser.EntityLink(Entity.GLOSSARY_TERM, term.getFullyQualifiedName())
            .getLinkString();
    ThreadList threads =
        taskTest.listTasks(entityLink, null, null, null, 100, authHeaders(reviewer.getName()));
    Thread task = threads.getData().getFirst();
    int taskId = task.getTask().getId();

    // Approve initially
    ResolveTask approveTask = new ResolveTask().withNewValue(EntityStatus.APPROVED.value());
    taskTest.resolveTask(taskId, approveTask, authHeaders(reviewer.getName()));

    java.lang.Thread.sleep(2000);
    GlossaryTerm approvedTerm = getEntity(term.getId(), ADMIN_AUTH_HEADERS);
    assertEquals(EntityStatus.APPROVED, approvedTerm.getEntityStatus());

    // Update term to trigger a new approval workflow
    String updateDescription = "Updated description for review";
    String origJson = JsonUtils.pojoToJson(approvedTerm);
    approvedTerm.setDescription(updateDescription);
    GlossaryTerm updatedTerm =
        patchEntityUsingFqn(
            approvedTerm.getFullyQualifiedName(),
            origJson,
            approvedTerm,
            authHeaders(USER2.getName()));

    // Wait for detailed task to be created
    waitForDetailedTaskToBeCreated(term.getFullyQualifiedName(), 60000L);

    // Get the new task
    threads =
        taskTest.listTasks(entityLink, null, null, null, 100, authHeaders(reviewer.getName()));
    Thread updateTask = threads.getData().getFirst();
    int updateTaskId = updateTask.getTask().getId();

    // Reviewer simply approves the term without suggestions
    approveTask = new ResolveTask().withNewValue("approved");
    taskTest.resolveTask(updateTaskId, approveTask, authHeaders(reviewer.getName()));

    java.lang.Thread.sleep(2000);
    GlossaryTerm finalTerm = getEntity(term.getId(), ADMIN_AUTH_HEADERS);

    // Verify the term is approved with the original update description
    assertEquals(EntityStatus.APPROVED, finalTerm.getEntityStatus());
    assertEquals(updateDescription, finalTerm.getDescription());
  }

  /**
   * Helper method to receive move entity message via WebSocket
   */
  protected MoveGlossaryTermMessage receiveMoveEntityMessage(UUID id, EntityReference newParent)
      throws Exception {
    UUID userId = getAdminUserId();
    String uri = String.format("http://localhost:%d", APP.getLocalPort());

    IO.Options options = new IO.Options();
    options.path = "/api/v1/push/feed";
    options.query = "userId=" + userId.toString();
    options.transports = new String[] {"websocket"};
    options.reconnection = false;
    options.timeout = 10000; // 10 seconds

    Socket socket = IO.socket(uri, options);

    CountDownLatch connectLatch = new CountDownLatch(1);
    CountDownLatch messageLatch = new CountDownLatch(1);
    final String[] receivedMessage = new String[1];

    socket
        .on(
            Socket.EVENT_CONNECT,
            args -> {
              LOG.info("Connected to Socket.IO server");
              connectLatch.countDown();
            })
        .on(
            WebSocketManager.MOVE_GLOSSARY_TERM_CHANNEL,
            args -> {
              receivedMessage[0] = (String) args[0];
              LOG.info("Received move message: {}", receivedMessage[0]);
              messageLatch.countDown();
              socket.disconnect();
            })
        .on(
            Socket.EVENT_CONNECT_ERROR,
            args -> {
              LOG.error("Socket.IO connect error: {}", args[0]);
              connectLatch.countDown();
              messageLatch.countDown();
            })
        .on(Socket.EVENT_DISCONNECT, args -> LOG.info("Disconnected from Socket.IO server"));

    socket.connect();
    if (!connectLatch.await(10, TimeUnit.SECONDS)) {
      fail("Could not connect to Socket.IO server");
    }

    // Initiate the move operation after connection is established
    MoveGlossaryTermResponse moveResponse = moveEntityAsync(id, newParent);
    assertNotNull(moveResponse.getJobId());
    assertTrue(moveResponse.getMessage().contains("Move operation initiated"));

    if (!messageLatch.await(30, TimeUnit.SECONDS)) {
      fail("Did not receive move notification via Socket.IO within the expected time.");
    }

    String receivedJson = receivedMessage[0];
    if (receivedJson == null) {
      fail("Received message is null.");
    }

    return JsonUtils.readValue(receivedJson, MoveGlossaryTermMessage.class);
  }

  /**
   * Helper method to initiate async move operation
   */
  protected MoveGlossaryTermResponse moveEntityAsync(UUID id, EntityReference newParent)
      throws HttpResponseException {
    try {
      WebTarget target = getCollection().path(String.format("/%s/moveAsync", id));

      // Create MoveGlossaryTermRequest
      Map<String, Object> payload = new HashMap<>();
      if (newParent != null) {
        payload.put("parent", newParent);
      }

      LOG.info("Moving entity with id {}, target:{}", id, target);
      return TestUtils.put(
          target,
          payload,
          MoveGlossaryTermResponse.class,
          Response.Status.ACCEPTED,
          TestUtils.ADMIN_AUTH_HEADERS);
    } catch (HttpResponseException e) {
      LOG.error("Failed to move entity with id {}: {}", id, e.getMessage());
      throw e;
    }
  }

  /**
   * Helper method to add assets to a glossary term
   */
  private void addAssetsToGlossaryTerm(GlossaryTerm term, List<Table> tables)
      throws HttpResponseException {
    List<EntityReference> assets =
        tables.stream()
            .map(table -> new EntityReference().withId(table.getId()).withType("table"))
            .toList();

    Map<String, Object> payload = Map.of("assets", assets, "dryRun", false);

    WebTarget target = getCollection().path(String.format("/%s/assets/add", term.getId()));
    TestUtils.put(target, payload, BulkOperationResult.class, OK, ADMIN_AUTH_HEADERS);
  }

  @Test
  void test_searchGlossaryTerms() throws IOException {
    // Create a glossary for testing
    Glossary glossary =
        glossaryTest.createEntity(
            glossaryTest.createRequest("searchTestGlossary"), ADMIN_AUTH_HEADERS);

    // Create multiple glossary terms with different names
    List<GlossaryTerm> terms = new ArrayList<>();
    for (int i = 1; i <= 10; i++) {
      CreateGlossaryTerm createTerm =
          createRequest("SearchTerm" + i)
              .withGlossary(glossary.getFullyQualifiedName())
              .withDescription("This is SearchTerm " + i + " for testing search functionality");
      GlossaryTerm term = createEntity(createTerm, ADMIN_AUTH_HEADERS);
      terms.add(term);
    }

    // Test 1: Search by exact term name
    Map<String, String> queryParams = new HashMap<>();
    queryParams.put("q", "SearchTerm5");
    queryParams.put("glossaryFqn", glossary.getFullyQualifiedName());
    queryParams.put("limit", "10");
    queryParams.put("offset", "0");

    ResultList<GlossaryTerm> searchResults = searchGlossaryTerms(queryParams, ADMIN_AUTH_HEADERS);
    assertEquals(1, searchResults.getData().size());
    assertEquals("SearchTerm5", searchResults.getData().get(0).getName());

    // Test 2: Partial search
    queryParams.put("q", "Term");
    searchResults = searchGlossaryTerms(queryParams, ADMIN_AUTH_HEADERS);
    assertEquals(10, searchResults.getData().size());

    // Test 3: Search with pagination
    queryParams.put("limit", "5");
    searchResults = searchGlossaryTerms(queryParams, ADMIN_AUTH_HEADERS);
    assertEquals(5, searchResults.getData().size());

    // Test 4: Search with offset
    queryParams.put("offset", "5");
    searchResults = searchGlossaryTerms(queryParams, ADMIN_AUTH_HEADERS);
    assertEquals(5, searchResults.getData().size());

    // Test 5: Search with display name (if terms had display names)
    // Skip this test since our test terms don't have display names set

    // Test 6: Search with no results
    queryParams.put("q", "NonExistentTerm");
    searchResults = searchGlossaryTerms(queryParams, ADMIN_AUTH_HEADERS);
    assertEquals(0, searchResults.getData().size());

    // Clean up - hard delete terms first, then glossary
    for (GlossaryTerm term : terms) {
      deleteEntity(term.getId(), true, true, ADMIN_AUTH_HEADERS);
    }
    glossaryTest.deleteEntity(glossary.getId(), true, true, ADMIN_AUTH_HEADERS);
  }

  @Test
  void test_searchGlossaryTermsWithHierarchy() throws IOException {
    // Create glossary
    Glossary glossary =
        glossaryTest.createEntity(
            glossaryTest.createRequest("hierarchySearchGlossary"), ADMIN_AUTH_HEADERS);

    // Create parent term
    CreateGlossaryTerm parentRequest =
        createRequest("ParentSearchTerm")
            .withGlossary(glossary.getFullyQualifiedName())
            .withDescription("Parent term for hierarchy search test");
    GlossaryTerm parentTerm = createEntity(parentRequest, ADMIN_AUTH_HEADERS);

    // Create child terms
    List<GlossaryTerm> childTerms = new ArrayList<>();
    for (int i = 1; i <= 5; i++) {
      CreateGlossaryTerm childRequest =
          createRequest("ChildSearchTerm" + i)
              .withGlossary(glossary.getFullyQualifiedName())
              .withParent(parentTerm.getFullyQualifiedName())
              .withDescription("Child term " + i + " under parent");
      GlossaryTerm childTerm = createEntity(childRequest, ADMIN_AUTH_HEADERS);
      childTerms.add(childTerm);
    }

    // Test 1: Search within parent term
    Map<String, String> queryParams = new HashMap<>();
    queryParams.put("q", "Child");
    queryParams.put("parentFqn", parentTerm.getFullyQualifiedName());

    ResultList<GlossaryTerm> searchResults = searchGlossaryTerms(queryParams, ADMIN_AUTH_HEADERS);
    assertEquals(5, searchResults.getData().size());
    assertTrue(
        searchResults.getData().stream().allMatch(t -> t.getName().startsWith("ChildSearchTerm")));

    // Test 2: Search by parent ID
    queryParams.clear();
    queryParams.put("q", "term");
    queryParams.put("parent", parentTerm.getId().toString());

    searchResults = searchGlossaryTerms(queryParams, ADMIN_AUTH_HEADERS);
    assertEquals(5, searchResults.getData().size());

    // Clean up - hard delete all terms first, then glossary
    for (GlossaryTerm term : childTerms) {
      deleteEntity(term.getId(), true, true, ADMIN_AUTH_HEADERS);
    }
    deleteEntity(parentTerm.getId(), true, true, ADMIN_AUTH_HEADERS);
    glossaryTest.deleteEntity(glossary.getId(), true, true, ADMIN_AUTH_HEADERS);
  }

  private ResultList<GlossaryTerm> searchGlossaryTerms(
      Map<String, String> queryParams, Map<String, String> authHeaders)
      throws HttpResponseException {
    WebTarget target = getCollection().path("/search");
    for (Map.Entry<String, String> entry : queryParams.entrySet()) {
      target = target.queryParam(entry.getKey(), entry.getValue());
    }
    return TestUtils.get(target, GlossaryTermResource.GlossaryTermList.class, authHeaders);
  }

  /**
   * Helper method to get workflow definition by name
   */
  private WebTarget getWorkflowDefinitionByName(String name) {
    return getResource("governance/workflowDefinitions/name/" + name);
  }

  /**
   * Helper method to patch workflow definition
   */
  private void patchWorkflowDefinition(String name, String jsonPatchString) throws Exception {
    ObjectMapper mapper = new ObjectMapper();
    JsonNode patch = mapper.readTree(jsonPatchString);

    WebTarget target = getWorkflowDefinitionByName(name);
    Response response =
        SecurityUtil.addHeaders(target, ADMIN_AUTH_HEADERS)
            .method(
                "PATCH",
                jakarta.ws.rs.client.Entity.entity(
                    patch.toString(), MediaType.APPLICATION_JSON_PATCH_JSON_TYPE));

    assertEquals(200, response.getStatus(), "Failed to patch workflow definition");
    java.lang.Thread.sleep(1000); // Wait for change to take effect
  }

  /**
   * Helper method to check if workflow task was created
   */
  private boolean wasWorkflowTaskCreated(String termFqn, long timeoutMs) {
    try {
      waitForTaskToBeCreated(termFqn, timeoutMs);
      return true;
    } catch (Exception e) {
      return false;
    }
  }

<<<<<<< HEAD
  private boolean wasDetailedWorkflowTaskCreated(String termFqn, long timeoutMs) {
    try {
      waitForDetailedTaskToBeCreated(termFqn, timeoutMs);
      return true;
    } catch (Exception e) {
      return false;
    }
  }

  public static void waitForDetailedTaskToBeCreated(String fullyQualifiedName, long timeout) {
    String entityLink =
        new MessageParser.EntityLink(Entity.GLOSSARY_TERM, fullyQualifiedName).getLinkString();
    Awaitility.await(
            String.format(
                "Wait for Detailed Task to be Created for Glossary Term: '%s'", fullyQualifiedName))
        .ignoreExceptions()
        .pollInterval(Duration.ofMillis(2000L))
        .atMost(Duration.ofMillis(timeout))
        .until(
            () ->
                WorkflowHandler.getInstance()
                    .isActivityWithVariableExecuting(
                        "ApprovalForUpdates.approvalTask",
                        getNamespacedVariableName(GLOBAL_NAMESPACE, RELATED_ENTITY_VARIABLE),
                        entityLink));
=======
  @Test
  void test_circularReferenceDetection_directMove(TestInfo test) throws Exception {
    // Create a glossary
    CreateGlossary createGlossary = glossaryTest.createRequest(test);
    Glossary glossary = glossaryTest.createEntity(createGlossary, ADMIN_AUTH_HEADERS);

    // Create TermA as a root term under the glossary
    CreateGlossaryTerm createTermA =
        createRequest("TermA")
            .withGlossary(glossary.getFullyQualifiedName())
            .withDescription("Root term A");
    GlossaryTerm termA = createEntity(createTermA, ADMIN_AUTH_HEADERS);

    // Create TermB as a child of TermA
    CreateGlossaryTerm createTermB =
        createRequest("TermB")
            .withGlossary(glossary.getFullyQualifiedName())
            .withParent(termA.getFullyQualifiedName())
            .withDescription("Child term B of TermA");
    GlossaryTerm termB = createEntity(createTermB, ADMIN_AUTH_HEADERS);

    // Create TermC as a child of TermB (grandchild of TermA)
    CreateGlossaryTerm createTermC =
        createRequest("TermC")
            .withGlossary(glossary.getFullyQualifiedName())
            .withParent(termB.getFullyQualifiedName())
            .withDescription("Grandchild term C of TermA");
    GlossaryTerm termC = createEntity(createTermC, ADMIN_AUTH_HEADERS);

    // Test 1: Try to move TermA under TermB using moveAsync API (direct circular reference)
    // This should fail IMMEDIATELY with BAD_REQUEST before async operation starts
    assertThrows(
        HttpResponseException.class,
        () -> moveEntityAsync(termA.getId(), termB.getEntityReference()),
        "Should not allow TermA to be moved under TermB (direct circular reference)");

    // Test 2: Try to move TermA under TermC (indirect circular reference)
    assertThrows(
        HttpResponseException.class,
        () -> moveEntityAsync(termA.getId(), termC.getEntityReference()),
        "Should not allow TermA to be moved under TermC (indirect circular reference)");

    // Test 3: Try to move TermB under TermC (would create circular: A->B->C, C->B)
    assertThrows(
        HttpResponseException.class,
        () -> moveEntityAsync(termB.getId(), termC.getEntityReference()),
        "Should not allow TermB to be moved under TermC (TermC is already a child of TermB)");

    // Test 4: Verify valid move still works - move TermC to root level
    MoveGlossaryTermMessage moveMessage =
        receiveMoveEntityMessage(termC.getId(), glossary.getEntityReference());
    assertEquals(
        "COMPLETED", moveMessage.getStatus(), "Should successfully move TermC to root level");
    assertNull(moveMessage.getError(), "Move operation should complete without error");

    // Verify TermC has been moved to root level (no parent)
    GlossaryTerm movedTermC = getEntity(termC.getId(), ADMIN_AUTH_HEADERS);
    assertNull(movedTermC.getParent(), "TermC should have no parent after move to root level");
    assertEquals(
        glossary.getId(), movedTermC.getGlossary().getId(), "TermC should belong to the glossary");

    // Clean up
    deleteEntity(termC.getId(), true, true, ADMIN_AUTH_HEADERS);
    deleteEntity(termB.getId(), true, true, ADMIN_AUTH_HEADERS);
    deleteEntity(termA.getId(), true, true, ADMIN_AUTH_HEADERS);
    glossaryTest.deleteEntity(glossary.getId(), true, true, ADMIN_AUTH_HEADERS);
  }

  @Test
  void test_selfReferenceValidation(TestInfo test) throws IOException {
    // Test that a term cannot be set as its own parent
    CreateGlossary createGlossary = glossaryTest.createRequest(test);
    Glossary glossary = glossaryTest.createEntity(createGlossary, ADMIN_AUTH_HEADERS);

    CreateGlossaryTerm createTerm =
        createRequest("SelfRefTerm").withGlossary(glossary.getFullyQualifiedName());
    GlossaryTerm term = createEntity(createTerm, ADMIN_AUTH_HEADERS);

    // Try to move term to itself using moveAsync API
    assertThrows(
        HttpResponseException.class,
        () -> moveEntityAsync(term.getId(), term.getEntityReference()),
        "Should not allow term to be its own parent");

    // Clean up
    deleteEntity(term.getId(), true, true, ADMIN_AUTH_HEADERS);
    glossaryTest.deleteEntity(glossary.getId(), true, true, ADMIN_AUTH_HEADERS);
  }

  @Test
  void test_orphanedRelationshipsAfterMove(TestInfo test) throws Exception {
    // Create a glossary
    CreateGlossary createGlossary = glossaryTest.createRequest(test);
    Glossary glossary = glossaryTest.createEntity(createGlossary, ADMIN_AUTH_HEADERS);

    // Create TermA as root
    CreateGlossaryTerm createTermA =
        createRequest("TermA").withGlossary(glossary.getFullyQualifiedName());
    GlossaryTerm termA = createEntity(createTermA, ADMIN_AUTH_HEADERS);

    // Create TermB as child of TermA
    CreateGlossaryTerm createTermB =
        createRequest("TermB")
            .withGlossary(glossary.getFullyQualifiedName())
            .withParent(termA.getFullyQualifiedName());
    GlossaryTerm termB = createEntity(createTermB, ADMIN_AUTH_HEADERS);

    // Move TermB to root level (remove parent relationship) using async move API
    EntityReference glossaryRef =
        new EntityReference().withId(glossary.getId()).withType("glossary");
    MoveGlossaryTermMessage moveMessage = receiveMoveEntityMessage(termB.getId(), glossaryRef);
    assertEquals("COMPLETED", moveMessage.getStatus());
    assertNull(moveMessage.getError());

    // Verify TermB has no parent
    GlossaryTerm movedTermB = getEntity(termB.getId(), ADMIN_AUTH_HEADERS);
    assertNull(movedTermB.getParent(), "TermB should have no parent after move");

    // Verify we can list terms under the glossary without infinite loops
    Map<String, String> params = new HashMap<>();
    params.put("glossary", glossary.getId().toString());
    params.put("fields", "childrenCount,owners,reviewers");
    params.put("limit", "50");

    ResultList<GlossaryTerm> terms = listEntities(params, ADMIN_AUTH_HEADERS);
    assertNotNull(terms, "Should be able to list terms without errors");
    assertEquals(2, terms.getData().size(), "Should have 2 root-level terms");

    // Clean up
    deleteEntity(termB.getId(), true, true, ADMIN_AUTH_HEADERS);
    deleteEntity(termA.getId(), true, true, ADMIN_AUTH_HEADERS);
    glossaryTest.deleteEntity(glossary.getId(), true, true, ADMIN_AUTH_HEADERS);
  }

  @Test
  void test_directChildrenOfWithCircularRef(TestInfo test) throws IOException {
    // This test reproduces the exact scenario from the bug report
    CreateGlossary createGlossary = glossaryTest.createRequest(test);
    Glossary glossary = glossaryTest.createEntity(createGlossary, ADMIN_AUTH_HEADERS);

    // Create Salesforce-Glossary term
    CreateGlossaryTerm createSalesforce =
        createRequest("Salesforce-Glossary").withGlossary(glossary.getFullyQualifiedName());
    GlossaryTerm salesforceTerm = createEntity(createSalesforce, ADMIN_AUTH_HEADERS);

    // Create child terms under Salesforce-Glossary
    List<GlossaryTerm> childTerms = new ArrayList<>();
    for (int i = 1; i <= 5; i++) {
      CreateGlossaryTerm createChild =
          createRequest("ChildTerm" + i)
              .withGlossary(glossary.getFullyQualifiedName())
              .withParent(salesforceTerm.getFullyQualifiedName());
      childTerms.add(createEntity(createChild, ADMIN_AUTH_HEADERS));
    }

    // Query for direct children - this should not hang
    Map<String, String> params = new HashMap<>();
    params.put("directChildrenOf", salesforceTerm.getFullyQualifiedName());
    params.put("fields", "childrenCount,owners,reviewers");
    params.put("limit", "50");

    ResultList<GlossaryTerm> directChildren = listEntities(params, ADMIN_AUTH_HEADERS);
    assertNotNull(directChildren, "Should be able to get direct children without hanging");
    assertEquals(5, directChildren.getData().size(), "Should have 5 direct children");

    // Clean up
    for (GlossaryTerm child : childTerms) {
      deleteEntity(child.getId(), true, true, ADMIN_AUTH_HEADERS);
    }
    deleteEntity(salesforceTerm.getId(), true, true, ADMIN_AUTH_HEADERS);
    glossaryTest.deleteEntity(glossary.getId(), true, true, ADMIN_AUTH_HEADERS);
  }

  @Test
  void test_childrenCountIncludesAllNestedTerms(TestInfo test) throws IOException {
    // Create a glossary
    CreateGlossary createGlossary = glossaryTest.createRequest(test);
    Glossary glossary = glossaryTest.createEntity(createGlossary, ADMIN_AUTH_HEADERS);

    // Create a hierarchy: term1 -> term1.1 -> term1.1.1
    //                              -> term1.1.2
    //                     -> term1.2
    CreateGlossaryTerm createTerm1 =
        createRequest("term1").withGlossary(glossary.getFullyQualifiedName());
    GlossaryTerm term1 = createEntity(createTerm1, ADMIN_AUTH_HEADERS);

    CreateGlossaryTerm createTerm1_1 =
        createRequest("term1.1")
            .withGlossary(glossary.getFullyQualifiedName())
            .withParent(term1.getFullyQualifiedName());
    GlossaryTerm term1_1 = createEntity(createTerm1_1, ADMIN_AUTH_HEADERS);

    CreateGlossaryTerm createTerm1_1_1 =
        createRequest("term1.1.1")
            .withGlossary(glossary.getFullyQualifiedName())
            .withParent(term1_1.getFullyQualifiedName());
    GlossaryTerm term1_1_1 = createEntity(createTerm1_1_1, ADMIN_AUTH_HEADERS);

    CreateGlossaryTerm createTerm1_1_2 =
        createRequest("term1.1.2")
            .withGlossary(glossary.getFullyQualifiedName())
            .withParent(term1_1.getFullyQualifiedName());
    GlossaryTerm term1_1_2 = createEntity(createTerm1_1_2, ADMIN_AUTH_HEADERS);

    CreateGlossaryTerm createTerm1_2 =
        createRequest("term1.2")
            .withGlossary(glossary.getFullyQualifiedName())
            .withParent(term1.getFullyQualifiedName());
    GlossaryTerm term1_2 = createEntity(createTerm1_2, ADMIN_AUTH_HEADERS);

    // Fetch term1 with childrenCount field
    GlossaryTerm fetchedTerm1 = getEntity(term1.getId(), "childrenCount", ADMIN_AUTH_HEADERS);

    // term1 should have 4 nested children total (term1.1, term1.1.1, term1.1.2, term1.2)
    assertEquals(4, fetchedTerm1.getChildrenCount(), "term1 should have 4 total nested children");

    // Fetch term1.1 with childrenCount field
    GlossaryTerm fetchedTerm1_1 = getEntity(term1_1.getId(), "childrenCount", ADMIN_AUTH_HEADERS);

    // term1.1 should have 2 nested children (term1.1.1, term1.1.2)
    assertEquals(
        2, fetchedTerm1_1.getChildrenCount(), "term1.1 should have 2 total nested children");

    // Fetch term1.2 with childrenCount field
    GlossaryTerm fetchedTerm1_2 = getEntity(term1_2.getId(), "childrenCount", ADMIN_AUTH_HEADERS);

    // term1.2 should have 0 nested children
    assertEquals(0, fetchedTerm1_2.getChildrenCount(), "term1.2 should have 0 nested children");

    // Clean up
    deleteEntity(term1_1_1.getId(), true, true, ADMIN_AUTH_HEADERS);
    deleteEntity(term1_1_2.getId(), true, true, ADMIN_AUTH_HEADERS);
    deleteEntity(term1_2.getId(), true, true, ADMIN_AUTH_HEADERS);
    deleteEntity(term1_1.getId(), true, true, ADMIN_AUTH_HEADERS);
    deleteEntity(term1.getId(), true, true, ADMIN_AUTH_HEADERS);
    glossaryTest.deleteEntity(glossary.getId(), true, true, ADMIN_AUTH_HEADERS);
>>>>>>> a018c5e5
  }
}<|MERGE_RESOLUTION|>--- conflicted
+++ resolved
@@ -3002,7 +3002,244 @@
     }
   }
 
-<<<<<<< HEAD
+  @Test
+  void test_circularReferenceDetection_directMove(TestInfo test) throws Exception {
+    // Create a glossary
+    CreateGlossary createGlossary = glossaryTest.createRequest(test);
+    Glossary glossary = glossaryTest.createEntity(createGlossary, ADMIN_AUTH_HEADERS);
+
+    // Create TermA as a root term under the glossary
+    CreateGlossaryTerm createTermA =
+        createRequest("TermA")
+            .withGlossary(glossary.getFullyQualifiedName())
+            .withDescription("Root term A");
+    GlossaryTerm termA = createEntity(createTermA, ADMIN_AUTH_HEADERS);
+
+    // Create TermB as a child of TermA
+    CreateGlossaryTerm createTermB =
+        createRequest("TermB")
+            .withGlossary(glossary.getFullyQualifiedName())
+            .withParent(termA.getFullyQualifiedName())
+            .withDescription("Child term B of TermA");
+    GlossaryTerm termB = createEntity(createTermB, ADMIN_AUTH_HEADERS);
+
+    // Create TermC as a child of TermB (grandchild of TermA)
+    CreateGlossaryTerm createTermC =
+        createRequest("TermC")
+            .withGlossary(glossary.getFullyQualifiedName())
+            .withParent(termB.getFullyQualifiedName())
+            .withDescription("Grandchild term C of TermA");
+    GlossaryTerm termC = createEntity(createTermC, ADMIN_AUTH_HEADERS);
+
+    // Test 1: Try to move TermA under TermB using moveAsync API (direct circular reference)
+    // This should fail IMMEDIATELY with BAD_REQUEST before async operation starts
+    assertThrows(
+        HttpResponseException.class,
+        () -> moveEntityAsync(termA.getId(), termB.getEntityReference()),
+        "Should not allow TermA to be moved under TermB (direct circular reference)");
+
+    // Test 2: Try to move TermA under TermC (indirect circular reference)
+    assertThrows(
+        HttpResponseException.class,
+        () -> moveEntityAsync(termA.getId(), termC.getEntityReference()),
+        "Should not allow TermA to be moved under TermC (indirect circular reference)");
+
+    // Test 3: Try to move TermB under TermC (would create circular: A->B->C, C->B)
+    assertThrows(
+        HttpResponseException.class,
+        () -> moveEntityAsync(termB.getId(), termC.getEntityReference()),
+        "Should not allow TermB to be moved under TermC (TermC is already a child of TermB)");
+
+    // Test 4: Verify valid move still works - move TermC to root level
+    MoveGlossaryTermMessage moveMessage =
+        receiveMoveEntityMessage(termC.getId(), glossary.getEntityReference());
+    assertEquals(
+        "COMPLETED", moveMessage.getStatus(), "Should successfully move TermC to root level");
+    assertNull(moveMessage.getError(), "Move operation should complete without error");
+
+    // Verify TermC has been moved to root level (no parent)
+    GlossaryTerm movedTermC = getEntity(termC.getId(), ADMIN_AUTH_HEADERS);
+    assertNull(movedTermC.getParent(), "TermC should have no parent after move to root level");
+    assertEquals(
+        glossary.getId(), movedTermC.getGlossary().getId(), "TermC should belong to the glossary");
+
+    // Clean up
+    deleteEntity(termC.getId(), true, true, ADMIN_AUTH_HEADERS);
+    deleteEntity(termB.getId(), true, true, ADMIN_AUTH_HEADERS);
+    deleteEntity(termA.getId(), true, true, ADMIN_AUTH_HEADERS);
+    glossaryTest.deleteEntity(glossary.getId(), true, true, ADMIN_AUTH_HEADERS);
+  }
+
+  @Test
+  void test_selfReferenceValidation(TestInfo test) throws IOException {
+    // Test that a term cannot be set as its own parent
+    CreateGlossary createGlossary = glossaryTest.createRequest(test);
+    Glossary glossary = glossaryTest.createEntity(createGlossary, ADMIN_AUTH_HEADERS);
+
+    CreateGlossaryTerm createTerm =
+        createRequest("SelfRefTerm").withGlossary(glossary.getFullyQualifiedName());
+    GlossaryTerm term = createEntity(createTerm, ADMIN_AUTH_HEADERS);
+
+    // Try to move term to itself using moveAsync API
+    assertThrows(
+        HttpResponseException.class,
+        () -> moveEntityAsync(term.getId(), term.getEntityReference()),
+        "Should not allow term to be its own parent");
+
+    // Clean up
+    deleteEntity(term.getId(), true, true, ADMIN_AUTH_HEADERS);
+    glossaryTest.deleteEntity(glossary.getId(), true, true, ADMIN_AUTH_HEADERS);
+  }
+
+  @Test
+  void test_orphanedRelationshipsAfterMove(TestInfo test) throws Exception {
+    // Create a glossary
+    CreateGlossary createGlossary = glossaryTest.createRequest(test);
+    Glossary glossary = glossaryTest.createEntity(createGlossary, ADMIN_AUTH_HEADERS);
+
+    // Create TermA as root
+    CreateGlossaryTerm createTermA =
+        createRequest("TermA").withGlossary(glossary.getFullyQualifiedName());
+    GlossaryTerm termA = createEntity(createTermA, ADMIN_AUTH_HEADERS);
+
+    // Create TermB as child of TermA
+    CreateGlossaryTerm createTermB =
+        createRequest("TermB")
+            .withGlossary(glossary.getFullyQualifiedName())
+            .withParent(termA.getFullyQualifiedName());
+    GlossaryTerm termB = createEntity(createTermB, ADMIN_AUTH_HEADERS);
+
+    // Move TermB to root level (remove parent relationship) using async move API
+    EntityReference glossaryRef =
+        new EntityReference().withId(glossary.getId()).withType("glossary");
+    MoveGlossaryTermMessage moveMessage = receiveMoveEntityMessage(termB.getId(), glossaryRef);
+    assertEquals("COMPLETED", moveMessage.getStatus());
+    assertNull(moveMessage.getError());
+
+    // Verify TermB has no parent
+    GlossaryTerm movedTermB = getEntity(termB.getId(), ADMIN_AUTH_HEADERS);
+    assertNull(movedTermB.getParent(), "TermB should have no parent after move");
+
+    // Verify we can list terms under the glossary without infinite loops
+    Map<String, String> params = new HashMap<>();
+    params.put("glossary", glossary.getId().toString());
+    params.put("fields", "childrenCount,owners,reviewers");
+    params.put("limit", "50");
+
+    ResultList<GlossaryTerm> terms = listEntities(params, ADMIN_AUTH_HEADERS);
+    assertNotNull(terms, "Should be able to list terms without errors");
+    assertEquals(2, terms.getData().size(), "Should have 2 root-level terms");
+
+    // Clean up
+    deleteEntity(termB.getId(), true, true, ADMIN_AUTH_HEADERS);
+    deleteEntity(termA.getId(), true, true, ADMIN_AUTH_HEADERS);
+    glossaryTest.deleteEntity(glossary.getId(), true, true, ADMIN_AUTH_HEADERS);
+  }
+
+  @Test
+  void test_directChildrenOfWithCircularRef(TestInfo test) throws IOException {
+    // This test reproduces the exact scenario from the bug report
+    CreateGlossary createGlossary = glossaryTest.createRequest(test);
+    Glossary glossary = glossaryTest.createEntity(createGlossary, ADMIN_AUTH_HEADERS);
+
+    // Create Salesforce-Glossary term
+    CreateGlossaryTerm createSalesforce =
+        createRequest("Salesforce-Glossary").withGlossary(glossary.getFullyQualifiedName());
+    GlossaryTerm salesforceTerm = createEntity(createSalesforce, ADMIN_AUTH_HEADERS);
+
+    // Create child terms under Salesforce-Glossary
+    List<GlossaryTerm> childTerms = new ArrayList<>();
+    for (int i = 1; i <= 5; i++) {
+      CreateGlossaryTerm createChild =
+          createRequest("ChildTerm" + i)
+              .withGlossary(glossary.getFullyQualifiedName())
+              .withParent(salesforceTerm.getFullyQualifiedName());
+      childTerms.add(createEntity(createChild, ADMIN_AUTH_HEADERS));
+    }
+
+    // Query for direct children - this should not hang
+    Map<String, String> params = new HashMap<>();
+    params.put("directChildrenOf", salesforceTerm.getFullyQualifiedName());
+    params.put("fields", "childrenCount,owners,reviewers");
+    params.put("limit", "50");
+
+    ResultList<GlossaryTerm> directChildren = listEntities(params, ADMIN_AUTH_HEADERS);
+    assertNotNull(directChildren, "Should be able to get direct children without hanging");
+    assertEquals(5, directChildren.getData().size(), "Should have 5 direct children");
+
+    // Clean up
+    for (GlossaryTerm child : childTerms) {
+      deleteEntity(child.getId(), true, true, ADMIN_AUTH_HEADERS);
+    }
+    deleteEntity(salesforceTerm.getId(), true, true, ADMIN_AUTH_HEADERS);
+    glossaryTest.deleteEntity(glossary.getId(), true, true, ADMIN_AUTH_HEADERS);
+  }
+
+  @Test
+  void test_childrenCountIncludesAllNestedTerms(TestInfo test) throws IOException {
+    // Create a glossary
+    CreateGlossary createGlossary = glossaryTest.createRequest(test);
+    Glossary glossary = glossaryTest.createEntity(createGlossary, ADMIN_AUTH_HEADERS);
+
+    // Create a hierarchy: term1 -> term1.1 -> term1.1.1
+    //                              -> term1.1.2
+    //                     -> term1.2
+    CreateGlossaryTerm createTerm1 =
+        createRequest("term1").withGlossary(glossary.getFullyQualifiedName());
+    GlossaryTerm term1 = createEntity(createTerm1, ADMIN_AUTH_HEADERS);
+
+    CreateGlossaryTerm createTerm1_1 =
+        createRequest("term1.1")
+            .withGlossary(glossary.getFullyQualifiedName())
+            .withParent(term1.getFullyQualifiedName());
+    GlossaryTerm term1_1 = createEntity(createTerm1_1, ADMIN_AUTH_HEADERS);
+
+    CreateGlossaryTerm createTerm1_1_1 =
+        createRequest("term1.1.1")
+            .withGlossary(glossary.getFullyQualifiedName())
+            .withParent(term1_1.getFullyQualifiedName());
+    GlossaryTerm term1_1_1 = createEntity(createTerm1_1_1, ADMIN_AUTH_HEADERS);
+
+    CreateGlossaryTerm createTerm1_1_2 =
+        createRequest("term1.1.2")
+            .withGlossary(glossary.getFullyQualifiedName())
+            .withParent(term1_1.getFullyQualifiedName());
+    GlossaryTerm term1_1_2 = createEntity(createTerm1_1_2, ADMIN_AUTH_HEADERS);
+
+    CreateGlossaryTerm createTerm1_2 =
+        createRequest("term1.2")
+            .withGlossary(glossary.getFullyQualifiedName())
+            .withParent(term1.getFullyQualifiedName());
+    GlossaryTerm term1_2 = createEntity(createTerm1_2, ADMIN_AUTH_HEADERS);
+
+    // Fetch term1 with childrenCount field
+    GlossaryTerm fetchedTerm1 = getEntity(term1.getId(), "childrenCount", ADMIN_AUTH_HEADERS);
+
+    // term1 should have 4 nested children total (term1.1, term1.1.1, term1.1.2, term1.2)
+    assertEquals(4, fetchedTerm1.getChildrenCount(), "term1 should have 4 total nested children");
+
+    // Fetch term1.1 with childrenCount field
+    GlossaryTerm fetchedTerm1_1 = getEntity(term1_1.getId(), "childrenCount", ADMIN_AUTH_HEADERS);
+
+    // term1.1 should have 2 nested children (term1.1.1, term1.1.2)
+    assertEquals(
+        2, fetchedTerm1_1.getChildrenCount(), "term1.1 should have 2 total nested children");
+
+    // Fetch term1.2 with childrenCount field
+    GlossaryTerm fetchedTerm1_2 = getEntity(term1_2.getId(), "childrenCount", ADMIN_AUTH_HEADERS);
+
+    // term1.2 should have 0 nested children
+    assertEquals(0, fetchedTerm1_2.getChildrenCount(), "term1.2 should have 0 nested children");
+
+    // Clean up
+    deleteEntity(term1_1_1.getId(), true, true, ADMIN_AUTH_HEADERS);
+    deleteEntity(term1_1_2.getId(), true, true, ADMIN_AUTH_HEADERS);
+    deleteEntity(term1_2.getId(), true, true, ADMIN_AUTH_HEADERS);
+    deleteEntity(term1_1.getId(), true, true, ADMIN_AUTH_HEADERS);
+    deleteEntity(term1.getId(), true, true, ADMIN_AUTH_HEADERS);
+    glossaryTest.deleteEntity(glossary.getId(), true, true, ADMIN_AUTH_HEADERS);
+  }
+
   private boolean wasDetailedWorkflowTaskCreated(String termFqn, long timeoutMs) {
     try {
       waitForDetailedTaskToBeCreated(termFqn, timeoutMs);
@@ -3028,243 +3265,5 @@
                         "ApprovalForUpdates.approvalTask",
                         getNamespacedVariableName(GLOBAL_NAMESPACE, RELATED_ENTITY_VARIABLE),
                         entityLink));
-=======
-  @Test
-  void test_circularReferenceDetection_directMove(TestInfo test) throws Exception {
-    // Create a glossary
-    CreateGlossary createGlossary = glossaryTest.createRequest(test);
-    Glossary glossary = glossaryTest.createEntity(createGlossary, ADMIN_AUTH_HEADERS);
-
-    // Create TermA as a root term under the glossary
-    CreateGlossaryTerm createTermA =
-        createRequest("TermA")
-            .withGlossary(glossary.getFullyQualifiedName())
-            .withDescription("Root term A");
-    GlossaryTerm termA = createEntity(createTermA, ADMIN_AUTH_HEADERS);
-
-    // Create TermB as a child of TermA
-    CreateGlossaryTerm createTermB =
-        createRequest("TermB")
-            .withGlossary(glossary.getFullyQualifiedName())
-            .withParent(termA.getFullyQualifiedName())
-            .withDescription("Child term B of TermA");
-    GlossaryTerm termB = createEntity(createTermB, ADMIN_AUTH_HEADERS);
-
-    // Create TermC as a child of TermB (grandchild of TermA)
-    CreateGlossaryTerm createTermC =
-        createRequest("TermC")
-            .withGlossary(glossary.getFullyQualifiedName())
-            .withParent(termB.getFullyQualifiedName())
-            .withDescription("Grandchild term C of TermA");
-    GlossaryTerm termC = createEntity(createTermC, ADMIN_AUTH_HEADERS);
-
-    // Test 1: Try to move TermA under TermB using moveAsync API (direct circular reference)
-    // This should fail IMMEDIATELY with BAD_REQUEST before async operation starts
-    assertThrows(
-        HttpResponseException.class,
-        () -> moveEntityAsync(termA.getId(), termB.getEntityReference()),
-        "Should not allow TermA to be moved under TermB (direct circular reference)");
-
-    // Test 2: Try to move TermA under TermC (indirect circular reference)
-    assertThrows(
-        HttpResponseException.class,
-        () -> moveEntityAsync(termA.getId(), termC.getEntityReference()),
-        "Should not allow TermA to be moved under TermC (indirect circular reference)");
-
-    // Test 3: Try to move TermB under TermC (would create circular: A->B->C, C->B)
-    assertThrows(
-        HttpResponseException.class,
-        () -> moveEntityAsync(termB.getId(), termC.getEntityReference()),
-        "Should not allow TermB to be moved under TermC (TermC is already a child of TermB)");
-
-    // Test 4: Verify valid move still works - move TermC to root level
-    MoveGlossaryTermMessage moveMessage =
-        receiveMoveEntityMessage(termC.getId(), glossary.getEntityReference());
-    assertEquals(
-        "COMPLETED", moveMessage.getStatus(), "Should successfully move TermC to root level");
-    assertNull(moveMessage.getError(), "Move operation should complete without error");
-
-    // Verify TermC has been moved to root level (no parent)
-    GlossaryTerm movedTermC = getEntity(termC.getId(), ADMIN_AUTH_HEADERS);
-    assertNull(movedTermC.getParent(), "TermC should have no parent after move to root level");
-    assertEquals(
-        glossary.getId(), movedTermC.getGlossary().getId(), "TermC should belong to the glossary");
-
-    // Clean up
-    deleteEntity(termC.getId(), true, true, ADMIN_AUTH_HEADERS);
-    deleteEntity(termB.getId(), true, true, ADMIN_AUTH_HEADERS);
-    deleteEntity(termA.getId(), true, true, ADMIN_AUTH_HEADERS);
-    glossaryTest.deleteEntity(glossary.getId(), true, true, ADMIN_AUTH_HEADERS);
-  }
-
-  @Test
-  void test_selfReferenceValidation(TestInfo test) throws IOException {
-    // Test that a term cannot be set as its own parent
-    CreateGlossary createGlossary = glossaryTest.createRequest(test);
-    Glossary glossary = glossaryTest.createEntity(createGlossary, ADMIN_AUTH_HEADERS);
-
-    CreateGlossaryTerm createTerm =
-        createRequest("SelfRefTerm").withGlossary(glossary.getFullyQualifiedName());
-    GlossaryTerm term = createEntity(createTerm, ADMIN_AUTH_HEADERS);
-
-    // Try to move term to itself using moveAsync API
-    assertThrows(
-        HttpResponseException.class,
-        () -> moveEntityAsync(term.getId(), term.getEntityReference()),
-        "Should not allow term to be its own parent");
-
-    // Clean up
-    deleteEntity(term.getId(), true, true, ADMIN_AUTH_HEADERS);
-    glossaryTest.deleteEntity(glossary.getId(), true, true, ADMIN_AUTH_HEADERS);
-  }
-
-  @Test
-  void test_orphanedRelationshipsAfterMove(TestInfo test) throws Exception {
-    // Create a glossary
-    CreateGlossary createGlossary = glossaryTest.createRequest(test);
-    Glossary glossary = glossaryTest.createEntity(createGlossary, ADMIN_AUTH_HEADERS);
-
-    // Create TermA as root
-    CreateGlossaryTerm createTermA =
-        createRequest("TermA").withGlossary(glossary.getFullyQualifiedName());
-    GlossaryTerm termA = createEntity(createTermA, ADMIN_AUTH_HEADERS);
-
-    // Create TermB as child of TermA
-    CreateGlossaryTerm createTermB =
-        createRequest("TermB")
-            .withGlossary(glossary.getFullyQualifiedName())
-            .withParent(termA.getFullyQualifiedName());
-    GlossaryTerm termB = createEntity(createTermB, ADMIN_AUTH_HEADERS);
-
-    // Move TermB to root level (remove parent relationship) using async move API
-    EntityReference glossaryRef =
-        new EntityReference().withId(glossary.getId()).withType("glossary");
-    MoveGlossaryTermMessage moveMessage = receiveMoveEntityMessage(termB.getId(), glossaryRef);
-    assertEquals("COMPLETED", moveMessage.getStatus());
-    assertNull(moveMessage.getError());
-
-    // Verify TermB has no parent
-    GlossaryTerm movedTermB = getEntity(termB.getId(), ADMIN_AUTH_HEADERS);
-    assertNull(movedTermB.getParent(), "TermB should have no parent after move");
-
-    // Verify we can list terms under the glossary without infinite loops
-    Map<String, String> params = new HashMap<>();
-    params.put("glossary", glossary.getId().toString());
-    params.put("fields", "childrenCount,owners,reviewers");
-    params.put("limit", "50");
-
-    ResultList<GlossaryTerm> terms = listEntities(params, ADMIN_AUTH_HEADERS);
-    assertNotNull(terms, "Should be able to list terms without errors");
-    assertEquals(2, terms.getData().size(), "Should have 2 root-level terms");
-
-    // Clean up
-    deleteEntity(termB.getId(), true, true, ADMIN_AUTH_HEADERS);
-    deleteEntity(termA.getId(), true, true, ADMIN_AUTH_HEADERS);
-    glossaryTest.deleteEntity(glossary.getId(), true, true, ADMIN_AUTH_HEADERS);
-  }
-
-  @Test
-  void test_directChildrenOfWithCircularRef(TestInfo test) throws IOException {
-    // This test reproduces the exact scenario from the bug report
-    CreateGlossary createGlossary = glossaryTest.createRequest(test);
-    Glossary glossary = glossaryTest.createEntity(createGlossary, ADMIN_AUTH_HEADERS);
-
-    // Create Salesforce-Glossary term
-    CreateGlossaryTerm createSalesforce =
-        createRequest("Salesforce-Glossary").withGlossary(glossary.getFullyQualifiedName());
-    GlossaryTerm salesforceTerm = createEntity(createSalesforce, ADMIN_AUTH_HEADERS);
-
-    // Create child terms under Salesforce-Glossary
-    List<GlossaryTerm> childTerms = new ArrayList<>();
-    for (int i = 1; i <= 5; i++) {
-      CreateGlossaryTerm createChild =
-          createRequest("ChildTerm" + i)
-              .withGlossary(glossary.getFullyQualifiedName())
-              .withParent(salesforceTerm.getFullyQualifiedName());
-      childTerms.add(createEntity(createChild, ADMIN_AUTH_HEADERS));
-    }
-
-    // Query for direct children - this should not hang
-    Map<String, String> params = new HashMap<>();
-    params.put("directChildrenOf", salesforceTerm.getFullyQualifiedName());
-    params.put("fields", "childrenCount,owners,reviewers");
-    params.put("limit", "50");
-
-    ResultList<GlossaryTerm> directChildren = listEntities(params, ADMIN_AUTH_HEADERS);
-    assertNotNull(directChildren, "Should be able to get direct children without hanging");
-    assertEquals(5, directChildren.getData().size(), "Should have 5 direct children");
-
-    // Clean up
-    for (GlossaryTerm child : childTerms) {
-      deleteEntity(child.getId(), true, true, ADMIN_AUTH_HEADERS);
-    }
-    deleteEntity(salesforceTerm.getId(), true, true, ADMIN_AUTH_HEADERS);
-    glossaryTest.deleteEntity(glossary.getId(), true, true, ADMIN_AUTH_HEADERS);
-  }
-
-  @Test
-  void test_childrenCountIncludesAllNestedTerms(TestInfo test) throws IOException {
-    // Create a glossary
-    CreateGlossary createGlossary = glossaryTest.createRequest(test);
-    Glossary glossary = glossaryTest.createEntity(createGlossary, ADMIN_AUTH_HEADERS);
-
-    // Create a hierarchy: term1 -> term1.1 -> term1.1.1
-    //                              -> term1.1.2
-    //                     -> term1.2
-    CreateGlossaryTerm createTerm1 =
-        createRequest("term1").withGlossary(glossary.getFullyQualifiedName());
-    GlossaryTerm term1 = createEntity(createTerm1, ADMIN_AUTH_HEADERS);
-
-    CreateGlossaryTerm createTerm1_1 =
-        createRequest("term1.1")
-            .withGlossary(glossary.getFullyQualifiedName())
-            .withParent(term1.getFullyQualifiedName());
-    GlossaryTerm term1_1 = createEntity(createTerm1_1, ADMIN_AUTH_HEADERS);
-
-    CreateGlossaryTerm createTerm1_1_1 =
-        createRequest("term1.1.1")
-            .withGlossary(glossary.getFullyQualifiedName())
-            .withParent(term1_1.getFullyQualifiedName());
-    GlossaryTerm term1_1_1 = createEntity(createTerm1_1_1, ADMIN_AUTH_HEADERS);
-
-    CreateGlossaryTerm createTerm1_1_2 =
-        createRequest("term1.1.2")
-            .withGlossary(glossary.getFullyQualifiedName())
-            .withParent(term1_1.getFullyQualifiedName());
-    GlossaryTerm term1_1_2 = createEntity(createTerm1_1_2, ADMIN_AUTH_HEADERS);
-
-    CreateGlossaryTerm createTerm1_2 =
-        createRequest("term1.2")
-            .withGlossary(glossary.getFullyQualifiedName())
-            .withParent(term1.getFullyQualifiedName());
-    GlossaryTerm term1_2 = createEntity(createTerm1_2, ADMIN_AUTH_HEADERS);
-
-    // Fetch term1 with childrenCount field
-    GlossaryTerm fetchedTerm1 = getEntity(term1.getId(), "childrenCount", ADMIN_AUTH_HEADERS);
-
-    // term1 should have 4 nested children total (term1.1, term1.1.1, term1.1.2, term1.2)
-    assertEquals(4, fetchedTerm1.getChildrenCount(), "term1 should have 4 total nested children");
-
-    // Fetch term1.1 with childrenCount field
-    GlossaryTerm fetchedTerm1_1 = getEntity(term1_1.getId(), "childrenCount", ADMIN_AUTH_HEADERS);
-
-    // term1.1 should have 2 nested children (term1.1.1, term1.1.2)
-    assertEquals(
-        2, fetchedTerm1_1.getChildrenCount(), "term1.1 should have 2 total nested children");
-
-    // Fetch term1.2 with childrenCount field
-    GlossaryTerm fetchedTerm1_2 = getEntity(term1_2.getId(), "childrenCount", ADMIN_AUTH_HEADERS);
-
-    // term1.2 should have 0 nested children
-    assertEquals(0, fetchedTerm1_2.getChildrenCount(), "term1.2 should have 0 nested children");
-
-    // Clean up
-    deleteEntity(term1_1_1.getId(), true, true, ADMIN_AUTH_HEADERS);
-    deleteEntity(term1_1_2.getId(), true, true, ADMIN_AUTH_HEADERS);
-    deleteEntity(term1_2.getId(), true, true, ADMIN_AUTH_HEADERS);
-    deleteEntity(term1_1.getId(), true, true, ADMIN_AUTH_HEADERS);
-    deleteEntity(term1.getId(), true, true, ADMIN_AUTH_HEADERS);
-    glossaryTest.deleteEntity(glossary.getId(), true, true, ADMIN_AUTH_HEADERS);
->>>>>>> a018c5e5
   }
 }