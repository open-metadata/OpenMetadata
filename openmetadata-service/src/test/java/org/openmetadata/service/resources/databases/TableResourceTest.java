--- conflicted
+++ resolved
@@ -1767,8 +1767,7 @@
   }
 
   @Test
-<<<<<<< HEAD
-  public void get_tablesWithTestCases(TestInfo test) throws IOException {
+  void get_tablesWithTestCases(TestInfo test) throws IOException {
     TestCaseResourceTest testCaseResourceTest = new TestCaseResourceTest();
     TestSuiteResourceTest testSuiteResourceTest = new TestSuiteResourceTest();
     DatabaseSchemaResourceTest schemaResourceTest = new DatabaseSchemaResourceTest();
@@ -1816,7 +1815,7 @@
     assertEquals(1, tables.getData().size());
     assertEquals(table1.getId(), tables.getData().get(0).getId());
     assertNotNull(tables.getData().get(0).getTestSuite());
-=======
+  @Test
   void test_sensitivePIISampleData(TestInfo test) throws IOException {
     // Create table with owner and a column tagged with PII.Sensitive
     Table table =
@@ -1867,7 +1866,6 @@
     Table tableWithProfileFromNotOwner =
         getLatestTableProfile(table.getFullyQualifiedName(), authHeaders(USER1_REF.getName()));
     assertNull(tableWithProfileFromNotOwner.getColumns().get(2).getProfile());
->>>>>>> 75aa3d5f
   }
 
   void assertFields(List<Table> tableList, String fieldsParam) {
