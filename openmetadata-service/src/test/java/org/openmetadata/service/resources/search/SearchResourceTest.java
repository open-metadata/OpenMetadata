/*
 *  Copyright 2021 Collate
 *  Licensed under the Apache License, Version 2.0 (the "License");
 *  you may not use this file except in compliance with the License.
 *  You may obtain a copy of the License at
 *  http://www.apache.org/licenses/LICENSE-2.0
 *  Unless required by applicable law or agreed to in writing, software
 *  distributed under the License is distributed on an "AS IS" BASIS,
 *  WITHOUT WARRANTIES OR CONDITIONS OF ANY KIND, either express or implied.
 *  See the License for the specific language governing permissions and
 *  limitations under the License.
 */

package org.openmetadata.service.resources.search;

import static org.junit.jupiter.api.Assertions.assertDoesNotThrow;
import static org.junit.jupiter.api.Assertions.assertEquals;
import static org.junit.jupiter.api.Assertions.assertFalse;
import static org.junit.jupiter.api.Assertions.assertNotEquals;
import static org.junit.jupiter.api.Assertions.assertNotNull;
import static org.junit.jupiter.api.Assertions.assertTrue;
import static org.openmetadata.service.resources.EntityResourceTest.C1;
import static org.openmetadata.service.resources.EntityResourceTest.C2;
import static org.openmetadata.service.resources.EntityResourceTest.GLOSSARY1_TERM1_LABEL;
import static org.openmetadata.service.resources.EntityResourceTest.PERSONAL_DATA_TAG_LABEL;
import static org.openmetadata.service.resources.EntityResourceTest.PII_SENSITIVE_TAG_LABEL;
import static org.openmetadata.service.util.TestUtils.ADMIN_AUTH_HEADERS;

import com.fasterxml.jackson.databind.JsonNode;
import com.fasterxml.jackson.databind.ObjectMapper;
import jakarta.ws.rs.client.WebTarget;
import jakarta.ws.rs.core.Response;
import java.io.IOException;
import java.net.URLEncoder;
import java.nio.charset.StandardCharsets;
import java.util.ArrayList;
import java.util.HashMap;
import java.util.HashSet;
import java.util.List;
import java.util.Map;
import java.util.Set;
import java.util.UUID;
import java.util.function.Function;
import java.util.stream.Collectors;
import lombok.extern.slf4j.Slf4j;
import org.junit.jupiter.api.BeforeAll;
import org.junit.jupiter.api.Test;
import org.junit.jupiter.api.TestInfo;
import org.junit.jupiter.api.TestInstance;
import org.openmetadata.schema.api.data.CreateGlossary;
import org.openmetadata.schema.api.data.CreateTable;
import org.openmetadata.schema.api.data.CreateTopic;
import org.openmetadata.schema.entity.data.Glossary;
import org.openmetadata.schema.entity.data.Table;
import org.openmetadata.schema.entity.data.Topic;
import org.openmetadata.schema.type.Column;
import org.openmetadata.schema.type.ColumnDataType;
import org.openmetadata.schema.type.Field;
import org.openmetadata.schema.type.FieldDataType;
import org.openmetadata.schema.type.MessageSchema;
import org.openmetadata.schema.type.SchemaType;
import org.openmetadata.search.IndexMapping;
import org.openmetadata.search.IndexMappingLoader;
import org.openmetadata.service.OpenMetadataApplicationTest;
import org.openmetadata.service.resources.databases.TableResourceTest;
import org.openmetadata.service.resources.glossary.GlossaryResourceTest;
import org.openmetadata.service.resources.glossary.GlossaryTermResourceTest;
import org.openmetadata.service.resources.topics.TopicResourceTest;
import org.openmetadata.service.util.TestUtils;

@Slf4j
@TestInstance(TestInstance.Lifecycle.PER_CLASS)
class SearchResourceTest extends OpenMetadataApplicationTest {

  private Table testTableWithManyColumns;
  private Topic testTopicWithManyFields;
  private TableResourceTest tableResourceTest;
  private TopicResourceTest topicResourceTest;

  @BeforeAll
  void setup(TestInfo test) {
    tableResourceTest = new TableResourceTest();
    topicResourceTest = new TopicResourceTest();

    try {
      tableResourceTest.setup(test);
      topicResourceTest.setup(test);
    } catch (Exception e) {
      LOG.warn("Some entities already exist - continuing with test execution");
    }
  }

  @Test
  void testLongTableNameWithManyColumnsDoesNotCauseClauseExplosion() throws IOException {
    String longTableName = "int_snowplow_experiment_evaluation_detailed_analytics_processing";
    List<Column> manyColumns = createManyTableColumns();

    String uniqueTestName = "fuzzySearchClauseTest_" + System.currentTimeMillis();
    CreateTable createTable =
        tableResourceTest
            .createRequest(uniqueTestName)
            .withName(longTableName + "_" + System.currentTimeMillis())
            .withColumns(manyColumns);

    testTableWithManyColumns = tableResourceTest.createEntity(createTable, ADMIN_AUTH_HEADERS);
    assertNotNull(testTableWithManyColumns);

    String problematicQuery = "int_snowplow_experiment_evaluation";

    assertDoesNotThrow(
        () -> {
          Response response = searchWithQuery(problematicQuery, "table_search_index");
          assertEquals(
              200,
              response.getStatus(),
              "Search should succeed without too_many_nested_clauses error");

          String responseBody = (String) response.getEntity();
          assertNotNull(responseBody);
          assertFalse(responseBody.isEmpty());
        });
  }

  @Test
  void testTopicWithManySchemaFieldsDoesNotCauseClauseExplosion() throws IOException {
    String longTopicName = "snowplow_experiment_evaluation_events_detailed_schema";
    List<Field> manySchemaFields = createManyTopicSchemaFields();

    MessageSchema messageSchema =
        new MessageSchema().withSchemaType(SchemaType.JSON).withSchemaFields(manySchemaFields);

    // Use timestamp to make test names unique
    String uniqueTestName = "fuzzySearchTopicClauseTest_" + System.currentTimeMillis();
    CreateTopic createTopic =
        topicResourceTest
            .createRequest(uniqueTestName)
            .withName(longTopicName + "_" + System.currentTimeMillis())
            .withMessageSchema(messageSchema);

    testTopicWithManyFields = topicResourceTest.createEntity(createTopic, ADMIN_AUTH_HEADERS);
    assertNotNull(testTopicWithManyFields);

    TestUtils.simulateWork(3);
    String problematicQuery = "snowplow_experiment_evaluation";

    assertDoesNotThrow(
        () -> {
          Response response = searchWithQuery(problematicQuery, "topic_search_index");
          assertEquals(
              200,
              response.getStatus(),
              "Topic search should succeed without too_many_nested_clauses error");

          String responseBody = (String) response.getEntity();
          assertNotNull(responseBody);
          assertFalse(responseBody.isEmpty());
        });
  }

  @Test
  void testVeryLongQueryWithSpecialCharacters() {
    TestUtils.simulateWork(2);
    String veryLongQuery =
        "int_snowplow_experiment_evaluation_detailed_analytics_processing_with_special_characters_and_numbers_12345_test";

    assertDoesNotThrow(
        () -> {
          Response response = searchWithQuery(veryLongQuery, "table_search_index");
          assertEquals(
              200, response.getStatus(), "Very long query search should succeed without errors");
          String responseBody = (String) response.getEntity();
          assertNotNull(responseBody);
        });
  }

  @Test
  void testSearchAcrossMultipleIndexes() {
    TestUtils.simulateWork(2);
    String query = "experiment_evaluation";
    String[] indexes = {"table_search_index", "topic_search_index", "all"};
    for (String index : indexes) {
      assertDoesNotThrow(
          () -> {
            Response response = searchWithQuery(query, index);
            assertEquals(
                200, response.getStatus(), "Search in index '" + index + "' should succeed");
          });
    }
  }

  @Test
  void testDisplayNameFallbackSortingIntegration() throws IOException {
    String testPrefix = "displayname_sort_test_" + System.currentTimeMillis();

    // Create tables with different displayName scenarios to test the sorting behavior
    List<Table> testTables = createTablesForDisplayNameSortTest(testPrefix);

    // Wait for search indexing to complete
    TestUtils.simulateWork(10);

    try {
      // Test sorting by displayName.keyword ASC - this is the scenario from the user's curl command
      testDisplayNameSortingBehavior(testPrefix, "asc");

      // Also test DESC sorting to ensure it works in both directions
      testDisplayNameSortingBehavior(testPrefix, "desc");

    } finally {
      // Clean up test entities
      cleanupTestTables(testTables);
    }
  }

  @Test
  void testListMapping() {
    IndexMappingLoader indexMappingLoader = IndexMappingLoader.getInstance();
    Map<String, IndexMapping> indexMapping = indexMappingLoader.getIndexMapping();
    assertNotNull(indexMapping, "Index mapping should not be null");
    IndexMapping tableIndexMapping = indexMapping.get("table");
    assertNotNull(tableIndexMapping, "Table index mapping should not be null");
    Map<String, Map<String, Object>> entityIndexMapping =
        indexMappingLoader.getEntityIndexMapping();
    assertNotNull(entityIndexMapping, "Entity index mapping should not be null");
    Map<String, Object> tableMapping = entityIndexMapping.get("table");
    assertNotNull(tableMapping, "Table mapping should not be null");
  }

  private Response searchWithQuery(String query, String index) {
    WebTarget target =
        getResource("search/query")
            .queryParam("q", query)
            .queryParam("index", index)
            .queryParam("from", 0)
            .queryParam("size", 10);

    try {
      String result = TestUtils.get(target, String.class, ADMIN_AUTH_HEADERS);
      return Response.ok(result).build();
    } catch (org.apache.http.client.HttpResponseException e) {
      LOG.error("Error occurred while executing search query: {}", e.getMessage());
      return Response.status(e.getStatusCode()).entity(e.getMessage()).build();
    }
  }

  private List<Column> createManyTableColumns() {
    List<Column> columns = new ArrayList<>();
    // Create many columns with names that could cause ngram explosion when combined with fuzzy
    // search
    String[] columnNames = {
      C1,
      C2,
      "customer_id",
      "customer_first_name",
      "customer_last_name",
      "customer_email_address",
      "customer_phone_number",
      "customer_billing_address",
      "customer_shipping_address",
      "customer_city_name",
      "customer_state_province",
      "customer_postal_code",
      "customer_country_code",
      "customer_registration_date",
      "order_id",
      "order_creation_date",
      "order_last_updated",
      "order_status_code",
      "order_total_amount",
      "order_tax_amount",
      "order_shipping_amount",
      "order_discount_amount",
      "order_payment_method",
      "product_id",
      "product_name",
      "product_category",
      "product_subcategory",
      "product_brand_name",
      "product_price",
      "product_discount_percentage",
      "product_tax_rate",
      "product_quantity_ordered",
      "product_weight",
      "product_dimensions",
      "product_color",
      "product_size",
      "product_material",
      "payment_method_type",
      "payment_status",
      "payment_transaction_id",
      "payment_amount",
      "payment_date",
      "shipping_method",
      "shipping_address_line1",
      "shipping_address_line2",
      "shipping_city",
      "shipping_state",
      "shipping_postal_code",
      "shipping_country",
      "shipping_tracking_number",
      "experiment_id",
      "experiment_name",
      "experiment_variant_id",
      "experiment_start_date",
      "experiment_end_date",
      "experiment_status",
      "experiment_conversion_rate",
      "experiment_significance",
      "snowplow_event_id",
      "snowplow_user_id",
      "snowplow_session_id",
      "snowplow_timestamp",
      "snowplow_event_type",
      "snowplow_page_url",
      "snowplow_referrer_url",
      "snowplow_user_agent",
      "evaluation_score",
      "evaluation_criteria",
      "evaluation_timestamp",
      "evaluation_evaluator_id",
      "analytics_dimension_1",
      "analytics_dimension_2",
      "analytics_dimension_3",
      "analytics_metric_1",
      "processing_status",
      "processing_start_time",
      "processing_end_time",
      "processing_error_message"
    };

    for (String columnName : columnNames) {
      Column column =
          new Column()
              .withName(columnName)
              .withDataType(ColumnDataType.VARCHAR)
              .withDataLength(255)
              .withDescription("Test column for fuzzy search clause explosion test: " + columnName);
      columns.add(column);
    }

    return columns;
  }

  private List<Field> createManyTopicSchemaFields() {
    List<Field> fields = new ArrayList<>();

    String[] fieldNames = {
      "event_id",
      "event_timestamp",
      "event_type",
      "event_category",
      "event_action",
      "user_id",
      "user_session_id",
      "user_ip_address",
      "user_user_agent",
      "user_country",
      "page_url",
      "page_title",
      "page_referrer",
      "page_category",
      "page_language",
      "experiment_id",
      "experiment_name",
      "experiment_variant",
      "experiment_traffic_allocation",
      "product_id",
      "product_name",
      "product_category",
      "product_price",
      "product_brand",
      "order_id",
      "order_value",
      "order_currency",
      "order_items_count",
      "order_shipping_method",
      "campaign_id",
      "campaign_name",
      "campaign_source",
      "campaign_medium",
      "campaign_content",
      "device_type",
      "device_brand",
      "device_model",
      "device_os",
      "device_browser",
      "geolocation_country",
      "geolocation_region",
      "geolocation_city",
      "geolocation_latitude",
      "geolocation_longitude",
      "custom_dimension_1",
      "custom_dimension_2",
      "custom_dimension_3",
      "custom_dimension_4",
      "custom_dimension_5",
      "snowplow_derived_timestamp",
      "snowplow_collector_timestamp",
      "snowplow_etl_timestamp",
      "evaluation_score",
      "evaluation_model_version",
      "evaluation_confidence",
      "evaluation_features"
    };

    for (String fieldName : fieldNames) {
      Field field =
          new Field()
              .withName(fieldName)
              .withDataType(FieldDataType.STRING)
              .withDescription("Test schema field for topic fuzzy search: " + fieldName);
      fields.add(field);
    }

    return fields;
  }

  @Test
  void testEntityTypeCountsWithQueryAll() {
    TestUtils.simulateWork(2);
    assertDoesNotThrow(
        () -> {
          Response response = getEntityTypeCounts("*", "all");
          assertEquals(200, response.getStatus(), "Entity type counts should return successfully");

          String responseBody = (String) response.getEntity();
          assertNotNull(responseBody);
          assertTrue(responseBody.contains("aggregations"), "Response should contain aggregations");
          assertTrue(
              responseBody.contains("entityType"),
              "Response should contain entityType aggregation");
        });
  }

  @Test
  void testEntityTypeCountsWithSpecificQuery() {
    TestUtils.simulateWork(2); // Wait for indexing
    assertDoesNotThrow(
        () -> {
          Response response = getEntityTypeCounts("snowplow", "dataAsset");
          assertEquals(200, response.getStatus(), "Entity type counts should return successfully");
          String responseBody = (String) response.getEntity();
          assertNotNull(responseBody);
          assertTrue(responseBody.contains("aggregations"), "Response should contain aggregations");
        });
  }

  @Test
  void testEntityTypeCountsWithEmptyQuery() {
    TestUtils.simulateWork(2);
    assertDoesNotThrow(
        () -> {
          Response response = getEntityTypeCounts("", "dataAsset");
          assertEquals(
              200,
              response.getStatus(),
              "Entity type counts with empty query should return successfully");

          String responseBody = (String) response.getEntity();
          assertNotNull(responseBody);
          assertTrue(responseBody.contains("aggregations"), "Response should contain aggregations");
        });
  }

  @Test
  void testEntityTypeCountsWithQueryFilter() {
    TestUtils.simulateWork(2);
    assertDoesNotThrow(
        () -> {
          Response response = getEntityTypeCounts("*", "dataAsset");
          assertEquals(200, response.getStatus(), "Entity type counts should return successfully");
          String responseBody = (String) response.getEntity();
          assertNotNull(responseBody);
          assertTrue(responseBody.contains("aggregations"), "Response should contain aggregations");
        });
  }

  @Test
  void testEntityTypeCountsWithPostFilter() {
    TestUtils.simulateWork(2);
    assertDoesNotThrow(
        () -> {
          Response response = getEntityTypeCounts("*", "dataAsset");
          assertEquals(200, response.getStatus(), "Entity type counts should return successfully");
          String responseBody = (String) response.getEntity();
          assertNotNull(responseBody);
          assertTrue(responseBody.contains("aggregations"), "Response should contain aggregations");
        });
  }

  @Test
  void testEntityTypeCountsForDeletedEntities() {
    TestUtils.simulateWork(2); // Wait for indexing
    assertDoesNotThrow(
        () -> {
          WebTarget target =
              getResource("search/entityTypeCounts")
                  .queryParam("q", "*")
                  .queryParam("index", "dataAsset")
                  .queryParam("deleted", true);

          String result = TestUtils.get(target, String.class, ADMIN_AUTH_HEADERS);
          Response response = Response.ok(result).build();
          assertEquals(
              200,
              response.getStatus(),
              "Entity type counts for deleted entities should return successfully");
          String responseBody = (String) response.getEntity();
          assertNotNull(responseBody);
          assertTrue(responseBody.contains("aggregations"), "Response should contain aggregations");
        });
  }

  @Test
  void testEntityTypeCountsWithCreatedEntities() {
    TestUtils.simulateWork(3);
    assertDoesNotThrow(
        () -> {
          Response response = getEntityTypeCounts("*", "all");
          assertEquals(200, response.getStatus(), "Entity type counts should return successfully");
          String responseBody = (String) response.getEntity();
          assertNotNull(responseBody);
          assertTrue(responseBody.contains("aggregations"), "Response should contain aggregations");
          assertTrue(
              responseBody.contains("entityType"),
              "Response should contain entityType aggregation");
          assertTrue(responseBody.contains("buckets"), "Response should contain buckets");
        });

    assertDoesNotThrow(
        () -> {
          Response response = getEntityTypeCounts("test", "dataAsset");
          assertEquals(
              200,
              response.getStatus(),
              "Entity type counts with specific query should return successfully");
          String responseBody = (String) response.getEntity();
          assertNotNull(responseBody);
          assertTrue(responseBody.contains("aggregations"), "Response should contain aggregations");
        });
  }

  private Response getEntityTypeCounts(String query, String index) {
    WebTarget target =
        getResource("search/entityTypeCounts").queryParam("q", query).queryParam("index", index);

    try {
      String result = TestUtils.get(target, String.class, ADMIN_AUTH_HEADERS);
      return Response.ok(result).build();
    } catch (org.apache.http.client.HttpResponseException e) {
      LOG.error("Error occurred while getting entity type counts: {}", e.getMessage());
      return Response.status(e.getStatusCode()).entity(e.getMessage()).build();
    }
  }

  @Test
  void testEntityTypeCountsResponseStructure() throws IOException {
    // Wait for indexing
    TestUtils.simulateWork(3);
    Response response = getEntityTypeCounts("*", "all");
    assertEquals(200, response.getStatus(), "Entity type counts should return successfully");
    String responseBody = (String) response.getEntity();
    assertNotNull(responseBody);
    ObjectMapper objectMapper = new ObjectMapper();
    JsonNode jsonResponse = objectMapper.readTree(responseBody);
    assertTrue(jsonResponse.has("aggregations"), "Response should have aggregations field");
    JsonNode aggregations = jsonResponse.get("aggregations");
    JsonNode entityTypeAgg = null;
    if (aggregations.has("entityType")) {
      entityTypeAgg = aggregations.get("entityType");
    } else if (aggregations.has("sterms#entityType")) {
      entityTypeAgg = aggregations.get("sterms#entityType");
    }
    assertNotNull(entityTypeAgg, "Aggregations should have entityType field");
    assertTrue(entityTypeAgg.has("buckets"), "EntityType aggregation should have buckets");
    JsonNode buckets = entityTypeAgg.get("buckets");
    assertTrue(buckets.isArray(), "Buckets should be an array");
    if (!buckets.isEmpty()) {
      for (JsonNode bucket : buckets) {
        assertTrue(bucket.has("key"), "Each bucket should have a key field");
        assertTrue(bucket.has("doc_count"), "Each bucket should have a doc_count field");
        String entityType = bucket.get("key").asText();
        long docCount = bucket.get("doc_count").asLong();
        assertNotNull(entityType, "Entity type should not be null");
        assertTrue(docCount >= 0, "Document count should be non-negative");
        LOG.info("Found entity type: {} with count: {}", entityType, docCount);
      }
    }

    assertTrue(jsonResponse.has("hits"), "Response should have hits field");
    JsonNode hits = jsonResponse.get("hits");
    assertTrue(hits.has("total"), "Hits should have total field");
    JsonNode total = hits.get("total");
    if (total.isObject()) {
      assertTrue(total.has("value"), "Total should have value field");
      assertTrue(total.get("value").asLong() >= 0, "Total value should be non-negative");
    } else {
      assertTrue(total.asLong() >= 0, "Total should be non-negative");
    }
  }

  @Test
  void testEntityTypeCountsConsistencyWithRegularSearch() {
    TestUtils.simulateWork(3);
    String searchTerm = "test";
    assertDoesNotThrow(
        () -> {
          Response searchResponse = searchWithQuery(searchTerm, "dataAsset");
          assertEquals(
              200, searchResponse.getStatus(), "Regular search should return successfully");
          String searchBody = (String) searchResponse.getEntity();
          ObjectMapper objectMapper = new ObjectMapper();
          JsonNode searchJson = objectMapper.readTree(searchBody);
          long totalHits = extractTotalHits(searchJson);
          Response countsResponse = getEntityTypeCounts(searchTerm, "dataAsset");
          assertEquals(
              200, countsResponse.getStatus(), "Entity type counts should return successfully");
          String countsBody = (String) countsResponse.getEntity();
          JsonNode countsJson = objectMapper.readTree(countsBody);
          long totalFromAggregations = 0;
          JsonNode aggregations = countsJson.get("aggregations");
          if (aggregations != null) {
            JsonNode entityTypeAgg =
                aggregations.has("entityType")
                    ? aggregations.get("entityType")
                    : aggregations.get("sterms#entityType");

            if (entityTypeAgg != null && entityTypeAgg.has("buckets")) {
              JsonNode buckets = entityTypeAgg.get("buckets");
              for (JsonNode bucket : buckets) {
                totalFromAggregations += bucket.get("doc_count").asLong();
              }
            }
          }
          LOG.info("Regular search total hits: {}", totalHits);
          LOG.info("Entity type counts total: {}", totalFromAggregations);
          if (totalHits > 0) {
            assertTrue(
                totalFromAggregations > 0,
                "Entity type counts should have results when regular search has results");
          }
        });

    assertDoesNotThrow(
        () -> {
          Response searchResponse = searchWithQuery(searchTerm, "table");
          assertEquals(200, searchResponse.getStatus(), "Table search should return successfully");
          String searchBody = (String) searchResponse.getEntity();
          ObjectMapper objectMapper = new ObjectMapper();
          JsonNode searchJson = objectMapper.readTree(searchBody);
          long tableHits = extractTotalHits(searchJson);
          Response countsResponse = getEntityTypeCounts(searchTerm, "table");
          assertEquals(
              200,
              countsResponse.getStatus(),
              "Table entity type counts should return successfully");

          String countsBody = (String) countsResponse.getEntity();
          JsonNode countsJson = objectMapper.readTree(countsBody);

          long tableCount = 0;
          JsonNode aggregations = countsJson.get("aggregations");
          if (aggregations != null) {
            // Check for different possible aggregation field names
            JsonNode entityTypeAgg =
                aggregations.has("entityType")
                    ? aggregations.get("entityType")
                    : aggregations.get("sterms#entityType");

            if (entityTypeAgg != null && entityTypeAgg.has("buckets")) {
              JsonNode buckets = entityTypeAgg.get("buckets");
              for (JsonNode bucket : buckets) {
                if ("table".equals(bucket.get("key").asText())) {
                  tableCount = bucket.get("doc_count").asLong();
                  break;
                }
              }
            }
          }

          LOG.info(
              "Table search hits: {}, Table count from aggregations: {}", tableHits, tableCount);
        });
  }

  @Test
  void testEntityTypeCountsWithMultiWordQuery() {
    TestUtils.simulateWork(2);
    String[] multiWordQueries = {"log fail", "test data", "customer order"};
    for (String query : multiWordQueries) {
      assertDoesNotThrow(
          () -> {
            Response dataAssetResponse = getEntityTypeCounts(query, "dataAsset");
            assertEquals(
                200,
                dataAssetResponse.getStatus(),
                "Entity type counts should work with multi-word query: " + query);
            Response tableResponse = getEntityTypeCounts(query, "table");
            assertEquals(
                200,
                tableResponse.getStatus(),
                "Table entity type counts should work with multi-word query: " + query);
            String dataAssetBody = (String) dataAssetResponse.getEntity();
            assertNotNull(dataAssetBody);
            assertTrue(
                dataAssetBody.contains("aggregations"),
                "Response should contain aggregations for query: " + query);
          });
    }
  }

  @Test
  void testSearchQueryConsistencyBetweenDataAssetAndTable() {
    TestUtils.simulateWork(3);
    String searchTerm = "*";
    assertDoesNotThrow(
        () -> {
          Response tableResponse = searchWithQuery(searchTerm, "table");
          assertEquals(200, tableResponse.getStatus(), "Table search should succeed");
          String tableBody = (String) tableResponse.getEntity();
          ObjectMapper objectMapper = new ObjectMapper();
          JsonNode tableJson = objectMapper.readTree(tableBody);
          long tableHits = extractTotalHits(tableJson);
          if (tableJson.has("hits") && tableJson.get("hits").has("hits")) {
            JsonNode hits = tableJson.get("hits").get("hits");
            for (JsonNode hit : hits) {
              if (hit.has("_source") && hit.get("_source").has("entityType")) {
                assertEquals(
                    "table",
                    hit.get("_source").get("entityType").asText(),
                    "All results from table index should be tables");
              }
            }
          }
          LOG.info("Table search found {} hits", tableHits);
        });

    // Test 2: Search with index=dataAsset should return multiple entity types
    assertDoesNotThrow(
        () -> {
          Response dataAssetResponse = searchWithQuery(searchTerm, "dataAsset");
          assertEquals(200, dataAssetResponse.getStatus(), "DataAsset search should succeed");
          String dataAssetBody = (String) dataAssetResponse.getEntity();
          ObjectMapper objectMapper = new ObjectMapper();
          JsonNode dataAssetJson = objectMapper.readTree(dataAssetBody);
          long dataAssetHits = extractTotalHits(dataAssetJson);

          Map<String, Integer> entityTypeCounts = new HashMap<>();
          if (dataAssetJson.has("hits") && dataAssetJson.get("hits").has("hits")) {
            JsonNode hits = dataAssetJson.get("hits").get("hits");
            for (JsonNode hit : hits) {
              if (hit.has("_source") && hit.get("_source").has("entityType")) {
                String entityType = hit.get("_source").get("entityType").asText();
                entityTypeCounts.put(entityType, entityTypeCounts.getOrDefault(entityType, 0) + 1);
              }
            }
          }

          LOG.info(
              "DataAsset search found {} total hits with entity types: {}",
              dataAssetHits,
              entityTypeCounts);

          assertNotNull(entityTypeCounts, "Should have entity type counts");
        });
  }

  @Test
  void testSearchQueryWithMultiWordConsistency() throws IOException {
    String basePattern = "log_fail_test_" + System.currentTimeMillis();

    String[] tableNames = {
      basePattern + "_log_fail_table",
      basePattern + "_logfail_table",
      basePattern + "_log_failure_table",
      basePattern + "_fail_log_table"
    };
    for (String tableName : tableNames) {
      CreateTable createTable =
          tableResourceTest
              .createRequest(tableName)
              .withName(tableName)
              .withColumns(
                  List.of(new Column().withName("test_col").withDataType(ColumnDataType.INT)))
              .withTableConstraints(null);
      tableResourceTest.createEntity(createTable, ADMIN_AUTH_HEADERS);
    }

    TestUtils.simulateWork(5);
    String[] queries = {"log fail", "log_fail", "fail log", "log AND fail"};

    for (String query : queries) {
      assertDoesNotThrow(
          () -> {
            // Search in table index
            Response tableResponse = searchWithQuery(query, "table");
            assertEquals(
                200, tableResponse.getStatus(), "Table search should succeed for query: " + query);
            String tableBody = (String) tableResponse.getEntity();
            ObjectMapper objectMapper = new ObjectMapper();
            JsonNode tableJson = objectMapper.readTree(tableBody);
            long tableHits = extractTotalHits(tableJson);
            Response dataAssetResponse = searchWithQuery(query, "dataAsset");
            assertEquals(
                200,
                dataAssetResponse.getStatus(),
                "DataAsset search should succeed for query: " + query);
            String dataAssetBody = (String) dataAssetResponse.getEntity();
            JsonNode dataAssetJson = objectMapper.readTree(dataAssetBody);
            long dataAssetHits = extractTotalHits(dataAssetJson);
            LOG.info(
                "Query '{}': table hits = {}, dataAsset hits = {}",
                query,
                tableHits,
                dataAssetHits);
            assertTrue(
                dataAssetHits >= tableHits,
                String.format(
                    "DataAsset hits (%d) should be >= table hits (%d) for query: %s",
                    dataAssetHits, tableHits, query));
          });
    }
  }

  @Test
  void testSearchQueryFieldSpecificConsistency() throws IOException {
    String uniqueId = "field_test_" + System.currentTimeMillis();
    CreateTable createTable =
        tableResourceTest
            .createRequest(uniqueId + "_table")
            .withName("generic_name_" + uniqueId)
            .withDisplayName("Special Display " + uniqueId)
            .withDescription("This is a detailed description with " + uniqueId);

    tableResourceTest.createEntity(createTable, ADMIN_AUTH_HEADERS);
    TestUtils.simulateWork(5);
    String[] fieldQueries = {
      "name:generic_name_" + uniqueId, "displayName:\"Special Display\"", "description:" + uniqueId
    };

    for (String query : fieldQueries) {
      assertDoesNotThrow(
          () -> {
            Response tableResponse = searchWithQuery(query, "table");
            assertEquals(
                200,
                tableResponse.getStatus(),
                "Table field search should succeed for query: " + query);
            String tableBody = (String) tableResponse.getEntity();
            ObjectMapper objectMapper = new ObjectMapper();
            JsonNode tableJson = objectMapper.readTree(tableBody);
            long tableHits = extractTotalHits(tableJson);
            assertTrue(tableHits >= 1, "Should find at least 1 table for field query: " + query);
            Response dataAssetResponse = searchWithQuery(query, "dataAsset");
            assertEquals(
                200,
                dataAssetResponse.getStatus(),
                "DataAsset field search should succeed for query: " + query);
            String dataAssetBody = (String) dataAssetResponse.getEntity();
            JsonNode dataAssetJson = objectMapper.readTree(dataAssetBody);
            long dataAssetHits = extractTotalHits(dataAssetJson);
            assertTrue(
                dataAssetHits >= 1,
                "Should find at least 1 entity in dataAsset for field query: " + query);

            LOG.info(
                "Field query '{}': table hits = {}, dataAsset hits = {}",
                query,
                tableHits,
                dataAssetHits);
          });
    }
  }

  @Test
  void testSearchQueryPaginationConsistency() throws IOException {
    // Create multiple entities to test pagination - varied score
    String pattern = "pagination_test";
    List<Table> tables = new ArrayList<>();
    for (int i = 0; i < 15; i++) {
      String minimalUUIDToBreakTies = UUID.randomUUID().toString().substring(0, 8);
      String minimalUUIDsToBreakTies2 = UUID.randomUUID().toString().substring(0, 8);
      String tableName =
          "pagination_test_"
              + i
              + "_"
              + UUID.randomUUID()
              + minimalUUIDToBreakTies
              + minimalUUIDsToBreakTies2;
      CreateTable createTable =
          tableResourceTest
              .createRequest(tableName)
              .withName(tableName)
              .withColumns(List.of(new Column().withName("id").withDataType(ColumnDataType.INT)))
              .withTableConstraints(null);

      tables.add(tableResourceTest.createEntity(createTable, ADMIN_AUTH_HEADERS));
    }
    // Wait for indexing
    TestUtils.simulateWork(20);
    // Test pagination consistency
    assertDoesNotThrow(
        () -> {
          // Get first page from table index
          WebTarget tableTarget1 =
              getResource("search/query")
                  .queryParam("q", pattern)
                  .queryParam("index", "table")
                  .queryParam("from", 0)
                  .queryParam("size", 10);

          String tableResult1 = TestUtils.get(tableTarget1, String.class, ADMIN_AUTH_HEADERS);
          ObjectMapper objectMapper = new ObjectMapper();
          JsonNode tablePage1 = objectMapper.readTree(tableResult1);

          // Get second page from table index
          WebTarget tableTarget2 =
              getResource("search/query")
                  .queryParam("q", pattern)
                  .queryParam("index", "table")
                  .queryParam("from", 10)
                  .queryParam("size", 10);

          String tableResult2 = TestUtils.get(tableTarget2, String.class, ADMIN_AUTH_HEADERS);
          JsonNode tablePage2 = objectMapper.readTree(tableResult2);

          // Get first page from dataAsset index
          WebTarget dataAssetTarget1 =
              getResource("search/query")
                  .queryParam("q", pattern)
                  .queryParam("index", "dataAsset")
                  .queryParam("from", 0)
                  .queryParam("size", 10);

          String dataAssetResult1 =
              TestUtils.get(dataAssetTarget1, String.class, ADMIN_AUTH_HEADERS);
          JsonNode dataAssetPage1 = objectMapper.readTree(dataAssetResult1);

          // Verify pagination works correctly
          long tableTotal = extractTotalHits(tablePage1);
          long dataAssetTotal = extractTotalHits(dataAssetPage1);

          assertTrue(tableTotal >= 15, "Should find at least 15 tables");
          assertTrue(dataAssetTotal >= 15, "Should find at least 15 entities in dataAsset");

          // Verify no duplicate results between pages
          Set<String> tablePage1Ids = extractEntityIds(tablePage1);
          Set<String> tablePage2Ids = extractEntityIds(tablePage2);

          Map<String, String> idToNameMap = getIdNameMapFromTables(tables);

          // Helper to format id → name
          Function<Set<String>, Map<String, String>> extractNames =
              ids -> ids.stream().collect(Collectors.toMap(id -> id, idToNameMap::get));
          LOG.info("Pagination Test - Page1 Entities: {}", extractNames.apply(tablePage1Ids));
          LOG.info("Pagination Test - Page2 Entities: {}", extractNames.apply(tablePage2Ids));

          // Ensure no overlap between pages
          Set<String> intersection = new HashSet<>(tablePage1Ids);
          intersection.retainAll(tablePage2Ids);
          assertTrue(
              intersection.isEmpty(),
              String.format(
                  """
                    No entities should appear in both pages, but found: %d
                    Page 1 entities: %s
                    Page 2 entities: %s""",
                  intersection.size(), tablePage1Ids, tablePage2Ids));
          LOG.info(
              "Pagination test - Table total: {}, DataAsset total: {}", tableTotal, dataAssetTotal);
        });
  }

  // Get names from ids for logging
  private Map<String, String> getIdNameMapFromTables(List<Table> tables) {
    return tables.stream()
        .collect(Collectors.toMap(table -> table.getId().toString(), Table::getName));
  }

  // Helper method to extract total hits from search response
  private long extractTotalHits(JsonNode searchJson) {
    if (searchJson.has("hits") && searchJson.get("hits").has("total")) {
      JsonNode total = searchJson.get("hits").get("total");
      if (total.isObject() && total.has("value")) {
        return total.get("value").asLong();
      } else {
        return total.asLong();
      }
    }
    return 0;
  }

  // Helper method to extract entity IDs from search results
  private Set<String> extractEntityIds(JsonNode searchJson) {
    Set<String> ids = new HashSet<>();
    if (searchJson.has("hits") && searchJson.get("hits").has("hits")) {
      JsonNode hits = searchJson.get("hits").get("hits");
      for (JsonNode hit : hits) {
        if (hit.has("_id")) {
          ids.add(hit.get("_id").asText());
        }
      }
    }
    return ids;
  }

  @Test
  void testHierarchicalFilteringOnDataAssetIndex() throws IOException {
    // This test verifies that when filtering by a parent entity field (like database.displayName)
    // on the dataAsset index, only entity types that can have that parent are returned in
    // aggregations

    // First test - simple case: search in dataAsset without any filter
    Response noFilterResponse = searchWithQuery("*", "dataAsset");
    assertEquals(200, noFilterResponse.getStatus());
    ObjectMapper mapper = new ObjectMapper();
    JsonNode noFilterJson = mapper.readTree((String) noFilterResponse.getEntity());

    // Check what entity types we get without filter
    JsonNode aggregations = noFilterJson.path("aggregations");
    JsonNode entityTypeAgg = null;

    // Handle different possible aggregation field names
    if (aggregations.has("entityType")) {
      entityTypeAgg = aggregations.path("entityType");
    } else if (aggregations.has("sterms#entityType")) {
      entityTypeAgg = aggregations.path("sterms#entityType");
    }

    assertNotNull(entityTypeAgg, "Should have entityType aggregation");
    JsonNode buckets = entityTypeAgg.path("buckets");

    Set<String> allEntityTypes = new HashSet<>();
    for (JsonNode bucket : buckets) {
      allEntityTypes.add(bucket.path("key").asText());
    }
    LOG.info("Entity types in dataAsset index without filter: {}", allEntityTypes);

    // Test case 1: Filter by database field - should only show database-related entities
    String databaseFilter =
        URLEncoder.encode(
            "{\"query\":{\"bool\":{\"must\":[{\"bool\":{\"should\":[{\"exists\":{\"field\":\"database\"}}]}}]}}}",
            StandardCharsets.UTF_8);

    WebTarget databaseFilterTarget =
        getResource("search/query")
            .queryParam("q", "")
            .queryParam("index", "dataAsset")
            .queryParam("from", "0")
            .queryParam("size", "0")
            .queryParam("deleted", "false")
            .queryParam("query_filter", databaseFilter)
            .queryParam("track_total_hits", "true");

    String databaseFilterResult =
        TestUtils.get(databaseFilterTarget, String.class, ADMIN_AUTH_HEADERS);
    JsonNode databaseFilterJson = mapper.readTree(databaseFilterResult);

    // Check aggregations with database filter
    JsonNode dbFilterAggregations = databaseFilterJson.path("aggregations");
    JsonNode dbFilterEntityTypeAgg = null;

    if (dbFilterAggregations.has("entityType")) {
      dbFilterEntityTypeAgg = dbFilterAggregations.path("entityType");
    } else if (dbFilterAggregations.has("sterms#entityType")) {
      dbFilterEntityTypeAgg = dbFilterAggregations.path("sterms#entityType");
    }

    if (dbFilterEntityTypeAgg != null && !dbFilterEntityTypeAgg.isMissingNode()) {
      JsonNode dbFilterBuckets = dbFilterEntityTypeAgg.path("buckets");

      // Verify only database-related entity types are in the aggregation
      Set<String> allowedEntityTypes =
          Set.of("database", "databaseSchema", "table", "storedProcedure");
      Set<String> foundEntityTypes = new HashSet<>();

      for (JsonNode bucket : dbFilterBuckets) {
        String entityType = bucket.path("key").asText();
        long count = bucket.path("doc_count").asLong();
        foundEntityTypes.add(entityType);

        LOG.info(
            "Found entity type '{}' with count {} in database field filter aggregations",
            entityType,
            count);

        // This is the key assertion - when filtering by database field,
        // we should only see database-related entity types
        assertTrue(
            allowedEntityTypes.contains(entityType),
            String.format(
                "Entity type '%s' should not appear when filtering by database field. "
                    + "Only database-related types should appear: %s",
                entityType, allowedEntityTypes));
      }

      LOG.info("Found entity types with database field filter: {}", foundEntityTypes);
    }

    // Test case 2: Filter by dashboard field - should only show dashboard-related entities
    String dashboardFilter =
        URLEncoder.encode(
            "{\"query\":{\"bool\":{\"must\":[{\"bool\":{\"should\":[{\"exists\":{\"field\":\"dashboard\"}}]}}]}}}",
            StandardCharsets.UTF_8);

    WebTarget dashboardFilterTarget =
        getResource("search/query")
            .queryParam("q", "")
            .queryParam("index", "dataAsset")
            .queryParam("from", "0")
            .queryParam("size", "0")
            .queryParam("deleted", "false")
            .queryParam("query_filter", dashboardFilter)
            .queryParam("track_total_hits", "true");

    String dashboardFilterResult =
        TestUtils.get(dashboardFilterTarget, String.class, ADMIN_AUTH_HEADERS);
    JsonNode dashboardFilterJson = mapper.readTree(dashboardFilterResult);

    // Check aggregations with dashboard filter
    JsonNode dashFilterAggregations = dashboardFilterJson.path("aggregations");
    JsonNode dashFilterEntityTypeAgg = null;

    if (dashFilterAggregations.has("entityType")) {
      dashFilterEntityTypeAgg = dashFilterAggregations.path("entityType");
    } else if (dashFilterAggregations.has("sterms#entityType")) {
      dashFilterEntityTypeAgg = dashFilterAggregations.path("sterms#entityType");
    }

    if (dashFilterEntityTypeAgg != null && !dashFilterEntityTypeAgg.isMissingNode()) {
      JsonNode dashFilterBuckets = dashFilterEntityTypeAgg.path("buckets");

      // Verify only dashboard-related entity types are in the aggregation
      Set<String> dashboardAllowedTypes = Set.of("dashboard", "chart", "dashboardDataModel");
      Set<String> dashboardFoundTypes = new HashSet<>();

      for (JsonNode bucket : dashFilterBuckets) {
        String entityType = bucket.path("key").asText();
        long count = bucket.path("doc_count").asLong();
        dashboardFoundTypes.add(entityType);

        LOG.info(
            "Found entity type '{}' with count {} in dashboard field filter aggregations",
            entityType,
            count);

        // When filtering by dashboard field, we should only see dashboard-related entity types
        assertTrue(
            dashboardAllowedTypes.contains(entityType),
            String.format(
                "Entity type '%s' should not appear when filtering by dashboard field. "
                    + "Only dashboard-related types should appear: %s",
                entityType, dashboardAllowedTypes));
      }

      LOG.info("Found entity types with dashboard field filter: {}", dashboardFoundTypes);
    }

    // Test case 3: The real issue - filter by serviceType at service level
    // This simulates what happens when user selects a database service in the UI
    String serviceTypeFilter =
        URLEncoder.encode(
            "{\"query\":{\"bool\":{\"must\":[{\"bool\":{\"should\":[{\"term\":{\"serviceType\":\"databaseService\"}}]}}]}}}",
            StandardCharsets.UTF_8);

    WebTarget serviceFilterTarget =
        getResource("search/query")
            .queryParam("q", "")
            .queryParam("index", "dataAsset")
            .queryParam("from", "0")
            .queryParam("size", "0")
            .queryParam("deleted", "false")
            .queryParam("query_filter", serviceTypeFilter)
            .queryParam("track_total_hits", "true");

    String serviceFilterResult =
        TestUtils.get(serviceFilterTarget, String.class, ADMIN_AUTH_HEADERS);
    JsonNode serviceFilterJson = mapper.readTree(serviceFilterResult);

    // Check aggregations with service type filter
    JsonNode serviceFilterAggregations = serviceFilterJson.path("aggregations");
    JsonNode serviceFilterEntityTypeAgg = null;

    if (serviceFilterAggregations.has("entityType")) {
      serviceFilterEntityTypeAgg = serviceFilterAggregations.path("entityType");
    } else if (serviceFilterAggregations.has("sterms#entityType")) {
      serviceFilterEntityTypeAgg = serviceFilterAggregations.path("sterms#entityType");
    }

    if (serviceFilterEntityTypeAgg != null && !serviceFilterEntityTypeAgg.isMissingNode()) {
      JsonNode serviceFilterBuckets = serviceFilterEntityTypeAgg.path("buckets");

      Set<String> serviceFoundTypes = new HashSet<>();

      for (JsonNode bucket : serviceFilterBuckets) {
        String entityType = bucket.path("key").asText();
        long count = bucket.path("doc_count").asLong();
        serviceFoundTypes.add(entityType);

        LOG.info(
            "Found entity type '{}' with count {} in serviceType filter aggregations",
            entityType,
            count);
      }

      LOG.info("Found entity types with serviceType=databaseService filter: {}", serviceFoundTypes);

      // When filtering by serviceType=databaseService, we expect to see all entity types
      // because the dataAsset index includes all types and serviceType field exists on all
      // This is likely where the issue comes from
    }

    // Test case 4: The real problem - composite filter that might be causing issues
    // This tests what happens when we filter by both service and a parent entity
    String compositeFilter =
        URLEncoder.encode(
            "{\"query\":{\"bool\":{\"must\":["
                + "{\"bool\":{\"should\":[{\"term\":{\"serviceType\":\"BigQuery\"}}]}},"
                + "{\"bool\":{\"should\":[{\"term\":{\"service.displayName.keyword\":\"sample-data\"}}]}}"
                + "]}}}",
            StandardCharsets.UTF_8);

    WebTarget compositeFilterTarget =
        getResource("search/query")
            .queryParam("q", "")
            .queryParam("index", "dataAsset")
            .queryParam("from", "0")
            .queryParam("size", "0")
            .queryParam("deleted", "false")
            .queryParam("query_filter", compositeFilter)
            .queryParam("track_total_hits", "true");

    String compositeFilterResult =
        TestUtils.get(compositeFilterTarget, String.class, ADMIN_AUTH_HEADERS);
    JsonNode compositeFilterJson = mapper.readTree(compositeFilterResult);

    // Check aggregations with composite filter
    JsonNode compFilterAggregations = compositeFilterJson.path("aggregations");
    JsonNode compFilterEntityTypeAgg = null;

    if (compFilterAggregations.has("entityType")) {
      compFilterEntityTypeAgg = compFilterAggregations.path("entityType");
    } else if (compFilterAggregations.has("sterms#entityType")) {
      compFilterEntityTypeAgg = compFilterAggregations.path("sterms#entityType");
    }

    if (compFilterEntityTypeAgg != null && !compFilterEntityTypeAgg.isMissingNode()) {
      JsonNode compFilterBuckets = compFilterEntityTypeAgg.path("buckets");

      Set<String> compFoundTypes = new HashSet<>();

      for (JsonNode bucket : compFilterBuckets) {
        String entityType = bucket.path("key").asText();
        long count = bucket.path("doc_count").asLong();
        compFoundTypes.add(entityType);

        LOG.info(
            "Found entity type '{}' with count {} in composite filter aggregations",
            entityType,
            count);
      }

      LOG.info("Found entity types with composite filter: {}", compFoundTypes);

      // This is where we might see the issue - when filtering by a database service,
      // we might still see dashboard/chart entities if they happen to have the same
      // service.displayName field
    }
  }

  private List<Table> createTablesForDisplayNameSortTest(String testPrefix)
      throws org.apache.http.client.HttpResponseException {
    List<Table> tables = new ArrayList<>();

    try {
      // Table 1: Has a proper displayName starting with 'A'
      CreateTable createTable1 =
          tableResourceTest
              .createRequest(testPrefix + "_table1")
              .withName("zebra_analytics_table_" + testPrefix)
              .withDisplayName("Alpha Analytics Dashboard") // displayName starts with 'A'
              .withDescription("Table with proper displayName");

      tables.add(tableResourceTest.createEntity(createTable1, ADMIN_AUTH_HEADERS));

      // Table 2: Has null displayName (will fall back to name)
      CreateTable createTable2 =
          tableResourceTest
              .createRequest(testPrefix + "_table2")
              .withName("alpha_data_table_" + testPrefix)
              .withDisplayName(null) // null displayName - should fall back to name
              .withDescription("Table with null displayName");

      tables.add(tableResourceTest.createEntity(createTable2, ADMIN_AUTH_HEADERS));

      // Table 3: Has empty displayName (will fall back to name)
      CreateTable createTable3 =
          tableResourceTest
              .createRequest(testPrefix + "_table3")
              .withName("beta_metrics_table_" + testPrefix)
              .withDisplayName("") // empty displayName - should fall back to name
              .withDescription("Table with empty displayName");

      tables.add(tableResourceTest.createEntity(createTable3, ADMIN_AUTH_HEADERS));

      // Table 4: Has whitespace-only displayName (will fall back to name)
      CreateTable createTable4 =
          tableResourceTest
              .createRequest(testPrefix + "_table4")
              .withName("gamma_reports_table_" + testPrefix)
              .withDisplayName("   ") // whitespace-only displayName - should fall back to name
              .withDescription("Table with whitespace displayName");

      tables.add(tableResourceTest.createEntity(createTable4, ADMIN_AUTH_HEADERS));

      // Table 5: Has proper displayName starting with 'Z'
      CreateTable createTable5 =
          tableResourceTest
              .createRequest(testPrefix + "_table5")
              .withName("omega_insights_table_" + testPrefix)
              .withDisplayName("Zebra Business Intelligence") // displayName starts with 'Z'
              .withDescription("Table with proper displayName starting with Z");

      tables.add(tableResourceTest.createEntity(createTable5, ADMIN_AUTH_HEADERS));

    } catch (Exception e) {
      LOG.error("Error creating test tables: {}", e.getMessage());
      // Clean up any tables that were created before the error
      cleanupTestTables(tables);
      throw e;
    }

    return tables;
  }

  private void testDisplayNameSortingBehavior(String testPrefix, String sortOrder)
      throws IOException {
    // Use a simpler approach - search by a pattern in the name and filter by entity type
    // This avoids complex JSON encoding issues while still testing the sorting behavior
    WebTarget target =
        getResource("search/query")
            .queryParam("q", testPrefix) // Search for our test prefix
            .queryParam("index", "table") // Use table index directly
            .queryParam("from", 0)
            .queryParam("size", 15)
            .queryParam("deleted", false)
            .queryParam("sort_field", "displayName.keyword")
            .queryParam("sort_order", sortOrder);

    String searchResult = TestUtils.get(target, String.class, ADMIN_AUTH_HEADERS);
    ObjectMapper objectMapper = new ObjectMapper();
    JsonNode searchResponse = objectMapper.readTree(searchResult);

    // Extract the hits from the search response
    JsonNode hits = searchResponse.get("hits").get("hits");
    assertTrue(hits.isArray(), "Search hits should be an array");
    assertTrue(hits.size() >= 5, "Should find at least 5 test tables");

    // Verify the sorting behavior
    List<String> actualDisplayNames = new ArrayList<>();
    List<String> actualNames = new ArrayList<>();

    for (JsonNode hit : hits) {
      JsonNode source = hit.get("_source");
      String displayName = source.get("displayName").asText();
      String name = source.get("name").asText();

      // Only process our test tables
      if (name.contains(testPrefix)) {
        actualDisplayNames.add(displayName);
        actualNames.add(name);
      }
    }

    assertEquals(5, actualDisplayNames.size(), "Should find exactly 5 test tables");

    if ("asc".equals(sortOrder)) {
      verifyAscendingSortOrder(actualDisplayNames, actualNames, testPrefix);
    } else {
      verifyDescendingSortOrder(actualDisplayNames, actualNames, testPrefix);
    }

    // Key assertion: Verify no empty displayName appears in results
    for (String displayName : actualDisplayNames) {
      assertNotNull(displayName, "DisplayName should never be null in search results");
      assertFalse(
          displayName.trim().isEmpty(),
          "DisplayName should never be empty in search results due to fallback logic");
    }
  }

  private void verifyAscendingSortOrder(
      List<String> displayNames, List<String> names, String testPrefix) {
    // Print actual results for debugging
    System.out.println("=== Actual Sort Results ===");
    for (int i = 0; i < displayNames.size(); i++) {
      System.out.println(String.format("%d. displayName='%s'", i, displayNames.get(i)));
    }

    // The key verification: displayName fallback is working
    // 1. No empty displayNames in results (they should all fall back to name)
    // 2. Proper sorting behavior

    assertEquals(5, displayNames.size(), "Should find exactly 5 test tables");

    // Verify no empty displayNames (this is the main fix)
    for (String displayName : displayNames) {
      assertNotNull(displayName, "DisplayName should never be null");
      assertFalse(
          displayName.trim().isEmpty(),
          "DisplayName should never be empty (should fall back to name)");
    }

    // Verify the original issue is fixed: empty displayName doesn't sort to the top
    assertNotEquals(
        "", displayNames.getFirst(), "Empty displayName should not sort to the top in ASC order");

    // Verify that entities with displayNames containing proper values are present
    boolean hasAlphaAnalytics = displayNames.contains("Alpha Analytics Dashboard");
    boolean hasZebraIntelligence = displayNames.contains("Zebra Business Intelligence");
    boolean hasTableNames = displayNames.stream().anyMatch(name -> name.contains(testPrefix));

    assertTrue(hasAlphaAnalytics, "Should find 'Alpha Analytics Dashboard'");
    assertTrue(hasZebraIntelligence, "Should find 'Zebra Business Intelligence'");
    assertTrue(hasTableNames, "Should find fallback table names with test prefix");
  }

  private void verifyDescendingSortOrder(
      List<String> displayNames, List<String> names, String testPrefix) {
    // Print actual results for debugging
    System.out.println("=== Actual DESC Sort Results ===");
    for (int i = 0; i < displayNames.size(); i++) {
      System.out.printf("%d. displayName='%s'%n", i, displayNames.get(i));
    }

    assertEquals(5, displayNames.size(), "Should find exactly 5 test tables in DESC order");

    // Verify no empty displayNames (this is the main fix)
    for (String displayName : displayNames) {
      assertNotNull(displayName, "DisplayName should never be null in DESC order");
      assertFalse(
          displayName.trim().isEmpty(),
          "DisplayName should never be empty in DESC order (should fall back to name)");
    }

    // Verify that entities with displayNames containing proper values are present
    boolean hasAlphaAnalytics = displayNames.contains("Alpha Analytics Dashboard");
    boolean hasZebraIntelligence = displayNames.contains("Zebra Business Intelligence");
    boolean hasTableNames = displayNames.stream().anyMatch(name -> name.contains(testPrefix));

    assertTrue(hasAlphaAnalytics, "Should find 'Alpha Analytics Dashboard' in DESC");
    assertTrue(hasZebraIntelligence, "Should find 'Zebra Business Intelligence' in DESC");
    assertTrue(hasTableNames, "Should find fallback table names with test prefix in DESC");
  }

  private void cleanupTestTables(List<Table> tables) {
    for (Table table : tables) {
      try {
        tableResourceTest.deleteEntity(table.getId(), ADMIN_AUTH_HEADERS);
      } catch (Exception e) {
        LOG.warn("Failed to cleanup test table {}: {}", table.getName(), e.getMessage());
      }
    }
  }

  @Test
<<<<<<< HEAD
  void testGlossaryTermSearchWithHierarchyAndWildcardDoesNotCauseTooManyClauses()
      throws IOException {
    GlossaryResourceTest glossaryResourceTest = new GlossaryResourceTest();
    GlossaryTermResourceTest glossaryTermResourceTest = new GlossaryTermResourceTest();

    try {
      glossaryResourceTest.setup(null);
      glossaryTermResourceTest.setup(null);
    } catch (Exception e) {
      LOG.warn("Some entities already exist - continuing with test execution");
    }

    String testPrefix = "hierarchy_wildcard_test_" + System.currentTimeMillis();

    List<Glossary> createdGlossaries = new ArrayList<>();
    List<org.openmetadata.schema.entity.data.GlossaryTerm> createdTerms = new ArrayList<>();

    try {
      for (int glossaryIdx = 0; glossaryIdx < 3; glossaryIdx++) {
        CreateGlossary createGlossary =
            glossaryResourceTest.createRequest(testPrefix + "_glossary_" + glossaryIdx);
        Glossary glossary = glossaryResourceTest.createEntity(createGlossary, ADMIN_AUTH_HEADERS);
        createdGlossaries.add(glossary);

        for (int i = 0; i < 100; i++) {
          String termName = testPrefix + "_glossary" + glossaryIdx + "_term_" + i;
          org.openmetadata.schema.api.data.CreateGlossaryTerm createTerm =
              glossaryTermResourceTest
                  .createRequest(termName)
                  .withGlossary(glossary.getFullyQualifiedName())
                  .withDisplayName(
                      "Test Term " + i + " with various names like revenue expense event")
                  .withDescription(
                      "Test term "
                          + i
                          + " for hierarchy wildcard search with keywords: revenue, expense, event, performance, measure, achievement");
          org.openmetadata.schema.entity.data.GlossaryTerm term =
              glossaryTermResourceTest.createEntity(createTerm, ADMIN_AUTH_HEADERS);
          createdTerms.add(term);
        }
      }

      TestUtils.simulateWork(5);

      String wildcardQuery = "*e*";

      assertDoesNotThrow(
          () -> {
            WebTarget target =
                getResource("search/query")
                    .queryParam("q", wildcardQuery)
                    .queryParam("index", "glossary_term_search_index")
                    .queryParam("from", 0)
                    .queryParam("size", 25)
                    .queryParam("deleted", false)
                    .queryParam("track_total_hits", true)
                    .queryParam("getHierarchy", true);

            Response response;
            try {
              String result = TestUtils.get(target, String.class, ADMIN_AUTH_HEADERS);
              response = Response.ok(result).build();
            } catch (org.apache.http.client.HttpResponseException e) {
              LOG.error("Error occurred while executing search query: {}", e.getMessage());
              response = Response.status(e.getStatusCode()).entity(e.getMessage()).build();
            }

            assertEquals(
                200,
                response.getStatus(),
                "Glossary term search with hierarchy and wildcard query should not cause too_many_clauses error");

            String responseBody = (String) response.getEntity();
            assertNotNull(responseBody);
            assertFalse(responseBody.isEmpty());

            ObjectMapper mapper = new ObjectMapper();
            JsonNode responseJson = mapper.readTree(responseBody);
            assertFalse(
                responseBody.contains("too_many_clauses"),
                "Response should not contain too_many_clauses error");
          },
          "Search with getHierarchy=true and wildcard query should succeed");

    } finally {
      for (org.openmetadata.schema.entity.data.GlossaryTerm term : createdTerms) {
        try {
          glossaryTermResourceTest.deleteEntity(term.getId(), true, true, ADMIN_AUTH_HEADERS);
        } catch (Exception e) {
          LOG.warn("Failed to cleanup test glossary term {}: {}", term.getName(), e.getMessage());
        }
      }
      for (Glossary glossary : createdGlossaries) {
        try {
          glossaryResourceTest.deleteEntity(glossary.getId(), true, true, ADMIN_AUTH_HEADERS);
        } catch (Exception e) {
          LOG.warn("Failed to cleanup test glossary {}: {}", glossary.getName(), e.getMessage());
        }
      }
=======
  void testClassificationAndGlossaryTagsAggregations() throws IOException {
    String testPrefix = "tag_aggregation_test_" + System.currentTimeMillis();

    CreateTable createTable =
        tableResourceTest
            .createRequest(testPrefix)
            .withName(testPrefix + "_table")
            .withColumns(
                List.of(
                    new Column()
                        .withName("id")
                        .withDataType(ColumnDataType.BIGINT)
                        .withTags(List.of(PII_SENSITIVE_TAG_LABEL, PERSONAL_DATA_TAG_LABEL))
                        .withOrdinalPosition(1),
                    new Column()
                        .withName("name")
                        .withDataType(ColumnDataType.VARCHAR)
                        .withDataLength(100)
                        .withTags(List.of(GLOSSARY1_TERM1_LABEL))
                        .withOrdinalPosition(2)))
            .withTableConstraints(null);

    Table testTable = tableResourceTest.createEntity(createTable, ADMIN_AUTH_HEADERS);
    assertNotNull(testTable);

    TestUtils.simulateWork(5);

    try {
      Response response = searchWithQuery(testPrefix, "table_search_index");
      assertEquals(200, response.getStatus(), "Search should succeed");

      String responseBody = (String) response.getEntity();
      assertNotNull(responseBody);

      ObjectMapper objectMapper = new ObjectMapper();
      JsonNode jsonResponse = objectMapper.readTree(responseBody);

      assertTrue(jsonResponse.has("aggregations"), "Response should have aggregations field");
      JsonNode aggregations = jsonResponse.get("aggregations");

      JsonNode classificationTagsAgg = null;
      if (aggregations.has("classificationTags")) {
        classificationTagsAgg = aggregations.get("classificationTags");
      } else if (aggregations.has("sterms#classificationTags")) {
        classificationTagsAgg = aggregations.get("sterms#classificationTags");
      }

      JsonNode glossaryTagsAgg = null;
      if (aggregations.has("glossaryTags")) {
        glossaryTagsAgg = aggregations.get("glossaryTags");
      } else if (aggregations.has("sterms#glossaryTags")) {
        glossaryTagsAgg = aggregations.get("sterms#glossaryTags");
      }

      assertNotNull(
          classificationTagsAgg,
          "Aggregations should have classificationTags field (field-based, not scripted)");
      assertNotNull(
          glossaryTagsAgg,
          "Aggregations should have glossaryTags field (field-based, not scripted)");

      assertTrue(
          classificationTagsAgg.has("buckets"),
          "classificationTags aggregation should have buckets");
      assertTrue(glossaryTagsAgg.has("buckets"), "glossaryTags aggregation should have buckets");

      JsonNode classificationBuckets = classificationTagsAgg.get("buckets");
      JsonNode glossaryBuckets = glossaryTagsAgg.get("buckets");

      assertTrue(classificationBuckets.isArray(), "Classification buckets should be an array");
      assertTrue(glossaryBuckets.isArray(), "Glossary buckets should be an array");

      Set<String> classificationTagsFound = new HashSet<>();
      for (JsonNode bucket : classificationBuckets) {
        assertTrue(bucket.has("key"), "Each classification bucket should have a key field");
        assertTrue(
            bucket.has("doc_count"), "Each classification bucket should have a doc_count field");
        String tagFQN = bucket.get("key").asText();
        long docCount = bucket.get("doc_count").asLong();
        classificationTagsFound.add(tagFQN);
        LOG.info("Found classification tag: {} with count: {}", tagFQN, docCount);
      }

      Set<String> glossaryTagsFound = new HashSet<>();
      for (JsonNode bucket : glossaryBuckets) {
        assertTrue(bucket.has("key"), "Each glossary bucket should have a key field");
        assertTrue(bucket.has("doc_count"), "Each glossary bucket should have a doc_count field");
        String tagFQN = bucket.get("key").asText();
        long docCount = bucket.get("doc_count").asLong();
        glossaryTagsFound.add(tagFQN);
        LOG.info("Found glossary tag: {} with count: {}", tagFQN, docCount);
      }

      LOG.info("Classification tags found: {}", classificationTagsFound);
      LOG.info("Glossary tags found: {}", glossaryTagsFound);

    } finally {
      tableResourceTest.deleteEntity(testTable.getId(), ADMIN_AUTH_HEADERS);
>>>>>>> 17f4820d
    }
  }
}<|MERGE_RESOLUTION|>--- conflicted
+++ resolved
@@ -1463,7 +1463,6 @@
   }
 
   @Test
-<<<<<<< HEAD
   void testGlossaryTermSearchWithHierarchyAndWildcardDoesNotCauseTooManyClauses()
       throws IOException {
     GlossaryResourceTest glossaryResourceTest = new GlossaryResourceTest();
@@ -1563,7 +1562,6 @@
           LOG.warn("Failed to cleanup test glossary {}: {}", glossary.getName(), e.getMessage());
         }
       }
-=======
   void testClassificationAndGlossaryTagsAggregations() throws IOException {
     String testPrefix = "tag_aggregation_test_" + System.currentTimeMillis();
 
@@ -1662,7 +1660,6 @@
 
     } finally {
       tableResourceTest.deleteEntity(testTable.getId(), ADMIN_AUTH_HEADERS);
->>>>>>> 17f4820d
     }
   }
 }