/*
 *  Copyright 2021 Collate
 *  Licensed under the Apache License, Version 2.0 (the "License");
 *  you may not use this file except in compliance with the License.
 *  You may obtain a copy of the License at
 *  http://www.apache.org/licenses/LICENSE-2.0
 *  Unless required by applicable law or agreed to in writing, software
 *  distributed under the License is distributed on an "AS IS" BASIS,
 *  WITHOUT WARRANTIES OR CONDITIONS OF ANY KIND, either express or implied.
 *  See the License for the specific language governing permissions and
 *  limitations under the License.
 */

package org.openmetadata.service.resources.dqtests;

import static jakarta.ws.rs.core.Response.Status.BAD_REQUEST;
import static jakarta.ws.rs.core.Response.Status.FORBIDDEN;
import static jakarta.ws.rs.core.Response.Status.NOT_FOUND;
import static jakarta.ws.rs.core.Response.Status.OK;
import static org.assertj.core.api.Assertions.assertThat;
import static org.junit.jupiter.api.Assertions.assertEquals;
import static org.junit.jupiter.api.Assertions.assertFalse;
import static org.junit.jupiter.api.Assertions.assertNotEquals;
import static org.junit.jupiter.api.Assertions.assertNotNull;
import static org.junit.jupiter.api.Assertions.assertNull;
import static org.junit.jupiter.api.Assertions.assertThrows;
import static org.junit.jupiter.api.Assertions.assertTrue;
import static org.openmetadata.common.utils.CommonUtil.listOf;
import static org.openmetadata.common.utils.CommonUtil.nullOrEmpty;
import static org.openmetadata.schema.api.teams.CreateTeam.TeamType.GROUP;
import static org.openmetadata.schema.type.ColumnDataType.BIGINT;
import static org.openmetadata.schema.type.MetadataOperation.DELETE;
import static org.openmetadata.schema.type.MetadataOperation.EDIT_TESTS;
import static org.openmetadata.service.Entity.ADMIN_USER_NAME;
import static org.openmetadata.service.Entity.TABLE;
import static org.openmetadata.service.Entity.TEST_CASE;
import static org.openmetadata.service.Entity.TEST_DEFINITION;
import static org.openmetadata.service.exception.CatalogExceptionMessage.permissionNotAllowed;
import static org.openmetadata.service.jdbi3.TestCaseRepository.FAILED_ROWS_SAMPLE_EXTENSION;
import static org.openmetadata.service.security.SecurityUtil.authHeaders;
import static org.openmetadata.service.security.SecurityUtil.getPrincipalName;
import static org.openmetadata.service.security.mask.PIIMasker.MASKED_VALUE;
import static org.openmetadata.service.util.EntityUtil.fieldAdded;
import static org.openmetadata.service.util.EntityUtil.fieldDeleted;
import static org.openmetadata.service.util.EntityUtil.fieldUpdated;
import static org.openmetadata.service.util.TestUtils.ADMIN_AUTH_HEADERS;
import static org.openmetadata.service.util.TestUtils.INGESTION_BOT;
import static org.openmetadata.service.util.TestUtils.INGESTION_BOT_AUTH_HEADERS;
import static org.openmetadata.service.util.TestUtils.TEST_AUTH_HEADERS;
import static org.openmetadata.service.util.TestUtils.TEST_USER_NAME;
import static org.openmetadata.service.util.TestUtils.UpdateType.MINOR_UPDATE;
import static org.openmetadata.service.util.TestUtils.assertEntityPagination;
import static org.openmetadata.service.util.TestUtils.assertListNotEmpty;
import static org.openmetadata.service.util.TestUtils.assertListNotNull;
import static org.openmetadata.service.util.TestUtils.assertListNull;
import static org.openmetadata.service.util.TestUtils.assertResponse;
import static org.openmetadata.service.util.TestUtils.assertResponseContains;
import static org.openmetadata.service.util.TestUtils.dateToTimestamp;

import com.fasterxml.jackson.databind.JsonNode;
import es.org.elasticsearch.client.Request;
import es.org.elasticsearch.client.Response;
import es.org.elasticsearch.client.RestClient;
import jakarta.ws.rs.client.WebTarget;
import java.io.IOException;
import java.text.ParseException;
import java.util.ArrayList;
import java.util.Arrays;
import java.util.Collections;
import java.util.HashMap;
import java.util.HashSet;
import java.util.LinkedHashMap;
import java.util.List;
import java.util.Map;
import java.util.Random;
import java.util.Set;
import java.util.UUID;
import java.util.stream.Collectors;
import lombok.extern.slf4j.Slf4j;
import org.apache.commons.lang3.RandomStringUtils;
import org.apache.http.client.HttpResponseException;
import org.apache.http.util.EntityUtils;
import org.junit.jupiter.api.Assertions;
import org.junit.jupiter.api.BeforeAll;
import org.junit.jupiter.api.MethodOrderer;
import org.junit.jupiter.api.Order;
import org.junit.jupiter.api.Test;
import org.junit.jupiter.api.TestInfo;
import org.junit.jupiter.api.TestMethodOrder;
import org.junit.jupiter.api.parallel.Execution;
import org.junit.jupiter.api.parallel.ExecutionMode;
import org.openmetadata.schema.api.data.CreateTable;
import org.openmetadata.schema.api.feed.CloseTask;
import org.openmetadata.schema.api.feed.ResolveTask;
import org.openmetadata.schema.api.policies.CreatePolicy;
import org.openmetadata.schema.api.teams.CreateRole;
import org.openmetadata.schema.api.teams.CreateTeam;
import org.openmetadata.schema.api.teams.CreateUser;
import org.openmetadata.schema.api.tests.CreateTestCase;
import org.openmetadata.schema.api.tests.CreateTestCaseResolutionStatus;
import org.openmetadata.schema.api.tests.CreateTestCaseResult;
import org.openmetadata.schema.api.tests.CreateTestSuite;
import org.openmetadata.schema.entity.data.Table;
import org.openmetadata.schema.entity.feed.Thread;
import org.openmetadata.schema.entity.policies.Policy;
import org.openmetadata.schema.entity.policies.accessControl.Rule;
import org.openmetadata.schema.entity.teams.Role;
import org.openmetadata.schema.entity.teams.Team;
import org.openmetadata.schema.entity.teams.User;
import org.openmetadata.schema.tests.DataQualityReport;
import org.openmetadata.schema.tests.ResultSummary;
import org.openmetadata.schema.tests.TestCase;
import org.openmetadata.schema.tests.TestCaseParameterValue;
import org.openmetadata.schema.tests.TestDefinition;
import org.openmetadata.schema.tests.TestPlatform;
import org.openmetadata.schema.tests.TestSuite;
import org.openmetadata.schema.tests.type.Assigned;
import org.openmetadata.schema.tests.type.ColumnTestSummaryDefinition;
import org.openmetadata.schema.tests.type.Resolved;
import org.openmetadata.schema.tests.type.Severity;
import org.openmetadata.schema.tests.type.TestCaseFailureReasonType;
import org.openmetadata.schema.tests.type.TestCaseResolutionStatus;
import org.openmetadata.schema.tests.type.TestCaseResolutionStatusTypes;
import org.openmetadata.schema.tests.type.TestCaseResult;
import org.openmetadata.schema.tests.type.TestCaseStatus;
import org.openmetadata.schema.tests.type.TestSummary;
import org.openmetadata.schema.type.ChangeDescription;
import org.openmetadata.schema.type.Column;
import org.openmetadata.schema.type.ColumnDataType;
import org.openmetadata.schema.type.DataQualityDimensions;
import org.openmetadata.schema.type.EntityReference;
import org.openmetadata.schema.type.EntityStatus;
import org.openmetadata.schema.type.Include;
import org.openmetadata.schema.type.MetadataOperation;
import org.openmetadata.schema.type.TableData;
import org.openmetadata.schema.type.TagLabel;
import org.openmetadata.schema.type.TaskStatus;
import org.openmetadata.schema.type.TestDefinitionEntityType;
import org.openmetadata.schema.utils.JsonUtils;
import org.openmetadata.schema.utils.ResultList;
import org.openmetadata.search.IndexMapping;
import org.openmetadata.service.Entity;
import org.openmetadata.service.resources.EntityResourceTest;
import org.openmetadata.service.resources.databases.TableResourceTest;
import org.openmetadata.service.resources.feeds.FeedResourceTest;
import org.openmetadata.service.resources.feeds.MessageParser;
import org.openmetadata.service.resources.policies.PolicyResourceTest;
import org.openmetadata.service.resources.teams.RoleResourceTest;
import org.openmetadata.service.resources.teams.TeamResourceTest;
import org.openmetadata.service.resources.teams.UserResourceTest;
import org.openmetadata.service.search.SearchAggregation;
import org.openmetadata.service.search.SearchIndexUtils;
import org.openmetadata.service.search.SearchRepository;
import org.openmetadata.service.search.indexes.TestCaseIndex;
import org.openmetadata.service.util.TestUtils;
import org.openmetadata.service.util.incidentSeverityClassifier.IncidentSeverityClassifierInterface;
import org.testcontainers.shaded.com.google.common.collect.ImmutableMap;

@TestMethodOrder(MethodOrderer.OrderAnnotation.class)
@Slf4j
public class TestCaseResourceTest extends EntityResourceTest<TestCase, CreateTestCase> {
  public static String TABLE_LINK;
  public static String TABLE_COLUMN_LINK;
  public static String TABLE_LINK_2;
  public static String TABLE_COLUMN_LINK_2;
  public static String INVALID_LINK1;
  public static String INVALID_LINK2;
  protected boolean supportsSearchIndex = true;
  private final String testCaseResultsCollectionName;

  // We’ll define some static references for convenience
  private static Policy POLICY_TABLE_EDIT_TESTS;
  private static Policy POLICY_TEST_CASE_CREATE;
  private static Policy POLICY_TEST_CASE_UPDATE;
  private static Policy POLICY_NO_PERMS;
  private static Policy POLICY_TABLE_OWNER_EDIT_TESTS;

  private static Role ROLE_TABLE_EDIT_TESTS;
  private static Role ROLE_TEST_CASE_CREATE;
  private static Role ROLE_TEST_CASE_UPDATE;
  private static Role ROLE_NO_PERMS;

  private static User USER_TABLE_EDIT_TESTS;
  private static User USER_TEST_CASE_CREATE;
  private static User USER_TEST_CASE_UPDATE;
  private static User USER_NO_PERMISSIONS;
  private static User USER_TABLE_OWNER;
  private static User CREATE_ALL_OPS_USER;

  public TestCaseResourceTest() {
    super(
        Entity.TEST_CASE,
        org.openmetadata.schema.tests.TestCase.class,
        TestCaseResource.TestCaseList.class,
        "dataQuality/testCases",
        TestCaseResource.FIELDS);
    supportsTags = false; // Test cases do not support setting tags directly (inherits from Entity)
    testCaseResultsCollectionName = "dataQuality/testCases/testCaseResults";
    supportsEtag = false;
  }

  public void setupTestCase(TestInfo test) throws IOException {
    TableResourceTest tableResourceTest = new TableResourceTest();
    CreateTable tableReq =
        tableResourceTest
            .createRequest(test)
            .withName("testCase'_ Table")
            .withDatabaseSchema(DATABASE_SCHEMA.getFullyQualifiedName())
            .withOwners(List.of(USER1_REF))
            .withColumns(
                List.of(
                    new Column().withName(C1).withDisplayName("c1").withDataType(BIGINT),
                    new Column()
                        .withName(C2)
                        .withDisplayName("c2")
                        .withDataType(ColumnDataType.VARCHAR)
                        .withDataLength(10),
                    new Column().withName(C3).withDisplayName("c3").withDataType(BIGINT)))
            .withOwners(List.of(USER1_REF));
    TEST_TABLE1 = tableResourceTest.createAndCheckEntity(tableReq, ADMIN_AUTH_HEADERS);
    tableReq =
        tableResourceTest
            .createRequest(test)
            .withName("testCaseTable" + UUID.randomUUID())
            .withDatabaseSchema(DATABASE_SCHEMA.getFullyQualifiedName())
            .withColumns(
                List.of(
                    new Column()
                        .withName(C1)
                        .withDisplayName("c1")
                        .withDataType(ColumnDataType.VARCHAR)
                        .withDataLength(10)))
            .withOwners(List.of(USER1_REF));
    TEST_TABLE2 = tableResourceTest.createAndCheckEntity(tableReq, ADMIN_AUTH_HEADERS);
    TABLE_LINK = String.format("<#E::table::%s>", TEST_TABLE1.getFullyQualifiedName());
    TABLE_LINK_2 = String.format("<#E::table::%s>", TEST_TABLE2.getFullyQualifiedName());
    TABLE_COLUMN_LINK =
        String.format("<#E::table::%s::columns::%s>", TEST_TABLE1.getFullyQualifiedName(), C1);
    TABLE_COLUMN_LINK_2 =
        String.format("<#E::table::%s::columns::%s>", TEST_TABLE2.getFullyQualifiedName(), C1);
    INVALID_LINK1 = String.format("<#E::dashboard::%s", "temp");
    INVALID_LINK2 = String.format("<#E::table::%s>", "non-existent");
  }

  @BeforeAll
  public void setupPoliciesRolesUsers() throws Exception {
    // -------------------------------------------------------------------------------------------
    // 1) Create actual Rules to be placed in the Policies
    //    Each rule grants certain operations on specific Entity types.
    // -------------------------------------------------------------------------------------------
    Rule tableEditTestsRule =
        new Rule()
            .withName("AllowTableEditTests")
            .withDescription("Allow EDIT_TESTS on TABLE entities")
            .withEffect(Rule.Effect.ALLOW)
            .withOperations(List.of(MetadataOperation.EDIT_TESTS))
            .withResources(List.of(TABLE));

    Rule testCaseCreateRule =
        new Rule()
            .withName("AllowTestCaseCreate")
            .withDescription("Allow CREATE on TEST_CASE entities")
            .withEffect(Rule.Effect.ALLOW)
            .withOperations(List.of(MetadataOperation.CREATE))
            .withResources(List.of(TEST_CASE));

    Rule testCaseUpdateRule =
        new Rule()
            .withName("AllowTestCaseUpdate")
            .withDescription("Allow UPDATE on TEST_CASE entities")
            .withEffect(Rule.Effect.ALLOW)
            .withOperations(List.of(MetadataOperation.EDIT_ALL))
            .withResources(List.of(TEST_CASE));

    // An empty or do-nothing rule for NoPermissions
    Rule noRelevantRule =
        new Rule()
            .withName("NoRelevantRule")
            .withEffect(Rule.Effect.DENY)
            .withOperations(List.of())
            .withResources(List.of(TEST_CASE));

    Rule tableOwnerEditTestsRule =
        new Rule()
            .withName("tableOwnerEditTestsRule")
            .withDescription("Allow EDIT_TESTS on TABLE if user isOwner()")
            .withEffect(Rule.Effect.ALLOW)
            .withOperations(List.of(MetadataOperation.EDIT_TESTS))
            .withResources(List.of(Entity.TABLE))
            .withCondition("isOwner()");

    Rule testCaseAllOpsRule =
        new Rule()
            .withName("testCaseAllOpsRule")
            .withDescription("Allow CREATE, UPDATE, DELETE on TEST_CASE entities")
            .withEffect(Rule.Effect.ALLOW)
            .withOperations(
                List.of(
                    MetadataOperation.CREATE, MetadataOperation.EDIT_ALL, MetadataOperation.DELETE))
            .withResources(List.of(Entity.TEST_CASE));

    PolicyResourceTest policyResourceTest = new PolicyResourceTest();
    POLICY_TABLE_EDIT_TESTS =
        policyResourceTest.createEntity(
            new CreatePolicy()
                .withName("Policy_TableEditTests")
                .withDescription("Policy that allows TABLE:EDIT_TESTS")
                .withRules(List.of(tableEditTestsRule)),
            ADMIN_AUTH_HEADERS);

    POLICY_TEST_CASE_CREATE =
        policyResourceTest.createEntity(
            new CreatePolicy()
                .withName("Policy_TestCaseCreate")
                .withDescription("Policy that allows TEST_CASE:CREATE")
                .withRules(List.of(testCaseCreateRule)),
            ADMIN_AUTH_HEADERS);

    POLICY_TEST_CASE_UPDATE =
        policyResourceTest.createEntity(
            new CreatePolicy()
                .withName("Policy_TestCaseUpdate")
                .withDescription("Policy that allows TEST_CASE:UPDATE")
                .withRules(List.of(testCaseUpdateRule)),
            ADMIN_AUTH_HEADERS);

    POLICY_NO_PERMS =
        policyResourceTest.createEntity(
            new CreatePolicy()
                .withName("Policy_NoPerms")
                .withDescription("Policy that grants no relevant perms")
                .withRules(List.of(noRelevantRule)),
            ADMIN_AUTH_HEADERS);

    POLICY_TABLE_OWNER_EDIT_TESTS =
        policyResourceTest.createEntity(
            new CreatePolicy()
                .withName("Policy_TableOwnerEditTests")
                .withRules(List.of(tableOwnerEditTestsRule)),
            ADMIN_AUTH_HEADERS);

    Policy POLICY_TEST_CASE_ALL_OPS =
        policyResourceTest.createEntity(
            new CreatePolicy()
                .withName("Policy_TestCaseAllOps")
                .withRules(List.of(testCaseAllOpsRule)),
            ADMIN_AUTH_HEADERS);

    RoleResourceTest roleResourceTest = new RoleResourceTest();
    ROLE_TABLE_EDIT_TESTS =
        roleResourceTest.createEntity(
            new CreateRole()
                .withName("Role_TableEditTests")
                .withDescription("Role that references POLICY_TABLE_EDIT_TESTS")
                .withPolicies(List.of(POLICY_TABLE_EDIT_TESTS.getFullyQualifiedName())),
            ADMIN_AUTH_HEADERS);

    ROLE_TEST_CASE_CREATE =
        roleResourceTest.createEntity(
            new CreateRole()
                .withName("Role_TestCaseCreate")
                .withPolicies(List.of(POLICY_TEST_CASE_CREATE.getFullyQualifiedName())),
            ADMIN_AUTH_HEADERS);

    ROLE_TEST_CASE_UPDATE =
        roleResourceTest.createEntity(
            new CreateRole()
                .withName("Role_TestCaseUpdate")
                .withPolicies(List.of(POLICY_TEST_CASE_UPDATE.getFullyQualifiedName())),
            ADMIN_AUTH_HEADERS);

    ROLE_NO_PERMS =
        roleResourceTest.createEntity(
            new CreateRole()
                .withName("Role_NoPermissions")
                .withPolicies(List.of(POLICY_NO_PERMS.getFullyQualifiedName())),
            ADMIN_AUTH_HEADERS);

    Role ROLE_TABLE_OWNER_EDIT_TESTS =
        roleResourceTest.createEntity(
            new CreateRole()
                .withName("Role_TableOwnerEditTests")
                .withPolicies(List.of(POLICY_TABLE_OWNER_EDIT_TESTS.getFullyQualifiedName())),
            ADMIN_AUTH_HEADERS);

    Role ROLE_TEST_CASE_ALL_OPS =
        roleResourceTest.createEntity(
            new CreateRole()
                .withName("Role_TestCaseAllOps")
                .withPolicies(List.of(POLICY_TEST_CASE_ALL_OPS.getFullyQualifiedName())),
            ADMIN_AUTH_HEADERS);

    UserResourceTest userResourceTest = new UserResourceTest();
    USER_TABLE_EDIT_TESTS =
        userResourceTest.createEntity(
            new CreateUser()
                .withName("user-table-edit-tests")
                .withEmail("user-table-edit-tests@open-metadata.org")
                .withRoles(List.of(ROLE_TABLE_EDIT_TESTS.getId())),
            ADMIN_AUTH_HEADERS);

    USER_TEST_CASE_CREATE =
        userResourceTest.createEntity(
            new CreateUser()
                .withName("user-test-case-create")
                .withEmail("user-test-case-create@open-metadata.org")
                .withRoles(List.of(ROLE_TEST_CASE_CREATE.getId())),
            ADMIN_AUTH_HEADERS);

    USER_TEST_CASE_UPDATE =
        userResourceTest.createEntity(
            new CreateUser()
                .withName("user-test-case-update")
                .withEmail("user-test-case-update@open-metadata.org")
                .withRoles(List.of(ROLE_TEST_CASE_UPDATE.getId())),
            ADMIN_AUTH_HEADERS);

    USER_NO_PERMISSIONS =
        userResourceTest.createEntity(
            new CreateUser()
                .withName("user-no-perms")
                .withEmail("user-no-perms@open-metadata.org")
                .withRoles(List.of(ROLE_NO_PERMS.getId())),
            ADMIN_AUTH_HEADERS);

    USER_TABLE_OWNER =
        userResourceTest.createEntity(
            new CreateUser()
                .withName("user-table-owner")
                .withEmail("user-table-owner@open-metadata.org")
                .withRoles(List.of(ROLE_TABLE_OWNER_EDIT_TESTS.getId())),
            ADMIN_AUTH_HEADERS);

    CREATE_ALL_OPS_USER =
        userResourceTest.createEntity(
            new CreateUser()
                .withName("user-test-case-all-ops")
                .withEmail("user-test-case-all-ops@open-metadata.org")
                .withRoles(List.of(ROLE_TEST_CASE_ALL_OPS.getId())),
            ADMIN_AUTH_HEADERS);
  }

  @Test
  void test_getEntityName(TestInfo test) {
    assertTrue(getEntityName(test).contains(supportedNameCharacters));
  }

  @Override
  @Test
  public void patch_entityDescriptionAndTestAuthorizer(TestInfo test) throws IOException {
    // TestCase is treated as an operation on an entity being tested, such as table
    TestCase entity =
        createEntity(
            createRequest(getEntityName(test), "description", null, null), ADMIN_AUTH_HEADERS);

    // Admin can edit tests
    entity = patchEntityAndCheckAuthorization(entity, ADMIN_USER_NAME, false);

    // Other roles and non-owner can't edit tests
    entity = patchEntityAndCheckAuthorization(entity, DATA_STEWARD.getName(), EDIT_TESTS, true);
    entity = patchEntityAndCheckAuthorization(entity, DATA_CONSUMER.getName(), EDIT_TESTS, true);
    patchEntityAndCheckAuthorization(entity, USER2.getName(), EDIT_TESTS, true);
  }

  @Test
  void patch_entityComputePassedFailedRowCount(TestInfo test) throws IOException {
    TestCase entity =
        createEntity(
            createRequest(getEntityName(test), "description", null, null), ADMIN_AUTH_HEADERS);
    String json = JsonUtils.pojoToJson(entity);
    entity.setComputePassedFailedRowCount(true);

    patchEntity(entity.getId(), json, entity, ADMIN_AUTH_HEADERS);

    entity = getEntity(entity.getId(), ADMIN_AUTH_HEADERS);

    assertTrue(entity.getComputePassedFailedRowCount());
  }

  @Test
  void post_testWithoutRequiredFields_4xx(TestInfo test) {
    // name is required field
    assertResponse(
        () -> createEntity(createRequest(test).withName(null), ADMIN_AUTH_HEADERS),
        BAD_REQUEST,
        "[query param name must not be null]");
  }

  @Test
  void post_testWithInvalidEntityTestSuite_4xx(TestInfo test) {
    CreateTestCase create = createRequest(test);
    TestSuiteResourceTest testSuiteResourceTest = new TestSuiteResourceTest();

    create.withEntityLink(INVALID_LINK1);
    assertResponseContains(
        () -> createAndCheckEntity(create, ADMIN_AUTH_HEADERS),
        BAD_REQUEST,
        ENTITY_LINK_MATCH_ERROR);

    create.withEntityLink(INVALID_LINK2);
    assertResponseContains(
        () -> createAndCheckEntity(create, ADMIN_AUTH_HEADERS),
        NOT_FOUND,
        "table instance for non-existent not found");

    CreateTestCase create2 = createRequest(test);
    create2.withEntityLink(TABLE_LINK).withTestDefinition(TEST_SUITE1.getFullyQualifiedName());
    assertResponseContains(
        () -> createAndCheckEntity(create2, ADMIN_AUTH_HEADERS),
        NOT_FOUND,
        "testDefinition instance for " + TEST_SUITE1.getFullyQualifiedName() + " not found");
  }

  @Test
  void post_testWithInvalidParamValues_4xx(TestInfo test) {
    CreateTestCase create = createRequest(test);
    create
        .withEntityLink(TABLE_LINK)
        .withTestDefinition(TEST_DEFINITION2.getFullyQualifiedName())
        .withParameterValues(List.of(new TestCaseParameterValue().withName("col").withValue("x")));
    assertResponseContains(
        () -> createAndCheckEntity(create, ADMIN_AUTH_HEADERS),
        BAD_REQUEST,
        "Parameter Values doesn't match Test Definition Parameters");

    CreateTestCase create1 = createRequest(test);
    create1.withEntityLink(TABLE_LINK).withTestDefinition(TEST_DEFINITION3.getFullyQualifiedName());
    assertResponseContains(
        () -> createAndCheckEntity(create1, ADMIN_AUTH_HEADERS),
        BAD_REQUEST,
        "Required parameter missingCountValue is not passed in parameterValues");

    CreateTestCase create2 = createRequest(test);
    create2
        .withEntityLink(TABLE_LINK)
        .withTestDefinition(TEST_DEFINITION3.getFullyQualifiedName())
        .withParameterValues(
            List.of(
                new TestCaseParameterValue().withName("missingCountValue").withValue("10"),
                new TestCaseParameterValue().withName("invalidParameter").withValue("20")));
    assertResponseContains(
        () -> createAndCheckEntity(create2, ADMIN_AUTH_HEADERS),
        BAD_REQUEST,
        "Parameter 'invalidParameter' is not defined in the test definition. Defined parameters are: [missingValueMatch, missingCountValue]");
  }

  @Test
  void post_testWithInvalidColumnName_4xx(TestInfo test) {
    String invalidColumnLink =
        String.format(
            "<#E::table::%s::columns::%s>",
            TEST_TABLE1.getFullyQualifiedName(), "nonExistentColumn");
    CreateTestCase create =
        createRequest(test)
            .withTestDefinition(TEST_DEFINITION2.getFullyQualifiedName())
            .withEntityLink(invalidColumnLink);

    assertResponseContains(
        () -> createAndCheckEntity(create, ADMIN_AUTH_HEADERS),
        BAD_REQUEST,
        "Invalid column name nonExistentColumn");
  }

  @Test
  void post_testWithWrongCaseColumnName_4xx(TestInfo test) {
    String wrongCaseColumnLink =
        String.format("<#E::table::%s::columns::%s>", TEST_TABLE1.getFullyQualifiedName(), "C1");
    CreateTestCase create =
        createRequest(test)
            .withTestDefinition(TEST_DEFINITION2.getFullyQualifiedName())
            .withEntityLink(wrongCaseColumnLink);

    assertResponseContains(
        () -> createAndCheckEntity(create, ADMIN_AUTH_HEADERS),
        BAD_REQUEST,
        "Invalid column name C1");
  }

  @Test
  void createUpdateDelete_tests_200(TestInfo test) throws IOException {
    // Create a test case
    CreateTestCase create = createRequest(test);
    create
        .withEntityLink(TABLE_LINK)
        .withTestDefinition(TEST_DEFINITION4.getFullyQualifiedName())
        .withParameterValues(
            List.of(new TestCaseParameterValue().withValue("100").withName("minValue")));
    TestCase testCase = createAndCheckEntity(create, ADMIN_AUTH_HEADERS);

    // Change the test with PUT request
    create
        .withTestDefinition(TEST_DEFINITION5.getFullyQualifiedName())
        .withParameterValues(
            List.of(new TestCaseParameterValue().withValue("100").withName("value")));
    ChangeDescription change = getChangeDescription(testCase, MINOR_UPDATE);
    fieldUpdated(
        change,
        "testDefinition",
        TEST_DEFINITION4.getEntityReference(),
        TEST_DEFINITION5.getEntityReference());
    fieldUpdated(
        change,
        "parameterValues",
        testCase.getParameterValues(),
        List.of(new TestCaseParameterValue().withValue("100").withName("value")));
    updateAndCheckEntity(create, OK, ADMIN_AUTH_HEADERS, MINOR_UPDATE, change);
  }

  @Test
  void getTestCaseWithResult(TestInfo test) throws IOException, ParseException {
    CreateTestCase create = createRequest(test);
    create
        .withEntityLink(TABLE_LINK)
        .withTestDefinition(TEST_DEFINITION4.getFullyQualifiedName())
        .withParameterValues(
            List.of(new TestCaseParameterValue().withValue("100").withName("maxValue")));
    TestCase testCase = createAndCheckEntity(create, ADMIN_AUTH_HEADERS);
    CreateTestCaseResult createTestCaseResult =
        new CreateTestCaseResult()
            .withResult("tested")
            .withTestCaseStatus(TestCaseStatus.Success)
            .withTimestamp(TestUtils.dateToTimestamp("2021-09-11"));
    TestCaseResult testCaseResult =
        postTestCaseResult(
            testCase.getFullyQualifiedName(), createTestCaseResult, ADMIN_AUTH_HEADERS);

    Map<String, String> queryParams = Map.of("fields", Entity.TEST_CASE_RESULT);
    testCase = getTestCase(testCase.getFullyQualifiedName(), queryParams, ADMIN_AUTH_HEADERS);
    assertEquals(testCaseResult, testCase.getTestCaseResult());

    ResultList<TestCase> testcases =
        listEntitiesFromSearch(Map.of("fields", "testCaseResult"), 100, 0, ADMIN_AUTH_HEADERS);
    UUID testCaseId = testCase.getId();
    TestCase testCaseFromSearch =
        testcases.getData().stream()
            .filter(tc -> tc.getId().equals(testCaseId))
            .findFirst()
            .orElse(null);
    assertNotNull(testCaseFromSearch);
    assertEquals(testCaseResult, testCaseFromSearch.getTestCaseResult());

    // insert test case for a past date
    createTestCaseResult =
        new CreateTestCaseResult()
            .withResult("tested")
            .withTestCaseStatus(TestCaseStatus.Success)
            .withTimestamp(TestUtils.dateToTimestamp("2021-09-01"));
    postTestCaseResult(testCase.getFullyQualifiedName(), createTestCaseResult, ADMIN_AUTH_HEADERS);
    testCase = getTestCase(testCase.getFullyQualifiedName(), queryParams, ADMIN_AUTH_HEADERS);
    assertEquals(testCaseResult, testCase.getTestCaseResult());

    testCaseFromSearch =
        testcases.getData().stream()
            .filter(tc -> tc.getId().equals(testCaseId))
            .findFirst()
            .orElse(null);
    assertNotNull(testCaseFromSearch);
    assertEquals(testCaseResult, testCaseFromSearch.getTestCaseResult());

    // insert test case for a future date
    createTestCaseResult =
        new CreateTestCaseResult()
            .withResult("tested")
            .withTestCaseStatus(TestCaseStatus.Success)
            .withTimestamp(TestUtils.dateToTimestamp("2021-09-21"));
    TestCaseResult futureTestCaseResult =
        postTestCaseResult(
            testCase.getFullyQualifiedName(), createTestCaseResult, ADMIN_AUTH_HEADERS);
    testCase = getTestCase(testCase.getFullyQualifiedName(), queryParams, ADMIN_AUTH_HEADERS);
    assertEquals(futureTestCaseResult, testCase.getTestCaseResult());

    testCaseFromSearch =
        testcases.getData().stream()
            .filter(tc -> tc.getId().equals(testCaseId))
            .findFirst()
            .orElse(null);
    assertNotNull(testCaseFromSearch);
    assertEquals(testCaseResult, testCaseFromSearch.getTestCaseResult());

    // delete the future test case
    deleteTestCaseResult(
        testCase.getFullyQualifiedName(), futureTestCaseResult.getTimestamp(), ADMIN_AUTH_HEADERS);
    testCase = getTestCase(testCase.getFullyQualifiedName(), queryParams, ADMIN_AUTH_HEADERS);
    assertEquals(testCaseResult, testCase.getTestCaseResult());

    testCaseFromSearch =
        testcases.getData().stream()
            .filter(tc -> tc.getId().equals(testCaseId))
            .findFirst()
            .orElse(null);
    assertNotNull(testCaseFromSearch);
    assertEquals(testCaseResult, testCaseFromSearch.getTestCaseResult());
  }

  @Test
  void test_sensitivePIITestCase(TestInfo test) throws IOException {
    // First, create a table with PII Sensitive tag in a column
    TableResourceTest tableResourceTest = new TableResourceTest();
    CreateTable tableReq = getSensitiveTableReq(test, tableResourceTest);
    Table sensitiveTable = tableResourceTest.createAndCheckEntity(tableReq, ADMIN_AUTH_HEADERS);
    String sensitiveColumnLink =
        String.format("<#E::table::%s::columns::%s>", sensitiveTable.getFullyQualifiedName(), C1);

    CreateTestCase create = createRequest(test);
    create
        .withEntityLink(sensitiveColumnLink)
        .withTestDefinition(TEST_DEFINITION3.getFullyQualifiedName())
        .withParameterValues(
            List.of(new TestCaseParameterValue().withValue("100").withName("missingCountValue")));
    createAndCheckEntity(create, ADMIN_AUTH_HEADERS);

    // Owner can see the results
    Map<String, Object> queryParamsOne =
        ImmutableMap.of("limit", 10, "entityLink", sensitiveColumnLink, "fields", "*");
    ResultList<TestCase> testCases = getTestCases(queryParamsOne, authHeaders(USER1_REF.getName()));
    assertNotNull(testCases.getData().get(0).getDescription());
    assertListNotEmpty(testCases.getData().get(0).getParameterValues());

    // Owner can see the results
    Map<String, Object> queryParamsTwo =
        ImmutableMap.of("limit", 10, "entityLink", sensitiveColumnLink, "fields", "*");
    ResultList<TestCase> maskedTestCases =
        getTestCases(queryParamsTwo, authHeaders(USER2_REF.getName()));
    assertNull(maskedTestCases.getData().get(0).getDescription());
    assertEquals(0, maskedTestCases.getData().get(0).getParameterValues().size());
  }

  private CreateTable getSensitiveTableReq(TestInfo test, TableResourceTest tableResourceTest) {
    return tableResourceTest
        .createRequest(test)
        .withName(test.getDisplayName() + "_sensitiveTableTest")
        .withDatabaseSchema(DATABASE_SCHEMA.getFullyQualifiedName())
        .withOwners(List.of(USER1_REF))
        .withColumns(
            List.of(
                new Column()
                    .withName(C1)
                    .withDisplayName("c1")
                    .withDataType(ColumnDataType.VARCHAR)
                    .withDataLength(10)
                    .withTags(List.of(PII_SENSITIVE_TAG_LABEL))));
  }

  @Test
  @Order(1)
  void put_testCase_list_200(TestInfo test) throws IOException {
    List<CreateTestCase> expectedTestCaseList = new ArrayList<>();
    List<CreateTestCase> expectedColTestCaseList = new ArrayList<>();

    CreateTestCase create =
        createRequest(test)
            .withEntityLink(TABLE_LINK_2)
            .withTestDefinition(TEST_DEFINITION4.getFullyQualifiedName())
            .withParameterValues(
                List.of(new TestCaseParameterValue().withValue("100").withName("maxValue")));
    TestCase testCase = createAndCheckEntity(create, ADMIN_AUTH_HEADERS);
    expectedTestCaseList.add(create);
    CreateTestCase create1 =
        createRequest(test, 1)
            .withEntityLink(TABLE_LINK_2)
            .withTestDefinition(TEST_DEFINITION4.getFullyQualifiedName())
            .withParameterValues(
                List.of(new TestCaseParameterValue().withValue("20").withName("maxValue")));
    createAndCheckEntity(create1, ADMIN_AUTH_HEADERS);
    expectedTestCaseList.add(create1);
    Map<String, Object> queryParams = new HashMap<>();
    queryParams.put("limit", 10);
    queryParams.put("entityLink", TABLE_LINK_2);
    queryParams.put("fields", "*");
    ResultList<TestCase> testCaseList = getTestCases(queryParams, ADMIN_AUTH_HEADERS);
    verifyTestCases(testCaseList, expectedTestCaseList, 2);

    CreateTestCase create3 =
        createRequest(test, 2)
            .withEntityLink(TABLE_COLUMN_LINK_2)
            .withTestDefinition(TEST_DEFINITION3.getFullyQualifiedName())
            .withParameterValues(
                List.of(
                    new TestCaseParameterValue().withValue("20").withName("missingCountValue")));
    createAndCheckEntity(create3, ADMIN_AUTH_HEADERS);
    expectedColTestCaseList.add(create3);

    testCaseList = getTestCases(queryParams, ADMIN_AUTH_HEADERS);
    verifyTestCases(testCaseList, expectedTestCaseList, 2);

    queryParams.put("entityLink", TABLE_COLUMN_LINK_2);
    testCaseList = getTestCases(queryParams, ADMIN_AUTH_HEADERS);
    verifyTestCases(testCaseList, expectedColTestCaseList, 1);

    for (int i = 3; i < 12; i++) {
      CreateTestCase create4 =
          createRequest(test, i)
              .withEntityLink(TABLE_COLUMN_LINK_2)
              .withTestDefinition(TEST_DEFINITION3.getFullyQualifiedName())
              .withParameterValues(
                  List.of(
                      new TestCaseParameterValue().withValue("20").withName("missingCountValue")));
      createAndCheckEntity(create4, ADMIN_AUTH_HEADERS);
      expectedColTestCaseList.add(create4);
    }

    queryParams.put("entityLink", TABLE_COLUMN_LINK_2);
    testCaseList = getTestCases(queryParams, ADMIN_AUTH_HEADERS);
    verifyTestCases(testCaseList, expectedColTestCaseList, 10);

    queryParams.put("entityLink", TABLE_LINK_2);
    queryParams.put("limit", 12);
    queryParams.put("includeAllTests", true);
    queryParams.put("include", "all");
    testCaseList = getTestCases(queryParams, ADMIN_AUTH_HEADERS);
    expectedTestCaseList.addAll(expectedColTestCaseList);
    verifyTestCases(testCaseList, expectedTestCaseList, 12);

    queryParams.remove("includeAllTests");
    queryParams.remove("include");
    queryParams.remove("entityLink");
    queryParams.put("testSuiteId", testCase.getTestSuite().getId().toString());
    testCaseList = getTestCases(queryParams, ADMIN_AUTH_HEADERS);
    verifyTestCases(testCaseList, expectedTestCaseList, 12);

    queryParams.clear();
    queryParams.put("limit", 10);
    queryParams.put("entityFQN", testCase.getEntityFQN());
    testCaseList = getTestCases(queryParams, ADMIN_AUTH_HEADERS);
    testCaseList
        .getData()
        .forEach(
            tc -> assertEquals(testCase.getEntityFQN(), tc.getEntityFQN(), "Entity FQN mismatch"));
  }

  @Test
  void get_listTestCasesFromSearchWithPagination(TestInfo testInfo)
      throws IOException, ParseException {
    if (supportsSearchIndex) {
      Random rand = new Random();
      int tablesNum = rand.nextInt(3) + 3;
      int testCasesNum = rand.nextInt(7) + 3;

      TableResourceTest tableResourceTest = new TableResourceTest();
      TestSuiteResourceTest testSuiteResourceTest = new TestSuiteResourceTest();

      List<Table> tables = new ArrayList<>();
      Map<String, TestSuite> testSuites = new HashMap<>();
      int testCaseCount = 0;
      int testCaseResultCount = 0;

      for (int i = 0; i < tablesNum; i++) {
        CreateTable tableReq =
            tableResourceTest
                .createRequest(testInfo, i)
                .withDatabaseSchema(DATABASE_SCHEMA.getFullyQualifiedName())
                .withColumns(
                    List.of(
                        new Column()
                            .withName(C1)
                            .withDisplayName("c1")
                            .withDataType(ColumnDataType.VARCHAR)
                            .withDataLength(10)))
                .withOwners(List.of(USER1_REF));
        Table table = tableResourceTest.createEntity(tableReq, ADMIN_AUTH_HEADERS);
        tables.add(table);
        CreateTestSuite createTestSuite =
            testSuiteResourceTest.createRequest(table.getFullyQualifiedName());
        TestSuite testSuite =
            testSuiteResourceTest.createBasicTestSuite(createTestSuite, ADMIN_AUTH_HEADERS);
        testSuites.put(table.getFullyQualifiedName(), testSuite);
      }

      for (int i = 0; i < testCasesNum; i++) {
        String tableFQN = tables.get(rand.nextInt(tables.size())).getFullyQualifiedName();
        String testSuiteFQN = testSuites.get(tableFQN).getFullyQualifiedName();
        CreateTestCase create =
            createRequest(testInfo, i)
                .withEntityLink(String.format("<#E::table::%s>", tableFQN))
                .withTestDefinition(TEST_DEFINITION4.getFullyQualifiedName())
                .withParameterValues(
                    List.of(new TestCaseParameterValue().withValue("20").withName("minValue")));
        TestCase testCase = createEntity(create, ADMIN_AUTH_HEADERS);
        testCaseCount++;
        CreateTestCaseResult createTestCaseResult =
            new CreateTestCaseResult()
                .withResult("tested")
                .withTestCaseStatus(TestCaseStatus.Success)
                .withTimestamp(TestUtils.dateToTimestamp(String.format("2021-09-%02d", i)));
        postTestCaseResult(
            testCase.getFullyQualifiedName(), createTestCaseResult, ADMIN_AUTH_HEADERS);
        testCaseResultCount++;
      }
      validateEntityListFromSearchWithPagination(new HashMap<>(), testCaseCount);
    }
  }

  @Test
  void test_getSimpleListFromSearch(TestInfo testInfo) throws IOException, ParseException {
    int tablesNum = 5;
    int testCasesNum = 5;
    TableResourceTest tableResourceTest = new TableResourceTest();
    TestSuiteResourceTest testSuiteResourceTest = new TestSuiteResourceTest();
    CreateTestSuite createLogicalTestSuite = testSuiteResourceTest.createRequest(testInfo);
    TestSuite logicalTestSuite =
        testSuiteResourceTest.createEntity(createLogicalTestSuite, ADMIN_AUTH_HEADERS);
    UserResourceTest userResourceTest = new UserResourceTest();
    CreateUser createUser1 =
        userResourceTest.createRequest(testInfo).withRoles(List.of(DATA_CONSUMER_ROLE.getId()));
    User user1 = userResourceTest.createEntity(createUser1, ADMIN_AUTH_HEADERS);
    EntityReference user1Ref = user1.getEntityReference();
    CreateUser createUser2 =
        userResourceTest
            .createRequest("USER_ListFromSearch")
            .withRoles(List.of(DATA_CONSUMER_ROLE.getId()));
    User user2 = userResourceTest.createEntity(createUser2, ADMIN_AUTH_HEADERS);
    EntityReference user2Ref = user2.getEntityReference();
    TeamResourceTest teamResourceTest = new TeamResourceTest();
    CreateTeam createTeam = teamResourceTest.createRequest(testInfo, 1).withTeamType(GROUP);
    Team team = teamResourceTest.createEntity(createTeam, ADMIN_AUTH_HEADERS);
    EntityReference teamRef = team.getEntityReference();

    List<Table> tables = new ArrayList<>();
    Map<String, TestSuite> testSuites = new HashMap<>();
    List<TestCase> testCases = new ArrayList<>();

    for (int i = 0; i < tablesNum; i++) {
      CreateTable tableReq;
      // Add entity FQN with same prefix to validate listing
      // with AllTest=true returns all columns and table test for the
      // specific entityFQN (and does not include tests from the other entityFQN
      // with the same prefix
      if (i == 0) {
        tableReq = tableResourceTest.createRequest("test_getSimpleListFromSearch");
        tableReq.setTags(List.of(PERSONAL_DATA_TAG_LABEL));
      } else if (i == 1) {
        tableReq = tableResourceTest.createRequest("test_getSimpleListFromSearch_a");
        tableReq.setTags(List.of(PII_SENSITIVE_TAG_LABEL, TIER1_TAG_LABEL));
      } else {
        tableReq = tableResourceTest.createRequest(testInfo, i);
      }
      tableReq
          .withDatabaseSchema(DATABASE_SCHEMA.getFullyQualifiedName())
          .withColumns(
              List.of(
                  new Column()
                      .withName(C1)
                      .withDisplayName("c1")
                      .withDataType(ColumnDataType.VARCHAR)
                      .withDataLength(10)))
          .withOwners(List.of(user1Ref));
      Table table = tableResourceTest.createEntity(tableReq, ADMIN_AUTH_HEADERS);
      tables.add(table);
      CreateTestSuite createTestSuite =
          testSuiteResourceTest.createRequest(table.getFullyQualifiedName());
      TestSuite testSuite =
          testSuiteResourceTest.createBasicTestSuite(createTestSuite, ADMIN_AUTH_HEADERS);
      testSuites.put(table.getFullyQualifiedName(), testSuite);
    }

    for (int i = 0; i < testCasesNum; i++) {
      String tableFQN = tables.get(i).getFullyQualifiedName();
      CreateTestCase create =
          createRequest(testInfo, i)
              .withEntityLink(String.format("<#E::table::%s>", tableFQN))
              .withTestDefinition(TEST_DEFINITION4.getFullyQualifiedName())
              .withParameterValues(
                  List.of(new TestCaseParameterValue().withValue("20").withName("maxValue")));
      if (i == 2) {
        // create 1 test cases with USER21_TEAM as owner
        create.withOwners(List.of(teamRef));
      } else if (i % 2 == 0) {
        // create 2 test cases with USER1_REF as owner
        create.withOwners(List.of(user2Ref));
      }
      TestCase testCase = createEntity(create, ADMIN_AUTH_HEADERS);
      testCases.add(testCase);
      CreateTestCaseResult createTestCaseResult =
          new CreateTestCaseResult()
              .withResult("tested")
              .withTestCaseStatus(TestCaseStatus.Success)
              .withTimestamp(TestUtils.dateToTimestamp(String.format("2021-09-%02d", i)));
      postTestCaseResult(
          testCase.getFullyQualifiedName(), createTestCaseResult, ADMIN_AUTH_HEADERS);
    }
    TestCase testCaseForEL = testCases.get(0);
    testSuiteResourceTest.addTestCasesToLogicalTestSuite(
        logicalTestSuite, List.of(testCaseForEL.getId()));

    Map<String, String> queryParams = new HashMap<>();
    ResultList<TestCase> allEntities =
        listEntitiesFromSearch(queryParams, testCasesNum, 0, ADMIN_AUTH_HEADERS);
    assertEquals(testCasesNum, allEntities.getData().size());
    queryParams.put(
        "queryString",
        "%7B%22query%22%3A%20%7B%22term%22%3A%20%7B%22id%22%3A%20%22"
            + testCaseForEL.getId()
            + "%22%7D%7D%7D");
    allEntities = listEntitiesFromSearch(queryParams, testCasesNum, 0, ADMIN_AUTH_HEADERS);
    // Note: Since the "name" field and its ngram variant are  prioritized in the search query
    // and the test case names are very similar, the fuzzy matching returns all test cases.
    Assertions.assertTrue(
        allEntities.getData().stream()
            .allMatch(
                ts -> ts.getFullyQualifiedName().equals(testCaseForEL.getFullyQualifiedName())));

    queryParams.clear();
    queryParams.put("q", "test_getSimpleListFromSearchb");
    allEntities = listEntitiesFromSearch(queryParams, testCasesNum, 0, ADMIN_AUTH_HEADERS);
    // Note: Since the "name" field and its ngram variant are  prioritized in the search query
    // and the test case names are very similar, the fuzzy matching returns all test cases.
    assertEquals(testCasesNum, allEntities.getData().size());

    queryParams.clear();
    queryParams.put("entityLink", testCaseForEL.getEntityLink());
    queryParams.put("includeAllTests", "true");
    allEntities = listEntitiesFromSearch(queryParams, testCasesNum, 0, ADMIN_AUTH_HEADERS);
    assertEquals(1, allEntities.getData().size());
    assertThat(allEntities.getData().get(0).getEntityLink())
        .contains(testCaseForEL.getEntityLink());

    queryParams.clear();
    queryParams.put("testPlatforms", TestPlatform.DEEQU.value());
    allEntities = listEntitiesFromSearch(queryParams, testCasesNum, 0, ADMIN_AUTH_HEADERS);
    assertEquals(
        0, allEntities.getData().size()); // we don't have any test cases with DEEQU platform

    queryParams.clear();
    queryParams.put("testPlatforms", TestPlatform.OPEN_METADATA.value());
    allEntities = listEntitiesFromSearch(queryParams, testCasesNum, 0, ADMIN_AUTH_HEADERS);
    assertEquals(
        testCasesNum,
        allEntities.getData().size()); // we have all test cases with OPEN_METADATA platform

    queryParams.clear();
    queryParams.put(
        "testPlatforms", String.format("%s,%s", TestPlatform.OPEN_METADATA, TestPlatform.DEEQU));
    allEntities = listEntitiesFromSearch(queryParams, testCasesNum, 0, ADMIN_AUTH_HEADERS);
    assertEquals(
        testCasesNum, allEntities.getData().size()); // Should return either values matching

    queryParams.clear();
    queryParams.put("owner", user2Ref.getName());
    allEntities = listEntitiesFromSearch(queryParams, testCasesNum, 0, ADMIN_AUTH_HEADERS);
    assertEquals(2, allEntities.getData().size()); // we have 2 test cases with user2Ref as owner ,
    // patch_entityUpdateOwnerFromNull_200 also adds owner
    allEntities
        .getData()
        .forEach(
            tc ->
                assertTrue(
                    tc.getOwners().stream()
                        .anyMatch(owner -> owner.getId().equals(user2Ref.getId())),
                    String.format(
                        "Test case %s does not contain the expected owner %s",
                        tc.getName(), user2Ref.getName())));

    queryParams.put("owner", team.getName());
    allEntities = listEntitiesFromSearch(queryParams, testCasesNum, 0, ADMIN_AUTH_HEADERS);
    assertEquals(
        1,
        allEntities
            .getData()
            .size()); // we have 1 test cases with TEAM21 as owner which USER_21 is part of

    queryParams.clear();
    queryParams.put("fields", "tags");
    queryParams.put(
        "tags",
        String.format(
            "%s,%s", PII_SENSITIVE_TAG_LABEL.getTagFQN(), PERSONAL_DATA_TAG_LABEL.getTagFQN()));
    allEntities = listEntitiesFromSearch(queryParams, testCasesNum, 0, ADMIN_AUTH_HEADERS);
    // check we don't have any list of tags that doesn't have PII_SENSITIVE_TAG_LABEL or
    // PERSONAL_DATA_TAG_LABEL for all test cases
    allEntities
        .getData()
        .forEach(
            tc ->
                assertFalse(
                    tc.getTags().stream()
                        .noneMatch(
                            t ->
                                t.getTagFQN()
                                    .matches(
                                        String.format(
                                            "(%s|%s)",
                                            PII_SENSITIVE_TAG_LABEL.getTagFQN(),
                                            PERSONAL_DATA_TAG_LABEL.getTagFQN())))));

    queryParams.put("tags", PERSONAL_DATA_TAG_LABEL.getTagFQN());
    allEntities = listEntitiesFromSearch(queryParams, testCasesNum, 0, ADMIN_AUTH_HEADERS);
    // check we have all test cases with PERSONAL_DATA_TAG_LABEL
    allEntities
        .getData()
        .forEach(
            tc ->
                assertTrue(
                    tc.getTags().stream()
                        .anyMatch(
                            t -> t.getTagFQN().contains(PERSONAL_DATA_TAG_LABEL.getTagFQN()))));

    queryParams.clear();
    queryParams.put("tier", TIER1_TAG_LABEL.getTagFQN());
    queryParams.put("fields", "tags");
    allEntities = listEntitiesFromSearch(queryParams, testCasesNum, 0, ADMIN_AUTH_HEADERS);
    // check we have all test cases with TIER1_TAG_LABEL
    allEntities
        .getData()
        .forEach(
            tc ->
                assertTrue(
                    tc.getTags().stream()
                        .anyMatch(t -> t.getTagFQN().contains(TIER1_TAG_LABEL.getTagFQN()))));

    queryParams.clear();
    String serviceName = tables.get(0).getService().getName();
    queryParams.put("serviceName", serviceName);
    allEntities = listEntitiesFromSearch(queryParams, testCasesNum, 0, ADMIN_AUTH_HEADERS);
    assertTrue(
        allEntities.getData().stream().allMatch(tc -> tc.getEntityLink().contains(serviceName)));

    // Test return only requested fields
    queryParams.put("includeFields", "id,name,entityLink");
    allEntities = listEntitiesFromSearch(queryParams, testCasesNum, 0, ADMIN_AUTH_HEADERS);
    TestCase testCase = allEntities.getData().get(0);
    assertNull(testCase.getDescription());
    assertNull(testCase.getTestSuite());
    assertNotNull(testCase.getEntityLink());
    assertNotNull(testCase.getName());
    assertNotNull(testCase.getId());

    // Test return only the specified dimension
    queryParams.clear();
    queryParams.put("dataQualityDimension", "Completeness");
    allEntities = listEntitiesFromSearch(queryParams, testCasesNum, 0, ADMIN_AUTH_HEADERS);
    assertNotEquals(0, allEntities.getData().size());

    // Test return only the specified test suite ID (Executable)
    queryParams.clear();
    TestSuite testSuite = testSuites.get(tables.get(0).getFullyQualifiedName());
    queryParams.put("testSuiteId", testSuite.getId().toString());
    queryParams.put("fields", "testSuites");
    allEntities = listEntitiesFromSearch(queryParams, testCasesNum, 0, ADMIN_AUTH_HEADERS);
    testCases = allEntities.getData();
    assertNotEquals(0, testCases.size());
    assertTrue(
        testCases.stream()
            .allMatch(
                tc ->
                    tc.getTestSuites().stream()
                        .anyMatch(ts -> ts.getId().equals(testSuite.getId()))));

    // Test return only the specified test suite ID (Logical)
    queryParams.put("testSuiteId", logicalTestSuite.getId().toString());
    queryParams.put("fields", "testSuites");
    allEntities = listEntitiesFromSearch(queryParams, testCasesNum, 0, ADMIN_AUTH_HEADERS);
    testCases = allEntities.getData();
    assertNotEquals(0, testCases.size());
    assertTrue(
        testCases.stream()
            .allMatch(
                tc ->
                    tc.getTestSuites().stream()
                        .anyMatch(ts -> ts.getId().equals(logicalTestSuite.getId()))));
  }

  @Test
  void test_testCaseInheritedFields(TestInfo testInfo) throws IOException {
    // Set up the test case
    TableResourceTest tableResourceTest = new TableResourceTest();
    TestSuiteResourceTest testSuiteResourceTest = new TestSuiteResourceTest();
    CreateTable createTable = tableResourceTest.createRequest(testInfo);
    String columnName = RandomStringUtils.random(10, true, false);
    createTable
        .withDatabaseSchema(DATABASE_SCHEMA.getFullyQualifiedName())
        .withColumns(
            List.of(
                new Column()
                    .withName(columnName)
                    .withDisplayName(columnName)
                    .withDataType(ColumnDataType.VARCHAR)
                    .withDataLength(10)
                    .withTags(List.of(PII_SENSITIVE_TAG_LABEL))))
        .withOwners(List.of(USER1_REF))
        .withDomains(List.of(DOMAIN1.getFullyQualifiedName()))
        .withTableConstraints(List.of())
        .withTags(List.of(PERSONAL_DATA_TAG_LABEL, TIER1_TAG_LABEL));
    Table table = tableResourceTest.createEntity(createTable, ADMIN_AUTH_HEADERS);
    CreateTestSuite createTestSuite =
        testSuiteResourceTest.createRequest(table.getFullyQualifiedName());
    TestSuite testSuite =
        testSuiteResourceTest.createBasicTestSuite(createTestSuite, ADMIN_AUTH_HEADERS);

    CreateTestCase create =
        createRequest(testInfo)
            .withEntityLink(String.format("<#E::table::%s>", table.getFullyQualifiedName()))
            .withTestDefinition(TEST_DEFINITION4.getFullyQualifiedName())
            .withParameterValues(
                List.of(new TestCaseParameterValue().withValue("20").withName("minValue")));
    createEntity(create, ADMIN_AUTH_HEADERS);
    create =
        createRequest(testInfo)
            .withEntityLink(
                String.format(
                    "<#E::table::%s::columns::%s>", table.getFullyQualifiedName(), columnName))
            .withTestDefinition(TEST_DEFINITION3.getFullyQualifiedName())
            .withParameterValues(
                List.of(
                    new TestCaseParameterValue().withValue("20").withName("missingCountValue")));
    createEntity(create, ADMIN_AUTH_HEADERS);

    // Run the tests assertions
    Map<String, String> queryParams = new HashMap<>();
    queryParams.put("entityLink", String.format("<#E::table::%s>", table.getFullyQualifiedName()));
    queryParams.put("includeAllTests", "true");
    queryParams.put("fields", "domains,owners,tags");
    ResultList<TestCase> testCases = listEntitiesFromSearch(queryParams, 10, 0, ADMIN_AUTH_HEADERS);
    assertEquals(2, testCases.getData().size());
    for (TestCase testCase : testCases.getData()) {
      assertReferenceList(table.getOwners(), testCase.getOwners());
      assertEquals(table.getDomains().get(0).getId(), testCase.getDomains().get(0).getId());
      List<TagLabel> tags = testCase.getTags();
      HashSet<String> actualTags =
          tags.stream().map(TagLabel::getName).collect(Collectors.toCollection(HashSet::new));
      HashSet<String> expectedTags;
      if (testCase.getEntityLink().contains(columnName)) {
        expectedTags =
            new HashSet<>(
                List.of(
                    PERSONAL_DATA_TAG_LABEL.getName(),
                    TIER1_TAG_LABEL.getName(),
                    PII_SENSITIVE_TAG_LABEL.getName()));
      } else {
        expectedTags =
            new HashSet<>(List.of(PERSONAL_DATA_TAG_LABEL.getName(), TIER1_TAG_LABEL.getName()));
      }
      assertEquals(expectedTags, actualTags);
    }

    createTable.setOwners(List.of(USER2_REF));
    createTable.setDomains(List.of(DOMAIN.getFullyQualifiedName()));
    createTable.setTags(List.of(USER_ADDRESS_TAG_LABEL));
    createTable.withColumns(
        List.of(
            new Column()
                .withName(columnName)
                .withDisplayName("c1")
                .withDataType(ColumnDataType.VARCHAR)
                .withDataLength(10)
                .withTags(List.of(PERSONAL_DATA_TAG_LABEL))));
    table = tableResourceTest.updateEntity(createTable, OK, ADMIN_AUTH_HEADERS);
    testCases = listEntitiesFromSearch(queryParams, 10, 0, ADMIN_AUTH_HEADERS);

    for (TestCase testCase : testCases.getData()) {
      assertReferenceList(table.getOwners(), testCase.getOwners());
      assertEquals(table.getDomains().get(0).getId(), testCase.getDomains().get(0).getId());
    }
  }

  @Test
  void test_getTestCaseWithTagsField(TestInfo testInfo) throws IOException {
    // Create a table with tags
    TableResourceTest tableResourceTest = new TableResourceTest();
    String columnName = "taggedColumn";
    CreateTable createTable = tableResourceTest.createRequest(testInfo);
    createTable.setDatabaseSchema(DATABASE_SCHEMA.getFullyQualifiedName());
    List<Column> columns = new ArrayList<>(createTable.getColumns());
    columns.addAll(
        List.of(
            new Column()
                .withName(columnName)
                .withDisplayName(columnName)
                .withDataType(ColumnDataType.VARCHAR)
                .withDataLength(10)
                .withTags(List.of(PII_SENSITIVE_TAG_LABEL)),
            new Column()
                .withName("normalColumn")
                .withDisplayName("normalColumn")
                .withDataType(ColumnDataType.BIGINT)));
    createTable.setColumns(columns);
    createTable.setTags(List.of(PERSONAL_DATA_TAG_LABEL));

    Table table = tableResourceTest.createEntity(createTable, ADMIN_AUTH_HEADERS);

    // Create test cases - one for table level, one for column level
    CreateTestCase tableTestCase =
        createRequest(testInfo)
            .withName("tableTestCaseWithTags")
            .withEntityLink(String.format("<#E::table::%s>", table.getFullyQualifiedName()))
            .withTags(List.of(TIER1_TAG_LABEL))
            .withTestDefinition(TEST_DEFINITION4.getFullyQualifiedName());
    TestCase createdTableTestCase = createEntity(tableTestCase, ADMIN_AUTH_HEADERS);

    CreateTestCase columnTestCase =
        createRequest(testInfo)
            .withName("columnTestCaseWithTags")
            .withEntityLink(
                String.format(
                    "<#E::table::%s::columns::%s>", table.getFullyQualifiedName(), columnName))
            .withTestDefinition(TEST_DEFINITION3.getFullyQualifiedName())
            .withTags(List.of(TIER1_TAG_LABEL))
            .withParameterValues(
                List.of(
                    new TestCaseParameterValue().withValue("10").withName("missingCountValue")));
    TestCase createdColumnTestCase = createEntity(columnTestCase, ADMIN_AUTH_HEADERS);

    // Test 1: Get table-level test case by ID with tags field
    TestCase fetchedTableTestCase =
        getEntity(createdTableTestCase.getId(), "tags", ADMIN_AUTH_HEADERS);
    assertNotNull(fetchedTableTestCase.getTags());
    assertEquals(2, fetchedTableTestCase.getTags().size());
    Set<String> tableTestCaseTags =
        fetchedTableTestCase.getTags().stream().map(TagLabel::getName).collect(Collectors.toSet());
    assertTrue(tableTestCaseTags.contains(PERSONAL_DATA_TAG_LABEL.getName()));
    assertTrue(tableTestCaseTags.contains(TIER1_TAG_LABEL.getName()));

    // Test 2: Get column-level test case by ID with tags field
    TestCase fetchedColumnTestCase =
        getEntity(createdColumnTestCase.getId(), "tags", ADMIN_AUTH_HEADERS);
    assertNotNull(fetchedColumnTestCase.getTags());
    assertEquals(3, fetchedColumnTestCase.getTags().size());
    Set<String> columnTestCaseTags =
        fetchedColumnTestCase.getTags().stream().map(TagLabel::getName).collect(Collectors.toSet());
    assertTrue(columnTestCaseTags.contains(TIER1_TAG_LABEL.getName()));
    assertTrue(columnTestCaseTags.contains(PII_SENSITIVE_TAG_LABEL.getName()));

    // Test 3: Get test case by name with tags field
    TestCase fetchedByName =
        getEntityByName(createdTableTestCase.getFullyQualifiedName(), "tags", ADMIN_AUTH_HEADERS);
    assertNotNull(fetchedByName.getTags());
    assertEquals(2, fetchedByName.getTags().size());

    // Test 4: Verify tags are not included when not requested
    TestCase withoutTags = getEntity(createdTableTestCase.getId(), null, ADMIN_AUTH_HEADERS);
    assertTrue(nullOrEmpty(withoutTags.getTags()));
  }

  @Test
  @Override
  public void post_entity_as_non_admin_401(TestInfo test) {
    // Override the default behavior where entities are created vs. for test case
    // the operation is the entity to which tests are attached is edited
    assertResponse(
        () -> createEntity(createRequest(test), TEST_AUTH_HEADERS),
        FORBIDDEN,
        "User does not have ANY of the required permissions.");
  }

  @Test
  void post_put_patch_delete_testCase_table_owner(TestInfo test) throws IOException {
    // Table owner should be able to create, update, and delete tests
    Map<String, String> ownerAuthHeaders = authHeaders(USER1_REF.getName());
    TestCase testCase = createAndCheckEntity(createRequest(test), ownerAuthHeaders);

    // Update description with PUT
    String oldDescription = testCase.getDescription();
    String newDescription = "description1";
    ChangeDescription change = getChangeDescription(testCase, MINOR_UPDATE);
    fieldUpdated(change, "description", oldDescription, newDescription);
    testCase =
        updateAndCheckEntity(
            createRequest(test).withDescription(newDescription).withName(testCase.getName()),
            OK,
            ownerAuthHeaders,
            MINOR_UPDATE,
            change);

    // Update description with PATCH
    // Changes from this PATCH is consolidated with the previous changes
    newDescription = "description2";
    change = getChangeDescription(testCase, MINOR_UPDATE);
    change.setPreviousVersion(testCase.getVersion());
    fieldUpdated(change, "description", "description1", newDescription);
    String json = JsonUtils.pojoToJson(testCase);
    testCase.setDescription(newDescription);
    testCase = patchEntityAndCheck(testCase, json, ownerAuthHeaders, MINOR_UPDATE, change);

    // Delete the testcase
    deleteAndCheckEntity(testCase, ownerAuthHeaders);
  }

  @Test
  @Override
  public void delete_entity_as_non_admin_401(TestInfo test) throws HttpResponseException {
    // Override the default behavior where entities are deleted vs. for test case
    // the operation is the entity to which tests are attached is edited
    CreateTestCase request = createRequest(getEntityName(test), "", "", null);
    TestCase entity = createEntity(request, ADMIN_AUTH_HEADERS);
    assertResponse(
        () -> deleteAndCheckEntity(entity, TEST_AUTH_HEADERS),
        FORBIDDEN,
        permissionNotAllowed(TEST_USER_NAME, List.of(DELETE)));
  }

  @Test
  void add_EmptyTestCaseToLogicalTestSuite_200(TestInfo test) throws IOException {
    TestSuiteResourceTest testSuiteResourceTest = new TestSuiteResourceTest();
    // Create a logical Test Suite
    CreateTestSuite createLogicalTestSuite = testSuiteResourceTest.createRequest(test);
    TestSuite logicalTestSuite =
        testSuiteResourceTest.createEntity(createLogicalTestSuite, ADMIN_AUTH_HEADERS);

    testSuiteResourceTest.addTestCasesToLogicalTestSuite(logicalTestSuite, new ArrayList<>());
  }

  @Test
  void delete_testCaseFromLogicalTestSuite(TestInfo test) throws IOException {
    TestSuiteResourceTest testSuiteResourceTest = new TestSuiteResourceTest();
    // Create a logical Test Suite
    CreateTestSuite createLogicalTestSuite = testSuiteResourceTest.createRequest(test);
    TestSuite logicalTestSuite =
        testSuiteResourceTest.createEntity(createLogicalTestSuite, ADMIN_AUTH_HEADERS);

    List<TestCase> testCases = new ArrayList<>();

    // Create the test cases (need to be created against an executable test suite)
    for (int i = 0; i < 5; i++) {
      CreateTestCase create = createRequest("test_testSuite__" + i);
      TestCase testCase = createAndCheckEntity(create, ADMIN_AUTH_HEADERS);
      testCases.add(testCase);
    }

    // Add the test cases to the logical test suite
    testSuiteResourceTest.addTestCasesToLogicalTestSuite(
        logicalTestSuite, testCases.stream().map(TestCase::getId).collect(Collectors.toList()));

    // Verify that the test cases are in the logical test suite
    Map<String, Object> queryParams = new HashMap<>();
    queryParams.put("limit", 100);
    queryParams.put("fields", "*");
    queryParams.put("testSuiteId", logicalTestSuite.getId().toString());
    ResultList<TestCase> logicalTestSuiteTestCases = getTestCases(queryParams, ADMIN_AUTH_HEADERS);
    assertEquals(testCases.size(), logicalTestSuiteTestCases.getData().size());

    // Delete a logical test case and check that it is deleted from the logical test suite but not
    // from the executable test suite
    UUID logicalTestCaseIdToDelete = testCases.get(0).getId();
    deleteLogicalTestCase(logicalTestSuite, logicalTestCaseIdToDelete);
    logicalTestSuiteTestCases = getTestCases(queryParams, ADMIN_AUTH_HEADERS);
    assertTrue(assertTestCaseIdNotInList(logicalTestSuiteTestCases, logicalTestCaseIdToDelete));

    String testSuiteID = testCases.get(0).getTestSuite().getId().toString();

    queryParams.put("testSuiteId", testSuiteID);
    ResultList<TestCase> executableTestSuiteTestCases =
        getTestCases(queryParams, ADMIN_AUTH_HEADERS);
    Integer initialSize = executableTestSuiteTestCases.getData().size();
    assertTrue(
        executableTestSuiteTestCases.getData().stream()
            .allMatch(t -> t.getTestSuite().getId().toString().equals(testSuiteID)));

    // Soft Delete a test case from the executable test suite and check that it is deleted from the
    // executable test suite and from the logical test suite
    UUID executableTestCaseIdToDelete = testCases.get(1).getId();
    deleteEntity(executableTestCaseIdToDelete, false, false, ADMIN_AUTH_HEADERS);
    queryParams.put("testSuiteId", logicalTestSuite.getId().toString());
    logicalTestSuiteTestCases = getTestCases(queryParams, ADMIN_AUTH_HEADERS);
    assertEquals(3, logicalTestSuiteTestCases.getData().size());
    assertTrue(assertTestCaseIdNotInList(logicalTestSuiteTestCases, executableTestCaseIdToDelete));

    queryParams.put("includeAllTests", true);
    queryParams.put("include", "all");
    logicalTestSuiteTestCases = getTestCases(queryParams, ADMIN_AUTH_HEADERS);
    assertEquals(4, logicalTestSuiteTestCases.getData().size());

    queryParams.put("testSuiteId", testSuiteID);
    queryParams.remove("includeAllTests");
    queryParams.remove("include");
    executableTestSuiteTestCases = getTestCases(queryParams, ADMIN_AUTH_HEADERS);
    assertEquals(initialSize - 1, executableTestSuiteTestCases.getData().size());
    assertTrue(
        assertTestCaseIdNotInList(executableTestSuiteTestCases, executableTestCaseIdToDelete));

    queryParams.put("includeAllTests", true);
    queryParams.put("include", "all");
    executableTestSuiteTestCases = getTestCases(queryParams, ADMIN_AUTH_HEADERS);
    boolean hasDeletedTrue = false;
    boolean hasDeletedFalse = false;
    for (TestCase testCase : executableTestSuiteTestCases.getData()) {
      if (!hasDeletedTrue && testCase.getDeleted()) {
        hasDeletedTrue = true;
      } else if (!hasDeletedFalse && !testCase.getDeleted()) {
        hasDeletedFalse = true;
      }
    }
    assertTrue(
        hasDeletedTrue
            && hasDeletedFalse); // We should have both deleted and non-deleted test cases in the
    // executable test suite

    // Hard Delete a test case from the executable test suite and check that it is deleted from the
    // executable test suite and from the logical test suite
    deleteEntity(executableTestCaseIdToDelete, false, true, ADMIN_AUTH_HEADERS);

    queryParams.put("testSuiteId", logicalTestSuite.getId().toString());
    logicalTestSuiteTestCases = getTestCases(queryParams, ADMIN_AUTH_HEADERS);
    assertTrue(
        logicalTestSuiteTestCases.getData().stream()
            .allMatch(
                t -> {
                  List<TestSuite> testSuites = t.getTestSuites();
                  return testSuites.stream()
                      .anyMatch(
                          ts -> ts.getId().toString().equals(logicalTestSuite.getId().toString()));
                }));
    assertTrue(assertTestCaseIdNotInList(logicalTestSuiteTestCases, executableTestCaseIdToDelete));

    queryParams.put("testSuiteId", testSuiteID);
    executableTestSuiteTestCases = getTestCases(queryParams, ADMIN_AUTH_HEADERS);
    assertTrue(
        executableTestSuiteTestCases.getData().stream()
            .allMatch(
                t -> {
                  List<TestSuite> testSuites = t.getTestSuites();
                  return testSuites.stream()
                      .anyMatch(ts -> ts.getId().toString().equals(testSuiteID));
                }));
    assertTrue(
        assertTestCaseIdNotInList(executableTestSuiteTestCases, executableTestCaseIdToDelete));
  }

  @Test
  void list_allTestSuitesFromTestCase_200(TestInfo test) throws IOException {
    TestSuiteResourceTest testSuiteResourceTest = new TestSuiteResourceTest();
    // Create a logical Test Suite
    CreateTestSuite createLogicalTestSuite = testSuiteResourceTest.createRequest(test);
    TestSuite logicalTestSuite =
        testSuiteResourceTest.createEntity(createLogicalTestSuite, ADMIN_AUTH_HEADERS);

    // Create the test cases (need to be created against an executable test suite)
    CreateTestCase create = createRequest("test_testSuite__" + test.getDisplayName());
    TestCase testCase = createAndCheckEntity(create, ADMIN_AUTH_HEADERS);
    List<UUID> testCaseIds = listOf(testCase.getId());

    // Add the test cases to the logical test suite
    testSuiteResourceTest.addTestCasesToLogicalTestSuite(logicalTestSuite, testCaseIds);

    TestCase testCaseWithSuites =
        getEntityByName(testCase.getFullyQualifiedName(), "*", ADMIN_AUTH_HEADERS);
    assertEquals(
        testCase.getTestSuite().getFullyQualifiedName(),
        testCaseWithSuites.getTestSuite().getFullyQualifiedName());
    assertEquals(2, testCaseWithSuites.getTestSuites().size());

    // Verify both our testSuites are in the list of TestSuite Entities
    Map<String, EntityReference> testSuiteFQNs = new HashMap<>();
    testSuiteFQNs.put(
        logicalTestSuite.getFullyQualifiedName(), logicalTestSuite.getEntityReference());
    testSuiteFQNs.put(testCase.getTestSuite().getFullyQualifiedName(), testCase.getTestSuite());

    for (TestSuite testSuite : testCaseWithSuites.getTestSuites()) {
      assertNotNull(testSuiteFQNs.get(testSuite.getFullyQualifiedName()));
    }
  }

  @Test
  void post_createTestCaseResultFailure(TestInfo test)
      throws HttpResponseException, ParseException {
    // We're going to check how each test only has a single open stateID
    // and 2 tests have their own flow
    Long startTs = System.currentTimeMillis();
    TestCase testCaseEntity1 = createEntity(createRequest(getEntityName(test)), ADMIN_AUTH_HEADERS);
    TestCase testCaseEntity2 =
        createEntity(createRequest(getEntityName(test) + "2"), ADMIN_AUTH_HEADERS);

    // Add a failed result, which will create a NEW incident and add a new status
    for (TestCase testCase : List.of(testCaseEntity1, testCaseEntity2)) {
      postTestCaseResult(
          testCase.getFullyQualifiedName(),
          new CreateTestCaseResult()
              .withResult("result")
              .withTestCaseStatus(TestCaseStatus.Failed)
              .withTimestamp(TestUtils.dateToTimestamp("2024-01-01")),
          ADMIN_AUTH_HEADERS);

      CreateTestCaseResolutionStatus createAckIncident =
          new CreateTestCaseResolutionStatus()
              .withTestCaseReference(testCase.getFullyQualifiedName())
              .withTestCaseResolutionStatusType(TestCaseResolutionStatusTypes.Ack)
              .withTestCaseResolutionStatusDetails(null);
      createTestCaseFailureStatus(createAckIncident);
    }
    Long endTs = System.currentTimeMillis();

    // Get the test case failure statuses
    ResultList<TestCaseResolutionStatus> testCaseFailureStatusResultList =
        getTestCaseFailureStatus(startTs, endTs, null, null);
    assertEquals(4, testCaseFailureStatusResultList.getData().size());

    List<TestCaseResolutionStatus> ackStatuses =
        testCaseFailureStatusResultList.getData().stream()
            .filter(
                status ->
                    status
                        .getTestCaseResolutionStatusType()
                        .equals(TestCaseResolutionStatusTypes.Ack))
            .toList();

    ackStatuses.stream()
        .flatMap(status -> status.getMetrics().stream())
        .filter(metric -> metric.getName().equals("timeToResponse"))
        .forEach(metric -> assertNotNull(metric.getValue()));

    // check we have only 2 distinct sequence IDs, one for each test case
    List<UUID> stateIds =
        testCaseFailureStatusResultList.getData().stream()
            .map(TestCaseResolutionStatus::getStateId)
            .toList();
    Set<UUID> stateIdSet = new HashSet<>(stateIds);
    assertEquals(2, stateIdSet.size());

    TestCaseResolutionStatus testCaseResolutionStatus =
        testCaseFailureStatusResultList.getData().get(0);
    UUID stateId = stateIds.get(0);

    // Get the test case failure statuses by ID
    TestCaseResolutionStatus storedTestCaseResolution =
        getTestCaseFailureStatusById(testCaseResolutionStatus.getId());
    assertEquals(storedTestCaseResolution.getId(), testCaseResolutionStatus.getId());

    // Get the test case failure statuses by sequence ID
    ResultList<TestCaseResolutionStatus> storedTestCaseResolutions =
        getTestCaseFailureStatusByStateId(stateId);
    assertEquals(2, storedTestCaseResolutions.getData().size());
    assertEquals(stateId, storedTestCaseResolutions.getData().get(0).getStateId());

    // Get the test case resolution statuses by status type
    storedTestCaseResolutions =
        getTestCaseFailureStatus(startTs, endTs, null, TestCaseResolutionStatusTypes.Ack);
    assertEquals(2, storedTestCaseResolutions.getData().size());
    assertEquals(
        TestCaseResolutionStatusTypes.Ack,
        storedTestCaseResolutions.getData().get(0).getTestCaseResolutionStatusType());

    // Get the test case resolution by FQN
    Map<String, String> queryParams = new HashMap<>();
    queryParams.put("testCaseFQN", TEST_TABLE1.getFullyQualifiedName());
    storedTestCaseResolutions = getTestCaseFailureStatus(startTs, endTs, null, null, queryParams);
    assertTrue(
        storedTestCaseResolutions.getData().stream()
            .allMatch(
                t ->
                    t.getTestCaseReference()
                        .getFullyQualifiedName()
                        .equals(testCaseEntity1.getFullyQualifiedName())));

    // Get the test case resolution by origin entity FQN
    queryParams.clear();
    queryParams.put("originEntityFQN", TEST_TABLE1.getFullyQualifiedName());
    storedTestCaseResolutions = getTestCaseFailureStatus(startTs, endTs, null, null, queryParams);
    for (TestCaseResolutionStatus testCaseResolution : storedTestCaseResolutions.getData()) {
      EntityReference testCaseReference = testCaseResolution.getTestCaseReference();
      TestCase testCase = getEntity(testCaseReference.getId(), ADMIN_AUTH_HEADERS);
      MessageParser.EntityLink entityLink =
          MessageParser.EntityLink.parse(testCase.getEntityLink());
      assertEquals(entityLink.getEntityFQN(), TEST_TABLE1.getFullyQualifiedName());
    }

    queryParams.put("originEntityFQN", "IDONOTEXIST123");
    storedTestCaseResolutions = getTestCaseFailureStatus(startTs, endTs, null, null, queryParams);
    assertEquals(0, storedTestCaseResolutions.getData().size());

    // Delete test case recursively and check that the test case resolution status is also deleted
    // 1. soft delete - should not delete the test case resolution status
    // 2. hard delete - should delete the test case resolution status
    deleteEntity(testCaseEntity1.getId(), true, false, ADMIN_AUTH_HEADERS);
    queryParams.clear();
    queryParams.put("include", "all");
    storedTestCaseResolutions =
        getTestCaseFailureStatus(
            startTs, endTs, null, TestCaseResolutionStatusTypes.Ack, queryParams);
    assertEquals(2, storedTestCaseResolutions.getData().size());
    assertTrue(
        storedTestCaseResolutions.getData().stream()
            .anyMatch(t -> t.getTestCaseReference().getId().equals(testCaseEntity1.getId())));

    deleteEntity(testCaseEntity1.getId(), true, true, ADMIN_AUTH_HEADERS);
    storedTestCaseResolutions =
        getTestCaseFailureStatus(startTs, endTs, null, TestCaseResolutionStatusTypes.Ack);
    assertEquals(1, storedTestCaseResolutions.getData().size());
    assertTrue(
        storedTestCaseResolutions.getData().stream()
            .noneMatch(t -> t.getTestCaseReference().getId().equals(testCaseEntity1.getId())));
  }

  @Test
  void test_listTestCaseFailureStatusPagination(TestInfo test) throws IOException, ParseException {
    // Create a number of entities between 5 and 20 inclusive
    Random rand = new Random();
    int maxEntities = rand.nextInt(16) + 5;

    Long startTs = System.currentTimeMillis() - 1000;
    for (int i = 0; i < maxEntities; i++) {
      // We'll create random test cases
      TestCase testCaseEntity =
          createEntity(createRequest(getEntityName(test) + i), ADMIN_AUTH_HEADERS);
      // Adding failed test case, which will create a NEW incident
      postTestCaseResult(
          testCaseEntity.getFullyQualifiedName(),
          new CreateTestCaseResult()
              .withResult("result")
              .withTestCaseStatus(TestCaseStatus.Failed)
              .withTimestamp(TestUtils.dateToTimestamp("2024-01-01")),
          ADMIN_AUTH_HEADERS);
    }
    Long endTs = System.currentTimeMillis() + 1000;

    // List all entities and use it for checking pagination
    ResultList<TestCaseResolutionStatus> allEntities =
        getTestCaseFailureStatus(1000000, null, false, startTs, endTs, null);

    paginateTestCaseFailureStatus(maxEntities, allEntities, startTs, endTs);
  }

  @Test
  void test_listTestCaseFailureStatusDeletedTestCase(TestInfo test)
      throws IOException, ParseException {
    List<TestCase> testCases = new ArrayList<>();
    Long startTs = System.currentTimeMillis() - 1000;
    for (int i = 0; i < 2; i++) {
      // We'll create random test cases
      TestCase testCaseEntity =
          createEntity(createRequest(getEntityName(test) + i), ADMIN_AUTH_HEADERS);
      testCases.add(testCaseEntity);
      // Adding failed test case, which will create a NEW incident
      postTestCaseResult(
          testCaseEntity.getFullyQualifiedName(),
          new CreateTestCaseResult()
              .withResult("result")
              .withTestCaseStatus(TestCaseStatus.Failed)
              .withTimestamp(TestUtils.dateToTimestamp("2024-01-01")),
          ADMIN_AUTH_HEADERS);
    }
    Long endTs = System.currentTimeMillis() + 1000;
    ResultList<TestCaseResolutionStatus> entities =
        getTestCaseFailureStatus(1000, null, false, startTs, endTs, null);
    assertTrue(
        entities.getData().stream()
            .anyMatch(
                tcrs -> tcrs.getTestCaseReference().getId().equals(testCases.get(0).getId())));
    deleteEntityByName(testCases.get(0).getFullyQualifiedName(), true, false, ADMIN_AUTH_HEADERS);
    entities = getTestCaseFailureStatus(1000, null, false, startTs, endTs, null);
    assertTrue(
        entities.getData().stream()
            .noneMatch(
                tcrs -> tcrs.getTestCaseReference().getId().equals(testCases.get(0).getId())));
  }

  @Test
  void patch_TestCaseResultFailure(TestInfo test) throws HttpResponseException {
    TestCase testCaseEntity = createEntity(createRequest(getEntityName(test)), ADMIN_AUTH_HEADERS);
    CreateTestCaseResolutionStatus createTestCaseFailureStatus =
        new CreateTestCaseResolutionStatus()
            .withTestCaseReference(testCaseEntity.getFullyQualifiedName())
            .withTestCaseResolutionStatusType(TestCaseResolutionStatusTypes.Ack)
            .withSeverity(Severity.Severity2)
            .withTestCaseResolutionStatusDetails(null);
    TestCaseResolutionStatus testCaseFailureStatus =
        createTestCaseFailureStatus(createTestCaseFailureStatus);
    String original = JsonUtils.pojoToJson(testCaseFailureStatus);
    String updated =
        JsonUtils.pojoToJson(
            testCaseFailureStatus
                .withUpdatedAt(System.currentTimeMillis())
                .withUpdatedBy(USER1_REF)
                .withSeverity(Severity.Severity1));
    JsonNode patch = TestUtils.getJsonPatch(original, updated);
    TestCaseResolutionStatus patched =
        patchTestCaseResultFailureStatus(testCaseFailureStatus.getId(), patch);
    TestCaseResolutionStatus stored = getTestCaseFailureStatus(testCaseFailureStatus.getId());

    // check our patch fields have been updated
    assertEquals(patched.getUpdatedAt(), stored.getUpdatedAt());
    assertEquals(patched.getUpdatedBy(), stored.getUpdatedBy());
    assertEquals(patched.getSeverity(), stored.getSeverity());
  }

  @Test
  void patch_TestCaseResultFailureUnauthorizedFields(TestInfo test) throws HttpResponseException {
    TestCase testCaseEntity = createEntity(createRequest(getEntityName(test)), ADMIN_AUTH_HEADERS);
    CreateTestCaseResolutionStatus createTestCaseFailureStatus =
        new CreateTestCaseResolutionStatus()
            .withTestCaseReference(testCaseEntity.getFullyQualifiedName())
            .withTestCaseResolutionStatusType(TestCaseResolutionStatusTypes.Ack)
            .withTestCaseResolutionStatusDetails(null);
    TestCaseResolutionStatus testCaseFailureStatus =
        createTestCaseFailureStatus(createTestCaseFailureStatus);
    String original = JsonUtils.pojoToJson(testCaseFailureStatus);
    String updated =
        JsonUtils.pojoToJson(
            testCaseFailureStatus
                .withUpdatedAt(System.currentTimeMillis())
                .withUpdatedBy(USER1_REF)
                .withTestCaseResolutionStatusType(TestCaseResolutionStatusTypes.Assigned));
    JsonNode patch = TestUtils.getJsonPatch(original, updated);

    assertResponse(
        () -> patchTestCaseResultFailureStatus(testCaseFailureStatus.getId(), patch),
        BAD_REQUEST,
        "Field testCaseResolutionStatusType is not allowed to be updated");
  }

  @Test
  void test_testCaseResolutionTaskResolveWorkflowThruFeed(TestInfo test)
      throws HttpResponseException, ParseException {
    Long startTs = System.currentTimeMillis();
    FeedResourceTest feedResourceTest = new FeedResourceTest();

    TestCase testCaseEntity = createEntity(createRequest(getEntityName(test)), ADMIN_AUTH_HEADERS);

    // Add failed test case, which will create a NEW incident
    postTestCaseResult(
        testCaseEntity.getFullyQualifiedName(),
        new CreateTestCaseResult()
            .withResult("result")
            .withTestCaseStatus(TestCaseStatus.Failed)
            .withTimestamp(TestUtils.dateToTimestamp("2024-01-01")),
        ADMIN_AUTH_HEADERS);

    // Now, we should be good to create an ASSIGNED status
    CreateTestCaseResolutionStatus createAssignedIncident =
        new CreateTestCaseResolutionStatus()
            .withTestCaseReference(testCaseEntity.getFullyQualifiedName())
            .withTestCaseResolutionStatusType(TestCaseResolutionStatusTypes.Assigned)
            .withTestCaseResolutionStatusDetails(new Assigned().withAssignee(USER1_REF));
    TestCaseResolutionStatus assignedIncident = createTestCaseFailureStatus(createAssignedIncident);
    String jsonThread =
        Entity.getCollectionDAO()
            .feedDAO()
            .fetchThreadByTestCaseResolutionStatusId(assignedIncident.getStateId());
    Thread thread = JsonUtils.readValue(jsonThread, Thread.class);
    assertEquals(assignedIncident.getStateId(), thread.getTask().getTestCaseResolutionStatusId());
    assertEquals(TaskStatus.Open, thread.getTask().getStatus());

    // resolve the task. The old task should be closed and the latest test case resolution status
    // should be updated (resolved) with the same state ID

    ResolveTask resolveTask =
        new ResolveTask()
            .withTestCaseFQN(testCaseEntity.getFullyQualifiedName())
            .withTestCaseFailureReason(TestCaseFailureReasonType.FalsePositive)
            .withNewValue("False positive, test case was valid");
    feedResourceTest.resolveTask(thread.getTask().getId(), resolveTask, ADMIN_AUTH_HEADERS);
    jsonThread =
        Entity.getCollectionDAO()
            .feedDAO()
            .fetchThreadByTestCaseResolutionStatusId(assignedIncident.getStateId());
    thread = JsonUtils.readValue(jsonThread, Thread.class);
    // Confirm that the task is closed
    assertEquals(TaskStatus.Closed, thread.getTask().getStatus());

    // We'll confirm that we have created a new test case resolution status with the same state ID
    // and type Resolved
    ResultList<TestCaseResolutionStatus> mostRecentTestCaseResolutionStatus =
        getTestCaseFailureStatus(
            10,
            null,
            true,
            startTs,
            System.currentTimeMillis(),
            testCaseEntity.getFullyQualifiedName());
    assertEquals(1, mostRecentTestCaseResolutionStatus.getData().size());
    TestCaseResolutionStatus mostRecentTestCaseResolutionStatusData =
        mostRecentTestCaseResolutionStatus.getData().get(0);
    assertEquals(
        TestCaseResolutionStatusTypes.Resolved,
        mostRecentTestCaseResolutionStatusData.getTestCaseResolutionStatusType());
    assertEquals(
        assignedIncident.getStateId(), mostRecentTestCaseResolutionStatusData.getStateId());
    Resolved resolved =
        JsonUtils.convertValue(
            mostRecentTestCaseResolutionStatusData.getTestCaseResolutionStatusDetails(),
            Resolved.class);
    assertEquals(TestCaseFailureReasonType.FalsePositive, resolved.getTestCaseFailureReason());
    assertEquals("False positive, test case was valid", resolved.getTestCaseFailureComment());
  }

  @Test
  void test_testCaseResolutionTaskCloseWorkflowThruFeed(TestInfo test)
      throws HttpResponseException, ParseException {
    Long startTs = System.currentTimeMillis();
    FeedResourceTest feedResourceTest = new FeedResourceTest();

    TestCase testCaseEntity = createEntity(createRequest(getEntityName(test)), ADMIN_AUTH_HEADERS);

    // Add failed test case, which will create a NEW incident
    postTestCaseResult(
        testCaseEntity.getFullyQualifiedName(),
        new CreateTestCaseResult()
            .withResult("result")
            .withTestCaseStatus(TestCaseStatus.Failed)
            .withTimestamp(TestUtils.dateToTimestamp("2024-01-01")),
        ADMIN_AUTH_HEADERS);

    // Now, we should be good to create an ASSIGNED status
    CreateTestCaseResolutionStatus createAssignedIncident =
        new CreateTestCaseResolutionStatus()
            .withTestCaseReference(testCaseEntity.getFullyQualifiedName())
            .withTestCaseResolutionStatusType(TestCaseResolutionStatusTypes.Assigned)
            .withTestCaseResolutionStatusDetails(new Assigned().withAssignee(USER1_REF));
    TestCaseResolutionStatus assignedIncident = createTestCaseFailureStatus(createAssignedIncident);

    // Assert that the task is open
    String jsonThread =
        Entity.getCollectionDAO()
            .feedDAO()
            .fetchThreadByTestCaseResolutionStatusId(assignedIncident.getStateId());
    Thread thread = JsonUtils.readValue(jsonThread, Thread.class);
    assertEquals(assignedIncident.getStateId(), thread.getTask().getTestCaseResolutionStatusId());
    assertEquals(TaskStatus.Open, thread.getTask().getStatus());

    // close the task. The old task should be closed and the latest test case resolution status
    // should be updated (resolved) with the same state ID.
    CloseTask closeTask =
        new CloseTask()
            .withComment(USER1.getFullyQualifiedName())
            .withTestCaseFQN(testCaseEntity.getFullyQualifiedName());
    feedResourceTest.closeTask(thread.getTask().getId(), closeTask, ADMIN_AUTH_HEADERS);
    jsonThread =
        Entity.getCollectionDAO()
            .feedDAO()
            .fetchThreadByTestCaseResolutionStatusId(assignedIncident.getStateId());
    thread = JsonUtils.readValue(jsonThread, Thread.class);
    assertEquals(TaskStatus.Closed, thread.getTask().getStatus());

    // We'll confirm that we have created a new test case resolution status with the same state ID
    // and type Assigned
    ResultList<TestCaseResolutionStatus> mostRecentTestCaseResolutionStatus =
        getTestCaseFailureStatus(
            10,
            null,
            true,
            startTs,
            System.currentTimeMillis(),
            testCaseEntity.getFullyQualifiedName());
    assertEquals(1, mostRecentTestCaseResolutionStatus.getData().size());
    TestCaseResolutionStatus mostRecentTestCaseResolutionStatusData =
        mostRecentTestCaseResolutionStatus.getData().get(0);
    assertEquals(
        TestCaseResolutionStatusTypes.Resolved,
        mostRecentTestCaseResolutionStatusData.getTestCaseResolutionStatusType());
    assertEquals(
        assignedIncident.getStateId(), mostRecentTestCaseResolutionStatusData.getStateId());
    mostRecentTestCaseResolutionStatusData.getMetrics().stream()
        .filter(m -> m.getName().equals("timeToResolution"))
        .forEach(m -> assertNotNull(m.getValue()));
  }

  @Test
  void test_testCaseResolutionTaskWorkflowThruAPI(TestInfo test)
      throws HttpResponseException, ParseException {
    TestCase testCaseEntity = createEntity(createRequest(getEntityName(test)), ADMIN_AUTH_HEADERS);

    // Add failed test case, which will create a NEW incident
    postTestCaseResult(
        testCaseEntity.getFullyQualifiedName(),
        new CreateTestCaseResult()
            .withResult("result")
            .withTestCaseStatus(TestCaseStatus.Failed)
            .withTimestamp(TestUtils.dateToTimestamp("2024-01-01")),
        ADMIN_AUTH_HEADERS);

    // Now, we should be good to create an ASSIGNED status
    CreateTestCaseResolutionStatus createAssignedIncident =
        new CreateTestCaseResolutionStatus()
            .withTestCaseReference(testCaseEntity.getFullyQualifiedName())
            .withTestCaseResolutionStatusType(TestCaseResolutionStatusTypes.Assigned)
            .withTestCaseResolutionStatusDetails(new Assigned().withAssignee(USER1_REF));

    TestCaseResolutionStatus assignedIncident = createTestCaseFailureStatus(createAssignedIncident);

    // Confirm that the task is open
    String jsonThread =
        Entity.getCollectionDAO()
            .feedDAO()
            .fetchThreadByTestCaseResolutionStatusId(assignedIncident.getStateId());
    Thread thread = JsonUtils.readValue(jsonThread, Thread.class);
    assertEquals(TaskStatus.Open, thread.getTask().getStatus());
    assertEquals(assignedIncident.getStateId(), thread.getTask().getTestCaseResolutionStatusId());

    // Create a new test case resolution status with type Resolved
    // and confirm the task is closed
    CreateTestCaseResolutionStatus createTestCaseFailureStatusResolved =
        createAssignedIncident
            .withTestCaseResolutionStatusType(TestCaseResolutionStatusTypes.Resolved)
            .withTestCaseResolutionStatusDetails(
                new Resolved()
                    .withTestCaseFailureComment("resolved")
                    .withTestCaseFailureReason(TestCaseFailureReasonType.MissingData)
                    .withResolvedBy(USER1_REF));
    createTestCaseFailureStatus(createTestCaseFailureStatusResolved);

    jsonThread = Entity.getCollectionDAO().feedDAO().findById(thread.getId());
    thread = JsonUtils.readValue(jsonThread, Thread.class);
    assertEquals(TaskStatus.Closed, thread.getTask().getStatus());
  }

  @Test
  void authorizedTestCaseResolutionFlow(TestInfo test)
      throws HttpResponseException, ParseException {
    TestCase testCaseEntity = createEntity(createRequest(getEntityName(test)), ADMIN_AUTH_HEADERS);
    // Add failed test case, which will create a NEW incident
    postTestCaseResult(
        testCaseEntity.getFullyQualifiedName(),
        new CreateTestCaseResult()
            .withResult("result")
            .withTestCaseStatus(TestCaseStatus.Failed)
            .withTimestamp(TestUtils.dateToTimestamp("2024-01-01")),
        ADMIN_AUTH_HEADERS);

    // Now, we should be good to create an ASSIGNED status
    CreateTestCaseResolutionStatus createAssignedIncident =
        new CreateTestCaseResolutionStatus()
            .withTestCaseReference(testCaseEntity.getFullyQualifiedName())
            .withTestCaseResolutionStatusType(TestCaseResolutionStatusTypes.Assigned)
            .withTestCaseResolutionStatusDetails(new Assigned().withAssignee(USER1_REF));
    createTestCaseFailureStatus(createAssignedIncident);

    createTestCaseFailureStatus(
        createAssignedIncident.withTestCaseResolutionStatusType(TestCaseResolutionStatusTypes.Ack));
  }

  @Test
  void testInferSeverity() {
    IncidentSeverityClassifierInterface severityClassifier =
        IncidentSeverityClassifierInterface.getInstance();
    // TEST_TABLE1 has no tier information, hence severity should be null as the classifier won't be
    // able to infer
    Severity severity = severityClassifier.classifyIncidentSeverity(TEST_TABLE1);
    assertNull(severity);

    List<TagLabel> tags = new ArrayList<>();
    tags.add(new TagLabel().withTagFQN("Tier.Tier1").withName("Tier1"));
    TEST_TABLE1.setTags(tags);

    // With tier set to Tier1, the severity should be inferred
    severity = severityClassifier.classifyIncidentSeverity(TEST_TABLE1);
    assertNotNull(severity);
  }

  @Test
  void get_listTestCaseWithStatusAndType(TestInfo test) throws ParseException, IOException {

    int testCaseEntries = 15;

    List<TestCase> createdTestCase = new ArrayList<>();
    for (int i = 0; i < testCaseEntries; i++) {
      if (i % 2 == 0) {
        // Create column level test case
        createdTestCase.add(
            createEntity(
                createRequest(test, i + 1).withEntityLink(TABLE_LINK), ADMIN_AUTH_HEADERS));
        continue;
      }
      createdTestCase.add(createEntity(createRequest(test, i + 1), ADMIN_AUTH_HEADERS));
    }

    for (int i = 0; i < testCaseEntries; i++) {
      // Even number = Failed (8), Odd number = Success (7), 9 = Aborted (1)
      TestCaseStatus result;
      if (i % 2 == 0) {
        result = TestCaseStatus.Failed;
      } else if (i == 9) {
        result = TestCaseStatus.Aborted;
      } else {
        result = TestCaseStatus.Success;
      }
      CreateTestCaseResult createTestCaseResult =
          new CreateTestCaseResult()
              .withResult("result")
              .withTestCaseStatus(result)
              .withTimestamp(TestUtils.dateToTimestamp("2024-01-01"));
      postTestCaseResult(
          createdTestCase.get(i).getFullyQualifiedName(), createTestCaseResult, ADMIN_AUTH_HEADERS);
    }

    String testSuiteId = createdTestCase.get(0).getTestSuite().getId().toString();

    Map<String, Object> queryParams = new HashMap<>();
    queryParams.put("limit", 100);
    queryParams.put("testSuiteId", testSuiteId);
    queryParams.put("fields", "testSuite");
    // Assert we get all 15 test cases
    ResultList<TestCase> testCases = getTestCases(queryParams, ADMIN_AUTH_HEADERS);
    assertTrue(
        testCases.getData().stream()
            .allMatch(t -> t.getTestSuite().getId().toString().equals(testSuiteId)));

    // Assert we get 8 failed test cases
    queryParams.put("testCaseStatus", TestCaseStatus.Failed);
    testCases = getTestCases(queryParams, ADMIN_AUTH_HEADERS);
    assertTrue(
        testCases.getData().stream()
            .allMatch(t -> t.getTestCaseStatus().equals(TestCaseStatus.Failed)));

    // Assert we get 7 success test cases
    queryParams.put("testCaseStatus", TestCaseStatus.Success);
    testCases = getTestCases(queryParams, ADMIN_AUTH_HEADERS);
    assertTrue(
        testCases.getData().stream()
            .allMatch(t -> t.getTestCaseStatus().equals(TestCaseStatus.Success)));

    // Assert we get 1 aborted test cases
    queryParams.put("testCaseStatus", TestCaseStatus.Aborted);
    testCases = getTestCases(queryParams, ADMIN_AUTH_HEADERS);
    assertTrue(
        testCases.getData().stream()
            .allMatch(t -> t.getTestCaseStatus().equals(TestCaseStatus.Aborted)));

    queryParams.remove("testCaseStatus");

    // Assert we get 7 column level test cases
    queryParams.put("testCaseType", "column");
    queryParams.put("fields", "testDefinition");
    testCases = getTestCases(queryParams, ADMIN_AUTH_HEADERS);
    assertTrue(
        testCases.getData().stream()
            .allMatch(
                t -> {
                  TestDefinition testDefinition =
                      Entity.getEntity(t.getTestDefinition(), "", Include.ALL);
                  return testDefinition.getEntityType().equals(TestDefinitionEntityType.COLUMN);
                }));

    // Assert we get 8 table level test cases
    queryParams.put("testCaseType", "table");
    queryParams.put("fields", "testDefinition");
    testCases = getTestCases(queryParams, ADMIN_AUTH_HEADERS);
    testCases.getData().stream()
        .filter(
            t -> {
              TestDefinition testDefinition =
                  Entity.getEntity(t.getTestDefinition(), "", Include.ALL);
              return testDefinition.getEntityType().equals(TestDefinitionEntityType.TABLE);
            });
    assertTrue(
        testCases.getData().stream()
            .allMatch(
                t -> {
                  MessageParser.EntityLink entityLink =
                      MessageParser.EntityLink.parse(t.getEntityLink());
                  return entityLink.getFieldName() == null; // should be empty for table test cases
                }));
  }

  @Test
  void wrongMinMaxTestParameter(TestInfo test) throws HttpResponseException {
    CreateTestCase validTestCase = createRequest(test);
    validTestCase
        .withTestDefinition(TEST_DEFINITION4.getFullyQualifiedName())
        .withParameterValues(
            List.of(new TestCaseParameterValue().withName("minValue").withValue("10")));
    createEntity(validTestCase, ADMIN_AUTH_HEADERS);

    validTestCase = createRequest(test, 1);
    validTestCase
        .withTestDefinition(TEST_DEFINITION4.getFullyQualifiedName())
        .withParameterValues(
            List.of(new TestCaseParameterValue().withName("maxValue").withValue("10")));
    createEntity(validTestCase, ADMIN_AUTH_HEADERS);

    CreateTestCase invalidTestCase = createRequest(test, 2);
    invalidTestCase
        .withTestDefinition(TEST_DEFINITION5.getFullyQualifiedName())
        .withParameterValues(
            List.of(
                new TestCaseParameterValue().withName("minLength").withValue("10"),
                new TestCaseParameterValue().withName("maxLength").withValue("5")));

    assertResponseContains(
        () -> createEntity(invalidTestCase, ADMIN_AUTH_HEADERS), BAD_REQUEST, "Parameter");

    CreateTestCase invalidTestCaseMixedTypes = createRequest(test, 3);
    invalidTestCaseMixedTypes
        .withTestDefinition(TEST_DEFINITION5.getFullyQualifiedName())
        .withParameterValues(
            List.of(
                new TestCaseParameterValue().withName("minLength").withValue("10.6"),
                new TestCaseParameterValue().withName("maxLength").withValue("5")));

    assertResponseContains(
        () -> createEntity(invalidTestCaseMixedTypes, ADMIN_AUTH_HEADERS),
        BAD_REQUEST,
        "Parameter");
  }

  @Test
  void test_testCaseEsDocCleanUp() {
    TestCase testCase =
        new TestCase()
            .withId(UUID.randomUUID())
            .withChangeDescription(new ChangeDescription())
            .withTestSuites(
                List.of(
                    new TestSuite()
                        .withId(UUID.randomUUID())
                        .withChangeDescription(new ChangeDescription()),
                    new TestSuite()
                        .withId(UUID.randomUUID())
                        .withChangeDescription(new ChangeDescription())));

    Map<String, Object> doc = JsonUtils.convertValue(testCase, Map.class);

    TestCaseIndex testCaseIndex = new TestCaseIndex(testCase);
    testCaseIndex.removeNonIndexableFields(doc);
    assertNull(doc.get("changeDescription"));
    List<Map<String, Object>> testSuites = (List<Map<String, Object>>) doc.get("testSuites");
    assertNull(testSuites.get(0).get("changeDescription"));

    // Remove changeDescription logic handles null testSuites
    testCase.setTestSuites(null);
    doc = JsonUtils.convertValue(testCase, Map.class);
    testCaseIndex = new TestCaseIndex(testCase);
    testCaseIndex.removeNonIndexableFields(doc);
  }

  @Test
  void put_and_delete_failedRowSample_200(TestInfo test) throws IOException, ParseException {
    CreateTestCase create =
        createRequest(test)
            .withEntityLink(TABLE_LINK)
            .withTestDefinition(TEST_DEFINITION4.getFullyQualifiedName())
            .withParameterValues(
                List.of(new TestCaseParameterValue().withValue("100").withName("maxValue")));
    TestCase testCase = createAndCheckEntity(create, ADMIN_AUTH_HEADERS);
    List<String> columns = Arrays.asList(C1, C2, C3);

    // Add 3 rows of sample data for 3 columns
    List<List<Object>> rows =
        Arrays.asList(
            Arrays.asList("c1Value1", 1, true),
            Arrays.asList("c1Value2", null, false),
            Arrays.asList("c1Value3", 3, true));

    // Cannot set failed sample for a non-failing test case
    assertResponse(
        () -> putFailedRowsSample(testCase, columns, rows, ADMIN_AUTH_HEADERS),
        BAD_REQUEST,
        "Failed rows can only be added to a failed test case.");

    // Add failed test case, which will create a NEW incident
    postTestCaseResult(
        testCase.getFullyQualifiedName(),
        new CreateTestCaseResult()
            .withResult("result")
            .withTestCaseStatus(TestCaseStatus.Failed)
            .withTimestamp(TestUtils.dateToTimestamp("2024-01-01")),
        ADMIN_AUTH_HEADERS);
    // Sample data can be put as an ADMIN
    putFailedRowsSample(testCase, columns, rows, ADMIN_AUTH_HEADERS);

    // Sample data can be put as owner
    rows.get(0).set(1, 2); // Change value 1 to 2
    putFailedRowsSample(testCase, columns, rows, authHeaders(USER1.getName()));

    // Sample data can't be put as non-owner, non-admin
    assertResponse(
        () -> putFailedRowsSample(testCase, columns, rows, authHeaders(USER2.getName())),
        FORBIDDEN,
        permissionNotAllowed(USER2.getName(), List.of(EDIT_TESTS)));

    deleteFailedRowsSample(testCase);

    assertResponse(
        () -> getSampleData(testCase.getId(), ADMIN_AUTH_HEADERS),
        NOT_FOUND,
        FAILED_ROWS_SAMPLE_EXTENSION + " instance for " + testCase.getId() + " not found");
  }

  @Test
  void put_failedRowSample_without_validation_200(TestInfo test)
      throws IOException, ParseException {
    CreateTestCase create =
        createRequest(test)
            .withEntityLink(TABLE_LINK)
            .withTestDefinition(TEST_DEFINITION4.getFullyQualifiedName())
            .withParameterValues(
                List.of(new TestCaseParameterValue().withValue("100").withName("maxValue")));
    TestCase testCase = createAndCheckEntity(create, ADMIN_AUTH_HEADERS);
    List<String> columns = Arrays.asList("NOT_A_COLUMN", C1, C2, C3);

    // Add 3 rows of sample data for 3 columns
    List<List<Object>> rows =
        Arrays.asList(
            Arrays.asList("to be", "c1Value1", 1, true),
            Arrays.asList("or not", "c1Value2", null, false),
            Arrays.asList("to be", "c1Value3", 3, true));

    // Add failed test case, which will create a NEW incident
    postTestCaseResult(
        testCase.getFullyQualifiedName(),
        new CreateTestCaseResult()
            .withResult("result")
            .withTestCaseStatus(TestCaseStatus.Failed)
            .withTimestamp(TestUtils.dateToTimestamp("2024-01-01")),
        ADMIN_AUTH_HEADERS);

    // fail to put sample row with invalid column
    assertResponse(
        () -> putFailedRowsSample(testCase, columns, rows, ADMIN_AUTH_HEADERS),
        BAD_REQUEST,
        "Invalid column name NOT_A_COLUMN");

    // successfully put sample row with invalid column when set query param validate=false
    Map<String, String> queryParams = new HashMap<>();
    queryParams.put("validate", "false");
    putFailedRowsSample(testCase, columns, rows, ADMIN_AUTH_HEADERS, queryParams);
  }

  @Test
  void resolved_test_case_deletes_sample_data(TestInfo test) throws IOException, ParseException {
    CreateTestCase create =
        createRequest(test)
            .withEntityLink(TABLE_LINK)
            .withTestDefinition(TEST_DEFINITION4.getFullyQualifiedName())
            .withParameterValues(
                List.of(new TestCaseParameterValue().withValue("100").withName("maxValue")));
    TestCase testCase = createAndCheckEntity(create, ADMIN_AUTH_HEADERS);
    List<String> columns = Arrays.asList(C1, C2, C3);

    // Add 3 rows of sample data for 3 columns
    List<List<Object>> rows =
        Arrays.asList(
            Arrays.asList("c1Value1", 1, true),
            Arrays.asList("c1Value2", null, false),
            Arrays.asList("c1Value3", 3, true));

    postTestCaseResult(
        testCase.getFullyQualifiedName(),
        new CreateTestCaseResult()
            .withResult("result")
            .withTestCaseStatus(TestCaseStatus.Failed)
            .withTimestamp(TestUtils.dateToTimestamp("2024-01-01")),
        ADMIN_AUTH_HEADERS);

    putFailedRowsSample(testCase, columns, rows, ADMIN_AUTH_HEADERS);

    // resolving test case deletes the sample data
    CreateTestCaseResult createTestCaseResult =
        new CreateTestCaseResult()
            .withResult("tested")
            .withTestCaseStatus(TestCaseStatus.Success)
            .withTimestamp(TestUtils.dateToTimestamp("2021-09-09"));
    postTestCaseResult(testCase.getFullyQualifiedName(), createTestCaseResult, ADMIN_AUTH_HEADERS);
    assertResponse(
        () -> getSampleData(testCase.getId(), ADMIN_AUTH_HEADERS),
        NOT_FOUND,
        FAILED_ROWS_SAMPLE_EXTENSION + " instance for " + testCase.getId() + " not found");
  }

  @Test
  void test_sensitivePIISampleData(TestInfo test) throws IOException, ParseException {
    // Create table with owner and a column tagged with PII.Sensitive
    TableResourceTest tableResourceTest = new TableResourceTest();
    CreateTable tableReq = getSensitiveTableReq(test, tableResourceTest);
    Table sensitiveTable = tableResourceTest.createAndCheckEntity(tableReq, ADMIN_AUTH_HEADERS);
    String sensitiveColumnLink =
        String.format("<#E::table::%s::columns::%s>", sensitiveTable.getFullyQualifiedName(), C1);
    CreateTestCase create =
        createRequest(test)
            .withEntityLink(sensitiveColumnLink)
            .withTestDefinition(TEST_DEFINITION3.getFullyQualifiedName())
            .withParameterValues(
                List.of(
                    new TestCaseParameterValue().withValue("100").withName("missingCountValue")));
    TestCase testCase = createAndCheckEntity(create, ADMIN_AUTH_HEADERS);
    postTestCaseResult(
        testCase.getFullyQualifiedName(),
        new CreateTestCaseResult()
            .withResult("result")
            .withTestCaseStatus(TestCaseStatus.Failed)
            .withTimestamp(TestUtils.dateToTimestamp("2024-01-01")),
        ADMIN_AUTH_HEADERS);
    List<String> columns = List.of(C1);
    // Add 3 rows of sample data
    List<List<Object>> rows =
        Arrays.asList(List.of("c1Value1"), List.of("c1Value2"), List.of("c1Value3"));
    // add sample data
    putFailedRowsSample(testCase, columns, rows, ADMIN_AUTH_HEADERS);
    // assert values are not masked for the table owner
    TableData data = getSampleData(testCase.getId(), authHeaders(USER1.getName()));
    assertFalse(
        data.getRows().stream()
            .flatMap(List::stream)
            .map(r -> r == null ? "" : r)
            .map(Object::toString)
            .anyMatch(MASKED_VALUE::equals));
    // assert values are masked when is not the table owner
    data = getSampleData(testCase.getId(), authHeaders(USER2.getName()));
    assertEquals(
        3,
        data.getRows().stream()
            .flatMap(List::stream)
            .map(r -> r == null ? "" : r)
            .map(Object::toString)
            .filter(MASKED_VALUE::equals)
            .count());
  }

  @Test
  void test_addInspectionQuery(TestInfo test) throws IOException {
    CreateTestCase create =
        createRequest(test)
            .withEntityLink(TABLE_LINK)
            .withTestDefinition(TEST_DEFINITION4.getFullyQualifiedName())
            .withParameterValues(
                List.of(new TestCaseParameterValue().withValue("100").withName("maxValue")));
    TestCase testCase = createAndCheckEntity(create, ADMIN_AUTH_HEADERS);
    String inspectionQuery = "SELECT * FROM test_table WHERE column1 = 'value1'";
    putInspectionQuery(testCase, inspectionQuery);
    TestCase updated = getTestCase(testCase.getFullyQualifiedName(), ADMIN_AUTH_HEADERS);
    assertEquals(updated.getInspectionQuery(), inspectionQuery);
  }

  @Test
  @Execution(ExecutionMode.CONCURRENT)
  protected void post_entityCreateWithInvalidName_400() {
    // Create an entity with mandatory name field null
    final CreateTestCase request = createRequest(null, "description", "displayName", null);
    assertResponseContains(
        () -> createEntity(request, ADMIN_AUTH_HEADERS),
        BAD_REQUEST,
        "[query param name must not be null]");

    // Create an entity with mandatory name field empty
    final CreateTestCase request1 = createRequest("", "description", "displayName", null);
    assertResponseContains(
        () -> createEntity(request1, ADMIN_AUTH_HEADERS),
        BAD_REQUEST,
        TestUtils.getEntityNameLengthError(entityClass));

    // Any entity name that has EntityLink separator must fail
    final CreateTestCase request3 =
        createRequest("invalid::Name", "description", "displayName", null);
    assertResponseContains(
        () -> createEntity(request3, ADMIN_AUTH_HEADERS), BAD_REQUEST, "name must match");
  }

  @Test
  void createUpdate_DynamicAssertionTests(TestInfo testInfo) throws IOException {
    CreateTestCase create = createRequest(testInfo).withUseDynamicAssertion(true);
    TestCase testCase = createAndCheckEntity(create, ADMIN_AUTH_HEADERS);
    testCase = getTestCase(testCase.getFullyQualifiedName(), ADMIN_AUTH_HEADERS);
    assertTrue(testCase.getUseDynamicAssertion());
    CreateTestCase update = create.withUseDynamicAssertion(false);
    updateEntity(update, OK, ADMIN_AUTH_HEADERS);
    testCase = getTestCase(testCase.getFullyQualifiedName(), ADMIN_AUTH_HEADERS);
    assertFalse(testCase.getUseDynamicAssertion());
  }

  // BEGINNING OF TEST CASE RESULTS TESTS

  @Test
  void put_testCaseResults_200(TestInfo test) throws IOException, ParseException {
    List<TestCaseResult> testCaseResultsList = new ArrayList<>();
    CreateTestCase create = createRequest(test);
    create
        .withEntityLink(TABLE_COLUMN_LINK)
        .withTestDefinition(TEST_DEFINITION3.getFullyQualifiedName())
        .withParameterValues(
            List.of(new TestCaseParameterValue().withValue("100").withName("missingCountValue")));
    TestCase testCase = createAndCheckEntity(create, ADMIN_AUTH_HEADERS);
    CreateTestCaseResult createTestCaseResult =
        new CreateTestCaseResult()
            .withResult("tested")
            .withTestCaseStatus(TestCaseStatus.Success)
            .withTimestamp(TestUtils.dateToTimestamp("2021-09-09"));
    testCaseResultsList.add(
        postTestCaseResult(
            testCase.getFullyQualifiedName(), createTestCaseResult, ADMIN_AUTH_HEADERS));

    ResultList<TestCaseResult> testCaseResults =
        getTestCaseResults(
            testCase.getFullyQualifiedName(),
            TestUtils.dateToTimestamp("2021-09-09"),
            TestUtils.dateToTimestamp("2021-09-10"),
            ADMIN_AUTH_HEADERS);
    verifyTestCaseResults(testCaseResults, testCaseResultsList, 1);

    // Add new data for TableCaseResult
    createTestCaseResult =
        new CreateTestCaseResult()
            .withResult("tested")
            .withTestCaseStatus(TestCaseStatus.Failed)
            .withTimestamp(TestUtils.dateToTimestamp("2021-09-10"));
    testCaseResultsList.add(
        postTestCaseResult(
            testCase.getFullyQualifiedName(), createTestCaseResult, ADMIN_AUTH_HEADERS));

    testCaseResults =
        getTestCaseResults(
            testCase.getFullyQualifiedName(),
            TestUtils.dateToTimestamp("2021-09-09"),
            TestUtils.dateToTimestamp("2021-09-10"),
            ADMIN_AUTH_HEADERS);
    verifyTestCaseResults(testCaseResults, testCaseResultsList, 2);

    testCase = getEntity(testCase.getId(), "testCaseResult", ADMIN_AUTH_HEADERS);
    // first result should be the latest date
    testCaseResults =
        getTestCaseResults(
            testCase.getFullyQualifiedName(),
            TestUtils.dateToTimestamp("2021-09-09"),
            TestUtils.dateToTimestamp("2021-09-10"),
            ADMIN_AUTH_HEADERS);
    verifyTestCaseResults(testCaseResults, testCaseResultsList, 2);

    String dateStr = "2021-09-";
    for (int i = 11; i <= 20; i++) {
      createTestCaseResult =
          new CreateTestCaseResult()
              .withResult("result")
              .withTestCaseStatus(TestCaseStatus.Success)
              .withTimestamp(TestUtils.dateToTimestamp(dateStr + i));
      testCaseResultsList.add(
          postTestCaseResult(
              testCase.getFullyQualifiedName(), createTestCaseResult, ADMIN_AUTH_HEADERS));
    }
    testCaseResults =
        getTestCaseResults(
            testCase.getFullyQualifiedName(),
            TestUtils.dateToTimestamp("2021-09-09"),
            TestUtils.dateToTimestamp("2021-09-20"),
            ADMIN_AUTH_HEADERS);
    verifyTestCaseResults(testCaseResults, testCaseResultsList, 12);

    // create another table and add test results
    TestCase testCase1 = createAndCheckEntity(createRequest(test, 1), ADMIN_AUTH_HEADERS);
    List<TestCaseResult> testCase1ResultsList = new ArrayList<>();
    dateStr = "2021-10-";
    for (int i = 11; i <= 15; i++) {
      createTestCaseResult =
          new CreateTestCaseResult()
              .withResult("result")
              .withTestCaseStatus(TestCaseStatus.Failed)
              .withTimestamp(TestUtils.dateToTimestamp(dateStr + i));
      testCase1ResultsList.add(
          postTestCaseResult(
              testCase1.getFullyQualifiedName(), createTestCaseResult, ADMIN_AUTH_HEADERS));
    }
    testCaseResults =
        getTestCaseResults(
            testCase1.getFullyQualifiedName(),
            TestUtils.dateToTimestamp("2021-10-11"),
            TestUtils.dateToTimestamp("2021-10-15"),
            ADMIN_AUTH_HEADERS);
    verifyTestCaseResults(testCaseResults, testCase1ResultsList, 5);
    deleteTestCaseResult(
        testCase1.getFullyQualifiedName(),
        TestUtils.dateToTimestamp("2021-10-11"),
        ADMIN_AUTH_HEADERS);
    testCase1ResultsList.remove(0);
    testCaseResults =
        getTestCaseResults(
            testCase1.getFullyQualifiedName(),
            TestUtils.dateToTimestamp("2021-10-11"),
            TestUtils.dateToTimestamp("2021-10-15"),
            ADMIN_AUTH_HEADERS);
    verifyTestCaseResults(testCaseResults, testCase1ResultsList, 4);

    validateListTestCaseResultsFromSearchWithPagination(
        new HashMap<>(),
        testCase1ResultsList.size() + testCaseResultsList.size(),
        "/testCaseResults/search/list");

    if (supportsSearchIndex) {
      getAndValidateTestSummary(null);
    }

    // Test that we can get the test summary for a logical test suite and that
    // adding a logical test suite does not change the total number of tests
    TestSuiteResourceTest testSuiteResourceTest = new TestSuiteResourceTest();
    CreateTestSuite createLogicalTestSuite = testSuiteResourceTest.createRequest(test);
    TestSuite logicalTestSuite =
        testSuiteResourceTest.createEntity(createLogicalTestSuite, ADMIN_AUTH_HEADERS);
    List<UUID> testCaseIds = new ArrayList<>();
    testCaseIds.add(testCase1.getId());
    testSuiteResourceTest.addTestCasesToLogicalTestSuite(logicalTestSuite, testCaseIds);

    if (supportsSearchIndex) {
      getAndValidateTestSummary(logicalTestSuite.getId().toString());
      getAndValidateTestSummary(null);
    }

    // add a new test case to the logical test suite to validate if the
    // summary is updated correctly
    testCaseIds.clear();
    testCaseIds.add(testCase.getId());
    testSuiteResourceTest.addTestCasesToLogicalTestSuite(logicalTestSuite, testCaseIds);
    if (supportsSearchIndex) {
      getAndValidateTestSummary(logicalTestSuite.getId().toString());
      getAndValidateTestSummary(null);
    }

    // remove test case from logical test suite and validate
    // the summary is updated as expected
    deleteLogicalTestCase(logicalTestSuite, testCase.getId());

    if (supportsSearchIndex) {
      getAndValidateTestSummary(logicalTestSuite.getId().toString());
      getAndValidateTestSummary(null);
    }
  }

  @Test
  void test_testCaseResultState(TestInfo test) throws IOException, ParseException {
    // Create table for our test
    TestSuiteResourceTest testSuiteResourceTest = new TestSuiteResourceTest();
    TestSuite testSuite = createExecutableTestSuite(test);

    // create testCase
    CreateTestCase createTestCase =
        new CreateTestCase()
            .withName(test.getDisplayName())
            .withDescription(test.getDisplayName())
            .withEntityLink(
                String.format(
                    "<#E::table::%s>", testSuite.getBasicEntityReference().getFullyQualifiedName()))
            .withTestDefinition(TEST_DEFINITION4.getFullyQualifiedName());
    TestCase testCase = createAndCheckEntity(createTestCase, ADMIN_AUTH_HEADERS);
    UUID testSuiteId = testCase.getTestSuite().getId();

    String dateStr = "2023-08-";
    for (int i = 11; i <= 15; i++) {
      CreateTestCaseResult createTestCaseResult =
          new CreateTestCaseResult()
              .withResult("result")
              .withTestCaseStatus(TestCaseStatus.Failed)
              .withTimestamp(TestUtils.dateToTimestamp(dateStr + i));
      postTestCaseResult(
          testCase.getFullyQualifiedName(), createTestCaseResult, ADMIN_AUTH_HEADERS);
    }

    // check that result state is the latest
    TestCase storedTestCase = getEntity(testCase.getId(), "testCaseResult", ADMIN_AUTH_HEADERS);
    TestSuite storedTestSuite =
        testSuiteResourceTest.getEntity(testSuiteId, "*", ADMIN_AUTH_HEADERS);
    ResultSummary testSuiteResultSummary =
        storedTestSuite.getTestCaseResultSummary().stream()
            .filter(t -> t.getTestCaseName().equals(testCase.getFullyQualifiedName()))
            .findFirst()
            .orElse(null);
    assertEquals(
        TestUtils.dateToTimestamp("2023-08-15"), storedTestCase.getTestCaseResult().getTimestamp());
    assertEquals(1, storedTestSuite.getSummary().getTotal());
    if (testSuiteResultSummary != null)
      assertEquals(TestUtils.dateToTimestamp("2023-08-15"), testSuiteResultSummary.getTimestamp());

    // delete latest and check that result is the  new latest (i.e. the 14th)
    deleteTestCaseResult(
        testCase.getFullyQualifiedName(),
        TestUtils.dateToTimestamp("2023-08-15"),
        ADMIN_AUTH_HEADERS);
    storedTestCase = getEntity(testCase.getId(), "testCaseResult", ADMIN_AUTH_HEADERS);
    storedTestSuite = testSuiteResourceTest.getEntity(testSuiteId, "*", ADMIN_AUTH_HEADERS);
    testSuiteResultSummary =
        storedTestSuite.getTestCaseResultSummary().stream()
            .filter(t -> t.getTestCaseName().equals(testCase.getFullyQualifiedName()))
            .findFirst()
            .orElse(null);
    assertEquals(
        TestUtils.dateToTimestamp("2023-08-14"), storedTestCase.getTestCaseResult().getTimestamp());
    assertEquals(1, storedTestSuite.getSummary().getTotal());
    if (testSuiteResultSummary != null)
      assertEquals(TestUtils.dateToTimestamp("2023-08-14"), testSuiteResultSummary.getTimestamp());

    // delete the 13h and check that result is still the 14th
    deleteTestCaseResult(
        testCase.getFullyQualifiedName(),
        TestUtils.dateToTimestamp("2023-08-13"),
        ADMIN_AUTH_HEADERS);
    storedTestSuite = testSuiteResourceTest.getEntity(testSuiteId, "*", ADMIN_AUTH_HEADERS);
    testSuiteResultSummary =
        storedTestSuite.getTestCaseResultSummary().stream()
            .filter(t -> t.getTestCaseName().equals(testCase.getFullyQualifiedName()))
            .findFirst()
            .orElse(null);
    storedTestCase = getEntity(testCase.getId(), "testCaseResult", ADMIN_AUTH_HEADERS);
    assertEquals(
        TestUtils.dateToTimestamp("2023-08-14"), storedTestCase.getTestCaseResult().getTimestamp());
    assertEquals(1, storedTestSuite.getSummary().getTotal());
    if (testSuiteResultSummary != null)
      assertEquals(TestUtils.dateToTimestamp("2023-08-14"), testSuiteResultSummary.getTimestamp());

    // Patch the test case result adding the resolved status
    TestCaseResult testCaseResult = storedTestCase.getTestCaseResult();
    String original = JsonUtils.pojoToJson(testCaseResult);
    JsonNode patch = TestUtils.getJsonPatch(original, JsonUtils.pojoToJson(testCaseResult));
    patchTestCaseResult(testCase.getFullyQualifiedName(), dateToTimestamp("2023-08-14"), patch);

    // add a new test case result for the 16th and check the state is correctly updated
    CreateTestCaseResult createTestCaseResult =
        new CreateTestCaseResult()
            .withResult("result")
            .withTestCaseStatus(TestCaseStatus.Failed)
            .withTimestamp(TestUtils.dateToTimestamp(dateStr + 16));
    postTestCaseResult(testCase.getFullyQualifiedName(), createTestCaseResult, ADMIN_AUTH_HEADERS);
    storedTestCase = getEntity(testCase.getId(), "testCaseResult", ADMIN_AUTH_HEADERS);
    storedTestSuite = testSuiteResourceTest.getEntity(testSuiteId, "*", ADMIN_AUTH_HEADERS);
    testSuiteResultSummary =
        storedTestSuite.getTestCaseResultSummary().stream()
            .filter(t -> t.getTestCaseName().equals(testCase.getFullyQualifiedName()))
            .findFirst()
            .orElse(null);
    assertEquals(
        TestUtils.dateToTimestamp("2023-08-16"), storedTestCase.getTestCaseResult().getTimestamp());
    assertEquals(1, storedTestSuite.getSummary().getTotal());
    if (testSuiteResultSummary != null)
      assertEquals(TestUtils.dateToTimestamp("2023-08-16"), testSuiteResultSummary.getTimestamp());

    // Add a new test case
    CreateTestCase create = createRequest(test, 3);
    create.withEntityLink(testCase.getEntityLink());
    TestCase testCase1 = createAndCheckEntity(create, ADMIN_AUTH_HEADERS);

    for (int i = 19; i <= 20; i++) {
      postTestCaseResult(
          testCase1.getFullyQualifiedName(),
          new CreateTestCaseResult()
              .withResult("result")
              .withTestCaseStatus(TestCaseStatus.Failed)
              .withTimestamp(TestUtils.dateToTimestamp(dateStr + i)),
          ADMIN_AUTH_HEADERS);
    }

    storedTestSuite = testSuiteResourceTest.getEntity(testSuiteId, "*", ADMIN_AUTH_HEADERS);
    assertEquals(2, storedTestSuite.getTestCaseResultSummary().size());

    deleteEntity(testCase1.getId(), true, true, ADMIN_AUTH_HEADERS);
    storedTestSuite = testSuiteResourceTest.getEntity(testSuiteId, "*", ADMIN_AUTH_HEADERS);
    assertEquals(1, storedTestSuite.getTestCaseResultSummary().size());
  }

  @Test
  void get_testCaseResultWithIncidentId(TestInfo test)
      throws HttpResponseException, ParseException {

    // We create a test case with a failure
    TestCase testCaseEntity = createEntity(createRequest(getEntityName(test)), ADMIN_AUTH_HEADERS);
    postTestCaseResult(
        testCaseEntity.getFullyQualifiedName(),
        new CreateTestCaseResult()
            .withResult("result")
            .withTestCaseStatus(TestCaseStatus.Failed)
            .withTimestamp(TestUtils.dateToTimestamp("2024-01-01")),
        ADMIN_AUTH_HEADERS);

    // We can get it via API with a list of ongoing incidents
    TestCase result = getTestCase(testCaseEntity.getFullyQualifiedName(), ADMIN_AUTH_HEADERS);
    UUID incidentId = result.getIncidentId();
    assertNotNull(result.getIncidentId());

    // Resolving the status
    CreateTestCaseResolutionStatus createResolvedStatus =
        new CreateTestCaseResolutionStatus()
            .withTestCaseReference(testCaseEntity.getFullyQualifiedName())
            .withTestCaseResolutionStatusType(TestCaseResolutionStatusTypes.Resolved)
            .withTestCaseResolutionStatusDetails(
                new Resolved()
                    .withTestCaseFailureComment("resolved")
                    .withTestCaseFailureReason(TestCaseFailureReasonType.MissingData)
                    .withResolvedBy(USER1_REF));
    createTestCaseFailureStatus(createResolvedStatus);

    result = getTestCase(testCaseEntity.getFullyQualifiedName(), ADMIN_AUTH_HEADERS);
    assertNotNull(result.getIncidentId());
    assertEquals(incidentId, result.getIncidentId());

    // Add a new failed result, which will create a NEW incident and start a new stateId
    postTestCaseResult(
        testCaseEntity.getFullyQualifiedName(),
        new CreateTestCaseResult()
            .withResult("result")
            .withTestCaseStatus(TestCaseStatus.Failed)
            .withTimestamp(TestUtils.dateToTimestamp("2024-01-02")),
        ADMIN_AUTH_HEADERS);

    result = getTestCase(testCaseEntity.getFullyQualifiedName(), ADMIN_AUTH_HEADERS);
    UUID newIncidentId = result.getIncidentId();

    assertNotNull(result.getIncidentId());
    assertNotEquals(incidentId, result.getIncidentId());

    // Add a new testCase Result with status Success. This should clear the incidentId
    // from the testCase and the testCaseResult should not have an incidentId.
    postTestCaseResult(
        testCaseEntity.getFullyQualifiedName(),
        new CreateTestCaseResult()
            .withResult("result")
            .withTestCaseStatus(TestCaseStatus.Success)
            .withTimestamp(TestUtils.dateToTimestamp("2024-01-03")),
        ADMIN_AUTH_HEADERS);

    result = getTestCase(testCaseEntity.getFullyQualifiedName(), ADMIN_AUTH_HEADERS);
    List<TestCaseResult> testCaseResults =
        getTestCaseResults(
                testCaseEntity.getFullyQualifiedName(),
                TestUtils.dateToTimestamp("2024-01-03"),
                TestUtils.dateToTimestamp("2024-01-03"),
                ADMIN_AUTH_HEADERS)
            .getData();
    assertNull(testCaseResults.get(0).getIncidentId());
    assertNull(result.getIncidentId());

    // Add a new testCase Result with status Failure at an older date.
    // The incidentId should be the one from "2024-01-02" but the testCase incidentId should be null
    // as it should reflect the latest testCaseResult
    postTestCaseResult(
        testCaseEntity.getFullyQualifiedName(),
        new CreateTestCaseResult()
            .withResult("result")
            .withTestCaseStatus(TestCaseStatus.Failed)
            .withTimestamp(TestUtils.dateToTimestamp("2023-12-31")),
        ADMIN_AUTH_HEADERS);
    result = getTestCase(testCaseEntity.getFullyQualifiedName(), ADMIN_AUTH_HEADERS);
    testCaseResults =
        getTestCaseResults(
                testCaseEntity.getFullyQualifiedName(),
                TestUtils.dateToTimestamp("2023-12-31"),
                TestUtils.dateToTimestamp("2023-12-31"),
                ADMIN_AUTH_HEADERS)
            .getData();
    assertEquals(newIncidentId, testCaseResults.get(0).getIncidentId());
    assertNull(result.getIncidentId());
  }

  @Test
  void patch_testCaseResults_noChange(TestInfo test) throws IOException, ParseException {
    CreateTestCase create =
        createRequest(test)
            .withEntityLink(TABLE_LINK_2)
            .withTestDefinition(TEST_DEFINITION4.getFullyQualifiedName())
            .withParameterValues(
                List.of(new TestCaseParameterValue().withValue("100").withName("maxValue")));
    TestCase testCase = createAndCheckEntity(create, ADMIN_AUTH_HEADERS);

    CreateTestCaseResult createTestCaseResult =
        new CreateTestCaseResult()
            .withResult("tested")
            .withTestCaseStatus(TestCaseStatus.Success)
            .withTimestamp(TestUtils.dateToTimestamp("2021-09-09"));
    TestCaseResult testCaseResult =
        postTestCaseResult(
            testCase.getFullyQualifiedName(), createTestCaseResult, ADMIN_AUTH_HEADERS);

    String original = JsonUtils.pojoToJson(testCaseResult);
    testCaseResult.setTestCaseStatus(TestCaseStatus.Failed);
    JsonNode patch = TestUtils.getJsonPatch(original, JsonUtils.pojoToJson(testCaseResult));

    patchTestCaseResult(testCase.getFullyQualifiedName(), dateToTimestamp("2021-09-09"), patch);

    ResultList<TestCaseResult> testCaseResultResultListUpdated =
        getTestCaseResults(
            testCase.getFullyQualifiedName(),
            TestUtils.dateToTimestamp("2021-09-09"),
            TestUtils.dateToTimestamp("2021-09-09"),
            ADMIN_AUTH_HEADERS);

    assertEquals(
        TestCaseStatus.Failed,
        testCaseResultResultListUpdated.getData().get(0).getTestCaseStatus());
  }

  @Test
  void test_resultSummaryCascadeToAllSuites(TestInfo test) throws IOException, ParseException {
    TestCase testCase = createAndCheckEntity(createRequest(test, 1), ADMIN_AUTH_HEADERS);
    TestCase testCase1 = createAndCheckEntity(createRequest(test, 2), ADMIN_AUTH_HEADERS);

    CreateTestCaseResult createTestCaseResult;

    String dateStr = "2021-10-";
    for (int i = 11; i <= 15; i++) {
      createTestCaseResult =
          new CreateTestCaseResult()
              .withResult("result")
              .withTestCaseStatus(TestCaseStatus.Failed)
              .withTimestamp(TestUtils.dateToTimestamp(dateStr + i));
      postTestCaseResult(
          testCase.getFullyQualifiedName(), createTestCaseResult, ADMIN_AUTH_HEADERS);
    }

    for (int i = 11; i <= 20; i++) {
      createTestCaseResult =
          new CreateTestCaseResult()
              .withResult("result")
              .withTestCaseStatus(TestCaseStatus.Success)
              .withTimestamp(TestUtils.dateToTimestamp(dateStr + i));
      postTestCaseResult(
          testCase1.getFullyQualifiedName(), createTestCaseResult, ADMIN_AUTH_HEADERS);
    }

    TestSuiteResourceTest testSuiteResourceTest = new TestSuiteResourceTest();
    CreateTestSuite createLogicalTestSuite = testSuiteResourceTest.createRequest(test);
    TestSuite logicalTestSuite =
        testSuiteResourceTest.createEntity(createLogicalTestSuite, ADMIN_AUTH_HEADERS);
    List<UUID> testCaseIds = new ArrayList<>();
    testCaseIds.add(testCase1.getId());
    testSuiteResourceTest.addTestCasesToLogicalTestSuite(logicalTestSuite, testCaseIds);

    testSuiteResourceTest.getEntity(testCase.getTestSuite().getId(), "*", ADMIN_AUTH_HEADERS);
    if (supportsSearchIndex) {
      // test we get the right summary for the executable test suite
      getAndValidateTestSummary(testCase.getTestSuite().getId().toString());
    }

    // test we get the right summary for the logical test suite

    if (supportsSearchIndex) {
      getAndValidateTestSummary(logicalTestSuite.getId().toString());
    }
    testCaseIds.clear();
    testCaseIds.add(testCase.getId());
    testSuiteResourceTest.addTestCasesToLogicalTestSuite(logicalTestSuite, testCaseIds);
    if (supportsSearchIndex) {
      getAndValidateTestSummary(logicalTestSuite.getId().toString());
    }
    deleteEntity(testCase1.getId(), ADMIN_AUTH_HEADERS);
    ResultList<TestCaseResult> resultList =
        getTestCaseResults(
            testCase1.getFullyQualifiedName(),
            TestUtils.dateToTimestamp("2021-10-01"),
            TestUtils.dateToTimestamp("2021-10-30"),
            ADMIN_AUTH_HEADERS);
    assertNotEquals(
        resultList.getData().size(), 0); // soft deletion should not delete existing results

    if (supportsSearchIndex) {
      getAndValidateTestSummary(testCase.getTestSuite().getId().toString());
      getAndValidateTestSummary(logicalTestSuite.getId().toString());
    }

    deleteEntity(testCase1.getId(), true, true, ADMIN_AUTH_HEADERS); // hard delete
    assertResponse(
        () ->
            getTestCaseResults(
                testCase1.getFullyQualifiedName(),
                TestUtils.dateToTimestamp("2021-10-01"),
                TestUtils.dateToTimestamp("2021-10-30"),
                ADMIN_AUTH_HEADERS),
        NOT_FOUND,
        "testCase instance for " + testCase1.getFullyQualifiedName() + " not found");

    if (supportsSearchIndex) {
      getAndValidateTestSummary(testCase.getTestSuite().getId().toString());
      getAndValidateTestSummary(logicalTestSuite.getId().toString());
    }
    // check the deletion of the test case from the executable test suite
    // cascaded to the logical test suite
    deleteLogicalTestCase(logicalTestSuite, testCase.getId());

    if (supportsSearchIndex) {
      getAndValidateTestSummary(logicalTestSuite.getId().toString());
    }
  }

  @Test
  void test_createMany(TestInfo test) throws HttpResponseException {
    List<CreateTestCase> createTestCases = new ArrayList<>();
    for (int i = 0; i < 10; i++) {
      CreateTestCase createTestCase = createRequest(test, i);
      if (i % 2 == 0) {
        createTestCase.withEntityLink(TABLE_LINK);
      } else {
        createTestCase.withEntityLink(TABLE_LINK_2);
      }
      createTestCases.add(createTestCase);
    }
    List<Map<String, Object>> testCases = createManyTestCases(createTestCases);
    for (Map<String, Object> testCase : testCases) {
      TestCase storedTestCase =
          getTestCase(
              (String) testCase.get("fullyQualifiedName"),
              Map.of("fields", "testSuite,testDefinition"),
              ADMIN_AUTH_HEADERS);
      CreateTestCase createTestCase =
          createTestCases.stream()
              .filter(t -> t.getName().equals(storedTestCase.getName()))
              .findFirst()
              .get();
      validateCreatedEntity(storedTestCase, createTestCase, ADMIN_AUTH_HEADERS);
    }

    for (Map<String, Object> testCase : testCases) {
      String entityLink = (String) testCase.get("entityLink");
      ResultList<TestCase> testCasesFromSearch =
          listEntitiesFromSearch(Map.of("entityLink", entityLink), 100, 0, ADMIN_AUTH_HEADERS);
      testCasesFromSearch.getData().stream()
          .filter(t -> t.getId().toString().equals(testCase.get("id")))
          .findFirst()
          .orElseThrow();
    }
  }

  @Test
  void test_createTestCaseWithOrPermissions() throws Exception {
    CreateTestCase createReq =
        new CreateTestCase()
            .withName("TestCase_OrPerms")
            .withDescription("Simple test case")
            .withTestDefinition(TEST_DEFINITION4.getFullyQualifiedName())
            .withEntityLink(TABLE_LINK);

    // 1) user-table-edit-tests -> Allowed
    TestCase testCase1 = createEntity(createReq, authHeaders("user-table-edit-tests"));
    assertNotNull(testCase1);

    // 2) user-test-case-create -> Allowed
    CreateTestCase createReq2 = createReq.withName("TestCase_OrPerms_2");
    TestCase testCase2 = createEntity(createReq2, authHeaders("user-test-case-create"));
    assertNotNull(testCase2);

    // 3) user-no-perms -> Forbidden
    CreateTestCase createReq3 = createReq.withName("TestCaseNoPermFail");
    TestUtils.assertResponse(
        () -> createEntity(createReq3, authHeaders("user-no-perms")),
        FORBIDDEN,
        "User does not have ANY of the required permissions.");
  }

  @Test
  void test_updateTestCaseOrPermissions() throws Exception {

    CreateTestCase createReq =
        new CreateTestCase()
            .withName("MyTestCaseUpdate")
            .withDescription("Initial desc")
            .withTestDefinition(TEST_DEFINITION4.getFullyQualifiedName())
            .withEntityLink(TABLE_LINK);

    TestCase testCase = createEntity(createReq, ADMIN_AUTH_HEADERS);

    CreateTestCase updateReq = createReq.withDescription("Updated desc");

    TestCase updatedByTable = updateEntity(updateReq, OK, authHeaders("user-table-edit-tests"));
    assertEquals("Updated desc", updatedByTable.getDescription());

    CreateTestCase updateReq2 = updateReq.withDescription("Updated again by testCaseUpdate user");
    TestCase updatedByTestCase = updateEntity(updateReq2, OK, authHeaders("user-test-case-update"));
    assertEquals("Updated again by testCaseUpdate user", updatedByTestCase.getDescription());

    CreateTestCase updateReq3 = updateReq.withDescription("Should fail");
    TestUtils.assertResponse(
        () -> updateEntity(updateReq3, OK, authHeaders("user-no-perms")),
        FORBIDDEN,
        "User does not have ANY of the required permissions.");
  }

  @Test
  void test_testCaseCrudByTableOwner_withTemporaryOwnership() throws Exception {
    String tableOwnerUsername = "user-table-owner";
    TableResourceTest tableResourceTest = new TableResourceTest();
    Table tableEntity =
        tableResourceTest.getEntity(TEST_TABLE1.getId(), "owners", ADMIN_AUTH_HEADERS);
    List<EntityReference> originalOwners =
        tableEntity.getOwners() == null ? List.of() : tableEntity.getOwners();

    String originalTableJson = JsonUtils.pojoToJson(tableEntity);
    try {
      tableEntity.setOwners(List.of(USER_TABLE_OWNER.getEntityReference()));
      tableResourceTest.patchEntity(
          tableEntity.getId(), originalTableJson, tableEntity, ADMIN_AUTH_HEADERS);

      CreateTestCase createReq =
          new CreateTestCase()
              .withName("TempOwnerTestCase")
              .withDescription("TestCase by temporarily assigned table owner")
              .withTestDefinition(TEST_DEFINITION4.getFullyQualifiedName())
              .withEntityLink(TABLE_LINK);

      TestCase created = createEntity(createReq, authHeaders(tableOwnerUsername));
      assertNotNull(created);

      CreateTestCase updateReq =
          createReq.withDescription("Updated description by temporary owner");
      TestCase updated = updateEntity(updateReq, OK, authHeaders(tableOwnerUsername));
      assertEquals("Updated description by temporary owner", updated.getDescription());

      deleteAndCheckEntity(updated, authHeaders(tableOwnerUsername));

    } finally {
      String modifiedTableJson = JsonUtils.pojoToJson(tableEntity);
      tableEntity.setOwners(originalOwners);
      tableResourceTest.patchEntity(
          tableEntity.getId(), modifiedTableJson, tableEntity, ADMIN_AUTH_HEADERS);
    }
  }

  @Test
  void test_tableOwnerCannotCrudOtherTables() {
    // If the user is an owner of "TABLE_LINK" but tries to create
    // a testCase referencing a different table they do NOT own,
    // then the condition isOwner() => false => no permissions => fail.
    CreateTestCase createReq =
        new CreateTestCase()
            .withName("OwnerFailOtherTableCase")
            .withDescription("Fail if referencing a table not owned by user-table-owner")
            .withTestDefinition(TEST_DEFINITION1.getFullyQualifiedName())
            .withEntityLink(TABLE_LINK_2); // A table the user does not own

    TestUtils.assertResponse(
        () -> createEntity(createReq, authHeaders("user-table-owner")),
        FORBIDDEN,
        "User does not have ANY of the required permissions.");
  }

  @Test
  void test_testCaseCrudByUserWithDirectTestCasePermissions() throws Exception {
    CreateTestCase createReq =
        new CreateTestCase()
            .withName("AllOpsTestCase")
            .withDescription("TestCase with direct testCase perms")
            .withTestDefinition(TEST_DEFINITION4.getFullyQualifiedName())
            .withEntityLink(TABLE_LINK);

    TestCase testCase = createEntity(createReq, authHeaders("user-test-case-all-ops"));
    assertNotNull(testCase);

    CreateTestCase updateReq = createReq.withDescription("Updated by direct testCase perms user");
    TestCase updated = updateEntity(updateReq, OK, authHeaders("user-test-case-all-ops"));
    assertEquals("Updated by direct testCase perms user", updated.getDescription());

    deleteAndCheckEntity(updated, authHeaders("user-test-case-all-ops"));
  }

  @Test
  void test_testCaseCrudByUserWithDirectTestCasePermissions_negative() throws Exception {
    // A user who does NOT have CREATE, for example, or is missing one of them -> fails

    CreateTestCase createReq =
        new CreateTestCase()
            .withName("NoDeleteUserCase")
            .withDescription("Will fail on deletion")
            .withTestDefinition(TEST_DEFINITION4.getFullyQualifiedName())
            .withEntityLink(TABLE_LINK);

    TestCase testCase = createEntity(createReq, authHeaders("user-test-case-create"));
    assertNotNull(testCase);

    TestUtils.assertResponse(
        () -> deleteAndCheckEntity(testCase, authHeaders("user-test-case-create")),
        FORBIDDEN,
        permissionNotAllowed("user-test-case-create", List.of(DELETE)));
  }

  // Test utils methods

  public ResultList<TestCaseResult> listTestCaseResultsFromSearch(
      Map<String, String> queryParams,
      Integer limit,
      Integer offset,
      String path,
      Map<String, String> authHeader)
      throws HttpResponseException {
    WebTarget target = getCollection().path(path);
    for (Map.Entry<String, String> entry : queryParams.entrySet()) {
      target = target.queryParam(entry.getKey(), entry.getValue());
    }
    target = limit != null ? target.queryParam("limit", limit) : target;
    target = offset != null ? target.queryParam("offset", offset) : target;
    return TestUtils.get(target, TestCaseResultResource.TestCaseResultList.class, authHeader);
  }

  protected void validateListTestCaseResultsFromSearchWithPagination(
      Map<String, String> queryParams, Integer maxEntities, String path) throws IOException {
    // List all entities and use it for checking pagination
    Random rand = new Random();

    for (Include include : List.of(Include.NON_DELETED, Include.ALL)) {
      queryParams.put("include", include.value());

      ResultList<TestCaseResult> allEntities =
          listTestCaseResultsFromSearch(queryParams, 1000, 0, path, ADMIN_AUTH_HEADERS);
      int totalRecords = allEntities.getData().size();

      ResultList<TestCaseResult> forwardPage;
      ResultList<TestCaseResult> backwardPage;
      int offset;
      int cumEntityCount;
      // List entity with "limit" set from 1 to maxEntities size with random jumps
      for (int limit = 1; limit <= maxEntities; limit += rand.nextInt(5) + 1) {
        offset = 0;
        cumEntityCount = 0;
        int pageCount = 0;
        do {
          LOG.debug(
              "Limit {} forward pageCount {} totalRecords {} offset {}",
              limit,
              pageCount,
              totalRecords,
              offset);
          forwardPage =
              listTestCaseResultsFromSearch(queryParams, limit, offset, path, ADMIN_AUTH_HEADERS);
          assertEntityPagination(allEntities.getData(), forwardPage, limit, offset);

          if (pageCount == 0) { // First page is being returned. Offset should be 0
            assertEquals(offset, 0);
          } else {
            // Make sure scrolling back based on offset - limit cursor returns the correct result
            listTestCaseResultsFromSearch(
                queryParams, limit, (offset - limit), path, ADMIN_AUTH_HEADERS);
            assertEntityPagination(allEntities.getData(), forwardPage, limit, offset);
          }
          offset = offset + limit;
          cumEntityCount += forwardPage.getData().size();
          pageCount++;
        } while (offset < totalRecords);

        // We reached the end of the page check total cum number matches total records and paginate
        // backward
        assertEquals(totalRecords, cumEntityCount);

        pageCount = 0;
        cumEntityCount = 0;

        do {
          LOG.debug(
              "Limit {} backward pageCount {} totalRecords {} offset {}",
              limit,
              pageCount,
              totalRecords,
              offset);
          offset = offset - limit;
          backwardPage =
              listTestCaseResultsFromSearch(queryParams, limit, offset, path, ADMIN_AUTH_HEADERS);
          assertEntityPagination(allEntities.getData(), backwardPage, limit, offset);
          cumEntityCount += backwardPage.getData().size();
          pageCount++;
        } while (offset > 0);
      }
    }
  }

  public TestCaseResult postTestCaseResult(
      String fqn, CreateTestCaseResult data, Map<String, String> authHeaders)
      throws HttpResponseException {
    WebTarget target = getResource(testCaseResultsCollectionName).path("/" + fqn);
    return TestUtils.post(target, data, TestCaseResult.class, authHeaders);
  }

  public void deleteTestCaseResult(String fqn, Long timestamp, Map<String, String> authHeaders)
      throws HttpResponseException {
    WebTarget target = getResource(testCaseResultsCollectionName).path("/" + fqn + "/" + timestamp);
    TestUtils.delete(target, authHeaders);
  }

  private TestSuite createExecutableTestSuite(TestInfo test) throws IOException {
    TestSuiteResourceTest testSuiteResourceTest = new TestSuiteResourceTest();
    TableResourceTest tableResourceTest = new TableResourceTest();
    CreateTable tableReq =
        tableResourceTest
            .createRequest(test)
            .withName(test.getDisplayName())
            .withDatabaseSchema(DATABASE_SCHEMA.getFullyQualifiedName())
            .withOwners(List.of(USER1_REF))
            .withColumns(
                List.of(
                    new Column()
                        .withName(C1)
                        .withDisplayName("c1")
                        .withDataType(ColumnDataType.VARCHAR)
                        .withDataLength(10)))
            .withOwners(List.of(USER1_REF));
    Table table = tableResourceTest.createAndCheckEntity(tableReq, ADMIN_AUTH_HEADERS);
    CreateTestSuite createExecutableTestSuite =
        testSuiteResourceTest.createRequest(table.getFullyQualifiedName());
    return testSuiteResourceTest.createBasicTestSuite(
        createExecutableTestSuite, ADMIN_AUTH_HEADERS);
  }

  private void deleteLogicalTestCase(TestSuite testSuite, UUID testCaseId) throws IOException {
    WebTarget target =
        getCollection()
            .path(
                "/logicalTestCases/" + testSuite.getId().toString() + "/" + testCaseId.toString());
    TestUtils.delete(target, ADMIN_AUTH_HEADERS);
  }

  private boolean assertTestCaseIdNotInList(
      ResultList<TestCase> testCaseResultList, UUID testCaseId) {
    return testCaseResultList.getData().stream()
        .noneMatch(testCase -> testCase.getId().equals(testCaseId));
  }

  public ResultList<TestCaseResult> getTestCaseResults(
      String fqn, Long start, Long end, Map<String, String> authHeaders)
      throws HttpResponseException {
    WebTarget target = getResource(testCaseResultsCollectionName).path("/" + fqn);
    target = target.queryParam("startTs", start);
    target = target.queryParam("endTs", end);
    return TestUtils.get(target, TestCaseResource.TestCaseResultList.class, authHeaders);
  }

  public TestCase getTestCase(
      String fqn, Map<String, String> params, Map<String, String> authHeaders)
      throws HttpResponseException {
    WebTarget target = getCollection().path("/name/" + fqn);
    for (Map.Entry<String, String> entry : params.entrySet()) {
      target = target.queryParam(entry.getKey(), entry.getValue());
    }
    return TestUtils.get(target, TestCase.class, authHeaders);
  }

  private TestCase getTestCase(String fqn, Map<String, String> authHeaders)
      throws HttpResponseException {
    Map<String, String> params = Map.of("fields", "incidentId,inspectionQuery");
    return getTestCase(fqn, params, authHeaders);
  }

  private TestSummary getTestSummary(String testSuiteId) throws IOException {
    TestSuiteResourceTest testSuiteResourceTest = new TestSuiteResourceTest();
    return testSuiteResourceTest.getTestSummary(ADMIN_AUTH_HEADERS, testSuiteId);
  }

  private void getAndValidateTestSummary(String testSuiteId) throws IOException {
    // Retry logic to handle ES async operations
    int maxRetries = 5;
    int retries = 0;

    while (true) {
      try {
        TestSummary testSummary = getTestSummary(testSuiteId);
        validateTestSummary(testSummary, testSuiteId);
        break;
      } catch (Exception e) {
        if (retries++ >= maxRetries) {
          throw e;
        }
      }
    }
  }

  private void validateTestSummary(TestSummary testSummary, String testSuiteId)
      throws HttpResponseException {
    HashMap<String, Integer> testSummaryMap = JsonUtils.convertValue(testSummary, HashMap.class);
    List<TestCase> testCases;

    HashMap<String, HashMap<String, Integer>> columnsMap = new HashMap<>();
    HashMap<String, Integer> map = new HashMap<>(5);
    map.put("success", 0);
    map.put("failed", 0);
    map.put("aborted", 0);
    map.put("queued", 0);
    map.put("total", 0);
    HashMap<String, String> params = new HashMap<>();

    if (testSuiteId != null) {
      params.put("testSuiteId", testSuiteId);
    }
    params.put("fields", "testCaseResult");
    params.put("limit", "10000");
    params.put("include", "non-deleted");

    ResultList<TestCase> testCaseList = listEntities(params, ADMIN_AUTH_HEADERS);
    testCases = testCaseList.getData();
    for (TestCase testCase : testCases) {
      TestCaseResult testCaseResult = testCase.getTestCaseResult();
      if (testCaseResult == null) {
        continue;
      }

      MessageParser.EntityLink entityLink =
          testCase.getEntityLink() != null
              ? MessageParser.EntityLink.parse(testCase.getEntityLink())
              : null;
      if (entityLink != null
          && entityLink.getFieldName() != null
          && entityLink.getFieldName().equals("columns")
          && testSuiteId != null) {
        HashMap<String, Integer> columnMap =
            columnsMap.get(entityLink.getFullyQualifiedFieldValue());
        if (columnMap == null) {
          columnMap = new HashMap<>(5);
          columnMap.put("success", 0);
          columnMap.put("failed", 0);
          columnMap.put("aborted", 0);
          columnMap.put("queued", 0);
          columnMap.put("total", 0);
          columnsMap.put(entityLink.getLinkString(), columnMap);
        }
        columnMap.merge(
            testCaseResult.getTestCaseStatus().toString().toLowerCase(), 1, Integer::sum);
        columnMap.merge("total", 1, Integer::sum);
      }
      map.merge(testCaseResult.getTestCaseStatus().toString().toLowerCase(), 1, Integer::sum);
      map.merge("total", 1, Integer::sum);
    }

    for (Map.Entry<String, Integer> entry : map.entrySet()) {
      assertEquals(entry.getValue(), testSummaryMap.get(entry.getKey()));
    }

    if (testSuiteId != null) {
      // we validate column summary is set properly when requesting summary at the column level
      List<ColumnTestSummaryDefinition> columnTestSummary = testSummary.getColumnTestSummary();
      assertEquals(columnsMap.size(), columnTestSummary.size());
      for (ColumnTestSummaryDefinition columnTestSummaryDefinition : columnTestSummary) {
        HashMap<String, Integer> columnSummary =
            JsonUtils.convertValue(columnTestSummaryDefinition, HashMap.class);
        HashMap<String, Integer> columnMap =
            columnsMap.get(columnTestSummaryDefinition.getEntityLink());
        for (Map.Entry<String, Integer> entry : columnMap.entrySet()) {
          assertEquals(entry.getValue(), columnSummary.get(entry.getKey()));
        }
      }
    }
  }

  public ResultList<TestCase> getTestCases(
      Map<String, Object> queryParams, Map<String, String> authHeaders)
      throws HttpResponseException {
    WebTarget target = getCollection();
    for (Map.Entry<String, Object> entry : queryParams.entrySet()) {
      if (entry.getValue() == null || entry.getValue().toString().isEmpty()) {
        continue;
      }
      target = target.queryParam(entry.getKey(), entry.getValue());
    }
    return TestUtils.get(target, TestCaseResource.TestCaseList.class, authHeaders);
  }

  private void patchTestCaseResult(String testCaseFqn, Long timestamp, JsonNode patch)
      throws HttpResponseException {
    WebTarget target =
        getResource(testCaseResultsCollectionName).path("/" + testCaseFqn + "/" + timestamp);
    TestUtils.patch(target, patch, TestCaseResult.class, ADMIN_AUTH_HEADERS);
  }

  private void verifyTestCaseResults(
      ResultList<TestCaseResult> actualTestCaseResults,
      List<TestCaseResult> expectedTestCaseResults,
      int expectedCount) {
    assertEquals(expectedCount, actualTestCaseResults.getPaging().getTotal());
    assertEquals(expectedTestCaseResults.size(), actualTestCaseResults.getData().size());
    Map<Long, TestCaseResult> testCaseResultMap = new HashMap<>();
    for (TestCaseResult result : actualTestCaseResults.getData()) {
      testCaseResultMap.put(result.getTimestamp(), result);
    }
    for (TestCaseResult result : expectedTestCaseResults) {
      TestCaseResult storedTestCaseResult = testCaseResultMap.get(result.getTimestamp());
      verifyTestCaseResult(storedTestCaseResult, result);
    }
  }

  private void verifyTestCases(
      ResultList<TestCase> actualTestCases,
      List<CreateTestCase> expectedTestCases,
      int expectedCount) {
    assertEquals(expectedCount, actualTestCases.getPaging().getTotal());
    assertEquals(expectedTestCases.size(), actualTestCases.getData().size());
    Map<String, TestCase> testCaseMap = new HashMap<>();
    for (TestCase result : actualTestCases.getData()) {
      testCaseMap.put(result.getName(), result);
    }
    for (CreateTestCase result : expectedTestCases) {
      TestCase storedTestCase = testCaseMap.get(result.getName());
      validateCreatedEntity(storedTestCase, result, ADMIN_AUTH_HEADERS);
    }
  }

  private void verifyTestCaseResult(TestCaseResult expected, TestCaseResult actual) {
    assertEquals(expected, actual); // Ignore id as set on create
    try {
      verifyTestCaseResultInIndex(expected);
    } catch (IOException e) {
      Assertions.fail("Failed to verify test case result in index: %s" + e.getMessage());
    }
  }

  private void verifyTestCaseResultInIndex(TestCaseResult dbTestCaseResult) throws IOException {
    // Try to search entity with INCOMPLETE description
    RestClient searchClient = getSearchClient();
    IndexMapping index = Entity.getSearchRepository().getIndexMapping(Entity.TEST_CASE_RESULT);
    Response response;
    Request request =
        new Request(
            "GET",
            String.format(
                "%s/_search", index.getIndexName(Entity.getSearchRepository().getClusterAlias())));
    String query =
        String.format(
            "{\"size\": 10,\"query\":{\"bool\":{\"must\":[{\"term\":{\"_id\":\"%s\"}}]}}}",
            dbTestCaseResult.getId().toString());
    request.setJsonEntity(query);
    try {
      response = searchClient.performRequest(request);
    } finally {
      searchClient.close();
    }
    String jsonString = EntityUtils.toString(response.getEntity());
    HashMap<String, Object> map =
        (HashMap<String, Object>) JsonUtils.readOrConvertValue(jsonString, HashMap.class);
    LinkedHashMap<String, Object> hits = (LinkedHashMap<String, Object>) map.get("hits");
    ArrayList<LinkedHashMap<String, Object>> hitsList =
        (ArrayList<LinkedHashMap<String, Object>>) hits.get("hits");
    assertNotEquals(0, hitsList.size());
    assertTrue(
        hitsList.stream()
            .allMatch(
                hit ->
                    ((LinkedHashMap<String, Object>) hit.get("_source"))
                        .get("id")
                        .equals(dbTestCaseResult.getId().toString())));
  }

  @Override
  public CreateTestCase createRequest(String name) {
    return new CreateTestCase()
        .withName(name)
        .withDescription(name)
        .withEntityLink(TABLE_LINK)
        .withTestDefinition(TEST_DEFINITION4.getFullyQualifiedName());
  }

  public CreateTestCase createRequest(String name, MessageParser.EntityLink entityLink) {
    return new CreateTestCase()
        .withName(name)
        .withDescription(name)
        .withEntityLink(entityLink.getLinkString())
        .withTestDefinition(TEST_DEFINITION4.getFullyQualifiedName());
  }

  @Override
  public void validateCreatedEntity(
      TestCase createdEntity, CreateTestCase request, Map<String, String> authHeaders) {
    validateCommonEntityFields(createdEntity, request, getPrincipalName(authHeaders));
    assertEquals(request.getEntityLink(), createdEntity.getEntityLink());
    assertReference(request.getTestDefinition(), createdEntity.getTestDefinition());
    assertEquals(request.getParameterValues(), createdEntity.getParameterValues());
  }

  @Override
  public void compareEntities(
      TestCase expected, TestCase updated, Map<String, String> authHeaders) {
    validateCommonEntityFields(expected, updated, getPrincipalName(authHeaders));
    assertEquals(expected.getEntityLink(), updated.getEntityLink());
    assertEquals(expected.getTestSuite(), updated.getTestSuite());
    assertEquals(expected.getTestDefinition(), updated.getTestDefinition());
    assertEquals(expected.getTestSuite(), updated.getTestSuite());
    assertEquals(expected.getParameterValues(), updated.getParameterValues());
  }

  @Override
  public TestCase validateGetWithDifferentFields(TestCase entity, boolean byName)
      throws HttpResponseException {
    String fields = "";
    entity =
        byName
            ? getEntityByName(entity.getFullyQualifiedName(), fields, ADMIN_AUTH_HEADERS)
            : getEntity(entity.getId(), null, ADMIN_AUTH_HEADERS);
    assertListNull(entity.getOwners(), entity.getTestSuite(), entity.getTestDefinition());

    fields = "owners,testSuite,testDefinition";
    entity =
        byName
            ? getEntityByName(entity.getFullyQualifiedName(), fields, ADMIN_AUTH_HEADERS)
            : getEntity(entity.getId(), fields, ADMIN_AUTH_HEADERS);
    assertListNotNull(entity.getOwners(), entity.getTestSuite(), entity.getTestDefinition());
    return entity;
  }

  @Override
  public void assertFieldChange(String fieldName, Object expected, Object actual) {
    if (expected == actual) {
      return;
    }
    if (fieldName.equals("parameterValues")) {
      assertEquals(JsonUtils.pojoToJson(expected), JsonUtils.pojoToJson(actual));
    } else if (fieldName.equals("testDefinition")) {
      assertEntityReferenceFieldChange(expected, actual);
    } else {
      assertCommonFieldChange(fieldName, expected, actual);
    }
  }

  public ResultList<TestCaseResolutionStatus> getTestCaseFailureStatus(
      Long startTs,
      Long endTs,
      String assignee,
      TestCaseResolutionStatusTypes testCaseResolutionStatusType,
      Map<String, String> fields)
      throws HttpResponseException {
    WebTarget target = getCollection().path("/testCaseIncidentStatus");
    for (Map.Entry<String, String> entry : fields.entrySet()) {
      target = target.queryParam(entry.getKey(), entry.getValue());
    }
    target = target.queryParam("startTs", startTs);
    target = target.queryParam("endTs", endTs);
    target = assignee != null ? target.queryParam("assignee", assignee) : target;
    target =
        testCaseResolutionStatusType != null
            ? target.queryParam("testCaseResolutionStatusType", testCaseResolutionStatusType)
            : target;
    return TestUtils.get(
        target,
        TestCaseResolutionStatusResource.TestCaseResolutionStatusResultList.class,
        ADMIN_AUTH_HEADERS);
  }

  public ResultList<TestCaseResolutionStatus> getTestCaseFailureStatus(
      Long startTs,
      Long endTs,
      String assignee,
      TestCaseResolutionStatusTypes testCaseResolutionStatusType)
      throws HttpResponseException {
    return getTestCaseFailureStatus(
        startTs, endTs, assignee, testCaseResolutionStatusType, new HashMap<>());
  }

  private TestCaseResolutionStatus getTestCaseFailureStatusById(UUID id)
      throws HttpResponseException {
    String pathUrl = "/testCaseIncidentStatus/" + id;
    WebTarget target = getCollection().path(pathUrl);
    return TestUtils.get(target, TestCaseResolutionStatus.class, ADMIN_AUTH_HEADERS);
  }

  private ResultList<TestCaseResolutionStatus> getTestCaseFailureStatusByStateId(UUID id)
      throws HttpResponseException {
    String pathUrl = "/testCaseIncidentStatus/stateId/" + id;
    WebTarget target = getCollection().path(pathUrl);
    return TestUtils.get(
        target,
        TestCaseResolutionStatusResource.TestCaseResolutionStatusResultList.class,
        ADMIN_AUTH_HEADERS);
  }

  private List<Map<String, Object>> createManyTestCases(List<CreateTestCase> createTestCases)
      throws HttpResponseException {
    String pathUrl = "/createMany/";
    WebTarget target = getCollection().path(pathUrl);
    return TestUtils.post(
        target, createTestCases, List.class, OK.getStatusCode(), ADMIN_AUTH_HEADERS);
  }

  private ResultList<TestCaseResolutionStatus> getTestCaseFailureStatus(
      int limit, String offset, Boolean latest, Long startTs, Long endTs, String testCaseFqn)
      throws HttpResponseException {
    WebTarget target = getCollection().path("/testCaseIncidentStatus");
    target = target.queryParam("limit", limit);
    target = offset != null ? target.queryParam("offset", offset) : target;
    target =
        latest != null ? target.queryParam("latest", latest) : target.queryParam("latest", false);
    target = testCaseFqn != null ? target.queryParam("entityFQNHash", testCaseFqn) : target;

    target =
        startTs != null
            ? target.queryParam("startTs", startTs)
            : target.queryParam("startTs", System.currentTimeMillis() - 100000);
    target =
        endTs != null
            ? target.queryParam("endTs", endTs)
            : target.queryParam("endTs", System.currentTimeMillis() + 100000);

    return TestUtils.get(
        target,
        TestCaseResolutionStatusResource.TestCaseResolutionStatusResultList.class,
        ADMIN_AUTH_HEADERS);
  }

  private TestCaseResolutionStatus createTestCaseFailureStatus(
      CreateTestCaseResolutionStatus createTestCaseFailureStatus) throws HttpResponseException {
    WebTarget target = getCollection().path("/testCaseIncidentStatus");
    return TestUtils.post(
        target,
        createTestCaseFailureStatus,
        TestCaseResolutionStatus.class,
        200,
        ADMIN_AUTH_HEADERS);
  }

  private TestCaseResolutionStatus patchTestCaseResultFailureStatus(
      UUID testCaseFailureStatusId, JsonNode patch) throws HttpResponseException {
    WebTarget target = getCollection().path("/testCaseIncidentStatus/" + testCaseFailureStatusId);
    return TestUtils.patch(target, patch, TestCaseResolutionStatus.class, ADMIN_AUTH_HEADERS);
  }

  private TestCaseResolutionStatus getTestCaseFailureStatus(UUID testCaseFailureStatusId)
      throws HttpResponseException {
    WebTarget target = getCollection().path("/testCaseIncidentStatus/" + testCaseFailureStatusId);
    return TestUtils.get(target, TestCaseResolutionStatus.class, ADMIN_AUTH_HEADERS);
  }

  private void paginateTestCaseFailureStatus(
      Integer maxEntities,
      ResultList<TestCaseResolutionStatus> allEntities,
      Long startTs,
      Long endTs)
      throws HttpResponseException {
    Random random = new Random();
    int totalRecords = allEntities.getData().size();

    for (int limit = 1; limit < maxEntities; limit += random.nextInt(5) + 1) {
      String after = null;
      String before;
      int pageCount = 0;
      int indexInAllTables = 0;
      ResultList<TestCaseResolutionStatus> forwardPage;
      ResultList<TestCaseResolutionStatus> backwardPage;
      do { // For each limit (or page size) - forward scroll till the end
        forwardPage = getTestCaseFailureStatus(limit, after, null, startTs, endTs, null);
        after = forwardPage.getPaging().getAfter();
        before = forwardPage.getPaging().getBefore();
        assertEntityPagination(allEntities.getData(), forwardPage, limit, indexInAllTables);

        if (pageCount == 0) { // CASE 0 - First page is being returned. There is no before-cursor
          assertNull(before);
        } else {
          // Make sure scrolling back based on before cursor returns the correct result
          backwardPage = getTestCaseFailureStatus(limit, before, null, startTs, endTs, null);
          assertEntityPagination(
              allEntities.getData(), backwardPage, limit, (indexInAllTables - limit));
        }

        indexInAllTables += forwardPage.getData().size();
        pageCount++;
      } while (after != null);

      // We have now reached the last page - test backward scroll till the beginning
      pageCount = 0;
      indexInAllTables = totalRecords - limit - forwardPage.getData().size();
      do {
        forwardPage = getTestCaseFailureStatus(limit, before, null, startTs, endTs, null);
        before = forwardPage.getPaging().getBefore();
        assertEntityPagination(allEntities.getData(), forwardPage, limit, indexInAllTables);
        pageCount++;
        indexInAllTables -= forwardPage.getData().size();
      } while (before != null);
    }
  }

  @Test
  void aggregate_testCaseResults(TestInfo testInfo) throws IOException, ParseException {
    // Set up tests
    SearchRepository searchRepository = Entity.getSearchRepository();
    CreateTestCase create = createRequest(testInfo);
    create
        .withEntityLink(TABLE_COLUMN_LINK)
        .withTestDefinition(TEST_DEFINITION3.getFullyQualifiedName())
        .withParameterValues(
            List.of(new TestCaseParameterValue().withValue("100").withName("missingCountValue")));
    TestCase testCase = createAndCheckEntity(create, ADMIN_AUTH_HEADERS);
    for (int i = 1; i < 10; i++) {
      CreateTestCaseResult createTestCaseResult =
          new CreateTestCaseResult()
              .withResult("tested")
              .withTestCaseStatus(TestCaseStatus.Success)
              .withTimestamp(TestUtils.dateToTimestamp("2021-09-0%s".formatted(i)));
      postTestCaseResult(
          testCase.getFullyQualifiedName(), createTestCaseResult, ADMIN_AUTH_HEADERS);
    }

    // Test aggregation
    String aggregationQuery =
        "bucketName=dates:aggType=date_histogram:field=timestamp&calendar_interval=1d,bucketName=dimesion:aggType=terms:field=testDefinition.dataQualityDimension";
    SearchAggregation aggregation = SearchIndexUtils.buildAggregationTree(aggregationQuery);
    DataQualityReport dataQualityReport =
        searchRepository.genericAggregation(null, "testCaseResult", aggregation);
    assertNotNull(dataQualityReport.getData());
  }

  @Test
  void createTestCaseResults_wrongTs(TestInfo testInfo) throws IOException {
    CreateTestCase create = createRequest(testInfo);
    TestCase testCase = createAndCheckEntity(create, ADMIN_AUTH_HEADERS);
    CreateTestCaseResult createTestCaseResult =
        new CreateTestCaseResult()
            .withResult("result")
            .withTestCaseStatus(TestCaseStatus.Failed)
            .withTimestamp(1725521153L);
    assertResponse(
        () ->
            postTestCaseResult(
                testCase.getFullyQualifiedName(), createTestCaseResult, ADMIN_AUTH_HEADERS),
        BAD_REQUEST,
        "Timestamp 1725521153 is not valid, it should be in milliseconds since epoch");
  }

  @Test
  void test_listTestCaseFromSearch(TestInfo testInfo) throws HttpResponseException, ParseException {
    CreateTestCase create = createRequest(testInfo);
    create
        .withEntityLink(TABLE_COLUMN_LINK)
        .withTestDefinition(TEST_DEFINITION3.getFullyQualifiedName())
        .withParameterValues(
            List.of(new TestCaseParameterValue().withValue("100").withName("missingCountValue")));
    TestCase testCase = createEntity(create, ADMIN_AUTH_HEADERS);
    for (int i = 1; i < 10; i++) {
      CreateTestCaseResult createTestCaseResult =
          new CreateTestCaseResult()
              .withResult("tested")
              .withTestCaseStatus(TestCaseStatus.Success)
              .withTimestamp(TestUtils.dateToTimestamp("2021-09-0%s".formatted(i)));
      postTestCaseResult(
          testCase.getFullyQualifiedName(), createTestCaseResult, ADMIN_AUTH_HEADERS);
    }

    Map<String, String> queryParams = new HashMap<>();

    queryParams.put("fields", "testCase,testDefinition");
    ResultList<TestCaseResult> testCaseResultResultList =
        listTestCaseResultsFromSearch(
            queryParams, 10, 0, "/testCaseResults/search/list", ADMIN_AUTH_HEADERS);
    assertNotEquals(testCaseResultResultList.getData().size(), 0);
    testCaseResultResultList
        .getData()
        .forEach(
            testCaseResult -> {
              assertNotNull(testCaseResult.getTestCase());
              assertNotNull(testCaseResult.getTestDefinition());
            });

    queryParams.clear();
    Long ts = TestUtils.dateToTimestamp("2021-09-09");
    queryParams.put("startTimestamp", ts.toString());
    queryParams.put("endTimestamp", TestUtils.dateToTimestamp("2021-09-09").toString());
    queryParams.put("latest", "true");
    queryParams.put("testSuiteId", testCase.getTestSuite().getId().toString());

    testCaseResultResultList =
        listTestCaseResultsFromSearch(
            queryParams, 10, 0, "/testCaseResults/search/list", ADMIN_AUTH_HEADERS);
    assertNotEquals(testCaseResultResultList.getData().size(), 0);
    testCaseResultResultList
        .getData()
        .forEach(testCaseResult -> assertEquals(testCaseResult.getTimestamp(), ts));

    queryParams.clear();
    queryParams.put("dataQualityDimension", "Completeness");
    queryParams.put("fields", "testDefinition");
    testCaseResultResultList =
        listTestCaseResultsFromSearch(
            queryParams, 10, 0, "/testCaseResults/search/list", ADMIN_AUTH_HEADERS);
    assertNotEquals(testCaseResultResultList.getData().size(), 0);
    testCaseResultResultList
        .getData()
        .forEach(
            testCaseResult -> {
              EntityReference testDefinition = testCaseResult.getTestDefinition();
              TestDefinition td =
                  Entity.getEntity(TEST_DEFINITION, testDefinition.getId(), "", Include.ALL);
              assertEquals(td.getDataQualityDimension(), DataQualityDimensions.COMPLETENESS);
            });

    queryParams.clear();
    queryParams.put("testCaseType", "column");
    testCaseResultResultList =
        listTestCaseResultsFromSearch(
            queryParams, 10, 0, "/testCaseResults/search/list", ADMIN_AUTH_HEADERS);
    assertNotEquals(testCaseResultResultList.getData().size(), 0);
    testCaseResultResultList
        .getData()
        .forEach(
            testCaseResult -> {
              TestCase tc = Entity.getEntity(TEST_CASE, testCase.getId(), "", Include.ALL);
              assertTrue(tc.getEntityLink().contains("columns"));
            });

    String id = testCaseResultResultList.getData().get(0).getId().toString();
    queryParams.put(
        "queryString",
        "%7B%22query%22%3A%20%7B%22term%22%3A%20%7B%22id.keyword%22%3A%20%22"
            + id
            + "%22%7D%7D%7D");
    testCaseResultResultList =
        listTestCaseResultsFromSearch(
            queryParams, 10, 0, "/testCaseResults/search/list", ADMIN_AUTH_HEADERS);
    testCaseResultResultList
        .getData()
        .forEach(testCaseResult -> assertEquals(testCaseResult.getId().toString(), id));
  }

  @Test
  void test_testCaseInvalidEntityLinkTest(TestInfo testInfo) {
    // Invalid entity link as not parsable by antlr parser
    String entityLink = "<#E::table::special!@#$%^&*()_+[]{}|;:\\'\",./?>";
    CreateTestCase create = createRequest(testInfo);
    create
        .withEntityLink(entityLink)
        .withTestDefinition(TEST_DEFINITION3.getFullyQualifiedName())
        .withParameterValues(
            List.of(new TestCaseParameterValue().withValue("100").withName("missingCountValue")));

    assertThrows(
        HttpResponseException.class,
        () -> createAndCheckEntity(create, ADMIN_AUTH_HEADERS),
        "entityLink must match \"(?U)^<#E::\\w+::[\\w'\\- .&/:+\"\\\\()$#%]+>$\"");

    entityLink = "<#E::table::user<name>::column>";
    create.setEntityLink(entityLink);
    assertThrows(
        HttpResponseException.class,
        () -> createAndCheckEntity(create, ADMIN_AUTH_HEADERS),
        "entityLink must match \"(?U)^<#E::\\w+::[\\w'\\- .&/:+\"\\\\()$#%]+>$\"");

    entityLink = "<#E::table::user>name::column>";
    create.setEntityLink(entityLink);
    assertThrows(
        HttpResponseException.class,
        () -> createAndCheckEntity(create, ADMIN_AUTH_HEADERS),
        "entityLink must match \"(?U)^<#E::\\w+::[\\w'\\- .&/:+\"\\\\()$#%]+>$\"");

    entityLink = "<#E::table::foo<>bar::baz>\");";
    create.setEntityLink(entityLink);
    assertThrows(
        HttpResponseException.class,
        () -> createAndCheckEntity(create, ADMIN_AUTH_HEADERS),
        "entityLink must match \"(?U)^<#E::\\w+::[\\w'\\- .&/:+\"\\\\()$#%]+>$\"");

    entityLink = "<#E::table::::baz>";
    create.setEntityLink(entityLink);
    assertThrows(
        HttpResponseException.class,
        () -> createAndCheckEntity(create, ADMIN_AUTH_HEADERS),
        "entityLink must match \"(?U)^<#E::\\w+::[\\w'\\- .&/:+\"\\\\()$#%]+>$\"");
  }

  @Test
  void test_columnTestCaseValidation(TestInfo testInfo) {
    CreateTestCase create = createRequest(testInfo);
    String invalidFieldNameLink =
        "<#E::table::" + TEST_TABLE1.getFullyQualifiedName() + "::invalidField::columnName>";
    create
        .withEntityLink(invalidFieldNameLink)
        .withTestDefinition(TEST_DEFINITION1.getFullyQualifiedName())
        .withParameterValues(
            List.of(new TestCaseParameterValue().withValue("100").withName("missingCountValue")));

    HttpResponseException exception =
        assertThrows(
            HttpResponseException.class,
            () -> createAndCheckEntity(create, ADMIN_AUTH_HEADERS),
            "Invalid field name '%s' for column test case. It should be 'columns'."
                + " e.g. <#E::table::{entityFqn}::columns::{columnName}>");

    String missingFieldNameLink = "<#E::table::" + TEST_TABLE1.getFullyQualifiedName() + ">";
    create.setEntityLink(missingFieldNameLink);

    exception =
        assertThrows(
            HttpResponseException.class,
            () -> createAndCheckEntity(create, ADMIN_AUTH_HEADERS),
            "Column test case must have a field name and an array field name in the entity link."
                + " e.g. <#E::table::{entityFqn}::columns::{columnName}>");
  }

  private void putInspectionQuery(TestCase testCase, String sql) throws IOException {
    TestCase putResponse = putInspectionQuery(testCase.getId(), sql, ADMIN_AUTH_HEADERS);
    assertEquals(sql, putResponse.getInspectionQuery());
  }

  private void putFailedRowsSample(
      TestCase testCase,
      List<String> columns,
      List<List<Object>> rows,
      Map<String, String> authHeaders)
      throws IOException {
    putFailedRowsSample(testCase, columns, rows, authHeaders, Collections.emptyMap());
  }

  private void putFailedRowsSample(
      TestCase testCase,
      List<String> columns,
      List<List<Object>> rows,
      Map<String, String> authHeaders,
      Map<String, String> queryParams)
      throws IOException {
    TableData tableData = new TableData().withColumns(columns).withRows(rows);
    TestCase putResponse =
        putFailedRowsSample(testCase.getId(), tableData, authHeaders, queryParams);
    assertEquals(tableData, putResponse.getFailedRowsSample());

    TableData data = getSampleData(testCase.getId(), ADMIN_AUTH_HEADERS);
    assertEquals(tableData, data);
  }

  private void deleteFailedRowsSample(TestCase testCase) throws IOException {
    WebTarget target = getResource(testCase.getId()).path("/failedRowsSample");
    TestUtils.delete(target, TestCase.class, ADMIN_AUTH_HEADERS);
  }

  public TestCase putFailedRowsSample(
      UUID testCaseId,
      TableData data,
      Map<String, String> authHeaders,
      Map<String, String> queryParams)
      throws HttpResponseException {
    WebTarget target = getResource(testCaseId).path("/failedRowsSample");
    for (Map.Entry<String, String> entry : queryParams.entrySet()) {
      target = target.queryParam(entry.getKey(), entry.getValue());
    }
    return TestUtils.put(target, data, TestCase.class, OK, authHeaders);
  }

  public TestCase putInspectionQuery(UUID testCaseId, String sql, Map<String, String> authHeaders)
      throws HttpResponseException {
    WebTarget target = getResource(testCaseId).path("/inspectionQuery");
    return TestUtils.put(target, sql, TestCase.class, OK, authHeaders);
  }

  public TableData getSampleData(UUID testCaseId, Map<String, String> authHeaders)
      throws HttpResponseException {
    WebTarget target = getResource(testCaseId).path("/failedRowsSample");
    return TestUtils.get(target, TableData.class, authHeaders);
  }

  @Test
  void test_listTestCasesFilterByCreatedBy(TestInfo testInfo) throws IOException {
    if (supportsSearchIndex) {
      // Create test case with admin user
      CreateTestCase adminTestCaseReq =
          createRequest(testInfo)
              .withName("adminTestCase")
              .withEntityLink(TABLE_LINK)
              .withTestDefinition(TEST_DEFINITION4.getFullyQualifiedName());
      TestCase adminTestCase = createAndCheckEntity(adminTestCaseReq, ADMIN_AUTH_HEADERS);

      // Create test case with test user
      CreateTestCase testUserTestCaseReq =
          createRequest(testInfo)
              .withName("testUserTestCase")
              .withEntityLink(TABLE_LINK)
              .withTestDefinition(TEST_DEFINITION4.getFullyQualifiedName());
      TestCase testUserTestCase =
          createAndCheckEntity(testUserTestCaseReq, INGESTION_BOT_AUTH_HEADERS);

      // Test filtering by admin user (by name) in search endpoint
      Map<String, String> queryParams = new HashMap<>();
      queryParams.put("createdBy", ADMIN_USER_NAME);
      ResultList<TestCase> adminTestCases =
          listEntitiesFromSearch(queryParams, 10, 0, ADMIN_AUTH_HEADERS);
      assertTrue(
          adminTestCases.getData().stream()
              .allMatch(tc -> tc.getCreatedBy().equals(ADMIN_USER_NAME)),
          "Should find test case created by admin user");

      // Test filtering by test user (by name) in search endpoint
      queryParams.clear();
      queryParams.put("createdBy", INGESTION_BOT);
      ResultList<TestCase> testUserTestCases =
          listEntitiesFromSearch(queryParams, 10, 0, ADMIN_AUTH_HEADERS);
      assertTrue(
          testUserTestCases.getData().stream()
              .allMatch(tc -> tc.getCreatedBy().equals(INGESTION_BOT)),
          "Should find test case created by test user");

      // Test with list endpoint (non-search)
      Map<String, String> listParams = new HashMap<>();
      listParams.put("createdBy", ADMIN_USER_NAME);
      ResultList<TestCase> listResults = listEntities(listParams, ADMIN_AUTH_HEADERS);
      assertTrue(
          listResults.getData().stream().allMatch(tc -> tc.getCreatedBy().equals(ADMIN_USER_NAME)),
          "List endpoint should also filter by createdBy");

      // Test with list endpoint (non-search)
      listParams.clear();
      listParams.put("createdBy", INGESTION_BOT);
      listResults = listEntities(listParams, ADMIN_AUTH_HEADERS);
      assertTrue(
          listResults.getData().stream().allMatch(tc -> tc.getCreatedBy().equals(INGESTION_BOT)),
          "List endpoint should also filter by createdBy");
    }
  }

  @Test
<<<<<<< HEAD
  void test_entityStatusUpdateAndPatch(TestInfo test) throws IOException {
    // Create a test case with APPROVED status by default
    CreateTestCase createTestCase = createRequest(getEntityName(test));
    TestCase testCase = createEntity(createTestCase, ADMIN_AUTH_HEADERS);

    // Verify the test case is created with APPROVED status
    assertEquals(
        EntityStatus.APPROVED,
        testCase.getEntityStatus(),
        "TestCase should be created with APPROVED status");

    // Update the entityStatus using PATCH operation
    String originalJson = JsonUtils.pojoToJson(testCase);
    testCase.setEntityStatus(EntityStatus.IN_REVIEW);

    ChangeDescription change = getChangeDescription(testCase, MINOR_UPDATE);
    fieldUpdated(change, "entityStatus", EntityStatus.APPROVED, EntityStatus.IN_REVIEW);
    TestCase updatedTestCase =
        patchEntityAndCheck(testCase, originalJson, ADMIN_AUTH_HEADERS, MINOR_UPDATE, change);

    // Verify the entityStatus was updated correctly
    assertEquals(
        EntityStatus.IN_REVIEW,
        updatedTestCase.getEntityStatus(),
        "TestCase should be updated to IN_REVIEW status");

    // Get the test case again to confirm the status is persisted
    TestCase retrievedTestCase = getEntity(updatedTestCase.getId(), ADMIN_AUTH_HEADERS);
    assertEquals(
        EntityStatus.IN_REVIEW,
        retrievedTestCase.getEntityStatus(),
        "Retrieved test case should maintain IN_REVIEW status");

    // Test changing to DRAFT status
    originalJson = JsonUtils.pojoToJson(updatedTestCase);
    updatedTestCase.setEntityStatus(EntityStatus.DRAFT);
    change = getChangeDescription(updatedTestCase, MINOR_UPDATE);
    fieldUpdated(change, "entityStatus", EntityStatus.IN_REVIEW, EntityStatus.DRAFT);
    TestCase draftTestCase =
        patchEntityAndCheck(
            updatedTestCase, originalJson, ADMIN_AUTH_HEADERS, MINOR_UPDATE, change);

    assertEquals(
        EntityStatus.DRAFT,
        draftTestCase.getEntityStatus(),
        "TestCase should be updated to DRAFT status");
  }

  @Test
  void test_reviewersField(TestInfo test) throws IOException {
    // Create a test case without reviewers
    CreateTestCase createTestCase = createRequest(getEntityName(test));
    TestCase testCase = createEntity(createTestCase, ADMIN_AUTH_HEADERS);

    // Verify the test case is created without reviewers
    assertTrue(nullOrEmpty(testCase.getReviewers()), "TestCase should have no reviewers initially");

    // Add reviewer USER1 in PATCH request
    String origJson = JsonUtils.pojoToJson(testCase);
    testCase.withReviewers(List.of(USER1.getEntityReference()));
    ChangeDescription change = getChangeDescription(testCase, MINOR_UPDATE);
    fieldAdded(change, "reviewers", List.of(USER1.getEntityReference()));
    testCase = patchEntityAndCheck(testCase, origJson, ADMIN_AUTH_HEADERS, MINOR_UPDATE, change);

    assertEquals(1, testCase.getReviewers().size(), "TestCase should have one reviewer");
    assertEquals(
        USER1.getId(), testCase.getReviewers().getFirst().getId(), "Reviewer should match USER1");

    // Add reviewer USER2 in PATCH request
    // Changes from this PATCH is consolidated with the previous changes
    origJson = JsonUtils.pojoToJson(testCase);
    testCase.withReviewers(List.of(USER1.getEntityReference(), USER2.getEntityReference()));
    change = getChangeDescription(testCase, MINOR_UPDATE);
    fieldAdded(change, "reviewers", List.of(USER2.getEntityReference()));
    testCase = patchEntity(testCase.getId(), origJson, testCase, ADMIN_AUTH_HEADERS, null);

    // Verify that the test case has both reviewers
    assertNotNull(testCase);
    assertNotNull(testCase.getReviewers(), "TestCase should have reviewers");
    assertEquals(2, testCase.getReviewers().size(), "TestCase should have two reviewers");
    assertTrue(
        testCase.getReviewers().stream().anyMatch(r -> r.getId().equals(USER1.getId())),
        "TestCase should have USER1 as a reviewer");
    assertTrue(
        testCase.getReviewers().stream().anyMatch(r -> r.getId().equals(USER2.getId())),
        "TestCase should have USER2 as a reviewer");

    // Remove reviewer USER1 in PATCH request
    origJson = JsonUtils.pojoToJson(testCase);
    testCase.withReviewers(List.of(USER2.getEntityReference()));
    change = getChangeDescription(testCase, MINOR_UPDATE);
    fieldDeleted(change, "reviewers", List.of(USER1.getEntityReference()));
    testCase = patchEntity(testCase.getId(), origJson, testCase, ADMIN_AUTH_HEADERS, null);

    assertEquals(
        1, testCase.getReviewers().size(), "TestCase should have one reviewer after removal");
    assertEquals(
        USER2.getId(),
        testCase.getReviewers().getFirst().getId(),
        "TestCase should only have USER2 as a reviewer");
  }

  @Test
  void test_entityStatusAndReviewersCombination(TestInfo test) throws IOException {
    // Create a test case without any reviewers initially
    CreateTestCase createTestCase = createRequest(getEntityName(test));
    TestCase testCase = createEntity(createTestCase, ADMIN_AUTH_HEADERS);

    // Verify initial state
    assertEquals(
        EntityStatus.APPROVED,
        testCase.getEntityStatus(),
        "TestCase should be created with APPROVED status");
    assertTrue(nullOrEmpty(testCase.getReviewers()), "TestCase should have no reviewers initially");

    // Add reviewers using PATCH
    String origJson = JsonUtils.pojoToJson(testCase);
    testCase.withReviewers(List.of(USER1_REF));
    ChangeDescription change = getChangeDescription(testCase, MINOR_UPDATE);
    fieldAdded(change, "reviewers", List.of(USER1_REF));
    testCase = patchEntityAndCheck(testCase, origJson, ADMIN_AUTH_HEADERS, MINOR_UPDATE, change);

    // Verify reviewers were added
    assertNotNull(testCase.getReviewers(), "TestCase should have reviewers");
    assertEquals(1, testCase.getReviewers().size(), "TestCase should have one reviewer");
    assertEquals(
        USER1.getId(), testCase.getReviewers().getFirst().getId(), "Reviewer should be USER1");

    // Update entityStatus
    origJson = JsonUtils.pojoToJson(testCase);
    testCase.withEntityStatus(EntityStatus.IN_REVIEW);
    change = getChangeDescription(testCase, MINOR_UPDATE);
    fieldUpdated(change, "entityStatus", EntityStatus.APPROVED, EntityStatus.IN_REVIEW);
    testCase = patchEntityAndCheck(testCase, origJson, ADMIN_AUTH_HEADERS, MINOR_UPDATE, change);

    // Verify entityStatus was updated
    assertEquals(
        EntityStatus.IN_REVIEW,
        testCase.getEntityStatus(),
        "TestCase should be updated to IN_REVIEW status");

    // Update reviewers
    origJson = JsonUtils.pojoToJson(testCase);
    testCase.withReviewers(List.of(USER2.getEntityReference()));
    change = getChangeDescription(testCase, MINOR_UPDATE);
    fieldUpdated(change, "reviewers", List.of(USER1_REF), List.of(USER2.getEntityReference()));
    testCase = patchEntity(testCase.getId(), origJson, testCase, ADMIN_AUTH_HEADERS, null);

    // Verify reviewer was updated
    assertNotNull(testCase);
    assertEquals(1, testCase.getReviewers().size(), "TestCase should still have one reviewer");
    assertEquals(
        USER2.getId(),
        testCase.getReviewers().getFirst().getId(),
        "Reviewer should be updated to USER2");

    // Test clearing reviewers and updating status back to APPROVED
    origJson = JsonUtils.pojoToJson(testCase);
    testCase.withEntityStatus(EntityStatus.APPROVED).withReviewers(null);
    change = getChangeDescription(testCase, MINOR_UPDATE);
    fieldUpdated(change, "entityStatus", EntityStatus.IN_REVIEW, EntityStatus.APPROVED);
    fieldDeleted(change, "reviewers", List.of(USER2.getEntityReference()));
    testCase = patchEntity(testCase.getId(), origJson, testCase, ADMIN_AUTH_HEADERS, null);

    // Verify final state
    assertNotNull(testCase);
    assertEquals(
        EntityStatus.APPROVED,
        testCase.getEntityStatus(),
        "TestCase should be updated to APPROVED status");
    assertTrue(
        nullOrEmpty(testCase.getReviewers()), "TestCase should have no reviewers after approval");
  }

  @Test
  void test_reviewerInheritanceFromTestSuite(TestInfo test) throws IOException {
    // Create a test suite first without reviewers
    TestSuiteResourceTest testSuiteResourceTest = new TestSuiteResourceTest();
    CreateTestSuite createTestSuite = testSuiteResourceTest.createRequest(test.getDisplayName());
    TestSuite testSuite = testSuiteResourceTest.createEntity(createTestSuite, ADMIN_AUTH_HEADERS);

    // Add reviewers to the test suite using PATCH
    String testSuiteJson = JsonUtils.pojoToJson(testSuite);
    testSuite.setReviewers(List.of(USER1_REF, USER2.getEntityReference()));
    ChangeDescription change = getChangeDescription(testSuite, MINOR_UPDATE);
    fieldAdded(change, "reviewers", List.of(USER1_REF, USER2.getEntityReference()));
    testSuite =
        testSuiteResourceTest.patchEntityAndCheck(
            testSuite, testSuiteJson, ADMIN_AUTH_HEADERS, MINOR_UPDATE, change);

    // Verify test suite has reviewers
    assertNotNull(testSuite.getReviewers(), "TestSuite should have reviewers");
    assertEquals(2, testSuite.getReviewers().size(), "TestSuite should have two reviewers");

    // Create a test case under this test suite (without explicit reviewers)
    CreateTestCase createTestCase = createRequest(getEntityName(test));
    createTestCase.withEntityLink(
        String.format("<#E::table::%s>", TEST_TABLE1.getFullyQualifiedName()));
    TestCase testCase = createEntity(createTestCase, ADMIN_AUTH_HEADERS);

    // Add the test case to the test suite to establish the parent-child relationship
    testSuiteResourceTest.addTestCasesToLogicalTestSuite(testSuite, List.of(testCase.getId()));

    // Fetch the test case with testSuite and reviewers fields
    // We need testSuite field to be populated for reviewer inheritance to work
    TestCase retrievedTestCase =
        getEntity(testCase.getId(), "testSuite,reviewers", ADMIN_AUTH_HEADERS);

    // Verify that the test case inherited reviewers from test suite
    assertNotNull(
        retrievedTestCase.getReviewers(),
        "TestCase should have inherited reviewers from TestSuite");
    assertEquals(
        2, retrievedTestCase.getReviewers().size(), "TestCase should have inherited two reviewers");

    // Verify the inherited reviewers match the test suite's reviewers
    Set<UUID> testSuiteReviewerIds =
        testSuite.getReviewers().stream().map(EntityReference::getId).collect(Collectors.toSet());
    Set<UUID> testCaseReviewerIds =
        retrievedTestCase.getReviewers().stream()
            .map(EntityReference::getId)
            .collect(Collectors.toSet());
    assertEquals(
        testSuiteReviewerIds,
        testCaseReviewerIds,
        "TestCase reviewers should match TestSuite reviewers");

    // Verify that inherited reviewers are marked as inherited
    assertTrue(
        retrievedTestCase.getReviewers().stream()
            .allMatch(reviewer -> reviewer.getInherited() != null && reviewer.getInherited()),
        "All inherited reviewers should be marked as inherited");

    // Update test suite reviewers
    testSuiteJson = JsonUtils.pojoToJson(testSuite);
    testSuite.setReviewers(List.of(USER2.getEntityReference()));
    change = getChangeDescription(testSuite, MINOR_UPDATE);
    fieldUpdated(
        change,
        "reviewers",
        List.of(USER1_REF, USER2.getEntityReference()),
        List.of(USER2.getEntityReference()));
    testSuite =
        testSuiteResourceTest.patchEntity(
            testSuite.getId(), testSuiteJson, testSuite, ADMIN_AUTH_HEADERS);

    // Verify test suite reviewers were updated
    assertEquals(
        1, testSuite.getReviewers().size(), "TestSuite should have one reviewer after update");
    assertEquals(
        USER2.getId(),
        testSuite.getReviewers().getFirst().getId(),
        "TestSuite reviewer should be USER2");

    // Get the test case again to verify inherited reviewers were updated
    retrievedTestCase = getEntity(testCase.getId(), "reviewers", ADMIN_AUTH_HEADERS);
    assertNotNull(
        retrievedTestCase.getReviewers(), "TestCase should still have inherited reviewers");
    assertEquals(
        1,
        retrievedTestCase.getReviewers().size(),
        "TestCase should have one inherited reviewer after update");
    assertEquals(
        USER2.getId(),
        retrievedTestCase.getReviewers().getFirst().getId(),
        "TestCase reviewer should be USER2 after update");
    assertTrue(
        retrievedTestCase.getReviewers().getFirst().getInherited(),
        "Reviewer should still be marked as inherited");

    // Create a test case with explicit reviewers (should not inherit)
    CreateTestCase createTestCaseWithReviewers = createRequest(getEntityName(test) + "_explicit");
    createTestCaseWithReviewers.withEntityLink(
        String.format("<#E::table::%s>", TEST_TABLE1.getFullyQualifiedName()));
    createTestCaseWithReviewers.withReviewers(List.of(USER1_REF));
    TestCase testCaseWithExplicitReviewers =
        createEntity(createTestCaseWithReviewers, ADMIN_AUTH_HEADERS);

    // Verify explicit reviewers are not overridden
    TestCase retrievedExplicitTestCase =
        getEntity(testCaseWithExplicitReviewers.getId(), "reviewers", ADMIN_AUTH_HEADERS);
    assertNotNull(
        retrievedExplicitTestCase.getReviewers(), "TestCase should have explicit reviewers");
    assertEquals(
        1,
        retrievedExplicitTestCase.getReviewers().size(),
        "TestCase should have one explicit reviewer");
    assertEquals(
        USER1.getId(),
        retrievedExplicitTestCase.getReviewers().getFirst().getId(),
        "TestCase should have USER1 as reviewer");
    assertNull(
        retrievedExplicitTestCase.getReviewers().getFirst().getInherited(),
        "Explicit reviewer should not be marked as inherited");

    // Clear test suite reviewers and verify test cases no longer inherit
    testSuiteJson = JsonUtils.pojoToJson(testSuite);
    testSuite.setReviewers(null);
    change = getChangeDescription(testSuite, MINOR_UPDATE);
    fieldDeleted(change, "reviewers", List.of(USER2.getEntityReference()));
    testSuite =
        testSuiteResourceTest.patchEntity(
            testSuite.getId(), testSuiteJson, testSuite, ADMIN_AUTH_HEADERS);

    // Verify test suite has no reviewers
    assertTrue(
        nullOrEmpty(testSuite.getReviewers()), "TestSuite should have no reviewers after clearing");

    // Verify test case no longer inherits reviewers
    retrievedTestCase = getEntity(testCase.getId(), "reviewers", ADMIN_AUTH_HEADERS);
    assertTrue(
        nullOrEmpty(retrievedTestCase.getReviewers()),
        "TestCase should have no inherited reviewers when TestSuite has none");

    // Verify test case with explicit reviewers still has them
    retrievedExplicitTestCase =
        getEntity(testCaseWithExplicitReviewers.getId(), "reviewers", ADMIN_AUTH_HEADERS);
    assertNotNull(
        retrievedExplicitTestCase.getReviewers(),
        "TestCase with explicit reviewers should still have them");
    assertEquals(
        1,
        retrievedExplicitTestCase.getReviewers().size(),
        "TestCase should still have one explicit reviewer");
    assertEquals(
        USER1.getId(),
        retrievedExplicitTestCase.getReviewers().getFirst().getId(),
        "TestCase should still have USER1 as reviewer");
=======
  void test_testCaseResult_64bitIntegerFields(TestInfo testInfo)
      throws IOException, ParseException {
    CreateTestCase create =
        createRequest(testInfo)
            .withEntityLink(TABLE_LINK)
            .withTestDefinition(TEST_DEFINITION4.getFullyQualifiedName())
            .withParameterValues(
                List.of(new TestCaseParameterValue().withValue("100").withName("maxValue")));
    TestCase testCase = createAndCheckEntity(create, ADMIN_AUTH_HEADERS);

    long maxInt64PassedRows = Long.MAX_VALUE; // 9,223,372,036,854,775,807
    long maxInt64FailedRows = Long.MAX_VALUE - 1000; // Close to max but different

    long largePassedRows = 3_000_000_000L;
    long largeFailedRows = 5_000_000_000L;

    CreateTestCaseResult createTestCaseResult =
        new CreateTestCaseResult()
            .withResult("tested with 64-bit integers")
            .withTestCaseStatus(TestCaseStatus.Success)
            .withTimestamp(TestUtils.dateToTimestamp("2021-09-09"))
            .withPassedRows(largePassedRows)
            .withFailedRows(largeFailedRows);

    TestCaseResult result =
        postTestCaseResult(
            testCase.getFullyQualifiedName(), createTestCaseResult, ADMIN_AUTH_HEADERS);

    assertEquals(
        largePassedRows, result.getPassedRows(), "Passed rows should match the large 64-bit value");
    assertEquals(
        largeFailedRows, result.getFailedRows(), "Failed rows should match the large 64-bit value");

    CreateTestCaseResult maxValueTestCaseResult =
        new CreateTestCaseResult()
            .withResult("tested with maximum 64-bit integers")
            .withTestCaseStatus(TestCaseStatus.Failed)
            .withTimestamp(TestUtils.dateToTimestamp("2021-09-10"))
            .withPassedRows(maxInt64PassedRows)
            .withFailedRows(maxInt64FailedRows);

    TestCaseResult maxValueResult =
        postTestCaseResult(
            testCase.getFullyQualifiedName(), maxValueTestCaseResult, ADMIN_AUTH_HEADERS);

    assertEquals(
        maxInt64PassedRows,
        maxValueResult.getPassedRows(),
        "Passed rows should match the maximum 64-bit value");
    assertEquals(
        maxInt64FailedRows,
        maxValueResult.getFailedRows(),
        "Failed rows should match the maximum 64-bit value");

    CreateTestCaseResult zeroValueTestCaseResult =
        new CreateTestCaseResult()
            .withResult("tested with zero values")
            .withTestCaseStatus(TestCaseStatus.Success)
            .withTimestamp(TestUtils.dateToTimestamp("2021-09-11"))
            .withPassedRows(0L)
            .withFailedRows(0L);

    TestCaseResult zeroValueResult =
        postTestCaseResult(
            testCase.getFullyQualifiedName(), zeroValueTestCaseResult, ADMIN_AUTH_HEADERS);

    assertEquals(0L, zeroValueResult.getPassedRows(), "Passed rows should be zero");
    assertEquals(0L, zeroValueResult.getFailedRows(), "Failed rows should be zero");

    CreateTestCaseResult nullValueTestCaseResult =
        new CreateTestCaseResult()
            .withResult("tested with null values")
            .withTestCaseStatus(TestCaseStatus.Success)
            .withTimestamp(TestUtils.dateToTimestamp("2021-09-12"));

    TestCaseResult nullValueResult =
        postTestCaseResult(
            testCase.getFullyQualifiedName(), nullValueTestCaseResult, ADMIN_AUTH_HEADERS);

    assertNull(nullValueResult.getPassedRows(), "Passed rows should be null when not set");
    assertNull(nullValueResult.getFailedRows(), "Failed rows should be null when not set");
>>>>>>> 9406c74f
  }
}<|MERGE_RESOLUTION|>--- conflicted
+++ resolved
@@ -4056,7 +4056,90 @@
   }
 
   @Test
-<<<<<<< HEAD
+  void test_testCaseResult_64bitIntegerFields(TestInfo testInfo)
+      throws IOException, ParseException {
+    CreateTestCase create =
+        createRequest(testInfo)
+            .withEntityLink(TABLE_LINK)
+            .withTestDefinition(TEST_DEFINITION4.getFullyQualifiedName())
+            .withParameterValues(
+                List.of(new TestCaseParameterValue().withValue("100").withName("maxValue")));
+    TestCase testCase = createAndCheckEntity(create, ADMIN_AUTH_HEADERS);
+
+    long maxInt64PassedRows = Long.MAX_VALUE; // 9,223,372,036,854,775,807
+    long maxInt64FailedRows = Long.MAX_VALUE - 1000; // Close to max but different
+
+    long largePassedRows = 3_000_000_000L;
+    long largeFailedRows = 5_000_000_000L;
+
+    CreateTestCaseResult createTestCaseResult =
+        new CreateTestCaseResult()
+            .withResult("tested with 64-bit integers")
+            .withTestCaseStatus(TestCaseStatus.Success)
+            .withTimestamp(TestUtils.dateToTimestamp("2021-09-09"))
+            .withPassedRows(largePassedRows)
+            .withFailedRows(largeFailedRows);
+
+    TestCaseResult result =
+        postTestCaseResult(
+            testCase.getFullyQualifiedName(), createTestCaseResult, ADMIN_AUTH_HEADERS);
+
+    assertEquals(
+        largePassedRows, result.getPassedRows(), "Passed rows should match the large 64-bit value");
+    assertEquals(
+        largeFailedRows, result.getFailedRows(), "Failed rows should match the large 64-bit value");
+
+    CreateTestCaseResult maxValueTestCaseResult =
+        new CreateTestCaseResult()
+            .withResult("tested with maximum 64-bit integers")
+            .withTestCaseStatus(TestCaseStatus.Failed)
+            .withTimestamp(TestUtils.dateToTimestamp("2021-09-10"))
+            .withPassedRows(maxInt64PassedRows)
+            .withFailedRows(maxInt64FailedRows);
+
+    TestCaseResult maxValueResult =
+        postTestCaseResult(
+            testCase.getFullyQualifiedName(), maxValueTestCaseResult, ADMIN_AUTH_HEADERS);
+
+    assertEquals(
+        maxInt64PassedRows,
+        maxValueResult.getPassedRows(),
+        "Passed rows should match the maximum 64-bit value");
+    assertEquals(
+        maxInt64FailedRows,
+        maxValueResult.getFailedRows(),
+        "Failed rows should match the maximum 64-bit value");
+
+    CreateTestCaseResult zeroValueTestCaseResult =
+        new CreateTestCaseResult()
+            .withResult("tested with zero values")
+            .withTestCaseStatus(TestCaseStatus.Success)
+            .withTimestamp(TestUtils.dateToTimestamp("2021-09-11"))
+            .withPassedRows(0L)
+            .withFailedRows(0L);
+
+    TestCaseResult zeroValueResult =
+        postTestCaseResult(
+            testCase.getFullyQualifiedName(), zeroValueTestCaseResult, ADMIN_AUTH_HEADERS);
+
+    assertEquals(0L, zeroValueResult.getPassedRows(), "Passed rows should be zero");
+    assertEquals(0L, zeroValueResult.getFailedRows(), "Failed rows should be zero");
+
+    CreateTestCaseResult nullValueTestCaseResult =
+        new CreateTestCaseResult()
+            .withResult("tested with null values")
+            .withTestCaseStatus(TestCaseStatus.Success)
+            .withTimestamp(TestUtils.dateToTimestamp("2021-09-12"));
+
+    TestCaseResult nullValueResult =
+        postTestCaseResult(
+            testCase.getFullyQualifiedName(), nullValueTestCaseResult, ADMIN_AUTH_HEADERS);
+
+    assertNull(nullValueResult.getPassedRows(), "Passed rows should be null when not set");
+    assertNull(nullValueResult.getFailedRows(), "Failed rows should be null when not set");
+  }
+
+  @Test
   void test_entityStatusUpdateAndPatch(TestInfo test) throws IOException {
     // Create a test case with APPROVED status by default
     CreateTestCase createTestCase = createRequest(getEntityName(test));
@@ -4385,88 +4468,5 @@
         USER1.getId(),
         retrievedExplicitTestCase.getReviewers().getFirst().getId(),
         "TestCase should still have USER1 as reviewer");
-=======
-  void test_testCaseResult_64bitIntegerFields(TestInfo testInfo)
-      throws IOException, ParseException {
-    CreateTestCase create =
-        createRequest(testInfo)
-            .withEntityLink(TABLE_LINK)
-            .withTestDefinition(TEST_DEFINITION4.getFullyQualifiedName())
-            .withParameterValues(
-                List.of(new TestCaseParameterValue().withValue("100").withName("maxValue")));
-    TestCase testCase = createAndCheckEntity(create, ADMIN_AUTH_HEADERS);
-
-    long maxInt64PassedRows = Long.MAX_VALUE; // 9,223,372,036,854,775,807
-    long maxInt64FailedRows = Long.MAX_VALUE - 1000; // Close to max but different
-
-    long largePassedRows = 3_000_000_000L;
-    long largeFailedRows = 5_000_000_000L;
-
-    CreateTestCaseResult createTestCaseResult =
-        new CreateTestCaseResult()
-            .withResult("tested with 64-bit integers")
-            .withTestCaseStatus(TestCaseStatus.Success)
-            .withTimestamp(TestUtils.dateToTimestamp("2021-09-09"))
-            .withPassedRows(largePassedRows)
-            .withFailedRows(largeFailedRows);
-
-    TestCaseResult result =
-        postTestCaseResult(
-            testCase.getFullyQualifiedName(), createTestCaseResult, ADMIN_AUTH_HEADERS);
-
-    assertEquals(
-        largePassedRows, result.getPassedRows(), "Passed rows should match the large 64-bit value");
-    assertEquals(
-        largeFailedRows, result.getFailedRows(), "Failed rows should match the large 64-bit value");
-
-    CreateTestCaseResult maxValueTestCaseResult =
-        new CreateTestCaseResult()
-            .withResult("tested with maximum 64-bit integers")
-            .withTestCaseStatus(TestCaseStatus.Failed)
-            .withTimestamp(TestUtils.dateToTimestamp("2021-09-10"))
-            .withPassedRows(maxInt64PassedRows)
-            .withFailedRows(maxInt64FailedRows);
-
-    TestCaseResult maxValueResult =
-        postTestCaseResult(
-            testCase.getFullyQualifiedName(), maxValueTestCaseResult, ADMIN_AUTH_HEADERS);
-
-    assertEquals(
-        maxInt64PassedRows,
-        maxValueResult.getPassedRows(),
-        "Passed rows should match the maximum 64-bit value");
-    assertEquals(
-        maxInt64FailedRows,
-        maxValueResult.getFailedRows(),
-        "Failed rows should match the maximum 64-bit value");
-
-    CreateTestCaseResult zeroValueTestCaseResult =
-        new CreateTestCaseResult()
-            .withResult("tested with zero values")
-            .withTestCaseStatus(TestCaseStatus.Success)
-            .withTimestamp(TestUtils.dateToTimestamp("2021-09-11"))
-            .withPassedRows(0L)
-            .withFailedRows(0L);
-
-    TestCaseResult zeroValueResult =
-        postTestCaseResult(
-            testCase.getFullyQualifiedName(), zeroValueTestCaseResult, ADMIN_AUTH_HEADERS);
-
-    assertEquals(0L, zeroValueResult.getPassedRows(), "Passed rows should be zero");
-    assertEquals(0L, zeroValueResult.getFailedRows(), "Failed rows should be zero");
-
-    CreateTestCaseResult nullValueTestCaseResult =
-        new CreateTestCaseResult()
-            .withResult("tested with null values")
-            .withTestCaseStatus(TestCaseStatus.Success)
-            .withTimestamp(TestUtils.dateToTimestamp("2021-09-12"));
-
-    TestCaseResult nullValueResult =
-        postTestCaseResult(
-            testCase.getFullyQualifiedName(), nullValueTestCaseResult, ADMIN_AUTH_HEADERS);
-
-    assertNull(nullValueResult.getPassedRows(), "Passed rows should be null when not set");
-    assertNull(nullValueResult.getFailedRows(), "Failed rows should be null when not set");
->>>>>>> 9406c74f
   }
 }