/*
 *  Copyright 2021 Collate
 *  Licensed under the Apache License, Version 2.0 (the "License");
 *  you may not use this file except in compliance with the License.
 *  You may obtain a copy of the License at
 *  http://www.apache.org/licenses/LICENSE-2.0
 *  Unless required by applicable law or agreed to in writing, software
 *  distributed under the License is distributed on an "AS IS" BASIS,
 *  WITHOUT WARRANTIES OR CONDITIONS OF ANY KIND, either express or implied.
 *  See the License for the specific language governing permissions and
 *  limitations under the License.
 */

package org.openmetadata.service.resources.dqtests;

import static jakarta.ws.rs.core.Response.Status.BAD_REQUEST;
import static jakarta.ws.rs.core.Response.Status.FORBIDDEN;
import static jakarta.ws.rs.core.Response.Status.NOT_FOUND;
import static jakarta.ws.rs.core.Response.Status.OK;
import static org.assertj.core.api.Assertions.assertThat;
import static org.junit.jupiter.api.Assertions.assertEquals;
import static org.junit.jupiter.api.Assertions.assertFalse;
import static org.junit.jupiter.api.Assertions.assertNotEquals;
import static org.junit.jupiter.api.Assertions.assertNotNull;
import static org.junit.jupiter.api.Assertions.assertNull;
import static org.junit.jupiter.api.Assertions.assertThrows;
import static org.junit.jupiter.api.Assertions.assertTrue;
import static org.openmetadata.common.utils.CommonUtil.listOf;
import static org.openmetadata.common.utils.CommonUtil.nullOrEmpty;
import static org.openmetadata.schema.api.teams.CreateTeam.TeamType.GROUP;
import static org.openmetadata.schema.type.ColumnDataType.BIGINT;
import static org.openmetadata.schema.type.MetadataOperation.DELETE;
import static org.openmetadata.schema.type.MetadataOperation.EDIT_TESTS;
import static org.openmetadata.service.Entity.ADMIN_USER_NAME;
import static org.openmetadata.service.Entity.TABLE;
import static org.openmetadata.service.Entity.TEST_CASE;
import static org.openmetadata.service.Entity.TEST_DEFINITION;
import static org.openmetadata.service.exception.CatalogExceptionMessage.permissionNotAllowed;
import static org.openmetadata.service.jdbi3.TestCaseRepository.FAILED_ROWS_SAMPLE_EXTENSION;
import static org.openmetadata.service.security.SecurityUtil.authHeaders;
import static org.openmetadata.service.security.SecurityUtil.getPrincipalName;
import static org.openmetadata.service.security.mask.PIIMasker.MASKED_VALUE;
import static org.openmetadata.service.util.EntityUtil.fieldAdded;
import static org.openmetadata.service.util.EntityUtil.fieldDeleted;
import static org.openmetadata.service.util.EntityUtil.fieldUpdated;
import static org.openmetadata.service.util.TestUtils.ADMIN_AUTH_HEADERS;
import static org.openmetadata.service.util.TestUtils.INGESTION_BOT;
import static org.openmetadata.service.util.TestUtils.INGESTION_BOT_AUTH_HEADERS;
import static org.openmetadata.service.util.TestUtils.TEST_AUTH_HEADERS;
import static org.openmetadata.service.util.TestUtils.TEST_USER_NAME;
import static org.openmetadata.service.util.TestUtils.UpdateType.MINOR_UPDATE;
import static org.openmetadata.service.util.TestUtils.assertEntityPagination;
import static org.openmetadata.service.util.TestUtils.assertListNotEmpty;
import static org.openmetadata.service.util.TestUtils.assertListNotNull;
import static org.openmetadata.service.util.TestUtils.assertListNull;
import static org.openmetadata.service.util.TestUtils.assertResponse;
import static org.openmetadata.service.util.TestUtils.assertResponseContains;
import static org.openmetadata.service.util.TestUtils.dateToTimestamp;

import com.fasterxml.jackson.databind.JsonNode;
import es.org.elasticsearch.client.Request;
import es.org.elasticsearch.client.Response;
import es.org.elasticsearch.client.RestClient;
import jakarta.ws.rs.client.WebTarget;
import java.io.IOException;
import java.text.ParseException;
import java.util.ArrayList;
import java.util.Arrays;
import java.util.Collections;
import java.util.HashMap;
import java.util.HashSet;
import java.util.LinkedHashMap;
import java.util.List;
import java.util.Map;
import java.util.Random;
import java.util.Set;
import java.util.UUID;
import java.util.stream.Collectors;
import lombok.extern.slf4j.Slf4j;
import org.apache.commons.lang3.RandomStringUtils;
import org.apache.http.client.HttpResponseException;
import org.apache.http.util.EntityUtils;
import org.junit.jupiter.api.Assertions;
import org.junit.jupiter.api.BeforeAll;
import org.junit.jupiter.api.MethodOrderer;
import org.junit.jupiter.api.Order;
import org.junit.jupiter.api.Test;
import org.junit.jupiter.api.TestInfo;
import org.junit.jupiter.api.TestMethodOrder;
import org.junit.jupiter.api.parallel.Execution;
import org.junit.jupiter.api.parallel.ExecutionMode;
import org.openmetadata.schema.api.data.CreateTable;
import org.openmetadata.schema.api.feed.CloseTask;
import org.openmetadata.schema.api.feed.ResolveTask;
import org.openmetadata.schema.api.policies.CreatePolicy;
import org.openmetadata.schema.api.teams.CreateRole;
import org.openmetadata.schema.api.teams.CreateTeam;
import org.openmetadata.schema.api.teams.CreateUser;
import org.openmetadata.schema.api.tests.CreateTestCase;
import org.openmetadata.schema.api.tests.CreateTestCaseResolutionStatus;
import org.openmetadata.schema.api.tests.CreateTestCaseResult;
import org.openmetadata.schema.api.tests.CreateTestSuite;
import org.openmetadata.schema.entity.data.Table;
import org.openmetadata.schema.entity.feed.Thread;
import org.openmetadata.schema.entity.policies.Policy;
import org.openmetadata.schema.entity.policies.accessControl.Rule;
import org.openmetadata.schema.entity.teams.Role;
import org.openmetadata.schema.entity.teams.Team;
import org.openmetadata.schema.entity.teams.User;
import org.openmetadata.schema.tests.DataQualityReport;
import org.openmetadata.schema.tests.ResultSummary;
import org.openmetadata.schema.tests.TestCase;
import org.openmetadata.schema.tests.TestCaseParameterValue;
import org.openmetadata.schema.tests.TestDefinition;
import org.openmetadata.schema.tests.TestPlatform;
import org.openmetadata.schema.tests.TestSuite;
import org.openmetadata.schema.tests.type.Assigned;
import org.openmetadata.schema.tests.type.ColumnTestSummaryDefinition;
import org.openmetadata.schema.tests.type.Resolved;
import org.openmetadata.schema.tests.type.Severity;
import org.openmetadata.schema.tests.type.TestCaseFailureReasonType;
import org.openmetadata.schema.tests.type.TestCaseResolutionStatus;
import org.openmetadata.schema.tests.type.TestCaseResolutionStatusTypes;
import org.openmetadata.schema.tests.type.TestCaseResult;
import org.openmetadata.schema.tests.type.TestCaseStatus;
import org.openmetadata.schema.tests.type.TestSummary;
import org.openmetadata.schema.type.ChangeDescription;
import org.openmetadata.schema.type.Column;
import org.openmetadata.schema.type.ColumnDataType;
import org.openmetadata.schema.type.DataQualityDimensions;
import org.openmetadata.schema.type.EntityReference;
import org.openmetadata.schema.type.EntityStatus;
import org.openmetadata.schema.type.Include;
import org.openmetadata.schema.type.MetadataOperation;
import org.openmetadata.schema.type.TableData;
import org.openmetadata.schema.type.TagLabel;
import org.openmetadata.schema.type.TaskStatus;
import org.openmetadata.schema.type.TestDefinitionEntityType;
import org.openmetadata.schema.utils.JsonUtils;
import org.openmetadata.schema.utils.ResultList;
import org.openmetadata.search.IndexMapping;
import org.openmetadata.service.Entity;
import org.openmetadata.service.resources.EntityResourceTest;
import org.openmetadata.service.resources.databases.TableResourceTest;
import org.openmetadata.service.resources.feeds.FeedResourceTest;
import org.openmetadata.service.resources.feeds.MessageParser;
import org.openmetadata.service.resources.policies.PolicyResourceTest;
import org.openmetadata.service.resources.teams.RoleResourceTest;
import org.openmetadata.service.resources.teams.TeamResourceTest;
import org.openmetadata.service.resources.teams.UserResourceTest;
import org.openmetadata.service.search.SearchAggregation;
import org.openmetadata.service.search.SearchIndexUtils;
import org.openmetadata.service.search.SearchRepository;
import org.openmetadata.service.search.indexes.TestCaseIndex;
import org.openmetadata.service.util.TestUtils;
import org.openmetadata.service.util.incidentSeverityClassifier.IncidentSeverityClassifierInterface;
import org.testcontainers.shaded.com.google.common.collect.ImmutableMap;

@TestMethodOrder(MethodOrderer.OrderAnnotation.class)
@Slf4j
public class TestCaseResourceTest extends EntityResourceTest<TestCase, CreateTestCase> {
  public static String TABLE_LINK;
  public static String TABLE_COLUMN_LINK;
  public static String TABLE_LINK_2;
  public static String TABLE_COLUMN_LINK_2;
  public static String INVALID_LINK1;
  public static String INVALID_LINK2;
  protected boolean supportsSearchIndex = true;
  private final String testCaseResultsCollectionName;

  // We’ll define some static references for convenience
  private static Policy POLICY_TABLE_EDIT_TESTS;
  private static Policy POLICY_TEST_CASE_CREATE;
  private static Policy POLICY_TEST_CASE_UPDATE;
  private static Policy POLICY_NO_PERMS;
  private static Policy POLICY_TABLE_OWNER_EDIT_TESTS;

  private static Role ROLE_TABLE_EDIT_TESTS;
  private static Role ROLE_TEST_CASE_CREATE;
  private static Role ROLE_TEST_CASE_UPDATE;
  private static Role ROLE_NO_PERMS;

  private static User USER_TABLE_EDIT_TESTS;
  private static User USER_TEST_CASE_CREATE;
  private static User USER_TEST_CASE_UPDATE;
  private static User USER_NO_PERMISSIONS;
  private static User USER_TABLE_OWNER;
  private static User CREATE_ALL_OPS_USER;

  public TestCaseResourceTest() {
    super(
        Entity.TEST_CASE,
        org.openmetadata.schema.tests.TestCase.class,
        TestCaseResource.TestCaseList.class,
        "dataQuality/testCases",
        TestCaseResource.FIELDS);
    supportsTags = false; // Test cases do not support setting tags directly (inherits from Entity)
    supportsFollowers =
        false; // Test cases do not support setting followers directly (inherits from parent table)
    testCaseResultsCollectionName = "dataQuality/testCases/testCaseResults";
    supportsEtag = false;
  }

  public void setupTestCase(TestInfo test) throws IOException {
    TableResourceTest tableResourceTest = new TableResourceTest();
    CreateTable tableReq =
        tableResourceTest
            .createRequest(test)
            .withName("testCase'_ Table")
            .withDatabaseSchema(DATABASE_SCHEMA.getFullyQualifiedName())
            .withOwners(List.of(USER1_REF))
            .withColumns(
                List.of(
                    new Column().withName(C1).withDisplayName("c1").withDataType(BIGINT),
                    new Column()
                        .withName(C2)
                        .withDisplayName("c2")
                        .withDataType(ColumnDataType.VARCHAR)
                        .withDataLength(10),
                    new Column().withName(C3).withDisplayName("c3").withDataType(BIGINT)))
            .withOwners(List.of(USER1_REF));
    TEST_TABLE1 = tableResourceTest.createAndCheckEntity(tableReq, ADMIN_AUTH_HEADERS);
    tableReq =
        tableResourceTest
            .createRequest(test)
            .withName("testCaseTable" + UUID.randomUUID())
            .withDatabaseSchema(DATABASE_SCHEMA.getFullyQualifiedName())
            .withColumns(
                List.of(
                    new Column()
                        .withName(C1)
                        .withDisplayName("c1")
                        .withDataType(ColumnDataType.VARCHAR)
                        .withDataLength(10)))
            .withOwners(List.of(USER1_REF));
    TEST_TABLE2 = tableResourceTest.createAndCheckEntity(tableReq, ADMIN_AUTH_HEADERS);
    TABLE_LINK = String.format("<#E::table::%s>", TEST_TABLE1.getFullyQualifiedName());
    TABLE_LINK_2 = String.format("<#E::table::%s>", TEST_TABLE2.getFullyQualifiedName());
    TABLE_COLUMN_LINK =
        String.format("<#E::table::%s::columns::%s>", TEST_TABLE1.getFullyQualifiedName(), C1);
    TABLE_COLUMN_LINK_2 =
        String.format("<#E::table::%s::columns::%s>", TEST_TABLE2.getFullyQualifiedName(), C1);
    INVALID_LINK1 = String.format("<#E::dashboard::%s", "temp");
    INVALID_LINK2 = String.format("<#E::table::%s>", "non-existent");
  }

  @BeforeAll
  public void setupPoliciesRolesUsers() throws Exception {
    // -------------------------------------------------------------------------------------------
    // 1) Create actual Rules to be placed in the Policies
    //    Each rule grants certain operations on specific Entity types.
    // -------------------------------------------------------------------------------------------
    Rule tableEditTestsRule =
        new Rule()
            .withName("AllowTableEditTests")
            .withDescription("Allow EDIT_TESTS on TABLE entities")
            .withEffect(Rule.Effect.ALLOW)
            .withOperations(List.of(MetadataOperation.EDIT_TESTS))
            .withResources(List.of(TABLE));

    Rule testCaseCreateRule =
        new Rule()
            .withName("AllowTestCaseCreate")
            .withDescription("Allow CREATE on TEST_CASE entities")
            .withEffect(Rule.Effect.ALLOW)
            .withOperations(List.of(MetadataOperation.CREATE))
            .withResources(List.of(TEST_CASE));

    Rule testCaseUpdateRule =
        new Rule()
            .withName("AllowTestCaseUpdate")
            .withDescription("Allow UPDATE on TEST_CASE entities")
            .withEffect(Rule.Effect.ALLOW)
            .withOperations(List.of(MetadataOperation.EDIT_ALL))
            .withResources(List.of(TEST_CASE));

    // An empty or do-nothing rule for NoPermissions
    Rule noRelevantRule =
        new Rule()
            .withName("NoRelevantRule")
            .withEffect(Rule.Effect.DENY)
            .withOperations(List.of())
            .withResources(List.of(TEST_CASE));

    Rule tableOwnerEditTestsRule =
        new Rule()
            .withName("tableOwnerEditTestsRule")
            .withDescription("Allow EDIT_TESTS on TABLE if user isOwner()")
            .withEffect(Rule.Effect.ALLOW)
            .withOperations(List.of(MetadataOperation.EDIT_TESTS))
            .withResources(List.of(Entity.TABLE))
            .withCondition("isOwner()");

    Rule testCaseAllOpsRule =
        new Rule()
            .withName("testCaseAllOpsRule")
            .withDescription("Allow CREATE, UPDATE, DELETE on TEST_CASE entities")
            .withEffect(Rule.Effect.ALLOW)
            .withOperations(
                List.of(
                    MetadataOperation.CREATE, MetadataOperation.EDIT_ALL, MetadataOperation.DELETE))
            .withResources(List.of(Entity.TEST_CASE));

    PolicyResourceTest policyResourceTest = new PolicyResourceTest();
    POLICY_TABLE_EDIT_TESTS =
        policyResourceTest.createEntity(
            new CreatePolicy()
                .withName("Policy_TableEditTests")
                .withDescription("Policy that allows TABLE:EDIT_TESTS")
                .withRules(List.of(tableEditTestsRule)),
            ADMIN_AUTH_HEADERS);

    POLICY_TEST_CASE_CREATE =
        policyResourceTest.createEntity(
            new CreatePolicy()
                .withName("Policy_TestCaseCreate")
                .withDescription("Policy that allows TEST_CASE:CREATE")
                .withRules(List.of(testCaseCreateRule)),
            ADMIN_AUTH_HEADERS);

    POLICY_TEST_CASE_UPDATE =
        policyResourceTest.createEntity(
            new CreatePolicy()
                .withName("Policy_TestCaseUpdate")
                .withDescription("Policy that allows TEST_CASE:UPDATE")
                .withRules(List.of(testCaseUpdateRule)),
            ADMIN_AUTH_HEADERS);

    POLICY_NO_PERMS =
        policyResourceTest.createEntity(
            new CreatePolicy()
                .withName("Policy_NoPerms")
                .withDescription("Policy that grants no relevant perms")
                .withRules(List.of(noRelevantRule)),
            ADMIN_AUTH_HEADERS);

    POLICY_TABLE_OWNER_EDIT_TESTS =
        policyResourceTest.createEntity(
            new CreatePolicy()
                .withName("Policy_TableOwnerEditTests")
                .withRules(List.of(tableOwnerEditTestsRule)),
            ADMIN_AUTH_HEADERS);

    Policy POLICY_TEST_CASE_ALL_OPS =
        policyResourceTest.createEntity(
            new CreatePolicy()
                .withName("Policy_TestCaseAllOps")
                .withRules(List.of(testCaseAllOpsRule)),
            ADMIN_AUTH_HEADERS);

    RoleResourceTest roleResourceTest = new RoleResourceTest();
    ROLE_TABLE_EDIT_TESTS =
        roleResourceTest.createEntity(
            new CreateRole()
                .withName("Role_TableEditTests")
                .withDescription("Role that references POLICY_TABLE_EDIT_TESTS")
                .withPolicies(List.of(POLICY_TABLE_EDIT_TESTS.getFullyQualifiedName())),
            ADMIN_AUTH_HEADERS);

    ROLE_TEST_CASE_CREATE =
        roleResourceTest.createEntity(
            new CreateRole()
                .withName("Role_TestCaseCreate")
                .withPolicies(List.of(POLICY_TEST_CASE_CREATE.getFullyQualifiedName())),
            ADMIN_AUTH_HEADERS);

    ROLE_TEST_CASE_UPDATE =
        roleResourceTest.createEntity(
            new CreateRole()
                .withName("Role_TestCaseUpdate")
                .withPolicies(List.of(POLICY_TEST_CASE_UPDATE.getFullyQualifiedName())),
            ADMIN_AUTH_HEADERS);

    ROLE_NO_PERMS =
        roleResourceTest.createEntity(
            new CreateRole()
                .withName("Role_NoPermissions")
                .withPolicies(List.of(POLICY_NO_PERMS.getFullyQualifiedName())),
            ADMIN_AUTH_HEADERS);

    Role ROLE_TABLE_OWNER_EDIT_TESTS =
        roleResourceTest.createEntity(
            new CreateRole()
                .withName("Role_TableOwnerEditTests")
                .withPolicies(List.of(POLICY_TABLE_OWNER_EDIT_TESTS.getFullyQualifiedName())),
            ADMIN_AUTH_HEADERS);

    Role ROLE_TEST_CASE_ALL_OPS =
        roleResourceTest.createEntity(
            new CreateRole()
                .withName("Role_TestCaseAllOps")
                .withPolicies(List.of(POLICY_TEST_CASE_ALL_OPS.getFullyQualifiedName())),
            ADMIN_AUTH_HEADERS);

    UserResourceTest userResourceTest = new UserResourceTest();
    USER_TABLE_EDIT_TESTS =
        userResourceTest.createEntity(
            new CreateUser()
                .withName("user-table-edit-tests")
                .withEmail("user-table-edit-tests@open-metadata.org")
                .withRoles(List.of(ROLE_TABLE_EDIT_TESTS.getId())),
            ADMIN_AUTH_HEADERS);

    USER_TEST_CASE_CREATE =
        userResourceTest.createEntity(
            new CreateUser()
                .withName("user-test-case-create")
                .withEmail("user-test-case-create@open-metadata.org")
                .withRoles(List.of(ROLE_TEST_CASE_CREATE.getId())),
            ADMIN_AUTH_HEADERS);

    USER_TEST_CASE_UPDATE =
        userResourceTest.createEntity(
            new CreateUser()
                .withName("user-test-case-update")
                .withEmail("user-test-case-update@open-metadata.org")
                .withRoles(List.of(ROLE_TEST_CASE_UPDATE.getId())),
            ADMIN_AUTH_HEADERS);

    USER_NO_PERMISSIONS =
        userResourceTest.createEntity(
            new CreateUser()
                .withName("user-no-perms")
                .withEmail("user-no-perms@open-metadata.org")
                .withRoles(List.of(ROLE_NO_PERMS.getId())),
            ADMIN_AUTH_HEADERS);

    USER_TABLE_OWNER =
        userResourceTest.createEntity(
            new CreateUser()
                .withName("user-table-owner")
                .withEmail("user-table-owner@open-metadata.org")
                .withRoles(List.of(ROLE_TABLE_OWNER_EDIT_TESTS.getId())),
            ADMIN_AUTH_HEADERS);

    CREATE_ALL_OPS_USER =
        userResourceTest.createEntity(
            new CreateUser()
                .withName("user-test-case-all-ops")
                .withEmail("user-test-case-all-ops@open-metadata.org")
                .withRoles(List.of(ROLE_TEST_CASE_ALL_OPS.getId())),
            ADMIN_AUTH_HEADERS);
  }

  @Test
  void test_getEntityName(TestInfo test) {
    assertTrue(getEntityName(test).contains(supportedNameCharacters));
  }

  @Override
  @Test
  public void patch_entityDescriptionAndTestAuthorizer(TestInfo test) throws IOException {
    // TestCase is treated as an operation on an entity being tested, such as table
    TestCase entity =
        createEntity(
            createRequest(getEntityName(test), "description", null, null), ADMIN_AUTH_HEADERS);

    // Admin can edit tests
    entity = patchEntityAndCheckAuthorization(entity, ADMIN_USER_NAME, false);

    // Other roles and non-owner can't edit tests
    entity = patchEntityAndCheckAuthorization(entity, DATA_STEWARD.getName(), EDIT_TESTS, true);
    entity = patchEntityAndCheckAuthorization(entity, DATA_CONSUMER.getName(), EDIT_TESTS, true);
    patchEntityAndCheckAuthorization(entity, USER2.getName(), EDIT_TESTS, true);
  }

  @Test
  void patch_entityComputePassedFailedRowCount(TestInfo test) throws IOException {
    TestCase entity =
        createEntity(
            createRequest(getEntityName(test), "description", null, null), ADMIN_AUTH_HEADERS);
    String json = JsonUtils.pojoToJson(entity);
    entity.setComputePassedFailedRowCount(true);

    patchEntity(entity.getId(), json, entity, ADMIN_AUTH_HEADERS);

    entity = getEntity(entity.getId(), ADMIN_AUTH_HEADERS);

    assertTrue(entity.getComputePassedFailedRowCount());
  }

  @Test
  void post_testWithoutRequiredFields_4xx(TestInfo test) {
    // name is required field
    assertResponse(
        () -> createEntity(createRequest(test).withName(null), ADMIN_AUTH_HEADERS),
        BAD_REQUEST,
        "[query param name must not be null]");
  }

  @Test
  void post_testWithInvalidEntityTestSuite_4xx(TestInfo test) {
    CreateTestCase create = createRequest(test);
    TestSuiteResourceTest testSuiteResourceTest = new TestSuiteResourceTest();

    create.withEntityLink(INVALID_LINK1);
    assertResponseContains(
        () -> createAndCheckEntity(create, ADMIN_AUTH_HEADERS),
        BAD_REQUEST,
        ENTITY_LINK_MATCH_ERROR);

    create.withEntityLink(INVALID_LINK2);
    assertResponseContains(
        () -> createAndCheckEntity(create, ADMIN_AUTH_HEADERS),
        NOT_FOUND,
        "table instance for non-existent not found");

    CreateTestCase create2 = createRequest(test);
    create2.withEntityLink(TABLE_LINK).withTestDefinition(TEST_SUITE1.getFullyQualifiedName());
    assertResponseContains(
        () -> createAndCheckEntity(create2, ADMIN_AUTH_HEADERS),
        NOT_FOUND,
        "testDefinition instance for " + TEST_SUITE1.getFullyQualifiedName() + " not found");
  }

  @Test
  void post_testWithInvalidParamValues_4xx(TestInfo test) {
    CreateTestCase create = createRequest(test);
    create
        .withEntityLink(TABLE_LINK)
        .withTestDefinition(TEST_DEFINITION2.getFullyQualifiedName())
        .withParameterValues(List.of(new TestCaseParameterValue().withName("col").withValue("x")));
    assertResponseContains(
        () -> createAndCheckEntity(create, ADMIN_AUTH_HEADERS),
        BAD_REQUEST,
        "Parameter Values doesn't match Test Definition Parameters");

    CreateTestCase create1 = createRequest(test);
    create1.withEntityLink(TABLE_LINK).withTestDefinition(TEST_DEFINITION3.getFullyQualifiedName());
    assertResponseContains(
        () -> createAndCheckEntity(create1, ADMIN_AUTH_HEADERS),
        BAD_REQUEST,
        "Required parameter missingCountValue is not passed in parameterValues");

    CreateTestCase create2 = createRequest(test);
    create2
        .withEntityLink(TABLE_LINK)
        .withTestDefinition(TEST_DEFINITION3.getFullyQualifiedName())
        .withParameterValues(
            List.of(
                new TestCaseParameterValue().withName("missingCountValue").withValue("10"),
                new TestCaseParameterValue().withName("invalidParameter").withValue("20")));
    assertResponseContains(
        () -> createAndCheckEntity(create2, ADMIN_AUTH_HEADERS),
        BAD_REQUEST,
        "Parameter 'invalidParameter' is not defined in the test definition. Defined parameters are: [missingValueMatch, missingCountValue]");
  }

  @Test
  void post_testWithInvalidColumnName_4xx(TestInfo test) {
    String invalidColumnLink =
        String.format(
            "<#E::table::%s::columns::%s>",
            TEST_TABLE1.getFullyQualifiedName(), "nonExistentColumn");
    CreateTestCase create =
        createRequest(test)
            .withTestDefinition(TEST_DEFINITION2.getFullyQualifiedName())
            .withEntityLink(invalidColumnLink);

    assertResponseContains(
        () -> createAndCheckEntity(create, ADMIN_AUTH_HEADERS),
        BAD_REQUEST,
        "Invalid column name nonExistentColumn");
  }

  @Test
  void post_testWithWrongCaseColumnName_4xx(TestInfo test) {
    String wrongCaseColumnLink =
        String.format("<#E::table::%s::columns::%s>", TEST_TABLE1.getFullyQualifiedName(), "C1");
    CreateTestCase create =
        createRequest(test)
            .withTestDefinition(TEST_DEFINITION2.getFullyQualifiedName())
            .withEntityLink(wrongCaseColumnLink);

    assertResponseContains(
        () -> createAndCheckEntity(create, ADMIN_AUTH_HEADERS),
        BAD_REQUEST,
        "Invalid column name C1");
  }

  @Test
  void createUpdateDelete_tests_200(TestInfo test) throws IOException {
    // Create a test case
    CreateTestCase create = createRequest(test);
    create
        .withEntityLink(TABLE_LINK)
        .withTestDefinition(TEST_DEFINITION4.getFullyQualifiedName())
        .withParameterValues(
            List.of(new TestCaseParameterValue().withValue("100").withName("minValue")));
    TestCase testCase = createAndCheckEntity(create, ADMIN_AUTH_HEADERS);

    // Change the test with PUT request
    create
        .withTestDefinition(TEST_DEFINITION5.getFullyQualifiedName())
        .withParameterValues(
            List.of(new TestCaseParameterValue().withValue("100").withName("value")));
    ChangeDescription change = getChangeDescription(testCase, MINOR_UPDATE);
    fieldUpdated(
        change,
        "testDefinition",
        TEST_DEFINITION4.getEntityReference(),
        TEST_DEFINITION5.getEntityReference());
    fieldUpdated(
        change,
        "parameterValues",
        testCase.getParameterValues(),
        List.of(new TestCaseParameterValue().withValue("100").withName("value")));
    updateAndCheckEntity(create, OK, ADMIN_AUTH_HEADERS, MINOR_UPDATE, change);
  }

  @Test
  void getTestCaseWithResult(TestInfo test) throws IOException, ParseException {
    CreateTestCase create = createRequest(test);
    create
        .withEntityLink(TABLE_LINK)
        .withTestDefinition(TEST_DEFINITION4.getFullyQualifiedName())
        .withParameterValues(
            List.of(new TestCaseParameterValue().withValue("100").withName("maxValue")));
    TestCase testCase = createAndCheckEntity(create, ADMIN_AUTH_HEADERS);
    CreateTestCaseResult createTestCaseResult =
        new CreateTestCaseResult()
            .withResult("tested")
            .withTestCaseStatus(TestCaseStatus.Success)
            .withTimestamp(TestUtils.dateToTimestamp("2021-09-11"));
    TestCaseResult testCaseResult =
        postTestCaseResult(
            testCase.getFullyQualifiedName(), createTestCaseResult, ADMIN_AUTH_HEADERS);

    Map<String, String> queryParams = Map.of("fields", Entity.TEST_CASE_RESULT);
    testCase = getTestCase(testCase.getFullyQualifiedName(), queryParams, ADMIN_AUTH_HEADERS);
    assertEquals(testCaseResult, testCase.getTestCaseResult());

    ResultList<TestCase> testcases =
        listEntitiesFromSearch(Map.of("fields", "testCaseResult"), 100, 0, ADMIN_AUTH_HEADERS);
    UUID testCaseId = testCase.getId();
    TestCase testCaseFromSearch =
        testcases.getData().stream()
            .filter(tc -> tc.getId().equals(testCaseId))
            .findFirst()
            .orElse(null);
    assertNotNull(testCaseFromSearch);
    assertEquals(testCaseResult, testCaseFromSearch.getTestCaseResult());

    // insert test case for a past date
    createTestCaseResult =
        new CreateTestCaseResult()
            .withResult("tested")
            .withTestCaseStatus(TestCaseStatus.Success)
            .withTimestamp(TestUtils.dateToTimestamp("2021-09-01"));
    postTestCaseResult(testCase.getFullyQualifiedName(), createTestCaseResult, ADMIN_AUTH_HEADERS);
    testCase = getTestCase(testCase.getFullyQualifiedName(), queryParams, ADMIN_AUTH_HEADERS);
    assertEquals(testCaseResult, testCase.getTestCaseResult());

    testCaseFromSearch =
        testcases.getData().stream()
            .filter(tc -> tc.getId().equals(testCaseId))
            .findFirst()
            .orElse(null);
    assertNotNull(testCaseFromSearch);
    assertEquals(testCaseResult, testCaseFromSearch.getTestCaseResult());

    // insert test case for a future date
    createTestCaseResult =
        new CreateTestCaseResult()
            .withResult("tested")
            .withTestCaseStatus(TestCaseStatus.Success)
            .withTimestamp(TestUtils.dateToTimestamp("2021-09-21"));
    TestCaseResult futureTestCaseResult =
        postTestCaseResult(
            testCase.getFullyQualifiedName(), createTestCaseResult, ADMIN_AUTH_HEADERS);
    testCase = getTestCase(testCase.getFullyQualifiedName(), queryParams, ADMIN_AUTH_HEADERS);
    assertEquals(futureTestCaseResult, testCase.getTestCaseResult());

    testCaseFromSearch =
        testcases.getData().stream()
            .filter(tc -> tc.getId().equals(testCaseId))
            .findFirst()
            .orElse(null);
    assertNotNull(testCaseFromSearch);
    assertEquals(testCaseResult, testCaseFromSearch.getTestCaseResult());

    // delete the future test case
    deleteTestCaseResult(
        testCase.getFullyQualifiedName(), futureTestCaseResult.getTimestamp(), ADMIN_AUTH_HEADERS);
    testCase = getTestCase(testCase.getFullyQualifiedName(), queryParams, ADMIN_AUTH_HEADERS);
    assertEquals(testCaseResult, testCase.getTestCaseResult());

    testCaseFromSearch =
        testcases.getData().stream()
            .filter(tc -> tc.getId().equals(testCaseId))
            .findFirst()
            .orElse(null);
    assertNotNull(testCaseFromSearch);
    assertEquals(testCaseResult, testCaseFromSearch.getTestCaseResult());
  }

  @Test
  void test_sensitivePIITestCase(TestInfo test) throws IOException {
    // First, create a table with PII Sensitive tag in a column
    TableResourceTest tableResourceTest = new TableResourceTest();
    CreateTable tableReq = getSensitiveTableReq(test, tableResourceTest);
    Table sensitiveTable = tableResourceTest.createAndCheckEntity(tableReq, ADMIN_AUTH_HEADERS);
    String sensitiveColumnLink =
        String.format("<#E::table::%s::columns::%s>", sensitiveTable.getFullyQualifiedName(), C1);

    CreateTestCase create = createRequest(test);
    create
        .withEntityLink(sensitiveColumnLink)
        .withTestDefinition(TEST_DEFINITION3.getFullyQualifiedName())
        .withParameterValues(
            List.of(new TestCaseParameterValue().withValue("100").withName("missingCountValue")));
    createAndCheckEntity(create, ADMIN_AUTH_HEADERS);

    // Owner can see the results
    Map<String, Object> queryParamsOne =
        ImmutableMap.of("limit", 10, "entityLink", sensitiveColumnLink, "fields", "*");
    ResultList<TestCase> testCases = getTestCases(queryParamsOne, authHeaders(USER1_REF.getName()));
    assertNotNull(testCases.getData().get(0).getDescription());
    assertListNotEmpty(testCases.getData().get(0).getParameterValues());

    // Owner can see the results
    Map<String, Object> queryParamsTwo =
        ImmutableMap.of("limit", 10, "entityLink", sensitiveColumnLink, "fields", "*");
    ResultList<TestCase> maskedTestCases =
        getTestCases(queryParamsTwo, authHeaders(USER2_REF.getName()));
    assertNull(maskedTestCases.getData().get(0).getDescription());
    assertEquals(0, maskedTestCases.getData().get(0).getParameterValues().size());
  }

  private CreateTable getSensitiveTableReq(TestInfo test, TableResourceTest tableResourceTest) {
    return tableResourceTest
        .createRequest(test)
        .withName(test.getDisplayName() + "_sensitiveTableTest")
        .withDatabaseSchema(DATABASE_SCHEMA.getFullyQualifiedName())
        .withOwners(List.of(USER1_REF))
        .withColumns(
            List.of(
                new Column()
                    .withName(C1)
                    .withDisplayName("c1")
                    .withDataType(ColumnDataType.VARCHAR)
                    .withDataLength(10)
                    .withTags(List.of(PII_SENSITIVE_TAG_LABEL))));
  }

  @Test
  @Order(1)
  void put_testCase_list_200(TestInfo test) throws IOException {
    List<CreateTestCase> expectedTestCaseList = new ArrayList<>();
    List<CreateTestCase> expectedColTestCaseList = new ArrayList<>();

    CreateTestCase create =
        createRequest(test)
            .withEntityLink(TABLE_LINK_2)
            .withTestDefinition(TEST_DEFINITION4.getFullyQualifiedName())
            .withParameterValues(
                List.of(new TestCaseParameterValue().withValue("100").withName("maxValue")));
    TestCase testCase = createAndCheckEntity(create, ADMIN_AUTH_HEADERS);
    expectedTestCaseList.add(create);
    CreateTestCase create1 =
        createRequest(test, 1)
            .withEntityLink(TABLE_LINK_2)
            .withTestDefinition(TEST_DEFINITION4.getFullyQualifiedName())
            .withParameterValues(
                List.of(new TestCaseParameterValue().withValue("20").withName("maxValue")));
    createAndCheckEntity(create1, ADMIN_AUTH_HEADERS);
    expectedTestCaseList.add(create1);
    Map<String, Object> queryParams = new HashMap<>();
    queryParams.put("limit", 10);
    queryParams.put("entityLink", TABLE_LINK_2);
    queryParams.put("fields", "*");
    ResultList<TestCase> testCaseList = getTestCases(queryParams, ADMIN_AUTH_HEADERS);
    verifyTestCases(testCaseList, expectedTestCaseList, 2);

    CreateTestCase create3 =
        createRequest(test, 2)
            .withEntityLink(TABLE_COLUMN_LINK_2)
            .withTestDefinition(TEST_DEFINITION3.getFullyQualifiedName())
            .withParameterValues(
                List.of(
                    new TestCaseParameterValue().withValue("20").withName("missingCountValue")));
    createAndCheckEntity(create3, ADMIN_AUTH_HEADERS);
    expectedColTestCaseList.add(create3);

    testCaseList = getTestCases(queryParams, ADMIN_AUTH_HEADERS);
    verifyTestCases(testCaseList, expectedTestCaseList, 2);

    queryParams.put("entityLink", TABLE_COLUMN_LINK_2);
    testCaseList = getTestCases(queryParams, ADMIN_AUTH_HEADERS);
    verifyTestCases(testCaseList, expectedColTestCaseList, 1);

    for (int i = 3; i < 12; i++) {
      CreateTestCase create4 =
          createRequest(test, i)
              .withEntityLink(TABLE_COLUMN_LINK_2)
              .withTestDefinition(TEST_DEFINITION3.getFullyQualifiedName())
              .withParameterValues(
                  List.of(
                      new TestCaseParameterValue().withValue("20").withName("missingCountValue")));
      createAndCheckEntity(create4, ADMIN_AUTH_HEADERS);
      expectedColTestCaseList.add(create4);
    }

    queryParams.put("entityLink", TABLE_COLUMN_LINK_2);
    testCaseList = getTestCases(queryParams, ADMIN_AUTH_HEADERS);
    verifyTestCases(testCaseList, expectedColTestCaseList, 10);

    queryParams.put("entityLink", TABLE_LINK_2);
    queryParams.put("limit", 12);
    queryParams.put("includeAllTests", true);
    queryParams.put("include", "all");
    testCaseList = getTestCases(queryParams, ADMIN_AUTH_HEADERS);
    expectedTestCaseList.addAll(expectedColTestCaseList);
    verifyTestCases(testCaseList, expectedTestCaseList, 12);

    queryParams.remove("includeAllTests");
    queryParams.remove("include");
    queryParams.remove("entityLink");
    queryParams.put("testSuiteId", testCase.getTestSuite().getId().toString());
    testCaseList = getTestCases(queryParams, ADMIN_AUTH_HEADERS);
    verifyTestCases(testCaseList, expectedTestCaseList, 12);

    queryParams.clear();
    queryParams.put("limit", 10);
    queryParams.put("entityFQN", testCase.getEntityFQN());
    testCaseList = getTestCases(queryParams, ADMIN_AUTH_HEADERS);
    testCaseList
        .getData()
        .forEach(
            tc -> assertEquals(testCase.getEntityFQN(), tc.getEntityFQN(), "Entity FQN mismatch"));
  }

  @Test
  void get_listTestCasesFromSearchWithPagination(TestInfo testInfo)
      throws IOException, ParseException {
    if (supportsSearchIndex) {
      Random rand = new Random();
      int tablesNum = rand.nextInt(3) + 3;
      int testCasesNum = rand.nextInt(7) + 3;

      TableResourceTest tableResourceTest = new TableResourceTest();
      TestSuiteResourceTest testSuiteResourceTest = new TestSuiteResourceTest();

      List<Table> tables = new ArrayList<>();
      Map<String, TestSuite> testSuites = new HashMap<>();
      int testCaseCount = 0;
      int testCaseResultCount = 0;

      for (int i = 0; i < tablesNum; i++) {
        CreateTable tableReq =
            tableResourceTest
                .createRequest(testInfo, i)
                .withDatabaseSchema(DATABASE_SCHEMA.getFullyQualifiedName())
                .withColumns(
                    List.of(
                        new Column()
                            .withName(C1)
                            .withDisplayName("c1")
                            .withDataType(ColumnDataType.VARCHAR)
                            .withDataLength(10)))
                .withOwners(List.of(USER1_REF));
        Table table = tableResourceTest.createEntity(tableReq, ADMIN_AUTH_HEADERS);
        tables.add(table);
        CreateTestSuite createTestSuite =
            testSuiteResourceTest.createRequest(table.getFullyQualifiedName());
        TestSuite testSuite =
            testSuiteResourceTest.createBasicTestSuite(createTestSuite, ADMIN_AUTH_HEADERS);
        testSuites.put(table.getFullyQualifiedName(), testSuite);
      }

      for (int i = 0; i < testCasesNum; i++) {
        String tableFQN = tables.get(rand.nextInt(tables.size())).getFullyQualifiedName();
        String testSuiteFQN = testSuites.get(tableFQN).getFullyQualifiedName();
        CreateTestCase create =
            createRequest(testInfo, i)
                .withEntityLink(String.format("<#E::table::%s>", tableFQN))
                .withTestDefinition(TEST_DEFINITION4.getFullyQualifiedName())
                .withParameterValues(
                    List.of(new TestCaseParameterValue().withValue("20").withName("minValue")));
        TestCase testCase = createEntity(create, ADMIN_AUTH_HEADERS);
        testCaseCount++;
        CreateTestCaseResult createTestCaseResult =
            new CreateTestCaseResult()
                .withResult("tested")
                .withTestCaseStatus(TestCaseStatus.Success)
                .withTimestamp(TestUtils.dateToTimestamp(String.format("2021-09-%02d", i)));
        postTestCaseResult(
            testCase.getFullyQualifiedName(), createTestCaseResult, ADMIN_AUTH_HEADERS);
        testCaseResultCount++;
      }
      validateEntityListFromSearchWithPagination(new HashMap<>(), testCaseCount);
    }
  }

  @Test
  void test_getSimpleListFromSearch(TestInfo testInfo) throws IOException, ParseException {
    int tablesNum = 5;
    int testCasesNum = 5;
    TableResourceTest tableResourceTest = new TableResourceTest();
    TestSuiteResourceTest testSuiteResourceTest = new TestSuiteResourceTest();
    CreateTestSuite createLogicalTestSuite = testSuiteResourceTest.createRequest(testInfo);
    TestSuite logicalTestSuite =
        testSuiteResourceTest.createEntity(createLogicalTestSuite, ADMIN_AUTH_HEADERS);
    UserResourceTest userResourceTest = new UserResourceTest();
    CreateUser createUser1 =
        userResourceTest.createRequest(testInfo).withRoles(List.of(DATA_CONSUMER_ROLE.getId()));
    User user1 = userResourceTest.createEntity(createUser1, ADMIN_AUTH_HEADERS);
    EntityReference user1Ref = user1.getEntityReference();
    CreateUser createUser2 =
        userResourceTest
            .createRequest("USER_ListFromSearch")
            .withRoles(List.of(DATA_CONSUMER_ROLE.getId()));
    User user2 = userResourceTest.createEntity(createUser2, ADMIN_AUTH_HEADERS);
    EntityReference user2Ref = user2.getEntityReference();
    TeamResourceTest teamResourceTest = new TeamResourceTest();
    CreateTeam createTeam = teamResourceTest.createRequest(testInfo, 1).withTeamType(GROUP);
    Team team = teamResourceTest.createEntity(createTeam, ADMIN_AUTH_HEADERS);
    EntityReference teamRef = team.getEntityReference();

    List<Table> tables = new ArrayList<>();
    Map<String, TestSuite> testSuites = new HashMap<>();
    List<TestCase> testCases = new ArrayList<>();

    for (int i = 0; i < tablesNum; i++) {
      CreateTable tableReq;
      // Add entity FQN with same prefix to validate listing
      // with AllTest=true returns all columns and table test for the
      // specific entityFQN (and does not include tests from the other entityFQN
      // with the same prefix
      if (i == 0) {
        tableReq = tableResourceTest.createRequest("test_getSimpleListFromSearch");
        tableReq.setTags(List.of(PERSONAL_DATA_TAG_LABEL));
      } else if (i == 1) {
        tableReq = tableResourceTest.createRequest("test_getSimpleListFromSearch_a");
        tableReq.setTags(List.of(PII_SENSITIVE_TAG_LABEL, TIER1_TAG_LABEL));
      } else {
        tableReq = tableResourceTest.createRequest(testInfo, i);
      }
      tableReq
          .withDatabaseSchema(DATABASE_SCHEMA.getFullyQualifiedName())
          .withColumns(
              List.of(
                  new Column()
                      .withName(C1)
                      .withDisplayName("c1")
                      .withDataType(ColumnDataType.VARCHAR)
                      .withDataLength(10)))
          .withOwners(List.of(user1Ref));
      Table table = tableResourceTest.createEntity(tableReq, ADMIN_AUTH_HEADERS);
      tables.add(table);
      CreateTestSuite createTestSuite =
          testSuiteResourceTest.createRequest(table.getFullyQualifiedName());
      TestSuite testSuite =
          testSuiteResourceTest.createBasicTestSuite(createTestSuite, ADMIN_AUTH_HEADERS);
      testSuites.put(table.getFullyQualifiedName(), testSuite);
    }

    for (int i = 0; i < testCasesNum; i++) {
      String tableFQN = tables.get(i).getFullyQualifiedName();
      CreateTestCase create =
          createRequest(testInfo, i)
              .withEntityLink(String.format("<#E::table::%s>", tableFQN))
              .withTestDefinition(TEST_DEFINITION4.getFullyQualifiedName())
              .withParameterValues(
                  List.of(new TestCaseParameterValue().withValue("20").withName("maxValue")));
      if (i == 2) {
        // create 1 test cases with USER21_TEAM as owner
        create.withOwners(List.of(teamRef));
      } else if (i % 2 == 0) {
        // create 2 test cases with USER1_REF as owner
        create.withOwners(List.of(user2Ref));
      }
      TestCase testCase = createEntity(create, ADMIN_AUTH_HEADERS);
      testCases.add(testCase);
      CreateTestCaseResult createTestCaseResult =
          new CreateTestCaseResult()
              .withResult("tested")
              .withTestCaseStatus(TestCaseStatus.Success)
              .withTimestamp(TestUtils.dateToTimestamp(String.format("2021-09-%02d", i)));
      postTestCaseResult(
          testCase.getFullyQualifiedName(), createTestCaseResult, ADMIN_AUTH_HEADERS);
    }
    TestCase testCaseForEL = testCases.get(0);
    testSuiteResourceTest.addTestCasesToLogicalTestSuite(
        logicalTestSuite, List.of(testCaseForEL.getId()));

    Map<String, String> queryParams = new HashMap<>();
    ResultList<TestCase> allEntities =
        listEntitiesFromSearch(queryParams, testCasesNum, 0, ADMIN_AUTH_HEADERS);
    assertEquals(testCasesNum, allEntities.getData().size());
    queryParams.put(
        "queryString",
        "%7B%22query%22%3A%20%7B%22term%22%3A%20%7B%22id%22%3A%20%22"
            + testCaseForEL.getId()
            + "%22%7D%7D%7D");
    allEntities = listEntitiesFromSearch(queryParams, testCasesNum, 0, ADMIN_AUTH_HEADERS);
    // Note: Since the "name" field and its ngram variant are  prioritized in the search query
    // and the test case names are very similar, the fuzzy matching returns all test cases.
    Assertions.assertTrue(
        allEntities.getData().stream()
            .allMatch(
                ts -> ts.getFullyQualifiedName().equals(testCaseForEL.getFullyQualifiedName())));

    queryParams.clear();
    queryParams.put("q", "test_getSimpleListFromSearchb");
    allEntities = listEntitiesFromSearch(queryParams, testCasesNum, 0, ADMIN_AUTH_HEADERS);
    // Note: Since the "name" field and its ngram variant are  prioritized in the search query
    // and the test case names are very similar, the fuzzy matching returns all test cases.
    assertEquals(testCasesNum, allEntities.getData().size());

    queryParams.clear();
    queryParams.put("entityLink", testCaseForEL.getEntityLink());
    queryParams.put("includeAllTests", "true");
    allEntities = listEntitiesFromSearch(queryParams, testCasesNum, 0, ADMIN_AUTH_HEADERS);
    assertEquals(1, allEntities.getData().size());
    assertThat(allEntities.getData().get(0).getEntityLink())
        .contains(testCaseForEL.getEntityLink());

    queryParams.clear();
    queryParams.put("testPlatforms", TestPlatform.DEEQU.value());
    allEntities = listEntitiesFromSearch(queryParams, testCasesNum, 0, ADMIN_AUTH_HEADERS);
    assertEquals(
        0, allEntities.getData().size()); // we don't have any test cases with DEEQU platform

    queryParams.clear();
    queryParams.put("testPlatforms", TestPlatform.OPEN_METADATA.value());
    allEntities = listEntitiesFromSearch(queryParams, testCasesNum, 0, ADMIN_AUTH_HEADERS);
    assertEquals(
        testCasesNum,
        allEntities.getData().size()); // we have all test cases with OPEN_METADATA platform

    queryParams.clear();
    queryParams.put(
        "testPlatforms", String.format("%s,%s", TestPlatform.OPEN_METADATA, TestPlatform.DEEQU));
    allEntities = listEntitiesFromSearch(queryParams, testCasesNum, 0, ADMIN_AUTH_HEADERS);
    assertEquals(
        testCasesNum, allEntities.getData().size()); // Should return either values matching

    queryParams.clear();
    queryParams.put("owner", user2Ref.getName());
    allEntities = listEntitiesFromSearch(queryParams, testCasesNum, 0, ADMIN_AUTH_HEADERS);
    assertEquals(2, allEntities.getData().size()); // we have 2 test cases with user2Ref as owner ,
    // patch_entityUpdateOwnerFromNull_200 also adds owner
    allEntities
        .getData()
        .forEach(
            tc ->
                assertTrue(
                    tc.getOwners().stream()
                        .anyMatch(owner -> owner.getId().equals(user2Ref.getId())),
                    String.format(
                        "Test case %s does not contain the expected owner %s",
                        tc.getName(), user2Ref.getName())));

    queryParams.put("owner", team.getName());
    allEntities = listEntitiesFromSearch(queryParams, testCasesNum, 0, ADMIN_AUTH_HEADERS);
    assertEquals(
        1,
        allEntities
            .getData()
            .size()); // we have 1 test cases with TEAM21 as owner which USER_21 is part of

    queryParams.clear();
    queryParams.put("fields", "tags");
    queryParams.put(
        "tags",
        String.format(
            "%s,%s", PII_SENSITIVE_TAG_LABEL.getTagFQN(), PERSONAL_DATA_TAG_LABEL.getTagFQN()));
    allEntities = listEntitiesFromSearch(queryParams, testCasesNum, 0, ADMIN_AUTH_HEADERS);
    // check we don't have any list of tags that doesn't have PII_SENSITIVE_TAG_LABEL or
    // PERSONAL_DATA_TAG_LABEL for all test cases
    allEntities
        .getData()
        .forEach(
            tc ->
                assertFalse(
                    tc.getTags().stream()
                        .noneMatch(
                            t ->
                                t.getTagFQN()
                                    .matches(
                                        String.format(
                                            "(%s|%s)",
                                            PII_SENSITIVE_TAG_LABEL.getTagFQN(),
                                            PERSONAL_DATA_TAG_LABEL.getTagFQN())))));

    queryParams.put("tags", PERSONAL_DATA_TAG_LABEL.getTagFQN());
    allEntities = listEntitiesFromSearch(queryParams, testCasesNum, 0, ADMIN_AUTH_HEADERS);
    // check we have all test cases with PERSONAL_DATA_TAG_LABEL
    allEntities
        .getData()
        .forEach(
            tc ->
                assertTrue(
                    tc.getTags().stream()
                        .anyMatch(
                            t -> t.getTagFQN().contains(PERSONAL_DATA_TAG_LABEL.getTagFQN()))));

    queryParams.clear();
    queryParams.put("tier", TIER1_TAG_LABEL.getTagFQN());
    queryParams.put("fields", "tags");
    allEntities = listEntitiesFromSearch(queryParams, testCasesNum, 0, ADMIN_AUTH_HEADERS);
    // check we have all test cases with TIER1_TAG_LABEL
    allEntities
        .getData()
        .forEach(
            tc ->
                assertTrue(
                    tc.getTags().stream()
                        .anyMatch(t -> t.getTagFQN().contains(TIER1_TAG_LABEL.getTagFQN()))));

    queryParams.clear();
    String serviceName = tables.get(0).getService().getName();
    queryParams.put("serviceName", serviceName);
    allEntities = listEntitiesFromSearch(queryParams, testCasesNum, 0, ADMIN_AUTH_HEADERS);
    assertTrue(
        allEntities.getData().stream().allMatch(tc -> tc.getEntityLink().contains(serviceName)));

    // Test return only requested fields
    queryParams.put("includeFields", "id,name,entityLink");
    allEntities = listEntitiesFromSearch(queryParams, testCasesNum, 0, ADMIN_AUTH_HEADERS);
    TestCase testCase = allEntities.getData().get(0);
    assertNull(testCase.getDescription());
    assertNull(testCase.getTestSuite());
    assertNotNull(testCase.getEntityLink());
    assertNotNull(testCase.getName());
    assertNotNull(testCase.getId());

    // Test return only the specified dimension
    queryParams.clear();
    queryParams.put("dataQualityDimension", "Completeness");
    allEntities = listEntitiesFromSearch(queryParams, testCasesNum, 0, ADMIN_AUTH_HEADERS);
    assertNotEquals(0, allEntities.getData().size());

    // Test return only the specified test suite ID (Executable)
    queryParams.clear();
    TestSuite testSuite = testSuites.get(tables.get(0).getFullyQualifiedName());
    queryParams.put("testSuiteId", testSuite.getId().toString());
    queryParams.put("fields", "testSuites");
    allEntities = listEntitiesFromSearch(queryParams, testCasesNum, 0, ADMIN_AUTH_HEADERS);
    testCases = allEntities.getData();
    assertNotEquals(0, testCases.size());
    assertTrue(
        testCases.stream()
            .allMatch(
                tc ->
                    tc.getTestSuites().stream()
                        .anyMatch(ts -> ts.getId().equals(testSuite.getId()))));

    // Test return only the specified test suite ID (Logical)
    queryParams.put("testSuiteId", logicalTestSuite.getId().toString());
    queryParams.put("fields", "testSuites");
    allEntities = listEntitiesFromSearch(queryParams, testCasesNum, 0, ADMIN_AUTH_HEADERS);
    testCases = allEntities.getData();
    assertNotEquals(0, testCases.size());
    assertTrue(
        testCases.stream()
            .allMatch(
                tc ->
                    tc.getTestSuites().stream()
                        .anyMatch(ts -> ts.getId().equals(logicalTestSuite.getId()))));
  }

  @Test
  void test_testCaseInheritedFields(TestInfo testInfo) throws IOException {
    // Set up the test case
    TableResourceTest tableResourceTest = new TableResourceTest();
    TestSuiteResourceTest testSuiteResourceTest = new TestSuiteResourceTest();
    CreateTable createTable = tableResourceTest.createRequest(testInfo);
    String columnName = RandomStringUtils.random(10, true, false);
    createTable
        .withDatabaseSchema(DATABASE_SCHEMA.getFullyQualifiedName())
        .withColumns(
            List.of(
                new Column()
                    .withName(columnName)
                    .withDisplayName(columnName)
                    .withDataType(ColumnDataType.VARCHAR)
                    .withDataLength(10)
                    .withTags(List.of(PII_SENSITIVE_TAG_LABEL))))
        .withOwners(List.of(USER1_REF))
        .withDomains(List.of(DOMAIN1.getFullyQualifiedName()))
        .withTableConstraints(List.of())
        .withTags(List.of(PERSONAL_DATA_TAG_LABEL, TIER1_TAG_LABEL));
    Table table = tableResourceTest.createEntity(createTable, ADMIN_AUTH_HEADERS);
    CreateTestSuite createTestSuite =
        testSuiteResourceTest.createRequest(table.getFullyQualifiedName());
    TestSuite testSuite =
        testSuiteResourceTest.createBasicTestSuite(createTestSuite, ADMIN_AUTH_HEADERS);

    CreateTestCase create =
        createRequest(testInfo)
            .withEntityLink(String.format("<#E::table::%s>", table.getFullyQualifiedName()))
            .withTestDefinition(TEST_DEFINITION4.getFullyQualifiedName())
            .withParameterValues(
                List.of(new TestCaseParameterValue().withValue("20").withName("minValue")));
    createEntity(create, ADMIN_AUTH_HEADERS);
    create =
        createRequest(testInfo)
            .withEntityLink(
                String.format(
                    "<#E::table::%s::columns::%s>", table.getFullyQualifiedName(), columnName))
            .withTestDefinition(TEST_DEFINITION3.getFullyQualifiedName())
            .withParameterValues(
                List.of(
                    new TestCaseParameterValue().withValue("20").withName("missingCountValue")));
    createEntity(create, ADMIN_AUTH_HEADERS);

    // Run the tests assertions
    Map<String, String> queryParams = new HashMap<>();
    queryParams.put("entityLink", String.format("<#E::table::%s>", table.getFullyQualifiedName()));
    queryParams.put("includeAllTests", "true");
    queryParams.put("fields", "domains,owners,tags");
    ResultList<TestCase> testCases = listEntitiesFromSearch(queryParams, 10, 0, ADMIN_AUTH_HEADERS);
    assertEquals(2, testCases.getData().size());
    for (TestCase testCase : testCases.getData()) {
      assertReferenceList(table.getOwners(), testCase.getOwners());
      assertEquals(table.getDomains().get(0).getId(), testCase.getDomains().get(0).getId());
      List<TagLabel> tags = testCase.getTags();
      HashSet<String> actualTags =
          tags.stream().map(TagLabel::getName).collect(Collectors.toCollection(HashSet::new));
      HashSet<String> expectedTags;
      if (testCase.getEntityLink().contains(columnName)) {
        expectedTags =
            new HashSet<>(
                List.of(
                    PERSONAL_DATA_TAG_LABEL.getName(),
                    TIER1_TAG_LABEL.getName(),
                    PII_SENSITIVE_TAG_LABEL.getName()));
      } else {
        expectedTags =
            new HashSet<>(List.of(PERSONAL_DATA_TAG_LABEL.getName(), TIER1_TAG_LABEL.getName()));
      }
      assertEquals(expectedTags, actualTags);
    }

    createTable.setOwners(List.of(USER2_REF));
    createTable.setDomains(List.of(DOMAIN.getFullyQualifiedName()));
    createTable.setTags(List.of(USER_ADDRESS_TAG_LABEL));
    createTable.withColumns(
        List.of(
            new Column()
                .withName(columnName)
                .withDisplayName("c1")
                .withDataType(ColumnDataType.VARCHAR)
                .withDataLength(10)
                .withTags(List.of(PERSONAL_DATA_TAG_LABEL))));
    table = tableResourceTest.updateEntity(createTable, OK, ADMIN_AUTH_HEADERS);
    testCases = listEntitiesFromSearch(queryParams, 10, 0, ADMIN_AUTH_HEADERS);

    for (TestCase testCase : testCases.getData()) {
      assertReferenceList(table.getOwners(), testCase.getOwners());
      assertEquals(table.getDomains().get(0).getId(), testCase.getDomains().get(0).getId());
    }
  }

  @Test
  void test_getTestCaseWithTagsField(TestInfo testInfo) throws IOException {
    // Create a table with tags
    TableResourceTest tableResourceTest = new TableResourceTest();
    String columnName = "taggedColumn";
    CreateTable createTable = tableResourceTest.createRequest(testInfo);
    createTable.setDatabaseSchema(DATABASE_SCHEMA.getFullyQualifiedName());
    List<Column> columns = new ArrayList<>(createTable.getColumns());
    columns.addAll(
        List.of(
            new Column()
                .withName(columnName)
                .withDisplayName(columnName)
                .withDataType(ColumnDataType.VARCHAR)
                .withDataLength(10)
                .withTags(List.of(PII_SENSITIVE_TAG_LABEL)),
            new Column()
                .withName("normalColumn")
                .withDisplayName("normalColumn")
                .withDataType(ColumnDataType.BIGINT)));
    createTable.setColumns(columns);
    createTable.setTags(List.of(PERSONAL_DATA_TAG_LABEL));

    Table table = tableResourceTest.createEntity(createTable, ADMIN_AUTH_HEADERS);

    // Create test cases - one for table level, one for column level
    CreateTestCase tableTestCase =
        createRequest(testInfo)
            .withName("tableTestCaseWithTags")
            .withEntityLink(String.format("<#E::table::%s>", table.getFullyQualifiedName()))
            .withTags(List.of(TIER1_TAG_LABEL))
            .withTestDefinition(TEST_DEFINITION4.getFullyQualifiedName());
    TestCase createdTableTestCase = createEntity(tableTestCase, ADMIN_AUTH_HEADERS);

    CreateTestCase columnTestCase =
        createRequest(testInfo)
            .withName("columnTestCaseWithTags")
            .withEntityLink(
                String.format(
                    "<#E::table::%s::columns::%s>", table.getFullyQualifiedName(), columnName))
            .withTestDefinition(TEST_DEFINITION3.getFullyQualifiedName())
            .withTags(List.of(TIER1_TAG_LABEL))
            .withParameterValues(
                List.of(
                    new TestCaseParameterValue().withValue("10").withName("missingCountValue")));
    TestCase createdColumnTestCase = createEntity(columnTestCase, ADMIN_AUTH_HEADERS);

    // Test 1: Get table-level test case by ID with tags field
    TestCase fetchedTableTestCase =
        getEntity(createdTableTestCase.getId(), "tags", ADMIN_AUTH_HEADERS);
    assertNotNull(fetchedTableTestCase.getTags());
    assertEquals(2, fetchedTableTestCase.getTags().size());
    Set<String> tableTestCaseTags =
        fetchedTableTestCase.getTags().stream().map(TagLabel::getName).collect(Collectors.toSet());
    assertTrue(tableTestCaseTags.contains(PERSONAL_DATA_TAG_LABEL.getName()));
    assertTrue(tableTestCaseTags.contains(TIER1_TAG_LABEL.getName()));

    // Test 2: Get column-level test case by ID with tags field
    TestCase fetchedColumnTestCase =
        getEntity(createdColumnTestCase.getId(), "tags", ADMIN_AUTH_HEADERS);
    assertNotNull(fetchedColumnTestCase.getTags());
    assertEquals(3, fetchedColumnTestCase.getTags().size());
    Set<String> columnTestCaseTags =
        fetchedColumnTestCase.getTags().stream().map(TagLabel::getName).collect(Collectors.toSet());
    assertTrue(columnTestCaseTags.contains(TIER1_TAG_LABEL.getName()));
    assertTrue(columnTestCaseTags.contains(PII_SENSITIVE_TAG_LABEL.getName()));

    // Test 3: Get test case by name with tags field
    TestCase fetchedByName =
        getEntityByName(createdTableTestCase.getFullyQualifiedName(), "tags", ADMIN_AUTH_HEADERS);
    assertNotNull(fetchedByName.getTags());
    assertEquals(2, fetchedByName.getTags().size());

    // Test 4: Verify tags are not included when not requested
    TestCase withoutTags = getEntity(createdTableTestCase.getId(), null, ADMIN_AUTH_HEADERS);
    assertTrue(nullOrEmpty(withoutTags.getTags()));
  }

  @Test
  @Override
  public void post_entity_as_non_admin_401(TestInfo test) {
    // Override the default behavior where entities are created vs. for test case
    // the operation is the entity to which tests are attached is edited
    assertResponse(
        () -> createEntity(createRequest(test), TEST_AUTH_HEADERS),
        FORBIDDEN,
        "User does not have ANY of the required permissions.");
  }

  @Test
  void post_put_patch_delete_testCase_table_owner(TestInfo test) throws IOException {
    // Table owner should be able to create, update, and delete tests
    Map<String, String> ownerAuthHeaders = authHeaders(USER1_REF.getName());
    TestCase testCase = createAndCheckEntity(createRequest(test), ownerAuthHeaders);

    // Update description with PUT
    String oldDescription = testCase.getDescription();
    String newDescription = "description1";
    ChangeDescription change = getChangeDescription(testCase, MINOR_UPDATE);
    fieldUpdated(change, "description", oldDescription, newDescription);
    testCase =
        updateAndCheckEntity(
            createRequest(test).withDescription(newDescription).withName(testCase.getName()),
            OK,
            ownerAuthHeaders,
            MINOR_UPDATE,
            change);

    // Update description with PATCH
    // Changes from this PATCH is consolidated with the previous changes
    newDescription = "description2";
    change = getChangeDescription(testCase, MINOR_UPDATE);
    change.setPreviousVersion(testCase.getVersion());
    fieldUpdated(change, "description", "description1", newDescription);
    String json = JsonUtils.pojoToJson(testCase);
    testCase.setDescription(newDescription);
    testCase = patchEntityAndCheck(testCase, json, ownerAuthHeaders, MINOR_UPDATE, change);

    // Delete the testcase
    deleteAndCheckEntity(testCase, ownerAuthHeaders);
  }

  @Test
  @Override
  public void delete_entity_as_non_admin_401(TestInfo test) throws HttpResponseException {
    // Override the default behavior where entities are deleted vs. for test case
    // the operation is the entity to which tests are attached is edited
    CreateTestCase request = createRequest(getEntityName(test), "", "", null);
    TestCase entity = createEntity(request, ADMIN_AUTH_HEADERS);
    assertResponse(
        () -> deleteAndCheckEntity(entity, TEST_AUTH_HEADERS),
        FORBIDDEN,
        permissionNotAllowed(TEST_USER_NAME, List.of(DELETE)));
  }

  @Test
  void add_EmptyTestCaseToLogicalTestSuite_200(TestInfo test) throws IOException {
    TestSuiteResourceTest testSuiteResourceTest = new TestSuiteResourceTest();
    // Create a logical Test Suite
    CreateTestSuite createLogicalTestSuite = testSuiteResourceTest.createRequest(test);
    TestSuite logicalTestSuite =
        testSuiteResourceTest.createEntity(createLogicalTestSuite, ADMIN_AUTH_HEADERS);

    testSuiteResourceTest.addTestCasesToLogicalTestSuite(logicalTestSuite, new ArrayList<>());
  }

  @Test
  void delete_testCaseFromLogicalTestSuite(TestInfo test) throws IOException {
    TestSuiteResourceTest testSuiteResourceTest = new TestSuiteResourceTest();
    // Create a logical Test Suite
    CreateTestSuite createLogicalTestSuite = testSuiteResourceTest.createRequest(test);
    TestSuite logicalTestSuite =
        testSuiteResourceTest.createEntity(createLogicalTestSuite, ADMIN_AUTH_HEADERS);

    List<TestCase> testCases = new ArrayList<>();

    // Create the test cases (need to be created against an executable test suite)
    for (int i = 0; i < 5; i++) {
      CreateTestCase create = createRequest("test_testSuite__" + i);
      TestCase testCase = createAndCheckEntity(create, ADMIN_AUTH_HEADERS);
      testCases.add(testCase);
    }

    // Add the test cases to the logical test suite
    testSuiteResourceTest.addTestCasesToLogicalTestSuite(
        logicalTestSuite, testCases.stream().map(TestCase::getId).collect(Collectors.toList()));

    // Verify that the test cases are in the logical test suite
    Map<String, Object> queryParams = new HashMap<>();
    queryParams.put("limit", 100);
    queryParams.put("fields", "*");
    queryParams.put("testSuiteId", logicalTestSuite.getId().toString());
    ResultList<TestCase> logicalTestSuiteTestCases = getTestCases(queryParams, ADMIN_AUTH_HEADERS);
    assertEquals(testCases.size(), logicalTestSuiteTestCases.getData().size());

    // Delete a logical test case and check that it is deleted from the logical test suite but not
    // from the executable test suite
    UUID logicalTestCaseIdToDelete = testCases.get(0).getId();
    deleteLogicalTestCase(logicalTestSuite, logicalTestCaseIdToDelete);
    logicalTestSuiteTestCases = getTestCases(queryParams, ADMIN_AUTH_HEADERS);
    assertTrue(assertTestCaseIdNotInList(logicalTestSuiteTestCases, logicalTestCaseIdToDelete));

    String testSuiteID = testCases.get(0).getTestSuite().getId().toString();

    queryParams.put("testSuiteId", testSuiteID);
    ResultList<TestCase> executableTestSuiteTestCases =
        getTestCases(queryParams, ADMIN_AUTH_HEADERS);
    Integer initialSize = executableTestSuiteTestCases.getData().size();
    assertTrue(
        executableTestSuiteTestCases.getData().stream()
            .allMatch(t -> t.getTestSuite().getId().toString().equals(testSuiteID)));

    // Soft Delete a test case from the executable test suite and check that it is deleted from the
    // executable test suite and from the logical test suite
    UUID executableTestCaseIdToDelete = testCases.get(1).getId();
    deleteEntity(executableTestCaseIdToDelete, false, false, ADMIN_AUTH_HEADERS);
    queryParams.put("testSuiteId", logicalTestSuite.getId().toString());
    logicalTestSuiteTestCases = getTestCases(queryParams, ADMIN_AUTH_HEADERS);
    assertEquals(3, logicalTestSuiteTestCases.getData().size());
    assertTrue(assertTestCaseIdNotInList(logicalTestSuiteTestCases, executableTestCaseIdToDelete));

    queryParams.put("includeAllTests", true);
    queryParams.put("include", "all");
    logicalTestSuiteTestCases = getTestCases(queryParams, ADMIN_AUTH_HEADERS);
    assertEquals(4, logicalTestSuiteTestCases.getData().size());

    queryParams.put("testSuiteId", testSuiteID);
    queryParams.remove("includeAllTests");
    queryParams.remove("include");
    executableTestSuiteTestCases = getTestCases(queryParams, ADMIN_AUTH_HEADERS);
    assertEquals(initialSize - 1, executableTestSuiteTestCases.getData().size());
    assertTrue(
        assertTestCaseIdNotInList(executableTestSuiteTestCases, executableTestCaseIdToDelete));

    queryParams.put("includeAllTests", true);
    queryParams.put("include", "all");
    executableTestSuiteTestCases = getTestCases(queryParams, ADMIN_AUTH_HEADERS);
    boolean hasDeletedTrue = false;
    boolean hasDeletedFalse = false;
    for (TestCase testCase : executableTestSuiteTestCases.getData()) {
      if (!hasDeletedTrue && testCase.getDeleted()) {
        hasDeletedTrue = true;
      } else if (!hasDeletedFalse && !testCase.getDeleted()) {
        hasDeletedFalse = true;
      }
    }
    assertTrue(
        hasDeletedTrue
            && hasDeletedFalse); // We should have both deleted and non-deleted test cases in the
    // executable test suite

    // Hard Delete a test case from the executable test suite and check that it is deleted from the
    // executable test suite and from the logical test suite
    deleteEntity(executableTestCaseIdToDelete, false, true, ADMIN_AUTH_HEADERS);

    queryParams.put("testSuiteId", logicalTestSuite.getId().toString());
    logicalTestSuiteTestCases = getTestCases(queryParams, ADMIN_AUTH_HEADERS);
    assertTrue(
        logicalTestSuiteTestCases.getData().stream()
            .allMatch(
                t -> {
                  List<TestSuite> testSuites = t.getTestSuites();
                  return testSuites.stream()
                      .anyMatch(
                          ts -> ts.getId().toString().equals(logicalTestSuite.getId().toString()));
                }));
    assertTrue(assertTestCaseIdNotInList(logicalTestSuiteTestCases, executableTestCaseIdToDelete));

    queryParams.put("testSuiteId", testSuiteID);
    executableTestSuiteTestCases = getTestCases(queryParams, ADMIN_AUTH_HEADERS);
    assertTrue(
        executableTestSuiteTestCases.getData().stream()
            .allMatch(
                t -> {
                  List<TestSuite> testSuites = t.getTestSuites();
                  return testSuites.stream()
                      .anyMatch(ts -> ts.getId().toString().equals(testSuiteID));
                }));
    assertTrue(
        assertTestCaseIdNotInList(executableTestSuiteTestCases, executableTestCaseIdToDelete));
  }

  @Test
  void list_allTestSuitesFromTestCase_200(TestInfo test) throws IOException {
    TestSuiteResourceTest testSuiteResourceTest = new TestSuiteResourceTest();
    // Create a logical Test Suite
    CreateTestSuite createLogicalTestSuite = testSuiteResourceTest.createRequest(test);
    TestSuite logicalTestSuite =
        testSuiteResourceTest.createEntity(createLogicalTestSuite, ADMIN_AUTH_HEADERS);

    // Create the test cases (need to be created against an executable test suite)
    CreateTestCase create = createRequest("test_testSuite__" + test.getDisplayName());
    TestCase testCase = createAndCheckEntity(create, ADMIN_AUTH_HEADERS);
    List<UUID> testCaseIds = listOf(testCase.getId());

    // Add the test cases to the logical test suite
    testSuiteResourceTest.addTestCasesToLogicalTestSuite(logicalTestSuite, testCaseIds);

    TestCase testCaseWithSuites =
        getEntityByName(testCase.getFullyQualifiedName(), "*", ADMIN_AUTH_HEADERS);
    assertEquals(
        testCase.getTestSuite().getFullyQualifiedName(),
        testCaseWithSuites.getTestSuite().getFullyQualifiedName());
    assertEquals(2, testCaseWithSuites.getTestSuites().size());

    // Verify both our testSuites are in the list of TestSuite Entities
    Map<String, EntityReference> testSuiteFQNs = new HashMap<>();
    testSuiteFQNs.put(
        logicalTestSuite.getFullyQualifiedName(), logicalTestSuite.getEntityReference());
    testSuiteFQNs.put(testCase.getTestSuite().getFullyQualifiedName(), testCase.getTestSuite());

    for (TestSuite testSuite : testCaseWithSuites.getTestSuites()) {
      assertNotNull(testSuiteFQNs.get(testSuite.getFullyQualifiedName()));
    }
  }

  @Test
  void post_createTestCaseResultFailure(TestInfo test)
      throws HttpResponseException, ParseException {
    // We're going to check how each test only has a single open stateID
    // and 2 tests have their own flow
    Long startTs = System.currentTimeMillis();
    TestCase testCaseEntity1 = createEntity(createRequest(getEntityName(test)), ADMIN_AUTH_HEADERS);
    TestCase testCaseEntity2 =
        createEntity(createRequest(getEntityName(test) + "2"), ADMIN_AUTH_HEADERS);

    // Add a failed result, which will create a NEW incident and add a new status
    for (TestCase testCase : List.of(testCaseEntity1, testCaseEntity2)) {
      postTestCaseResult(
          testCase.getFullyQualifiedName(),
          new CreateTestCaseResult()
              .withResult("result")
              .withTestCaseStatus(TestCaseStatus.Failed)
              .withTimestamp(TestUtils.dateToTimestamp("2024-01-01")),
          ADMIN_AUTH_HEADERS);

      CreateTestCaseResolutionStatus createAckIncident =
          new CreateTestCaseResolutionStatus()
              .withTestCaseReference(testCase.getFullyQualifiedName())
              .withTestCaseResolutionStatusType(TestCaseResolutionStatusTypes.Ack)
              .withTestCaseResolutionStatusDetails(null);
      createTestCaseFailureStatus(createAckIncident);
    }
    Long endTs = System.currentTimeMillis();

    // Get the test case failure statuses
    ResultList<TestCaseResolutionStatus> testCaseFailureStatusResultList =
        getTestCaseFailureStatus(startTs, endTs, null, null);
    assertEquals(4, testCaseFailureStatusResultList.getData().size());

    List<TestCaseResolutionStatus> ackStatuses =
        testCaseFailureStatusResultList.getData().stream()
            .filter(
                status ->
                    status
                        .getTestCaseResolutionStatusType()
                        .equals(TestCaseResolutionStatusTypes.Ack))
            .toList();

    ackStatuses.stream()
        .flatMap(status -> status.getMetrics().stream())
        .filter(metric -> metric.getName().equals("timeToResponse"))
        .forEach(metric -> assertNotNull(metric.getValue()));

    // check we have only 2 distinct sequence IDs, one for each test case
    List<UUID> stateIds =
        testCaseFailureStatusResultList.getData().stream()
            .map(TestCaseResolutionStatus::getStateId)
            .toList();
    Set<UUID> stateIdSet = new HashSet<>(stateIds);
    assertEquals(2, stateIdSet.size());

    TestCaseResolutionStatus testCaseResolutionStatus =
        testCaseFailureStatusResultList.getData().get(0);
    UUID stateId = stateIds.get(0);

    // Get the test case failure statuses by ID
    TestCaseResolutionStatus storedTestCaseResolution =
        getTestCaseFailureStatusById(testCaseResolutionStatus.getId());
    assertEquals(storedTestCaseResolution.getId(), testCaseResolutionStatus.getId());

    // Get the test case failure statuses by sequence ID
    ResultList<TestCaseResolutionStatus> storedTestCaseResolutions =
        getTestCaseFailureStatusByStateId(stateId);
    assertEquals(2, storedTestCaseResolutions.getData().size());
    assertEquals(stateId, storedTestCaseResolutions.getData().get(0).getStateId());

    // Get the test case resolution statuses by status type
    storedTestCaseResolutions =
        getTestCaseFailureStatus(startTs, endTs, null, TestCaseResolutionStatusTypes.Ack);
    assertEquals(2, storedTestCaseResolutions.getData().size());
    assertEquals(
        TestCaseResolutionStatusTypes.Ack,
        storedTestCaseResolutions.getData().get(0).getTestCaseResolutionStatusType());

    // Get the test case resolution by FQN
    Map<String, String> queryParams = new HashMap<>();
    queryParams.put("testCaseFQN", testCaseEntity2.getFullyQualifiedName());
    storedTestCaseResolutions = getTestCaseFailureStatus(startTs, endTs, null, null, queryParams);
    assertTrue(
        storedTestCaseResolutions.getData().stream()
            .allMatch(
                t ->
                    t.getTestCaseReference()
                        .getFullyQualifiedName()
                        .equals(testCaseEntity2.getFullyQualifiedName())));

    // Get the test case resolution by origin entity FQN
    queryParams.clear();
    queryParams.put("originEntityFQN", TEST_TABLE1.getFullyQualifiedName());
    storedTestCaseResolutions = getTestCaseFailureStatus(startTs, endTs, null, null, queryParams);
    for (TestCaseResolutionStatus testCaseResolution : storedTestCaseResolutions.getData()) {
      EntityReference testCaseReference = testCaseResolution.getTestCaseReference();
      TestCase testCase = getEntity(testCaseReference.getId(), ADMIN_AUTH_HEADERS);
      MessageParser.EntityLink entityLink =
          MessageParser.EntityLink.parse(testCase.getEntityLink());
      assertEquals(entityLink.getEntityFQN(), TEST_TABLE1.getFullyQualifiedName());
    }

    queryParams.put("originEntityFQN", "IDONOTEXIST123");
    assertResponse(
        () -> getTestCaseFailureStatus(startTs, endTs, null, null, queryParams),
        NOT_FOUND,
        "table instance for IDONOTEXIST123 not found");

    // Delete test case recursively and check that the test case resolution status is also deleted
    // 1. soft delete - should not delete the test case resolution status
    // 2. hard delete - should delete the test case resolution status
    deleteEntity(testCaseEntity1.getId(), true, false, ADMIN_AUTH_HEADERS);
    queryParams.clear();
    queryParams.put("include", "all");
    storedTestCaseResolutions =
        getTestCaseFailureStatus(
            startTs, endTs, null, TestCaseResolutionStatusTypes.Ack, queryParams);
    assertEquals(2, storedTestCaseResolutions.getData().size());
    assertTrue(
        storedTestCaseResolutions.getData().stream()
            .anyMatch(t -> t.getTestCaseReference().getId().equals(testCaseEntity1.getId())));

    deleteEntity(testCaseEntity1.getId(), true, true, ADMIN_AUTH_HEADERS);
    storedTestCaseResolutions =
        getTestCaseFailureStatus(startTs, endTs, null, TestCaseResolutionStatusTypes.Ack);
    assertEquals(1, storedTestCaseResolutions.getData().size());
    assertTrue(
        storedTestCaseResolutions.getData().stream()
            .noneMatch(t -> t.getTestCaseReference().getId().equals(testCaseEntity1.getId())));
  }

  @Test
  void test_listTestCaseFailureStatusPagination(TestInfo test) throws IOException, ParseException {
    // Create a number of entities between 5 and 20 inclusive
    Random rand = new Random();
    int maxEntities = rand.nextInt(16) + 5;

    Long startTs = System.currentTimeMillis() - 1000;
    for (int i = 0; i < maxEntities; i++) {
      // We'll create random test cases
      TestCase testCaseEntity =
          createEntity(createRequest(getEntityName(test) + i), ADMIN_AUTH_HEADERS);
      // Adding failed test case, which will create a NEW incident
      postTestCaseResult(
          testCaseEntity.getFullyQualifiedName(),
          new CreateTestCaseResult()
              .withResult("result")
              .withTestCaseStatus(TestCaseStatus.Failed)
              .withTimestamp(TestUtils.dateToTimestamp("2024-01-01")),
          ADMIN_AUTH_HEADERS);
    }
    Long endTs = System.currentTimeMillis() + 1000;

    // List all entities and use it for checking pagination
    ResultList<TestCaseResolutionStatus> allEntities =
        getTestCaseFailureStatus(1000000, null, false, startTs, endTs, null);

    paginateTestCaseFailureStatus(maxEntities, allEntities, startTs, endTs);
  }

  @Test
  void test_listTestCaseFailureStatusDeletedTestCase(TestInfo test)
      throws IOException, ParseException {
    List<TestCase> testCases = new ArrayList<>();
    Long startTs = System.currentTimeMillis() - 1000;
    for (int i = 0; i < 2; i++) {
      // We'll create random test cases
      TestCase testCaseEntity =
          createEntity(createRequest(getEntityName(test) + i), ADMIN_AUTH_HEADERS);
      testCases.add(testCaseEntity);
      // Adding failed test case, which will create a NEW incident
      postTestCaseResult(
          testCaseEntity.getFullyQualifiedName(),
          new CreateTestCaseResult()
              .withResult("result")
              .withTestCaseStatus(TestCaseStatus.Failed)
              .withTimestamp(TestUtils.dateToTimestamp("2024-01-01")),
          ADMIN_AUTH_HEADERS);
    }
    Long endTs = System.currentTimeMillis() + 1000;
    ResultList<TestCaseResolutionStatus> entities =
        getTestCaseFailureStatus(1000, null, false, startTs, endTs, null);
    assertTrue(
        entities.getData().stream()
            .anyMatch(
                tcrs -> tcrs.getTestCaseReference().getId().equals(testCases.get(0).getId())));
    deleteEntityByName(testCases.get(0).getFullyQualifiedName(), true, false, ADMIN_AUTH_HEADERS);
    entities = getTestCaseFailureStatus(1000, null, false, startTs, endTs, null);
    assertTrue(
        entities.getData().stream()
            .noneMatch(
                tcrs -> tcrs.getTestCaseReference().getId().equals(testCases.get(0).getId())));
  }

  @Test
  void patch_TestCaseResultFailure(TestInfo test) throws IOException {
    // Create a table owned by USER_TABLE_OWNER to test owner permissions
    TableResourceTest tableResourceTest = new TableResourceTest();
    CreateTable tableReq =
        tableResourceTest
            .createRequest(test)
            .withName("ownerAuthTestTable")
            .withDatabaseSchema(DATABASE_SCHEMA.getFullyQualifiedName())
            .withColumns(
                List.of(new Column().withName(C1).withDisplayName("c1").withDataType(BIGINT)))
            .withOwners(List.of(USER_TABLE_OWNER.getEntityReference()));
    Table table = tableResourceTest.createAndCheckEntity(tableReq, ADMIN_AUTH_HEADERS);

    CreateTestCase createTestCase = createRequest(test);
    createTestCase
        .withEntityLink(String.format("<#E::table::%s>", table.getFullyQualifiedName()))
        .withTestDefinition(TEST_DEFINITION4.getFullyQualifiedName())
        .withParameterValues(
            List.of(new TestCaseParameterValue().withValue("100").withName("maxValue")))
        .withOwners(List.of(USER_TABLE_OWNER.getEntityReference()));
    TestCase testCaseEntity = createAndCheckEntity(createTestCase, ADMIN_AUTH_HEADERS);

    CreateTestCaseResolutionStatus createTestCaseFailureStatus =
        new CreateTestCaseResolutionStatus()
            .withTestCaseReference(testCaseEntity.getFullyQualifiedName())
            .withTestCaseResolutionStatusType(TestCaseResolutionStatusTypes.Ack)
            .withSeverity(Severity.Severity2)
            .withTestCaseResolutionStatusDetails(null);

    // Test 1: Admin can create incident status
    TestCaseResolutionStatus testCaseFailureStatus =
        createTestCaseFailureStatus(createTestCaseFailureStatus);

    // Test 2: USER_TABLE_OWNER (owner with EDIT_TESTS via isOwner() policy) can patch
    String original = JsonUtils.pojoToJson(testCaseFailureStatus);
    String updated =
        JsonUtils.pojoToJson(
            testCaseFailureStatus
                .withUpdatedAt(System.currentTimeMillis())
                .withUpdatedBy(USER_TABLE_OWNER.getEntityReference())
                .withSeverity(Severity.Severity1));
    JsonNode patch = TestUtils.getJsonPatch(original, updated);
    TestCaseResolutionStatus patched =
        patchTestCaseResultFailureStatus(
            testCaseFailureStatus.getId(), patch, authHeaders(USER_TABLE_OWNER.getName()));
    TestCaseResolutionStatus stored = getTestCaseFailureStatus(testCaseFailureStatus.getId());

    // check our patch fields have been updated
    assertEquals(patched.getUpdatedAt(), stored.getUpdatedAt());
    assertEquals(patched.getUpdatedBy(), stored.getUpdatedBy());
    assertEquals(Severity.Severity1, stored.getSeverity());

    // Test 3: USER_NO_PERMISSIONS cannot patch (not owner, no EDIT_ALL)
    String updatedForNoPerms =
        JsonUtils.pojoToJson(
            stored
                .withUpdatedAt(System.currentTimeMillis())
                .withUpdatedBy(USER_NO_PERMISSIONS.getEntityReference())
                .withSeverity(Severity.Severity3));
    JsonNode patchForNoPerms =
        TestUtils.getJsonPatch(JsonUtils.pojoToJson(stored), updatedForNoPerms);
    assertResponse(
        () ->
            patchTestCaseResultFailureStatus(
                stored.getId(), patchForNoPerms, authHeaders(USER_NO_PERMISSIONS.getName())),
        FORBIDDEN,
        "User does not have ANY of the required permissions.");

    // Test 4: CREATE_ALL_OPS_USER (with EDIT_ALL on TEST_CASE) can patch even if not owner
    String updatedForAllOps =
        JsonUtils.pojoToJson(
            stored
                .withUpdatedAt(System.currentTimeMillis())
                .withUpdatedBy(CREATE_ALL_OPS_USER.getEntityReference())
                .withSeverity(Severity.Severity4));
    JsonNode patchForAllOps =
        TestUtils.getJsonPatch(
            JsonUtils.pojoToJson(
                stored.withSeverity(
                    Severity.Severity3)), // restore to previous state as modified ln 1823
            updatedForAllOps);
    TestCaseResolutionStatus patchedByAllOps =
        patchTestCaseResultFailureStatus(
            stored.getId(), patchForAllOps, authHeaders(CREATE_ALL_OPS_USER.getName()));
    assertEquals(Severity.Severity4, patchedByAllOps.getSeverity());
  }

  @Test
  void patch_TestCaseResultFailureUnauthorizedFields(TestInfo test) throws HttpResponseException {
    TestCase testCaseEntity = createEntity(createRequest(getEntityName(test)), ADMIN_AUTH_HEADERS);
    CreateTestCaseResolutionStatus createTestCaseFailureStatus =
        new CreateTestCaseResolutionStatus()
            .withTestCaseReference(testCaseEntity.getFullyQualifiedName())
            .withTestCaseResolutionStatusType(TestCaseResolutionStatusTypes.Ack)
            .withTestCaseResolutionStatusDetails(null);
    TestCaseResolutionStatus testCaseFailureStatus =
        createTestCaseFailureStatus(createTestCaseFailureStatus);
    String original = JsonUtils.pojoToJson(testCaseFailureStatus);
    String updated =
        JsonUtils.pojoToJson(
            testCaseFailureStatus
                .withUpdatedAt(System.currentTimeMillis())
                .withUpdatedBy(USER1_REF)
                .withTestCaseResolutionStatusType(TestCaseResolutionStatusTypes.Assigned));
    JsonNode patch = TestUtils.getJsonPatch(original, updated);

    assertResponse(
        () -> patchTestCaseResultFailureStatus(testCaseFailureStatus.getId(), patch),
        BAD_REQUEST,
        "Field testCaseResolutionStatusType is not allowed to be updated");
  }

  @Test
  void test_testCaseResolutionTaskResolveWorkflowThruFeed(TestInfo test)
      throws HttpResponseException, ParseException {
    Long startTs = System.currentTimeMillis();
    FeedResourceTest feedResourceTest = new FeedResourceTest();

    TestCase testCaseEntity = createEntity(createRequest(getEntityName(test)), ADMIN_AUTH_HEADERS);

    // Add failed test case, which will create a NEW incident
    postTestCaseResult(
        testCaseEntity.getFullyQualifiedName(),
        new CreateTestCaseResult()
            .withResult("result")
            .withTestCaseStatus(TestCaseStatus.Failed)
            .withTimestamp(TestUtils.dateToTimestamp("2024-01-01")),
        ADMIN_AUTH_HEADERS);

    // Now, we should be good to create an ASSIGNED status
    CreateTestCaseResolutionStatus createAssignedIncident =
        new CreateTestCaseResolutionStatus()
            .withTestCaseReference(testCaseEntity.getFullyQualifiedName())
            .withTestCaseResolutionStatusType(TestCaseResolutionStatusTypes.Assigned)
            .withTestCaseResolutionStatusDetails(new Assigned().withAssignee(USER1_REF));
    TestCaseResolutionStatus assignedIncident = createTestCaseFailureStatus(createAssignedIncident);
    String jsonThread =
        Entity.getCollectionDAO()
            .feedDAO()
            .fetchThreadByTestCaseResolutionStatusId(assignedIncident.getStateId());
    Thread thread = JsonUtils.readValue(jsonThread, Thread.class);
    assertEquals(assignedIncident.getStateId(), thread.getTask().getTestCaseResolutionStatusId());
    assertEquals(TaskStatus.Open, thread.getTask().getStatus());

    // resolve the task. The old task should be closed and the latest test case resolution status
    // should be updated (resolved) with the same state ID

    ResolveTask resolveTask =
        new ResolveTask()
            .withTestCaseFQN(testCaseEntity.getFullyQualifiedName())
            .withTestCaseFailureReason(TestCaseFailureReasonType.FalsePositive)
            .withNewValue("False positive, test case was valid");
    feedResourceTest.resolveTask(thread.getTask().getId(), resolveTask, ADMIN_AUTH_HEADERS);
    jsonThread =
        Entity.getCollectionDAO()
            .feedDAO()
            .fetchThreadByTestCaseResolutionStatusId(assignedIncident.getStateId());
    thread = JsonUtils.readValue(jsonThread, Thread.class);
    // Confirm that the task is closed
    assertEquals(TaskStatus.Closed, thread.getTask().getStatus());

    // We'll confirm that we have created a new test case resolution status with the same state ID
    // and type Resolved
    ResultList<TestCaseResolutionStatus> mostRecentTestCaseResolutionStatus =
        getTestCaseFailureStatus(
            10,
            null,
            true,
            startTs,
            System.currentTimeMillis(),
            testCaseEntity.getFullyQualifiedName());
    assertEquals(1, mostRecentTestCaseResolutionStatus.getData().size());
    TestCaseResolutionStatus mostRecentTestCaseResolutionStatusData =
        mostRecentTestCaseResolutionStatus.getData().get(0);
    assertEquals(
        TestCaseResolutionStatusTypes.Resolved,
        mostRecentTestCaseResolutionStatusData.getTestCaseResolutionStatusType());
    assertEquals(
        assignedIncident.getStateId(), mostRecentTestCaseResolutionStatusData.getStateId());
    Resolved resolved =
        JsonUtils.convertValue(
            mostRecentTestCaseResolutionStatusData.getTestCaseResolutionStatusDetails(),
            Resolved.class);
    assertEquals(TestCaseFailureReasonType.FalsePositive, resolved.getTestCaseFailureReason());
    assertEquals("False positive, test case was valid", resolved.getTestCaseFailureComment());
  }

  @Test
  void test_testCaseResolutionTaskCloseWorkflowThruFeed(TestInfo test)
      throws HttpResponseException, ParseException {
    Long startTs = System.currentTimeMillis();
    FeedResourceTest feedResourceTest = new FeedResourceTest();

    TestCase testCaseEntity = createEntity(createRequest(getEntityName(test)), ADMIN_AUTH_HEADERS);

    // Add failed test case, which will create a NEW incident
    postTestCaseResult(
        testCaseEntity.getFullyQualifiedName(),
        new CreateTestCaseResult()
            .withResult("result")
            .withTestCaseStatus(TestCaseStatus.Failed)
            .withTimestamp(TestUtils.dateToTimestamp("2024-01-01")),
        ADMIN_AUTH_HEADERS);

    // Now, we should be good to create an ASSIGNED status
    CreateTestCaseResolutionStatus createAssignedIncident =
        new CreateTestCaseResolutionStatus()
            .withTestCaseReference(testCaseEntity.getFullyQualifiedName())
            .withTestCaseResolutionStatusType(TestCaseResolutionStatusTypes.Assigned)
            .withTestCaseResolutionStatusDetails(new Assigned().withAssignee(USER1_REF));
    TestCaseResolutionStatus assignedIncident = createTestCaseFailureStatus(createAssignedIncident);

    // Assert that the task is open
    String jsonThread =
        Entity.getCollectionDAO()
            .feedDAO()
            .fetchThreadByTestCaseResolutionStatusId(assignedIncident.getStateId());
    Thread thread = JsonUtils.readValue(jsonThread, Thread.class);
    assertEquals(assignedIncident.getStateId(), thread.getTask().getTestCaseResolutionStatusId());
    assertEquals(TaskStatus.Open, thread.getTask().getStatus());

    // close the task. The old task should be closed and the latest test case resolution status
    // should be updated (resolved) with the same state ID.
    CloseTask closeTask =
        new CloseTask()
            .withComment(USER1.getFullyQualifiedName())
            .withTestCaseFQN(testCaseEntity.getFullyQualifiedName());
    feedResourceTest.closeTask(thread.getTask().getId(), closeTask, ADMIN_AUTH_HEADERS);
    jsonThread =
        Entity.getCollectionDAO()
            .feedDAO()
            .fetchThreadByTestCaseResolutionStatusId(assignedIncident.getStateId());
    thread = JsonUtils.readValue(jsonThread, Thread.class);
    assertEquals(TaskStatus.Closed, thread.getTask().getStatus());

    // We'll confirm that we have created a new test case resolution status with the same state ID
    // and type Assigned
    ResultList<TestCaseResolutionStatus> mostRecentTestCaseResolutionStatus =
        getTestCaseFailureStatus(
            10,
            null,
            true,
            startTs,
            System.currentTimeMillis(),
            testCaseEntity.getFullyQualifiedName());
    assertEquals(1, mostRecentTestCaseResolutionStatus.getData().size());
    TestCaseResolutionStatus mostRecentTestCaseResolutionStatusData =
        mostRecentTestCaseResolutionStatus.getData().get(0);
    assertEquals(
        TestCaseResolutionStatusTypes.Resolved,
        mostRecentTestCaseResolutionStatusData.getTestCaseResolutionStatusType());
    assertEquals(
        assignedIncident.getStateId(), mostRecentTestCaseResolutionStatusData.getStateId());
    mostRecentTestCaseResolutionStatusData.getMetrics().stream()
        .filter(m -> m.getName().equals("timeToResolution"))
        .forEach(m -> assertNotNull(m.getValue()));
  }

  @Test
  void test_testCaseResolutionTaskWorkflowThruAPI(TestInfo test)
      throws HttpResponseException, ParseException {
    TestCase testCaseEntity = createEntity(createRequest(getEntityName(test)), ADMIN_AUTH_HEADERS);

    // Add failed test case, which will create a NEW incident
    postTestCaseResult(
        testCaseEntity.getFullyQualifiedName(),
        new CreateTestCaseResult()
            .withResult("result")
            .withTestCaseStatus(TestCaseStatus.Failed)
            .withTimestamp(TestUtils.dateToTimestamp("2024-01-01")),
        ADMIN_AUTH_HEADERS);

    // Now, we should be good to create an ASSIGNED status
    CreateTestCaseResolutionStatus createAssignedIncident =
        new CreateTestCaseResolutionStatus()
            .withTestCaseReference(testCaseEntity.getFullyQualifiedName())
            .withTestCaseResolutionStatusType(TestCaseResolutionStatusTypes.Assigned)
            .withTestCaseResolutionStatusDetails(new Assigned().withAssignee(USER1_REF));

    TestCaseResolutionStatus assignedIncident = createTestCaseFailureStatus(createAssignedIncident);

    // Confirm that the task is open
    String jsonThread =
        Entity.getCollectionDAO()
            .feedDAO()
            .fetchThreadByTestCaseResolutionStatusId(assignedIncident.getStateId());
    Thread thread = JsonUtils.readValue(jsonThread, Thread.class);
    assertEquals(TaskStatus.Open, thread.getTask().getStatus());
    assertEquals(assignedIncident.getStateId(), thread.getTask().getTestCaseResolutionStatusId());

    // Create a new test case resolution status with type Resolved
    // and confirm the task is closed
    CreateTestCaseResolutionStatus createTestCaseFailureStatusResolved =
        createAssignedIncident
            .withTestCaseResolutionStatusType(TestCaseResolutionStatusTypes.Resolved)
            .withTestCaseResolutionStatusDetails(
                new Resolved()
                    .withTestCaseFailureComment("resolved")
                    .withTestCaseFailureReason(TestCaseFailureReasonType.MissingData)
                    .withResolvedBy(USER1_REF));
    createTestCaseFailureStatus(createTestCaseFailureStatusResolved);

    jsonThread = Entity.getCollectionDAO().feedDAO().findById(thread.getId());
    thread = JsonUtils.readValue(jsonThread, Thread.class);
    assertEquals(TaskStatus.Closed, thread.getTask().getStatus());
  }

  @Test
  void authorizedTestCaseResolutionFlow(TestInfo test)
      throws HttpResponseException, ParseException {
    TestCase testCaseEntity = createEntity(createRequest(getEntityName(test)), ADMIN_AUTH_HEADERS);
    // Add failed test case, which will create a NEW incident
    postTestCaseResult(
        testCaseEntity.getFullyQualifiedName(),
        new CreateTestCaseResult()
            .withResult("result")
            .withTestCaseStatus(TestCaseStatus.Failed)
            .withTimestamp(TestUtils.dateToTimestamp("2024-01-01")),
        ADMIN_AUTH_HEADERS);

    // Now, we should be good to create an ASSIGNED status
    CreateTestCaseResolutionStatus createAssignedIncident =
        new CreateTestCaseResolutionStatus()
            .withTestCaseReference(testCaseEntity.getFullyQualifiedName())
            .withTestCaseResolutionStatusType(TestCaseResolutionStatusTypes.Assigned)
            .withTestCaseResolutionStatusDetails(new Assigned().withAssignee(USER1_REF));
    createTestCaseFailureStatus(createAssignedIncident);

    createTestCaseFailureStatus(
        createAssignedIncident.withTestCaseResolutionStatusType(TestCaseResolutionStatusTypes.Ack));
  }

  @Test
  void testInferSeverity() {
    IncidentSeverityClassifierInterface severityClassifier =
        IncidentSeverityClassifierInterface.getInstance();
    // TEST_TABLE1 has no tier information, hence severity should be null as the classifier won't be
    // able to infer
    Severity severity = severityClassifier.classifyIncidentSeverity(TEST_TABLE1);
    assertNull(severity);

    List<TagLabel> tags = new ArrayList<>();
    tags.add(new TagLabel().withTagFQN("Tier.Tier1").withName("Tier1"));
    TEST_TABLE1.setTags(tags);

    // With tier set to Tier1, the severity should be inferred
    severity = severityClassifier.classifyIncidentSeverity(TEST_TABLE1);
    assertNotNull(severity);
  }

  @Test
  void get_listTestCaseWithStatusAndType(TestInfo test) throws ParseException, IOException {

    int testCaseEntries = 15;

    List<TestCase> createdTestCase = new ArrayList<>();
    for (int i = 0; i < testCaseEntries; i++) {
      if (i % 2 == 0) {
        // Create column level test case
        createdTestCase.add(
            createEntity(
                createRequest(test, i + 1).withEntityLink(TABLE_LINK), ADMIN_AUTH_HEADERS));
        continue;
      }
      createdTestCase.add(createEntity(createRequest(test, i + 1), ADMIN_AUTH_HEADERS));
    }

    for (int i = 0; i < testCaseEntries; i++) {
      // Even number = Failed (8), Odd number = Success (7), 9 = Aborted (1)
      TestCaseStatus result;
      if (i % 2 == 0) {
        result = TestCaseStatus.Failed;
      } else if (i == 9) {
        result = TestCaseStatus.Aborted;
      } else {
        result = TestCaseStatus.Success;
      }
      CreateTestCaseResult createTestCaseResult =
          new CreateTestCaseResult()
              .withResult("result")
              .withTestCaseStatus(result)
              .withTimestamp(TestUtils.dateToTimestamp("2024-01-01"));
      postTestCaseResult(
          createdTestCase.get(i).getFullyQualifiedName(), createTestCaseResult, ADMIN_AUTH_HEADERS);
    }

    String testSuiteId = createdTestCase.get(0).getTestSuite().getId().toString();

    Map<String, Object> queryParams = new HashMap<>();
    queryParams.put("limit", 100);
    queryParams.put("testSuiteId", testSuiteId);
    queryParams.put("fields", "testSuite");
    // Assert we get all 15 test cases
    ResultList<TestCase> testCases = getTestCases(queryParams, ADMIN_AUTH_HEADERS);
    assertTrue(
        testCases.getData().stream()
            .allMatch(t -> t.getTestSuite().getId().toString().equals(testSuiteId)));

    // Assert we get 8 failed test cases
    queryParams.put("testCaseStatus", TestCaseStatus.Failed);
    testCases = getTestCases(queryParams, ADMIN_AUTH_HEADERS);
    assertTrue(
        testCases.getData().stream()
            .allMatch(t -> t.getTestCaseStatus().equals(TestCaseStatus.Failed)));

    // Assert we get 7 success test cases
    queryParams.put("testCaseStatus", TestCaseStatus.Success);
    testCases = getTestCases(queryParams, ADMIN_AUTH_HEADERS);
    assertTrue(
        testCases.getData().stream()
            .allMatch(t -> t.getTestCaseStatus().equals(TestCaseStatus.Success)));

    // Assert we get 1 aborted test cases
    queryParams.put("testCaseStatus", TestCaseStatus.Aborted);
    testCases = getTestCases(queryParams, ADMIN_AUTH_HEADERS);
    assertTrue(
        testCases.getData().stream()
            .allMatch(t -> t.getTestCaseStatus().equals(TestCaseStatus.Aborted)));

    queryParams.remove("testCaseStatus");

    // Assert we get 7 column level test cases
    queryParams.put("testCaseType", "column");
    queryParams.put("fields", "testDefinition");
    testCases = getTestCases(queryParams, ADMIN_AUTH_HEADERS);
    assertTrue(
        testCases.getData().stream()
            .allMatch(
                t -> {
                  TestDefinition testDefinition =
                      Entity.getEntity(t.getTestDefinition(), "", Include.ALL);
                  return testDefinition.getEntityType().equals(TestDefinitionEntityType.COLUMN);
                }));

    // Assert we get 8 table level test cases
    queryParams.put("testCaseType", "table");
    queryParams.put("fields", "testDefinition");
    testCases = getTestCases(queryParams, ADMIN_AUTH_HEADERS);
    testCases.getData().stream()
        .filter(
            t -> {
              TestDefinition testDefinition =
                  Entity.getEntity(t.getTestDefinition(), "", Include.ALL);
              return testDefinition.getEntityType().equals(TestDefinitionEntityType.TABLE);
            });
    assertTrue(
        testCases.getData().stream()
            .allMatch(
                t -> {
                  MessageParser.EntityLink entityLink =
                      MessageParser.EntityLink.parse(t.getEntityLink());
                  return entityLink.getFieldName() == null; // should be empty for table test cases
                }));
  }

  @Test
  void test_incidentStatusPermissions(TestInfo test) throws IOException, ParseException {
    // Create a table without specific ownership for testing permissions
    TableResourceTest tableResourceTest = new TableResourceTest();
    CreateTable tableReq =
        tableResourceTest
            .createRequest(test)
            .withName("permissionTestTable")
            .withDatabaseSchema(DATABASE_SCHEMA.getFullyQualifiedName())
            .withColumns(
                List.of(new Column().withName(C1).withDisplayName("c1").withDataType(BIGINT)));
    Table table = tableResourceTest.createAndCheckEntity(tableReq, ADMIN_AUTH_HEADERS);

    // Create a test case for the table
    CreateTestCase create = createRequest(test);
    create
        .withEntityLink(String.format("<#E::table::%s>", table.getFullyQualifiedName()))
        .withTestDefinition(TEST_DEFINITION4.getFullyQualifiedName())
        .withParameterValues(
            List.of(new TestCaseParameterValue().withValue("100").withName("maxValue")));
    TestCase testCase = createAndCheckEntity(create, ADMIN_AUTH_HEADERS);

    // Add a failed test result to create an incident
    postTestCaseResult(
        testCase.getFullyQualifiedName(),
        new CreateTestCaseResult()
            .withResult("failed")
            .withTestCaseStatus(TestCaseStatus.Failed)
            .withTimestamp(TestUtils.dateToTimestamp("2024-01-01")),
        ADMIN_AUTH_HEADERS);

    CreateTestCaseResolutionStatus createIncident =
        new CreateTestCaseResolutionStatus()
            .withTestCaseReference(testCase.getFullyQualifiedName())
            .withTestCaseResolutionStatusType(TestCaseResolutionStatusTypes.Assigned)
            .withTestCaseResolutionStatusDetails(new Assigned().withAssignee(USER1_REF));

    // Test 1: User with EDIT_TESTS permission on Table should be able to create incident
    TestCaseResolutionStatus incident1 =
        createTestCaseFailureStatus(createIncident, authHeaders(USER_TABLE_EDIT_TESTS.getName()));
    assertNotNull(incident1);
    assertEquals(
        TestCaseResolutionStatusTypes.Assigned, incident1.getTestCaseResolutionStatusType());

    // Test 2: User with EDIT_TESTS permission on Table should be able to update incident
    String original1 = JsonUtils.pojoToJson(incident1);
    String updated1 =
        JsonUtils.pojoToJson(
            incident1
                .withUpdatedAt(System.currentTimeMillis())
                .withUpdatedBy(USER_TABLE_EDIT_TESTS.getEntityReference())
                .withSeverity(Severity.Severity1));
    JsonNode patch1 = TestUtils.getJsonPatch(original1, updated1);
    TestCaseResolutionStatus patched1 =
        patchTestCaseResultFailureStatus(
            incident1.getId(), patch1, authHeaders(USER_TABLE_EDIT_TESTS.getName()));
    assertEquals(Severity.Severity1, patched1.getSeverity());

    // Test 3: User with EDIT_ALL permission on TestCase should be able to create incident
    CreateTestCaseResolutionStatus createIncident2 =
        new CreateTestCaseResolutionStatus()
            .withTestCaseReference(testCase.getFullyQualifiedName())
            .withTestCaseResolutionStatusType(TestCaseResolutionStatusTypes.Resolved)
            .withTestCaseResolutionStatusDetails(new Resolved());

    TestCaseResolutionStatus incident2 =
        createTestCaseFailureStatus(createIncident2, authHeaders(USER_TEST_CASE_UPDATE.getName()));
    assertNotNull(incident2);
    assertEquals(
        TestCaseResolutionStatusTypes.Resolved, incident2.getTestCaseResolutionStatusType());

    // Test 4: User with EDIT_ALL permission on TestCase should be able to update incident
    String original2 = JsonUtils.pojoToJson(incident2);
    String updated2 =
        JsonUtils.pojoToJson(
            incident2
                .withUpdatedAt(System.currentTimeMillis())
                .withUpdatedBy(USER_TEST_CASE_UPDATE.getEntityReference())
                .withSeverity(Severity.Severity2));
    JsonNode patch2 = TestUtils.getJsonPatch(original2, updated2);
    TestCaseResolutionStatus patched2 =
        patchTestCaseResultFailureStatus(
            incident2.getId(), patch2, authHeaders(USER_TEST_CASE_UPDATE.getName()));
    assertEquals(Severity.Severity2, patched2.getSeverity());

    // Test 5: User with ALL permissions should be able to create incident
    TestCaseResolutionStatus incident3 =
        createTestCaseFailureStatus(createIncident, authHeaders(CREATE_ALL_OPS_USER.getName()));
    assertNotNull(incident3);

    // Test 6: User with ALL permissions should be able to update incident
    String original3 = JsonUtils.pojoToJson(incident3);
    String updated3 =
        JsonUtils.pojoToJson(
            incident3
                .withUpdatedAt(System.currentTimeMillis())
                .withUpdatedBy(CREATE_ALL_OPS_USER.getEntityReference())
                .withSeverity(Severity.Severity3));
    JsonNode patch3 = TestUtils.getJsonPatch(original3, updated3);
    TestCaseResolutionStatus patched3 =
        patchTestCaseResultFailureStatus(
            incident3.getId(), patch3, authHeaders(CREATE_ALL_OPS_USER.getName()));
    assertEquals(Severity.Severity3, patched3.getSeverity());

    // Test 7: User without required permissions should NOT be able to create incident
    assertThrows(
        HttpResponseException.class,
        () ->
            createTestCaseFailureStatus(createIncident, authHeaders(USER_NO_PERMISSIONS.getName())),
        "User without permissions should not be able to create incident status");

    // Test 8: User without required permissions should NOT be able to update incident
    String originalNoPerms = JsonUtils.pojoToJson(incident1);
    String updatedNoPerms =
        JsonUtils.pojoToJson(
            incident1
                .withUpdatedAt(System.currentTimeMillis())
                .withUpdatedBy(USER_NO_PERMISSIONS.getEntityReference())
                .withSeverity(Severity.Severity4));
    JsonNode patchNoPerms = TestUtils.getJsonPatch(originalNoPerms, updatedNoPerms);

    assertThrows(
        HttpResponseException.class,
        () ->
            patchTestCaseResultFailureStatus(
                incident1.getId(), patchNoPerms, authHeaders(USER_NO_PERMISSIONS.getName())),
        "User without permissions should not be able to update incident status");
  }

  @Test
  void test_getTestCaseResolutionStatusPermissions(TestInfo test)
      throws IOException, ParseException {
    // Create a test case to test TestCaseResolutionStatus GET permissions
    CreateTestCase create = createRequest(test);
    create
        .withEntityLink(TABLE_LINK)
        .withTestDefinition(TEST_DEFINITION4.getFullyQualifiedName())
        .withParameterValues(
            List.of(new TestCaseParameterValue().withValue("100").withName("maxValue")));
    TestCase testCase = createAndCheckEntity(create, ADMIN_AUTH_HEADERS);

    // Add a failed test result to create an incident
    postTestCaseResult(
        testCase.getFullyQualifiedName(),
        new CreateTestCaseResult()
            .withResult("failed")
            .withTestCaseStatus(TestCaseStatus.Failed)
            .withTimestamp(TestUtils.dateToTimestamp("2024-01-01")),
        ADMIN_AUTH_HEADERS);

    // Create a test case resolution status (incident)
    CreateTestCaseResolutionStatus createIncident =
        new CreateTestCaseResolutionStatus()
            .withTestCaseReference(testCase.getFullyQualifiedName())
            .withTestCaseResolutionStatusType(TestCaseResolutionStatusTypes.Assigned)
            .withTestCaseResolutionStatusDetails(new Assigned().withAssignee(USER1_REF));
    TestCaseResolutionStatus incident =
        createTestCaseFailureStatus(createIncident, ADMIN_AUTH_HEADERS);

    // Test GET by ID endpoint permissions for TestCaseResolutionStatus
    // Admin should be able to retrieve test case resolution status
    TestCaseResolutionStatus retrievedIncident1 =
        getTestCaseFailureStatus(incident.getId(), ADMIN_AUTH_HEADERS);
    assertNotNull(retrievedIncident1);

    // Data consumer should be able to view test case resolution status (has VIEW permissions)
    TestCaseResolutionStatus retrievedIncident2 =
        getTestCaseFailureStatus(incident.getId(), authHeaders(DATA_CONSUMER.getName()));
    assertNotNull(retrievedIncident2);

    // Data steward should be able to view test case resolution status (has VIEW permissions)
    TestCaseResolutionStatus retrievedIncident3 =
        getTestCaseFailureStatus(incident.getId(), authHeaders(DATA_STEWARD.getName()));
    assertNotNull(retrievedIncident3);

    // Test GET list endpoint permissions for TestCaseResolutionStatus with testCaseFQN parameter
    // Admin should be able to list test case resolution statuses
    ResultList<TestCaseResolutionStatus> listResult1 =
        listTestCaseFailureStatusWithFQN(testCase.getFullyQualifiedName(), ADMIN_AUTH_HEADERS);
    assertNotNull(listResult1);

    // Data consumer should be able to list test case resolution statuses
    ResultList<TestCaseResolutionStatus> listResult2 =
        listTestCaseFailureStatusWithFQN(
            testCase.getFullyQualifiedName(), authHeaders(DATA_CONSUMER.getName()));
    assertNotNull(listResult2);

    // Data steward should be able to list test case resolution statuses
    ResultList<TestCaseResolutionStatus> listResult3 =
        listTestCaseFailureStatusWithFQN(
            testCase.getFullyQualifiedName(), authHeaders(DATA_STEWARD.getName()));
    assertNotNull(listResult3);

    // Test GET list endpoint permissions for TestCaseResolutionStatus with testCaseId parameter
    // Admin should be able to list test case resolution statuses by test case ID
    ResultList<TestCaseResolutionStatus> listResult4 =
        listTestCaseFailureStatusWithId(testCase.getId(), ADMIN_AUTH_HEADERS);
    assertNotNull(listResult4);

    // Data consumer should be able to list test case resolution statuses by test case ID
    ResultList<TestCaseResolutionStatus> listResult5 =
        listTestCaseFailureStatusWithId(testCase.getId(), authHeaders(DATA_CONSUMER.getName()));
    assertNotNull(listResult5);

    // Data steward should be able to list test case resolution statuses by test case ID
    ResultList<TestCaseResolutionStatus> listResult6 =
        listTestCaseFailureStatusWithId(testCase.getId(), authHeaders(DATA_STEWARD.getName()));
    assertNotNull(listResult6);
  }

  @Test
  void wrongMinMaxTestParameter(TestInfo test) throws HttpResponseException {
    CreateTestCase validTestCase = createRequest(test);
    validTestCase
        .withTestDefinition(TEST_DEFINITION4.getFullyQualifiedName())
        .withParameterValues(
            List.of(new TestCaseParameterValue().withName("minValue").withValue("10")));
    createEntity(validTestCase, ADMIN_AUTH_HEADERS);

    validTestCase = createRequest(test, 1);
    validTestCase
        .withTestDefinition(TEST_DEFINITION4.getFullyQualifiedName())
        .withParameterValues(
            List.of(new TestCaseParameterValue().withName("maxValue").withValue("10")));
    createEntity(validTestCase, ADMIN_AUTH_HEADERS);

    CreateTestCase invalidTestCase = createRequest(test, 2);
    invalidTestCase
        .withTestDefinition(TEST_DEFINITION5.getFullyQualifiedName())
        .withParameterValues(
            List.of(
                new TestCaseParameterValue().withName("minLength").withValue("10"),
                new TestCaseParameterValue().withName("maxLength").withValue("5")));

    assertResponseContains(
        () -> createEntity(invalidTestCase, ADMIN_AUTH_HEADERS), BAD_REQUEST, "Parameter");

    CreateTestCase invalidTestCaseMixedTypes = createRequest(test, 3);
    invalidTestCaseMixedTypes
        .withTestDefinition(TEST_DEFINITION5.getFullyQualifiedName())
        .withParameterValues(
            List.of(
                new TestCaseParameterValue().withName("minLength").withValue("10.6"),
                new TestCaseParameterValue().withName("maxLength").withValue("5")));

    assertResponseContains(
        () -> createEntity(invalidTestCaseMixedTypes, ADMIN_AUTH_HEADERS),
        BAD_REQUEST,
        "Parameter");
  }

  @Test
  void test_testCaseEsDocCleanUp() {
    TestCase testCase =
        new TestCase()
            .withId(UUID.randomUUID())
            .withChangeDescription(new ChangeDescription())
            .withTestSuites(
                List.of(
                    new TestSuite()
                        .withId(UUID.randomUUID())
                        .withChangeDescription(new ChangeDescription()),
                    new TestSuite()
                        .withId(UUID.randomUUID())
                        .withChangeDescription(new ChangeDescription())));

    Map<String, Object> doc = JsonUtils.convertValue(testCase, Map.class);

    TestCaseIndex testCaseIndex = new TestCaseIndex(testCase);
    testCaseIndex.removeNonIndexableFields(doc);
    assertNull(doc.get("changeDescription"));
    List<Map<String, Object>> testSuites = (List<Map<String, Object>>) doc.get("testSuites");
    assertNull(testSuites.get(0).get("changeDescription"));

    // Remove changeDescription logic handles null testSuites
    testCase.setTestSuites(null);
    doc = JsonUtils.convertValue(testCase, Map.class);
    testCaseIndex = new TestCaseIndex(testCase);
    testCaseIndex.removeNonIndexableFields(doc);
  }

  @Test
  void put_and_delete_failedRowSample_200(TestInfo test) throws IOException, ParseException {
    CreateTestCase create =
        createRequest(test)
            .withEntityLink(TABLE_LINK)
            .withTestDefinition(TEST_DEFINITION4.getFullyQualifiedName())
            .withParameterValues(
                List.of(new TestCaseParameterValue().withValue("100").withName("maxValue")));
    TestCase testCase = createAndCheckEntity(create, ADMIN_AUTH_HEADERS);
    List<String> columns = Arrays.asList(C1, C2, C3);

    // Add 3 rows of sample data for 3 columns
    List<List<Object>> rows =
        Arrays.asList(
            Arrays.asList("c1Value1", 1, true),
            Arrays.asList("c1Value2", null, false),
            Arrays.asList("c1Value3", 3, true));

    // Cannot set failed sample for a non-failing test case
    assertResponse(
        () -> putFailedRowsSample(testCase, columns, rows, ADMIN_AUTH_HEADERS),
        BAD_REQUEST,
        "Failed rows can only be added to a failed test case.");

    // Add failed test case, which will create a NEW incident
    postTestCaseResult(
        testCase.getFullyQualifiedName(),
        new CreateTestCaseResult()
            .withResult("result")
            .withTestCaseStatus(TestCaseStatus.Failed)
            .withTimestamp(TestUtils.dateToTimestamp("2024-01-01")),
        ADMIN_AUTH_HEADERS);
    // Sample data can be put as an ADMIN
    putFailedRowsSample(testCase, columns, rows, ADMIN_AUTH_HEADERS);

    // Sample data can be put as owner
    rows.get(0).set(1, 2); // Change value 1 to 2
    putFailedRowsSample(testCase, columns, rows, authHeaders(USER1.getName()));

    // Sample data can't be put as non-owner, non-admin
    assertResponse(
        () -> putFailedRowsSample(testCase, columns, rows, authHeaders(USER2.getName())),
        FORBIDDEN,
        permissionNotAllowed(USER2.getName(), List.of(EDIT_TESTS)));

    deleteFailedRowsSample(testCase);

    assertResponse(
        () -> getSampleData(testCase.getId(), ADMIN_AUTH_HEADERS),
        NOT_FOUND,
        FAILED_ROWS_SAMPLE_EXTENSION + " instance for " + testCase.getId() + " not found");
  }

  @Test
  void put_failedRowSample_without_validation_200(TestInfo test)
      throws IOException, ParseException {
    CreateTestCase create =
        createRequest(test)
            .withEntityLink(TABLE_LINK)
            .withTestDefinition(TEST_DEFINITION4.getFullyQualifiedName())
            .withParameterValues(
                List.of(new TestCaseParameterValue().withValue("100").withName("maxValue")));
    TestCase testCase = createAndCheckEntity(create, ADMIN_AUTH_HEADERS);
    List<String> columns = Arrays.asList("NOT_A_COLUMN", C1, C2, C3);

    // Add 3 rows of sample data for 3 columns
    List<List<Object>> rows =
        Arrays.asList(
            Arrays.asList("to be", "c1Value1", 1, true),
            Arrays.asList("or not", "c1Value2", null, false),
            Arrays.asList("to be", "c1Value3", 3, true));

    // Add failed test case, which will create a NEW incident
    postTestCaseResult(
        testCase.getFullyQualifiedName(),
        new CreateTestCaseResult()
            .withResult("result")
            .withTestCaseStatus(TestCaseStatus.Failed)
            .withTimestamp(TestUtils.dateToTimestamp("2024-01-01")),
        ADMIN_AUTH_HEADERS);

    // fail to put sample row with invalid column
    assertResponse(
        () -> putFailedRowsSample(testCase, columns, rows, ADMIN_AUTH_HEADERS),
        BAD_REQUEST,
        "Invalid column name NOT_A_COLUMN");

    // successfully put sample row with invalid column when set query param validate=false
    Map<String, String> queryParams = new HashMap<>();
    queryParams.put("validate", "false");
    putFailedRowsSample(testCase, columns, rows, ADMIN_AUTH_HEADERS, queryParams);
  }

  @Test
  void resolved_test_case_deletes_sample_data(TestInfo test) throws IOException, ParseException {
    CreateTestCase create =
        createRequest(test)
            .withEntityLink(TABLE_LINK)
            .withTestDefinition(TEST_DEFINITION4.getFullyQualifiedName())
            .withParameterValues(
                List.of(new TestCaseParameterValue().withValue("100").withName("maxValue")));
    TestCase testCase = createAndCheckEntity(create, ADMIN_AUTH_HEADERS);
    List<String> columns = Arrays.asList(C1, C2, C3);

    // Add 3 rows of sample data for 3 columns
    List<List<Object>> rows =
        Arrays.asList(
            Arrays.asList("c1Value1", 1, true),
            Arrays.asList("c1Value2", null, false),
            Arrays.asList("c1Value3", 3, true));

    postTestCaseResult(
        testCase.getFullyQualifiedName(),
        new CreateTestCaseResult()
            .withResult("result")
            .withTestCaseStatus(TestCaseStatus.Failed)
            .withTimestamp(TestUtils.dateToTimestamp("2024-01-01")),
        ADMIN_AUTH_HEADERS);

    putFailedRowsSample(testCase, columns, rows, ADMIN_AUTH_HEADERS);

    // resolving test case deletes the sample data
    CreateTestCaseResult createTestCaseResult =
        new CreateTestCaseResult()
            .withResult("tested")
            .withTestCaseStatus(TestCaseStatus.Success)
            .withTimestamp(TestUtils.dateToTimestamp("2021-09-09"));
    postTestCaseResult(testCase.getFullyQualifiedName(), createTestCaseResult, ADMIN_AUTH_HEADERS);
    assertResponse(
        () -> getSampleData(testCase.getId(), ADMIN_AUTH_HEADERS),
        NOT_FOUND,
        FAILED_ROWS_SAMPLE_EXTENSION + " instance for " + testCase.getId() + " not found");
  }

  @Test
  void test_sensitivePIISampleData(TestInfo test) throws IOException, ParseException {
    // Create table with owner and a column tagged with PII.Sensitive
    TableResourceTest tableResourceTest = new TableResourceTest();
    CreateTable tableReq = getSensitiveTableReq(test, tableResourceTest);
    Table sensitiveTable = tableResourceTest.createAndCheckEntity(tableReq, ADMIN_AUTH_HEADERS);
    String sensitiveColumnLink =
        String.format("<#E::table::%s::columns::%s>", sensitiveTable.getFullyQualifiedName(), C1);
    CreateTestCase create =
        createRequest(test)
            .withEntityLink(sensitiveColumnLink)
            .withTestDefinition(TEST_DEFINITION3.getFullyQualifiedName())
            .withParameterValues(
                List.of(
                    new TestCaseParameterValue().withValue("100").withName("missingCountValue")));
    TestCase testCase = createAndCheckEntity(create, ADMIN_AUTH_HEADERS);
    postTestCaseResult(
        testCase.getFullyQualifiedName(),
        new CreateTestCaseResult()
            .withResult("result")
            .withTestCaseStatus(TestCaseStatus.Failed)
            .withTimestamp(TestUtils.dateToTimestamp("2024-01-01")),
        ADMIN_AUTH_HEADERS);
    List<String> columns = List.of(C1);
    // Add 3 rows of sample data
    List<List<Object>> rows =
        Arrays.asList(List.of("c1Value1"), List.of("c1Value2"), List.of("c1Value3"));
    // add sample data
    putFailedRowsSample(testCase, columns, rows, ADMIN_AUTH_HEADERS);
    // assert values are not masked for the table owner
    TableData data = getSampleData(testCase.getId(), authHeaders(USER1.getName()));
    assertFalse(
        data.getRows().stream()
            .flatMap(List::stream)
            .map(r -> r == null ? "" : r)
            .map(Object::toString)
            .anyMatch(MASKED_VALUE::equals));
    // assert values are masked when is not the table owner
    data = getSampleData(testCase.getId(), authHeaders(USER2.getName()));
    assertEquals(
        3,
        data.getRows().stream()
            .flatMap(List::stream)
            .map(r -> r == null ? "" : r)
            .map(Object::toString)
            .filter(MASKED_VALUE::equals)
            .count());
  }

  @Test
  void test_addInspectionQuery(TestInfo test) throws IOException {
    CreateTestCase create =
        createRequest(test)
            .withEntityLink(TABLE_LINK)
            .withTestDefinition(TEST_DEFINITION4.getFullyQualifiedName())
            .withParameterValues(
                List.of(new TestCaseParameterValue().withValue("100").withName("maxValue")));
    TestCase testCase = createAndCheckEntity(create, ADMIN_AUTH_HEADERS);
    String inspectionQuery = "SELECT * FROM test_table WHERE column1 = 'value1'";
    putInspectionQuery(testCase, inspectionQuery);
    TestCase updated = getTestCase(testCase.getFullyQualifiedName(), ADMIN_AUTH_HEADERS);
    assertEquals(updated.getInspectionQuery(), inspectionQuery);
  }

  @Test
  @Execution(ExecutionMode.CONCURRENT)
  protected void post_entityCreateWithInvalidName_400() {
    // Create an entity with mandatory name field null
    final CreateTestCase request = createRequest(null, "description", "displayName", null);
    assertResponseContains(
        () -> createEntity(request, ADMIN_AUTH_HEADERS),
        BAD_REQUEST,
        "[query param name must not be null]");

    // Create an entity with mandatory name field empty
    final CreateTestCase request1 = createRequest("", "description", "displayName", null);
    assertResponseContains(
        () -> createEntity(request1, ADMIN_AUTH_HEADERS),
        BAD_REQUEST,
        TestUtils.getEntityNameLengthError(entityClass));

    // Any entity name that has EntityLink separator must fail
    final CreateTestCase request3 =
        createRequest("invalid::Name", "description", "displayName", null);
    assertResponseContains(
        () -> createEntity(request3, ADMIN_AUTH_HEADERS), BAD_REQUEST, "name must match");
  }

  @Test
  void createUpdate_DynamicAssertionTests(TestInfo testInfo) throws IOException {
    CreateTestCase create = createRequest(testInfo).withUseDynamicAssertion(true);
    TestCase testCase = createAndCheckEntity(create, ADMIN_AUTH_HEADERS);
    testCase = getTestCase(testCase.getFullyQualifiedName(), ADMIN_AUTH_HEADERS);
    assertTrue(testCase.getUseDynamicAssertion());
    CreateTestCase update = create.withUseDynamicAssertion(false);
    updateEntity(update, OK, ADMIN_AUTH_HEADERS);
    testCase = getTestCase(testCase.getFullyQualifiedName(), ADMIN_AUTH_HEADERS);
    assertFalse(testCase.getUseDynamicAssertion());
  }

  // BEGINNING OF TEST CASE RESULTS TESTS

  @Test
  void put_testCaseResults_200(TestInfo test) throws IOException, ParseException {
    List<TestCaseResult> testCaseResultsList = new ArrayList<>();
    CreateTestCase create = createRequest(test);
    create
        .withEntityLink(TABLE_COLUMN_LINK)
        .withTestDefinition(TEST_DEFINITION3.getFullyQualifiedName())
        .withParameterValues(
            List.of(new TestCaseParameterValue().withValue("100").withName("missingCountValue")));
    TestCase testCase = createAndCheckEntity(create, ADMIN_AUTH_HEADERS);
    CreateTestCaseResult createTestCaseResult =
        new CreateTestCaseResult()
            .withResult("tested")
            .withTestCaseStatus(TestCaseStatus.Success)
            .withTimestamp(TestUtils.dateToTimestamp("2021-09-09"));
    testCaseResultsList.add(
        postTestCaseResult(
            testCase.getFullyQualifiedName(), createTestCaseResult, ADMIN_AUTH_HEADERS));

    ResultList<TestCaseResult> testCaseResults =
        getTestCaseResults(
            testCase.getFullyQualifiedName(),
            TestUtils.dateToTimestamp("2021-09-09"),
            TestUtils.dateToTimestamp("2021-09-10"),
            ADMIN_AUTH_HEADERS);
    verifyTestCaseResults(testCaseResults, testCaseResultsList, 1);

    // Add new data for TableCaseResult
    createTestCaseResult =
        new CreateTestCaseResult()
            .withResult("tested")
            .withTestCaseStatus(TestCaseStatus.Failed)
            .withTimestamp(TestUtils.dateToTimestamp("2021-09-10"));
    testCaseResultsList.add(
        postTestCaseResult(
            testCase.getFullyQualifiedName(), createTestCaseResult, ADMIN_AUTH_HEADERS));

    testCaseResults =
        getTestCaseResults(
            testCase.getFullyQualifiedName(),
            TestUtils.dateToTimestamp("2021-09-09"),
            TestUtils.dateToTimestamp("2021-09-10"),
            ADMIN_AUTH_HEADERS);
    verifyTestCaseResults(testCaseResults, testCaseResultsList, 2);

    testCase = getEntity(testCase.getId(), "testCaseResult", ADMIN_AUTH_HEADERS);
    // first result should be the latest date
    testCaseResults =
        getTestCaseResults(
            testCase.getFullyQualifiedName(),
            TestUtils.dateToTimestamp("2021-09-09"),
            TestUtils.dateToTimestamp("2021-09-10"),
            ADMIN_AUTH_HEADERS);
    verifyTestCaseResults(testCaseResults, testCaseResultsList, 2);

    String dateStr = "2021-09-";
    for (int i = 11; i <= 20; i++) {
      createTestCaseResult =
          new CreateTestCaseResult()
              .withResult("result")
              .withTestCaseStatus(TestCaseStatus.Success)
              .withTimestamp(TestUtils.dateToTimestamp(dateStr + i));
      testCaseResultsList.add(
          postTestCaseResult(
              testCase.getFullyQualifiedName(), createTestCaseResult, ADMIN_AUTH_HEADERS));
    }
    testCaseResults =
        getTestCaseResults(
            testCase.getFullyQualifiedName(),
            TestUtils.dateToTimestamp("2021-09-09"),
            TestUtils.dateToTimestamp("2021-09-20"),
            ADMIN_AUTH_HEADERS);
    verifyTestCaseResults(testCaseResults, testCaseResultsList, 12);

    // create another table and add test results
    TestCase testCase1 = createAndCheckEntity(createRequest(test, 1), ADMIN_AUTH_HEADERS);
    List<TestCaseResult> testCase1ResultsList = new ArrayList<>();
    dateStr = "2021-10-";
    for (int i = 11; i <= 15; i++) {
      createTestCaseResult =
          new CreateTestCaseResult()
              .withResult("result")
              .withTestCaseStatus(TestCaseStatus.Failed)
              .withTimestamp(TestUtils.dateToTimestamp(dateStr + i));
      testCase1ResultsList.add(
          postTestCaseResult(
              testCase1.getFullyQualifiedName(), createTestCaseResult, ADMIN_AUTH_HEADERS));
    }
    testCaseResults =
        getTestCaseResults(
            testCase1.getFullyQualifiedName(),
            TestUtils.dateToTimestamp("2021-10-11"),
            TestUtils.dateToTimestamp("2021-10-15"),
            ADMIN_AUTH_HEADERS);
    verifyTestCaseResults(testCaseResults, testCase1ResultsList, 5);
    deleteTestCaseResult(
        testCase1.getFullyQualifiedName(),
        TestUtils.dateToTimestamp("2021-10-11"),
        ADMIN_AUTH_HEADERS);
    testCase1ResultsList.remove(0);
    testCaseResults =
        getTestCaseResults(
            testCase1.getFullyQualifiedName(),
            TestUtils.dateToTimestamp("2021-10-11"),
            TestUtils.dateToTimestamp("2021-10-15"),
            ADMIN_AUTH_HEADERS);
    verifyTestCaseResults(testCaseResults, testCase1ResultsList, 4);

    validateListTestCaseResultsFromSearchWithPagination(
        new HashMap<>(),
        testCase1ResultsList.size() + testCaseResultsList.size(),
        "/testCaseResults/search/list");

    if (supportsSearchIndex) {
      getAndValidateTestSummary(null);
    }

    // Test that we can get the test summary for a logical test suite and that
    // adding a logical test suite does not change the total number of tests
    TestSuiteResourceTest testSuiteResourceTest = new TestSuiteResourceTest();
    CreateTestSuite createLogicalTestSuite = testSuiteResourceTest.createRequest(test);
    TestSuite logicalTestSuite =
        testSuiteResourceTest.createEntity(createLogicalTestSuite, ADMIN_AUTH_HEADERS);
    List<UUID> testCaseIds = new ArrayList<>();
    testCaseIds.add(testCase1.getId());
    testSuiteResourceTest.addTestCasesToLogicalTestSuite(logicalTestSuite, testCaseIds);

    if (supportsSearchIndex) {
      getAndValidateTestSummary(logicalTestSuite.getId().toString());
      getAndValidateTestSummary(null);
    }

    // add a new test case to the logical test suite to validate if the
    // summary is updated correctly
    testCaseIds.clear();
    testCaseIds.add(testCase.getId());
    testSuiteResourceTest.addTestCasesToLogicalTestSuite(logicalTestSuite, testCaseIds);
    if (supportsSearchIndex) {
      getAndValidateTestSummary(logicalTestSuite.getId().toString());
      getAndValidateTestSummary(null);
    }

    // remove test case from logical test suite and validate
    // the summary is updated as expected
    deleteLogicalTestCase(logicalTestSuite, testCase.getId());

    if (supportsSearchIndex) {
      getAndValidateTestSummary(logicalTestSuite.getId().toString());
      getAndValidateTestSummary(null);
    }
  }

  @Test
  void test_testCaseResultState(TestInfo test) throws IOException, ParseException {
    // Create table for our test
    TestSuiteResourceTest testSuiteResourceTest = new TestSuiteResourceTest();
    TestSuite testSuite = createExecutableTestSuite(test);

    // create testCase
    CreateTestCase createTestCase =
        new CreateTestCase()
            .withName(test.getDisplayName())
            .withDescription(test.getDisplayName())
            .withEntityLink(
                String.format(
                    "<#E::table::%s>", testSuite.getBasicEntityReference().getFullyQualifiedName()))
            .withTestDefinition(TEST_DEFINITION4.getFullyQualifiedName());
    TestCase testCase = createAndCheckEntity(createTestCase, ADMIN_AUTH_HEADERS);
    UUID testSuiteId = testCase.getTestSuite().getId();

    String dateStr = "2023-08-";
    for (int i = 11; i <= 15; i++) {
      CreateTestCaseResult createTestCaseResult =
          new CreateTestCaseResult()
              .withResult("result")
              .withTestCaseStatus(TestCaseStatus.Failed)
              .withTimestamp(TestUtils.dateToTimestamp(dateStr + i));
      postTestCaseResult(
          testCase.getFullyQualifiedName(), createTestCaseResult, ADMIN_AUTH_HEADERS);
    }

    // check that result state is the latest
    TestCase storedTestCase = getEntity(testCase.getId(), "testCaseResult", ADMIN_AUTH_HEADERS);
    TestSuite storedTestSuite =
        testSuiteResourceTest.getEntity(testSuiteId, "*", ADMIN_AUTH_HEADERS);
    ResultSummary testSuiteResultSummary =
        storedTestSuite.getTestCaseResultSummary().stream()
            .filter(t -> t.getTestCaseName().equals(testCase.getFullyQualifiedName()))
            .findFirst()
            .orElse(null);
    assertEquals(
        TestUtils.dateToTimestamp("2023-08-15"), storedTestCase.getTestCaseResult().getTimestamp());
    assertEquals(1, storedTestSuite.getSummary().getTotal());
    if (testSuiteResultSummary != null)
      assertEquals(TestUtils.dateToTimestamp("2023-08-15"), testSuiteResultSummary.getTimestamp());

    // delete latest and check that result is the  new latest (i.e. the 14th)
    deleteTestCaseResult(
        testCase.getFullyQualifiedName(),
        TestUtils.dateToTimestamp("2023-08-15"),
        ADMIN_AUTH_HEADERS);
    storedTestCase = getEntity(testCase.getId(), "testCaseResult", ADMIN_AUTH_HEADERS);
    storedTestSuite = testSuiteResourceTest.getEntity(testSuiteId, "*", ADMIN_AUTH_HEADERS);
    testSuiteResultSummary =
        storedTestSuite.getTestCaseResultSummary().stream()
            .filter(t -> t.getTestCaseName().equals(testCase.getFullyQualifiedName()))
            .findFirst()
            .orElse(null);
    assertEquals(
        TestUtils.dateToTimestamp("2023-08-14"), storedTestCase.getTestCaseResult().getTimestamp());
    assertEquals(1, storedTestSuite.getSummary().getTotal());
    if (testSuiteResultSummary != null)
      assertEquals(TestUtils.dateToTimestamp("2023-08-14"), testSuiteResultSummary.getTimestamp());

    // delete the 13h and check that result is still the 14th
    deleteTestCaseResult(
        testCase.getFullyQualifiedName(),
        TestUtils.dateToTimestamp("2023-08-13"),
        ADMIN_AUTH_HEADERS);
    storedTestSuite = testSuiteResourceTest.getEntity(testSuiteId, "*", ADMIN_AUTH_HEADERS);
    testSuiteResultSummary =
        storedTestSuite.getTestCaseResultSummary().stream()
            .filter(t -> t.getTestCaseName().equals(testCase.getFullyQualifiedName()))
            .findFirst()
            .orElse(null);
    storedTestCase = getEntity(testCase.getId(), "testCaseResult", ADMIN_AUTH_HEADERS);
    assertEquals(
        TestUtils.dateToTimestamp("2023-08-14"), storedTestCase.getTestCaseResult().getTimestamp());
    assertEquals(1, storedTestSuite.getSummary().getTotal());
    if (testSuiteResultSummary != null)
      assertEquals(TestUtils.dateToTimestamp("2023-08-14"), testSuiteResultSummary.getTimestamp());

    // Patch the test case result adding the resolved status
    TestCaseResult testCaseResult = storedTestCase.getTestCaseResult();
    String original = JsonUtils.pojoToJson(testCaseResult);
    JsonNode patch = TestUtils.getJsonPatch(original, JsonUtils.pojoToJson(testCaseResult));
    patchTestCaseResult(testCase.getFullyQualifiedName(), dateToTimestamp("2023-08-14"), patch);

    // add a new test case result for the 16th and check the state is correctly updated
    CreateTestCaseResult createTestCaseResult =
        new CreateTestCaseResult()
            .withResult("result")
            .withTestCaseStatus(TestCaseStatus.Failed)
            .withTimestamp(TestUtils.dateToTimestamp(dateStr + 16));
    postTestCaseResult(testCase.getFullyQualifiedName(), createTestCaseResult, ADMIN_AUTH_HEADERS);
    storedTestCase = getEntity(testCase.getId(), "testCaseResult", ADMIN_AUTH_HEADERS);
    storedTestSuite = testSuiteResourceTest.getEntity(testSuiteId, "*", ADMIN_AUTH_HEADERS);
    testSuiteResultSummary =
        storedTestSuite.getTestCaseResultSummary().stream()
            .filter(t -> t.getTestCaseName().equals(testCase.getFullyQualifiedName()))
            .findFirst()
            .orElse(null);
    assertEquals(
        TestUtils.dateToTimestamp("2023-08-16"), storedTestCase.getTestCaseResult().getTimestamp());
    assertEquals(1, storedTestSuite.getSummary().getTotal());
    if (testSuiteResultSummary != null)
      assertEquals(TestUtils.dateToTimestamp("2023-08-16"), testSuiteResultSummary.getTimestamp());

    // Add a new test case
    CreateTestCase create = createRequest(test, 3);
    create.withEntityLink(testCase.getEntityLink());
    TestCase testCase1 = createAndCheckEntity(create, ADMIN_AUTH_HEADERS);

    for (int i = 19; i <= 20; i++) {
      postTestCaseResult(
          testCase1.getFullyQualifiedName(),
          new CreateTestCaseResult()
              .withResult("result")
              .withTestCaseStatus(TestCaseStatus.Failed)
              .withTimestamp(TestUtils.dateToTimestamp(dateStr + i)),
          ADMIN_AUTH_HEADERS);
    }

    storedTestSuite = testSuiteResourceTest.getEntity(testSuiteId, "*", ADMIN_AUTH_HEADERS);
    assertEquals(2, storedTestSuite.getTestCaseResultSummary().size());

    deleteEntity(testCase1.getId(), true, true, ADMIN_AUTH_HEADERS);
    storedTestSuite = testSuiteResourceTest.getEntity(testSuiteId, "*", ADMIN_AUTH_HEADERS);
    assertEquals(1, storedTestSuite.getTestCaseResultSummary().size());
  }

  @Test
  void get_testCaseResultWithIncidentId(TestInfo test)
      throws HttpResponseException, ParseException {

    // We create a test case with a failure
    TestCase testCaseEntity = createEntity(createRequest(getEntityName(test)), ADMIN_AUTH_HEADERS);
    postTestCaseResult(
        testCaseEntity.getFullyQualifiedName(),
        new CreateTestCaseResult()
            .withResult("result")
            .withTestCaseStatus(TestCaseStatus.Failed)
            .withTimestamp(TestUtils.dateToTimestamp("2024-01-01")),
        ADMIN_AUTH_HEADERS);

    // We can get it via API with a list of ongoing incidents
    TestCase result = getTestCase(testCaseEntity.getFullyQualifiedName(), ADMIN_AUTH_HEADERS);
    UUID incidentId = result.getIncidentId();
    assertNotNull(result.getIncidentId());

    // Resolving the status
    CreateTestCaseResolutionStatus createResolvedStatus =
        new CreateTestCaseResolutionStatus()
            .withTestCaseReference(testCaseEntity.getFullyQualifiedName())
            .withTestCaseResolutionStatusType(TestCaseResolutionStatusTypes.Resolved)
            .withTestCaseResolutionStatusDetails(
                new Resolved()
                    .withTestCaseFailureComment("resolved")
                    .withTestCaseFailureReason(TestCaseFailureReasonType.MissingData)
                    .withResolvedBy(USER1_REF));
    createTestCaseFailureStatus(createResolvedStatus);

    result = getTestCase(testCaseEntity.getFullyQualifiedName(), ADMIN_AUTH_HEADERS);
    assertNotNull(result.getIncidentId());
    assertEquals(incidentId, result.getIncidentId());

    // Add a new failed result, which will create a NEW incident and start a new stateId
    postTestCaseResult(
        testCaseEntity.getFullyQualifiedName(),
        new CreateTestCaseResult()
            .withResult("result")
            .withTestCaseStatus(TestCaseStatus.Failed)
            .withTimestamp(TestUtils.dateToTimestamp("2024-01-02")),
        ADMIN_AUTH_HEADERS);

    result = getTestCase(testCaseEntity.getFullyQualifiedName(), ADMIN_AUTH_HEADERS);
    UUID newIncidentId = result.getIncidentId();

    assertNotNull(result.getIncidentId());
    assertNotEquals(incidentId, result.getIncidentId());

    // Add a new testCase Result with status Success. This should clear the incidentId
    // from the testCase and the testCaseResult should not have an incidentId.
    postTestCaseResult(
        testCaseEntity.getFullyQualifiedName(),
        new CreateTestCaseResult()
            .withResult("result")
            .withTestCaseStatus(TestCaseStatus.Success)
            .withTimestamp(TestUtils.dateToTimestamp("2024-01-03")),
        ADMIN_AUTH_HEADERS);

    result = getTestCase(testCaseEntity.getFullyQualifiedName(), ADMIN_AUTH_HEADERS);
    List<TestCaseResult> testCaseResults =
        getTestCaseResults(
                testCaseEntity.getFullyQualifiedName(),
                TestUtils.dateToTimestamp("2024-01-03"),
                TestUtils.dateToTimestamp("2024-01-03"),
                ADMIN_AUTH_HEADERS)
            .getData();
    assertNull(testCaseResults.get(0).getIncidentId());
    assertNull(result.getIncidentId());

    // Add a new testCase Result with status Failure at an older date.
    // The incidentId should be the one from "2024-01-02" but the testCase incidentId should be null
    // as it should reflect the latest testCaseResult
    postTestCaseResult(
        testCaseEntity.getFullyQualifiedName(),
        new CreateTestCaseResult()
            .withResult("result")
            .withTestCaseStatus(TestCaseStatus.Failed)
            .withTimestamp(TestUtils.dateToTimestamp("2023-12-31")),
        ADMIN_AUTH_HEADERS);
    result = getTestCase(testCaseEntity.getFullyQualifiedName(), ADMIN_AUTH_HEADERS);
    testCaseResults =
        getTestCaseResults(
                testCaseEntity.getFullyQualifiedName(),
                TestUtils.dateToTimestamp("2023-12-31"),
                TestUtils.dateToTimestamp("2023-12-31"),
                ADMIN_AUTH_HEADERS)
            .getData();
    assertEquals(newIncidentId, testCaseResults.get(0).getIncidentId());
    assertNull(result.getIncidentId());
  }

  @Test
  void patch_testCaseResults_noChange(TestInfo test) throws IOException, ParseException {
    CreateTestCase create =
        createRequest(test)
            .withEntityLink(TABLE_LINK_2)
            .withTestDefinition(TEST_DEFINITION4.getFullyQualifiedName())
            .withParameterValues(
                List.of(new TestCaseParameterValue().withValue("100").withName("maxValue")));
    TestCase testCase = createAndCheckEntity(create, ADMIN_AUTH_HEADERS);

    CreateTestCaseResult createTestCaseResult =
        new CreateTestCaseResult()
            .withResult("tested")
            .withTestCaseStatus(TestCaseStatus.Success)
            .withTimestamp(TestUtils.dateToTimestamp("2021-09-09"));
    TestCaseResult testCaseResult =
        postTestCaseResult(
            testCase.getFullyQualifiedName(), createTestCaseResult, ADMIN_AUTH_HEADERS);

    String original = JsonUtils.pojoToJson(testCaseResult);
    testCaseResult.setTestCaseStatus(TestCaseStatus.Failed);
    JsonNode patch = TestUtils.getJsonPatch(original, JsonUtils.pojoToJson(testCaseResult));

    patchTestCaseResult(testCase.getFullyQualifiedName(), dateToTimestamp("2021-09-09"), patch);

    ResultList<TestCaseResult> testCaseResultResultListUpdated =
        getTestCaseResults(
            testCase.getFullyQualifiedName(),
            TestUtils.dateToTimestamp("2021-09-09"),
            TestUtils.dateToTimestamp("2021-09-09"),
            ADMIN_AUTH_HEADERS);

    assertEquals(
        TestCaseStatus.Failed,
        testCaseResultResultListUpdated.getData().get(0).getTestCaseStatus());
  }

  @Test
  void test_resultSummaryCascadeToAllSuites(TestInfo test) throws IOException, ParseException {
    TestCase testCase = createAndCheckEntity(createRequest(test, 1), ADMIN_AUTH_HEADERS);
    TestCase testCase1 = createAndCheckEntity(createRequest(test, 2), ADMIN_AUTH_HEADERS);

    CreateTestCaseResult createTestCaseResult;

    String dateStr = "2021-10-";
    for (int i = 11; i <= 15; i++) {
      createTestCaseResult =
          new CreateTestCaseResult()
              .withResult("result")
              .withTestCaseStatus(TestCaseStatus.Failed)
              .withTimestamp(TestUtils.dateToTimestamp(dateStr + i));
      postTestCaseResult(
          testCase.getFullyQualifiedName(), createTestCaseResult, ADMIN_AUTH_HEADERS);
    }

    for (int i = 11; i <= 20; i++) {
      createTestCaseResult =
          new CreateTestCaseResult()
              .withResult("result")
              .withTestCaseStatus(TestCaseStatus.Success)
              .withTimestamp(TestUtils.dateToTimestamp(dateStr + i));
      postTestCaseResult(
          testCase1.getFullyQualifiedName(), createTestCaseResult, ADMIN_AUTH_HEADERS);
    }

    TestSuiteResourceTest testSuiteResourceTest = new TestSuiteResourceTest();
    CreateTestSuite createLogicalTestSuite = testSuiteResourceTest.createRequest(test);
    TestSuite logicalTestSuite =
        testSuiteResourceTest.createEntity(createLogicalTestSuite, ADMIN_AUTH_HEADERS);
    List<UUID> testCaseIds = new ArrayList<>();
    testCaseIds.add(testCase1.getId());
    testSuiteResourceTest.addTestCasesToLogicalTestSuite(logicalTestSuite, testCaseIds);

    testSuiteResourceTest.getEntity(testCase.getTestSuite().getId(), "*", ADMIN_AUTH_HEADERS);
    if (supportsSearchIndex) {
      // test we get the right summary for the executable test suite
      getAndValidateTestSummary(testCase.getTestSuite().getId().toString());
    }

    // test we get the right summary for the logical test suite

    if (supportsSearchIndex) {
      getAndValidateTestSummary(logicalTestSuite.getId().toString());
    }
    testCaseIds.clear();
    testCaseIds.add(testCase.getId());
    testSuiteResourceTest.addTestCasesToLogicalTestSuite(logicalTestSuite, testCaseIds);
    if (supportsSearchIndex) {
      getAndValidateTestSummary(logicalTestSuite.getId().toString());
    }
    deleteEntity(testCase1.getId(), ADMIN_AUTH_HEADERS);
    ResultList<TestCaseResult> resultList =
        getTestCaseResults(
            testCase1.getFullyQualifiedName(),
            TestUtils.dateToTimestamp("2021-10-01"),
            TestUtils.dateToTimestamp("2021-10-30"),
            ADMIN_AUTH_HEADERS);
    assertNotEquals(
        resultList.getData().size(), 0); // soft deletion should not delete existing results

    if (supportsSearchIndex) {
      getAndValidateTestSummary(testCase.getTestSuite().getId().toString());
      getAndValidateTestSummary(logicalTestSuite.getId().toString());
    }

    deleteEntity(testCase1.getId(), true, true, ADMIN_AUTH_HEADERS); // hard delete
    assertResponse(
        () ->
            getTestCaseResults(
                testCase1.getFullyQualifiedName(),
                TestUtils.dateToTimestamp("2021-10-01"),
                TestUtils.dateToTimestamp("2021-10-30"),
                ADMIN_AUTH_HEADERS),
        NOT_FOUND,
        "testCase instance for " + testCase1.getFullyQualifiedName() + " not found");

    if (supportsSearchIndex) {
      getAndValidateTestSummary(testCase.getTestSuite().getId().toString());
      getAndValidateTestSummary(logicalTestSuite.getId().toString());
    }
    // check the deletion of the test case from the executable test suite
    // cascaded to the logical test suite
    deleteLogicalTestCase(logicalTestSuite, testCase.getId());

    if (supportsSearchIndex) {
      getAndValidateTestSummary(logicalTestSuite.getId().toString());
    }
  }

  @Test
  void test_createMany(TestInfo test) throws HttpResponseException {
    List<CreateTestCase> createTestCases = new ArrayList<>();
    for (int i = 0; i < 10; i++) {
      CreateTestCase createTestCase = createRequest(test, i);
      if (i % 2 == 0) {
        createTestCase.withEntityLink(TABLE_LINK);
      } else {
        createTestCase.withEntityLink(TABLE_LINK_2);
      }
      createTestCases.add(createTestCase);
    }
    List<Map<String, Object>> testCases = createManyTestCases(createTestCases);
    for (Map<String, Object> testCase : testCases) {
      TestCase storedTestCase =
          getTestCase(
              (String) testCase.get("fullyQualifiedName"),
              Map.of("fields", "testSuite,testDefinition"),
              ADMIN_AUTH_HEADERS);
      CreateTestCase createTestCase =
          createTestCases.stream()
              .filter(t -> t.getName().equals(storedTestCase.getName()))
              .findFirst()
              .get();
      validateCreatedEntity(storedTestCase, createTestCase, ADMIN_AUTH_HEADERS);
    }

    for (Map<String, Object> testCase : testCases) {
      String entityLink = (String) testCase.get("entityLink");
      ResultList<TestCase> testCasesFromSearch =
          listEntitiesFromSearch(Map.of("entityLink", entityLink), 100, 0, ADMIN_AUTH_HEADERS);
      testCasesFromSearch.getData().stream()
          .filter(t -> t.getId().toString().equals(testCase.get("id")))
          .findFirst()
          .orElseThrow();
    }
  }

  @Test
  void test_createTestCaseWithOrPermissions() throws Exception {
    CreateTestCase createReq =
        new CreateTestCase()
            .withName("TestCase_OrPerms")
            .withDescription("Simple test case")
            .withTestDefinition(TEST_DEFINITION4.getFullyQualifiedName())
            .withEntityLink(TABLE_LINK);

    // 1) user-table-edit-tests -> Allowed
    TestCase testCase1 = createEntity(createReq, authHeaders("user-table-edit-tests"));
    assertNotNull(testCase1);

    // 2) user-test-case-create -> Allowed
    CreateTestCase createReq2 = createReq.withName("TestCase_OrPerms_2");
    TestCase testCase2 = createEntity(createReq2, authHeaders("user-test-case-create"));
    assertNotNull(testCase2);

    // 3) user-no-perms -> Forbidden
    CreateTestCase createReq3 = createReq.withName("TestCaseNoPermFail");
    TestUtils.assertResponse(
        () -> createEntity(createReq3, authHeaders("user-no-perms")),
        FORBIDDEN,
        "User does not have ANY of the required permissions.");
  }

  @Test
  void test_updateTestCaseOrPermissions() throws Exception {

    CreateTestCase createReq =
        new CreateTestCase()
            .withName("MyTestCaseUpdate")
            .withDescription("Initial desc")
            .withTestDefinition(TEST_DEFINITION4.getFullyQualifiedName())
            .withEntityLink(TABLE_LINK);

    TestCase testCase = createEntity(createReq, ADMIN_AUTH_HEADERS);

    CreateTestCase updateReq = createReq.withDescription("Updated desc");

    TestCase updatedByTable = updateEntity(updateReq, OK, authHeaders("user-table-edit-tests"));
    assertEquals("Updated desc", updatedByTable.getDescription());

    CreateTestCase updateReq2 = updateReq.withDescription("Updated again by testCaseUpdate user");
    TestCase updatedByTestCase = updateEntity(updateReq2, OK, authHeaders("user-test-case-update"));
    assertEquals("Updated again by testCaseUpdate user", updatedByTestCase.getDescription());

    CreateTestCase updateReq3 = updateReq.withDescription("Should fail");
    TestUtils.assertResponse(
        () -> updateEntity(updateReq3, OK, authHeaders("user-no-perms")),
        FORBIDDEN,
        "User does not have ANY of the required permissions.");
  }

  @Test
  void test_testCaseCrudByTableOwner_withTemporaryOwnership() throws Exception {
    String tableOwnerUsername = "user-table-owner";
    TableResourceTest tableResourceTest = new TableResourceTest();
    Table tableEntity =
        tableResourceTest.getEntity(TEST_TABLE1.getId(), "owners", ADMIN_AUTH_HEADERS);
    List<EntityReference> originalOwners =
        tableEntity.getOwners() == null ? List.of() : tableEntity.getOwners();

    String originalTableJson = JsonUtils.pojoToJson(tableEntity);
    try {
      tableEntity.setOwners(List.of(USER_TABLE_OWNER.getEntityReference()));
      tableResourceTest.patchEntity(
          tableEntity.getId(), originalTableJson, tableEntity, ADMIN_AUTH_HEADERS);

      CreateTestCase createReq =
          new CreateTestCase()
              .withName("TempOwnerTestCase")
              .withDescription("TestCase by temporarily assigned table owner")
              .withTestDefinition(TEST_DEFINITION4.getFullyQualifiedName())
              .withEntityLink(TABLE_LINK);

      TestCase created = createEntity(createReq, authHeaders(tableOwnerUsername));
      assertNotNull(created);

      CreateTestCase updateReq =
          createReq.withDescription("Updated description by temporary owner");
      TestCase updated = updateEntity(updateReq, OK, authHeaders(tableOwnerUsername));
      assertEquals("Updated description by temporary owner", updated.getDescription());

      deleteAndCheckEntity(updated, authHeaders(tableOwnerUsername));

    } finally {
      String modifiedTableJson = JsonUtils.pojoToJson(tableEntity);
      tableEntity.setOwners(originalOwners);
      tableResourceTest.patchEntity(
          tableEntity.getId(), modifiedTableJson, tableEntity, ADMIN_AUTH_HEADERS);
    }
  }

  @Test
  void test_tableOwnerCannotCrudOtherTables() {
    // If the user is an owner of "TABLE_LINK" but tries to create
    // a testCase referencing a different table they do NOT own,
    // then the condition isOwner() => false => no permissions => fail.
    CreateTestCase createReq =
        new CreateTestCase()
            .withName("OwnerFailOtherTableCase")
            .withDescription("Fail if referencing a table not owned by user-table-owner")
            .withTestDefinition(TEST_DEFINITION1.getFullyQualifiedName())
            .withEntityLink(TABLE_LINK_2); // A table the user does not own

    TestUtils.assertResponse(
        () -> createEntity(createReq, authHeaders("user-table-owner")),
        FORBIDDEN,
        "User does not have ANY of the required permissions.");
  }

  @Test
  void test_testCaseCrudByUserWithDirectTestCasePermissions() throws Exception {
    CreateTestCase createReq =
        new CreateTestCase()
            .withName("AllOpsTestCase")
            .withDescription("TestCase with direct testCase perms")
            .withTestDefinition(TEST_DEFINITION4.getFullyQualifiedName())
            .withEntityLink(TABLE_LINK);

    TestCase testCase = createEntity(createReq, authHeaders("user-test-case-all-ops"));
    assertNotNull(testCase);

    CreateTestCase updateReq = createReq.withDescription("Updated by direct testCase perms user");
    TestCase updated = updateEntity(updateReq, OK, authHeaders("user-test-case-all-ops"));
    assertEquals("Updated by direct testCase perms user", updated.getDescription());

    deleteAndCheckEntity(updated, authHeaders("user-test-case-all-ops"));
  }

  @Test
  void test_testCaseCrudByUserWithDirectTestCasePermissions_negative() throws Exception {
    // A user who does NOT have CREATE, for example, or is missing one of them -> fails

    CreateTestCase createReq =
        new CreateTestCase()
            .withName("NoDeleteUserCase")
            .withDescription("Will fail on deletion")
            .withTestDefinition(TEST_DEFINITION4.getFullyQualifiedName())
            .withEntityLink(TABLE_LINK);

    TestCase testCase = createEntity(createReq, authHeaders("user-test-case-create"));
    assertNotNull(testCase);

    TestUtils.assertResponse(
        () -> deleteAndCheckEntity(testCase, authHeaders("user-test-case-create")),
        FORBIDDEN,
        permissionNotAllowed("user-test-case-create", List.of(DELETE)));
  }

  // Test utils methods

  public ResultList<TestCaseResult> listTestCaseResultsFromSearch(
      Map<String, String> queryParams,
      Integer limit,
      Integer offset,
      String path,
      Map<String, String> authHeader)
      throws HttpResponseException {
    WebTarget target = getCollection().path(path);
    for (Map.Entry<String, String> entry : queryParams.entrySet()) {
      target = target.queryParam(entry.getKey(), entry.getValue());
    }
    target = limit != null ? target.queryParam("limit", limit) : target;
    target = offset != null ? target.queryParam("offset", offset) : target;
    return TestUtils.get(target, TestCaseResultResource.TestCaseResultList.class, authHeader);
  }

  public ResultList<TestCase> listTestCasesFromSearch(
      Map<String, String> queryParams,
      Integer limit,
      Integer offset,
      Map<String, String> authHeader)
      throws HttpResponseException {
    WebTarget target = getCollection().path("/search/list");
    for (Map.Entry<String, String> entry : queryParams.entrySet()) {
      target = target.queryParam(entry.getKey(), entry.getValue());
    }
    target = limit != null ? target.queryParam("limit", limit) : target;
    target = offset != null ? target.queryParam("offset", offset) : target;
    return TestUtils.get(target, TestCaseResource.TestCaseList.class, authHeader);
  }

  protected void validateListTestCaseResultsFromSearchWithPagination(
      Map<String, String> queryParams, Integer maxEntities, String path) throws IOException {
    // List all entities and use it for checking pagination
    Random rand = new Random();

    for (Include include : List.of(Include.NON_DELETED, Include.ALL)) {
      queryParams.put("include", include.value());

      ResultList<TestCaseResult> allEntities =
          listTestCaseResultsFromSearch(queryParams, 1000, 0, path, ADMIN_AUTH_HEADERS);
      int totalRecords = allEntities.getData().size();

      ResultList<TestCaseResult> forwardPage;
      ResultList<TestCaseResult> backwardPage;
      int offset;
      int cumEntityCount;
      // List entity with "limit" set from 1 to maxEntities size with random jumps
      for (int limit = 1; limit <= maxEntities; limit += rand.nextInt(5) + 1) {
        offset = 0;
        cumEntityCount = 0;
        int pageCount = 0;
        do {
          LOG.debug(
              "Limit {} forward pageCount {} totalRecords {} offset {}",
              limit,
              pageCount,
              totalRecords,
              offset);
          forwardPage =
              listTestCaseResultsFromSearch(queryParams, limit, offset, path, ADMIN_AUTH_HEADERS);
          assertEntityPagination(allEntities.getData(), forwardPage, limit, offset);

          if (pageCount == 0) { // First page is being returned. Offset should be 0
            assertEquals(offset, 0);
          } else {
            // Make sure scrolling back based on offset - limit cursor returns the correct result
            listTestCaseResultsFromSearch(
                queryParams, limit, (offset - limit), path, ADMIN_AUTH_HEADERS);
            assertEntityPagination(allEntities.getData(), forwardPage, limit, offset);
          }
          offset = offset + limit;
          cumEntityCount += forwardPage.getData().size();
          pageCount++;
        } while (offset < totalRecords);

        // We reached the end of the page check total cum number matches total records and paginate
        // backward
        assertEquals(totalRecords, cumEntityCount);

        pageCount = 0;
        cumEntityCount = 0;

        do {
          LOG.debug(
              "Limit {} backward pageCount {} totalRecords {} offset {}",
              limit,
              pageCount,
              totalRecords,
              offset);
          offset = offset - limit;
          backwardPage =
              listTestCaseResultsFromSearch(queryParams, limit, offset, path, ADMIN_AUTH_HEADERS);
          assertEntityPagination(allEntities.getData(), backwardPage, limit, offset);
          cumEntityCount += backwardPage.getData().size();
          pageCount++;
        } while (offset > 0);
      }
    }
  }

  public TestCaseResult postTestCaseResult(
      String fqn, CreateTestCaseResult data, Map<String, String> authHeaders)
      throws HttpResponseException {
    WebTarget target = getResource(testCaseResultsCollectionName).path("/" + fqn);
    return TestUtils.post(target, data, TestCaseResult.class, authHeaders);
  }

  public void deleteTestCaseResult(String fqn, Long timestamp, Map<String, String> authHeaders)
      throws HttpResponseException {
    WebTarget target = getResource(testCaseResultsCollectionName).path("/" + fqn + "/" + timestamp);
    TestUtils.delete(target, authHeaders);
  }

  private TestSuite createExecutableTestSuite(TestInfo test) throws IOException {
    TestSuiteResourceTest testSuiteResourceTest = new TestSuiteResourceTest();
    TableResourceTest tableResourceTest = new TableResourceTest();
    CreateTable tableReq =
        tableResourceTest
            .createRequest(test)
            .withName(test.getDisplayName())
            .withDatabaseSchema(DATABASE_SCHEMA.getFullyQualifiedName())
            .withOwners(List.of(USER1_REF))
            .withColumns(
                List.of(
                    new Column()
                        .withName(C1)
                        .withDisplayName("c1")
                        .withDataType(ColumnDataType.VARCHAR)
                        .withDataLength(10)))
            .withOwners(List.of(USER1_REF));
    Table table = tableResourceTest.createAndCheckEntity(tableReq, ADMIN_AUTH_HEADERS);
    CreateTestSuite createExecutableTestSuite =
        testSuiteResourceTest.createRequest(table.getFullyQualifiedName());
    return testSuiteResourceTest.createBasicTestSuite(
        createExecutableTestSuite, ADMIN_AUTH_HEADERS);
  }

  private void deleteLogicalTestCase(TestSuite testSuite, UUID testCaseId) throws IOException {
    deleteLogicalTestCase(testSuite, testCaseId, ADMIN_AUTH_HEADERS);
  }

  private void deleteLogicalTestCase(
      TestSuite testSuite, UUID testCaseId, Map<String, String> authHeaders) throws IOException {
    WebTarget target =
        getCollection()
            .path(
                "/logicalTestCases/" + testSuite.getId().toString() + "/" + testCaseId.toString());
    TestUtils.delete(target, authHeaders);
  }

  private boolean assertTestCaseIdNotInList(
      ResultList<TestCase> testCaseResultList, UUID testCaseId) {
    return testCaseResultList.getData().stream()
        .noneMatch(testCase -> testCase.getId().equals(testCaseId));
  }

  public ResultList<TestCaseResult> getTestCaseResults(
      String fqn, Long start, Long end, Map<String, String> authHeaders)
      throws HttpResponseException {
    WebTarget target = getResource(testCaseResultsCollectionName).path("/" + fqn);
    target = target.queryParam("startTs", start);
    target = target.queryParam("endTs", end);
    return TestUtils.get(target, TestCaseResource.TestCaseResultList.class, authHeaders);
  }

  public TestCase getTestCase(
      String fqn, Map<String, String> params, Map<String, String> authHeaders)
      throws HttpResponseException {
    WebTarget target = getCollection().path("/name/" + fqn);
    for (Map.Entry<String, String> entry : params.entrySet()) {
      target = target.queryParam(entry.getKey(), entry.getValue());
    }
    return TestUtils.get(target, TestCase.class, authHeaders);
  }

  private TestCase getTestCase(String fqn, Map<String, String> authHeaders)
      throws HttpResponseException {
    Map<String, String> params = Map.of("fields", "incidentId,inspectionQuery");
    return getTestCase(fqn, params, authHeaders);
  }

  private TestSummary getTestSummary(String testSuiteId) throws IOException {
    TestSuiteResourceTest testSuiteResourceTest = new TestSuiteResourceTest();
    return testSuiteResourceTest.getTestSummary(ADMIN_AUTH_HEADERS, testSuiteId);
  }

  private void getAndValidateTestSummary(String testSuiteId) throws IOException {
    // Retry logic to handle ES async operations
    int maxRetries = 5;
    int retries = 0;

    while (true) {
      try {
        TestSummary testSummary = getTestSummary(testSuiteId);
        validateTestSummary(testSummary, testSuiteId);
        break;
      } catch (Exception e) {
        if (retries++ >= maxRetries) {
          throw e;
        }
      }
    }
  }

  private void validateTestSummary(TestSummary testSummary, String testSuiteId)
      throws HttpResponseException {
    HashMap<String, Integer> testSummaryMap = JsonUtils.convertValue(testSummary, HashMap.class);
    List<TestCase> testCases;

    HashMap<String, HashMap<String, Integer>> columnsMap = new HashMap<>();
    HashMap<String, Integer> map = new HashMap<>(5);
    map.put("success", 0);
    map.put("failed", 0);
    map.put("aborted", 0);
    map.put("queued", 0);
    map.put("total", 0);
    HashMap<String, String> params = new HashMap<>();

    if (testSuiteId != null) {
      params.put("testSuiteId", testSuiteId);
    }
    params.put("fields", "testCaseResult");
    params.put("limit", "10000");
    params.put("include", "non-deleted");

    ResultList<TestCase> testCaseList = listEntities(params, ADMIN_AUTH_HEADERS);
    testCases = testCaseList.getData();
    for (TestCase testCase : testCases) {
      TestCaseResult testCaseResult = testCase.getTestCaseResult();
      if (testCaseResult == null) {
        continue;
      }

      MessageParser.EntityLink entityLink =
          testCase.getEntityLink() != null
              ? MessageParser.EntityLink.parse(testCase.getEntityLink())
              : null;
      if (entityLink != null
          && entityLink.getFieldName() != null
          && entityLink.getFieldName().equals("columns")
          && testSuiteId != null) {
        HashMap<String, Integer> columnMap =
            columnsMap.get(entityLink.getFullyQualifiedFieldValue());
        if (columnMap == null) {
          columnMap = new HashMap<>(5);
          columnMap.put("success", 0);
          columnMap.put("failed", 0);
          columnMap.put("aborted", 0);
          columnMap.put("queued", 0);
          columnMap.put("total", 0);
          columnsMap.put(entityLink.getLinkString(), columnMap);
        }
        columnMap.merge(
            testCaseResult.getTestCaseStatus().toString().toLowerCase(), 1, Integer::sum);
        columnMap.merge("total", 1, Integer::sum);
      }
      map.merge(testCaseResult.getTestCaseStatus().toString().toLowerCase(), 1, Integer::sum);
      map.merge("total", 1, Integer::sum);
    }

    for (Map.Entry<String, Integer> entry : map.entrySet()) {
      assertEquals(entry.getValue(), testSummaryMap.get(entry.getKey()));
    }

    if (testSuiteId != null) {
      // we validate column summary is set properly when requesting summary at the column level
      List<ColumnTestSummaryDefinition> columnTestSummary = testSummary.getColumnTestSummary();
      assertEquals(columnsMap.size(), columnTestSummary.size());
      for (ColumnTestSummaryDefinition columnTestSummaryDefinition : columnTestSummary) {
        HashMap<String, Integer> columnSummary =
            JsonUtils.convertValue(columnTestSummaryDefinition, HashMap.class);
        HashMap<String, Integer> columnMap =
            columnsMap.get(columnTestSummaryDefinition.getEntityLink());
        for (Map.Entry<String, Integer> entry : columnMap.entrySet()) {
          assertEquals(entry.getValue(), columnSummary.get(entry.getKey()));
        }
      }
    }
  }

  public ResultList<TestCase> getTestCases(
      Map<String, Object> queryParams, Map<String, String> authHeaders)
      throws HttpResponseException {
    WebTarget target = getCollection();
    for (Map.Entry<String, Object> entry : queryParams.entrySet()) {
      if (entry.getValue() == null || entry.getValue().toString().isEmpty()) {
        continue;
      }
      target = target.queryParam(entry.getKey(), entry.getValue());
    }
    return TestUtils.get(target, TestCaseResource.TestCaseList.class, authHeaders);
  }

  private void patchTestCaseResult(String testCaseFqn, Long timestamp, JsonNode patch)
      throws HttpResponseException {
    WebTarget target =
        getResource(testCaseResultsCollectionName).path("/" + testCaseFqn + "/" + timestamp);
    TestUtils.patch(target, patch, TestCaseResult.class, ADMIN_AUTH_HEADERS);
  }

  private void verifyTestCaseResults(
      ResultList<TestCaseResult> actualTestCaseResults,
      List<TestCaseResult> expectedTestCaseResults,
      int expectedCount) {
    assertEquals(expectedCount, actualTestCaseResults.getPaging().getTotal());
    assertEquals(expectedTestCaseResults.size(), actualTestCaseResults.getData().size());
    Map<Long, TestCaseResult> testCaseResultMap = new HashMap<>();
    for (TestCaseResult result : actualTestCaseResults.getData()) {
      testCaseResultMap.put(result.getTimestamp(), result);
    }
    for (TestCaseResult result : expectedTestCaseResults) {
      TestCaseResult storedTestCaseResult = testCaseResultMap.get(result.getTimestamp());
      verifyTestCaseResult(storedTestCaseResult, result);
    }
  }

  private void verifyTestCases(
      ResultList<TestCase> actualTestCases,
      List<CreateTestCase> expectedTestCases,
      int expectedCount) {
    assertEquals(expectedCount, actualTestCases.getPaging().getTotal());
    assertEquals(expectedTestCases.size(), actualTestCases.getData().size());
    Map<String, TestCase> testCaseMap = new HashMap<>();
    for (TestCase result : actualTestCases.getData()) {
      testCaseMap.put(result.getName(), result);
    }
    for (CreateTestCase result : expectedTestCases) {
      TestCase storedTestCase = testCaseMap.get(result.getName());
      validateCreatedEntity(storedTestCase, result, ADMIN_AUTH_HEADERS);
    }
  }

  private void verifyTestCaseResult(TestCaseResult expected, TestCaseResult actual) {
    assertEquals(expected, actual); // Ignore id as set on create
    try {
      verifyTestCaseResultInIndex(expected);
    } catch (IOException e) {
      Assertions.fail("Failed to verify test case result in index: %s" + e.getMessage());
    }
  }

  private void verifyTestCaseResultInIndex(TestCaseResult dbTestCaseResult) throws IOException {
    // Try to search entity with INCOMPLETE description
    RestClient searchClient = getSearchClient();
    IndexMapping index = Entity.getSearchRepository().getIndexMapping(Entity.TEST_CASE_RESULT);
    Response response;
    Request request =
        new Request(
            "GET",
            String.format(
                "%s/_search", index.getIndexName(Entity.getSearchRepository().getClusterAlias())));
    String query =
        String.format(
            "{\"size\": 10,\"query\":{\"bool\":{\"must\":[{\"term\":{\"_id\":\"%s\"}}]}}}",
            dbTestCaseResult.getId().toString());
    request.setJsonEntity(query);
    try {
      response = searchClient.performRequest(request);
    } finally {
      searchClient.close();
    }
    String jsonString = EntityUtils.toString(response.getEntity());
    HashMap<String, Object> map =
        (HashMap<String, Object>) JsonUtils.readOrConvertValue(jsonString, HashMap.class);
    LinkedHashMap<String, Object> hits = (LinkedHashMap<String, Object>) map.get("hits");
    ArrayList<LinkedHashMap<String, Object>> hitsList =
        (ArrayList<LinkedHashMap<String, Object>>) hits.get("hits");
    assertNotEquals(0, hitsList.size());
    assertTrue(
        hitsList.stream()
            .allMatch(
                hit ->
                    ((LinkedHashMap<String, Object>) hit.get("_source"))
                        .get("id")
                        .equals(dbTestCaseResult.getId().toString())));
  }

  @Override
  public CreateTestCase createRequest(String name) {
    return new CreateTestCase()
        .withName(name)
        .withDescription(name)
        .withEntityLink(TABLE_LINK)
        .withTestDefinition(TEST_DEFINITION4.getFullyQualifiedName());
  }

  public CreateTestCase createRequest(String name, MessageParser.EntityLink entityLink) {
    return new CreateTestCase()
        .withName(name)
        .withDescription(name)
        .withEntityLink(entityLink.getLinkString())
        .withTestDefinition(TEST_DEFINITION4.getFullyQualifiedName());
  }

  @Override
  public void validateCreatedEntity(
      TestCase createdEntity, CreateTestCase request, Map<String, String> authHeaders) {
    validateCommonEntityFields(createdEntity, request, getPrincipalName(authHeaders));
    assertEquals(request.getEntityLink(), createdEntity.getEntityLink());
    assertReference(request.getTestDefinition(), createdEntity.getTestDefinition());
    assertEquals(request.getParameterValues(), createdEntity.getParameterValues());
  }

  @Override
  public void compareEntities(
      TestCase expected, TestCase updated, Map<String, String> authHeaders) {
    validateCommonEntityFields(expected, updated, getPrincipalName(authHeaders));
    assertEquals(expected.getEntityLink(), updated.getEntityLink());
    assertEquals(expected.getTestSuite(), updated.getTestSuite());
    assertEquals(expected.getTestDefinition(), updated.getTestDefinition());
    assertEquals(expected.getTestSuite(), updated.getTestSuite());
    assertEquals(expected.getParameterValues(), updated.getParameterValues());
  }

  @Override
  public TestCase validateGetWithDifferentFields(TestCase entity, boolean byName)
      throws HttpResponseException {
    String fields = "";
    entity =
        byName
            ? getEntityByName(entity.getFullyQualifiedName(), fields, ADMIN_AUTH_HEADERS)
            : getEntity(entity.getId(), null, ADMIN_AUTH_HEADERS);
    assertListNull(entity.getOwners(), entity.getTestSuite(), entity.getTestDefinition());

    fields = "owners,testSuite,testDefinition";
    entity =
        byName
            ? getEntityByName(entity.getFullyQualifiedName(), fields, ADMIN_AUTH_HEADERS)
            : getEntity(entity.getId(), fields, ADMIN_AUTH_HEADERS);
    assertListNotNull(entity.getOwners(), entity.getTestSuite(), entity.getTestDefinition());
    return entity;
  }

  @Override
  public void assertFieldChange(String fieldName, Object expected, Object actual) {
    if (expected == actual) {
      return;
    }
    if (fieldName.equals("parameterValues")) {
      assertEquals(JsonUtils.pojoToJson(expected), JsonUtils.pojoToJson(actual));
    } else if (fieldName.equals("testDefinition")) {
      assertEntityReferenceFieldChange(expected, actual);
    } else {
      assertCommonFieldChange(fieldName, expected, actual);
    }
  }

  public ResultList<TestCaseResolutionStatus> getTestCaseFailureStatus(
      Long startTs,
      Long endTs,
      String assignee,
      TestCaseResolutionStatusTypes testCaseResolutionStatusType,
      Map<String, String> fields)
      throws HttpResponseException {
    WebTarget target = getCollection().path("/testCaseIncidentStatus");
    for (Map.Entry<String, String> entry : fields.entrySet()) {
      target = target.queryParam(entry.getKey(), entry.getValue());
    }
    target = target.queryParam("startTs", startTs);
    target = target.queryParam("endTs", endTs);
    target = assignee != null ? target.queryParam("assignee", assignee) : target;
    target =
        testCaseResolutionStatusType != null
            ? target.queryParam("testCaseResolutionStatusType", testCaseResolutionStatusType)
            : target;
    return TestUtils.get(
        target,
        TestCaseResolutionStatusResource.TestCaseResolutionStatusResultList.class,
        ADMIN_AUTH_HEADERS);
  }

  public ResultList<TestCaseResolutionStatus> getTestCaseFailureStatus(
      Long startTs,
      Long endTs,
      String assignee,
      TestCaseResolutionStatusTypes testCaseResolutionStatusType)
      throws HttpResponseException {
    return getTestCaseFailureStatus(
        startTs, endTs, assignee, testCaseResolutionStatusType, new HashMap<>());
  }

  private TestCaseResolutionStatus getTestCaseFailureStatusById(UUID id)
      throws HttpResponseException {
    String pathUrl = "/testCaseIncidentStatus/" + id;
    WebTarget target = getCollection().path(pathUrl);
    return TestUtils.get(target, TestCaseResolutionStatus.class, ADMIN_AUTH_HEADERS);
  }

  private ResultList<TestCaseResolutionStatus> getTestCaseFailureStatusByStateId(UUID id)
      throws HttpResponseException {
    String pathUrl = "/testCaseIncidentStatus/stateId/" + id;
    WebTarget target = getCollection().path(pathUrl);
    return TestUtils.get(
        target,
        TestCaseResolutionStatusResource.TestCaseResolutionStatusResultList.class,
        ADMIN_AUTH_HEADERS);
  }

  private List<Map<String, Object>> createManyTestCases(List<CreateTestCase> createTestCases)
      throws HttpResponseException {
    String pathUrl = "/createMany/";
    WebTarget target = getCollection().path(pathUrl);
    return TestUtils.post(
        target, createTestCases, List.class, OK.getStatusCode(), ADMIN_AUTH_HEADERS);
  }

  private ResultList<TestCaseResolutionStatus> getTestCaseFailureStatus(
      int limit, String offset, Boolean latest, Long startTs, Long endTs, String testCaseFqn)
      throws HttpResponseException {
    WebTarget target = getCollection().path("/testCaseIncidentStatus");
    target = target.queryParam("limit", limit);
    target = offset != null ? target.queryParam("offset", offset) : target;
    target =
        latest != null ? target.queryParam("latest", latest) : target.queryParam("latest", false);
    target = testCaseFqn != null ? target.queryParam("entityFQNHash", testCaseFqn) : target;

    target =
        startTs != null
            ? target.queryParam("startTs", startTs)
            : target.queryParam("startTs", System.currentTimeMillis() - 100000);
    target =
        endTs != null
            ? target.queryParam("endTs", endTs)
            : target.queryParam("endTs", System.currentTimeMillis() + 100000);

    return TestUtils.get(
        target,
        TestCaseResolutionStatusResource.TestCaseResolutionStatusResultList.class,
        ADMIN_AUTH_HEADERS);
  }

  private TestCaseResolutionStatus createTestCaseFailureStatus(
      CreateTestCaseResolutionStatus createTestCaseFailureStatus) throws HttpResponseException {
    return createTestCaseFailureStatus(createTestCaseFailureStatus, ADMIN_AUTH_HEADERS);
  }

  private TestCaseResolutionStatus createTestCaseFailureStatus(
      CreateTestCaseResolutionStatus createTestCaseFailureStatus, Map<String, String> authHeaders)
      throws HttpResponseException {
    WebTarget target = getCollection().path("/testCaseIncidentStatus");
    return TestUtils.post(
        target, createTestCaseFailureStatus, TestCaseResolutionStatus.class, 200, authHeaders);
  }

  private TestCaseResolutionStatus patchTestCaseResultFailureStatus(
      UUID testCaseFailureStatusId, JsonNode patch) throws HttpResponseException {
    return patchTestCaseResultFailureStatus(testCaseFailureStatusId, patch, ADMIN_AUTH_HEADERS);
  }

  private TestCaseResolutionStatus patchTestCaseResultFailureStatus(
      UUID testCaseFailureStatusId, JsonNode patch, Map<String, String> authHeaders)
      throws HttpResponseException {
    WebTarget target = getCollection().path("/testCaseIncidentStatus/" + testCaseFailureStatusId);
    return TestUtils.patch(target, patch, TestCaseResolutionStatus.class, authHeaders);
  }

  private TestCaseResolutionStatus getTestCaseFailureStatus(UUID testCaseFailureStatusId)
      throws HttpResponseException {
    WebTarget target = getCollection().path("/testCaseIncidentStatus/" + testCaseFailureStatusId);
    return TestUtils.get(target, TestCaseResolutionStatus.class, ADMIN_AUTH_HEADERS);
  }

  private void paginateTestCaseFailureStatus(
      Integer maxEntities,
      ResultList<TestCaseResolutionStatus> allEntities,
      Long startTs,
      Long endTs)
      throws HttpResponseException {
    Random random = new Random();
    int totalRecords = allEntities.getData().size();

    for (int limit = 1; limit < maxEntities; limit += random.nextInt(5) + 1) {
      String after = null;
      String before;
      int pageCount = 0;
      int indexInAllTables = 0;
      ResultList<TestCaseResolutionStatus> forwardPage;
      ResultList<TestCaseResolutionStatus> backwardPage;
      do { // For each limit (or page size) - forward scroll till the end
        forwardPage = getTestCaseFailureStatus(limit, after, null, startTs, endTs, null);
        after = forwardPage.getPaging().getAfter();
        before = forwardPage.getPaging().getBefore();
        assertEntityPagination(allEntities.getData(), forwardPage, limit, indexInAllTables);

        if (pageCount == 0) { // CASE 0 - First page is being returned. There is no before-cursor
          assertNull(before);
        } else {
          // Make sure scrolling back based on before cursor returns the correct result
          backwardPage = getTestCaseFailureStatus(limit, before, null, startTs, endTs, null);
          assertEntityPagination(
              allEntities.getData(), backwardPage, limit, (indexInAllTables - limit));
        }

        indexInAllTables += forwardPage.getData().size();
        pageCount++;
      } while (after != null);

      // We have now reached the last page - test backward scroll till the beginning
      pageCount = 0;
      indexInAllTables = totalRecords - limit - forwardPage.getData().size();
      do {
        forwardPage = getTestCaseFailureStatus(limit, before, null, startTs, endTs, null);
        before = forwardPage.getPaging().getBefore();
        assertEntityPagination(allEntities.getData(), forwardPage, limit, indexInAllTables);
        pageCount++;
        indexInAllTables -= forwardPage.getData().size();
      } while (before != null);
    }
  }

  @Test
  void aggregate_testCaseResults(TestInfo testInfo) throws IOException, ParseException {
    // Set up tests
    SearchRepository searchRepository = Entity.getSearchRepository();
    CreateTestCase create = createRequest(testInfo);
    create
        .withEntityLink(TABLE_COLUMN_LINK)
        .withTestDefinition(TEST_DEFINITION3.getFullyQualifiedName())
        .withParameterValues(
            List.of(new TestCaseParameterValue().withValue("100").withName("missingCountValue")));
    TestCase testCase = createAndCheckEntity(create, ADMIN_AUTH_HEADERS);
    for (int i = 1; i < 10; i++) {
      CreateTestCaseResult createTestCaseResult =
          new CreateTestCaseResult()
              .withResult("tested")
              .withTestCaseStatus(TestCaseStatus.Success)
              .withTimestamp(TestUtils.dateToTimestamp("2021-09-0%s".formatted(i)));
      postTestCaseResult(
          testCase.getFullyQualifiedName(), createTestCaseResult, ADMIN_AUTH_HEADERS);
    }

    // Test aggregation
    String aggregationQuery =
        "bucketName=dates:aggType=date_histogram:field=timestamp&calendar_interval=1d,bucketName=dimesion:aggType=terms:field=testDefinition.dataQualityDimension";
    SearchAggregation aggregation = SearchIndexUtils.buildAggregationTree(aggregationQuery);
    DataQualityReport dataQualityReport =
        searchRepository.genericAggregation(null, "testCaseResult", aggregation);
    assertNotNull(dataQualityReport.getData());
  }

  @Test
  void createTestCaseResults_wrongTs(TestInfo testInfo) throws IOException {
    CreateTestCase create = createRequest(testInfo);
    TestCase testCase = createAndCheckEntity(create, ADMIN_AUTH_HEADERS);
    CreateTestCaseResult createTestCaseResult =
        new CreateTestCaseResult()
            .withResult("result")
            .withTestCaseStatus(TestCaseStatus.Failed)
            .withTimestamp(1725521153L);
    assertResponse(
        () ->
            postTestCaseResult(
                testCase.getFullyQualifiedName(), createTestCaseResult, ADMIN_AUTH_HEADERS),
        BAD_REQUEST,
        "Timestamp 1725521153 is not valid, it should be in milliseconds since epoch");
  }

  @Test
  void test_listTestCaseFromSearch(TestInfo testInfo) throws HttpResponseException, ParseException {
    CreateTestCase create = createRequest(testInfo);
    create
        .withEntityLink(TABLE_COLUMN_LINK)
        .withTestDefinition(TEST_DEFINITION3.getFullyQualifiedName())
        .withParameterValues(
            List.of(new TestCaseParameterValue().withValue("100").withName("missingCountValue")));
    TestCase testCase = createEntity(create, ADMIN_AUTH_HEADERS);
    for (int i = 1; i < 10; i++) {
      CreateTestCaseResult createTestCaseResult =
          new CreateTestCaseResult()
              .withResult("tested")
              .withTestCaseStatus(TestCaseStatus.Success)
              .withTimestamp(TestUtils.dateToTimestamp("2021-09-0%s".formatted(i)));
      postTestCaseResult(
          testCase.getFullyQualifiedName(), createTestCaseResult, ADMIN_AUTH_HEADERS);
    }

    Map<String, String> queryParams = new HashMap<>();

    queryParams.put("fields", "testCase,testDefinition");
    ResultList<TestCaseResult> testCaseResultResultList =
        listTestCaseResultsFromSearch(
            queryParams, 10, 0, "/testCaseResults/search/list", ADMIN_AUTH_HEADERS);
    assertNotEquals(testCaseResultResultList.getData().size(), 0);
    testCaseResultResultList
        .getData()
        .forEach(
            testCaseResult -> {
              assertNotNull(testCaseResult.getTestCase());
              assertNotNull(testCaseResult.getTestDefinition());
            });

    queryParams.clear();
    Long ts = TestUtils.dateToTimestamp("2021-09-09");
    queryParams.put("startTimestamp", ts.toString());
    queryParams.put("endTimestamp", TestUtils.dateToTimestamp("2021-09-09").toString());
    queryParams.put("latest", "true");
    queryParams.put("testSuiteId", testCase.getTestSuite().getId().toString());

    testCaseResultResultList =
        listTestCaseResultsFromSearch(
            queryParams, 10, 0, "/testCaseResults/search/list", ADMIN_AUTH_HEADERS);
    assertNotEquals(testCaseResultResultList.getData().size(), 0);
    testCaseResultResultList
        .getData()
        .forEach(testCaseResult -> assertEquals(testCaseResult.getTimestamp(), ts));

    queryParams.clear();
    queryParams.put("dataQualityDimension", "Completeness");
    queryParams.put("fields", "testDefinition");
    testCaseResultResultList =
        listTestCaseResultsFromSearch(
            queryParams, 10, 0, "/testCaseResults/search/list", ADMIN_AUTH_HEADERS);
    assertNotEquals(testCaseResultResultList.getData().size(), 0);
    testCaseResultResultList
        .getData()
        .forEach(
            testCaseResult -> {
              EntityReference testDefinition = testCaseResult.getTestDefinition();
              TestDefinition td =
                  Entity.getEntity(TEST_DEFINITION, testDefinition.getId(), "", Include.ALL);
              assertEquals(td.getDataQualityDimension(), DataQualityDimensions.COMPLETENESS);
            });

    queryParams.clear();
    queryParams.put("testCaseType", "column");
    testCaseResultResultList =
        listTestCaseResultsFromSearch(
            queryParams, 10, 0, "/testCaseResults/search/list", ADMIN_AUTH_HEADERS);
    assertNotEquals(testCaseResultResultList.getData().size(), 0);
    testCaseResultResultList
        .getData()
        .forEach(
            testCaseResult -> {
              TestCase tc = Entity.getEntity(TEST_CASE, testCase.getId(), "", Include.ALL);
              assertTrue(tc.getEntityLink().contains("columns"));
            });

    String id = testCaseResultResultList.getData().get(0).getId().toString();
    queryParams.put(
        "queryString",
        "%7B%22query%22%3A%20%7B%22term%22%3A%20%7B%22id.keyword%22%3A%20%22"
            + id
            + "%22%7D%7D%7D");
    testCaseResultResultList =
        listTestCaseResultsFromSearch(
            queryParams, 10, 0, "/testCaseResults/search/list", ADMIN_AUTH_HEADERS);
    testCaseResultResultList
        .getData()
        .forEach(testCaseResult -> assertEquals(testCaseResult.getId().toString(), id));
  }

  @Test
  void test_testCaseInvalidEntityLinkTest(TestInfo testInfo) {
    // Invalid entity link as not parsable by antlr parser
    String entityLink = "<#E::table::special!@#$%^&*()_+[]{}|;:\\'\",./?>";
    CreateTestCase create = createRequest(testInfo);
    create
        .withEntityLink(entityLink)
        .withTestDefinition(TEST_DEFINITION3.getFullyQualifiedName())
        .withParameterValues(
            List.of(new TestCaseParameterValue().withValue("100").withName("missingCountValue")));

    assertThrows(
        HttpResponseException.class,
        () -> createAndCheckEntity(create, ADMIN_AUTH_HEADERS),
        "entityLink must match \"(?U)^<#E::\\w+::[\\w'\\- .&/:+\"\\\\()$#%]+>$\"");

    entityLink = "<#E::table::user<name>::column>";
    create.setEntityLink(entityLink);
    assertThrows(
        HttpResponseException.class,
        () -> createAndCheckEntity(create, ADMIN_AUTH_HEADERS),
        "entityLink must match \"(?U)^<#E::\\w+::[\\w'\\- .&/:+\"\\\\()$#%]+>$\"");

    entityLink = "<#E::table::user>name::column>";
    create.setEntityLink(entityLink);
    assertThrows(
        HttpResponseException.class,
        () -> createAndCheckEntity(create, ADMIN_AUTH_HEADERS),
        "entityLink must match \"(?U)^<#E::\\w+::[\\w'\\- .&/:+\"\\\\()$#%]+>$\"");

    entityLink = "<#E::table::foo<>bar::baz>\");";
    create.setEntityLink(entityLink);
    assertThrows(
        HttpResponseException.class,
        () -> createAndCheckEntity(create, ADMIN_AUTH_HEADERS),
        "entityLink must match \"(?U)^<#E::\\w+::[\\w'\\- .&/:+\"\\\\()$#%]+>$\"");

    entityLink = "<#E::table::::baz>";
    create.setEntityLink(entityLink);
    assertThrows(
        HttpResponseException.class,
        () -> createAndCheckEntity(create, ADMIN_AUTH_HEADERS),
        "entityLink must match \"(?U)^<#E::\\w+::[\\w'\\- .&/:+\"\\\\()$#%]+>$\"");
  }

  @Test
  void test_columnTestCaseValidation(TestInfo testInfo) {
    CreateTestCase create = createRequest(testInfo);
    String invalidFieldNameLink =
        "<#E::table::" + TEST_TABLE1.getFullyQualifiedName() + "::invalidField::columnName>";
    create
        .withEntityLink(invalidFieldNameLink)
        .withTestDefinition(TEST_DEFINITION1.getFullyQualifiedName())
        .withParameterValues(
            List.of(new TestCaseParameterValue().withValue("100").withName("missingCountValue")));

    HttpResponseException exception =
        assertThrows(
            HttpResponseException.class,
            () -> createAndCheckEntity(create, ADMIN_AUTH_HEADERS),
            "Invalid field name '%s' for column test case. It should be 'columns'."
                + " e.g. <#E::table::{entityFqn}::columns::{columnName}>");

    String missingFieldNameLink = "<#E::table::" + TEST_TABLE1.getFullyQualifiedName() + ">";
    create.setEntityLink(missingFieldNameLink);

    exception =
        assertThrows(
            HttpResponseException.class,
            () -> createAndCheckEntity(create, ADMIN_AUTH_HEADERS),
            "Column test case must have a field name and an array field name in the entity link."
                + " e.g. <#E::table::{entityFqn}::columns::{columnName}>");
  }

  private void putInspectionQuery(TestCase testCase, String sql) throws IOException {
    TestCase putResponse = putInspectionQuery(testCase.getId(), sql, ADMIN_AUTH_HEADERS);
    assertEquals(sql, putResponse.getInspectionQuery());
  }

  private void putFailedRowsSample(
      TestCase testCase,
      List<String> columns,
      List<List<Object>> rows,
      Map<String, String> authHeaders)
      throws IOException {
    putFailedRowsSample(testCase, columns, rows, authHeaders, Collections.emptyMap());
  }

  private void putFailedRowsSample(
      TestCase testCase,
      List<String> columns,
      List<List<Object>> rows,
      Map<String, String> authHeaders,
      Map<String, String> queryParams)
      throws IOException {
    TableData tableData = new TableData().withColumns(columns).withRows(rows);
    TestCase putResponse =
        putFailedRowsSample(testCase.getId(), tableData, authHeaders, queryParams);
    assertEquals(tableData, putResponse.getFailedRowsSample());

    TableData data = getSampleData(testCase.getId(), ADMIN_AUTH_HEADERS);
    assertEquals(tableData, data);
  }

  private void deleteFailedRowsSample(TestCase testCase) throws IOException {
    WebTarget target = getResource(testCase.getId()).path("/failedRowsSample");
    TestUtils.delete(target, TestCase.class, ADMIN_AUTH_HEADERS);
  }

  public TestCase putFailedRowsSample(
      UUID testCaseId,
      TableData data,
      Map<String, String> authHeaders,
      Map<String, String> queryParams)
      throws HttpResponseException {
    WebTarget target = getResource(testCaseId).path("/failedRowsSample");
    for (Map.Entry<String, String> entry : queryParams.entrySet()) {
      target = target.queryParam(entry.getKey(), entry.getValue());
    }
    return TestUtils.put(target, data, TestCase.class, OK, authHeaders);
  }

  public TestCase putInspectionQuery(UUID testCaseId, String sql, Map<String, String> authHeaders)
      throws HttpResponseException {
    WebTarget target = getResource(testCaseId).path("/inspectionQuery");
    return TestUtils.put(target, sql, TestCase.class, OK, authHeaders);
  }

  public TableData getSampleData(UUID testCaseId, Map<String, String> authHeaders)
      throws HttpResponseException {
    WebTarget target = getResource(testCaseId).path("/failedRowsSample");
    return TestUtils.get(target, TableData.class, authHeaders);
  }

  @Test
  void test_listTestCasesFilterByCreatedBy(TestInfo testInfo) throws IOException {
    if (supportsSearchIndex) {
      // Create test case with admin user
      CreateTestCase adminTestCaseReq =
          createRequest(testInfo)
              .withName("adminTestCase")
              .withEntityLink(TABLE_LINK)
              .withTestDefinition(TEST_DEFINITION4.getFullyQualifiedName());
      TestCase adminTestCase = createAndCheckEntity(adminTestCaseReq, ADMIN_AUTH_HEADERS);

      // Create test case with test user
      CreateTestCase testUserTestCaseReq =
          createRequest(testInfo)
              .withName("testUserTestCase")
              .withEntityLink(TABLE_LINK)
              .withTestDefinition(TEST_DEFINITION4.getFullyQualifiedName());
      TestCase testUserTestCase =
          createAndCheckEntity(testUserTestCaseReq, INGESTION_BOT_AUTH_HEADERS);

      // Test filtering by admin user (by name) in search endpoint
      Map<String, String> queryParams = new HashMap<>();
      queryParams.put("createdBy", ADMIN_USER_NAME);
      ResultList<TestCase> adminTestCases =
          listEntitiesFromSearch(queryParams, 10, 0, ADMIN_AUTH_HEADERS);
      assertTrue(
          adminTestCases.getData().stream()
              .allMatch(tc -> tc.getCreatedBy().equals(ADMIN_USER_NAME)),
          "Should find test case created by admin user");

      // Test filtering by test user (by name) in search endpoint
      queryParams.clear();
      queryParams.put("createdBy", INGESTION_BOT);
      ResultList<TestCase> testUserTestCases =
          listEntitiesFromSearch(queryParams, 10, 0, ADMIN_AUTH_HEADERS);
      assertTrue(
          testUserTestCases.getData().stream()
              .allMatch(tc -> tc.getCreatedBy().equals(INGESTION_BOT)),
          "Should find test case created by test user");

      // Test with list endpoint (non-search)
      Map<String, String> listParams = new HashMap<>();
      listParams.put("createdBy", ADMIN_USER_NAME);
      ResultList<TestCase> listResults = listEntities(listParams, ADMIN_AUTH_HEADERS);
      assertTrue(
          listResults.getData().stream().allMatch(tc -> tc.getCreatedBy().equals(ADMIN_USER_NAME)),
          "List endpoint should also filter by createdBy");

      // Test with list endpoint (non-search)
      listParams.clear();
      listParams.put("createdBy", INGESTION_BOT);
      listResults = listEntities(listParams, ADMIN_AUTH_HEADERS);
      assertTrue(
          listResults.getData().stream().allMatch(tc -> tc.getCreatedBy().equals(INGESTION_BOT)),
          "List endpoint should also filter by createdBy");
    }
  }

  @Test
  void test_testCaseResult_64bitIntegerFields(TestInfo testInfo)
      throws IOException, ParseException {
    CreateTestCase create =
        createRequest(testInfo)
            .withEntityLink(TABLE_LINK)
            .withTestDefinition(TEST_DEFINITION4.getFullyQualifiedName())
            .withParameterValues(
                List.of(new TestCaseParameterValue().withValue("100").withName("maxValue")));
    TestCase testCase = createAndCheckEntity(create, ADMIN_AUTH_HEADERS);

    long maxInt64PassedRows = Long.MAX_VALUE; // 9,223,372,036,854,775,807
    long maxInt64FailedRows = Long.MAX_VALUE - 1000; // Close to max but different

    long largePassedRows = 3_000_000_000L;
    long largeFailedRows = 5_000_000_000L;

    CreateTestCaseResult createTestCaseResult =
        new CreateTestCaseResult()
            .withResult("tested with 64-bit integers")
            .withTestCaseStatus(TestCaseStatus.Success)
            .withTimestamp(TestUtils.dateToTimestamp("2021-09-09"))
            .withPassedRows(largePassedRows)
            .withFailedRows(largeFailedRows);

    TestCaseResult result =
        postTestCaseResult(
            testCase.getFullyQualifiedName(), createTestCaseResult, ADMIN_AUTH_HEADERS);

    assertEquals(
        largePassedRows, result.getPassedRows(), "Passed rows should match the large 64-bit value");
    assertEquals(
        largeFailedRows, result.getFailedRows(), "Failed rows should match the large 64-bit value");

    CreateTestCaseResult maxValueTestCaseResult =
        new CreateTestCaseResult()
            .withResult("tested with maximum 64-bit integers")
            .withTestCaseStatus(TestCaseStatus.Failed)
            .withTimestamp(TestUtils.dateToTimestamp("2021-09-10"))
            .withPassedRows(maxInt64PassedRows)
            .withFailedRows(maxInt64FailedRows);

    TestCaseResult maxValueResult =
        postTestCaseResult(
            testCase.getFullyQualifiedName(), maxValueTestCaseResult, ADMIN_AUTH_HEADERS);

    assertEquals(
        maxInt64PassedRows,
        maxValueResult.getPassedRows(),
        "Passed rows should match the maximum 64-bit value");
    assertEquals(
        maxInt64FailedRows,
        maxValueResult.getFailedRows(),
        "Failed rows should match the maximum 64-bit value");

    CreateTestCaseResult zeroValueTestCaseResult =
        new CreateTestCaseResult()
            .withResult("tested with zero values")
            .withTestCaseStatus(TestCaseStatus.Success)
            .withTimestamp(TestUtils.dateToTimestamp("2021-09-11"))
            .withPassedRows(0L)
            .withFailedRows(0L);

    TestCaseResult zeroValueResult =
        postTestCaseResult(
            testCase.getFullyQualifiedName(), zeroValueTestCaseResult, ADMIN_AUTH_HEADERS);

    assertEquals(0L, zeroValueResult.getPassedRows(), "Passed rows should be zero");
    assertEquals(0L, zeroValueResult.getFailedRows(), "Failed rows should be zero");

    CreateTestCaseResult nullValueTestCaseResult =
        new CreateTestCaseResult()
            .withResult("tested with null values")
            .withTestCaseStatus(TestCaseStatus.Success)
            .withTimestamp(TestUtils.dateToTimestamp("2021-09-12"));

    TestCaseResult nullValueResult =
        postTestCaseResult(
            testCase.getFullyQualifiedName(), nullValueTestCaseResult, ADMIN_AUTH_HEADERS);

    assertNull(nullValueResult.getPassedRows(), "Passed rows should be null when not set");
    assertNull(nullValueResult.getFailedRows(), "Failed rows should be null when not set");
  }

  @Test
<<<<<<< HEAD
  void test_userAssignmentRemovedAfterUserDeletion(TestInfo test)
      throws HttpResponseException, ParseException {
    // Create a test user
    UserResourceTest userResourceTest = new UserResourceTest();
    CreateUser createUser = userResourceTest.createRequest("testAssigneeUser" + UUID.randomUUID());
    User testUser = userResourceTest.createAndCheckEntity(createUser, ADMIN_AUTH_HEADERS);
    EntityReference testUserRef = testUser.getEntityReference();

    // Create a test case
    TestCase testCaseEntity = createEntity(createRequest(getEntityName(test)), ADMIN_AUTH_HEADERS);

    // Add a failed test case result, which will create a NEW incident
    postTestCaseResult(
        testCaseEntity.getFullyQualifiedName(),
        new CreateTestCaseResult()
            .withResult("test failure result")
            .withTestCaseStatus(TestCaseStatus.Failed)
            .withTimestamp(TestUtils.dateToTimestamp("2024-01-01")),
        ADMIN_AUTH_HEADERS);

    // Assign the test user to the test case incident
    CreateTestCaseResolutionStatus createAssignedIncident =
        new CreateTestCaseResolutionStatus()
            .withTestCaseReference(testCaseEntity.getFullyQualifiedName())
            .withTestCaseResolutionStatusType(TestCaseResolutionStatusTypes.Assigned)
            .withTestCaseResolutionStatusDetails(new Assigned().withAssignee(testUserRef));

    TestCaseResolutionStatus assignedIncident = createTestCaseFailureStatus(createAssignedIncident);

    // Verify the user is assigned to the incident
    assertNotNull(assignedIncident.getTestCaseResolutionStatusDetails());
    assertTrue(assignedIncident.getTestCaseResolutionStatusDetails() instanceof Assigned);
    Assigned assignedDetails = (Assigned) assignedIncident.getTestCaseResolutionStatusDetails();
    assertEquals(testUserRef.getId(), assignedDetails.getAssignee().getId());
    assertEquals(testUserRef.getName(), assignedDetails.getAssignee().getName());

    // Delete the user
    userResourceTest.deleteEntity(testUser.getId(), ADMIN_AUTH_HEADERS);

    // Retrieve the incident status and verify the user assignment is removed after user deletion
    TestCaseResolutionStatus retrievedIncident = getTestCaseFailureStatus(assignedIncident.getId());

    // The user should no longer be assigned to the incident after deletion
    // The incident should either have no assignee or the assignee reference should be null
    if (retrievedIncident.getTestCaseResolutionStatusDetails() instanceof Assigned) {
      Assigned retrievedAssignedDetails =
          (Assigned) retrievedIncident.getTestCaseResolutionStatusDetails();
      assertNull(
          retrievedAssignedDetails.getAssignee(),
          "User should no longer be assigned after deletion");
    } else {
      // The incident status type may have changed from Assigned to something else after user
      // deletion
      assertFalse(
          retrievedIncident.getTestCaseResolutionStatusDetails() instanceof Assigned,
          "Incident should no longer have an assigned status after user deletion");
    }
=======
  void test_testCaseFollowerInheritance(TestInfo testInfo)
      throws IOException, InterruptedException {
    // Create a table with a follower
    TableResourceTest tableResourceTest = new TableResourceTest();
    CreateTable tableReq =
        tableResourceTest
            .createRequest(testInfo)
            .withColumns(
                List.of(new Column().withName(C1).withDisplayName("c1").withDataType(BIGINT)));
    Table table = tableResourceTest.createAndCheckEntity(tableReq, ADMIN_AUTH_HEADERS);

    // Add USER1 as follower to the table
    tableResourceTest.addFollower(table.getId(), USER1_REF.getId(), OK, ADMIN_AUTH_HEADERS);

    // Create a test case for this table
    CreateTestCase create =
        createRequest(testInfo)
            .withEntityLink(String.format("<#E::table::%s>", table.getFullyQualifiedName()))
            .withTestDefinition(TEST_DEFINITION4.getFullyQualifiedName())
            .withParameterValues(
                List.of(new TestCaseParameterValue().withValue("10").withName("minValue")));
    TestCase testCase = createAndCheckEntity(create, ADMIN_AUTH_HEADERS);

    // Wait for search index sync
    Map<String, Object> sourceAsMap =
        waitForSyncAndGetFromSearchIndex(
            testCase.getUpdatedAt(), testCase.getId(), Entity.TEST_CASE);

    // Verify the test case inherited the follower from the table
    List<String> followers = (List<String>) sourceAsMap.get("followers");
    assertNotNull(followers);
    assertEquals(1, followers.size());
    assertEquals(USER1.getId().toString(), followers.get(0));
  }

  @Test
  void test_listTestCasesWithFollowedByFilter(TestInfo testInfo)
      throws IOException, InterruptedException {
    // Create two tables with different followers
    TableResourceTest tableResourceTest = new TableResourceTest();
    CreateTable tableReq1 =
        tableResourceTest
            .createRequest(testInfo, 1)
            .withColumns(
                List.of(new Column().withName(C1).withDisplayName("c1").withDataType(BIGINT)));
    Table table1 = tableResourceTest.createAndCheckEntity(tableReq1, ADMIN_AUTH_HEADERS);

    CreateTable tableReq2 =
        tableResourceTest
            .createRequest(testInfo, 2)
            .withColumns(
                List.of(new Column().withName(C1).withDisplayName("c1").withDataType(BIGINT)));
    Table table2 = tableResourceTest.createAndCheckEntity(tableReq2, ADMIN_AUTH_HEADERS);

    // Add USER1 as follower to table1
    tableResourceTest.addFollower(table1.getId(), USER1_REF.getId(), OK, ADMIN_AUTH_HEADERS);

    // Add USER2 as follower to table2
    tableResourceTest.addFollower(table2.getId(), USER2_REF.getId(), OK, ADMIN_AUTH_HEADERS);

    // Create test cases for both tables
    CreateTestCase create1 =
        createRequest(testInfo, 1)
            .withEntityLink(String.format("<#E::table::%s>", table1.getFullyQualifiedName()))
            .withTestDefinition(TEST_DEFINITION4.getFullyQualifiedName())
            .withParameterValues(
                List.of(new TestCaseParameterValue().withValue("10").withName("minValue")));
    TestCase testCase1 = createAndCheckEntity(create1, ADMIN_AUTH_HEADERS);

    CreateTestCase create2 =
        createRequest(testInfo, 2)
            .withEntityLink(String.format("<#E::table::%s>", table2.getFullyQualifiedName()))
            .withTestDefinition(TEST_DEFINITION4.getFullyQualifiedName())
            .withParameterValues(
                List.of(new TestCaseParameterValue().withValue("10").withName("minValue")));
    TestCase testCase2 = createAndCheckEntity(create2, ADMIN_AUTH_HEADERS);

    // Wait for test cases to be properly indexed with their inherited followers
    // TestCase1 should inherit USER1 from table1
    waitForFieldInSearchIndex(
        testCase1.getId(), Entity.TEST_CASE, "followers", List.of(USER1.getId().toString()));

    // TestCase2 should inherit USER2 from table2
    waitForFieldInSearchIndex(
        testCase2.getId(), Entity.TEST_CASE, "followers", List.of(USER2.getId().toString()));

    // Test filtering by USER1
    Map<String, String> queryParams = new HashMap<>();
    queryParams.put("followedBy", USER1.getName());
    ResultList<TestCase> results = listTestCasesFromSearch(queryParams, 10, 0, ADMIN_AUTH_HEADERS);

    // Should find test cases from table1 (followed by USER1)
    assertTrue(
        results.getData().stream()
            .anyMatch(tc -> tc.getFullyQualifiedName().equals(testCase1.getFullyQualifiedName())),
        "TestCase1 should be found when filtering by USER1");
    assertFalse(
        results.getData().stream()
            .anyMatch(tc -> tc.getFullyQualifiedName().equals(testCase2.getFullyQualifiedName())),
        "TestCase2 should not be found when filtering by USER1");

    // Test filtering by USER2
    queryParams.put("followedBy", USER2.getName());
    results = listTestCasesFromSearch(queryParams, 10, 0, ADMIN_AUTH_HEADERS);

    // Should find test cases from table2 (followed by USER2)
    assertFalse(
        results.getData().stream()
            .anyMatch(tc -> tc.getFullyQualifiedName().equals(testCase1.getFullyQualifiedName())),
        "TestCase1 should not be found when filtering by USER2");
    assertTrue(
        results.getData().stream()
            .anyMatch(tc -> tc.getFullyQualifiedName().equals(testCase2.getFullyQualifiedName())),
        "TestCase2 should be found when filtering by USER2");
  }

  @Test
  void test_followerInheritanceAfterTableUpdate(TestInfo testInfo)
      throws IOException, InterruptedException {
    // Create a table without followers
    TableResourceTest tableResourceTest = new TableResourceTest();
    CreateTable tableReq =
        tableResourceTest
            .createRequest(testInfo)
            .withColumns(
                List.of(new Column().withName(C1).withDisplayName("c1").withDataType(BIGINT)));
    Table table = tableResourceTest.createAndCheckEntity(tableReq, ADMIN_AUTH_HEADERS);

    // Create a test case for this table
    CreateTestCase create =
        createRequest(testInfo)
            .withEntityLink(String.format("<#E::table::%s>", table.getFullyQualifiedName()))
            .withTestDefinition(TEST_DEFINITION4.getFullyQualifiedName())
            .withParameterValues(
                List.of(new TestCaseParameterValue().withValue("10").withName("minValue")));
    TestCase testCase = createAndCheckEntity(create, ADMIN_AUTH_HEADERS);

    // Wait for initial sync
    waitForSyncAndGetFromSearchIndex(testCase.getUpdatedAt(), testCase.getId(), Entity.TEST_CASE);

    // Now add USER1 as follower to the table
    tableResourceTest.addFollower(table.getId(), USER1_REF.getId(), OK, ADMIN_AUTH_HEADERS);

    // Wait for the follower to propagate to the test case in the search index
    List<String> expectedFollowers = List.of(USER1.getId().toString());
    waitForFieldInSearchIndex(testCase.getId(), Entity.TEST_CASE, "followers", expectedFollowers);

    // Verify test cases now show up when filtering by USER1
    Map<String, String> queryParams = new HashMap<>();
    queryParams.put("followedBy", USER1.getName());
    ResultList<TestCase> results = listTestCasesFromSearch(queryParams, 10, 0, ADMIN_AUTH_HEADERS);

    assertTrue(
        results.getData().stream()
            .anyMatch(tc -> tc.getFullyQualifiedName().equals(testCase.getFullyQualifiedName())),
        "Test case should be found after table follower update");
  }

  @Test
  void test_entityStatusUpdateAndPatch(TestInfo test) throws IOException {
    // Create a test case with UNPROCESSED status by default
    CreateTestCase createTestCase = createRequest(getEntityName(test));
    TestCase testCase = createEntity(createTestCase, ADMIN_AUTH_HEADERS);

    // Verify the test case is created with UNPROCESSED status
    assertEquals(
        EntityStatus.UNPROCESSED,
        testCase.getEntityStatus(),
        "TestCase should be created with UNPROCESSED status");

    // Update the entityStatus using PATCH operation
    String originalJson = JsonUtils.pojoToJson(testCase);
    testCase.setEntityStatus(EntityStatus.IN_REVIEW);

    ChangeDescription change = getChangeDescription(testCase, MINOR_UPDATE);
    fieldUpdated(change, "entityStatus", EntityStatus.UNPROCESSED, EntityStatus.IN_REVIEW);
    TestCase updatedTestCase =
        patchEntityAndCheck(testCase, originalJson, ADMIN_AUTH_HEADERS, MINOR_UPDATE, change);

    // Verify the entityStatus was updated correctly
    assertEquals(
        EntityStatus.IN_REVIEW,
        updatedTestCase.getEntityStatus(),
        "TestCase should be updated to IN_REVIEW status");

    // Get the test case again to confirm the status is persisted
    TestCase retrievedTestCase = getEntity(updatedTestCase.getId(), ADMIN_AUTH_HEADERS);
    assertEquals(
        EntityStatus.IN_REVIEW,
        retrievedTestCase.getEntityStatus(),
        "Retrieved test case should maintain IN_REVIEW status");

    // Test changing to DRAFT status
    originalJson = JsonUtils.pojoToJson(updatedTestCase);
    updatedTestCase.setEntityStatus(EntityStatus.DRAFT);
    change = getChangeDescription(updatedTestCase, MINOR_UPDATE);
    fieldUpdated(change, "entityStatus", EntityStatus.IN_REVIEW, EntityStatus.DRAFT);
    TestCase draftTestCase =
        patchEntityAndCheck(
            updatedTestCase, originalJson, ADMIN_AUTH_HEADERS, MINOR_UPDATE, change);

    assertEquals(
        EntityStatus.DRAFT,
        draftTestCase.getEntityStatus(),
        "TestCase should be updated to DRAFT status");
  }

  @Test
  void test_reviewersField(TestInfo test) throws IOException {
    // Create a test case without reviewers
    CreateTestCase createTestCase = createRequest(getEntityName(test));
    TestCase testCase = createEntity(createTestCase, ADMIN_AUTH_HEADERS);

    // Verify the test case is created without reviewers
    assertTrue(nullOrEmpty(testCase.getReviewers()), "TestCase should have no reviewers initially");

    // Add reviewer USER1 in PATCH request
    String origJson = JsonUtils.pojoToJson(testCase);
    testCase.withReviewers(List.of(USER1.getEntityReference()));
    ChangeDescription change = getChangeDescription(testCase, MINOR_UPDATE);
    fieldAdded(change, "reviewers", List.of(USER1.getEntityReference()));
    testCase = patchEntityAndCheck(testCase, origJson, ADMIN_AUTH_HEADERS, MINOR_UPDATE, change);

    assertEquals(1, testCase.getReviewers().size(), "TestCase should have one reviewer");
    assertEquals(
        USER1.getId(), testCase.getReviewers().getFirst().getId(), "Reviewer should match USER1");

    // Add reviewer USER2 in PATCH request
    // Changes from this PATCH is consolidated with the previous changes
    origJson = JsonUtils.pojoToJson(testCase);
    testCase.withReviewers(List.of(USER1.getEntityReference(), USER2.getEntityReference()));
    change = getChangeDescription(testCase, MINOR_UPDATE);
    fieldAdded(change, "reviewers", List.of(USER2.getEntityReference()));
    testCase = patchEntity(testCase.getId(), origJson, testCase, ADMIN_AUTH_HEADERS, null);

    // Verify that the test case has both reviewers
    assertNotNull(testCase);
    assertNotNull(testCase.getReviewers(), "TestCase should have reviewers");
    assertEquals(2, testCase.getReviewers().size(), "TestCase should have two reviewers");
    assertTrue(
        testCase.getReviewers().stream().anyMatch(r -> r.getId().equals(USER1.getId())),
        "TestCase should have USER1 as a reviewer");
    assertTrue(
        testCase.getReviewers().stream().anyMatch(r -> r.getId().equals(USER2.getId())),
        "TestCase should have USER2 as a reviewer");

    // Remove reviewer USER1 in PATCH request
    origJson = JsonUtils.pojoToJson(testCase);
    testCase.withReviewers(List.of(USER2.getEntityReference()));
    change = getChangeDescription(testCase, MINOR_UPDATE);
    fieldDeleted(change, "reviewers", List.of(USER1.getEntityReference()));
    testCase = patchEntity(testCase.getId(), origJson, testCase, ADMIN_AUTH_HEADERS, null);

    assertEquals(
        1, testCase.getReviewers().size(), "TestCase should have one reviewer after removal");
    assertEquals(
        USER2.getId(),
        testCase.getReviewers().getFirst().getId(),
        "TestCase should only have USER2 as a reviewer");
  }

  @Test
  void test_entityStatusAndReviewersCombination(TestInfo test) throws IOException {
    // Create a test case without any reviewers initially
    CreateTestCase createTestCase = createRequest(getEntityName(test));
    TestCase testCase = createEntity(createTestCase, ADMIN_AUTH_HEADERS);

    // Verify initial state
    assertEquals(
        EntityStatus.UNPROCESSED,
        testCase.getEntityStatus(),
        "TestCase should be created with UNPROCESSED status");
    assertTrue(nullOrEmpty(testCase.getReviewers()), "TestCase should have no reviewers initially");

    // Add reviewers using PATCH
    String origJson = JsonUtils.pojoToJson(testCase);
    testCase.withReviewers(List.of(USER1_REF));
    ChangeDescription change = getChangeDescription(testCase, MINOR_UPDATE);
    fieldAdded(change, "reviewers", List.of(USER1_REF));
    testCase = patchEntityAndCheck(testCase, origJson, ADMIN_AUTH_HEADERS, MINOR_UPDATE, change);

    // Verify reviewers were added
    assertNotNull(testCase.getReviewers(), "TestCase should have reviewers");
    assertEquals(1, testCase.getReviewers().size(), "TestCase should have one reviewer");
    assertEquals(
        USER1.getId(), testCase.getReviewers().getFirst().getId(), "Reviewer should be USER1");

    // Update entityStatus
    origJson = JsonUtils.pojoToJson(testCase);
    testCase.withEntityStatus(EntityStatus.IN_REVIEW);
    change = getChangeDescription(testCase, MINOR_UPDATE);
    fieldUpdated(change, "entityStatus", EntityStatus.UNPROCESSED, EntityStatus.IN_REVIEW);
    testCase = patchEntityAndCheck(testCase, origJson, ADMIN_AUTH_HEADERS, MINOR_UPDATE, change);

    // Verify entityStatus was updated
    assertEquals(
        EntityStatus.IN_REVIEW,
        testCase.getEntityStatus(),
        "TestCase should be updated to IN_REVIEW status");

    // Update reviewers
    origJson = JsonUtils.pojoToJson(testCase);
    testCase.withReviewers(List.of(USER2.getEntityReference()));
    change = getChangeDescription(testCase, MINOR_UPDATE);
    fieldUpdated(change, "reviewers", List.of(USER1_REF), List.of(USER2.getEntityReference()));
    testCase = patchEntity(testCase.getId(), origJson, testCase, ADMIN_AUTH_HEADERS, null);

    // Verify reviewer was updated
    assertNotNull(testCase);
    assertEquals(1, testCase.getReviewers().size(), "TestCase should still have one reviewer");
    assertEquals(
        USER2.getId(),
        testCase.getReviewers().getFirst().getId(),
        "Reviewer should be updated to USER2");

    // Test clearing reviewers and updating status back to APPROVED
    origJson = JsonUtils.pojoToJson(testCase);
    testCase.withEntityStatus(EntityStatus.UNPROCESSED).withReviewers(null);
    change = getChangeDescription(testCase, MINOR_UPDATE);
    fieldUpdated(change, "entityStatus", EntityStatus.IN_REVIEW, EntityStatus.UNPROCESSED);
    fieldDeleted(change, "reviewers", List.of(USER2.getEntityReference()));
    testCase = patchEntity(testCase.getId(), origJson, testCase, ADMIN_AUTH_HEADERS, null);

    // Verify final state
    assertNotNull(testCase);
    assertEquals(
        EntityStatus.UNPROCESSED,
        testCase.getEntityStatus(),
        "TestCase should be updated to APPROVED status");
    assertTrue(
        nullOrEmpty(testCase.getReviewers()), "TestCase should have no reviewers after approval");
  }

  @Test
  void test_bundleTestSuiteEditAllPermission(TestInfo test) throws Exception {
    TestSuiteResourceTest testSuiteResourceTest = new TestSuiteResourceTest();

    CreateTestSuite createLogicalTestSuite = testSuiteResourceTest.createRequest(test);
    TestSuite logicalTestSuite =
        testSuiteResourceTest.createEntity(createLogicalTestSuite, ADMIN_AUTH_HEADERS);

    CreateTestCase createTestCase = createRequest(getEntityName(test));
    TestCase testCase = createAndCheckEntity(createTestCase, ADMIN_AUTH_HEADERS);

    String testSuiteOwnerUsername = "test-suite-owner";
    UserResourceTest userResourceTest = new UserResourceTest();
    CreateUser createUser =
        userResourceTest
            .createRequest(testSuiteOwnerUsername)
            .withRoles(List.of(DATA_CONSUMER_ROLE.getId()));
    User testSuiteOwner = userResourceTest.createEntity(createUser, ADMIN_AUTH_HEADERS);

    String originalTestSuiteJson = JsonUtils.pojoToJson(logicalTestSuite);
    logicalTestSuite.setOwners(List.of(testSuiteOwner.getEntityReference()));
    testSuiteResourceTest.patchEntity(
        logicalTestSuite.getId(), originalTestSuiteJson, logicalTestSuite, ADMIN_AUTH_HEADERS);

    PolicyResourceTest policyResourceTest = new PolicyResourceTest();
    Rule testSuiteEditAllRule =
        new Rule()
            .withName("testSuiteEditAllRule")
            .withDescription("Allow EDIT_ALL on TEST_SUITE entities owned by user")
            .withEffect(Rule.Effect.ALLOW)
            .withOperations(List.of(MetadataOperation.EDIT_ALL))
            .withResources(List.of(Entity.TEST_SUITE))
            .withCondition("isOwner()");

    Policy testSuiteEditAllPolicy =
        policyResourceTest.createEntity(
            new CreatePolicy()
                .withName("Policy_TestSuiteEditAll_" + test.getDisplayName())
                .withDescription("Policy that allows TEST_SUITE:EDIT_ALL for owners")
                .withRules(List.of(testSuiteEditAllRule)),
            ADMIN_AUTH_HEADERS);

    RoleResourceTest roleResourceTest = new RoleResourceTest();
    Role testSuiteEditAllRole =
        roleResourceTest.createEntity(
            new CreateRole()
                .withName("Role_TestSuiteEditAll_" + test.getDisplayName())
                .withPolicies(List.of(testSuiteEditAllPolicy.getFullyQualifiedName())),
            ADMIN_AUTH_HEADERS);

    String testSuiteOwnerJson = JsonUtils.pojoToJson(testSuiteOwner);
    testSuiteOwner.setRoles(
        List.of(
            DATA_CONSUMER_ROLE.getEntityReference(), testSuiteEditAllRole.getEntityReference()));
    userResourceTest.patchEntity(
        testSuiteOwner.getId(), testSuiteOwnerJson, testSuiteOwner, ADMIN_AUTH_HEADERS);

    Map<String, String> ownerAuthHeaders = authHeaders(testSuiteOwnerUsername);

    testSuiteResourceTest.addTestCasesToLogicalTestSuite(
        logicalTestSuite, List.of(testCase.getId()), ownerAuthHeaders);

    UUID testCaseIdToDelete = testCase.getId();
    deleteLogicalTestCase(logicalTestSuite, testCaseIdToDelete, ownerAuthHeaders);

    Map<String, String> unauthorizedUserHeaders = authHeaders(USER2.getName());
    TestCase anotherTestCase =
        createAndCheckEntity(createRequest("another_test"), ADMIN_AUTH_HEADERS);
    assertResponse(
        () ->
            testSuiteResourceTest.addTestCasesToLogicalTestSuite(
                logicalTestSuite, List.of(anotherTestCase.getId()), unauthorizedUserHeaders),
        FORBIDDEN,
        "User does not have ANY of the required permissions.");
  }

  @Test
  void test_reviewerInheritanceFromTestSuite(TestInfo test) throws IOException {
    // Create a test suite first without reviewers
    TestSuiteResourceTest testSuiteResourceTest = new TestSuiteResourceTest();
    CreateTestSuite createTestSuite = testSuiteResourceTest.createRequest(test.getDisplayName());
    TestSuite testSuite = testSuiteResourceTest.createEntity(createTestSuite, ADMIN_AUTH_HEADERS);

    // Add reviewers to the test suite using PATCH
    String testSuiteJson = JsonUtils.pojoToJson(testSuite);
    testSuite.setReviewers(List.of(USER1_REF, USER2.getEntityReference()));
    ChangeDescription change = getChangeDescription(testSuite, MINOR_UPDATE);
    fieldAdded(change, "reviewers", List.of(USER1_REF, USER2.getEntityReference()));
    testSuite =
        testSuiteResourceTest.patchEntityAndCheck(
            testSuite, testSuiteJson, ADMIN_AUTH_HEADERS, MINOR_UPDATE, change);

    // Verify test suite has reviewers
    assertNotNull(testSuite.getReviewers(), "TestSuite should have reviewers");
    assertEquals(2, testSuite.getReviewers().size(), "TestSuite should have two reviewers");

    // Create a test case under this test suite (without explicit reviewers)
    CreateTestCase createTestCase = createRequest(getEntityName(test));
    createTestCase.withEntityLink(
        String.format("<#E::table::%s>", TEST_TABLE1.getFullyQualifiedName()));
    TestCase testCase = createEntity(createTestCase, ADMIN_AUTH_HEADERS);

    // Add the test case to the test suite to establish the parent-child relationship
    testSuiteResourceTest.addTestCasesToLogicalTestSuite(testSuite, List.of(testCase.getId()));

    // Fetch the test case with testSuite and reviewers fields
    // We need testSuite field to be populated for reviewer inheritance to work
    TestCase retrievedTestCase =
        getEntity(testCase.getId(), "testSuite,reviewers", ADMIN_AUTH_HEADERS);

    // Verify that the test case inherited reviewers from test suite
    assertNotNull(
        retrievedTestCase.getReviewers(),
        "TestCase should have inherited reviewers from TestSuite");
    assertEquals(
        2, retrievedTestCase.getReviewers().size(), "TestCase should have inherited two reviewers");

    // Verify the inherited reviewers match the test suite's reviewers
    Set<UUID> testSuiteReviewerIds =
        testSuite.getReviewers().stream().map(EntityReference::getId).collect(Collectors.toSet());
    Set<UUID> testCaseReviewerIds =
        retrievedTestCase.getReviewers().stream()
            .map(EntityReference::getId)
            .collect(Collectors.toSet());
    assertEquals(
        testSuiteReviewerIds,
        testCaseReviewerIds,
        "TestCase reviewers should match TestSuite reviewers");

    // Verify that inherited reviewers are marked as inherited
    assertTrue(
        retrievedTestCase.getReviewers().stream()
            .allMatch(reviewer -> reviewer.getInherited() != null && reviewer.getInherited()),
        "All inherited reviewers should be marked as inherited");

    // Update test suite reviewers
    testSuiteJson = JsonUtils.pojoToJson(testSuite);
    testSuite.setReviewers(List.of(USER2.getEntityReference()));
    change = getChangeDescription(testSuite, MINOR_UPDATE);
    fieldUpdated(
        change,
        "reviewers",
        List.of(USER1_REF, USER2.getEntityReference()),
        List.of(USER2.getEntityReference()));
    testSuite =
        testSuiteResourceTest.patchEntity(
            testSuite.getId(), testSuiteJson, testSuite, ADMIN_AUTH_HEADERS);

    // Verify test suite reviewers were updated
    assertEquals(
        1, testSuite.getReviewers().size(), "TestSuite should have one reviewer after update");
    assertEquals(
        USER2.getId(),
        testSuite.getReviewers().getFirst().getId(),
        "TestSuite reviewer should be USER2");

    // Get the test case again to verify inherited reviewers were updated
    retrievedTestCase = getEntity(testCase.getId(), "reviewers", ADMIN_AUTH_HEADERS);
    assertNotNull(
        retrievedTestCase.getReviewers(), "TestCase should still have inherited reviewers");
    assertEquals(
        1,
        retrievedTestCase.getReviewers().size(),
        "TestCase should have one inherited reviewer after update");
    assertEquals(
        USER2.getId(),
        retrievedTestCase.getReviewers().getFirst().getId(),
        "TestCase reviewer should be USER2 after update");
    assertTrue(
        retrievedTestCase.getReviewers().getFirst().getInherited(),
        "Reviewer should still be marked as inherited");

    // Create a test case with explicit reviewers (should not inherit)
    CreateTestCase createTestCaseWithReviewers = createRequest(getEntityName(test) + "_explicit");
    createTestCaseWithReviewers.withEntityLink(
        String.format("<#E::table::%s>", TEST_TABLE1.getFullyQualifiedName()));
    createTestCaseWithReviewers.withReviewers(List.of(USER1_REF));
    TestCase testCaseWithExplicitReviewers =
        createEntity(createTestCaseWithReviewers, ADMIN_AUTH_HEADERS);

    // Verify explicit reviewers are not overridden
    TestCase retrievedExplicitTestCase =
        getEntity(testCaseWithExplicitReviewers.getId(), "reviewers", ADMIN_AUTH_HEADERS);
    assertNotNull(
        retrievedExplicitTestCase.getReviewers(), "TestCase should have explicit reviewers");
    assertEquals(
        1,
        retrievedExplicitTestCase.getReviewers().size(),
        "TestCase should have one explicit reviewer");
    assertEquals(
        USER1.getId(),
        retrievedExplicitTestCase.getReviewers().getFirst().getId(),
        "TestCase should have USER1 as reviewer");
    assertNull(
        retrievedExplicitTestCase.getReviewers().getFirst().getInherited(),
        "Explicit reviewer should not be marked as inherited");

    // Clear test suite reviewers and verify test cases no longer inherit
    testSuiteJson = JsonUtils.pojoToJson(testSuite);
    testSuite.setReviewers(null);
    change = getChangeDescription(testSuite, MINOR_UPDATE);
    fieldDeleted(change, "reviewers", List.of(USER2.getEntityReference()));
    testSuite =
        testSuiteResourceTest.patchEntity(
            testSuite.getId(), testSuiteJson, testSuite, ADMIN_AUTH_HEADERS);

    // Verify test suite has no reviewers
    assertTrue(
        nullOrEmpty(testSuite.getReviewers()), "TestSuite should have no reviewers after clearing");

    // Verify test case no longer inherits reviewers
    retrievedTestCase = getEntity(testCase.getId(), "reviewers", ADMIN_AUTH_HEADERS);
    assertTrue(
        nullOrEmpty(retrievedTestCase.getReviewers()),
        "TestCase should have no inherited reviewers when TestSuite has none");

    // Verify test case with explicit reviewers still has them
    retrievedExplicitTestCase =
        getEntity(testCaseWithExplicitReviewers.getId(), "reviewers", ADMIN_AUTH_HEADERS);
    assertNotNull(
        retrievedExplicitTestCase.getReviewers(),
        "TestCase with explicit reviewers should still have them");
    assertEquals(
        1,
        retrievedExplicitTestCase.getReviewers().size(),
        "TestCase should still have one explicit reviewer");
    assertEquals(
        USER1.getId(),
        retrievedExplicitTestCase.getReviewers().getFirst().getId(),
        "TestCase should still have USER1 as reviewer");
  }

  private ResultList<TestCaseResolutionStatus> listTestCaseFailureStatusWithFQN(
      String testCaseFQN, Map<String, String> authHeaders) throws HttpResponseException {
    WebTarget target =
        getResource("dataQuality/testCases/testCaseIncidentStatus")
            .queryParam("testCaseFQN", testCaseFQN)
            .queryParam("startTs", 0)
            .queryParam("endTs", System.currentTimeMillis());
    return TestUtils.get(
        target,
        TestCaseResolutionStatusResource.TestCaseResolutionStatusResultList.class,
        authHeaders);
  }

  private ResultList<TestCaseResolutionStatus> listTestCaseFailureStatusWithId(
      UUID testCaseId, Map<String, String> authHeaders) throws HttpResponseException {
    WebTarget target =
        getResource("dataQuality/testCases/testCaseIncidentStatus")
            .queryParam("testCaseId", testCaseId)
            .queryParam("startTs", 0)
            .queryParam("endTs", System.currentTimeMillis());
    return TestUtils.get(
        target,
        TestCaseResolutionStatusResource.TestCaseResolutionStatusResultList.class,
        authHeaders);
  }

  private ResultList<TestCaseResolutionStatus> listTestCaseFailureStatusWithOriginFQN(
      String originEntityFQN, Map<String, String> authHeaders) throws HttpResponseException {
    WebTarget target =
        getResource("dataQuality/testCases/testCaseIncidentStatus")
            .queryParam("originEntityFQN", originEntityFQN)
            .queryParam("startTs", 0)
            .queryParam("endTs", System.currentTimeMillis());
    return TestUtils.get(
        target,
        TestCaseResolutionStatusResource.TestCaseResolutionStatusResultList.class,
        authHeaders);
  }

  private TestCaseResolutionStatus getTestCaseFailureStatus(
      UUID id, Map<String, String> authHeaders) throws HttpResponseException {
    WebTarget target = getResource("dataQuality/testCases/testCaseIncidentStatus/" + id);
    return TestUtils.get(target, TestCaseResolutionStatus.class, authHeaders);
>>>>>>> ac06c301
  }
}<|MERGE_RESOLUTION|>--- conflicted
+++ resolved
@@ -40,8 +40,6 @@
 import static org.openmetadata.service.security.SecurityUtil.authHeaders;
 import static org.openmetadata.service.security.SecurityUtil.getPrincipalName;
 import static org.openmetadata.service.security.mask.PIIMasker.MASKED_VALUE;
-import static org.openmetadata.service.util.EntityUtil.fieldAdded;
-import static org.openmetadata.service.util.EntityUtil.fieldDeleted;
 import static org.openmetadata.service.util.EntityUtil.fieldUpdated;
 import static org.openmetadata.service.util.TestUtils.ADMIN_AUTH_HEADERS;
 import static org.openmetadata.service.util.TestUtils.INGESTION_BOT;
@@ -64,17 +62,7 @@
 import jakarta.ws.rs.client.WebTarget;
 import java.io.IOException;
 import java.text.ParseException;
-import java.util.ArrayList;
-import java.util.Arrays;
-import java.util.Collections;
-import java.util.HashMap;
-import java.util.HashSet;
-import java.util.LinkedHashMap;
-import java.util.List;
-import java.util.Map;
-import java.util.Random;
-import java.util.Set;
-import java.util.UUID;
+import java.util.*;
 import java.util.stream.Collectors;
 import lombok.extern.slf4j.Slf4j;
 import org.apache.commons.lang3.RandomStringUtils;
@@ -129,7 +117,6 @@
 import org.openmetadata.schema.type.ColumnDataType;
 import org.openmetadata.schema.type.DataQualityDimensions;
 import org.openmetadata.schema.type.EntityReference;
-import org.openmetadata.schema.type.EntityStatus;
 import org.openmetadata.schema.type.Include;
 import org.openmetadata.schema.type.MetadataOperation;
 import org.openmetadata.schema.type.TableData;
@@ -195,8 +182,6 @@
         "dataQuality/testCases",
         TestCaseResource.FIELDS);
     supportsTags = false; // Test cases do not support setting tags directly (inherits from Entity)
-    supportsFollowers =
-        false; // Test cases do not support setting followers directly (inherits from parent table)
     testCaseResultsCollectionName = "dataQuality/testCases/testCaseResults";
     supportsEtag = false;
   }
@@ -1631,7 +1616,7 @@
 
     // Get the test case resolution by FQN
     Map<String, String> queryParams = new HashMap<>();
-    queryParams.put("testCaseFQN", testCaseEntity2.getFullyQualifiedName());
+    queryParams.put("testCaseFQN", TEST_TABLE1.getFullyQualifiedName());
     storedTestCaseResolutions = getTestCaseFailureStatus(startTs, endTs, null, null, queryParams);
     assertTrue(
         storedTestCaseResolutions.getData().stream()
@@ -1639,7 +1624,7 @@
                 t ->
                     t.getTestCaseReference()
                         .getFullyQualifiedName()
-                        .equals(testCaseEntity2.getFullyQualifiedName())));
+                        .equals(testCaseEntity1.getFullyQualifiedName())));
 
     // Get the test case resolution by origin entity FQN
     queryParams.clear();
@@ -1654,10 +1639,8 @@
     }
 
     queryParams.put("originEntityFQN", "IDONOTEXIST123");
-    assertResponse(
-        () -> getTestCaseFailureStatus(startTs, endTs, null, null, queryParams),
-        NOT_FOUND,
-        "table instance for IDONOTEXIST123 not found");
+    storedTestCaseResolutions = getTestCaseFailureStatus(startTs, endTs, null, null, queryParams);
+    assertEquals(0, storedTestCaseResolutions.getData().size());
 
     // Delete test case recursively and check that the test case resolution status is also deleted
     // 1. soft delete - should not delete the test case resolution status
@@ -1746,91 +1729,32 @@
   }
 
   @Test
-  void patch_TestCaseResultFailure(TestInfo test) throws IOException {
-    // Create a table owned by USER_TABLE_OWNER to test owner permissions
-    TableResourceTest tableResourceTest = new TableResourceTest();
-    CreateTable tableReq =
-        tableResourceTest
-            .createRequest(test)
-            .withName("ownerAuthTestTable")
-            .withDatabaseSchema(DATABASE_SCHEMA.getFullyQualifiedName())
-            .withColumns(
-                List.of(new Column().withName(C1).withDisplayName("c1").withDataType(BIGINT)))
-            .withOwners(List.of(USER_TABLE_OWNER.getEntityReference()));
-    Table table = tableResourceTest.createAndCheckEntity(tableReq, ADMIN_AUTH_HEADERS);
-
-    CreateTestCase createTestCase = createRequest(test);
-    createTestCase
-        .withEntityLink(String.format("<#E::table::%s>", table.getFullyQualifiedName()))
-        .withTestDefinition(TEST_DEFINITION4.getFullyQualifiedName())
-        .withParameterValues(
-            List.of(new TestCaseParameterValue().withValue("100").withName("maxValue")))
-        .withOwners(List.of(USER_TABLE_OWNER.getEntityReference()));
-    TestCase testCaseEntity = createAndCheckEntity(createTestCase, ADMIN_AUTH_HEADERS);
-
+  void patch_TestCaseResultFailure(TestInfo test) throws HttpResponseException {
+    TestCase testCaseEntity = createEntity(createRequest(getEntityName(test)), ADMIN_AUTH_HEADERS);
     CreateTestCaseResolutionStatus createTestCaseFailureStatus =
         new CreateTestCaseResolutionStatus()
             .withTestCaseReference(testCaseEntity.getFullyQualifiedName())
             .withTestCaseResolutionStatusType(TestCaseResolutionStatusTypes.Ack)
             .withSeverity(Severity.Severity2)
             .withTestCaseResolutionStatusDetails(null);
-
-    // Test 1: Admin can create incident status
     TestCaseResolutionStatus testCaseFailureStatus =
         createTestCaseFailureStatus(createTestCaseFailureStatus);
-
-    // Test 2: USER_TABLE_OWNER (owner with EDIT_TESTS via isOwner() policy) can patch
     String original = JsonUtils.pojoToJson(testCaseFailureStatus);
     String updated =
         JsonUtils.pojoToJson(
             testCaseFailureStatus
                 .withUpdatedAt(System.currentTimeMillis())
-                .withUpdatedBy(USER_TABLE_OWNER.getEntityReference())
+                .withUpdatedBy(USER1_REF)
                 .withSeverity(Severity.Severity1));
     JsonNode patch = TestUtils.getJsonPatch(original, updated);
     TestCaseResolutionStatus patched =
-        patchTestCaseResultFailureStatus(
-            testCaseFailureStatus.getId(), patch, authHeaders(USER_TABLE_OWNER.getName()));
+        patchTestCaseResultFailureStatus(testCaseFailureStatus.getId(), patch);
     TestCaseResolutionStatus stored = getTestCaseFailureStatus(testCaseFailureStatus.getId());
 
     // check our patch fields have been updated
     assertEquals(patched.getUpdatedAt(), stored.getUpdatedAt());
     assertEquals(patched.getUpdatedBy(), stored.getUpdatedBy());
-    assertEquals(Severity.Severity1, stored.getSeverity());
-
-    // Test 3: USER_NO_PERMISSIONS cannot patch (not owner, no EDIT_ALL)
-    String updatedForNoPerms =
-        JsonUtils.pojoToJson(
-            stored
-                .withUpdatedAt(System.currentTimeMillis())
-                .withUpdatedBy(USER_NO_PERMISSIONS.getEntityReference())
-                .withSeverity(Severity.Severity3));
-    JsonNode patchForNoPerms =
-        TestUtils.getJsonPatch(JsonUtils.pojoToJson(stored), updatedForNoPerms);
-    assertResponse(
-        () ->
-            patchTestCaseResultFailureStatus(
-                stored.getId(), patchForNoPerms, authHeaders(USER_NO_PERMISSIONS.getName())),
-        FORBIDDEN,
-        "User does not have ANY of the required permissions.");
-
-    // Test 4: CREATE_ALL_OPS_USER (with EDIT_ALL on TEST_CASE) can patch even if not owner
-    String updatedForAllOps =
-        JsonUtils.pojoToJson(
-            stored
-                .withUpdatedAt(System.currentTimeMillis())
-                .withUpdatedBy(CREATE_ALL_OPS_USER.getEntityReference())
-                .withSeverity(Severity.Severity4));
-    JsonNode patchForAllOps =
-        TestUtils.getJsonPatch(
-            JsonUtils.pojoToJson(
-                stored.withSeverity(
-                    Severity.Severity3)), // restore to previous state as modified ln 1823
-            updatedForAllOps);
-    TestCaseResolutionStatus patchedByAllOps =
-        patchTestCaseResultFailureStatus(
-            stored.getId(), patchForAllOps, authHeaders(CREATE_ALL_OPS_USER.getName()));
-    assertEquals(Severity.Severity4, patchedByAllOps.getSeverity());
+    assertEquals(patched.getSeverity(), stored.getSeverity());
   }
 
   @Test
@@ -2199,216 +2123,6 @@
                       MessageParser.EntityLink.parse(t.getEntityLink());
                   return entityLink.getFieldName() == null; // should be empty for table test cases
                 }));
-  }
-
-  @Test
-  void test_incidentStatusPermissions(TestInfo test) throws IOException, ParseException {
-    // Create a table without specific ownership for testing permissions
-    TableResourceTest tableResourceTest = new TableResourceTest();
-    CreateTable tableReq =
-        tableResourceTest
-            .createRequest(test)
-            .withName("permissionTestTable")
-            .withDatabaseSchema(DATABASE_SCHEMA.getFullyQualifiedName())
-            .withColumns(
-                List.of(new Column().withName(C1).withDisplayName("c1").withDataType(BIGINT)));
-    Table table = tableResourceTest.createAndCheckEntity(tableReq, ADMIN_AUTH_HEADERS);
-
-    // Create a test case for the table
-    CreateTestCase create = createRequest(test);
-    create
-        .withEntityLink(String.format("<#E::table::%s>", table.getFullyQualifiedName()))
-        .withTestDefinition(TEST_DEFINITION4.getFullyQualifiedName())
-        .withParameterValues(
-            List.of(new TestCaseParameterValue().withValue("100").withName("maxValue")));
-    TestCase testCase = createAndCheckEntity(create, ADMIN_AUTH_HEADERS);
-
-    // Add a failed test result to create an incident
-    postTestCaseResult(
-        testCase.getFullyQualifiedName(),
-        new CreateTestCaseResult()
-            .withResult("failed")
-            .withTestCaseStatus(TestCaseStatus.Failed)
-            .withTimestamp(TestUtils.dateToTimestamp("2024-01-01")),
-        ADMIN_AUTH_HEADERS);
-
-    CreateTestCaseResolutionStatus createIncident =
-        new CreateTestCaseResolutionStatus()
-            .withTestCaseReference(testCase.getFullyQualifiedName())
-            .withTestCaseResolutionStatusType(TestCaseResolutionStatusTypes.Assigned)
-            .withTestCaseResolutionStatusDetails(new Assigned().withAssignee(USER1_REF));
-
-    // Test 1: User with EDIT_TESTS permission on Table should be able to create incident
-    TestCaseResolutionStatus incident1 =
-        createTestCaseFailureStatus(createIncident, authHeaders(USER_TABLE_EDIT_TESTS.getName()));
-    assertNotNull(incident1);
-    assertEquals(
-        TestCaseResolutionStatusTypes.Assigned, incident1.getTestCaseResolutionStatusType());
-
-    // Test 2: User with EDIT_TESTS permission on Table should be able to update incident
-    String original1 = JsonUtils.pojoToJson(incident1);
-    String updated1 =
-        JsonUtils.pojoToJson(
-            incident1
-                .withUpdatedAt(System.currentTimeMillis())
-                .withUpdatedBy(USER_TABLE_EDIT_TESTS.getEntityReference())
-                .withSeverity(Severity.Severity1));
-    JsonNode patch1 = TestUtils.getJsonPatch(original1, updated1);
-    TestCaseResolutionStatus patched1 =
-        patchTestCaseResultFailureStatus(
-            incident1.getId(), patch1, authHeaders(USER_TABLE_EDIT_TESTS.getName()));
-    assertEquals(Severity.Severity1, patched1.getSeverity());
-
-    // Test 3: User with EDIT_ALL permission on TestCase should be able to create incident
-    CreateTestCaseResolutionStatus createIncident2 =
-        new CreateTestCaseResolutionStatus()
-            .withTestCaseReference(testCase.getFullyQualifiedName())
-            .withTestCaseResolutionStatusType(TestCaseResolutionStatusTypes.Resolved)
-            .withTestCaseResolutionStatusDetails(new Resolved());
-
-    TestCaseResolutionStatus incident2 =
-        createTestCaseFailureStatus(createIncident2, authHeaders(USER_TEST_CASE_UPDATE.getName()));
-    assertNotNull(incident2);
-    assertEquals(
-        TestCaseResolutionStatusTypes.Resolved, incident2.getTestCaseResolutionStatusType());
-
-    // Test 4: User with EDIT_ALL permission on TestCase should be able to update incident
-    String original2 = JsonUtils.pojoToJson(incident2);
-    String updated2 =
-        JsonUtils.pojoToJson(
-            incident2
-                .withUpdatedAt(System.currentTimeMillis())
-                .withUpdatedBy(USER_TEST_CASE_UPDATE.getEntityReference())
-                .withSeverity(Severity.Severity2));
-    JsonNode patch2 = TestUtils.getJsonPatch(original2, updated2);
-    TestCaseResolutionStatus patched2 =
-        patchTestCaseResultFailureStatus(
-            incident2.getId(), patch2, authHeaders(USER_TEST_CASE_UPDATE.getName()));
-    assertEquals(Severity.Severity2, patched2.getSeverity());
-
-    // Test 5: User with ALL permissions should be able to create incident
-    TestCaseResolutionStatus incident3 =
-        createTestCaseFailureStatus(createIncident, authHeaders(CREATE_ALL_OPS_USER.getName()));
-    assertNotNull(incident3);
-
-    // Test 6: User with ALL permissions should be able to update incident
-    String original3 = JsonUtils.pojoToJson(incident3);
-    String updated3 =
-        JsonUtils.pojoToJson(
-            incident3
-                .withUpdatedAt(System.currentTimeMillis())
-                .withUpdatedBy(CREATE_ALL_OPS_USER.getEntityReference())
-                .withSeverity(Severity.Severity3));
-    JsonNode patch3 = TestUtils.getJsonPatch(original3, updated3);
-    TestCaseResolutionStatus patched3 =
-        patchTestCaseResultFailureStatus(
-            incident3.getId(), patch3, authHeaders(CREATE_ALL_OPS_USER.getName()));
-    assertEquals(Severity.Severity3, patched3.getSeverity());
-
-    // Test 7: User without required permissions should NOT be able to create incident
-    assertThrows(
-        HttpResponseException.class,
-        () ->
-            createTestCaseFailureStatus(createIncident, authHeaders(USER_NO_PERMISSIONS.getName())),
-        "User without permissions should not be able to create incident status");
-
-    // Test 8: User without required permissions should NOT be able to update incident
-    String originalNoPerms = JsonUtils.pojoToJson(incident1);
-    String updatedNoPerms =
-        JsonUtils.pojoToJson(
-            incident1
-                .withUpdatedAt(System.currentTimeMillis())
-                .withUpdatedBy(USER_NO_PERMISSIONS.getEntityReference())
-                .withSeverity(Severity.Severity4));
-    JsonNode patchNoPerms = TestUtils.getJsonPatch(originalNoPerms, updatedNoPerms);
-
-    assertThrows(
-        HttpResponseException.class,
-        () ->
-            patchTestCaseResultFailureStatus(
-                incident1.getId(), patchNoPerms, authHeaders(USER_NO_PERMISSIONS.getName())),
-        "User without permissions should not be able to update incident status");
-  }
-
-  @Test
-  void test_getTestCaseResolutionStatusPermissions(TestInfo test)
-      throws IOException, ParseException {
-    // Create a test case to test TestCaseResolutionStatus GET permissions
-    CreateTestCase create = createRequest(test);
-    create
-        .withEntityLink(TABLE_LINK)
-        .withTestDefinition(TEST_DEFINITION4.getFullyQualifiedName())
-        .withParameterValues(
-            List.of(new TestCaseParameterValue().withValue("100").withName("maxValue")));
-    TestCase testCase = createAndCheckEntity(create, ADMIN_AUTH_HEADERS);
-
-    // Add a failed test result to create an incident
-    postTestCaseResult(
-        testCase.getFullyQualifiedName(),
-        new CreateTestCaseResult()
-            .withResult("failed")
-            .withTestCaseStatus(TestCaseStatus.Failed)
-            .withTimestamp(TestUtils.dateToTimestamp("2024-01-01")),
-        ADMIN_AUTH_HEADERS);
-
-    // Create a test case resolution status (incident)
-    CreateTestCaseResolutionStatus createIncident =
-        new CreateTestCaseResolutionStatus()
-            .withTestCaseReference(testCase.getFullyQualifiedName())
-            .withTestCaseResolutionStatusType(TestCaseResolutionStatusTypes.Assigned)
-            .withTestCaseResolutionStatusDetails(new Assigned().withAssignee(USER1_REF));
-    TestCaseResolutionStatus incident =
-        createTestCaseFailureStatus(createIncident, ADMIN_AUTH_HEADERS);
-
-    // Test GET by ID endpoint permissions for TestCaseResolutionStatus
-    // Admin should be able to retrieve test case resolution status
-    TestCaseResolutionStatus retrievedIncident1 =
-        getTestCaseFailureStatus(incident.getId(), ADMIN_AUTH_HEADERS);
-    assertNotNull(retrievedIncident1);
-
-    // Data consumer should be able to view test case resolution status (has VIEW permissions)
-    TestCaseResolutionStatus retrievedIncident2 =
-        getTestCaseFailureStatus(incident.getId(), authHeaders(DATA_CONSUMER.getName()));
-    assertNotNull(retrievedIncident2);
-
-    // Data steward should be able to view test case resolution status (has VIEW permissions)
-    TestCaseResolutionStatus retrievedIncident3 =
-        getTestCaseFailureStatus(incident.getId(), authHeaders(DATA_STEWARD.getName()));
-    assertNotNull(retrievedIncident3);
-
-    // Test GET list endpoint permissions for TestCaseResolutionStatus with testCaseFQN parameter
-    // Admin should be able to list test case resolution statuses
-    ResultList<TestCaseResolutionStatus> listResult1 =
-        listTestCaseFailureStatusWithFQN(testCase.getFullyQualifiedName(), ADMIN_AUTH_HEADERS);
-    assertNotNull(listResult1);
-
-    // Data consumer should be able to list test case resolution statuses
-    ResultList<TestCaseResolutionStatus> listResult2 =
-        listTestCaseFailureStatusWithFQN(
-            testCase.getFullyQualifiedName(), authHeaders(DATA_CONSUMER.getName()));
-    assertNotNull(listResult2);
-
-    // Data steward should be able to list test case resolution statuses
-    ResultList<TestCaseResolutionStatus> listResult3 =
-        listTestCaseFailureStatusWithFQN(
-            testCase.getFullyQualifiedName(), authHeaders(DATA_STEWARD.getName()));
-    assertNotNull(listResult3);
-
-    // Test GET list endpoint permissions for TestCaseResolutionStatus with testCaseId parameter
-    // Admin should be able to list test case resolution statuses by test case ID
-    ResultList<TestCaseResolutionStatus> listResult4 =
-        listTestCaseFailureStatusWithId(testCase.getId(), ADMIN_AUTH_HEADERS);
-    assertNotNull(listResult4);
-
-    // Data consumer should be able to list test case resolution statuses by test case ID
-    ResultList<TestCaseResolutionStatus> listResult5 =
-        listTestCaseFailureStatusWithId(testCase.getId(), authHeaders(DATA_CONSUMER.getName()));
-    assertNotNull(listResult5);
-
-    // Data steward should be able to list test case resolution statuses by test case ID
-    ResultList<TestCaseResolutionStatus> listResult6 =
-        listTestCaseFailureStatusWithId(testCase.getId(), authHeaders(DATA_STEWARD.getName()));
-    assertNotNull(listResult6);
   }
 
   @Test
@@ -3428,21 +3142,6 @@
     return TestUtils.get(target, TestCaseResultResource.TestCaseResultList.class, authHeader);
   }
 
-  public ResultList<TestCase> listTestCasesFromSearch(
-      Map<String, String> queryParams,
-      Integer limit,
-      Integer offset,
-      Map<String, String> authHeader)
-      throws HttpResponseException {
-    WebTarget target = getCollection().path("/search/list");
-    for (Map.Entry<String, String> entry : queryParams.entrySet()) {
-      target = target.queryParam(entry.getKey(), entry.getValue());
-    }
-    target = limit != null ? target.queryParam("limit", limit) : target;
-    target = offset != null ? target.queryParam("offset", offset) : target;
-    return TestUtils.get(target, TestCaseResource.TestCaseList.class, authHeader);
-  }
-
   protected void validateListTestCaseResultsFromSearchWithPagination(
       Map<String, String> queryParams, Integer maxEntities, String path) throws IOException {
     // List all entities and use it for checking pagination
@@ -3551,16 +3250,11 @@
   }
 
   private void deleteLogicalTestCase(TestSuite testSuite, UUID testCaseId) throws IOException {
-    deleteLogicalTestCase(testSuite, testCaseId, ADMIN_AUTH_HEADERS);
-  }
-
-  private void deleteLogicalTestCase(
-      TestSuite testSuite, UUID testCaseId, Map<String, String> authHeaders) throws IOException {
     WebTarget target =
         getCollection()
             .path(
                 "/logicalTestCases/" + testSuite.getId().toString() + "/" + testCaseId.toString());
-    TestUtils.delete(target, authHeaders);
+    TestUtils.delete(target, ADMIN_AUTH_HEADERS);
   }
 
   private boolean assertTestCaseIdNotInList(
@@ -3946,27 +3640,19 @@
 
   private TestCaseResolutionStatus createTestCaseFailureStatus(
       CreateTestCaseResolutionStatus createTestCaseFailureStatus) throws HttpResponseException {
-    return createTestCaseFailureStatus(createTestCaseFailureStatus, ADMIN_AUTH_HEADERS);
-  }
-
-  private TestCaseResolutionStatus createTestCaseFailureStatus(
-      CreateTestCaseResolutionStatus createTestCaseFailureStatus, Map<String, String> authHeaders)
-      throws HttpResponseException {
     WebTarget target = getCollection().path("/testCaseIncidentStatus");
     return TestUtils.post(
-        target, createTestCaseFailureStatus, TestCaseResolutionStatus.class, 200, authHeaders);
+        target,
+        createTestCaseFailureStatus,
+        TestCaseResolutionStatus.class,
+        200,
+        ADMIN_AUTH_HEADERS);
   }
 
   private TestCaseResolutionStatus patchTestCaseResultFailureStatus(
       UUID testCaseFailureStatusId, JsonNode patch) throws HttpResponseException {
-    return patchTestCaseResultFailureStatus(testCaseFailureStatusId, patch, ADMIN_AUTH_HEADERS);
-  }
-
-  private TestCaseResolutionStatus patchTestCaseResultFailureStatus(
-      UUID testCaseFailureStatusId, JsonNode patch, Map<String, String> authHeaders)
-      throws HttpResponseException {
     WebTarget target = getCollection().path("/testCaseIncidentStatus/" + testCaseFailureStatusId);
-    return TestUtils.patch(target, patch, TestCaseResolutionStatus.class, authHeaders);
+    return TestUtils.patch(target, patch, TestCaseResolutionStatus.class, ADMIN_AUTH_HEADERS);
   }
 
   private TestCaseResolutionStatus getTestCaseFailureStatus(UUID testCaseFailureStatusId)
@@ -4441,7 +4127,6 @@
   }
 
   @Test
-<<<<<<< HEAD
   void test_userAssignmentRemovedAfterUserDeletion(TestInfo test)
       throws HttpResponseException, ParseException {
     // Create a test user
@@ -4499,7 +4184,9 @@
           retrievedIncident.getTestCaseResolutionStatusDetails() instanceof Assigned,
           "Incident should no longer have an assigned status after user deletion");
     }
-=======
+  }
+
+  @Test
   void test_testCaseFollowerInheritance(TestInfo testInfo)
       throws IOException, InterruptedException {
     // Create a table with a follower
@@ -5108,6 +4795,5 @@
       UUID id, Map<String, String> authHeaders) throws HttpResponseException {
     WebTarget target = getResource("dataQuality/testCases/testCaseIncidentStatus/" + id);
     return TestUtils.get(target, TestCaseResolutionStatus.class, authHeaders);
->>>>>>> ac06c301
   }
 }