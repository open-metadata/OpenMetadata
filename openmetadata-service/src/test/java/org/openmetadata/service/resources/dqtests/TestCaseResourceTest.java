--- conflicted
+++ resolved
@@ -1644,14 +1644,8 @@
   }
 
   private ResultList<TestCaseResolutionStatus> getTestCaseFailureStatus(
-<<<<<<< HEAD
-      int limit, String offset, Boolean latest, Long startTs, Long endTs, String testCaseFqn)
-      throws HttpResponseException {
-    WebTarget target = getCollection().path("/testCaseResolutionStatus");
-=======
       int limit, String offset, Boolean latest, Long startTs, Long endTs) throws HttpResponseException {
     WebTarget target = getCollection().path("/testCaseIncidentStatus");
->>>>>>> 970b67df
     target = target.queryParam("limit", limit);
     target = offset != null ? target.queryParam("offset", offset) : target;
     target = latest != null ? target.queryParam("latest", latest) : target.queryParam("latest", false);
