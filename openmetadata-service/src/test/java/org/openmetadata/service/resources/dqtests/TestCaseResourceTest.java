--- conflicted
+++ resolved
@@ -777,13 +777,7 @@
     assertEquals(testCasesNum, allEntities.getData().size());
     queryParams.put("q", "test_getSimplelistFromSearcha");
     allEntities = listEntitiesFromSearch(queryParams, testCasesNum, 0, ADMIN_AUTH_HEADERS);
-<<<<<<< HEAD
-    assertEquals(1, allEntities.getData().size());
-    Assertions.assertThat(allEntities.getData().get(0).getName())
-        .contains("test_getSimplelistFromSearcha");
-=======
     assertNotEquals(0, allEntities.getData().size());
->>>>>>> d52bf7aa
   }
 
   public void putTestCaseResult(String fqn, TestCaseResult data, Map<String, String> authHeaders)
