--- conflicted
+++ resolved
@@ -54,7 +54,6 @@
 import org.openmetadata.schema.api.services.CreateDashboardService;
 import org.openmetadata.schema.entity.data.Chart;
 import org.openmetadata.schema.entity.data.Dashboard;
-import org.openmetadata.schema.entity.data.GlossaryTerm;
 import org.openmetadata.schema.entity.services.DashboardService;
 import org.openmetadata.schema.type.ApiStatus;
 import org.openmetadata.schema.type.ChangeDescription;
@@ -69,7 +68,6 @@
 import org.openmetadata.service.resources.EntityResourceTest;
 import org.openmetadata.service.resources.charts.ChartResourceTest;
 import org.openmetadata.service.resources.dashboards.DashboardResource.DashboardList;
-import org.openmetadata.service.resources.glossary.GlossaryTermResourceTest;
 import org.openmetadata.service.resources.services.DashboardServiceResourceTest;
 import org.openmetadata.service.util.FullyQualifiedName;
 import org.openmetadata.service.util.RdfTestUtils;
@@ -606,54 +604,6 @@
   }
 
   @Test
-<<<<<<< HEAD
-  void testDashboardWithOrphanedGlossaryTermReference_shouldNotFail(TestInfo test)
-      throws IOException {
-
-    CreateDashboard createDashboard = createRequest(test).withService(getContainer().getName());
-    Dashboard dashboard = createEntity(createDashboard, ADMIN_AUTH_HEADERS);
-
-    GlossaryTermResourceTest glossaryTermTest =
-        new org.openmetadata.service.resources.glossary.GlossaryTermResourceTest();
-    GlossaryTerm glossaryTerm =
-        glossaryTermTest.createEntity(glossaryTermTest.createRequest(test), ADMIN_AUTH_HEADERS);
-
-    // Simulate orphaned glossary term tag: Insert into tag_usage table
-    // source=1 means glossary term, source=0 means classification tag
-    String tagFQN = glossaryTerm.getFullyQualifiedName();
-    String tagFQNHash = org.openmetadata.service.util.FullyQualifiedName.buildHash(tagFQN);
-    String targetFQNHash =
-        org.openmetadata.service.util.FullyQualifiedName.buildHash(
-            dashboard.getFullyQualifiedName());
-
-    Entity.getCollectionDAO()
-        .tagUsageDAO()
-        .applyTag(
-            1, // source: 1 for glossary term
-            tagFQN,
-            tagFQNHash,
-            targetFQNHash,
-            0, // labelType: 0 for MANUAL
-            0, // state: 0 for CONFIRMED
-            null); // reason
-
-    // Delete the glossary term directly from the database
-    // but leave the tag_usage entry intact (simulating what happens when deletion cleanup fails)
-    Entity.getCollectionDAO().glossaryTermDAO().delete(glossaryTerm.getId());
-
-    // Now try to get the dashboard with tags field (which triggers tag resolution from tag_usage)
-    // This should NOT fail with 404, but should filter out the orphaned glossary term reference
-    Dashboard retrievedDashboard = getEntity(dashboard.getId(), "tags", ADMIN_AUTH_HEADERS);
-
-    // Verify the dashboard is retrieved successfully
-    assertNotNull(retrievedDashboard);
-    assertEquals(dashboard.getId(), retrievedDashboard.getId());
-    assertEquals(dashboard.getFullyQualifiedName(), retrievedDashboard.getFullyQualifiedName());
-
-    LOG.info(
-        "Successfully retrieved dashboard {} even with orphaned glossary term in tag_usage",
-        dashboard.getFullyQualifiedName());
-=======
   void test_getDashboardByName_withMissingGlossaryTerm_shouldReturnDashboard(TestInfo test)
       throws IOException {
     // Create a dashboard with charts
@@ -869,6 +819,54 @@
 
     // Cleanup
     deleteEntity(entity.getId(), false, true, ADMIN_AUTH_HEADERS);
->>>>>>> bc2ae2d3
+  }
+
+  @Test
+  void testDashboardWithOrphanedGlossaryTermReference_shouldNotFail(TestInfo test)
+      throws IOException {
+
+    CreateDashboard createDashboard = createRequest(test).withService(getContainer().getName());
+    Dashboard dashboard = createEntity(createDashboard, ADMIN_AUTH_HEADERS);
+
+    GlossaryTermResourceTest glossaryTermTest =
+        new org.openmetadata.service.resources.glossary.GlossaryTermResourceTest();
+    GlossaryTerm glossaryTerm =
+        glossaryTermTest.createEntity(glossaryTermTest.createRequest(test), ADMIN_AUTH_HEADERS);
+
+    // Simulate orphaned glossary term tag: Insert into tag_usage table
+    // source=1 means glossary term, source=0 means classification tag
+    String tagFQN = glossaryTerm.getFullyQualifiedName();
+    String tagFQNHash = org.openmetadata.service.util.FullyQualifiedName.buildHash(tagFQN);
+    String targetFQNHash =
+        org.openmetadata.service.util.FullyQualifiedName.buildHash(
+            dashboard.getFullyQualifiedName());
+
+    Entity.getCollectionDAO()
+        .tagUsageDAO()
+        .applyTag(
+            1, // source: 1 for glossary term
+            tagFQN,
+            tagFQNHash,
+            targetFQNHash,
+            0, // labelType: 0 for MANUAL
+            0, // state: 0 for CONFIRMED
+            null); // reason
+
+    // Delete the glossary term directly from the database
+    // but leave the tag_usage entry intact (simulating what happens when deletion cleanup fails)
+    Entity.getCollectionDAO().glossaryTermDAO().delete(glossaryTerm.getId());
+
+    // Now try to get the dashboard with tags field (which triggers tag resolution from tag_usage)
+    // This should NOT fail with 404, but should filter out the orphaned glossary term reference
+    Dashboard retrievedDashboard = getEntity(dashboard.getId(), "tags", ADMIN_AUTH_HEADERS);
+
+    // Verify the dashboard is retrieved successfully
+    assertNotNull(retrievedDashboard);
+    assertEquals(dashboard.getId(), retrievedDashboard.getId());
+    assertEquals(dashboard.getFullyQualifiedName(), retrievedDashboard.getFullyQualifiedName());
+
+    LOG.info(
+        "Successfully retrieved dashboard {} even with orphaned glossary term in tag_usage",
+        dashboard.getFullyQualifiedName());
   }
 }