--- conflicted
+++ resolved
@@ -604,15 +604,14 @@
   }
 
   @Test
-<<<<<<< HEAD
   void test_getDashboardByName_withMissingGlossaryTerm_shouldReturnDashboard(TestInfo test)
       throws IOException {
     // Create a dashboard with charts
     CreateDashboard createDashboard =
-        createRequest(test)
-            .withName("DashboardWithMissingTag")
-            .withCharts(CHART_REFERENCES)
-            .withService(getContainer().getName());
+            createRequest(test)
+                    .withName("DashboardWithMissingTag")
+                    .withCharts(CHART_REFERENCES)
+                    .withService(getContainer().getName());
     Dashboard createdDashboard = createEntity(createDashboard, ADMIN_AUTH_HEADERS);
 
     // Manually insert a tag_usage record with a non-existent glossary term
@@ -623,15 +622,15 @@
     // Insert invalid tag usage directly into database
     try {
       Entity.getCollectionDAO()
-          .tagUsageDAO()
-          .applyTag(
-              org.openmetadata.schema.type.TagLabel.TagSource.GLOSSARY.ordinal(),
-              nonExistentGlossaryTermFqn,
-              nonExistentGlossaryTermFqn,
-              dashboardFqn,
-              org.openmetadata.schema.type.TagLabel.LabelType.MANUAL.ordinal(),
-              org.openmetadata.schema.type.TagLabel.State.CONFIRMED.ordinal(),
-              null);
+              .tagUsageDAO()
+              .applyTag(
+                      org.openmetadata.schema.type.TagLabel.TagSource.GLOSSARY.ordinal(),
+                      nonExistentGlossaryTermFqn,
+                      nonExistentGlossaryTermFqn,
+                      dashboardFqn,
+                      org.openmetadata.schema.type.TagLabel.LabelType.MANUAL.ordinal(),
+                      org.openmetadata.schema.type.TagLabel.State.CONFIRMED.ordinal(),
+                      null);
     } catch (Exception e) {
       LOG.warn("Failed to insert invalid tag usage for test setup: {}", e.getMessage());
     }
@@ -639,38 +638,40 @@
     // Attempt to retrieve dashboard by name with tags field
     // This should NOT throw an exception even though the glossary term doesn't exist
     Dashboard retrievedDashboard =
-        getEntityByName(
-            createdDashboard.getFullyQualifiedName(), "tags,charts", ADMIN_AUTH_HEADERS);
+            getEntityByName(
+                    createdDashboard.getFullyQualifiedName(), "tags,charts", ADMIN_AUTH_HEADERS);
 
     // Verify dashboard was retrieved successfully
     assertNotNull(retrievedDashboard, "Dashboard should be retrieved successfully");
     assertEquals(
-        createdDashboard.getId(),
-        retrievedDashboard.getId(),
-        "Retrieved dashboard ID should match created dashboard");
+            createdDashboard.getId(),
+            retrievedDashboard.getId(),
+            "Retrieved dashboard ID should match created dashboard");
     assertEquals(
-        createdDashboard.getName(),
-        retrievedDashboard.getName(),
-        "Retrieved dashboard name should match");
+            createdDashboard.getName(),
+            retrievedDashboard.getName(),
+            "Retrieved dashboard name should match");
 
     // Verify charts are still present
     assertListNotNull(retrievedDashboard.getCharts());
     assertEquals(
-        CHART_REFERENCES.size(),
-        retrievedDashboard.getCharts().size(),
-        "All charts should be present");
+            CHART_REFERENCES.size(),
+            retrievedDashboard.getCharts().size(),
+            "All charts should be present");
 
     // Tags field should be present (might be empty or contain only valid tags)
     // The missing glossary term should have been gracefully skipped
     assertNotNull(retrievedDashboard.getTags(), "Tags field should not be null");
 
     LOG.info(
-        "Successfully retrieved dashboard with missing glossary term reference without error. Retrieved tags: {}",
-        retrievedDashboard.getTags());
+            "Successfully retrieved dashboard with missing glossary term reference without error. Retrieved tags: {}",
+            retrievedDashboard.getTags());
 
     // Clean up
     deleteEntity(createdDashboard.getId(), ADMIN_AUTH_HEADERS);
-=======
+  }
+
+  @Test
   void testBulk_PreservesUserEditsOnUpdate(TestInfo test) throws IOException {
     // Critical test: Verify that bulk updates preserve user-made changes
     // and only update the fields sent in the bulk request (incremental updates)
@@ -818,6 +819,5 @@
 
     // Cleanup
     deleteEntity(entity.getId(), false, true, ADMIN_AUTH_HEADERS);
->>>>>>> 780a96b2
   }
 }