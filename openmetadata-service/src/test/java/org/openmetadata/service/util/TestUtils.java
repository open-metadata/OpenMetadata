/*
 *  Copyright 2021 Collate
 *  Licensed under the Apache License, Version 2.0 (the "License");
 *  you may not use this file except in compliance with the License.
 *  You may obtain a copy of the License at
 *  http://www.apache.org/licenses/LICENSE-2.0
 *  Unless required by applicable law or agreed to in writing, software
 *  distributed under the License is distributed on an "AS IS" BASIS,
 *  WITHOUT WARRANTIES OR CONDITIONS OF ANY KIND, either express or implied.
 *  See the License for the specific language governing permissions and
 *  limitations under the License.
 */

package org.openmetadata.service.util;

import static org.junit.jupiter.api.Assertions.assertEquals;
import static org.junit.jupiter.api.Assertions.assertFalse;
import static org.junit.jupiter.api.Assertions.assertNotNull;
import static org.junit.jupiter.api.Assertions.assertThrows;
import static org.junit.jupiter.api.Assertions.assertTrue;
import static org.openmetadata.common.utils.CommonUtil.getUri;
import static org.openmetadata.common.utils.CommonUtil.listOrEmpty;
import static org.openmetadata.service.Entity.ADMIN_USER_NAME;
import static org.openmetadata.service.Entity.SEPARATOR;
import static org.openmetadata.service.security.SecurityUtil.authHeaders;

import java.lang.reflect.Field;
import java.net.URI;
import java.text.DateFormat;
import java.text.ParseException;
import java.text.SimpleDateFormat;
import java.util.ArrayList;
import java.util.Comparator;
import java.util.Date;
import java.util.Iterator;
import java.util.List;
import java.util.Map;
import java.util.UUID;
import java.util.concurrent.TimeUnit;
import javax.json.JsonObject;
import javax.json.JsonPatch;
import javax.validation.constraints.Size;
import javax.ws.rs.client.Entity;
import javax.ws.rs.client.WebTarget;
import javax.ws.rs.core.MediaType;
import javax.ws.rs.core.Response;
import javax.ws.rs.core.Response.Status;
import lombok.extern.slf4j.Slf4j;
import org.apache.http.client.HttpResponseException;
import org.eclipse.jetty.http.HttpStatus;
import org.junit.jupiter.api.Assertions;
import org.junit.jupiter.api.function.Executable;
import org.openmetadata.schema.api.services.DatabaseConnection;
import org.openmetadata.schema.entity.classification.Tag;
import org.openmetadata.schema.entity.data.GlossaryTerm;
import org.openmetadata.schema.entity.services.MetadataConnection;
import org.openmetadata.schema.entity.teams.User;
import org.openmetadata.schema.entity.type.CustomProperty;
import org.openmetadata.schema.entity.type.Style;
import org.openmetadata.schema.security.credentials.AWSCredentials;
import org.openmetadata.schema.services.connections.database.BigQueryConnection;
import org.openmetadata.schema.services.connections.database.MysqlConnection;
import org.openmetadata.schema.services.connections.database.RedshiftConnection;
import org.openmetadata.schema.services.connections.database.SnowflakeConnection;
import org.openmetadata.schema.services.connections.database.common.basicAuth;
import org.openmetadata.schema.services.connections.messaging.KafkaConnection;
import org.openmetadata.schema.services.connections.messaging.RedpandaConnection;
import org.openmetadata.schema.services.connections.metadata.AmundsenConnection;
import org.openmetadata.schema.services.connections.metadata.AtlasConnection;
import org.openmetadata.schema.services.connections.mlmodel.MlflowConnection;
import org.openmetadata.schema.services.connections.pipeline.AirflowConnection;
import org.openmetadata.schema.services.connections.pipeline.GluePipelineConnection;
import org.openmetadata.schema.services.connections.search.ElasticSearchConnection;
import org.openmetadata.schema.services.connections.search.OpenSearchConnection;
import org.openmetadata.schema.services.connections.storage.S3Connection;
import org.openmetadata.schema.type.EntityReference;
import org.openmetadata.schema.type.MessagingConnection;
import org.openmetadata.schema.type.MlModelConnection;
import org.openmetadata.schema.type.PipelineConnection;
import org.openmetadata.schema.type.SearchConnection;
import org.openmetadata.schema.type.StorageConnection;
import org.openmetadata.schema.type.TagLabel;
import org.openmetadata.schema.type.TagLabel.TagSource;
import org.openmetadata.service.resources.glossary.GlossaryTermResourceTest;
import org.openmetadata.service.resources.tags.TagResourceTest;
import org.openmetadata.service.resources.teams.UserResourceTest;
import org.openmetadata.service.security.SecurityUtil;

@Slf4j
public final class TestUtils {

  // Setting length at +256 since this is the length of the longest EntityName for Test Suites
  public static String LONG_ENTITY_NAME = "a".repeat(256 + 1);
  public static final Map<String, String> ADMIN_AUTH_HEADERS =
      authHeaders(ADMIN_USER_NAME + "@open-metadata.org");
  public static final String INGESTION_BOT = "ingestion-bot";
  public static final Map<String, String> INGESTION_BOT_AUTH_HEADERS =
      authHeaders(INGESTION_BOT + "@open-metadata.org");
  public static final String TEST_USER_NAME = "test";
  public static final Map<String, String> TEST_AUTH_HEADERS =
      authHeaders(TEST_USER_NAME + "@open-metadata.org");

  public static final UUID NON_EXISTENT_ENTITY = UUID.randomUUID();

  public static final DatabaseConnection SNOWFLAKE_DATABASE_CONNECTION =
      new DatabaseConnection()
          .withConfig(
              new SnowflakeConnection().withUsername("snowflake").withPassword("snowflake"));
  public static final DatabaseConnection BIGQUERY_DATABASE_CONNECTION =
      new DatabaseConnection().withConfig(new BigQueryConnection().withHostPort("localhost:1000"));
  public static final DatabaseConnection REDSHIFT_DATABASE_CONNECTION =
      new DatabaseConnection()
          .withConfig(
              new RedshiftConnection()
                  .withHostPort("localhost:5002")
                  .withUsername("test")
                  .withPassword("test"));

  public static final URI PIPELINE_URL = getUri("http://localhost:8080");
  public static final DatabaseConnection MYSQL_DATABASE_CONNECTION =
      new DatabaseConnection()
          .withConfig(
              new MysqlConnection()
                  .withHostPort("localhost:3306")
                  .withUsername("test")
                  .withAuthType(new basicAuth().withPassword("test")));
  public static final PipelineConnection AIRFLOW_CONNECTION =
      new PipelineConnection()
          .withConfig(
              new AirflowConnection()
                  .withHostPort(PIPELINE_URL)
                  .withConnection(MYSQL_DATABASE_CONNECTION.getConfig()));

  public static final AWSCredentials AWS_CREDENTIALS =
      new AWSCredentials()
          .withAwsAccessKeyId("ABCD")
          .withAwsSecretAccessKey("1234")
          .withAwsRegion("eu-west-2");
  public static final PipelineConnection GLUE_CONNECTION =
      new PipelineConnection()
          .withConfig(new GluePipelineConnection().withAwsConfig(AWS_CREDENTIALS));

  public static final MessagingConnection KAFKA_CONNECTION =
      new MessagingConnection()
          .withConfig(
              new KafkaConnection()
                  .withBootstrapServers("localhost:9092")
                  .withSchemaRegistryURL(getUri("http://localhost:8081")));
  public static final MessagingConnection REDPANDA_CONNECTION =
      new MessagingConnection()
          .withConfig(new RedpandaConnection().withBootstrapServers("localhost:9092"));

  public static final MlModelConnection MLFLOW_CONNECTION =
      new MlModelConnection()
          .withConfig(
              new MlflowConnection()
                  .withRegistryUri("http://localhost:8080")
                  .withTrackingUri("http://localhost:5000"));

  public static final StorageConnection S3_STORAGE_CONNECTION =
      new StorageConnection().withConfig(new S3Connection().withAwsConfig(AWS_CREDENTIALS));

  public static final SearchConnection ELASTIC_SEARCH_CONNECTION =
      new SearchConnection()
          .withConfig(new ElasticSearchConnection().withHostPort(getUri("http://localhost:9200")));

  public static final SearchConnection OPEN_SEARCH_CONNECTION =
      new SearchConnection()
          .withConfig(new OpenSearchConnection().withHostPort("http://localhost:9200"));

  public static final MetadataConnection AMUNDSEN_CONNECTION =
      new MetadataConnection()
          .withConfig(
              new AmundsenConnection()
                  .withHostPort(getUri("http://localhost:8080"))
                  .withUsername("admin")
                  .withPassword("admin"));
  public static final MetadataConnection ATLAS_CONNECTION =
      new MetadataConnection()
          .withConfig(
              new AtlasConnection()
                  .withHostPort(getUri("http://localhost:8080"))
                  .withUsername("admin")
                  .withPassword("admin"));

  public static void assertCustomProperties(
      List<CustomProperty> expected, List<CustomProperty> actual) {
    if (expected == actual) { // Take care of both being null
      return;
    }
    if (expected != null) {
      actual = listOrEmpty(actual);
      expected.sort(EntityUtil.compareCustomProperty);
      actual.sort(EntityUtil.compareCustomProperty);
      assertEquals(expected.size(), actual.size());
      for (int i = 0; i < expected.size(); i++) {
        assertEquals(expected.get(i).getName(), actual.get(i).getName());
        assertEquals(
            expected.get(i).getPropertyType().getId(), actual.get(i).getPropertyType().getId());
        assertEquals(
            expected.get(i).getPropertyType().getType(), actual.get(i).getPropertyType().getType());
      }
    }
  }

  public static boolean isCI() {
    return System.getenv("CI") != null;
  }

  public enum UpdateType {
    CREATED, // Not updated instead entity was created
    NO_CHANGE, // PUT/PATCH made no change to the entity and the version remains the same
    CHANGE_CONSOLIDATED, // PATCH made change that was consolidated with the previous and no version
    // change
    REVERT, // PATCH resulted in entity reverting to previous version due to consolidation of
    // changes in a session
    MINOR_UPDATE, // PUT/PATCH made backward compatible minor version change
    MAJOR_UPDATE // PUT/PATCH made backward incompatible minor version change
  }

  private TestUtils() {}

  public static void readResponseError(Response response) throws HttpResponseException {
    JsonObject error = response.readEntity(JsonObject.class);
    throw new HttpResponseException(error.getInt("code"), error.getString("message"));
  }

  public static void readResponse(Response response, int expectedResponse)
      throws HttpResponseException {
    if (!HttpStatus.isSuccess(response.getStatus())) {
      readResponseError(response);
    }
    assertEquals(expectedResponse, response.getStatus());
  }

  public static <T> T readResponse(Response response, Class<T> clz, int expectedResponse)
      throws HttpResponseException {
    if (!HttpStatus.isSuccess(response.getStatus())) {
      readResponseError(response);
    }
    assertEquals(expectedResponse, response.getStatus());
    return response.readEntity(clz);
  }

  public static void assertResponse(
      Executable executable, Response.Status expectedStatus, String expectedReason) {
    HttpResponseException exception = assertThrows(HttpResponseException.class, executable);
    assertEquals(expectedStatus.getStatusCode(), exception.getStatusCode());
    assertEquals(expectedReason, exception.getReasonPhrase());
  }

  public static void assertResponseContains(
      Executable executable, Response.Status expectedStatus, String expectedReason) {
    HttpResponseException exception = assertThrows(HttpResponseException.class, executable);
    assertEquals(expectedStatus.getStatusCode(), exception.getStatusCode());

    // Strip "[" at the beginning and "]" at the end as actual reason may contain more than one
    // error messages
    expectedReason =
        expectedReason.startsWith("[")
            ? expectedReason.substring(1, expectedReason.length() - 1)
            : expectedReason;
    String actualReason = exception.getReasonPhrase();
    assertTrue(
        actualReason.contains(expectedReason), expectedReason + " not in actual " + actualReason);
  }

  public static <T> void assertEntityPagination(
      List<T> allEntities, ResultList<T> actual, int limit, int offset) {
    assertFalse(actual.getData().isEmpty());
    if (actual.getPaging().getAfter() != null && actual.getPaging().getBefore() != null) {
      // Last page may have less than limit number of records
      assertEquals(limit, actual.getData().size());
    }
    for (int i = 0; i < actual.getData().size(); i++) {
      assertEquals(allEntities.get(offset + i), actual.getData().get(i));
    }
    // Ensure total count returned in paging is correct
    assertEquals(allEntities.size(), actual.getPaging().getTotal());
  }

  public static void post(WebTarget target, Map<String, String> headers)
      throws HttpResponseException {
    post(target, null, headers);
  }

  public static <K> void post(WebTarget target, K request, Map<String, String> headers)
      throws HttpResponseException {
    Entity<K> entity =
        (request == null) ? null : Entity.entity(request, MediaType.APPLICATION_JSON);
    Response response = SecurityUtil.addHeaders(target, headers).post(entity);
    readResponse(response, Status.CREATED.getStatusCode());
  }

  public static <T, K> T post(
      WebTarget target, K request, Class<T> clz, Map<String, String> headers)
      throws HttpResponseException {
    Response response =
        SecurityUtil.addHeaders(target, headers)
            .post(Entity.entity(request, MediaType.APPLICATION_JSON));
    return readResponse(response, clz, Status.CREATED.getStatusCode());
  }

  public static <T, K> T post(
      WebTarget target, K request, Class<T> clz, int expectedStatus, Map<String, String> headers)
      throws HttpResponseException {
    Response response =
        SecurityUtil.addHeaders(target, headers)
            .post(Entity.entity(request, MediaType.APPLICATION_JSON));
    return readResponse(response, clz, expectedStatus);
  }

  public static <T> T patch(
      WebTarget target, JsonPatch patch, Class<T> clz, Map<String, String> headers)
      throws HttpResponseException {
    Response response =
        SecurityUtil.addHeaders(target, headers)
            .method(
                "PATCH",
                Entity.entity(
                    patch.toJsonArray().toString(), MediaType.APPLICATION_JSON_PATCH_JSON_TYPE));
    return readResponse(response, clz, Status.OK.getStatusCode());
  }

  public static <K> void put(
      WebTarget target, K request, Status expectedStatus, Map<String, String> headers)
      throws HttpResponseException {
    Response response =
        SecurityUtil.addHeaders(target, headers)
            .method("PUT", Entity.entity(request, MediaType.APPLICATION_JSON));
    readResponse(response, expectedStatus.getStatusCode());
  }

  public static <T, K> T put(
      WebTarget target, K request, Class<T> clz, Status expectedStatus, Map<String, String> headers)
      throws HttpResponseException {
    Response response =
        SecurityUtil.addHeaders(target, headers)
            .method("PUT", Entity.entity(request, MediaType.APPLICATION_JSON));
    return readResponse(response, clz, expectedStatus.getStatusCode());
  }

  public static <T> T putCsv(
      WebTarget target,
      String request,
      Class<T> clz,
      Status expectedStatus,
      Map<String, String> headers)
      throws HttpResponseException {
    Response response =
        SecurityUtil.addHeaders(target, headers)
            .method("PUT", Entity.entity(request, MediaType.TEXT_PLAIN));
    return readResponse(response, clz, expectedStatus.getStatusCode());
  }

  public static void get(WebTarget target, Map<String, String> headers)
      throws HttpResponseException {
    final Response response = SecurityUtil.addHeaders(target, headers).get();
    readResponse(response, Status.NO_CONTENT.getStatusCode());
  }

  public static <T> T get(WebTarget target, Class<T> clz, Map<String, String> headers)
      throws HttpResponseException {
    final Response response = SecurityUtil.addHeaders(target, headers).get();
    return readResponse(response, clz, Status.OK.getStatusCode());
  }

  public static <T> T getWithResponse(
      WebTarget target, Class<T> clz, Map<String, String> headers, int statusConde)
      throws HttpResponseException {
    final Response response = SecurityUtil.addHeaders(target, headers).get();
    return readResponse(response, clz, statusConde);
  }

  public static <T> T delete(WebTarget target, Class<T> clz, Map<String, String> headers)
      throws HttpResponseException {
    final Response response = SecurityUtil.addHeaders(target, headers).delete();
    return readResponse(response, clz, Status.OK.getStatusCode());
  }

  public static void delete(WebTarget target, Map<String, String> headers)
      throws HttpResponseException {
    final Response response = SecurityUtil.addHeaders(target, headers).delete();
    if (!HttpStatus.isSuccess(response.getStatus())) {
      readResponseError(response);
    }
    assertEquals(Status.OK.getStatusCode(), response.getStatus());
  }

  public static void assertDeleted(List<EntityReference> list, Boolean expected) {
    listOrEmpty(list).forEach(e -> assertEquals(expected, e.getDeleted()));
  }

  public static void validateEntityReference(EntityReference ref) {
    assertNotNull(ref);
    assertNotNull(ref.getId(), invalidEntityReference(ref, "null Id"));
    assertNotNull(ref.getHref(), invalidEntityReference(ref, "null href"));
    assertNotNull(ref.getName(), invalidEntityReference(ref, "null name"));
    assertNotNull(ref.getFullyQualifiedName(), invalidEntityReference(ref, "null fqn"));
    assertNotNull(ref.getType(), invalidEntityReference(ref, "null type"));
    // Ensure data entities use fully qualified name
    if (List.of(
            "table",
            "database",
            "metrics",
            "dashboard",
            "pipeline",
            "report",
            "topic",
            "chart",
            "location")
        .contains(ref.getType())) {
      // FullyQualifiedName has "." as separator
      assertTrue(
          ref.getFullyQualifiedName().contains(SEPARATOR),
          "entity name is not fully qualified - " + ref.getName());
    }
  }

  public static String invalidEntityReference(EntityReference ref, String message) {
    return String.format("%s:%s %s", ref.getType(), ref.getId(), message);
  }

  public static void validateEntityReferences(List<EntityReference> list) {
    validateEntityReferences(list, false);
  }

  public static void validateEntityReferences(
      List<EntityReference> list, boolean expectedNotEmpty) {
    if (expectedNotEmpty) {
      assertNotNull(list);
      assertListNotEmpty(list);
    }
    listOrEmpty(list).forEach(TestUtils::validateEntityReference);
    validateAlphabeticalOrdering(list, EntityUtil.compareEntityReference);
  }

  public static void validateTags(List<TagLabel> expectedList, List<TagLabel> actualList)
      throws HttpResponseException {
    if (expectedList == null) {
      return;
    }
    actualList = listOrEmpty(actualList);
    actualList.forEach(TestUtils::validateTagLabel);

    // When tags from the expected list is added to an entity, the derived tags for those tags are
    // automatically added. So add to the expectedList, the derived tags before validating the tags
    List<TagLabel> updatedExpectedList = new ArrayList<>();
    EntityUtil.mergeTags(updatedExpectedList, expectedList);

    TagResourceTest tagResourceTest = new TagResourceTest();
    for (TagLabel expected : expectedList) {
      if (expected.getSource() == TagSource.GLOSSARY) {
        GlossaryTerm glossaryTerm =
            new GlossaryTermResourceTest()
                .getEntityByName(expected.getTagFQN(), null, "tags", ADMIN_AUTH_HEADERS);
        List<TagLabel> derived = new ArrayList<>();
        for (TagLabel tag : listOrEmpty(glossaryTerm.getTags())) {
          Tag associatedTag = tagResourceTest.getEntityByName(tag.getTagFQN(), ADMIN_AUTH_HEADERS);
          derived.add(
              new TagLabel()
                  .withTagFQN(tag.getTagFQN())
                  .withName(tag.getName())
                  .withDisplayName(tag.getDisplayName())
                  .withState(expected.getState())
                  .withDescription(associatedTag.getDescription())
                  .withLabelType(TagLabel.LabelType.DERIVED));
        }
        EntityUtil.mergeTags(updatedExpectedList, derived);
      }
    }
    assertTrue(compareListsIgnoringOrder(updatedExpectedList, actualList));
  }

  public static void validateTagLabel(TagLabel label) {
    assertNotNull(label.getTagFQN(), label.getTagFQN());
    assertNotNull(label.getDescription(), label.getTagFQN());
    assertNotNull(label.getLabelType(), label.getTagFQN());
    assertNotNull(label.getSource(), label.getTagFQN());
    assertNotNull(label.getState(), label.getTagFQN());
  }

  public static void checkUserFollowing(
      UUID userId, UUID entityId, boolean expectedFollowing, Map<String, String> authHeaders)
      throws HttpResponseException {
    // GET .../users/{userId} shows user as following table
    User user = new UserResourceTest().getEntity(userId, "follows", authHeaders);
    existsInEntityReferenceList(user.getFollows(), entityId, expectedFollowing);
  }

  public static void assertEntityReferenceIds(List<UUID> expected, List<EntityReference> actual) {
    if (expected == null && actual == null) {
      return;
    }
    expected = listOrEmpty(expected);
    actual = listOrEmpty(actual);
    if (expected.isEmpty()) {
      return;
    }
    assertEquals(expected.size(), actual.size());
    for (UUID id : expected) {
      assertNotNull(
          actual.stream().filter(entity -> entity.getId().equals(id)).findAny().orElse(null));
    }
    validateEntityReferences(actual);
  }

  public static void assertEntityReferences(
      List<EntityReference> expected, List<EntityReference> actual) {
    if (expected == actual) { // Take care of both being null
      return;
    }
    if (expected != null) {
      actual = listOrEmpty(actual);
      assertEquals(expected.size(), actual.size());
      for (EntityReference e : expected) {
        TestUtils.existsInEntityReferenceList(actual, e.getId(), true);
      }
    }
  }

  public static void assertEntityReferenceNames(
      List<String> expected, List<EntityReference> actual) {
    if (expected != null) {
      actual = listOrEmpty(actual);
      assertEquals(expected.size(), actual.size());
      for (String e : expected) {
        TestUtils.existsInEntityReferenceList(actual, e, true);
      }
    }
  }

  public static void existsInEntityReferenceList(
      List<EntityReference> ownsList, UUID id, boolean expectedExistsInList) {
    EntityReference ref = null;
    for (EntityReference r : ownsList) {
      validateEntityReference(r);
      if (r.getId().equals(id)) {
        ref = r;
        break;
      }
    }
    if (expectedExistsInList) {
      assertNotNull(ref, "EntityReference does not exist for " + id);
    } else {
      if (ref != null) {
        assertTrue(ref.getDeleted(), "EntityReference is not deleted as expected " + id);
      }
    }
  }

  // TODO clean up
  public static void existsInEntityReferenceList(
      List<EntityReference> list, String fqn, boolean expectedExistsInList) {
    EntityReference ref = null;
    for (EntityReference r : list) {
      // TODO Change description does not href in EntityReferences
      // validateEntityReference(r);
      if (r.getFullyQualifiedName().equals(fqn)) {
        ref = r;
        break;
      }
    }
    if (expectedExistsInList) {
      assertNotNull(ref, "EntityReference does not exist for " + fqn);
    } else {
      if (ref != null) {
        assertTrue(ref.getDeleted(), "EntityReference is not deleted as expected " + fqn);
      }
    }
  }

  public static void assertListNull(Object... values) {
    int index = 0;
    for (Object value : values) {
      Assertions.assertNull(value, "Object at index " + index + " is not null");
      index++;
    }
  }

  public static void assertListNotNull(Object... values) {
    int index = 0;
    for (Object value : values) {
      Assertions.assertNotNull(value, "Object at index " + index + " is null");
      index++;
    }
  }

  public static void assertListNotEmpty(List<?>... values) {
    int index = 0;
    for (List<?> value : values) {
      Assertions.assertFalse(value.isEmpty(), "List at index " + index + " is empty");
      index++;
    }
  }

  public static <T> void validateAlphabeticalOrdering(List<T> list, Comparator<T> comparator) {
    Iterator<T> iterator = listOrEmpty(list).iterator();
    if (!iterator.hasNext()) {
      return;
    }
    T prev = iterator.next();
    while (iterator.hasNext()) {
      T next = iterator.next();
      if (comparator.compare(prev, next) > 0) {
        return;
      }
      prev = next;
    }
  }

  public static Long dateToTimestamp(String dateStr) throws ParseException {
    DateFormat formatter = new SimpleDateFormat("yyyy-MM-dd");
    Date date = formatter.parse(dateStr);
    return date.getTime();
  }

  public static <T> String getEntityNameLengthError(Class<T> clazz) {
    try {
      Field field = clazz.getDeclaredField("name");
      Size size = field.getAnnotation(Size.class);
      return String.format("[name size must be between %d and %d]", size.min(), size.max());
    } catch (NoSuchFieldException e) {
      LOG.warn("Failed to find constraints for the entity {}", clazz.getSimpleName(), e);
    }
    return null;
  }

  public static <T> boolean compareListsIgnoringOrder(List<T> expected, List<T> actual) {
    int exists = 0;
    if (expected == null || actual == null) return false;
    if (expected.size() != actual.size()) return false;

    for (T o : expected) {
      if (actual.contains(o)) exists++;
    }

    return actual.size() == exists;
  }

  public static void assertStyle(Style expected, Style actual) {
    if (expected == null) return;
    assertEquals(expected.getIconURL(), actual.getIconURL());
    assertEquals(expected.getColor(), actual.getColor());
  }

  public static void waitForEsAsyncOp() throws InterruptedException {
<<<<<<< HEAD
    waitForEsAsyncOp(200);
=======
    waitForEsAsyncOp(500);
>>>>>>> 11e1901a
  }

  public static void waitForEsAsyncOp(Integer milliseconds) throws InterruptedException {
    // Wait for the async operation to complete. We cannot use
    // Awaitility here as the test method thread is not
    // the owner of the async operation
    TimeUnit.MILLISECONDS.sleep(1000);
  }
}<|MERGE_RESOLUTION|>--- conflicted
+++ resolved
@@ -645,11 +645,7 @@
   }
 
   public static void waitForEsAsyncOp() throws InterruptedException {
-<<<<<<< HEAD
-    waitForEsAsyncOp(200);
-=======
     waitForEsAsyncOp(500);
->>>>>>> 11e1901a
   }
 
   public static void waitForEsAsyncOp(Integer milliseconds) throws InterruptedException {
