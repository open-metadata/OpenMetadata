--- conflicted
+++ resolved
@@ -264,25 +264,11 @@
 
   @Test
   void test_relationshipCleanupCommand_noOrphanedData() {
-<<<<<<< HEAD
-    // First run a dry-run to check if there are any orphaned relationships
-    EntityRelationshipCleanup dryRunCleanup = new EntityRelationshipCleanup(collectionDAO, true);
-    EntityRelationshipCleanup.EntityCleanupResult dryRunResult = dryRunCleanup.performCleanup(100);
-    
-    if (dryRunResult.getOrphanedRelationshipsFound() > 0) {
-      // If there are orphaned relationships, clean them up first
-      EntityRelationshipCleanup cleanupCleanup = new EntityRelationshipCleanup(collectionDAO, false);
-      cleanupCleanup.performCleanup(100);
-    }
-    
-    // Now run the actual test
-=======
     // First clean up any existing orphaned relationships from other tests
     EntityRelationshipCleanup initialCleanup = new EntityRelationshipCleanup(collectionDAO, false);
     initialCleanup.performCleanup(100);
 
     // Now run the actual test - there should be no orphaned relationships
->>>>>>> 1c092ea7
     EntityRelationshipCleanup cleanup1 = new EntityRelationshipCleanup(collectionDAO, false);
     EntityRelationshipCleanup.EntityCleanupResult result = cleanup1.performCleanup(100);
     assertNotNull(result, "Cleanup result should not be null");
