/*
 *  Copyright 2022 Collate
 *  Licensed under the Apache License, Version 2.0 (the "License");
 *  you may not use this file except in compliance with the License.
 *  You may obtain a copy of the License at
 *  http://www.apache.org/licenses/LICENSE-2.0
 *  Unless required by applicable law or agreed to in writing, software
 *  distributed under the License is distributed on an "AS IS" BASIS,
 *  WITHOUT WARRANTIES OR CONDITIONS OF ANY KIND, either express or implied.
 *  See the License for the specific language governing permissions and
 *  limitations under the License.
 */
package org.openmetadata.service.secrets;

import static org.junit.jupiter.api.Assertions.assertEquals;
import static org.junit.jupiter.api.Assertions.assertNotEquals;
import static org.openmetadata.schema.api.services.CreateDatabaseService.DatabaseServiceType.Mysql;

import java.util.Map;
import org.junit.jupiter.api.Assertions;
import org.junit.jupiter.api.BeforeEach;
import org.junit.jupiter.api.Test;
import org.junit.jupiter.api.extension.ExtendWith;
import org.mockito.junit.jupiter.MockitoExtension;
import org.openmetadata.schema.api.services.DatabaseConnection;
import org.openmetadata.schema.auth.SSOAuthMechanism;
import org.openmetadata.schema.entity.automations.TestServiceConnectionRequest;
import org.openmetadata.schema.entity.automations.Workflow;
import org.openmetadata.schema.entity.services.DatabaseService;
import org.openmetadata.schema.entity.services.ServiceType;
import org.openmetadata.schema.entity.services.ingestionPipelines.IngestionPipeline;
import org.openmetadata.schema.entity.services.ingestionPipelines.PipelineType;
import org.openmetadata.schema.entity.teams.AuthenticationMechanism;
import org.openmetadata.schema.metadataIngestion.DbtPipeline;
import org.openmetadata.schema.metadataIngestion.SourceConfig;
import org.openmetadata.schema.metadataIngestion.dbtconfig.DbtS3Config;
import org.openmetadata.schema.security.client.OktaSSOClientConfig;
import org.openmetadata.schema.security.client.OpenMetadataJWTClientConfig;
import org.openmetadata.schema.security.credentials.AWSCredentials;
import org.openmetadata.schema.security.secrets.Parameters;
import org.openmetadata.schema.security.secrets.SecretsManagerConfiguration;
import org.openmetadata.schema.security.secrets.SecretsManagerProvider;
import org.openmetadata.schema.services.connections.database.MysqlConnection;
import org.openmetadata.schema.services.connections.database.common.basicAuth;
import org.openmetadata.schema.services.connections.metadata.OpenMetadataConnection;
import org.openmetadata.service.Entity;
import org.openmetadata.service.exception.InvalidServiceConnectionException;
import org.openmetadata.service.fernet.Fernet;
import org.openmetadata.service.util.JsonUtils;

@ExtendWith(MockitoExtension.class)
public abstract class ExternalSecretsManagerTest {
  AWSBasedSecretsManager secretsManager;

  @BeforeEach
  void setUp() {
    Fernet fernet = Fernet.getInstance();
    fernet.setFernetKey("jJ/9sz0g0OHxsfxOoSfdFdmk3ysNmPRnH3TUAbz3IHA=");
    Parameters parameters = new Parameters();
    parameters.setAdditionalProperty("region", "eu-west-1");
    parameters.setAdditionalProperty("accessKeyId", "123456");
    parameters.setAdditionalProperty("secretAccessKey", "654321");
    SecretsManagerConfiguration config = new SecretsManagerConfiguration();
    config.setParameters(parameters);
    setUpSpecific(config);
  }

  @Test
  void testEncryptDecryptDatabaseServiceConnectionConfig() {
    String password = "openmetadata-test";
    MysqlConnection expectedConnection =
        new MysqlConnection().withAuthType(new basicAuth().withPassword(password));
    Map<String, Map<String, String>> mysqlConnection =
        Map.of("authType", Map.of("password", password));

    // Ensure encrypted service connection config encrypts the password
    MysqlConnection actualConnection =
        (MysqlConnection)
            secretsManager.encryptServiceConnectionConfig(
                mysqlConnection, Mysql.value(), "test", ServiceType.DATABASE);
    assertNotEquals(
        password,
        JsonUtils.convertValue(actualConnection.getAuthType(), basicAuth.class).getPassword());

    // Decrypt the encrypted password and validate
    actualConnection =
        (MysqlConnection)
            secretsManager.decryptServiceConnectionConfig(
                mysqlConnection, Mysql.value(), ServiceType.DATABASE);
    assertEquals(
        password,
        JsonUtils.convertValue(actualConnection.getAuthType(), basicAuth.class).getPassword());
    assertEquals(expectedConnection, actualConnection);
  }

  @Test
  void testEncryptDecryptSSSOConfig() {
    String privateKey = "secret:/openmetadata/bot/bot/config/authconfig/privatekey";
    OktaSSOClientConfig config = new OktaSSOClientConfig().withPrivateKey(privateKey);
    AuthenticationMechanism expectedAuthMechanism =
        new AuthenticationMechanism()
            .withAuthType(AuthenticationMechanism.AuthType.SSO)
            .withConfig(
                new SSOAuthMechanism()
                    .withAuthConfig(config)
                    .withSsoServiceType(SSOAuthMechanism.SsoServiceType.OKTA));

    AuthenticationMechanism actualAuthMechanism =
        JsonUtils.convertValue(expectedAuthMechanism, AuthenticationMechanism.class);

    // Encrypt private key and ensure it is indeed encrypted
    secretsManager.encryptAuthenticationMechanism("bot", actualAuthMechanism);
    assertNotEquals(privateKey, getPrivateKey(actualAuthMechanism));

    // Decrypt private key and ensure it is decrypted
    secretsManager.decryptAuthenticationMechanism("bot", actualAuthMechanism);
    assertEquals(privateKey, getPrivateKey(actualAuthMechanism));
  }

  @Test
  void testEncryptDecryptIngestionPipelineDBTConfig() {
    String secretKey =
        "secret:/openmetadata/pipeline/my-pipeline/sourceconfig/config/dbtconfigsource"
            + "/dbtsecurityconfig/awssecretaccesskey";
    AWSCredentials credentials =
        new AWSCredentials().withAwsSecretAccessKey(secretKey).withAwsRegion("eu-west-1");
    DbtS3Config config = new DbtS3Config().withDbtSecurityConfig(credentials);
    DbtPipeline dbtPipeline = new DbtPipeline().withDbtConfigSource(config);
    SourceConfig sourceConfig = new SourceConfig().withConfig(dbtPipeline);
    IngestionPipeline expectedIngestionPipeline =
        new IngestionPipeline()
            .withName("my-pipeline")
            .withPipelineType(PipelineType.DBT)
            .withService(
                new DatabaseService().getEntityReference().withType(Entity.DATABASE_SERVICE))
            .withSourceConfig(sourceConfig);

    IngestionPipeline actualIngestionPipeline =
        JsonUtils.convertValue(expectedIngestionPipeline, IngestionPipeline.class);

    // Encrypt the pipeline and make sure it is secret key encrypted
    secretsManager.encryptIngestionPipeline(actualIngestionPipeline);
    assertNotEquals(secretKey, getAwsSecretAccessKey(actualIngestionPipeline));

    // Decrypt the pipeline and make sure the secret key is decrypted
    secretsManager.decryptIngestionPipeline(actualIngestionPipeline);
    assertEquals(secretKey, getAwsSecretAccessKey(actualIngestionPipeline));
    assertEquals(expectedIngestionPipeline, actualIngestionPipeline);
  }

  @Test
  void testEncryptDecryptWorkflow() {
<<<<<<< HEAD
    String password = "secret:/openmetadata/workflow/my-workflow/request/connection/config/password";
    String secretKey = "secret:/openmetadata/serverconnection/securityconfig/jwttoken";
    OpenMetadataConnection connection =
        new OpenMetadataConnection().withSecurityConfig(new OpenMetadataJWTClientConfig().withJwtToken(secretKey));
=======
    String password =
        "secret:/openmetadata/workflow/my-workflow/request/connection/config/password";
    String secretKey = "secret:/openmetadata/serverconnection/securityconfig/secretkey";
    OpenMetadataConnection connection =
        new OpenMetadataConnection()
            .withSecurityConfig(new GoogleSSOClientConfig().withSecretKey(secretKey));
>>>>>>> 6612ac9a
    DatabaseConnection dbConnection =
        new DatabaseConnection()
            .withConfig(new MysqlConnection().withAuthType(new basicAuth().withPassword(password)));
    TestServiceConnectionRequest testRequest =
        new TestServiceConnectionRequest()
            .withConnection(dbConnection)
            .withServiceType(ServiceType.DATABASE)
            .withConnectionType("Mysql");
    Workflow expectedWorkflow =
        new Workflow()
            .withName("my-workflow")
            .withOpenMetadataServerConnection(connection)
            .withRequest(testRequest);
    Workflow actualWorkflow = JsonUtils.convertValue(expectedWorkflow, Workflow.class);

    // Encrypt the workflow and ensure password and secrete key are encrypted
    actualWorkflow = secretsManager.encryptWorkflow(actualWorkflow);
    assertNotEquals(password, getPassword(actualWorkflow));
    assertNotEquals(secretKey, actualWorkflow.getOpenMetadataServerConnection().getSecurityConfig().getJwtToken());

    // Decrypt the workflow and ensure password and secrete key are decrypted
    actualWorkflow = secretsManager.decryptWorkflow(actualWorkflow);
    assertEquals(password, getPassword(actualWorkflow));
    assertEquals(secretKey, actualWorkflow.getOpenMetadataServerConnection().getSecurityConfig().getJwtToken());
    assertEquals(expectedWorkflow, actualWorkflow);
  }

  @Test
  void testExceptionConnection() {
    Map<String, Object> mysqlConnection =
        Map.of(
            "username1", "openmetadata-test", "authType", Map.of("password", "openmetadata-test"));
    InvalidServiceConnectionException thrown =
        Assertions.assertThrows(
            InvalidServiceConnectionException.class,
            () ->
                secretsManager.encryptServiceConnectionConfig(
                    mysqlConnection, Mysql.value(), "test", ServiceType.DATABASE));

    Assertions.assertEquals(
        "Failed to encrypt 'Mysql' connection stored in DB due to an unrecognized field: 'username1'",
        thrown.getMessage());
    thrown =
        Assertions.assertThrows(
            InvalidServiceConnectionException.class,
            () ->
                secretsManager.decryptServiceConnectionConfig(
                    mysqlConnection, Mysql.value(), ServiceType.DATABASE));

    Assertions.assertEquals(
        "Failed to decrypt 'Mysql' connection stored in DB due to an unrecognized field: 'username1'",
        thrown.getMessage());
  }

  @Test
  void testReturnsExpectedSecretManagerProvider() {
    assertEquals(expectedSecretManagerProvider(), secretsManager.getSecretsManagerProvider());
  }

  abstract void setUpSpecific(SecretsManagerConfiguration config);

  protected abstract SecretsManagerProvider expectedSecretManagerProvider();

  private String getPrivateKey(AuthenticationMechanism authMechanism) {
    return ((OktaSSOClientConfig) ((SSOAuthMechanism) authMechanism.getConfig()).getAuthConfig())
        .getPrivateKey();
  }

  private String getAwsSecretAccessKey(IngestionPipeline ingestionPipeline) {
    DbtPipeline expectedDbtPipeline =
        ((DbtPipeline) ingestionPipeline.getSourceConfig().getConfig());
    return ((DbtS3Config) expectedDbtPipeline.getDbtConfigSource())
        .getDbtSecurityConfig()
        .getAwsSecretAccessKey();
  }

  private String getPassword(Workflow workflow) {
    return JsonUtils.convertValue(
            ((MysqlConnection)
                    ((DatabaseConnection)
                            ((TestServiceConnectionRequest) workflow.getRequest()).getConnection())
                        .getConfig())
                .getAuthType(),
            basicAuth.class)
        .getPassword();
  }
<<<<<<< HEAD
=======

  private String getSecretKey(Workflow expectedWorkflow) {
    return ((GoogleSSOClientConfig)
            (expectedWorkflow.getOpenMetadataServerConnection()).getSecurityConfig())
        .getSecretKey();
  }
>>>>>>> 6612ac9a
}<|MERGE_RESOLUTION|>--- conflicted
+++ resolved
@@ -150,19 +150,11 @@
 
   @Test
   void testEncryptDecryptWorkflow() {
-<<<<<<< HEAD
-    String password = "secret:/openmetadata/workflow/my-workflow/request/connection/config/password";
-    String secretKey = "secret:/openmetadata/serverconnection/securityconfig/jwttoken";
-    OpenMetadataConnection connection =
-        new OpenMetadataConnection().withSecurityConfig(new OpenMetadataJWTClientConfig().withJwtToken(secretKey));
-=======
     String password =
         "secret:/openmetadata/workflow/my-workflow/request/connection/config/password";
     String secretKey = "secret:/openmetadata/serverconnection/securityconfig/secretkey";
     OpenMetadataConnection connection =
-        new OpenMetadataConnection()
-            .withSecurityConfig(new GoogleSSOClientConfig().withSecretKey(secretKey));
->>>>>>> 6612ac9a
+        new OpenMetadataConnection().withSecurityConfig(new OpenMetadataJWTClientConfig().withJwtToken(secretKey));
     DatabaseConnection dbConnection =
         new DatabaseConnection()
             .withConfig(new MysqlConnection().withAuthType(new basicAuth().withPassword(password)));
@@ -249,13 +241,4 @@
             basicAuth.class)
         .getPassword();
   }
-<<<<<<< HEAD
-=======
-
-  private String getSecretKey(Workflow expectedWorkflow) {
-    return ((GoogleSSOClientConfig)
-            (expectedWorkflow.getOpenMetadataServerConnection()).getSecurityConfig())
-        .getSecretKey();
-  }
->>>>>>> 6612ac9a
 }