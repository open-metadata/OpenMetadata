package org.openmetadata.service.secrets.masker;

import static org.junit.jupiter.api.Assertions.assertEquals;
import static org.junit.jupiter.api.Assertions.assertNotNull;
import static org.junit.jupiter.api.Assertions.assertTrue;

import org.junit.jupiter.api.AfterAll;
import org.junit.jupiter.api.Test;
import org.openmetadata.schema.api.services.DatabaseConnection;
import org.openmetadata.schema.auth.JWTAuthMechanism;
import org.openmetadata.schema.entity.automations.TestServiceConnectionRequest;
import org.openmetadata.schema.entity.automations.Workflow;
import org.openmetadata.schema.entity.services.ServiceType;
import org.openmetadata.schema.entity.services.ingestionPipelines.IngestionPipeline;
import org.openmetadata.schema.entity.services.ingestionPipelines.PipelineType;
import org.openmetadata.schema.entity.teams.AuthenticationMechanism;
import org.openmetadata.schema.metadataIngestion.DbtPipeline;
import org.openmetadata.schema.metadataIngestion.SourceConfig;
import org.openmetadata.schema.metadataIngestion.dbtconfig.DbtGCSConfig;
import org.openmetadata.schema.security.SecurityConfiguration;
import org.openmetadata.schema.security.client.OpenMetadataJWTClientConfig;
import org.openmetadata.schema.security.credentials.GCPCredentials;
import org.openmetadata.schema.security.credentials.GCPValues;
import org.openmetadata.schema.services.connections.dashboard.SupersetConnection;
import org.openmetadata.schema.services.connections.database.BigQueryConnection;
import org.openmetadata.schema.services.connections.database.DatalakeConnection;
import org.openmetadata.schema.services.connections.database.MysqlConnection;
import org.openmetadata.schema.services.connections.database.common.basicAuth;
import org.openmetadata.schema.services.connections.database.datalake.GCSConfig;
import org.openmetadata.schema.services.connections.metadata.OpenMetadataConnection;
import org.openmetadata.schema.services.connections.pipeline.AirflowConnection;
import org.openmetadata.service.util.JsonUtils;

abstract class TestEntityMasker {

  private static final String PASSWORD = "PASSWORD";

  protected static final SecurityConfiguration CONFIG = new SecurityConfiguration();

  public TestEntityMasker() {}

  @AfterAll
  static void afterAll() {
    EntityMaskerFactory.setEntityMasker(null);
  }

  @Test
  void testAirflowConnectionMasker() {
    AirflowConnection airflowConnection =
        new AirflowConnection().withConnection(buildMysqlConnection());
    AirflowConnection masked =
        (AirflowConnection)
            EntityMaskerFactory.createEntityMasker()
                .maskServiceConnectionConfig(airflowConnection, "Airflow", ServiceType.PIPELINE);
    assertNotNull(masked);
    assertEquals(
        (JsonUtils.convertValue(
                ((MysqlConnection) masked.getConnection()).getAuthType(), basicAuth.class)
            .getPassword()),
        getMaskedPassword());
    AirflowConnection unmasked =
        (AirflowConnection)
            EntityMaskerFactory.createEntityMasker()
                .unmaskServiceConnectionConfig(
                    masked, airflowConnection, "Airflow", ServiceType.PIPELINE);
    assertEquals(
        PASSWORD,
        JsonUtils.convertValue(
                ((MysqlConnection) unmasked.getConnection()).getAuthType(), basicAuth.class)
            .getPassword());
  }

  @Test
  void testBigQueryConnectionMasker() {
    BigQueryConnection bigQueryConnection =
        new BigQueryConnection().withCredentials(buildGcpCredentials());
    BigQueryConnection masked =
        (BigQueryConnection)
            EntityMaskerFactory.createEntityMasker()
                .maskServiceConnectionConfig(bigQueryConnection, "BigQuery", ServiceType.DATABASE);
    assertNotNull(masked);
    assertEquals(getPrivateKeyFromGcsConfig(masked.getCredentials()), getMaskedPassword());
    BigQueryConnection unmasked =
        (BigQueryConnection)
            EntityMaskerFactory.createEntityMasker()
                .unmaskServiceConnectionConfig(
                    masked, bigQueryConnection, "BigQuery", ServiceType.DATABASE);
    assertEquals(PASSWORD, getPrivateKeyFromGcsConfig(unmasked.getCredentials()));
  }

  @Test
  void testDatalakeConnectionMasker() {
    DatalakeConnection datalakeConnection =
        new DatalakeConnection().withConfigSource(buildGcsConfig());
    DatalakeConnection masked =
        (DatalakeConnection)
            EntityMaskerFactory.createEntityMasker()
                .maskServiceConnectionConfig(datalakeConnection, "Datalake", ServiceType.DATABASE);
    assertNotNull(masked);
    assertEquals(
        getPrivateKeyFromGcsConfig(((GCSConfig) masked.getConfigSource()).getSecurityConfig()),
        getMaskedPassword());
    DatalakeConnection unmasked =
        (DatalakeConnection)
            EntityMaskerFactory.createEntityMasker()
                .unmaskServiceConnectionConfig(
                    masked, datalakeConnection, "Datalake", ServiceType.DATABASE);
    assertEquals(
        PASSWORD,
        getPrivateKeyFromGcsConfig(((GCSConfig) unmasked.getConfigSource()).getSecurityConfig()));
  }

  @Test
  void testDbtPipelineMasker() {
    IngestionPipeline dbtPipeline = buildIngestionPipeline();
    IngestionPipeline originalDbtPipeline = buildIngestionPipeline();
    EntityMaskerFactory.createEntityMasker().maskIngestionPipeline(dbtPipeline);
    assertNotNull(dbtPipeline);
    assertEquals(
        getPrivateKeyFromGcsConfig(
            ((DbtGCSConfig)
                    ((DbtPipeline) dbtPipeline.getSourceConfig().getConfig()).getDbtConfigSource())
                .getDbtSecurityConfig()),
        getMaskedPassword());
<<<<<<< HEAD
    EntityMaskerFactory.createEntityMasker().unmaskIngestionPipeline(dbtPipeline, originalDbtPipeline);
=======
    assertEquals(
        ((GoogleSSOClientConfig) dbtPipeline.getOpenMetadataServerConnection().getSecurityConfig())
            .getSecretKey(),
        getMaskedPassword());
    EntityMaskerFactory.createEntityMasker()
        .unmaskIngestionPipeline(dbtPipeline, originalDbtPipeline);
>>>>>>> 6612ac9a
    assertEquals(
        PASSWORD,
        getPrivateKeyFromGcsConfig(
            ((DbtGCSConfig)
                    ((DbtPipeline) dbtPipeline.getSourceConfig().getConfig()).getDbtConfigSource())
                .getDbtSecurityConfig()));
<<<<<<< HEAD
  }

  @Test
  void testJWTAAuthenticationMechanismMasker() {
    AuthenticationMechanism authenticationMechanism = buildAuthenticationMechanism();
    AuthenticationMechanism originalSsoAuthenticationMechanism = buildAuthenticationMechanism();
    EntityMaskerFactory.createEntityMasker().maskAuthenticationMechanism("test", authenticationMechanism);
=======
    assertEquals(
        PASSWORD,
        ((GoogleSSOClientConfig) dbtPipeline.getOpenMetadataServerConnection().getSecurityConfig())
            .getSecretKey());
  }

  @Test
  void testSSOAuthenticationMechanismMasker() {
    AuthenticationMechanism authenticationMechanism =
        buildAuthenticationMechanism(AuthenticationMechanism.AuthType.SSO);
    AuthenticationMechanism originalSsoAuthenticationMechanism =
        buildAuthenticationMechanism(AuthenticationMechanism.AuthType.SSO);
    EntityMaskerFactory.createEntityMasker()
        .maskAuthenticationMechanism("test", authenticationMechanism);
    assertNotNull(authenticationMechanism.getConfig());
    assertEquals(
        ((GoogleSSOClientConfig)
                ((SSOAuthMechanism) authenticationMechanism.getConfig()).getAuthConfig())
            .getSecretKey(),
        getMaskedPassword());
    EntityMaskerFactory.createEntityMasker()
        .unmaskAuthenticationMechanism(
            "test", authenticationMechanism, originalSsoAuthenticationMechanism);
    assertEquals(
        PASSWORD,
        ((GoogleSSOClientConfig)
                ((SSOAuthMechanism) authenticationMechanism.getConfig()).getAuthConfig())
            .getSecretKey());
  }

  @Test
  void testJUTAAuthenticationMechanismMasker() {
    AuthenticationMechanism authenticationMechanism =
        buildAuthenticationMechanism(AuthenticationMechanism.AuthType.JWT);
    AuthenticationMechanism originalSsoAuthenticationMechanism =
        buildAuthenticationMechanism(AuthenticationMechanism.AuthType.JWT);
    EntityMaskerFactory.createEntityMasker()
        .maskAuthenticationMechanism("test", authenticationMechanism);
>>>>>>> 6612ac9a
    assertTrue(authenticationMechanism.getConfig() instanceof JWTAuthMechanism);
    EntityMaskerFactory.createEntityMasker()
        .unmaskAuthenticationMechanism(
            "test", authenticationMechanism, originalSsoAuthenticationMechanism);
    assertTrue(authenticationMechanism.getConfig() instanceof JWTAuthMechanism);
  }

  @Test
  void testSupersetConnectionMasker() {
    SupersetConnection supersetConnection =
        new SupersetConnection().withConnection(buildMysqlConnection());
    SupersetConnection masked =
        (SupersetConnection)
            EntityMaskerFactory.createEntityMasker()
                .maskServiceConnectionConfig(supersetConnection, "Superset", ServiceType.DASHBOARD);
    assertNotNull(masked);
    assertEquals(
        JsonUtils.convertValue(
                ((MysqlConnection) masked.getConnection()).getAuthType(), basicAuth.class)
            .getPassword(),
        getMaskedPassword());
    SupersetConnection unmasked =
        (SupersetConnection)
            EntityMaskerFactory.createEntityMasker()
                .unmaskServiceConnectionConfig(
                    masked, supersetConnection, "Superset", ServiceType.DASHBOARD);
    assertEquals(
        PASSWORD,
        JsonUtils.convertValue(
                ((MysqlConnection) unmasked.getConnection()).getAuthType(), basicAuth.class)
            .getPassword());
  }

  @Test
  void testWorkflowMasker() {
    Workflow workflow =
        new Workflow()
            .withRequest(
                new TestServiceConnectionRequest()
                    .withConnection(new DatabaseConnection().withConfig(buildMysqlConnection()))
                    .withServiceType(ServiceType.DATABASE)
                    .withConnectionType("Mysql"))
            .withOpenMetadataServerConnection(buildOpenMetadataConnection());
    Workflow masked = EntityMaskerFactory.createEntityMasker().maskWorkflow(workflow);
    assertNotNull(masked);
    assertEquals(
        JsonUtils.convertValue(
                ((MysqlConnection)
                        ((DatabaseConnection)
                                ((TestServiceConnectionRequest) masked.getRequest())
                                    .getConnection())
                            .getConfig())
                    .getAuthType(),
                basicAuth.class)
            .getPassword(),
        getMaskedPassword());
<<<<<<< HEAD
=======
    assertEquals(
        ((GoogleSSOClientConfig) masked.getOpenMetadataServerConnection().getSecurityConfig())
            .getSecretKey(),
        getMaskedPassword());
>>>>>>> 6612ac9a
    Workflow unmasked = EntityMaskerFactory.createEntityMasker().unmaskWorkflow(masked, workflow);
    assertEquals(
        PASSWORD,
        JsonUtils.convertValue(
                ((MysqlConnection)
                        ((DatabaseConnection)
                                ((TestServiceConnectionRequest) unmasked.getRequest())
                                    .getConnection())
                            .getConfig())
                    .getAuthType(),
                basicAuth.class)
            .getPassword());
<<<<<<< HEAD
=======
    assertEquals(
        PASSWORD,
        ((GoogleSSOClientConfig) unmasked.getOpenMetadataServerConnection().getSecurityConfig())
            .getSecretKey());
>>>>>>> 6612ac9a
  }

  @Test
  void testObjectMaskerWithoutACustomClassConverter() {
    MysqlConnection mysqlConnection = buildMysqlConnection();
    MysqlConnection masked =
        (MysqlConnection)
            EntityMaskerFactory.createEntityMasker()
                .maskServiceConnectionConfig(mysqlConnection, "Mysql", ServiceType.DATABASE);
    assertNotNull(masked);
    assertEquals(
        JsonUtils.convertValue(masked.getAuthType(), basicAuth.class).getPassword(),
        getMaskedPassword());
    MysqlConnection unmasked =
        (MysqlConnection)
            EntityMaskerFactory.createEntityMasker()
                .unmaskServiceConnectionConfig(
                    masked, mysqlConnection, "Mysql", ServiceType.DATABASE);
    assertEquals(
        PASSWORD, JsonUtils.convertValue(unmasked.getAuthType(), basicAuth.class).getPassword());
  }

  protected String getMaskedPassword() {
    return PASSWORD;
  }

  private GCPCredentials buildGcpCredentials() {
    return new GCPCredentials().withGcpConfig(new GCPValues().withPrivateKey(PASSWORD));
  }

  private MysqlConnection buildMysqlConnection() {
    return new MysqlConnection().withAuthType(new basicAuth().withPassword(PASSWORD));
  }

  private GCSConfig buildGcsConfig() {
    return new GCSConfig().withSecurityConfig(buildGcpCredentials());
  }

  private String getPrivateKeyFromGcsConfig(GCPCredentials masked) {
    return ((GCPValues) masked.getGcpConfig()).getPrivateKey();
  }

  private IngestionPipeline buildIngestionPipeline() {
    return new IngestionPipeline()
        .withPipelineType(PipelineType.DBT)
        .withSourceConfig(
            new SourceConfig()
                .withConfig(
                    new DbtPipeline()
                        .withDbtConfigSource(
                            new DbtGCSConfig().withDbtSecurityConfig(buildGcpCredentials()))))
        .withOpenMetadataServerConnection(buildOpenMetadataConnection());
  }

  private OpenMetadataConnection buildOpenMetadataConnection() {
    return new OpenMetadataConnection().withSecurityConfig(new OpenMetadataJWTClientConfig().withJwtToken(PASSWORD));
  }

<<<<<<< HEAD
  private AuthenticationMechanism buildAuthenticationMechanism() {
=======
  private AuthenticationMechanism buildAuthenticationMechanism(
      AuthenticationMechanism.AuthType type) {
>>>>>>> 6612ac9a
    return new AuthenticationMechanism()
        .withAuthType(AuthenticationMechanism.AuthType.JWT)
        .withConfig(new JWTAuthMechanism().withJWTToken(PASSWORD));
  }
}<|MERGE_RESOLUTION|>--- conflicted
+++ resolved
@@ -98,16 +98,12 @@
                 .maskServiceConnectionConfig(datalakeConnection, "Datalake", ServiceType.DATABASE);
     assertNotNull(masked);
     assertEquals(
-        getPrivateKeyFromGcsConfig(((GCSConfig) masked.getConfigSource()).getSecurityConfig()),
-        getMaskedPassword());
+        getPrivateKeyFromGcsConfig(((GCSConfig) masked.getConfigSource()).getSecurityConfig()), getMaskedPassword());
     DatalakeConnection unmasked =
         (DatalakeConnection)
             EntityMaskerFactory.createEntityMasker()
-                .unmaskServiceConnectionConfig(
-                    masked, datalakeConnection, "Datalake", ServiceType.DATABASE);
-    assertEquals(
-        PASSWORD,
-        getPrivateKeyFromGcsConfig(((GCSConfig) unmasked.getConfigSource()).getSecurityConfig()));
+                .unmaskServiceConnectionConfig(masked, datalakeConnection, "Datalake", ServiceType.DATABASE);
+    assertEquals(PASSWORD, getPrivateKeyFromGcsConfig(((GCSConfig) unmasked.getConfigSource()).getSecurityConfig()));
   }
 
   @Test
@@ -118,27 +114,15 @@
     assertNotNull(dbtPipeline);
     assertEquals(
         getPrivateKeyFromGcsConfig(
-            ((DbtGCSConfig)
-                    ((DbtPipeline) dbtPipeline.getSourceConfig().getConfig()).getDbtConfigSource())
+            ((DbtGCSConfig) ((DbtPipeline) dbtPipeline.getSourceConfig().getConfig()).getDbtConfigSource())
                 .getDbtSecurityConfig()),
         getMaskedPassword());
-<<<<<<< HEAD
     EntityMaskerFactory.createEntityMasker().unmaskIngestionPipeline(dbtPipeline, originalDbtPipeline);
-=======
-    assertEquals(
-        ((GoogleSSOClientConfig) dbtPipeline.getOpenMetadataServerConnection().getSecurityConfig())
-            .getSecretKey(),
-        getMaskedPassword());
-    EntityMaskerFactory.createEntityMasker()
-        .unmaskIngestionPipeline(dbtPipeline, originalDbtPipeline);
->>>>>>> 6612ac9a
     assertEquals(
         PASSWORD,
         getPrivateKeyFromGcsConfig(
-            ((DbtGCSConfig)
-                    ((DbtPipeline) dbtPipeline.getSourceConfig().getConfig()).getDbtConfigSource())
+            ((DbtGCSConfig) ((DbtPipeline) dbtPipeline.getSourceConfig().getConfig()).getDbtConfigSource())
                 .getDbtSecurityConfig()));
-<<<<<<< HEAD
   }
 
   @Test
@@ -146,76 +130,30 @@
     AuthenticationMechanism authenticationMechanism = buildAuthenticationMechanism();
     AuthenticationMechanism originalSsoAuthenticationMechanism = buildAuthenticationMechanism();
     EntityMaskerFactory.createEntityMasker().maskAuthenticationMechanism("test", authenticationMechanism);
-=======
-    assertEquals(
-        PASSWORD,
-        ((GoogleSSOClientConfig) dbtPipeline.getOpenMetadataServerConnection().getSecurityConfig())
-            .getSecretKey());
-  }
-
-  @Test
-  void testSSOAuthenticationMechanismMasker() {
-    AuthenticationMechanism authenticationMechanism =
-        buildAuthenticationMechanism(AuthenticationMechanism.AuthType.SSO);
-    AuthenticationMechanism originalSsoAuthenticationMechanism =
-        buildAuthenticationMechanism(AuthenticationMechanism.AuthType.SSO);
-    EntityMaskerFactory.createEntityMasker()
-        .maskAuthenticationMechanism("test", authenticationMechanism);
-    assertNotNull(authenticationMechanism.getConfig());
-    assertEquals(
-        ((GoogleSSOClientConfig)
-                ((SSOAuthMechanism) authenticationMechanism.getConfig()).getAuthConfig())
-            .getSecretKey(),
-        getMaskedPassword());
-    EntityMaskerFactory.createEntityMasker()
-        .unmaskAuthenticationMechanism(
-            "test", authenticationMechanism, originalSsoAuthenticationMechanism);
-    assertEquals(
-        PASSWORD,
-        ((GoogleSSOClientConfig)
-                ((SSOAuthMechanism) authenticationMechanism.getConfig()).getAuthConfig())
-            .getSecretKey());
-  }
-
-  @Test
-  void testJUTAAuthenticationMechanismMasker() {
-    AuthenticationMechanism authenticationMechanism =
-        buildAuthenticationMechanism(AuthenticationMechanism.AuthType.JWT);
-    AuthenticationMechanism originalSsoAuthenticationMechanism =
-        buildAuthenticationMechanism(AuthenticationMechanism.AuthType.JWT);
-    EntityMaskerFactory.createEntityMasker()
-        .maskAuthenticationMechanism("test", authenticationMechanism);
->>>>>>> 6612ac9a
     assertTrue(authenticationMechanism.getConfig() instanceof JWTAuthMechanism);
     EntityMaskerFactory.createEntityMasker()
-        .unmaskAuthenticationMechanism(
-            "test", authenticationMechanism, originalSsoAuthenticationMechanism);
+        .unmaskAuthenticationMechanism("test", authenticationMechanism, originalSsoAuthenticationMechanism);
     assertTrue(authenticationMechanism.getConfig() instanceof JWTAuthMechanism);
   }
 
   @Test
   void testSupersetConnectionMasker() {
-    SupersetConnection supersetConnection =
-        new SupersetConnection().withConnection(buildMysqlConnection());
+    SupersetConnection supersetConnection = new SupersetConnection().withConnection(buildMysqlConnection());
     SupersetConnection masked =
         (SupersetConnection)
             EntityMaskerFactory.createEntityMasker()
                 .maskServiceConnectionConfig(supersetConnection, "Superset", ServiceType.DASHBOARD);
     assertNotNull(masked);
     assertEquals(
-        JsonUtils.convertValue(
-                ((MysqlConnection) masked.getConnection()).getAuthType(), basicAuth.class)
-            .getPassword(),
+        JsonUtils.convertValue(((MysqlConnection) masked.getConnection()).getAuthType(), basicAuth.class).getPassword(),
         getMaskedPassword());
     SupersetConnection unmasked =
         (SupersetConnection)
             EntityMaskerFactory.createEntityMasker()
-                .unmaskServiceConnectionConfig(
-                    masked, supersetConnection, "Superset", ServiceType.DASHBOARD);
-    assertEquals(
-        PASSWORD,
-        JsonUtils.convertValue(
-                ((MysqlConnection) unmasked.getConnection()).getAuthType(), basicAuth.class)
+                .unmaskServiceConnectionConfig(masked, supersetConnection, "Superset", ServiceType.DASHBOARD);
+    assertEquals(
+        PASSWORD,
+        JsonUtils.convertValue(((MysqlConnection) unmasked.getConnection()).getAuthType(), basicAuth.class)
             .getPassword());
   }
 
@@ -234,40 +172,22 @@
     assertEquals(
         JsonUtils.convertValue(
                 ((MysqlConnection)
-                        ((DatabaseConnection)
-                                ((TestServiceConnectionRequest) masked.getRequest())
-                                    .getConnection())
+                        ((DatabaseConnection) ((TestServiceConnectionRequest) masked.getRequest()).getConnection())
                             .getConfig())
                     .getAuthType(),
                 basicAuth.class)
             .getPassword(),
         getMaskedPassword());
-<<<<<<< HEAD
-=======
-    assertEquals(
-        ((GoogleSSOClientConfig) masked.getOpenMetadataServerConnection().getSecurityConfig())
-            .getSecretKey(),
-        getMaskedPassword());
->>>>>>> 6612ac9a
     Workflow unmasked = EntityMaskerFactory.createEntityMasker().unmaskWorkflow(masked, workflow);
     assertEquals(
         PASSWORD,
         JsonUtils.convertValue(
                 ((MysqlConnection)
-                        ((DatabaseConnection)
-                                ((TestServiceConnectionRequest) unmasked.getRequest())
-                                    .getConnection())
+                        ((DatabaseConnection) ((TestServiceConnectionRequest) unmasked.getRequest()).getConnection())
                             .getConfig())
                     .getAuthType(),
                 basicAuth.class)
             .getPassword());
-<<<<<<< HEAD
-=======
-    assertEquals(
-        PASSWORD,
-        ((GoogleSSOClientConfig) unmasked.getOpenMetadataServerConnection().getSecurityConfig())
-            .getSecretKey());
->>>>>>> 6612ac9a
   }
 
   @Test
@@ -278,16 +198,12 @@
             EntityMaskerFactory.createEntityMasker()
                 .maskServiceConnectionConfig(mysqlConnection, "Mysql", ServiceType.DATABASE);
     assertNotNull(masked);
-    assertEquals(
-        JsonUtils.convertValue(masked.getAuthType(), basicAuth.class).getPassword(),
-        getMaskedPassword());
+    assertEquals(JsonUtils.convertValue(masked.getAuthType(), basicAuth.class).getPassword(), getMaskedPassword());
     MysqlConnection unmasked =
         (MysqlConnection)
             EntityMaskerFactory.createEntityMasker()
-                .unmaskServiceConnectionConfig(
-                    masked, mysqlConnection, "Mysql", ServiceType.DATABASE);
-    assertEquals(
-        PASSWORD, JsonUtils.convertValue(unmasked.getAuthType(), basicAuth.class).getPassword());
+                .unmaskServiceConnectionConfig(masked, mysqlConnection, "Mysql", ServiceType.DATABASE);
+    assertEquals(PASSWORD, JsonUtils.convertValue(unmasked.getAuthType(), basicAuth.class).getPassword());
   }
 
   protected String getMaskedPassword() {
@@ -326,12 +242,7 @@
     return new OpenMetadataConnection().withSecurityConfig(new OpenMetadataJWTClientConfig().withJwtToken(PASSWORD));
   }
 
-<<<<<<< HEAD
   private AuthenticationMechanism buildAuthenticationMechanism() {
-=======
-  private AuthenticationMechanism buildAuthenticationMechanism(
-      AuthenticationMechanism.AuthType type) {
->>>>>>> 6612ac9a
     return new AuthenticationMechanism()
         .withAuthType(AuthenticationMechanism.AuthType.JWT)
         .withConfig(new JWTAuthMechanism().withJWTToken(PASSWORD));
