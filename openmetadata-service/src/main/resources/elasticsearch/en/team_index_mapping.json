{
  "settings": {
<<<<<<< HEAD
    "analysis": {
      "normalizer": {
        "lowercase_normalizer": {
          "type": "custom",
          "char_filter": [],
          "filter": [
            "lowercase"
          ]
        }
      },
      "analyzer": {
        "om_analyzer": {
          "tokenizer": "letter",
          "filter": [
            "lowercase",
            "om_stemmer"
          ]
        },
        "om_ngram": {
          "tokenizer": "ngram",
          "min_gram": 1,
          "max_gram": 2,
          "filter": [
            "lowercase"
          ]
        }
      },
      "filter": {
        "om_stemmer": {
          "type": "stemmer",
          "name": "english"
        }
      }
    }
  },
=======
  "analysis": {
    "normalizer": {
      "lowercase_normalizer": {
        "type": "custom",
        "char_filter": [],
        "filter": [
          "lowercase"
        ]
      }
    },
    "analyzer": {
      "om_analyzer": {
        "tokenizer": "letter",
        "filter": [
          "lowercase",
          "om_stemmer"
        ]
      },
      "om_ngram": {
        "tokenizer": "ngram",
        "min_gram": 2,
        "max_gram": 3
      }
    },
    "filter": {
      "om_stemmer": {
        "type": "stemmer",
        "name": "english"
      }
    }
  }
},
>>>>>>> eb92ea90
  "mappings": {
    "properties": {
      "id": {
        "type": "text"
      },
      "name": {
        "type": "text",
        "analyzer": "om_analyzer",
        "fields": {
          "keyword": {
            "type": "keyword",
            "ignore_above": 256
          },
          "ngram": {
            "type": "text",
            "analyzer": "om_ngram"
          }
        }
      },
      "fullyQualifiedName": {
        "type": "text"
      },
      "displayName": {
        "type": "text",
        "analyzer": "om_analyzer",
        "fields": {
          "keyword": {
            "type": "keyword",
            "ignore_above": 256
          },
          "ngram": {
            "type": "text",
            "analyzer": "om_ngram"
          }
        }
      },
      "description": {
        "type": "text"
      },
      "teamType": { 
        "type": "text"
      },
      "version": {
        "type": "float"
      },
      "updatedAt": {
        "type": "date",
        "format": "epoch_second"
      },
      "updatedBy": {
        "type": "text"
      },
      "href": {
        "type": "text"
      },
      "users": {
        "properties": {
          "id": {
            "type": "keyword",
            "fields": {
              "keyword": {
                "type": "keyword",
                "ignore_above": 36
              }
            }
          },
          "type": {
            "type": "keyword"
          },
          "name": {
            "type": "keyword",
            "fields": {
              "keyword": {
                "type": "keyword",
                "ignore_above": 256
              }
            }
          },
          "fullyQualifiedName": {
            "type": "text"
          },
          "description": {
            "type": "text"
          },
          "deleted": {
            "type": "text"
          },
          "href": {
            "type": "text"
          }
        }
      },
      "parents": {
        "properties": {
          "id": {
            "type": "keyword",
            "fields": {
              "keyword": {
                "type": "keyword",
                "ignore_above": 36
              }
            }
          },
          "type": {
            "type": "keyword"
          },
          "name": {
            "type": "keyword",
            "fields": {
              "keyword": {
                "type": "keyword",
                "ignore_above": 256
              }
            }
          },
          "fullyQualifiedName": {
            "type": "text"
          },
          "description": {
            "type": "text"
          },
          "deleted": {
            "type": "text"
          },
          "href": {
            "type": "text"
          }
        }
      },
      "defaultRoles": {
        "properties": {
          "id": {
            "type": "keyword",
            "fields": {
              "keyword": {
                "type": "keyword",
                "ignore_above": 36
              }
            }
          },
          "type": {
            "type": "keyword"
          },
          "name": {
            "type": "keyword",
            "fields": {
              "keyword": {
                "type": "keyword",
                "ignore_above": 256
              }
            }
          },
          "fullyQualifiedName": {
            "type": "text"
          },
          "description": {
            "type": "text"
          },
          "deleted": {
            "type": "text"
          },
          "href": {
            "type": "text"
          }
        }
      },
      "isJoinable": {
        "type": "text"
      },
      "deleted": {
        "type": "text"
      },
      "entityType": {
        "type": "keyword"
      },
      "suggest": {
        "type": "completion",
        "contexts": [
          {
            "name": "deleted",
            "type": "category",
            "path": "deleted"
          }
        ]
      }
    }
  }
}
<|MERGE_RESOLUTION|>--- conflicted
+++ resolved
@@ -1,43 +1,6 @@
 {
   "settings": {
-<<<<<<< HEAD
-    "analysis": {
-      "normalizer": {
-        "lowercase_normalizer": {
-          "type": "custom",
-          "char_filter": [],
-          "filter": [
-            "lowercase"
-          ]
-        }
-      },
-      "analyzer": {
-        "om_analyzer": {
-          "tokenizer": "letter",
-          "filter": [
-            "lowercase",
-            "om_stemmer"
-          ]
-        },
-        "om_ngram": {
-          "tokenizer": "ngram",
-          "min_gram": 1,
-          "max_gram": 2,
-          "filter": [
-            "lowercase"
-          ]
-        }
-      },
-      "filter": {
-        "om_stemmer": {
-          "type": "stemmer",
-          "name": "english"
-        }
-      }
-    }
-  },
-=======
-  "analysis": {
+   "analysis": {
     "normalizer": {
       "lowercase_normalizer": {
         "type": "custom",
@@ -69,7 +32,6 @@
     }
   }
 },
->>>>>>> eb92ea90
   "mappings": {
     "properties": {
       "id": {
