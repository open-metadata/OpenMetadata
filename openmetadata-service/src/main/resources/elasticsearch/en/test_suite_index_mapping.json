{
  "settings": {
    "analysis": {
      "normalizer": {
        "lowercase_normalizer": {
          "type": "custom",
          "char_filter": [],
          "filter": [
            "lowercase"
          ]
        }
      },
      "analyzer": {
        "om_analyzer": {
          "tokenizer": "letter",
          "filter": [
            "lowercase",
            "om_stemmer"
          ]
        },
        "om_ngram": {
          "tokenizer": "ngram",
          "min_gram": 3,
          "max_gram": 10,
          "filter": [
            "lowercase"
          ]
        }
      },
      "filter": {
        "om_stemmer": {
          "type": "stemmer",
          "name": "english"
        }
      }
    }
  },
  "mappings": {
    "properties": {
      "id": {
        "type": "keyword"
      },
      "name": {
        "type": "text",
        "analyzer": "om_analyzer",
        "fields": {
          "keyword": {
            "type": "keyword",
            "ignore_above": 256,
            "normalizer": "lowercase_normalizer"
          },
          "ngram": {
            "type": "text",
            "analyzer": "om_ngram"
          }
        }
      },
      "fullyQualifiedName": {
        "type": "keyword",
        "normalizer": "lowercase_normalizer"
      },
      "fqnParts": {
        "type": "keyword"
      },
      "description": {
        "type": "text",
        "analyzer": "om_analyzer"
      },
      "displayName": {
        "type": "text",
        "analyzer": "om_analyzer",
        "fields": {
          "keyword": {
            "type": "keyword",
            "ignore_above": 256
          },
          "ngram": {
            "type": "text",
            "analyzer": "om_ngram"
          }
        }
      },
      "entityType": {
        "type": "keyword"
      },
      "testCaseResultSummary": {
        "type": "nested",
        "properties": {
          "status": {
            "type": "keyword"
          },
          "testCaseName": {
            "type": "text",
            "fields": {
              "keyword": {
                "type": "keyword",
                "ignore_above": 256
              },
              "ngram": {
                "type": "text",
                "analyzer": "om_ngram"
              }
            }
          },
          "timestamp": {
            "type": "long"
          }
        }
      },
      "owner": {
        "properties": {
          "id": {
            "type": "keyword",
            "fields": {
              "keyword": {
                "type": "keyword",
                "ignore_above": 36
              }
            }
          },
          "type": {
            "type": "keyword"
          },
          "name": {
            "type": "keyword",
            "normalizer": "lowercase_normalizer",
            "fields": {
              "keyword": {
                "type": "keyword",
                "ignore_above": 256
              }
            }
          },
          "displayName": {
            "type": "keyword",
            "fields": {
              "keyword": {
                "type": "keyword",
                "normalizer": "lowercase_normalizer",
                "ignore_above": 256
              }
            }
          },
          "fullyQualifiedName": {
            "type": "text"
          },
          "description": {
            "type": "text"
          },
          "deleted": {
            "type": "text"
          },
          "href": {
            "type": "text"
          }
        }
      },
      "suggest": {
        "type": "completion",
        "contexts": [
          {
            "name": "deleted",
            "type": "category",
            "path": "deleted"
          }
        ]
      },
      "deleted": {
        "type": "text"
      },
      "href": {
        "type": "text"
      },
      "executable": {
<<<<<<< HEAD
        "type": "text"
=======
        "type": "boolean"
      },
      "descriptionStatus": {
        "type": "keyword"
>>>>>>> de423fe3
      }
    }
  }
}<|MERGE_RESOLUTION|>--- conflicted
+++ resolved
@@ -172,14 +172,10 @@
         "type": "text"
       },
       "executable": {
-<<<<<<< HEAD
-        "type": "text"
-=======
         "type": "boolean"
       },
       "descriptionStatus": {
         "type": "keyword"
->>>>>>> de423fe3
       }
     }
   }
