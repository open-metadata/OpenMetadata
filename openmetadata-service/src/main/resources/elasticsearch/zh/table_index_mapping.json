{
  "settings": {
    "analysis": {
      "normalizer": {
        "lowercase_normalizer": {
          "type": "custom",
          "char_filter": [],
          "filter": [
            "lowercase"
          ]
        }
      },
      "analyzer": {
        "om_analyzer": {
          "tokenizer": "letter",
          "filter": [
            "lowercase",
            "om_stemmer"
          ]
        },
        "om_ngram": {
          "tokenizer": "ngram",
          "min_gram": 2,
          "max_gram": 3,
          "filter": [
            "lowercase"
          ]
        }
      },
      "filter": {
        "om_stemmer": {
          "type": "stemmer",
          "name": "english"
        }
      }
    }
  },
  "mappings": {
    "properties": {
      "id": {
        "type": "text"
      },
      "name": {
        "type": "text",
        "analyzer": "ik_max_word",
        "search_analyzer": "ik_smart",
        "fields": {
          "keyword": {
            "type": "keyword",
            "ignore_above": 256,
            "normalizer": "lowercase_normalizer"
          }
        }
      },
      "fullyQualifiedName": {
        "type": "keyword",
        "normalizer": "lowercase_normalizer"
      },
      "fqnParts": {
        "type": "keyword"
      },
      "displayName": {
        "type": "text",
        "analyzer": "ik_max_word",
        "search_analyzer": "ik_smart",
        "fields": {
          "keyword": {
            "type": "keyword",
            "normalizer": "lowercase_normalizer",
            "ignore_above": 256
          },
          "ngram": {
            "type": "text",
            "analyzer": "om_ngram"
          }
        }
      },
      "description": {
        "type": "text",
        "analyzer": "ik_max_word",
        "search_analyzer": "ik_smart"
      },
      "version": {
        "type": "float"
      },
      "updatedAt": {
        "type": "date",
        "format": "epoch_second"
      },
      "updatedBy": {
        "type": "text"
      },
      "href": {
        "type": "text"
      },
      "schemaDefinition": {
        "type": "text"
      },
      "sourceUrl": {
        "type": "keyword"
      },
      "lineage": {
        "type" : "object"
      },
      "tableType": {
        "type": "keyword"
      },
      "columns": {
        "properties": {
          "name": {
            "type": "text",
            "analyzer": "ik_max_word",
            "search_analyzer": "ik_smart",
            "fields": {
              "keyword": {
                "type": "keyword",
                "ignore_above": 256,
                "normalizer": "lowercase_normalizer"
              }
            }
          },
          "dataType": {
            "type": "text"
          },
          "dataTypeDisplay": {
            "type": "text"
          },
          "description": {
            "type": "text",
            "analyzer": "ik_max_word",
            "search_analyzer": "ik_smart"
          },
          "fullyQualifiedName": {
            "type": "text"
          },
          "tags": {
            "properties": {
              "tagFQN": {
                "type": "keyword",
                "normalizer": "lowercase_normalizer"
              },
              "labelType": {
                "type": "keyword"
              },
              "description": {
                "type": "text",
                "analyzer": "ik_max_word",
                "search_analyzer": "ik_smart"
              },
              "source": {
                "type": "keyword"
              },
              "state": {
                "type": "keyword"
              }
            }
          },
          "ordinalPosition": {
            "type": "integer"
          }
        }
      },
      "columnNames": {
        "type": "keyword"
      },
      "databaseSchema": {
        "properties": {
          "id": {
            "type": "keyword",
            "fields": {
              "keyword": {
                "type": "keyword",
                "ignore_above": 36
              }
            }
          },
          "type": {
            "type": "text"
          },
          "name": {
            "type": "keyword",
            "normalizer": "lowercase_normalizer",
            "fields": {
              "keyword": {
                "type": "keyword",
                "ignore_above": 256
              }
            }
          },
          "displayName": {
            "type": "keyword",
            "fields": {
              "keyword": {
                "type": "keyword",
                "normalizer": "lowercase_normalizer",
                "ignore_above": 256
              }
            }
          },
          "fullyQualifiedName": {
            "type": "text"
          },
          "description": {
            "type": "text",
            "analyzer": "ik_max_word",
            "search_analyzer": "ik_smart"
          },
          "deleted": {
            "type": "boolean"
          },
          "href": {
            "type": "text"
          }
        }
      },
      "database": {
        "properties": {
          "id": {
            "type": "keyword",
            "fields": {
              "keyword": {
                "type": "keyword",
                "ignore_above": 36
              }
            }
          },
          "type": {
            "type": "keyword"
          },
          "name": {
            "type": "keyword",
            "normalizer": "lowercase_normalizer",
            "fields": {
              "keyword": {
                "type": "keyword",
                "ignore_above": 256
              }
            }
          },
          "displayName": {
            "type": "keyword",
            "fields": {
              "keyword": {
                "type": "keyword",
                "normalizer": "lowercase_normalizer",
                "ignore_above": 256
              }
            }
          },
          "fullyQualifiedName": {
            "type": "text"
          },
          "description": {
            "type": "text",
            "analyzer": "ik_max_word",
            "search_analyzer": "ik_smart"
          },
          "deleted": {
            "type": "boolean"
          },
          "href": {
            "type": "text"
          }
        }
      },
      "service": {
        "properties": {
          "id": {
            "type": "keyword",
            "fields": {
              "keyword": {
                "type": "keyword",
                "ignore_above": 36
              }
            }
          },
          "type": {
            "type": "keyword"
          },
          "name": {
            "type": "keyword",
            "fields": {
              "keyword": {
                "type": "keyword",
                "ignore_above": 256
              }
            }
          },
          "displayName": {
            "type": "keyword",
            "fields": {
              "keyword": {
                "type": "keyword",
                "normalizer": "lowercase_normalizer",
                "ignore_above": 256
              }
            }
          },
          "fullyQualifiedName": {
            "type": "text"
          },
          "description": {
            "type": "text"
          },
          "deleted": {
            "type": "boolean"
          },
          "href": {
            "type": "text"
          }
        }
      },
      "owners": {
        "properties": {
          "id": {
            "type": "keyword",
            "fields": {
              "keyword": {
                "type": "keyword",
                "ignore_above": 36
              }
            }
          },
          "type": {
            "type": "keyword"
          },
          "name": {
            "type": "keyword",
            "normalizer": "lowercase_normalizer",
            "fields": {
              "keyword": {
                "type": "keyword",
                "ignore_above": 256
              }
            }
          },
          "displayName": {
            "type": "keyword",
            "fields": {
              "keyword": {
                "type": "keyword",
                "normalizer": "lowercase_normalizer",
                "ignore_above": 256
              }
            }
          },
          "fullyQualifiedName": {
            "type": "text"
          },
          "description": {
            "type": "text"
          },
          "deleted": {
            "type": "boolean"
          },
          "href": {
            "type": "text"
          }
        }
      },
      "domain" : {
        "properties": {
          "id": {
            "type": "keyword",
            "fields": {
              "keyword": {
                "type": "keyword",
                "ignore_above": 36
              }
            }
          },
          "type": {
            "type": "keyword"
          },
          "name": {
            "type": "keyword",
            "fields": {
              "keyword": {
                "type": "keyword",
                "ignore_above": 256
              }
            }
          },
          "displayName": {
            "type": "keyword",
            "fields": {
              "keyword": {
                "type": "keyword",
                "normalizer": "lowercase_normalizer",
                "ignore_above": 256
              }
            }
          },
          "fullyQualifiedName": {
            "type": "keyword"
          },
          "description": {
            "type": "text"
          },
          "deleted": {
            "type": "boolean"
          },
          "href": {
            "type": "text"
          }
        }
      },
      "extension": {
        "type": "object"
      },
      "dataProducts": {
        "properties": {
          "id": {
            "type": "keyword",
            "fields": {
              "keyword": {
                "type": "keyword",
                "ignore_above": 36
              }
            }
          },
          "type": {
            "type": "keyword"
          },
          "name": {
            "type": "keyword",
            "normalizer": "lowercase_normalizer",
            "fields": {
              "keyword": {
                "type": "keyword",
                "ignore_above": 256
              }
            }
          },
          "displayName": {
            "type": "keyword",
            "fields": {
              "keyword": {
                "type": "keyword",
                "ignore_above": 256
              }
            }
          },
          "fullyQualifiedName": {
            "type": "text"
          },
          "description": {
            "type": "text"
          },
          "deleted": {
            "type": "boolean"
          },
          "href": {
            "type": "text"
          }
        }
      },
      "lifeCycle": {
        "type": "object"
      },
      "location": {
        "properties": {
          "id": {
            "type": "keyword",
            "fields": {
              "keyword": {
                "type": "keyword",
                "ignore_above": 36
              }
            }
          },
          "type": {
            "type": "keyword"
          },
          "name": {
            "type": "keyword",
            "fields": {
              "keyword": {
                "type": "keyword",
                "ignore_above": 256
              }
            }
          },
          "fullyQualifiedName": {
            "type": "text"
          },
          "description": {
            "type": "text"
          },
          "deleted": {
            "type": "boolean"
          },
          "href": {
            "type": "text"
          }
        }
      },
      "locationPath": {
        "type": "keyword"
      },
      "usageSummary": {
        "properties": {
          "dailyStats": {
            "properties": {
              "count": {
                "type": "long"
              },
              "percentileRank": {
                "type": "long"
              }
            }
          },
          "weeklyStats": {
            "properties": {
              "count": {
                "type": "long"
              },
              "percentileRank": {
                "type": "long"
              }
            }
          },
          "monthlyStats": {
            "properties": {
              "count": {
                "type": "long"
              },
              "percentileRank": {
                "type": "long"
              }
            }
          }
        }
      },
      "deleted": {
        "type": "boolean"
      },
      "followers": {
        "type": "keyword"
      },
      "tier": {
        "properties": {
          "tagFQN": {
            "type": "keyword"
          },
          "labelType": {
            "type": "keyword"
          },
          "description": {
            "type": "text"
          },
          "source": {
            "type": "keyword"
          },
          "state": {
            "type": "keyword"
          }
        }
      },
      "tags": {
        "properties": {
          "tagFQN": {
            "type": "keyword",
            "normalizer": "lowercase_normalizer"
          },
          "labelType": {
            "type": "keyword"
          },
          "description": {
            "type": "text"
          },
          "source": {
            "type": "keyword"
          },
          "state": {
            "type": "keyword"
          }
        }
      },
      "serviceType": {
        "type": "keyword",
        "normalizer": "lowercase_normalizer"
      },
      "entityType": {
        "type": "keyword"
      },
      "column_suggest": {
        "type": "completion"
      },
      "schema_suggest": {
        "type": "completion"
      },
      "database_suggest": {
        "type": "completion"
      },
      "service_suggest": {
        "type": "completion"
      },
      "totalVotes": {
        "type": "long",
        "null_value": 0
      },
      "votes" : {
        "type": "object"
      },
      "descriptionStatus": {
        "type": "keyword"
      },
<<<<<<< HEAD
      "columnDescriptionStatus": {
        "type": "keyword"
=======
      "certification": {
        "type": "object",
        "properties": {
          "tagLabel": {
            "type": "object",
            "properties": {
              "tagFQN": {
                "type": "keyword",
                "normalizer": "lowercase_normalizer"
              },
              "labelType": {
                "type": "keyword"
              },
              "description": {
                "type": "text"
              },
              "source": {
                "type": "keyword"
              },
              "state": {
                "type": "keyword"
              }
            }
          },
          "appliedDate": {
            "type": "date",
            "format": "strict_date_optional_time||epoch_millis"
          },
          "expiryDate": {
            "type": "date",
            "format": "strict_date_optional_time||epoch_millis"
          }
        }
>>>>>>> f4634db1
      }
    }
  }
}<|MERGE_RESOLUTION|>--- conflicted
+++ resolved
@@ -606,10 +606,10 @@
       "descriptionStatus": {
         "type": "keyword"
       },
-<<<<<<< HEAD
+
       "columnDescriptionStatus": {
         "type": "keyword"
-=======
+      },
       "certification": {
         "type": "object",
         "properties": {
@@ -643,7 +643,6 @@
             "format": "strict_date_optional_time||epoch_millis"
           }
         }
->>>>>>> f4634db1
       }
     }
   }
