--- conflicted
+++ resolved
@@ -18,195 +18,163 @@
             "om_stemmer"
           ]
         },
-        "om_ngram": {
-          "tokenizer": "ngram",
-          "min_gram": 2,
-          "max_gram": 3,
-          "filter": [
-            "lowercase"
-          ]
-        }
-      },
-      "filter": {
-        "om_stemmer": {
-          "type": "stemmer",
-          "name": "english"
+        "filter": {
+          "om_stemmer": {
+            "type": "stemmer",
+            "name": "english"
+          }
         }
       }
-    }
-  },
-  "mappings": {
-    "properties": {
-      "id": {
-        "type": "text"
-      },
-      "name": {
-        "type": "text",
-        "analyzer": "ik_max_word",
-        "search_analyzer": "ik_smart",
-        "fields": {
-          "keyword": {
-            "type": "keyword",
-            "ignore_above": 256,
-            "normalizer": "lowercase_normalizer"
-          },
-          "ngram": {
-            "type": "text",
-            "analyzer": "om_ngram"
-          }
-        }
-      },
-      "fullyQualifiedName": {
-        "type": "keyword",
-        "normalizer": "lowercase_normalizer"
-      },
-      "fqnParts": {
-        "type": "keyword"
-      },
-      "displayName": {
-        "type": "text",
-        "analyzer": "ik_max_word",
-        "search_analyzer": "ik_smart",
-        "fields": {
-          "keyword": {
-            "type": "keyword",
-            "ignore_above": 256
-          },
-          "ngram": {
-            "type": "text",
-            "analyzer": "om_ngram"
-          }
-        }
-      },
-      "description": {
-        "type": "text",
-        "analyzer": "ik_max_word",
-        "search_analyzer": "ik_smart",
-        "index_options": "docs"
-      },
-      "version": {
-        "type": "float"
-      },
-      "dataProducts": {
-        "properties": {
-          "id": {
-            "type": "keyword",
-            "fields": {
-              "keyword": {
-                "type": "keyword",
-                "ignore_above": 36
-              }
-            }
-          },
-          "type": {
-            "type": "keyword"
-          },
-          "name": {
-            "type": "keyword",
-            "normalizer": "lowercase_normalizer",
-            "fields": {
-              "keyword": {
-                "type": "keyword",
-                "ignore_above": 256
-              }
-            }
-          },
-          "displayName": {
-            "type": "keyword",
-            "fields": {
-              "keyword": {
-                "type": "keyword",
-                "ignore_above": 256
-              }
-            }
-          },
-          "fullyQualifiedName": {
-            "type": "text"
-          },
-          "description": {
-            "type": "text"
-          },
-          "deleted": {
-            "type": "text"
-          },
-          "href": {
-            "type": "text"
-          }
-        }
-      },
-      "updatedAt": {
-        "type": "date",
-        "format": "epoch_second"
-      },
-      "updatedBy": {
-        "type": "text"
-      },
-      "href": {
-        "type": "text"
-      },
-      "entityType": {
-        "type": "keyword"
-      },
-      "suggest": {
-        "type": "completion",
-        "contexts": [
-          {
-            "name": "deleted",
-            "type": "category",
-            "path": "deleted"
-          }
-        ]
-      },
-      "domain" : {
-        "properties": {
-          "id": {
-            "type": "keyword",
-            "fields": {
-              "keyword": {
-                "type": "keyword",
-                "ignore_above": 36
-              }
-            }
-          },
-          "type": {
-            "type": "keyword"
-          },
-          "name": {
-            "type": "keyword",
-            "fields": {
-              "keyword": {
-                "type": "keyword",
-                "ignore_above": 256
-              }
-            }
-          },
-          "fullyQualifiedName": {
-            "type": "keyword"
-          },
-          "description": {
-            "type": "text"
-          },
-          "deleted": {
-            "type": "text"
-          },
-          "href": {
-            "type": "text"
-          }
-<<<<<<< HEAD
-        }
-      },
-      "extension": {
-        "type": "object"
-      },
-      "owner": {
-        "properties": {
-          "id": {
-            "type": "keyword",
-            "fields": {
-              "keyword": {
-                "type": "keyword",
-                "ignore_above": 36
-=======
+    },
+    "mappings": {
+      "properties": {
+        "id": {
+          "type": "text"
+        },
+        "name": {
+          "type": "text",
+          "analyzer": "ik_max_word",
+          "search_analyzer": "ik_smart",
+          "fields": {
+            "keyword": {
+              "type": "keyword",
+              "ignore_above": 256,
+              "normalizer": "lowercase_normalizer"
+            }
+          }
+        },
+        "fullyQualifiedName": {
+          "type": "keyword",
+          "normalizer": "lowercase_normalizer"
+        },
+        "fqnParts": {
+          "type": "keyword"
+        },
+        "displayName": {
+          "type": "text",
+          "analyzer": "ik_max_word",
+          "search_analyzer": "ik_smart",
+          "fields": {
+            "keyword": {
+              "type": "keyword",
+              "ignore_above": 256
+            }
+          }
+        },
+        "description": {
+          "type": "text",
+          "analyzer": "ik_max_word",
+          "search_analyzer": "ik_smart"
+        },
+        "version": {
+          "type": "float"
+        },
+        "dataProducts": {
+          "properties": {
+            "id": {
+              "type": "keyword",
+              "fields": {
+                "keyword": {
+                  "type": "keyword",
+                  "ignore_above": 36
+                }
+              }
+            },
+            "type": {
+              "type": "keyword"
+            },
+            "name": {
+              "type": "keyword",
+              "normalizer": "lowercase_normalizer",
+              "fields": {
+                "keyword": {
+                  "type": "keyword",
+                  "ignore_above": 256
+                }
+              }
+            },
+            "displayName": {
+              "type": "keyword",
+              "fields": {
+                "keyword": {
+                  "type": "keyword",
+                  "ignore_above": 256
+                }
+              }
+            },
+            "fullyQualifiedName": {
+              "type": "text"
+            },
+            "description": {
+              "type": "text"
+            },
+            "deleted": {
+              "type": "text"
+            },
+            "href": {
+              "type": "text"
+            }
+          }
+        },
+        "updatedAt": {
+          "type": "date",
+          "format": "epoch_second"
+        },
+        "updatedBy": {
+          "type": "text"
+        },
+        "href": {
+          "type": "text"
+        },
+        "entityType": {
+          "type": "keyword"
+        },
+        "suggest": {
+          "type": "completion",
+          "contexts": [
+            {
+              "name": "deleted",
+              "type": "category",
+              "path": "deleted"
+            }
+          ]
+        },
+        "domain": {
+          "properties": {
+            "id": {
+              "type": "keyword",
+              "fields": {
+                "keyword": {
+                  "type": "keyword",
+                  "ignore_above": 36
+                }
+              }
+            },
+            "type": {
+              "type": "keyword"
+            },
+            "name": {
+              "type": "keyword",
+              "fields": {
+                "keyword": {
+                  "type": "keyword",
+                  "ignore_above": 256
+                }
+              }
+            },
+            "fullyQualifiedName": {
+              "type": "keyword"
+            },
+            "description": {
+              "type": "text"
+            },
+            "deleted": {
+              "type": "text"
+            },
+            "href": {
+              "type": "text"
+            }
+          }
         },
         "extension": {
           "type": "object"
@@ -220,197 +188,189 @@
                   "type": "keyword",
                   "ignore_above": 36
                 }
->>>>>>> c84baaf6
-              }
-            }
-          },
-          "type": {
-            "type": "keyword"
-          },
-          "name": {
-            "type": "keyword",
-            "normalizer": "lowercase_normalizer",
-            "fields": {
-              "keyword": {
-                "type": "keyword",
-                "ignore_above": 256
-              }
-            }
-          },
-          "displayName": {
-            "type": "keyword",
-            "fields": {
-              "keyword": {
-                "type": "keyword",
-                "normalizer": "lowercase_normalizer",
-                "ignore_above": 256
-              }
-            }
-          },
-          "fullyQualifiedName": {
-            "type": "text"
-          },
-          "description": {
-            "type": "text"
-          },
-          "deleted": {
-            "type": "text"
-          },
-          "href": {
-            "type": "text"
-          }
+              }
+            },
+            "type": {
+              "type": "keyword"
+            },
+            "name": {
+              "type": "keyword",
+              "normalizer": "lowercase_normalizer",
+              "fields": {
+                "keyword": {
+                  "type": "keyword",
+                  "ignore_above": 256
+                }
+              }
+            },
+            "displayName": {
+              "type": "keyword",
+              "fields": {
+                "keyword": {
+                  "type": "keyword",
+                  "normalizer": "lowercase_normalizer",
+                  "ignore_above": 256
+                }
+              }
+            },
+            "fullyQualifiedName": {
+              "type": "text"
+            },
+            "description": {
+              "type": "text"
+            },
+            "deleted": {
+              "type": "text"
+            },
+            "href": {
+              "type": "text"
+            }
+          }
+        },
+        "service": {
+          "properties": {
+            "id": {
+              "type": "keyword",
+              "fields": {
+                "keyword": {
+                  "type": "keyword",
+                  "ignore_above": 36
+                }
+              }
+            },
+            "type": {
+              "type": "keyword"
+            },
+            "name": {
+              "type": "keyword",
+              "fields": {
+                "keyword": {
+                  "type": "keyword",
+                  "ignore_above": 256
+                }
+              }
+            },
+            "fullyQualifiedName": {
+              "type": "text"
+            },
+            "description": {
+              "type": "text"
+            },
+            "deleted": {
+              "type": "text"
+            },
+            "href": {
+              "type": "text"
+            }
+          }
+        },
+        "serviceType": {
+          "type": "keyword"
+        },
+        "database": {
+          "properties": {
+            "id": {
+              "type": "keyword",
+              "fields": {
+                "keyword": {
+                  "type": "keyword",
+                  "ignore_above": 36
+                }
+              }
+            },
+            "type": {
+              "type": "keyword"
+            },
+            "name": {
+              "type": "keyword",
+              "normalizer": "lowercase_normalizer",
+              "fields": {
+                "keyword": {
+                  "type": "keyword",
+                  "ignore_above": 256
+                }
+              }
+            },
+            "fullyQualifiedName": {
+              "type": "keyword",
+              "normalizer": "lowercase_normalizer"
+            },
+            "description": {
+              "type": "text"
+            },
+            "deleted": {
+              "type": "text"
+            },
+            "href": {
+              "type": "text"
+            }
+          }
+        },
+        "lifeCycle": {
+          "type": "object"
+        },
+        "usageSummary": {
+          "properties": {
+            "dailyStats": {
+              "properties": {
+                "count": {
+                  "type": "long"
+                },
+                "percentileRank": {
+                  "type": "long"
+                }
+              }
+            },
+            "weeklyStats": {
+              "properties": {
+                "count": {
+                  "type": "long"
+                },
+                "percentileRank": {
+                  "type": "long"
+                }
+              }
+            },
+            "monthlyStats": {
+              "properties": {
+                "count": {
+                  "type": "long"
+                },
+                "percentileRank": {
+                  "type": "long"
+                }
+              }
+            }
+          }
+        },
+        "tags": {
+          "properties": {
+            "tagFQN": {
+              "type": "keyword"
+            },
+            "labelType": {
+              "type": "keyword"
+            },
+            "description": {
+              "type": "text"
+            },
+            "source": {
+              "type": "keyword"
+            },
+            "state": {
+              "type": "keyword"
+            }
+          }
+        },
+        "deleted": {
+          "type": "text"
+        },
+        "sourceUrl": {
+          "type": "text"
+        },
+        "descriptionStatus": {
+          "type": "keyword"
         }
-      },
-      "service": {
-        "properties": {
-          "id": {
-            "type": "keyword",
-            "fields": {
-              "keyword": {
-                "type": "keyword",
-                "ignore_above": 36
-              }
-            }
-          },
-          "type": {
-            "type": "keyword"
-          },
-          "name": {
-            "type": "keyword",
-            "fields": {
-              "keyword": {
-                "type": "keyword",
-                "ignore_above": 256
-              }
-            }
-          },
-          "fullyQualifiedName": {
-            "type": "text"
-          },
-          "description": {
-            "type": "text"
-          },
-          "deleted": {
-            "type": "text"
-          },
-          "href": {
-            "type": "text"
-          }
-        }
-
-      },
-      "serviceType": {
-        "type": "keyword"
-      },
-      "database": {
-        "properties": {
-          "id": {
-            "type": "keyword",
-            "fields": {
-              "keyword": {
-                "type": "keyword",
-                "ignore_above": 36
-              }
-            }
-          },
-          "type": {
-            "type": "keyword"
-          },
-          "name": {
-            "type": "keyword",
-            "normalizer": "lowercase_normalizer",
-            "fields": {
-              "keyword": {
-                "type": "keyword",
-                "ignore_above": 256
-              }
-            }
-          },
-          "fullyQualifiedName": {
-            "type": "keyword",
-            "normalizer": "lowercase_normalizer"
-          },
-          "description": {
-            "type": "text"
-          },
-          "deleted": {
-            "type": "text"
-          },
-          "href": {
-            "type": "text"
-          }
-        }
-      },
-      "lifeCycle": {
-        "type": "object"
-      },
-      "usageSummary": {
-        "properties": {
-          "dailyStats": {
-            "properties": {
-              "count": {
-                "type": "long"
-              },
-              "percentileRank": {
-                "type": "long"
-              }
-            }
-          },
-          "weeklyStats": {
-            "properties": {
-              "count": {
-                "type": "long"
-              },
-              "percentileRank": {
-                "type": "long"
-              }
-            }
-          },
-          "monthlyStats": {
-            "properties": {
-              "count": {
-                "type": "long"
-              },
-              "percentileRank": {
-                "type": "long"
-              }
-            }
-          }
-        }
-      },
-      "tags": {
-        "properties": {
-          "tagFQN": {
-            "type": "keyword"
-          },
-          "labelType": {
-            "type": "keyword"
-          },
-          "description": {
-            "type": "text"
-          },
-          "source": {
-            "type": "keyword"
-          },
-          "state": {
-            "type": "keyword"
-          }
-        }
-      },
-      "deleted": {
-        "type": "text"
-      },
-      "sourceUrl": {
-        "type": "text"
-      },
-      "totalVotes": {
-        "type": "long"
-      },
-      "votes" : {
-        "type": "object"
-      },
-      "descriptionStatus": {
-        "type": "keyword"
       }
     }
   }
