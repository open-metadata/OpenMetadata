{
  "settings": {
    "analysis": {
      "normalizer": {
        "lowercase_normalizer": {
          "type": "custom",
          "char_filter": [],
          "filter": [
            "lowercase"
          ]
        }
      },
      "analyzer": {
        "om_analyzer": {
          "tokenizer": "letter",
          "filter": [
            "lowercase",
            "om_stemmer"
          ]
        },
        "om_ngram": {
          "tokenizer": "ngram",
          "min_gram": 2,
          "max_gram": 3,
          "filter": [
            "lowercase"
          ]
        }
      },
      "filter": {
        "om_stemmer": {
          "type": "stemmer",
          "name": "english"
        }
      }
    }
  },
  "mappings": {
    "properties": {
      "id": {
        "type": "text"
      },
      "name": {
        "type": "text",
        "analyzer": "ik_max_word",
        "search_analyzer": "ik_smart",
        "fields": {
          "keyword": {
            "type": "keyword",
            "ignore_above": 256,
            "normalizer": "lowercase_normalizer"
          },
          "ngram": {
            "type": "text",
            "analyzer": "om_ngram"
          }
        }
      },
      "fullyQualifiedName": {
        "type": "keyword",
        "normalizer": "lowercase_normalizer"
      },
      "fqnParts": {
        "type": "keyword"
      },
      "displayName": {
        "type": "text",
        "analyzer": "ik_max_word",
        "search_analyzer": "ik_smart",
        "fields": {
          "keyword": {
            "type": "keyword",
            "ignore_above": 256
          },
          "ngram": {
            "type": "text",
            "analyzer": "om_ngram"
          }
        }
      },
      "description": {
        "type": "text",
        "analyzer": "ik_max_word",
        "search_analyzer": "ik_smart",
        "index_options": "docs"
      },
      "version": {
        "type": "float"
      },
      "dataProducts": {
        "properties": {
          "id": {
            "type": "keyword",
            "fields": {
              "keyword": {
                "type": "keyword",
                "ignore_above": 36
              }
            }
          },
          "type": {
            "type": "keyword"
          },
          "name": {
            "type": "keyword",
            "normalizer": "lowercase_normalizer",
            "fields": {
              "keyword": {
                "type": "keyword",
                "ignore_above": 256
              }
            }
          },
          "displayName": {
            "type": "keyword",
            "fields": {
              "keyword": {
                "type": "keyword",
                "ignore_above": 256
              }
            }
          },
          "fullyQualifiedName": {
            "type": "text"
          },
          "description": {
            "type": "text"
          },
          "deleted": {
            "type": "text"
          },
          "href": {
            "type": "text"
          }
        }
      },
      "updatedAt": {
        "type": "date",
        "format": "epoch_second"
      },
      "updatedBy": {
        "type": "text"
      },
      "href": {
        "type": "text"
      },
      "lineage": {
        "type" : "object"
      },
      "sourceUrl": {
        "type": "text"
      },
      "domain" : {
        "properties": {
          "id": {
            "type": "keyword",
            "fields": {
              "keyword": {
                "type": "keyword",
                "ignore_above": 36
              }
            }
          },
          "type": {
            "type": "keyword"
          },
          "name": {
            "type": "keyword",
            "fields": {
              "keyword": {
                "type": "keyword",
                "ignore_above": 256
              }
            }
          },
          "displayName": {
            "type": "keyword",
            "fields": {
              "keyword": {
                "type": "keyword",
                "normalizer": "lowercase_normalizer",
                "ignore_above": 256
              }
            }
          },
          "fullyQualifiedName": {
            "type": "keyword"
          },
          "description": {
            "type": "text"
          },
          "deleted": {
            "type": "text"
          },
          "href": {
            "type": "text"
          }
        }
      },
      "tasks": {
        "properties": {
          "name": {
            "type": "keyword",
            "fields": {
              "keyword": {
                "type": "keyword",
                "ignore_above": 256
              }
            }
          },
          "displayName": {
            "type": "keyword",
            "fields": {
              "keyword": {
                "type": "keyword",
                "normalizer": "lowercase_normalizer",
                "ignore_above": 256
              }
            }
          },
          "description": {
            "type": "text",
            "analyzer": "ik_max_word",
            "search_analyzer": "ik_smart"
          },
          "sourceUrl": {
            "type": "text"
          },
          "taskType": {
            "type": "text"
          }
        }
      },
<<<<<<< HEAD
      "extension": {
        "type": "object"
      },
      "owner": {
=======
      "owners": {
>>>>>>> c84baaf6
        "properties": {
          "id": {
            "type": "keyword",
            "fields": {
              "keyword": {
                "type": "keyword",
                "ignore_above": 36
              }
            }
          },
          "type": {
            "type": "keyword"
          },
          "name": {
            "type": "keyword",
            "fields": {
              "keyword": {
                "type": "keyword",
                "ignore_above": 256
              }
            }
          },
          "displayName": {
            "type": "keyword",
            "fields": {
              "keyword": {
                "type": "keyword",
                "normalizer": "lowercase_normalizer",
                "ignore_above": 256
              }
            }
          },
          "fullyQualifiedName": {
            "type": "text"
          },
          "description": {
            "type": "text",
            "analyzer": "ik_max_word",
            "search_analyzer": "ik_smart"
          },
          "deleted": {
            "type": "text"
          },
          "href": {
            "type": "text"
          }
        }
      },
      "service": {
        "properties": {
          "id": {
            "type": "keyword",
            "fields": {
              "keyword": {
                "type": "keyword",
                "ignore_above": 36
              }
            }
          },
          "type": {
            "type": "keyword"
          },
          "name": {
            "type": "keyword",
            "fields": {
              "keyword": {
                "type": "keyword",
                "ignore_above": 256
              }
            }
          },
          "displayName": {
            "type": "keyword",
            "fields": {
              "keyword": {
                "type": "keyword",
                "normalizer": "lowercase_normalizer",
                "ignore_above": 256
              }
            }
          },
          "fullyQualifiedName": {
            "type": "text"
          },
          "description": {
            "type": "text",
            "analyzer": "ik_max_word",
            "search_analyzer": "ik_smart"
          },
          "deleted": {
            "type": "text"
          },
          "href": {
            "type": "text"
          }
        }
      },
      "deleted": {
        "type": "text"
      },
      "followers": {
        "type": "keyword"
      },
      "tier": {
        "properties": {
          "tagFQN": {
            "type": "keyword"
          },
          "labelType": {
            "type": "keyword"
          },
          "description": {
            "type": "text"
          },
          "source": {
            "type": "keyword"
          },
          "state": {
            "type": "keyword"
          }
        }
      },
      "tags": {
        "properties": {
          "tagFQN": {
            "type": "keyword",
            "normalizer": "lowercase_normalizer"
          },
          "labelType": {
            "type": "keyword"
          },
          "description": {
            "type": "text",
            "analyzer": "ik_max_word",
            "search_analyzer": "ik_smart"
          },
          "source": {
            "type": "keyword"
          },
          "state": {
            "type": "keyword"
          }
        }
      },
      "lifeCycle": {
        "type": "object"
      },
      "serviceType": {
        "type": "keyword",
        "normalizer": "lowercase_normalizer"
      },
      "entityType": {
        "type": "keyword"
      },
      "suggest": {
        "type": "completion",
        "contexts": [
          {
            "name": "deleted",
            "type": "category",
            "path": "deleted"
          }
        ]
      },
      "task_suggest": {
        "type": "completion"
      },
      "service_suggest": {
        "type": "completion"
      },
      "totalVotes": {
        "type": "long"
      },
      "votes" : {
        "type": "object"
      },
      "descriptionStatus": {
        "type": "keyword"
      }
    }
  }
}<|MERGE_RESOLUTION|>--- conflicted
+++ resolved
@@ -11,21 +11,6 @@
         }
       },
       "analyzer": {
-        "om_analyzer": {
-          "tokenizer": "letter",
-          "filter": [
-            "lowercase",
-            "om_stemmer"
-          ]
-        },
-        "om_ngram": {
-          "tokenizer": "ngram",
-          "min_gram": 2,
-          "max_gram": 3,
-          "filter": [
-            "lowercase"
-          ]
-        }
       },
       "filter": {
         "om_stemmer": {
@@ -49,10 +34,6 @@
             "type": "keyword",
             "ignore_above": 256,
             "normalizer": "lowercase_normalizer"
-          },
-          "ngram": {
-            "type": "text",
-            "analyzer": "om_ngram"
           }
         }
       },
@@ -66,23 +47,12 @@
       "displayName": {
         "type": "text",
         "analyzer": "ik_max_word",
-        "search_analyzer": "ik_smart",
-        "fields": {
-          "keyword": {
-            "type": "keyword",
-            "ignore_above": 256
-          },
-          "ngram": {
-            "type": "text",
-            "analyzer": "om_ngram"
-          }
-        }
+        "search_analyzer": "ik_smart"
       },
       "description": {
         "type": "text",
         "analyzer": "ik_max_word",
-        "search_analyzer": "ik_smart",
-        "index_options": "docs"
+        "search_analyzer": "ik_smart"
       },
       "version": {
         "type": "float"
@@ -144,12 +114,12 @@
       "href": {
         "type": "text"
       },
+      "sourceUrl": {
+        "type": "text"
+      },
       "lineage": {
         "type" : "object"
       },
-      "sourceUrl": {
-        "type": "text"
-      },
       "domain" : {
         "properties": {
           "id": {
@@ -173,21 +143,88 @@
               }
             }
           },
+          "fullyQualifiedName": {
+            "type": "keyword"
+          },
+          "description": {
+            "type": "text"
+          },
+          "deleted": {
+            "type": "text"
+          },
+          "href": {
+            "type": "text"
+          }
+        }
+      },
+      "tasks": {
+        "properties": {
+          "name": {
+            "type": "keyword",
+            "fields": {
+              "keyword": {
+                "type": "keyword",
+                "ignore_above": 256
+              }
+            }
+          },
           "displayName": {
-            "type": "keyword",
-            "fields": {
-              "keyword": {
-                "type": "keyword",
-                "normalizer": "lowercase_normalizer",
+            "type": "text",
+            "analyzer": "ik_max_word",
+            "search_analyzer": "ik_smart"
+          },
+          "description": {
+            "type": "text",
+            "analyzer": "ik_max_word",
+            "search_analyzer": "ik_smart"
+          },
+          "sourceUrl": {
+            "type": "text"
+          },
+          "taskType": {
+            "type": "text"
+          }
+        }
+      },
+      "owners": {
+        "properties": {
+          "id": {
+            "type": "keyword",
+            "fields": {
+              "keyword": {
+                "type": "keyword",
+                "ignore_above": 36
+              }
+            }
+          },
+          "type": {
+            "type": "keyword"
+          },
+          "name": {
+            "type": "keyword",
+            "fields": {
+              "keyword": {
+                "type": "keyword",
+                "ignore_above": 256
+              }
+            }
+          },
+          "displayName": {
+            "type": "keyword",
+            "fields": {
+              "keyword": {
+                "type": "keyword",
                 "ignore_above": 256
               }
             }
           },
           "fullyQualifiedName": {
-            "type": "keyword"
-          },
-          "description": {
-            "type": "text"
+            "type": "text"
+          },
+          "description": {
+            "type": "text",
+            "analyzer": "ik_max_word",
+            "search_analyzer": "ik_smart"
           },
           "deleted": {
             "type": "text"
@@ -197,48 +234,7 @@
           }
         }
       },
-      "tasks": {
-        "properties": {
-          "name": {
-            "type": "keyword",
-            "fields": {
-              "keyword": {
-                "type": "keyword",
-                "ignore_above": 256
-              }
-            }
-          },
-          "displayName": {
-            "type": "keyword",
-            "fields": {
-              "keyword": {
-                "type": "keyword",
-                "normalizer": "lowercase_normalizer",
-                "ignore_above": 256
-              }
-            }
-          },
-          "description": {
-            "type": "text",
-            "analyzer": "ik_max_word",
-            "search_analyzer": "ik_smart"
-          },
-          "sourceUrl": {
-            "type": "text"
-          },
-          "taskType": {
-            "type": "text"
-          }
-        }
-      },
-<<<<<<< HEAD
-      "extension": {
-        "type": "object"
-      },
-      "owner": {
-=======
-      "owners": {
->>>>>>> c84baaf6
+      "service": {
         "properties": {
           "id": {
             "type": "keyword",
@@ -261,16 +257,6 @@
               }
             }
           },
-          "displayName": {
-            "type": "keyword",
-            "fields": {
-              "keyword": {
-                "type": "keyword",
-                "normalizer": "lowercase_normalizer",
-                "ignore_above": 256
-              }
-            }
-          },
           "fullyQualifiedName": {
             "type": "text"
           },
@@ -287,55 +273,6 @@
           }
         }
       },
-      "service": {
-        "properties": {
-          "id": {
-            "type": "keyword",
-            "fields": {
-              "keyword": {
-                "type": "keyword",
-                "ignore_above": 36
-              }
-            }
-          },
-          "type": {
-            "type": "keyword"
-          },
-          "name": {
-            "type": "keyword",
-            "fields": {
-              "keyword": {
-                "type": "keyword",
-                "ignore_above": 256
-              }
-            }
-          },
-          "displayName": {
-            "type": "keyword",
-            "fields": {
-              "keyword": {
-                "type": "keyword",
-                "normalizer": "lowercase_normalizer",
-                "ignore_above": 256
-              }
-            }
-          },
-          "fullyQualifiedName": {
-            "type": "text"
-          },
-          "description": {
-            "type": "text",
-            "analyzer": "ik_max_word",
-            "search_analyzer": "ik_smart"
-          },
-          "deleted": {
-            "type": "text"
-          },
-          "href": {
-            "type": "text"
-          }
-        }
-      },
       "deleted": {
         "type": "text"
       },
@@ -364,8 +301,7 @@
       "tags": {
         "properties": {
           "tagFQN": {
-            "type": "keyword",
-            "normalizer": "lowercase_normalizer"
+            "type": "keyword"
           },
           "labelType": {
             "type": "keyword"
@@ -382,16 +318,15 @@
             "type": "keyword"
           }
         }
+      },
+      "serviceType": {
+        "type": "keyword"
+      },
+      "entityType": {
+        "type": "keyword"
       },
       "lifeCycle": {
         "type": "object"
-      },
-      "serviceType": {
-        "type": "keyword",
-        "normalizer": "lowercase_normalizer"
-      },
-      "entityType": {
-        "type": "keyword"
       },
       "suggest": {
         "type": "completion",
@@ -409,15 +344,10 @@
       "service_suggest": {
         "type": "completion"
       },
-      "totalVotes": {
-        "type": "long"
-      },
-      "votes" : {
-        "type": "object"
-      },
       "descriptionStatus": {
         "type": "keyword"
       }
     }
   }
+
 }