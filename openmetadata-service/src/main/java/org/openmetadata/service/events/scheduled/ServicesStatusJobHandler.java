package org.openmetadata.service.events.scheduled;

import io.micrometer.prometheus.PrometheusMeterRegistry;
import lombok.extern.slf4j.Slf4j;
import org.openmetadata.schema.api.configuration.pipelineServiceClient.PipelineServiceClientConfiguration;
import org.openmetadata.sdk.PipelineServiceClientInterface;
import org.openmetadata.service.clients.pipeline.PipelineServiceClientFactory;
import org.openmetadata.service.monitoring.EventMonitorConfiguration;
import org.openmetadata.service.util.MicrometerBundleSingleton;
import org.quartz.Job;
import org.quartz.JobBuilder;
import org.quartz.JobDataMap;
import org.quartz.JobDetail;
import org.quartz.Scheduler;
import org.quartz.SchedulerException;
import org.quartz.SimpleScheduleBuilder;
import org.quartz.Trigger;
import org.quartz.TriggerBuilder;
import org.quartz.impl.StdSchedulerFactory;

@Slf4j
public class ServicesStatusJobHandler {
  public static final String HEALTHY_STATUS = "healthy";
  public static final String UNHEALTHY_STATUS = "unhealthy";
  public static final String DATABASE_SEARCH_STATUS_JOB = "databaseAndSearchServiceStatusJob";
  public static final String PIPELINE_SERVICE_STATUS_JOB = "pipelineServiceStatusJob";
  public static final String STATUS_GROUP = "status";
  public static final String PIPELINE_STATUS_CRON_TRIGGER = "pipelineStatusTrigger";
  public static final String DATABASE_SEARCH_STATUS_CRON_TRIGGER = "databaseAndSearchStatusTrigger";
  public static final String JOB_CONTEXT_PIPELINE_SERVICE_CLIENT = "pipelineServiceClient";
  public static final String JOB_CONTEXT_METER_REGISTRY = "meterRegistry";
  public static final String JOB_CONTEXT_CLUSTER_NAME = "clusterName";

  private final PipelineServiceClientConfiguration config;
  private final PipelineServiceClientInterface pipelineServiceClient;
  private final PrometheusMeterRegistry meterRegistry;
  private final String clusterName;
  private final Integer healthCheckInterval;
  private final Scheduler scheduler = new StdSchedulerFactory().getScheduler();
  private final int servicesHealthCheckInterval;
  private static ServicesStatusJobHandler instance;

  private ServicesStatusJobHandler(
      EventMonitorConfiguration monitorConfiguration,
      PipelineServiceClientConfiguration config,
      String clusterName)
      throws SchedulerException {
    this.config = config;
    this.pipelineServiceClient = PipelineServiceClientFactory.createPipelineServiceClient(config);
    this.meterRegistry = MicrometerBundleSingleton.prometheusMeterRegistry;
    this.clusterName = clusterName;
    this.healthCheckInterval = config.getHealthCheckInterval();
    this.servicesHealthCheckInterval = monitorConfiguration.getServicesHealthCheckInterval();
    this.scheduler.start();
  }

  public static ServicesStatusJobHandler create(
      EventMonitorConfiguration eventMonitorConfiguration,
      PipelineServiceClientConfiguration config,
      String clusterName) {
    if (instance != null) return instance;

    try {
      instance = new ServicesStatusJobHandler(eventMonitorConfiguration, config, clusterName);
    } catch (Exception ex) {
<<<<<<< HEAD
      LOG.error("Failed to initialize the Service Status Job Handler");
=======
      throw new RuntimeException("Failed to initialize the Pipeline Service Status Handler", ex);
>>>>>>> 415d798a
    }
    return instance;
  }

  private JobDetail jobBuilder(Class<? extends Job> clazz, String jobName, String group) {
    JobDataMap dataMap = new JobDataMap();
    dataMap.put(JOB_CONTEXT_PIPELINE_SERVICE_CLIENT, pipelineServiceClient);
    dataMap.put(JOB_CONTEXT_METER_REGISTRY, meterRegistry);
    dataMap.put(JOB_CONTEXT_CLUSTER_NAME, clusterName);

    JobBuilder jobBuilder =
        JobBuilder.newJob(clazz).withIdentity(jobName, group).usingJobData(dataMap);

    return jobBuilder.build();
  }

  private Trigger getTrigger(int checkInterval, String identity, String group) {
    return TriggerBuilder.newTrigger()
        .withIdentity(identity, group)
        .withSchedule(
            SimpleScheduleBuilder.simpleSchedule()
                .withIntervalInSeconds(checkInterval)
                .repeatForever())
        .build();
  }

  public void addPipelineServiceStatusJob() {
    // Only register the job to listen to the status if the Pipeline Service Client is indeed enabled
    if (config.getEnabled().equals(Boolean.TRUE)) {
      try {
        JobDetail jobDetail =
            jobBuilder(PipelineServiceStatusJob.class, PIPELINE_SERVICE_STATUS_JOB, STATUS_GROUP);
        Trigger trigger =
            getTrigger(healthCheckInterval, PIPELINE_STATUS_CRON_TRIGGER, STATUS_GROUP);
        scheduler.scheduleJob(jobDetail, trigger);
      } catch (Exception ex) {
        LOG.error("Failed in setting up job Scheduler for Pipeline Service Status", ex);
      }
    }
  }

  public void addDatabaseAndSearchStatusJobs() {
    try {
      JobDetail jobDetail =
          jobBuilder(
              DatabseAndSearchServiceStatusJob.class, DATABASE_SEARCH_STATUS_JOB, STATUS_GROUP);
      Trigger trigger =
          getTrigger(servicesHealthCheckInterval, DATABASE_SEARCH_STATUS_CRON_TRIGGER, STATUS_GROUP);
      scheduler.scheduleJob(jobDetail, trigger);
    } catch (Exception ex) {
      LOG.error("Failed in setting up job Scheduler for Pipeline Service Status", ex);
    }
  }
}<|MERGE_RESOLUTION|>--- conflicted
+++ resolved
@@ -63,11 +63,7 @@
     try {
       instance = new ServicesStatusJobHandler(eventMonitorConfiguration, config, clusterName);
     } catch (Exception ex) {
-<<<<<<< HEAD
-      LOG.error("Failed to initialize the Service Status Job Handler");
-=======
       throw new RuntimeException("Failed to initialize the Pipeline Service Status Handler", ex);
->>>>>>> 415d798a
     }
     return instance;
   }
