package org.openmetadata.service.migration.postgres.v1100;

import lombok.SneakyThrows;
import org.openmetadata.service.jdbi3.locator.ConnectionType;
import org.openmetadata.service.migration.api.MigrationProcessImpl;
import org.openmetadata.service.migration.utils.MigrationFile;
import org.openmetadata.service.migration.utils.v1100.MigrationUtil;

public class Migration extends MigrationProcessImpl {

  public Migration(MigrationFile migrationFile) {
    super(migrationFile);
  }

  @Override
  @SneakyThrows
  public void runDataMigration() {
    MigrationUtil migrationUtil = new MigrationUtil(collectionDAO, handle, ConnectionType.POSTGRES);
    migrationUtil.migrateEntityStatusForExistingEntities();
<<<<<<< HEAD
    migrationUtil.migrateTestCaseDataContractReferences();
=======
    migrationUtil.cleanupOrphanedDataContracts();
>>>>>>> 546ee6bc
  }
}<|MERGE_RESOLUTION|>--- conflicted
+++ resolved
@@ -15,12 +15,8 @@
   @Override
   @SneakyThrows
   public void runDataMigration() {
-    MigrationUtil migrationUtil = new MigrationUtil(collectionDAO, handle, ConnectionType.POSTGRES);
+    MigrationUtil migrationUtil = new MigrationUtil(handle, ConnectionType.POSTGRES);
     migrationUtil.migrateEntityStatusForExistingEntities();
-<<<<<<< HEAD
-    migrationUtil.migrateTestCaseDataContractReferences();
-=======
     migrationUtil.cleanupOrphanedDataContracts();
->>>>>>> 546ee6bc
   }
 }