package org.openmetadata.service.migration.utils.v1100;

<<<<<<< HEAD
import com.fasterxml.jackson.databind.JsonNode;
import com.fasterxml.jackson.databind.ObjectMapper;
import com.fasterxml.jackson.databind.node.ArrayNode;
import com.fasterxml.jackson.databind.node.ObjectNode;
import java.util.ArrayList;
import java.util.List;
import java.util.Objects;
import lombok.extern.slf4j.Slf4j;
import org.jdbi.v3.core.Handle;
import org.openmetadata.schema.governance.workflows.WorkflowDefinition;
import org.openmetadata.schema.governance.workflows.elements.EdgeDefinition;
import org.openmetadata.schema.governance.workflows.elements.WorkflowNodeDefinitionInterface;
import org.openmetadata.schema.utils.JsonUtils;
import org.openmetadata.service.Entity;
import org.openmetadata.service.jdbi3.WorkflowDefinitionRepository;
=======
import java.util.List;
import lombok.extern.slf4j.Slf4j;
import org.jdbi.v3.core.Handle;
import org.openmetadata.schema.entity.data.DataContract;
import org.openmetadata.schema.type.Include;
import org.openmetadata.service.Entity;
import org.openmetadata.service.exception.EntityNotFoundException;
import org.openmetadata.service.jdbi3.DataContractRepository;
import org.openmetadata.service.jdbi3.ListFilter;
>>>>>>> 22a0925c
import org.openmetadata.service.jdbi3.locator.ConnectionType;
import org.openmetadata.service.util.EntityUtil;

@Slf4j
public class MigrationUtil {
  private static final int BATCH_SIZE = 500;
  private final Handle handle;
  private final ConnectionType connectionType;

  private static final String ADMIN_USER_NAME = "admin";
  private static final String GLOSSARY_TERM_APPROVAL_WORKFLOW = "GlossaryTermApprovalWorkflow";

  public MigrationUtil(Handle handle, ConnectionType connectionType) {
    this.handle = handle;
    this.connectionType = connectionType;
  }

  public void migrateEntityStatusForExistingEntities() {
    int totalEntitiesMigrated = 0;
    // Only migrate glossary terms and data contracts that have existing status fields
    totalEntitiesMigrated += migrateGlossaryTermStatus();
    totalEntitiesMigrated += migrateDataContractStatus();

    LOG.info("===== MIGRATION SUMMARY =====");
    LOG.info("Total entities migrated with status field changes: {}", totalEntitiesMigrated);
    LOG.info("===== MIGRATION COMPLETE =====");
  }

  private int migrateGlossaryTermStatus() {
    LOG.info("Processing glossary_term_entity: migrating 'status' to 'entityStatus'");
    int totalMigrated = 0;

    try {
      // First, get the total count of entities that need migration
      String countSql = buildGlossaryTermCountQuery();
      int totalToMigrate = handle.createQuery(countSql).mapTo(Integer.class).one();

      if (totalToMigrate == 0) {
        LOG.info("✓ Completed glossary_term_entity: No records needed migration");
        return 0;
      }

      LOG.info("  Found {} glossary terms to migrate", totalToMigrate);

      if (connectionType == ConnectionType.POSTGRES) {
        totalMigrated = migrateGlossaryTermPostgresBatch(totalToMigrate);
      } else {
        totalMigrated = migrateGlossaryTermMySQLBatch(totalToMigrate);
      }

      if (totalMigrated > 0) {
        LOG.info("✓ Completed glossary_term_entity: {} total records migrated", totalMigrated);
      }

    } catch (Exception e) {
      LOG.error("✗ FAILED migrating glossary_term_entity status: {}", e.getMessage(), e);
    }

    return totalMigrated;
  }

  private int migrateDataContractStatus() {
    LOG.info(
        "Processing data_contract_entity: migrating 'status' to 'entityStatus' and 'Active' to 'Approved'");
    int totalMigrated = 0;

    try {
      // First, get the total count of entities that need migration
      String countSql = buildDataContractCountQuery();
      int totalToMigrate = handle.createQuery(countSql).mapTo(Integer.class).one();

      if (totalToMigrate == 0) {
        LOG.info("✓ Completed data_contract_entity: No records needed migration");
        return 0;
      }

      LOG.info("  Found {} data contracts to migrate", totalToMigrate);

      if (connectionType == ConnectionType.POSTGRES) {
        totalMigrated = migrateDataContractPostgresBatch(totalToMigrate);
      } else {
        totalMigrated = migrateDataContractMySQLBatch(totalToMigrate);
      }

      if (totalMigrated > 0) {
        LOG.info("✓ Completed data_contract_entity: {} total records migrated", totalMigrated);
      }

    } catch (Exception e) {
      LOG.error("✗ FAILED migrating data_contract_entity status: {}", e.getMessage(), e);
    }

    return totalMigrated;
  }

  private String buildGlossaryTermCountQuery() {
    if (connectionType == ConnectionType.POSTGRES) {
      return "SELECT COUNT(*) FROM glossary_term_entity "
          + "WHERE json ?? 'status' AND NOT json ?? 'entityStatus'";
    } else {
      return "SELECT COUNT(*) FROM glossary_term_entity "
          + "WHERE JSON_CONTAINS_PATH(json, 'one', '$.status') = 1 "
          + "AND JSON_CONTAINS_PATH(json, 'one', '$.entityStatus') = 0";
    }
  }

  private String buildDataContractCountQuery() {
    if (connectionType == ConnectionType.POSTGRES) {
      return "SELECT COUNT(*) FROM data_contract_entity "
          + "WHERE json ?? 'status' AND NOT json ?? 'entityStatus'";
    } else {
      return "SELECT COUNT(*) FROM data_contract_entity "
          + "WHERE JSON_CONTAINS_PATH(json, 'one', '$.status') = 1 "
          + "AND JSON_CONTAINS_PATH(json, 'one', '$.entityStatus') = 0";
    }
  }

  private int migrateGlossaryTermPostgresBatch(int totalToMigrate) throws InterruptedException {
    int totalMigrated = 0;
    int batchNumber = 0;

    while (totalMigrated < totalToMigrate) {
      batchNumber++;

      String updateSql =
          String.format(
              "WITH batch AS ( "
                  + "  SELECT id "
                  + "  FROM glossary_term_entity "
                  + "  WHERE json ?? 'status' AND NOT json ?? 'entityStatus' "
                  + "  ORDER BY id "
                  + "  LIMIT %d "
                  + ") "
                  + "UPDATE glossary_term_entity t "
                  + "SET json = jsonb_set(t.json - 'status', '{entityStatus}', "
                  + "COALESCE(t.json->'status', '\"Approved\"'::jsonb)) "
                  + "FROM batch "
                  + "WHERE t.id = batch.id "
                  + "  AND t.json ?? 'status' AND NOT t.json ?? 'entityStatus'",
              BATCH_SIZE);

      long startTime = System.currentTimeMillis();
      int batchCount = handle.createUpdate(updateSql).execute();
      long executionTime = System.currentTimeMillis() - startTime;

      if (batchCount > 0) {
        totalMigrated += batchCount;
        LOG.info(
            "  Batch {}: Migrated {} glossary terms in {}ms (Total: {}/{})",
            batchNumber,
            batchCount,
            executionTime,
            totalMigrated,
            totalToMigrate);
        Thread.sleep(100);
      } else {
        break;
      }
    }

    return totalMigrated;
  }

  private int migrateGlossaryTermMySQLBatch(int totalToMigrate) throws InterruptedException {
    int totalMigrated = 0;
    int batchNumber = 0;

    while (totalMigrated < totalToMigrate) {
      batchNumber++;

      String updateSql =
          String.format(
              "UPDATE glossary_term_entity t "
                  + "JOIN ( "
                  + "  SELECT id "
                  + "  FROM glossary_term_entity "
                  + "  WHERE JSON_CONTAINS_PATH(json, 'one', '$.status') = 1 "
                  + "    AND JSON_CONTAINS_PATH(json, 'one', '$.entityStatus') = 0 "
                  + "  ORDER BY id "
                  + "  LIMIT %d "
                  + ") s ON t.id = s.id "
                  + "SET t.json = JSON_SET(JSON_REMOVE(t.json, '$.status'), '$.entityStatus', "
                  + "COALESCE(JSON_UNQUOTE(JSON_EXTRACT(t.json, '$.status')), 'Approved')) "
                  + "WHERE JSON_CONTAINS_PATH(t.json, 'one', '$.status') = 1 "
                  + "  AND JSON_CONTAINS_PATH(t.json, 'one', '$.entityStatus') = 0",
              BATCH_SIZE);

      long startTime = System.currentTimeMillis();
      int batchCount = handle.createUpdate(updateSql).execute();
      long executionTime = System.currentTimeMillis() - startTime;

      if (batchCount > 0) {
        totalMigrated += batchCount;
        LOG.info(
            "  Batch {}: Migrated {} glossary terms in {}ms (Total: {}/{})",
            batchNumber,
            batchCount,
            executionTime,
            totalMigrated,
            totalToMigrate);
        Thread.sleep(100);
      } else {
        break;
      }
    }

    return totalMigrated;
  }

  private int migrateDataContractPostgresBatch(int totalToMigrate) throws InterruptedException {
    int totalMigrated = 0;
    int batchNumber = 0;

    while (totalMigrated < totalToMigrate) {
      batchNumber++;

      String updateSql =
          String.format(
              "WITH batch AS ( "
                  + "  SELECT id "
                  + "  FROM data_contract_entity "
                  + "  WHERE json ?? 'status' AND NOT json ?? 'entityStatus' "
                  + "  ORDER BY id "
                  + "  LIMIT %d "
                  + ") "
                  + "UPDATE data_contract_entity t "
                  + "SET json = jsonb_set(t.json - 'status', '{entityStatus}', "
                  + "CASE "
                  + "  WHEN t.json->>'status' = 'Active' THEN '\"Approved\"'::jsonb "
                  + "  ELSE COALESCE(t.json->'status', '\"Approved\"'::jsonb) "
                  + "END) "
                  + "FROM batch "
                  + "WHERE t.id = batch.id "
                  + "  AND t.json ?? 'status' AND NOT t.json ?? 'entityStatus'",
              BATCH_SIZE);

      long startTime = System.currentTimeMillis();
      int batchCount = handle.createUpdate(updateSql).execute();
      long executionTime = System.currentTimeMillis() - startTime;

      if (batchCount > 0) {
        totalMigrated += batchCount;
        LOG.info(
            "  Batch {}: Migrated {} data contracts in {}ms (Total: {}/{})",
            batchNumber,
            batchCount,
            executionTime,
            totalMigrated,
            totalToMigrate);
        Thread.sleep(100);
      } else {
        break;
      }
    }

    return totalMigrated;
  }

  private int migrateDataContractMySQLBatch(int totalToMigrate) throws InterruptedException {
    int totalMigrated = 0;
    int batchNumber = 0;

    while (totalMigrated < totalToMigrate) {
      batchNumber++;

      String updateSql =
          String.format(
              "UPDATE data_contract_entity t "
                  + "JOIN ( "
                  + "  SELECT id "
                  + "  FROM data_contract_entity "
                  + "  WHERE JSON_CONTAINS_PATH(json, 'one', '$.status') = 1 "
                  + "    AND JSON_CONTAINS_PATH(json, 'one', '$.entityStatus') = 0 "
                  + "  ORDER BY id "
                  + "  LIMIT %d "
                  + ") s ON t.id = s.id "
                  + "SET t.json = JSON_SET(JSON_REMOVE(t.json, '$.status'), '$.entityStatus', "
                  + "CASE "
                  + "  WHEN JSON_UNQUOTE(JSON_EXTRACT(t.json, '$.status')) = 'Active' THEN 'Approved' "
                  + "  ELSE COALESCE(JSON_UNQUOTE(JSON_EXTRACT(t.json, '$.status')), 'Approved') "
                  + "END) "
                  + "WHERE JSON_CONTAINS_PATH(t.json, 'one', '$.status') = 1 "
                  + "  AND JSON_CONTAINS_PATH(t.json, 'one', '$.entityStatus') = 0",
              BATCH_SIZE);

      long startTime = System.currentTimeMillis();
      int batchCount = handle.createUpdate(updateSql).execute();
      long executionTime = System.currentTimeMillis() - startTime;

      if (batchCount > 0) {
        totalMigrated += batchCount;
        LOG.info(
            "  Batch {}: Migrated {} data contracts in {}ms (Total: {}/{})",
            batchNumber,
            batchCount,
            executionTime,
            totalMigrated,
            totalToMigrate);
        Thread.sleep(100);
      } else {
        break;
      }
    }

    return totalMigrated;
  }

<<<<<<< HEAD
  /**
   * Update GlossaryTermApprovalWorkflow to:
   * 1. Replace setGlossaryTermStatusTask nodes with generic setEntityAttributeTask nodes
   * 2. Add approval and rejection thresholds to support multi-person voting
   * 3. Add version-based approval routing for different paths between creates and updates
   * 4. Add detailed approval task for updates with higher thresholds
   * 5. Add rollback capability for rejected updates
   * 6. Update trigger to use entityTypes array instead of entityType string
   */
  public static void updateGlossaryTermApprovalWorkflow() {
    try {
      LOG.info(
          "Starting v1100 migration - Updating GlossaryTermApprovalWorkflow with thresholds and version-based routing");

      WorkflowDefinitionRepository repository =
          (WorkflowDefinitionRepository) Entity.getEntityRepository(Entity.WORKFLOW_DEFINITION);

      try {
        WorkflowDefinition workflowDefinition =
            repository.getByName(
                null, GLOSSARY_TERM_APPROVAL_WORKFLOW, EntityUtil.Fields.EMPTY_FIELDS);

        LOG.info(
            "Updating workflow '{}' with thresholds and version-based routing",
            workflowDefinition.getName());

        // Get existing nodes and edges for modification
        List<WorkflowNodeDefinitionInterface> nodes =
            new ArrayList<>(workflowDefinition.getNodes());
        List<EdgeDefinition> edges = new ArrayList<>(workflowDefinition.getEdges());

        boolean workflowModified = false;

        // Update trigger to use entityTypes array if needed
        workflowModified |= updateTriggerToEntityTypes(workflowDefinition);

        // Step 1: Migrate setGlossaryTermStatusTask nodes to setEntityAttributeTask
        for (int i = 0; i < nodes.size(); i++) {
          WorkflowNodeDefinitionInterface node = nodes.get(i);
          if ("setGlossaryTermStatusTask".equals(node.getSubType())) {
            WorkflowNodeDefinitionInterface migratedNode = migrateGlossaryTermStatusNode(node);
            nodes.set(i, migratedNode);
            workflowModified = true;
            LOG.info(
                "Migrated node '{}' from setGlossaryTermStatusTask to setEntityAttributeTask",
                node.getName());
          }
        }

        // Step 2: Update ApproveGlossaryTerm node with thresholds and output
        for (WorkflowNodeDefinitionInterface node : nodes) {
          if ("userApprovalTask".equals(node.getSubType())) {

            // Get the node's config as JSON to manipulate it
            String nodeJson = JsonUtils.pojoToJson(node);

            // Parse and update the config with thresholds and output
            String updatedNodeJson = updateApprovalNodeWithThresholdsAndOutput(nodeJson);

            // Convert back to node
            WorkflowNodeDefinitionInterface updatedNode =
                JsonUtils.readValue(updatedNodeJson, WorkflowNodeDefinitionInterface.class);

            // Replace the node in the list
            int index = nodes.indexOf(node);
            nodes.set(index, updatedNode);

            workflowModified = true;
            LOG.info("Updated ApproveGlossaryTerm node with thresholds and output field");
            break;
          }
        }

        // Step 3: Add new nodes for version-based routing
        workflowModified |= addVersionRoutingNodes(nodes);

        // Step 4: Update and add edges for version-based routing
        workflowModified |= updateEdgesForVersionRouting(edges);

        if (workflowModified) {
          workflowDefinition.setNodes(nodes);
          workflowDefinition.setEdges(edges);

          // Use createOrUpdate to update the workflow
          // This will handle the deployment to Flowable as well
          repository.createOrUpdate(null, workflowDefinition, ADMIN_USER_NAME);

          LOG.info(
              "Successfully updated workflow '{}' with thresholds and version-based routing",
              workflowDefinition.getName());
        } else {
          LOG.info("No updates needed for workflow '{}'", workflowDefinition.getName());
        }

      } catch (Exception ex) {
        LOG.warn("GlossaryTermApprovalWorkflow not found or error updating: {}", ex.getMessage());
        LOG.info("This might be expected if the workflow doesn't exist yet");
      }

      LOG.info("Completed v1100 workflow migration");
    } catch (Exception e) {
      LOG.error("Failed to update workflow", e);
    }
  }

  /**
   * Add new nodes for version-based routing
   */
  private static boolean addVersionRoutingNodes(List<WorkflowNodeDefinitionInterface> nodes) {
    boolean nodesAdded = false;

    // Check and add CheckIfGlossaryTermIsNew node
    if (nodes.stream().noneMatch(node -> "CheckIfGlossaryTermIsNew".equals(node.getName()))) {
      try {
        WorkflowNodeDefinitionInterface versionCheckNode =
            JsonUtils.readValue(
                """
                                                            {
                                                              "type": "automatedTask",
                                                              "subType": "checkEntityAttributesTask",
                                                              "name": "CheckIfGlossaryTermIsNew",
                                                              "displayName": "Check if Glossary Term is New",
                                                              "config": {
                                                                "rules": "{\\"==\\":[{\\"var\\":\\"version\\"},0.1]}"
                                                              },
                                                              "inputNamespaceMap": {
                                                                "relatedEntity": "global"
                                                              }
                                                            }
                                                            """,
                WorkflowNodeDefinitionInterface.class);
        nodes.add(versionCheckNode);
        LOG.info("Added new node: CheckIfGlossaryTermIsNew");
        nodesAdded = true;
      } catch (Exception e) {
        LOG.error("Failed to add CheckIfGlossaryTermIsNew node", e);
      }
    }

    // Add SetGlossaryTermStatusToInReviewForUpdate node for update path
    if (nodes.stream()
        .noneMatch(node -> "SetGlossaryTermStatusToInReviewForUpdate".equals(node.getName()))) {
      try {
        WorkflowNodeDefinitionInterface inReviewUpdateNode =
            JsonUtils.readValue(
                """
                                                            {
                                                              "type": "automatedTask",
                                                              "subType": "setEntityAttributeTask",
                                                              "name": "SetGlossaryTermStatusToInReviewForUpdate",
                                                              "displayName": "Set Status to 'In Review' (Update)",
                                                              "config": {
                                                                "fieldName": "status",
                                                                "fieldValue": "In Review"
                                                              },
                                                              "inputNamespaceMap": {
                                                                "relatedEntity": "global",
                                                                "updatedBy": "global"
                                                              }
                                                            }
                                                            """,
                WorkflowNodeDefinitionInterface.class);
        nodes.add(inReviewUpdateNode);
        LOG.info("Added new node: SetGlossaryTermStatusToInReviewForUpdate");
        nodesAdded = true;
      } catch (Exception e) {
        LOG.error("Failed to add SetGlossaryTermStatusToInReviewForUpdate node", e);
      }
    }

    // Check and add ApprovalForUpdates node (unified userApprovalTask with suggestions)
    if (nodes.stream().noneMatch(node -> "ApprovalForUpdates".equals(node.getName()))) {
      try {
        WorkflowNodeDefinitionInterface unifiedApprovalNode =
            JsonUtils.readValue(
                """
                                                            {
                                                              "type": "userTask",
                                                              "subType": "userApprovalTask",
                                                              "name": "ApprovalForUpdates",
                                                              "displayName": "Review Changes for Updates",
                                                              "config": {
                                                                "assignees": {
                                                                  "addReviewers": true
                                                                },
                                                                "approvalThreshold": 1,
                                                                "rejectionThreshold": 1
                                                              },
                                                              "inputNamespaceMap": {
                                                                "relatedEntity": "global"
                                                              },
                                                              "output": ["updatedBy"]
                                                            }
                                                            """,
                WorkflowNodeDefinitionInterface.class);
        nodes.add(unifiedApprovalNode);
        LOG.info("Added new node: ApprovalForUpdates");
        nodesAdded = true;
      } catch (Exception e) {
        LOG.error("Failed to add ApprovalForUpdates node", e);
      }
    }

    // Check and add RollbackGlossaryTermChanges node
    if (nodes.stream().noneMatch(node -> "RollbackGlossaryTermChanges".equals(node.getName()))) {
      try {
        WorkflowNodeDefinitionInterface rollbackNode =
            JsonUtils.readValue(
                """
                                                            {
                                                              "type": "automatedTask",
                                                              "subType": "rollbackEntityTask",
                                                              "name": "RollbackGlossaryTermChanges",
                                                              "displayName": "Rollback Glossary Term Changes",
                                                              "config": {},
                                                              "inputNamespaceMap": {
                                                                "relatedEntity": "global",
                                                                "updatedBy": "ApprovalForUpdates"
                                                              }
                                                            }
                                                            """,
                WorkflowNodeDefinitionInterface.class);
        nodes.add(rollbackNode);
        LOG.info("Added new node: RollbackGlossaryTermChanges");
        nodesAdded = true;
      } catch (Exception e) {
        LOG.error("Failed to add RollbackGlossaryTermChanges node", e);
      }
    }

    // Check and add SetGlossaryTermStatusToApprovedAfterReview node
    if (nodes.stream()
        .noneMatch(node -> "SetGlossaryTermStatusToApprovedAfterReview".equals(node.getName()))) {
      try {
        WorkflowNodeDefinitionInterface approvedDetailedNode =
            JsonUtils.readValue(
                """
                                                            {
                                                              "type": "automatedTask",
                                                              "subType": "setEntityAttributeTask",
                                                              "name": "SetGlossaryTermStatusToApprovedAfterReview",
                                                              "displayName": "Set Status to 'Approved' (After Review)",
                                                              "config": {
                                                                "fieldName": "status",
                                                                "fieldValue": "Approved"
                                                              },
                                                              "inputNamespaceMap": {
                                                                "relatedEntity": "global",
                                                                "updatedBy": "ApprovalForUpdates"
                                                              }
                                                            }
                                                            """,
                WorkflowNodeDefinitionInterface.class);
        nodes.add(approvedDetailedNode);
        LOG.info("Added new node: SetGlossaryTermStatusToApprovedAfterReview");
        nodesAdded = true;
      } catch (Exception e) {
        LOG.error("Failed to add SetGlossaryTermStatusToApprovedAfterReview node", e);
      }
    }

    // Check and add RollbackEnd node
    if (nodes.stream().noneMatch(node -> "RollbackEnd".equals(node.getName()))) {
      try {
        WorkflowNodeDefinitionInterface rollbackEndNode =
            JsonUtils.readValue(
                """
                                                            {
                                                              "type": "endEvent",
                                                              "subType": "endEvent",
                                                              "name": "RollbackEnd",
                                                              "displayName": "Changes Rolled Back"
                                                            }
                                                            """,
                WorkflowNodeDefinitionInterface.class);
        nodes.add(rollbackEndNode);
        LOG.info("Added new node: RollbackEnd");
        nodesAdded = true;
      } catch (Exception e) {
        LOG.error("Failed to add RollbackEnd node", e);
      }
    }

    // Check and add ChangeReviewEnd node
    if (nodes.stream().noneMatch(node -> "ChangeReviewEnd".equals(node.getName()))) {
      try {
        WorkflowNodeDefinitionInterface changeReviewEndNode =
            JsonUtils.readValue(
                """
                                                            {
                                                              "type": "endEvent",
                                                              "subType": "endEvent",
                                                              "name": "ChangeReviewEnd",
                                                              "displayName": "Approved After Change Review"
                                                            }
                                                            """,
                WorkflowNodeDefinitionInterface.class);
        nodes.add(changeReviewEndNode);
        LOG.info("Added new node: ChangeReviewEnd");
        nodesAdded = true;
      } catch (Exception e) {
        LOG.error("Failed to add ChangeReviewEnd node", e);
      }
    }

    return nodesAdded;
  }

  /**
   * Update and add edges for version-based routing
   */
  private static boolean updateEdgesForVersionRouting(List<EdgeDefinition> edges) {
    boolean edgesModified = false;

    // Check if we need to update the routing (look for the old direct edge)
    boolean hasOldDirectEdge =
        edges.stream()
            .anyMatch(
                edge ->
                    "CheckGlossaryTermIsReadyToBeReviewed".equals(edge.getFrom())
                        && "SetGlossaryTermStatusToInReview".equals(edge.getTo())
                        && "true".equals(edge.getCondition()));

    // Check if we already have the new routing through CheckIfGlossaryTermIsNew
    boolean hasNewRouting =
        edges.stream()
            .anyMatch(
                edge ->
                    "CheckGlossaryTermIsReadyToBeReviewed".equals(edge.getFrom())
                        && "CheckIfGlossaryTermIsNew".equals(edge.getTo())
                        && "true".equals(edge.getCondition()));

    // Only modify if we have the old routing and don't have the new routing
    if (hasOldDirectEdge && !hasNewRouting) {
      // Remove the old edge
      edges.removeIf(
          edge ->
              "CheckGlossaryTermIsReadyToBeReviewed".equals(edge.getFrom())
                  && "SetGlossaryTermStatusToInReview".equals(edge.getTo())
                  && "true".equals(edge.getCondition()));

      LOG.info(
          "Removed edge: CheckGlossaryTermIsReadyToBeReviewed -> SetGlossaryTermStatusToInReview (true)");
      edgesModified = true;

      // Add new routing through CheckIfGlossaryTermIsNew
      EdgeDefinition newRoutingEdge =
          new EdgeDefinition()
              .withFrom("CheckGlossaryTermIsReadyToBeReviewed")
              .withTo("CheckIfGlossaryTermIsNew")
              .withCondition("true");
      edges.add(newRoutingEdge);
      LOG.info(
          "Added edge: CheckGlossaryTermIsReadyToBeReviewed -> CheckIfGlossaryTermIsNew (true)");
    }

    // Add edges from CheckIfGlossaryTermIsNew to both review status nodes
    edgesModified |=
        addEdgeIfNotExists(
            edges, "CheckIfGlossaryTermIsNew", "SetGlossaryTermStatusToInReview", "true");
    edgesModified |=
        addEdgeIfNotExists(
            edges, "CheckIfGlossaryTermIsNew", "SetGlossaryTermStatusToInReviewForUpdate", "false");

    // Add edge from SetGlossaryTermStatusToInReviewForUpdate to ApprovalForUpdates
    edgesModified |=
        addEdgeIfNotExists(
            edges, "SetGlossaryTermStatusToInReviewForUpdate", "ApprovalForUpdates", null);

    // Add edges for ApprovalForUpdates outcomes
    edgesModified |=
        addEdgeIfNotExists(
            edges, "ApprovalForUpdates", "SetGlossaryTermStatusToApprovedAfterReview", "true");
    edgesModified |=
        addEdgeIfNotExists(edges, "ApprovalForUpdates", "RollbackGlossaryTermChanges", "false");

    // Add edges for final nodes
    edgesModified |= addEdgeIfNotExists(edges, "RollbackGlossaryTermChanges", "RollbackEnd", null);
    edgesModified |=
        addEdgeIfNotExists(
            edges, "SetGlossaryTermStatusToApprovedAfterReview", "ChangeReviewEnd", null);

    return edgesModified;
  }

  /**
   * Add edge if it doesn't already exist
   */
  private static boolean addEdgeIfNotExists(
      List<EdgeDefinition> edges, String from, String to, String condition) {
    boolean exists =
        edges.stream()
            .anyMatch(
                edge ->
                    from.equals(edge.getFrom())
                        && to.equals(edge.getTo())
                        && Objects.equals(condition, edge.getCondition()));
    if (!exists) {
      EdgeDefinition newEdge = new EdgeDefinition().withFrom(from).withTo(to);
      if (condition != null) {
        newEdge.withCondition(condition);
      }
      edges.add(newEdge);
      LOG.info("Added new edge: {} -> {} (condition: {})", from, to, condition);
      return true;
    }
    return false;
  }

  /**
   * Update the ApprovalGlossaryTerm node to add thresholds and output field
   */
  private static String updateApprovalNodeWithThresholdsAndOutput(String nodeJson) {
    try {
      // Parse the node JSON
      ObjectMapper mapper = new ObjectMapper();
      JsonNode rootNode = mapper.readTree(nodeJson);

      if (rootNode instanceof ObjectNode) {
        ObjectNode nodeObj = (ObjectNode) rootNode;

        // Navigate to config and add thresholds
        if (nodeObj.has("config") && nodeObj.get("config").isObject()) {
          ObjectNode configNode = (ObjectNode) nodeObj.get("config");

          // Add thresholds if they don't exist
          if (!configNode.has("approvalThreshold")) {
            configNode.put("approvalThreshold", 1);
            LOG.info("Added approvalThreshold: 1 (default)");
          }

          if (!configNode.has("rejectionThreshold")) {
            configNode.put("rejectionThreshold", 1);
            LOG.info("Added rejectionThreshold: 1 (default)");
          }
        }

        // Add output field if it doesn't exist
        if (!nodeObj.has("output")) {
          ArrayNode outputArray = mapper.createArrayNode();
          outputArray.add("updatedBy");
          nodeObj.set("output", outputArray);
          LOG.info("Added output: ['updatedBy'] to ApproveGlossaryTerm node");
        }
      }

      return mapper.writeValueAsString(rootNode);
    } catch (Exception e) {
      LOG.error("Failed to update node config with thresholds and output", e);
      return nodeJson; // Return original if update fails
    }
  }

  /**
   * Migrate setGlossaryTermStatusTask to setEntityAttributeTask
   */
  private static WorkflowNodeDefinitionInterface migrateGlossaryTermStatusNode(
      WorkflowNodeDefinitionInterface node) {
    try {
      // Parse original node as JSON to manipulate it
      String nodeJson = JsonUtils.pojoToJson(node);
      ObjectMapper mapper = new ObjectMapper();
      JsonNode nodeJsonNode = mapper.readTree(nodeJson);

      if (nodeJsonNode instanceof ObjectNode) {
        ObjectNode nodeObj = (ObjectNode) nodeJsonNode;

        // Change subType
        nodeObj.put("subType", "setEntityAttributeTask");

        // Transform config from glossaryTermStatus to fieldName/fieldValue
        if (nodeObj.has("config") && nodeObj.get("config").isObject()) {
          ObjectNode configNode = (ObjectNode) nodeObj.get("config");

          if (configNode.has("glossaryTermStatus")) {
            String statusValue = configNode.get("glossaryTermStatus").asText();
            configNode.remove("glossaryTermStatus");
            configNode.put("fieldName", "status");
            configNode.put("fieldValue", statusValue);
          }
        }
      }

      // Convert back to WorkflowNodeDefinitionInterface
      return JsonUtils.readValue(
          mapper.writeValueAsString(nodeJsonNode), WorkflowNodeDefinitionInterface.class);

    } catch (Exception e) {
      LOG.error("Failed to migrate glossary term status node", e);
      return node;
    }
  }

  /**
   * Update trigger from entityType string to entityTypes array
   */
  private static boolean updateTriggerToEntityTypes(WorkflowDefinition workflowDefinition) {
    try {
      if (workflowDefinition.getTrigger() != null) {
        String triggerJson = JsonUtils.pojoToJson(workflowDefinition.getTrigger());
        ObjectMapper mapper = new ObjectMapper();
        JsonNode triggerNode = mapper.readTree(triggerJson);

        if (triggerNode instanceof ObjectNode) {
          ObjectNode triggerObj = (ObjectNode) triggerNode;

          // Check if it's an eventBasedEntity trigger
          if ("eventBasedEntity".equals(triggerObj.get("type").asText())) {
            JsonNode configNode = triggerObj.get("config");

            if (configNode instanceof ObjectNode) {
              ObjectNode configObj = (ObjectNode) configNode;

              boolean triggerModified = false;

              // Check if there's an entityType field (old format)
              if (configObj.has("entityType")) {
                String entityType = configObj.get("entityType").asText();

                // Create entityTypes array with the single value
                ArrayNode entityTypesArray = mapper.createArrayNode();
                entityTypesArray.add(entityType);
                configObj.set("entityTypes", entityTypesArray);

                // Remove the old entityType field
                configObj.remove("entityType");

                LOG.info(
                    "Updated trigger from entityType='{}' to entityTypes=['{}']",
                    entityType,
                    entityType);
                triggerModified = true;
              }

              // Also migrate filter from string to entity-specific object format
              if (configObj.has("filter")) {
                JsonNode filterNode = configObj.get("filter");

                // If filter is a string, convert to entity-specific format
                if (filterNode.isTextual()) {
                  String filterStr = filterNode.asText();
                  ObjectNode newFilterObj = mapper.createObjectNode();

                  // Get entity types to create specific filters
                  if (configObj.has("entityTypes")) {
                    JsonNode entityTypesNode = configObj.get("entityTypes");
                    if (entityTypesNode.isArray()) {
                      for (JsonNode entityTypeNode : entityTypesNode) {
                        String entityType = entityTypeNode.asText();
                        // Apply the filter string to this specific entity type
                        // Keep the filter value as a string (it contains JSON Logic)
                        // PeriodicBatchEntityTrigger
                        newFilterObj.put(entityType, filterStr);
                      }
                    }
                  }

                  // Add a default filter as well for fallback
                  newFilterObj.put("default", filterStr);

                  if (filterStr != null && !filterStr.trim().isEmpty()) {
                    LOG.info(
                        "Migrated filter to entity-specific object format with filter: {}",
                        filterStr);
                  } else {
                    LOG.info("Migrated empty filter to entity-specific object format");
                  }

                  // Replace the string filter with object filter
                  configObj.set("filter", newFilterObj);
                  triggerModified = true;
                }
              }

              if (triggerModified) {
                // Convert back to trigger object
                var updatedTrigger =
                    JsonUtils.readValue(
                        mapper.writeValueAsString(triggerObj),
                        workflowDefinition.getTrigger().getClass());
                workflowDefinition.setTrigger(updatedTrigger);

                return true;
              }
            }
          }
        }
      }
    } catch (Exception e) {
      LOG.error("Failed to update trigger to entityTypes array", e);
    }
    return false;
=======
  public void cleanupOrphanedDataContracts() {
    LOG.info("Starting cleanup of orphaned data contracts...");

    try {
      DataContractRepository dataContractRepository =
          (DataContractRepository) Entity.getEntityRepository(Entity.DATA_CONTRACT);

      List<DataContract> allDataContracts =
          dataContractRepository.listAll(
              dataContractRepository.getFields("id,entity"), new ListFilter(Include.ALL));

      if (allDataContracts.isEmpty()) {
        LOG.info("✓ No data contracts found - cleanup complete");
        return;
      }

      int deletedCount = 0;
      int totalContracts = allDataContracts.size();

      LOG.info("Found {} data contracts to validate", totalContracts);

      for (DataContract dataContract : allDataContracts) {
        try {
          // Try to get the associated entity
          Entity.getEntityReferenceById(
              dataContract.getEntity().getType(),
              dataContract.getEntity().getId(),
              Include.NON_DELETED);

        } catch (EntityNotFoundException e) {
          LOG.info(
              "Deleting orphaned data contract '{}' - associated {} entity with ID {} not found",
              dataContract.getFullyQualifiedName(),
              dataContract.getEntity().getType(),
              dataContract.getEntity().getId());

          try {
            dataContractRepository.delete(Entity.ADMIN_USER_NAME, dataContract.getId(), true, true);
            deletedCount++;
          } catch (Exception deleteException) {
            LOG.warn(
                "Failed to delete orphaned data contract '{}': {}",
                dataContract.getFullyQualifiedName(),
                deleteException.getMessage());
          }
        }
      }

      LOG.info(
          "✓ Cleanup complete: {} orphaned data contracts deleted out of {} total",
          deletedCount,
          totalContracts);

    } catch (Exception e) {
      LOG.error("✗ FAILED cleanup of orphaned data contracts: {}", e.getMessage(), e);
    }
>>>>>>> 22a0925c
  }
}<|MERGE_RESOLUTION|>--- conflicted
+++ resolved
@@ -1,989 +1,984 @@
 package org.openmetadata.service.migration.utils.v1100;
 
-<<<<<<< HEAD
+import java.util.ArrayList;
+import java.util.List;
+import java.util.Objects;
+
 import com.fasterxml.jackson.databind.JsonNode;
 import com.fasterxml.jackson.databind.ObjectMapper;
 import com.fasterxml.jackson.databind.node.ArrayNode;
 import com.fasterxml.jackson.databind.node.ObjectNode;
-import java.util.ArrayList;
-import java.util.List;
-import java.util.Objects;
 import lombok.extern.slf4j.Slf4j;
 import org.jdbi.v3.core.Handle;
+import org.openmetadata.schema.entity.data.DataContract;
 import org.openmetadata.schema.governance.workflows.WorkflowDefinition;
 import org.openmetadata.schema.governance.workflows.elements.EdgeDefinition;
 import org.openmetadata.schema.governance.workflows.elements.WorkflowNodeDefinitionInterface;
+import org.openmetadata.schema.type.Include;
 import org.openmetadata.schema.utils.JsonUtils;
-import org.openmetadata.service.Entity;
-import org.openmetadata.service.jdbi3.WorkflowDefinitionRepository;
-=======
-import java.util.List;
-import lombok.extern.slf4j.Slf4j;
-import org.jdbi.v3.core.Handle;
-import org.openmetadata.schema.entity.data.DataContract;
-import org.openmetadata.schema.type.Include;
 import org.openmetadata.service.Entity;
 import org.openmetadata.service.exception.EntityNotFoundException;
 import org.openmetadata.service.jdbi3.DataContractRepository;
 import org.openmetadata.service.jdbi3.ListFilter;
->>>>>>> 22a0925c
+import org.openmetadata.service.jdbi3.WorkflowDefinitionRepository;
 import org.openmetadata.service.jdbi3.locator.ConnectionType;
 import org.openmetadata.service.util.EntityUtil;
 
 @Slf4j
 public class MigrationUtil {
-  private static final int BATCH_SIZE = 500;
-  private final Handle handle;
-  private final ConnectionType connectionType;
-
-  private static final String ADMIN_USER_NAME = "admin";
-  private static final String GLOSSARY_TERM_APPROVAL_WORKFLOW = "GlossaryTermApprovalWorkflow";
-
-  public MigrationUtil(Handle handle, ConnectionType connectionType) {
-    this.handle = handle;
-    this.connectionType = connectionType;
-  }
-
-  public void migrateEntityStatusForExistingEntities() {
-    int totalEntitiesMigrated = 0;
-    // Only migrate glossary terms and data contracts that have existing status fields
-    totalEntitiesMigrated += migrateGlossaryTermStatus();
-    totalEntitiesMigrated += migrateDataContractStatus();
-
-    LOG.info("===== MIGRATION SUMMARY =====");
-    LOG.info("Total entities migrated with status field changes: {}", totalEntitiesMigrated);
-    LOG.info("===== MIGRATION COMPLETE =====");
-  }
-
-  private int migrateGlossaryTermStatus() {
-    LOG.info("Processing glossary_term_entity: migrating 'status' to 'entityStatus'");
-    int totalMigrated = 0;
-
-    try {
-      // First, get the total count of entities that need migration
-      String countSql = buildGlossaryTermCountQuery();
-      int totalToMigrate = handle.createQuery(countSql).mapTo(Integer.class).one();
-
-      if (totalToMigrate == 0) {
-        LOG.info("✓ Completed glossary_term_entity: No records needed migration");
-        return 0;
-      }
-
-      LOG.info("  Found {} glossary terms to migrate", totalToMigrate);
-
-      if (connectionType == ConnectionType.POSTGRES) {
-        totalMigrated = migrateGlossaryTermPostgresBatch(totalToMigrate);
-      } else {
-        totalMigrated = migrateGlossaryTermMySQLBatch(totalToMigrate);
-      }
-
-      if (totalMigrated > 0) {
-        LOG.info("✓ Completed glossary_term_entity: {} total records migrated", totalMigrated);
-      }
-
-    } catch (Exception e) {
-      LOG.error("✗ FAILED migrating glossary_term_entity status: {}", e.getMessage(), e);
-    }
-
-    return totalMigrated;
-  }
-
-  private int migrateDataContractStatus() {
-    LOG.info(
-        "Processing data_contract_entity: migrating 'status' to 'entityStatus' and 'Active' to 'Approved'");
-    int totalMigrated = 0;
-
-    try {
-      // First, get the total count of entities that need migration
-      String countSql = buildDataContractCountQuery();
-      int totalToMigrate = handle.createQuery(countSql).mapTo(Integer.class).one();
-
-      if (totalToMigrate == 0) {
-        LOG.info("✓ Completed data_contract_entity: No records needed migration");
-        return 0;
-      }
-
-      LOG.info("  Found {} data contracts to migrate", totalToMigrate);
-
-      if (connectionType == ConnectionType.POSTGRES) {
-        totalMigrated = migrateDataContractPostgresBatch(totalToMigrate);
-      } else {
-        totalMigrated = migrateDataContractMySQLBatch(totalToMigrate);
-      }
-
-      if (totalMigrated > 0) {
-        LOG.info("✓ Completed data_contract_entity: {} total records migrated", totalMigrated);
-      }
-
-    } catch (Exception e) {
-      LOG.error("✗ FAILED migrating data_contract_entity status: {}", e.getMessage(), e);
-    }
-
-    return totalMigrated;
-  }
-
-  private String buildGlossaryTermCountQuery() {
-    if (connectionType == ConnectionType.POSTGRES) {
-      return "SELECT COUNT(*) FROM glossary_term_entity "
-          + "WHERE json ?? 'status' AND NOT json ?? 'entityStatus'";
-    } else {
-      return "SELECT COUNT(*) FROM glossary_term_entity "
-          + "WHERE JSON_CONTAINS_PATH(json, 'one', '$.status') = 1 "
-          + "AND JSON_CONTAINS_PATH(json, 'one', '$.entityStatus') = 0";
-    }
-  }
-
-  private String buildDataContractCountQuery() {
-    if (connectionType == ConnectionType.POSTGRES) {
-      return "SELECT COUNT(*) FROM data_contract_entity "
-          + "WHERE json ?? 'status' AND NOT json ?? 'entityStatus'";
-    } else {
-      return "SELECT COUNT(*) FROM data_contract_entity "
-          + "WHERE JSON_CONTAINS_PATH(json, 'one', '$.status') = 1 "
-          + "AND JSON_CONTAINS_PATH(json, 'one', '$.entityStatus') = 0";
-    }
-  }
-
-  private int migrateGlossaryTermPostgresBatch(int totalToMigrate) throws InterruptedException {
-    int totalMigrated = 0;
-    int batchNumber = 0;
-
-    while (totalMigrated < totalToMigrate) {
-      batchNumber++;
-
-      String updateSql =
-          String.format(
-              "WITH batch AS ( "
-                  + "  SELECT id "
-                  + "  FROM glossary_term_entity "
-                  + "  WHERE json ?? 'status' AND NOT json ?? 'entityStatus' "
-                  + "  ORDER BY id "
-                  + "  LIMIT %d "
-                  + ") "
-                  + "UPDATE glossary_term_entity t "
-                  + "SET json = jsonb_set(t.json - 'status', '{entityStatus}', "
-                  + "COALESCE(t.json->'status', '\"Approved\"'::jsonb)) "
-                  + "FROM batch "
-                  + "WHERE t.id = batch.id "
-                  + "  AND t.json ?? 'status' AND NOT t.json ?? 'entityStatus'",
-              BATCH_SIZE);
-
-      long startTime = System.currentTimeMillis();
-      int batchCount = handle.createUpdate(updateSql).execute();
-      long executionTime = System.currentTimeMillis() - startTime;
-
-      if (batchCount > 0) {
-        totalMigrated += batchCount;
+    private static final int BATCH_SIZE = 500;
+    private final Handle handle;
+    private final ConnectionType connectionType;
+
+    private static final String ADMIN_USER_NAME = "admin";
+    private static final String GLOSSARY_TERM_APPROVAL_WORKFLOW = "GlossaryTermApprovalWorkflow";
+
+    public MigrationUtil(Handle handle, ConnectionType connectionType) {
+        this.handle = handle;
+        this.connectionType = connectionType;
+    }
+
+    public void migrateEntityStatusForExistingEntities() {
+        int totalEntitiesMigrated = 0;
+        // Only migrate glossary terms and data contracts that have existing status fields
+        totalEntitiesMigrated += migrateGlossaryTermStatus();
+        totalEntitiesMigrated += migrateDataContractStatus();
+
+        LOG.info("===== MIGRATION SUMMARY =====");
+        LOG.info("Total entities migrated with status field changes: {}", totalEntitiesMigrated);
+        LOG.info("===== MIGRATION COMPLETE =====");
+    }
+
+    private int migrateGlossaryTermStatus() {
+        LOG.info("Processing glossary_term_entity: migrating 'status' to 'entityStatus'");
+        int totalMigrated = 0;
+
+        try {
+            // First, get the total count of entities that need migration
+            String countSql = buildGlossaryTermCountQuery();
+            int totalToMigrate = handle.createQuery(countSql).mapTo(Integer.class).one();
+
+            if (totalToMigrate == 0) {
+                LOG.info("✓ Completed glossary_term_entity: No records needed migration");
+                return 0;
+            }
+
+            LOG.info("  Found {} glossary terms to migrate", totalToMigrate);
+
+            if (connectionType == ConnectionType.POSTGRES) {
+                totalMigrated = migrateGlossaryTermPostgresBatch(totalToMigrate);
+            } else {
+                totalMigrated = migrateGlossaryTermMySQLBatch(totalToMigrate);
+            }
+
+            if (totalMigrated > 0) {
+                LOG.info("✓ Completed glossary_term_entity: {} total records migrated", totalMigrated);
+            }
+
+        } catch (Exception e) {
+            LOG.error("✗ FAILED migrating glossary_term_entity status: {}", e.getMessage(), e);
+        }
+
+        return totalMigrated;
+    }
+
+    private int migrateDataContractStatus() {
         LOG.info(
-            "  Batch {}: Migrated {} glossary terms in {}ms (Total: {}/{})",
-            batchNumber,
-            batchCount,
-            executionTime,
-            totalMigrated,
-            totalToMigrate);
-        Thread.sleep(100);
-      } else {
-        break;
-      }
-    }
-
-    return totalMigrated;
-  }
-
-  private int migrateGlossaryTermMySQLBatch(int totalToMigrate) throws InterruptedException {
-    int totalMigrated = 0;
-    int batchNumber = 0;
-
-    while (totalMigrated < totalToMigrate) {
-      batchNumber++;
-
-      String updateSql =
-          String.format(
-              "UPDATE glossary_term_entity t "
-                  + "JOIN ( "
-                  + "  SELECT id "
-                  + "  FROM glossary_term_entity "
-                  + "  WHERE JSON_CONTAINS_PATH(json, 'one', '$.status') = 1 "
-                  + "    AND JSON_CONTAINS_PATH(json, 'one', '$.entityStatus') = 0 "
-                  + "  ORDER BY id "
-                  + "  LIMIT %d "
-                  + ") s ON t.id = s.id "
-                  + "SET t.json = JSON_SET(JSON_REMOVE(t.json, '$.status'), '$.entityStatus', "
-                  + "COALESCE(JSON_UNQUOTE(JSON_EXTRACT(t.json, '$.status')), 'Approved')) "
-                  + "WHERE JSON_CONTAINS_PATH(t.json, 'one', '$.status') = 1 "
-                  + "  AND JSON_CONTAINS_PATH(t.json, 'one', '$.entityStatus') = 0",
-              BATCH_SIZE);
-
-      long startTime = System.currentTimeMillis();
-      int batchCount = handle.createUpdate(updateSql).execute();
-      long executionTime = System.currentTimeMillis() - startTime;
-
-      if (batchCount > 0) {
-        totalMigrated += batchCount;
-        LOG.info(
-            "  Batch {}: Migrated {} glossary terms in {}ms (Total: {}/{})",
-            batchNumber,
-            batchCount,
-            executionTime,
-            totalMigrated,
-            totalToMigrate);
-        Thread.sleep(100);
-      } else {
-        break;
-      }
-    }
-
-    return totalMigrated;
-  }
-
-  private int migrateDataContractPostgresBatch(int totalToMigrate) throws InterruptedException {
-    int totalMigrated = 0;
-    int batchNumber = 0;
-
-    while (totalMigrated < totalToMigrate) {
-      batchNumber++;
-
-      String updateSql =
-          String.format(
-              "WITH batch AS ( "
-                  + "  SELECT id "
-                  + "  FROM data_contract_entity "
-                  + "  WHERE json ?? 'status' AND NOT json ?? 'entityStatus' "
-                  + "  ORDER BY id "
-                  + "  LIMIT %d "
-                  + ") "
-                  + "UPDATE data_contract_entity t "
-                  + "SET json = jsonb_set(t.json - 'status', '{entityStatus}', "
-                  + "CASE "
-                  + "  WHEN t.json->>'status' = 'Active' THEN '\"Approved\"'::jsonb "
-                  + "  ELSE COALESCE(t.json->'status', '\"Approved\"'::jsonb) "
-                  + "END) "
-                  + "FROM batch "
-                  + "WHERE t.id = batch.id "
-                  + "  AND t.json ?? 'status' AND NOT t.json ?? 'entityStatus'",
-              BATCH_SIZE);
-
-      long startTime = System.currentTimeMillis();
-      int batchCount = handle.createUpdate(updateSql).execute();
-      long executionTime = System.currentTimeMillis() - startTime;
-
-      if (batchCount > 0) {
-        totalMigrated += batchCount;
-        LOG.info(
-            "  Batch {}: Migrated {} data contracts in {}ms (Total: {}/{})",
-            batchNumber,
-            batchCount,
-            executionTime,
-            totalMigrated,
-            totalToMigrate);
-        Thread.sleep(100);
-      } else {
-        break;
-      }
-    }
-
-    return totalMigrated;
-  }
-
-  private int migrateDataContractMySQLBatch(int totalToMigrate) throws InterruptedException {
-    int totalMigrated = 0;
-    int batchNumber = 0;
-
-    while (totalMigrated < totalToMigrate) {
-      batchNumber++;
-
-      String updateSql =
-          String.format(
-              "UPDATE data_contract_entity t "
-                  + "JOIN ( "
-                  + "  SELECT id "
-                  + "  FROM data_contract_entity "
-                  + "  WHERE JSON_CONTAINS_PATH(json, 'one', '$.status') = 1 "
-                  + "    AND JSON_CONTAINS_PATH(json, 'one', '$.entityStatus') = 0 "
-                  + "  ORDER BY id "
-                  + "  LIMIT %d "
-                  + ") s ON t.id = s.id "
-                  + "SET t.json = JSON_SET(JSON_REMOVE(t.json, '$.status'), '$.entityStatus', "
-                  + "CASE "
-                  + "  WHEN JSON_UNQUOTE(JSON_EXTRACT(t.json, '$.status')) = 'Active' THEN 'Approved' "
-                  + "  ELSE COALESCE(JSON_UNQUOTE(JSON_EXTRACT(t.json, '$.status')), 'Approved') "
-                  + "END) "
-                  + "WHERE JSON_CONTAINS_PATH(t.json, 'one', '$.status') = 1 "
-                  + "  AND JSON_CONTAINS_PATH(t.json, 'one', '$.entityStatus') = 0",
-              BATCH_SIZE);
-
-      long startTime = System.currentTimeMillis();
-      int batchCount = handle.createUpdate(updateSql).execute();
-      long executionTime = System.currentTimeMillis() - startTime;
-
-      if (batchCount > 0) {
-        totalMigrated += batchCount;
-        LOG.info(
-            "  Batch {}: Migrated {} data contracts in {}ms (Total: {}/{})",
-            batchNumber,
-            batchCount,
-            executionTime,
-            totalMigrated,
-            totalToMigrate);
-        Thread.sleep(100);
-      } else {
-        break;
-      }
-    }
-
-    return totalMigrated;
-  }
-
-<<<<<<< HEAD
-  /**
-   * Update GlossaryTermApprovalWorkflow to:
-   * 1. Replace setGlossaryTermStatusTask nodes with generic setEntityAttributeTask nodes
-   * 2. Add approval and rejection thresholds to support multi-person voting
-   * 3. Add version-based approval routing for different paths between creates and updates
-   * 4. Add detailed approval task for updates with higher thresholds
-   * 5. Add rollback capability for rejected updates
-   * 6. Update trigger to use entityTypes array instead of entityType string
-   */
-  public static void updateGlossaryTermApprovalWorkflow() {
-    try {
-      LOG.info(
-          "Starting v1100 migration - Updating GlossaryTermApprovalWorkflow with thresholds and version-based routing");
-
-      WorkflowDefinitionRepository repository =
-          (WorkflowDefinitionRepository) Entity.getEntityRepository(Entity.WORKFLOW_DEFINITION);
-
-      try {
-        WorkflowDefinition workflowDefinition =
-            repository.getByName(
-                null, GLOSSARY_TERM_APPROVAL_WORKFLOW, EntityUtil.Fields.EMPTY_FIELDS);
-
-        LOG.info(
-            "Updating workflow '{}' with thresholds and version-based routing",
-            workflowDefinition.getName());
-
-        // Get existing nodes and edges for modification
-        List<WorkflowNodeDefinitionInterface> nodes =
-            new ArrayList<>(workflowDefinition.getNodes());
-        List<EdgeDefinition> edges = new ArrayList<>(workflowDefinition.getEdges());
-
-        boolean workflowModified = false;
-
-        // Update trigger to use entityTypes array if needed
-        workflowModified |= updateTriggerToEntityTypes(workflowDefinition);
-
-        // Step 1: Migrate setGlossaryTermStatusTask nodes to setEntityAttributeTask
-        for (int i = 0; i < nodes.size(); i++) {
-          WorkflowNodeDefinitionInterface node = nodes.get(i);
-          if ("setGlossaryTermStatusTask".equals(node.getSubType())) {
-            WorkflowNodeDefinitionInterface migratedNode = migrateGlossaryTermStatusNode(node);
-            nodes.set(i, migratedNode);
-            workflowModified = true;
+                "Processing data_contract_entity: migrating 'status' to 'entityStatus' and 'Active' to 'Approved'");
+        int totalMigrated = 0;
+
+        try {
+            // First, get the total count of entities that need migration
+            String countSql = buildDataContractCountQuery();
+            int totalToMigrate = handle.createQuery(countSql).mapTo(Integer.class).one();
+
+            if (totalToMigrate == 0) {
+                LOG.info("✓ Completed data_contract_entity: No records needed migration");
+                return 0;
+            }
+
+            LOG.info("  Found {} data contracts to migrate", totalToMigrate);
+
+            if (connectionType == ConnectionType.POSTGRES) {
+                totalMigrated = migrateDataContractPostgresBatch(totalToMigrate);
+            } else {
+                totalMigrated = migrateDataContractMySQLBatch(totalToMigrate);
+            }
+
+            if (totalMigrated > 0) {
+                LOG.info("✓ Completed data_contract_entity: {} total records migrated", totalMigrated);
+            }
+
+        } catch (Exception e) {
+            LOG.error("✗ FAILED migrating data_contract_entity status: {}", e.getMessage(), e);
+        }
+
+        return totalMigrated;
+    }
+
+    private String buildGlossaryTermCountQuery() {
+        if (connectionType == ConnectionType.POSTGRES) {
+            return "SELECT COUNT(*) FROM glossary_term_entity "
+                    + "WHERE json ?? 'status' AND NOT json ?? 'entityStatus'";
+        } else {
+            return "SELECT COUNT(*) FROM glossary_term_entity "
+                    + "WHERE JSON_CONTAINS_PATH(json, 'one', '$.status') = 1 "
+                    + "AND JSON_CONTAINS_PATH(json, 'one', '$.entityStatus') = 0";
+        }
+    }
+
+    private String buildDataContractCountQuery() {
+        if (connectionType == ConnectionType.POSTGRES) {
+            return "SELECT COUNT(*) FROM data_contract_entity "
+                    + "WHERE json ?? 'status' AND NOT json ?? 'entityStatus'";
+        } else {
+            return "SELECT COUNT(*) FROM data_contract_entity "
+                    + "WHERE JSON_CONTAINS_PATH(json, 'one', '$.status') = 1 "
+                    + "AND JSON_CONTAINS_PATH(json, 'one', '$.entityStatus') = 0";
+        }
+    }
+
+    private int migrateGlossaryTermPostgresBatch(int totalToMigrate) throws InterruptedException {
+        int totalMigrated = 0;
+        int batchNumber = 0;
+
+        while (totalMigrated < totalToMigrate) {
+            batchNumber++;
+
+            String updateSql =
+                    String.format(
+                            "WITH batch AS ( "
+                                    + "  SELECT id "
+                                    + "  FROM glossary_term_entity "
+                                    + "  WHERE json ?? 'status' AND NOT json ?? 'entityStatus' "
+                                    + "  ORDER BY id "
+                                    + "  LIMIT %d "
+                                    + ") "
+                                    + "UPDATE glossary_term_entity t "
+                                    + "SET json = jsonb_set(t.json - 'status', '{entityStatus}', "
+                                    + "COALESCE(t.json->'status', '\"Approved\"'::jsonb)) "
+                                    + "FROM batch "
+                                    + "WHERE t.id = batch.id "
+                                    + "  AND t.json ?? 'status' AND NOT t.json ?? 'entityStatus'",
+                            BATCH_SIZE);
+
+            long startTime = System.currentTimeMillis();
+            int batchCount = handle.createUpdate(updateSql).execute();
+            long executionTime = System.currentTimeMillis() - startTime;
+
+            if (batchCount > 0) {
+                totalMigrated += batchCount;
+                LOG.info(
+                        "  Batch {}: Migrated {} glossary terms in {}ms (Total: {}/{})",
+                        batchNumber,
+                        batchCount,
+                        executionTime,
+                        totalMigrated,
+                        totalToMigrate);
+                Thread.sleep(100);
+            } else {
+                break;
+            }
+        }
+
+        return totalMigrated;
+    }
+
+    private int migrateGlossaryTermMySQLBatch(int totalToMigrate) throws InterruptedException {
+        int totalMigrated = 0;
+        int batchNumber = 0;
+
+        while (totalMigrated < totalToMigrate) {
+            batchNumber++;
+
+            String updateSql =
+                    String.format(
+                            "UPDATE glossary_term_entity t "
+                                    + "JOIN ( "
+                                    + "  SELECT id "
+                                    + "  FROM glossary_term_entity "
+                                    + "  WHERE JSON_CONTAINS_PATH(json, 'one', '$.status') = 1 "
+                                    + "    AND JSON_CONTAINS_PATH(json, 'one', '$.entityStatus') = 0 "
+                                    + "  ORDER BY id "
+                                    + "  LIMIT %d "
+                                    + ") s ON t.id = s.id "
+                                    + "SET t.json = JSON_SET(JSON_REMOVE(t.json, '$.status'), '$.entityStatus', "
+                                    + "COALESCE(JSON_UNQUOTE(JSON_EXTRACT(t.json, '$.status')), 'Approved')) "
+                                    + "WHERE JSON_CONTAINS_PATH(t.json, 'one', '$.status') = 1 "
+                                    + "  AND JSON_CONTAINS_PATH(t.json, 'one', '$.entityStatus') = 0",
+                            BATCH_SIZE);
+
+            long startTime = System.currentTimeMillis();
+            int batchCount = handle.createUpdate(updateSql).execute();
+            long executionTime = System.currentTimeMillis() - startTime;
+
+            if (batchCount > 0) {
+                totalMigrated += batchCount;
+                LOG.info(
+                        "  Batch {}: Migrated {} glossary terms in {}ms (Total: {}/{})",
+                        batchNumber,
+                        batchCount,
+                        executionTime,
+                        totalMigrated,
+                        totalToMigrate);
+                Thread.sleep(100);
+            } else {
+                break;
+            }
+        }
+
+        return totalMigrated;
+    }
+
+    private int migrateDataContractPostgresBatch(int totalToMigrate) throws InterruptedException {
+        int totalMigrated = 0;
+        int batchNumber = 0;
+
+        while (totalMigrated < totalToMigrate) {
+            batchNumber++;
+
+            String updateSql =
+                    String.format(
+                            "WITH batch AS ( "
+                                    + "  SELECT id "
+                                    + "  FROM data_contract_entity "
+                                    + "  WHERE json ?? 'status' AND NOT json ?? 'entityStatus' "
+                                    + "  ORDER BY id "
+                                    + "  LIMIT %d "
+                                    + ") "
+                                    + "UPDATE data_contract_entity t "
+                                    + "SET json = jsonb_set(t.json - 'status', '{entityStatus}', "
+                                    + "CASE "
+                                    + "  WHEN t.json->>'status' = 'Active' THEN '\"Approved\"'::jsonb "
+                                    + "  ELSE COALESCE(t.json->'status', '\"Approved\"'::jsonb) "
+                                    + "END) "
+                                    + "FROM batch "
+                                    + "WHERE t.id = batch.id "
+                                    + "  AND t.json ?? 'status' AND NOT t.json ?? 'entityStatus'",
+                            BATCH_SIZE);
+
+            long startTime = System.currentTimeMillis();
+            int batchCount = handle.createUpdate(updateSql).execute();
+            long executionTime = System.currentTimeMillis() - startTime;
+
+            if (batchCount > 0) {
+                totalMigrated += batchCount;
+                LOG.info(
+                        "  Batch {}: Migrated {} data contracts in {}ms (Total: {}/{})",
+                        batchNumber,
+                        batchCount,
+                        executionTime,
+                        totalMigrated,
+                        totalToMigrate);
+                Thread.sleep(100);
+            } else {
+                break;
+            }
+        }
+
+        return totalMigrated;
+    }
+
+    private int migrateDataContractMySQLBatch(int totalToMigrate) throws InterruptedException {
+        int totalMigrated = 0;
+        int batchNumber = 0;
+
+        while (totalMigrated < totalToMigrate) {
+            batchNumber++;
+
+            String updateSql =
+                    String.format(
+                            "UPDATE data_contract_entity t "
+                                    + "JOIN ( "
+                                    + "  SELECT id "
+                                    + "  FROM data_contract_entity "
+                                    + "  WHERE JSON_CONTAINS_PATH(json, 'one', '$.status') = 1 "
+                                    + "    AND JSON_CONTAINS_PATH(json, 'one', '$.entityStatus') = 0 "
+                                    + "  ORDER BY id "
+                                    + "  LIMIT %d "
+                                    + ") s ON t.id = s.id "
+                                    + "SET t.json = JSON_SET(JSON_REMOVE(t.json, '$.status'), '$.entityStatus', "
+                                    + "CASE "
+                                    + "  WHEN JSON_UNQUOTE(JSON_EXTRACT(t.json, '$.status')) = 'Active' THEN 'Approved' "
+                                    + "  ELSE COALESCE(JSON_UNQUOTE(JSON_EXTRACT(t.json, '$.status')), 'Approved') "
+                                    + "END) "
+                                    + "WHERE JSON_CONTAINS_PATH(t.json, 'one', '$.status') = 1 "
+                                    + "  AND JSON_CONTAINS_PATH(t.json, 'one', '$.entityStatus') = 0",
+                            BATCH_SIZE);
+
+            long startTime = System.currentTimeMillis();
+            int batchCount = handle.createUpdate(updateSql).execute();
+            long executionTime = System.currentTimeMillis() - startTime;
+
+            if (batchCount > 0) {
+                totalMigrated += batchCount;
+                LOG.info(
+                        "  Batch {}: Migrated {} data contracts in {}ms (Total: {}/{})",
+                        batchNumber,
+                        batchCount,
+                        executionTime,
+                        totalMigrated,
+                        totalToMigrate);
+                Thread.sleep(100);
+            } else {
+                break;
+            }
+        }
+
+        return totalMigrated;
+    }
+
+    public void cleanupOrphanedDataContracts() {
+        LOG.info("Starting cleanup of orphaned data contracts...");
+
+        try {
+            DataContractRepository dataContractRepository =
+                    (DataContractRepository) Entity.getEntityRepository(Entity.DATA_CONTRACT);
+
+            List<DataContract> allDataContracts =
+                    dataContractRepository.listAll(
+                            dataContractRepository.getFields("id,entity"), new ListFilter(Include.ALL));
+
+            if (allDataContracts.isEmpty()) {
+                LOG.info("✓ No data contracts found - cleanup complete");
+                return;
+            }
+
+            int deletedCount = 0;
+            int totalContracts = allDataContracts.size();
+
+            LOG.info("Found {} data contracts to validate", totalContracts);
+
+            for (DataContract dataContract : allDataContracts) {
+                try {
+                    // Try to get the associated entity
+                    Entity.getEntityReferenceById(
+                            dataContract.getEntity().getType(),
+                            dataContract.getEntity().getId(),
+                            Include.NON_DELETED);
+
+                } catch (EntityNotFoundException e) {
+                    LOG.info(
+                            "Deleting orphaned data contract '{}' - associated {} entity with ID {} not found",
+                            dataContract.getFullyQualifiedName(),
+                            dataContract.getEntity().getType(),
+                            dataContract.getEntity().getId());
+
+                    try {
+                        dataContractRepository.delete(Entity.ADMIN_USER_NAME, dataContract.getId(), true, true);
+                        deletedCount++;
+                    } catch (Exception deleteException) {
+                        LOG.warn(
+                                "Failed to delete orphaned data contract '{}': {}",
+                                dataContract.getFullyQualifiedName(),
+                                deleteException.getMessage());
+                    }
+                }
+            }
+
             LOG.info(
-                "Migrated node '{}' from setGlossaryTermStatusTask to setEntityAttributeTask",
-                node.getName());
-          }
-        }
-
-        // Step 2: Update ApproveGlossaryTerm node with thresholds and output
-        for (WorkflowNodeDefinitionInterface node : nodes) {
-          if ("userApprovalTask".equals(node.getSubType())) {
-
-            // Get the node's config as JSON to manipulate it
+                    "✓ Cleanup complete: {} orphaned data contracts deleted out of {} total",
+                    deletedCount,
+                    totalContracts);
+
+        } catch (Exception e) {
+            LOG.error("✗ FAILED cleanup of orphaned data contracts: {}", e.getMessage(), e);
+        }
+
+    }
+
+
+    /**
+     * Update GlossaryTermApprovalWorkflow to:
+     * 1. Replace setGlossaryTermStatusTask nodes with generic setEntityAttributeTask nodes
+     * 2. Add approval and rejection thresholds to support multi-person voting
+     * 3. Add version-based approval routing for different paths between creates and updates
+     * 4. Add detailed approval task for updates with higher thresholds
+     * 5. Add rollback capability for rejected updates
+     * 6. Update trigger to use entityTypes array instead of entityType string
+     */
+    public static void updateGlossaryTermApprovalWorkflow() {
+        try {
+            LOG.info(
+                    "Starting v1100 migration - Updating GlossaryTermApprovalWorkflow with thresholds and version-based routing");
+
+            WorkflowDefinitionRepository repository =
+                    (WorkflowDefinitionRepository) Entity.getEntityRepository(Entity.WORKFLOW_DEFINITION);
+
+            try {
+                WorkflowDefinition workflowDefinition =
+                        repository.getByName(
+                                null, GLOSSARY_TERM_APPROVAL_WORKFLOW, EntityUtil.Fields.EMPTY_FIELDS);
+
+                LOG.info(
+                        "Updating workflow '{}' with thresholds and version-based routing",
+                        workflowDefinition.getName());
+
+                // Get existing nodes and edges for modification
+                List<WorkflowNodeDefinitionInterface> nodes =
+                        new ArrayList<>(workflowDefinition.getNodes());
+                List<EdgeDefinition> edges = new ArrayList<>(workflowDefinition.getEdges());
+
+                boolean workflowModified = false;
+
+                // Update trigger to use entityTypes array if needed
+                workflowModified |= updateTriggerToEntityTypes(workflowDefinition);
+
+                // Step 1: Migrate setGlossaryTermStatusTask nodes to setEntityAttributeTask
+                for (int i = 0; i < nodes.size(); i++) {
+                    WorkflowNodeDefinitionInterface node = nodes.get(i);
+                    if ("setGlossaryTermStatusTask".equals(node.getSubType())) {
+                        WorkflowNodeDefinitionInterface migratedNode = migrateGlossaryTermStatusNode(node);
+                        nodes.set(i, migratedNode);
+                        workflowModified = true;
+                        LOG.info(
+                                "Migrated node '{}' from setGlossaryTermStatusTask to setEntityAttributeTask",
+                                node.getName());
+                    }
+                }
+
+                // Step 2: Update ApproveGlossaryTerm node with thresholds and output
+                for (WorkflowNodeDefinitionInterface node : nodes) {
+                    if ("userApprovalTask".equals(node.getSubType())) {
+
+                        // Get the node's config as JSON to manipulate it
+                        String nodeJson = JsonUtils.pojoToJson(node);
+
+                        // Parse and update the config with thresholds and output
+                        String updatedNodeJson = updateApprovalNodeWithThresholdsAndOutput(nodeJson);
+
+                        // Convert back to node
+                        WorkflowNodeDefinitionInterface updatedNode =
+                                JsonUtils.readValue(updatedNodeJson, WorkflowNodeDefinitionInterface.class);
+
+                        // Replace the node in the list
+                        int index = nodes.indexOf(node);
+                        nodes.set(index, updatedNode);
+
+                        workflowModified = true;
+                        LOG.info("Updated ApproveGlossaryTerm node with thresholds and output field");
+                        break;
+                    }
+                }
+
+                // Step 3: Add new nodes for version-based routing
+                workflowModified |= addVersionRoutingNodes(nodes);
+
+                // Step 4: Update and add edges for version-based routing
+                workflowModified |= updateEdgesForVersionRouting(edges);
+
+                if (workflowModified) {
+                    workflowDefinition.setNodes(nodes);
+                    workflowDefinition.setEdges(edges);
+
+                    // Use createOrUpdate to update the workflow
+                    // This will handle the deployment to Flowable as well
+                    repository.createOrUpdate(null, workflowDefinition, ADMIN_USER_NAME);
+
+                    LOG.info(
+                            "Successfully updated workflow '{}' with thresholds and version-based routing",
+                            workflowDefinition.getName());
+                } else {
+                    LOG.info("No updates needed for workflow '{}'", workflowDefinition.getName());
+                }
+
+            } catch (Exception ex) {
+                LOG.warn("GlossaryTermApprovalWorkflow not found or error updating: {}", ex.getMessage());
+                LOG.info("This might be expected if the workflow doesn't exist yet");
+            }
+
+            LOG.info("Completed v1100 workflow migration");
+        } catch (Exception e) {
+            LOG.error("Failed to update workflow", e);
+        }
+    }
+
+    /**
+     * Add new nodes for version-based routing
+     */
+    private static boolean addVersionRoutingNodes(List<WorkflowNodeDefinitionInterface> nodes) {
+        boolean nodesAdded = false;
+
+        // Check and add CheckIfGlossaryTermIsNew node
+        if (nodes.stream().noneMatch(node -> "CheckIfGlossaryTermIsNew".equals(node.getName()))) {
+            try {
+                WorkflowNodeDefinitionInterface versionCheckNode =
+                        JsonUtils.readValue(
+                                """
+                                                                            {
+                                                                              "type": "automatedTask",
+                                                                              "subType": "checkEntityAttributesTask",
+                                                                              "name": "CheckIfGlossaryTermIsNew",
+                                                                              "displayName": "Check if Glossary Term is New",
+                                                                              "config": {
+                                                                                "rules": "{\\"==\\":[{\\"var\\":\\"version\\"},0.1]}"
+                                                                              },
+                                                                              "inputNamespaceMap": {
+                                                                                "relatedEntity": "global"
+                                                                              }
+                                                                            }
+                                                                            """,
+                                WorkflowNodeDefinitionInterface.class);
+                nodes.add(versionCheckNode);
+                LOG.info("Added new node: CheckIfGlossaryTermIsNew");
+                nodesAdded = true;
+            } catch (Exception e) {
+                LOG.error("Failed to add CheckIfGlossaryTermIsNew node", e);
+            }
+        }
+
+        // Add SetGlossaryTermStatusToInReviewForUpdate node for update path
+        if (nodes.stream()
+                .noneMatch(node -> "SetGlossaryTermStatusToInReviewForUpdate".equals(node.getName()))) {
+            try {
+                WorkflowNodeDefinitionInterface inReviewUpdateNode =
+                        JsonUtils.readValue(
+                                """
+                                                                            {
+                                                                              "type": "automatedTask",
+                                                                              "subType": "setEntityAttributeTask",
+                                                                              "name": "SetGlossaryTermStatusToInReviewForUpdate",
+                                                                              "displayName": "Set Status to 'In Review' (Update)",
+                                                                              "config": {
+                                                                                "fieldName": "status",
+                                                                                "fieldValue": "In Review"
+                                                                              },
+                                                                              "inputNamespaceMap": {
+                                                                                "relatedEntity": "global",
+                                                                                "updatedBy": "global"
+                                                                              }
+                                                                            }
+                                                                            """,
+                                WorkflowNodeDefinitionInterface.class);
+                nodes.add(inReviewUpdateNode);
+                LOG.info("Added new node: SetGlossaryTermStatusToInReviewForUpdate");
+                nodesAdded = true;
+            } catch (Exception e) {
+                LOG.error("Failed to add SetGlossaryTermStatusToInReviewForUpdate node", e);
+            }
+        }
+
+        // Check and add ApprovalForUpdates node (unified userApprovalTask with suggestions)
+        if (nodes.stream().noneMatch(node -> "ApprovalForUpdates".equals(node.getName()))) {
+            try {
+                WorkflowNodeDefinitionInterface unifiedApprovalNode =
+                        JsonUtils.readValue(
+                                """
+                                                                            {
+                                                                              "type": "userTask",
+                                                                              "subType": "userApprovalTask",
+                                                                              "name": "ApprovalForUpdates",
+                                                                              "displayName": "Review Changes for Updates",
+                                                                              "config": {
+                                                                                "assignees": {
+                                                                                  "addReviewers": true
+                                                                                },
+                                                                                "approvalThreshold": 1,
+                                                                                "rejectionThreshold": 1
+                                                                              },
+                                                                              "inputNamespaceMap": {
+                                                                                "relatedEntity": "global"
+                                                                              },
+                                                                              "output": ["updatedBy"]
+                                                                            }
+                                                                            """,
+                                WorkflowNodeDefinitionInterface.class);
+                nodes.add(unifiedApprovalNode);
+                LOG.info("Added new node: ApprovalForUpdates");
+                nodesAdded = true;
+            } catch (Exception e) {
+                LOG.error("Failed to add ApprovalForUpdates node", e);
+            }
+        }
+
+        // Check and add RollbackGlossaryTermChanges node
+        if (nodes.stream().noneMatch(node -> "RollbackGlossaryTermChanges".equals(node.getName()))) {
+            try {
+                WorkflowNodeDefinitionInterface rollbackNode =
+                        JsonUtils.readValue(
+                                """
+                                                                            {
+                                                                              "type": "automatedTask",
+                                                                              "subType": "rollbackEntityTask",
+                                                                              "name": "RollbackGlossaryTermChanges",
+                                                                              "displayName": "Rollback Glossary Term Changes",
+                                                                              "config": {},
+                                                                              "inputNamespaceMap": {
+                                                                                "relatedEntity": "global",
+                                                                                "updatedBy": "ApprovalForUpdates"
+                                                                              }
+                                                                            }
+                                                                            """,
+                                WorkflowNodeDefinitionInterface.class);
+                nodes.add(rollbackNode);
+                LOG.info("Added new node: RollbackGlossaryTermChanges");
+                nodesAdded = true;
+            } catch (Exception e) {
+                LOG.error("Failed to add RollbackGlossaryTermChanges node", e);
+            }
+        }
+
+        // Check and add SetGlossaryTermStatusToApprovedAfterReview node
+        if (nodes.stream()
+                .noneMatch(node -> "SetGlossaryTermStatusToApprovedAfterReview".equals(node.getName()))) {
+            try {
+                WorkflowNodeDefinitionInterface approvedDetailedNode =
+                        JsonUtils.readValue(
+                                """
+                                                                            {
+                                                                              "type": "automatedTask",
+                                                                              "subType": "setEntityAttributeTask",
+                                                                              "name": "SetGlossaryTermStatusToApprovedAfterReview",
+                                                                              "displayName": "Set Status to 'Approved' (After Review)",
+                                                                              "config": {
+                                                                                "fieldName": "status",
+                                                                                "fieldValue": "Approved"
+                                                                              },
+                                                                              "inputNamespaceMap": {
+                                                                                "relatedEntity": "global",
+                                                                                "updatedBy": "ApprovalForUpdates"
+                                                                              }
+                                                                            }
+                                                                            """,
+                                WorkflowNodeDefinitionInterface.class);
+                nodes.add(approvedDetailedNode);
+                LOG.info("Added new node: SetGlossaryTermStatusToApprovedAfterReview");
+                nodesAdded = true;
+            } catch (Exception e) {
+                LOG.error("Failed to add SetGlossaryTermStatusToApprovedAfterReview node", e);
+            }
+        }
+
+        // Check and add RollbackEnd node
+        if (nodes.stream().noneMatch(node -> "RollbackEnd".equals(node.getName()))) {
+            try {
+                WorkflowNodeDefinitionInterface rollbackEndNode =
+                        JsonUtils.readValue(
+                                """
+                                                                            {
+                                                                              "type": "endEvent",
+                                                                              "subType": "endEvent",
+                                                                              "name": "RollbackEnd",
+                                                                              "displayName": "Changes Rolled Back"
+                                                                            }
+                                                                            """,
+                                WorkflowNodeDefinitionInterface.class);
+                nodes.add(rollbackEndNode);
+                LOG.info("Added new node: RollbackEnd");
+                nodesAdded = true;
+            } catch (Exception e) {
+                LOG.error("Failed to add RollbackEnd node", e);
+            }
+        }
+
+        // Check and add ChangeReviewEnd node
+        if (nodes.stream().noneMatch(node -> "ChangeReviewEnd".equals(node.getName()))) {
+            try {
+                WorkflowNodeDefinitionInterface changeReviewEndNode =
+                        JsonUtils.readValue(
+                                """
+                                                                            {
+                                                                              "type": "endEvent",
+                                                                              "subType": "endEvent",
+                                                                              "name": "ChangeReviewEnd",
+                                                                              "displayName": "Approved After Change Review"
+                                                                            }
+                                                                            """,
+                                WorkflowNodeDefinitionInterface.class);
+                nodes.add(changeReviewEndNode);
+                LOG.info("Added new node: ChangeReviewEnd");
+                nodesAdded = true;
+            } catch (Exception e) {
+                LOG.error("Failed to add ChangeReviewEnd node", e);
+            }
+        }
+
+        return nodesAdded;
+    }
+
+    /**
+     * Update and add edges for version-based routing
+     */
+    private static boolean updateEdgesForVersionRouting(List<EdgeDefinition> edges) {
+        boolean edgesModified = false;
+
+        // Check if we need to update the routing (look for the old direct edge)
+        boolean hasOldDirectEdge =
+                edges.stream()
+                        .anyMatch(
+                                edge ->
+                                        "CheckGlossaryTermIsReadyToBeReviewed".equals(edge.getFrom())
+                                                && "SetGlossaryTermStatusToInReview".equals(edge.getTo())
+                                                && "true".equals(edge.getCondition()));
+
+        // Check if we already have the new routing through CheckIfGlossaryTermIsNew
+        boolean hasNewRouting =
+                edges.stream()
+                        .anyMatch(
+                                edge ->
+                                        "CheckGlossaryTermIsReadyToBeReviewed".equals(edge.getFrom())
+                                                && "CheckIfGlossaryTermIsNew".equals(edge.getTo())
+                                                && "true".equals(edge.getCondition()));
+
+        // Only modify if we have the old routing and don't have the new routing
+        if (hasOldDirectEdge && !hasNewRouting) {
+            // Remove the old edge
+            edges.removeIf(
+                    edge ->
+                            "CheckGlossaryTermIsReadyToBeReviewed".equals(edge.getFrom())
+                                    && "SetGlossaryTermStatusToInReview".equals(edge.getTo())
+                                    && "true".equals(edge.getCondition()));
+
+            LOG.info(
+                    "Removed edge: CheckGlossaryTermIsReadyToBeReviewed -> SetGlossaryTermStatusToInReview (true)");
+            edgesModified = true;
+
+            // Add new routing through CheckIfGlossaryTermIsNew
+            EdgeDefinition newRoutingEdge =
+                    new EdgeDefinition()
+                            .withFrom("CheckGlossaryTermIsReadyToBeReviewed")
+                            .withTo("CheckIfGlossaryTermIsNew")
+                            .withCondition("true");
+            edges.add(newRoutingEdge);
+            LOG.info(
+                    "Added edge: CheckGlossaryTermIsReadyToBeReviewed -> CheckIfGlossaryTermIsNew (true)");
+        }
+
+        // Add edges from CheckIfGlossaryTermIsNew to both review status nodes
+        edgesModified |=
+                addEdgeIfNotExists(
+                        edges, "CheckIfGlossaryTermIsNew", "SetGlossaryTermStatusToInReview", "true");
+        edgesModified |=
+                addEdgeIfNotExists(
+                        edges, "CheckIfGlossaryTermIsNew", "SetGlossaryTermStatusToInReviewForUpdate", "false");
+
+        // Add edge from SetGlossaryTermStatusToInReviewForUpdate to ApprovalForUpdates
+        edgesModified |=
+                addEdgeIfNotExists(
+                        edges, "SetGlossaryTermStatusToInReviewForUpdate", "ApprovalForUpdates", null);
+
+        // Add edges for ApprovalForUpdates outcomes
+        edgesModified |=
+                addEdgeIfNotExists(
+                        edges, "ApprovalForUpdates", "SetGlossaryTermStatusToApprovedAfterReview", "true");
+        edgesModified |=
+                addEdgeIfNotExists(edges, "ApprovalForUpdates", "RollbackGlossaryTermChanges", "false");
+
+        // Add edges for final nodes
+        edgesModified |= addEdgeIfNotExists(edges, "RollbackGlossaryTermChanges", "RollbackEnd", null);
+        edgesModified |=
+                addEdgeIfNotExists(
+                        edges, "SetGlossaryTermStatusToApprovedAfterReview", "ChangeReviewEnd", null);
+
+        return edgesModified;
+    }
+
+    /**
+     * Add edge if it doesn't already exist
+     */
+    private static boolean addEdgeIfNotExists(
+            List<EdgeDefinition> edges, String from, String to, String condition) {
+        boolean exists =
+                edges.stream()
+                        .anyMatch(
+                                edge ->
+                                        from.equals(edge.getFrom())
+                                                && to.equals(edge.getTo())
+                                                && Objects.equals(condition, edge.getCondition()));
+        if (!exists) {
+            EdgeDefinition newEdge = new EdgeDefinition().withFrom(from).withTo(to);
+            if (condition != null) {
+                newEdge.withCondition(condition);
+            }
+            edges.add(newEdge);
+            LOG.info("Added new edge: {} -> {} (condition: {})", from, to, condition);
+            return true;
+        }
+        return false;
+    }
+
+    /**
+     * Update the ApprovalGlossaryTerm node to add thresholds and output field
+     */
+    private static String updateApprovalNodeWithThresholdsAndOutput(String nodeJson) {
+        try {
+            // Parse the node JSON
+            ObjectMapper mapper = new ObjectMapper();
+            JsonNode rootNode = mapper.readTree(nodeJson);
+
+            if (rootNode instanceof ObjectNode) {
+                ObjectNode nodeObj = (ObjectNode) rootNode;
+
+                // Navigate to config and add thresholds
+                if (nodeObj.has("config") && nodeObj.get("config").isObject()) {
+                    ObjectNode configNode = (ObjectNode) nodeObj.get("config");
+
+                    // Add thresholds if they don't exist
+                    if (!configNode.has("approvalThreshold")) {
+                        configNode.put("approvalThreshold", 1);
+                        LOG.info("Added approvalThreshold: 1 (default)");
+                    }
+
+                    if (!configNode.has("rejectionThreshold")) {
+                        configNode.put("rejectionThreshold", 1);
+                        LOG.info("Added rejectionThreshold: 1 (default)");
+                    }
+                }
+
+                // Add output field if it doesn't exist
+                if (!nodeObj.has("output")) {
+                    ArrayNode outputArray = mapper.createArrayNode();
+                    outputArray.add("updatedBy");
+                    nodeObj.set("output", outputArray);
+                    LOG.info("Added output: ['updatedBy'] to ApproveGlossaryTerm node");
+                }
+            }
+
+            return mapper.writeValueAsString(rootNode);
+        } catch (Exception e) {
+            LOG.error("Failed to update node config with thresholds and output", e);
+            return nodeJson; // Return original if update fails
+        }
+    }
+
+    /**
+     * Migrate setGlossaryTermStatusTask to setEntityAttributeTask
+     */
+    private static WorkflowNodeDefinitionInterface migrateGlossaryTermStatusNode(
+            WorkflowNodeDefinitionInterface node) {
+        try {
+            // Parse original node as JSON to manipulate it
             String nodeJson = JsonUtils.pojoToJson(node);
-
-            // Parse and update the config with thresholds and output
-            String updatedNodeJson = updateApprovalNodeWithThresholdsAndOutput(nodeJson);
-
-            // Convert back to node
-            WorkflowNodeDefinitionInterface updatedNode =
-                JsonUtils.readValue(updatedNodeJson, WorkflowNodeDefinitionInterface.class);
-
-            // Replace the node in the list
-            int index = nodes.indexOf(node);
-            nodes.set(index, updatedNode);
-
-            workflowModified = true;
-            LOG.info("Updated ApproveGlossaryTerm node with thresholds and output field");
-            break;
-          }
-        }
-
-        // Step 3: Add new nodes for version-based routing
-        workflowModified |= addVersionRoutingNodes(nodes);
-
-        // Step 4: Update and add edges for version-based routing
-        workflowModified |= updateEdgesForVersionRouting(edges);
-
-        if (workflowModified) {
-          workflowDefinition.setNodes(nodes);
-          workflowDefinition.setEdges(edges);
-
-          // Use createOrUpdate to update the workflow
-          // This will handle the deployment to Flowable as well
-          repository.createOrUpdate(null, workflowDefinition, ADMIN_USER_NAME);
-
-          LOG.info(
-              "Successfully updated workflow '{}' with thresholds and version-based routing",
-              workflowDefinition.getName());
-        } else {
-          LOG.info("No updates needed for workflow '{}'", workflowDefinition.getName());
-        }
-
-      } catch (Exception ex) {
-        LOG.warn("GlossaryTermApprovalWorkflow not found or error updating: {}", ex.getMessage());
-        LOG.info("This might be expected if the workflow doesn't exist yet");
-      }
-
-      LOG.info("Completed v1100 workflow migration");
-    } catch (Exception e) {
-      LOG.error("Failed to update workflow", e);
-    }
-  }
-
-  /**
-   * Add new nodes for version-based routing
-   */
-  private static boolean addVersionRoutingNodes(List<WorkflowNodeDefinitionInterface> nodes) {
-    boolean nodesAdded = false;
-
-    // Check and add CheckIfGlossaryTermIsNew node
-    if (nodes.stream().noneMatch(node -> "CheckIfGlossaryTermIsNew".equals(node.getName()))) {
-      try {
-        WorkflowNodeDefinitionInterface versionCheckNode =
-            JsonUtils.readValue(
-                """
-                                                            {
-                                                              "type": "automatedTask",
-                                                              "subType": "checkEntityAttributesTask",
-                                                              "name": "CheckIfGlossaryTermIsNew",
-                                                              "displayName": "Check if Glossary Term is New",
-                                                              "config": {
-                                                                "rules": "{\\"==\\":[{\\"var\\":\\"version\\"},0.1]}"
-                                                              },
-                                                              "inputNamespaceMap": {
-                                                                "relatedEntity": "global"
-                                                              }
-                                                            }
-                                                            """,
-                WorkflowNodeDefinitionInterface.class);
-        nodes.add(versionCheckNode);
-        LOG.info("Added new node: CheckIfGlossaryTermIsNew");
-        nodesAdded = true;
-      } catch (Exception e) {
-        LOG.error("Failed to add CheckIfGlossaryTermIsNew node", e);
-      }
-    }
-
-    // Add SetGlossaryTermStatusToInReviewForUpdate node for update path
-    if (nodes.stream()
-        .noneMatch(node -> "SetGlossaryTermStatusToInReviewForUpdate".equals(node.getName()))) {
-      try {
-        WorkflowNodeDefinitionInterface inReviewUpdateNode =
-            JsonUtils.readValue(
-                """
-                                                            {
-                                                              "type": "automatedTask",
-                                                              "subType": "setEntityAttributeTask",
-                                                              "name": "SetGlossaryTermStatusToInReviewForUpdate",
-                                                              "displayName": "Set Status to 'In Review' (Update)",
-                                                              "config": {
-                                                                "fieldName": "status",
-                                                                "fieldValue": "In Review"
-                                                              },
-                                                              "inputNamespaceMap": {
-                                                                "relatedEntity": "global",
-                                                                "updatedBy": "global"
-                                                              }
-                                                            }
-                                                            """,
-                WorkflowNodeDefinitionInterface.class);
-        nodes.add(inReviewUpdateNode);
-        LOG.info("Added new node: SetGlossaryTermStatusToInReviewForUpdate");
-        nodesAdded = true;
-      } catch (Exception e) {
-        LOG.error("Failed to add SetGlossaryTermStatusToInReviewForUpdate node", e);
-      }
-    }
-
-    // Check and add ApprovalForUpdates node (unified userApprovalTask with suggestions)
-    if (nodes.stream().noneMatch(node -> "ApprovalForUpdates".equals(node.getName()))) {
-      try {
-        WorkflowNodeDefinitionInterface unifiedApprovalNode =
-            JsonUtils.readValue(
-                """
-                                                            {
-                                                              "type": "userTask",
-                                                              "subType": "userApprovalTask",
-                                                              "name": "ApprovalForUpdates",
-                                                              "displayName": "Review Changes for Updates",
-                                                              "config": {
-                                                                "assignees": {
-                                                                  "addReviewers": true
-                                                                },
-                                                                "approvalThreshold": 1,
-                                                                "rejectionThreshold": 1
-                                                              },
-                                                              "inputNamespaceMap": {
-                                                                "relatedEntity": "global"
-                                                              },
-                                                              "output": ["updatedBy"]
-                                                            }
-                                                            """,
-                WorkflowNodeDefinitionInterface.class);
-        nodes.add(unifiedApprovalNode);
-        LOG.info("Added new node: ApprovalForUpdates");
-        nodesAdded = true;
-      } catch (Exception e) {
-        LOG.error("Failed to add ApprovalForUpdates node", e);
-      }
-    }
-
-    // Check and add RollbackGlossaryTermChanges node
-    if (nodes.stream().noneMatch(node -> "RollbackGlossaryTermChanges".equals(node.getName()))) {
-      try {
-        WorkflowNodeDefinitionInterface rollbackNode =
-            JsonUtils.readValue(
-                """
-                                                            {
-                                                              "type": "automatedTask",
-                                                              "subType": "rollbackEntityTask",
-                                                              "name": "RollbackGlossaryTermChanges",
-                                                              "displayName": "Rollback Glossary Term Changes",
-                                                              "config": {},
-                                                              "inputNamespaceMap": {
-                                                                "relatedEntity": "global",
-                                                                "updatedBy": "ApprovalForUpdates"
-                                                              }
-                                                            }
-                                                            """,
-                WorkflowNodeDefinitionInterface.class);
-        nodes.add(rollbackNode);
-        LOG.info("Added new node: RollbackGlossaryTermChanges");
-        nodesAdded = true;
-      } catch (Exception e) {
-        LOG.error("Failed to add RollbackGlossaryTermChanges node", e);
-      }
-    }
-
-    // Check and add SetGlossaryTermStatusToApprovedAfterReview node
-    if (nodes.stream()
-        .noneMatch(node -> "SetGlossaryTermStatusToApprovedAfterReview".equals(node.getName()))) {
-      try {
-        WorkflowNodeDefinitionInterface approvedDetailedNode =
-            JsonUtils.readValue(
-                """
-                                                            {
-                                                              "type": "automatedTask",
-                                                              "subType": "setEntityAttributeTask",
-                                                              "name": "SetGlossaryTermStatusToApprovedAfterReview",
-                                                              "displayName": "Set Status to 'Approved' (After Review)",
-                                                              "config": {
-                                                                "fieldName": "status",
-                                                                "fieldValue": "Approved"
-                                                              },
-                                                              "inputNamespaceMap": {
-                                                                "relatedEntity": "global",
-                                                                "updatedBy": "ApprovalForUpdates"
-                                                              }
-                                                            }
-                                                            """,
-                WorkflowNodeDefinitionInterface.class);
-        nodes.add(approvedDetailedNode);
-        LOG.info("Added new node: SetGlossaryTermStatusToApprovedAfterReview");
-        nodesAdded = true;
-      } catch (Exception e) {
-        LOG.error("Failed to add SetGlossaryTermStatusToApprovedAfterReview node", e);
-      }
-    }
-
-    // Check and add RollbackEnd node
-    if (nodes.stream().noneMatch(node -> "RollbackEnd".equals(node.getName()))) {
-      try {
-        WorkflowNodeDefinitionInterface rollbackEndNode =
-            JsonUtils.readValue(
-                """
-                                                            {
-                                                              "type": "endEvent",
-                                                              "subType": "endEvent",
-                                                              "name": "RollbackEnd",
-                                                              "displayName": "Changes Rolled Back"
-                                                            }
-                                                            """,
-                WorkflowNodeDefinitionInterface.class);
-        nodes.add(rollbackEndNode);
-        LOG.info("Added new node: RollbackEnd");
-        nodesAdded = true;
-      } catch (Exception e) {
-        LOG.error("Failed to add RollbackEnd node", e);
-      }
-    }
-
-    // Check and add ChangeReviewEnd node
-    if (nodes.stream().noneMatch(node -> "ChangeReviewEnd".equals(node.getName()))) {
-      try {
-        WorkflowNodeDefinitionInterface changeReviewEndNode =
-            JsonUtils.readValue(
-                """
-                                                            {
-                                                              "type": "endEvent",
-                                                              "subType": "endEvent",
-                                                              "name": "ChangeReviewEnd",
-                                                              "displayName": "Approved After Change Review"
-                                                            }
-                                                            """,
-                WorkflowNodeDefinitionInterface.class);
-        nodes.add(changeReviewEndNode);
-        LOG.info("Added new node: ChangeReviewEnd");
-        nodesAdded = true;
-      } catch (Exception e) {
-        LOG.error("Failed to add ChangeReviewEnd node", e);
-      }
-    }
-
-    return nodesAdded;
-  }
-
-  /**
-   * Update and add edges for version-based routing
-   */
-  private static boolean updateEdgesForVersionRouting(List<EdgeDefinition> edges) {
-    boolean edgesModified = false;
-
-    // Check if we need to update the routing (look for the old direct edge)
-    boolean hasOldDirectEdge =
-        edges.stream()
-            .anyMatch(
-                edge ->
-                    "CheckGlossaryTermIsReadyToBeReviewed".equals(edge.getFrom())
-                        && "SetGlossaryTermStatusToInReview".equals(edge.getTo())
-                        && "true".equals(edge.getCondition()));
-
-    // Check if we already have the new routing through CheckIfGlossaryTermIsNew
-    boolean hasNewRouting =
-        edges.stream()
-            .anyMatch(
-                edge ->
-                    "CheckGlossaryTermIsReadyToBeReviewed".equals(edge.getFrom())
-                        && "CheckIfGlossaryTermIsNew".equals(edge.getTo())
-                        && "true".equals(edge.getCondition()));
-
-    // Only modify if we have the old routing and don't have the new routing
-    if (hasOldDirectEdge && !hasNewRouting) {
-      // Remove the old edge
-      edges.removeIf(
-          edge ->
-              "CheckGlossaryTermIsReadyToBeReviewed".equals(edge.getFrom())
-                  && "SetGlossaryTermStatusToInReview".equals(edge.getTo())
-                  && "true".equals(edge.getCondition()));
-
-      LOG.info(
-          "Removed edge: CheckGlossaryTermIsReadyToBeReviewed -> SetGlossaryTermStatusToInReview (true)");
-      edgesModified = true;
-
-      // Add new routing through CheckIfGlossaryTermIsNew
-      EdgeDefinition newRoutingEdge =
-          new EdgeDefinition()
-              .withFrom("CheckGlossaryTermIsReadyToBeReviewed")
-              .withTo("CheckIfGlossaryTermIsNew")
-              .withCondition("true");
-      edges.add(newRoutingEdge);
-      LOG.info(
-          "Added edge: CheckGlossaryTermIsReadyToBeReviewed -> CheckIfGlossaryTermIsNew (true)");
-    }
-
-    // Add edges from CheckIfGlossaryTermIsNew to both review status nodes
-    edgesModified |=
-        addEdgeIfNotExists(
-            edges, "CheckIfGlossaryTermIsNew", "SetGlossaryTermStatusToInReview", "true");
-    edgesModified |=
-        addEdgeIfNotExists(
-            edges, "CheckIfGlossaryTermIsNew", "SetGlossaryTermStatusToInReviewForUpdate", "false");
-
-    // Add edge from SetGlossaryTermStatusToInReviewForUpdate to ApprovalForUpdates
-    edgesModified |=
-        addEdgeIfNotExists(
-            edges, "SetGlossaryTermStatusToInReviewForUpdate", "ApprovalForUpdates", null);
-
-    // Add edges for ApprovalForUpdates outcomes
-    edgesModified |=
-        addEdgeIfNotExists(
-            edges, "ApprovalForUpdates", "SetGlossaryTermStatusToApprovedAfterReview", "true");
-    edgesModified |=
-        addEdgeIfNotExists(edges, "ApprovalForUpdates", "RollbackGlossaryTermChanges", "false");
-
-    // Add edges for final nodes
-    edgesModified |= addEdgeIfNotExists(edges, "RollbackGlossaryTermChanges", "RollbackEnd", null);
-    edgesModified |=
-        addEdgeIfNotExists(
-            edges, "SetGlossaryTermStatusToApprovedAfterReview", "ChangeReviewEnd", null);
-
-    return edgesModified;
-  }
-
-  /**
-   * Add edge if it doesn't already exist
-   */
-  private static boolean addEdgeIfNotExists(
-      List<EdgeDefinition> edges, String from, String to, String condition) {
-    boolean exists =
-        edges.stream()
-            .anyMatch(
-                edge ->
-                    from.equals(edge.getFrom())
-                        && to.equals(edge.getTo())
-                        && Objects.equals(condition, edge.getCondition()));
-    if (!exists) {
-      EdgeDefinition newEdge = new EdgeDefinition().withFrom(from).withTo(to);
-      if (condition != null) {
-        newEdge.withCondition(condition);
-      }
-      edges.add(newEdge);
-      LOG.info("Added new edge: {} -> {} (condition: {})", from, to, condition);
-      return true;
-    }
-    return false;
-  }
-
-  /**
-   * Update the ApprovalGlossaryTerm node to add thresholds and output field
-   */
-  private static String updateApprovalNodeWithThresholdsAndOutput(String nodeJson) {
-    try {
-      // Parse the node JSON
-      ObjectMapper mapper = new ObjectMapper();
-      JsonNode rootNode = mapper.readTree(nodeJson);
-
-      if (rootNode instanceof ObjectNode) {
-        ObjectNode nodeObj = (ObjectNode) rootNode;
-
-        // Navigate to config and add thresholds
-        if (nodeObj.has("config") && nodeObj.get("config").isObject()) {
-          ObjectNode configNode = (ObjectNode) nodeObj.get("config");
-
-          // Add thresholds if they don't exist
-          if (!configNode.has("approvalThreshold")) {
-            configNode.put("approvalThreshold", 1);
-            LOG.info("Added approvalThreshold: 1 (default)");
-          }
-
-          if (!configNode.has("rejectionThreshold")) {
-            configNode.put("rejectionThreshold", 1);
-            LOG.info("Added rejectionThreshold: 1 (default)");
-          }
-        }
-
-        // Add output field if it doesn't exist
-        if (!nodeObj.has("output")) {
-          ArrayNode outputArray = mapper.createArrayNode();
-          outputArray.add("updatedBy");
-          nodeObj.set("output", outputArray);
-          LOG.info("Added output: ['updatedBy'] to ApproveGlossaryTerm node");
-        }
-      }
-
-      return mapper.writeValueAsString(rootNode);
-    } catch (Exception e) {
-      LOG.error("Failed to update node config with thresholds and output", e);
-      return nodeJson; // Return original if update fails
-    }
-  }
-
-  /**
-   * Migrate setGlossaryTermStatusTask to setEntityAttributeTask
-   */
-  private static WorkflowNodeDefinitionInterface migrateGlossaryTermStatusNode(
-      WorkflowNodeDefinitionInterface node) {
-    try {
-      // Parse original node as JSON to manipulate it
-      String nodeJson = JsonUtils.pojoToJson(node);
-      ObjectMapper mapper = new ObjectMapper();
-      JsonNode nodeJsonNode = mapper.readTree(nodeJson);
-
-      if (nodeJsonNode instanceof ObjectNode) {
-        ObjectNode nodeObj = (ObjectNode) nodeJsonNode;
-
-        // Change subType
-        nodeObj.put("subType", "setEntityAttributeTask");
-
-        // Transform config from glossaryTermStatus to fieldName/fieldValue
-        if (nodeObj.has("config") && nodeObj.get("config").isObject()) {
-          ObjectNode configNode = (ObjectNode) nodeObj.get("config");
-
-          if (configNode.has("glossaryTermStatus")) {
-            String statusValue = configNode.get("glossaryTermStatus").asText();
-            configNode.remove("glossaryTermStatus");
-            configNode.put("fieldName", "status");
-            configNode.put("fieldValue", statusValue);
-          }
-        }
-      }
-
-      // Convert back to WorkflowNodeDefinitionInterface
-      return JsonUtils.readValue(
-          mapper.writeValueAsString(nodeJsonNode), WorkflowNodeDefinitionInterface.class);
-
-    } catch (Exception e) {
-      LOG.error("Failed to migrate glossary term status node", e);
-      return node;
-    }
-  }
-
-  /**
-   * Update trigger from entityType string to entityTypes array
-   */
-  private static boolean updateTriggerToEntityTypes(WorkflowDefinition workflowDefinition) {
-    try {
-      if (workflowDefinition.getTrigger() != null) {
-        String triggerJson = JsonUtils.pojoToJson(workflowDefinition.getTrigger());
-        ObjectMapper mapper = new ObjectMapper();
-        JsonNode triggerNode = mapper.readTree(triggerJson);
-
-        if (triggerNode instanceof ObjectNode) {
-          ObjectNode triggerObj = (ObjectNode) triggerNode;
-
-          // Check if it's an eventBasedEntity trigger
-          if ("eventBasedEntity".equals(triggerObj.get("type").asText())) {
-            JsonNode configNode = triggerObj.get("config");
-
-            if (configNode instanceof ObjectNode) {
-              ObjectNode configObj = (ObjectNode) configNode;
-
-              boolean triggerModified = false;
-
-              // Check if there's an entityType field (old format)
-              if (configObj.has("entityType")) {
-                String entityType = configObj.get("entityType").asText();
-
-                // Create entityTypes array with the single value
-                ArrayNode entityTypesArray = mapper.createArrayNode();
-                entityTypesArray.add(entityType);
-                configObj.set("entityTypes", entityTypesArray);
-
-                // Remove the old entityType field
-                configObj.remove("entityType");
-
-                LOG.info(
-                    "Updated trigger from entityType='{}' to entityTypes=['{}']",
-                    entityType,
-                    entityType);
-                triggerModified = true;
-              }
-
-              // Also migrate filter from string to entity-specific object format
-              if (configObj.has("filter")) {
-                JsonNode filterNode = configObj.get("filter");
-
-                // If filter is a string, convert to entity-specific format
-                if (filterNode.isTextual()) {
-                  String filterStr = filterNode.asText();
-                  ObjectNode newFilterObj = mapper.createObjectNode();
-
-                  // Get entity types to create specific filters
-                  if (configObj.has("entityTypes")) {
-                    JsonNode entityTypesNode = configObj.get("entityTypes");
-                    if (entityTypesNode.isArray()) {
-                      for (JsonNode entityTypeNode : entityTypesNode) {
-                        String entityType = entityTypeNode.asText();
-                        // Apply the filter string to this specific entity type
-                        // Keep the filter value as a string (it contains JSON Logic)
-                        // PeriodicBatchEntityTrigger
-                        newFilterObj.put(entityType, filterStr);
-                      }
+            ObjectMapper mapper = new ObjectMapper();
+            JsonNode nodeJsonNode = mapper.readTree(nodeJson);
+
+            if (nodeJsonNode instanceof ObjectNode) {
+                ObjectNode nodeObj = (ObjectNode) nodeJsonNode;
+
+                // Change subType
+                nodeObj.put("subType", "setEntityAttributeTask");
+
+                // Transform config from glossaryTermStatus to fieldName/fieldValue
+                if (nodeObj.has("config") && nodeObj.get("config").isObject()) {
+                    ObjectNode configNode = (ObjectNode) nodeObj.get("config");
+
+                    if (configNode.has("glossaryTermStatus")) {
+                        String statusValue = configNode.get("glossaryTermStatus").asText();
+                        configNode.remove("glossaryTermStatus");
+                        configNode.put("fieldName", "status");
+                        configNode.put("fieldValue", statusValue);
                     }
-                  }
-
-                  // Add a default filter as well for fallback
-                  newFilterObj.put("default", filterStr);
-
-                  if (filterStr != null && !filterStr.trim().isEmpty()) {
-                    LOG.info(
-                        "Migrated filter to entity-specific object format with filter: {}",
-                        filterStr);
-                  } else {
-                    LOG.info("Migrated empty filter to entity-specific object format");
-                  }
-
-                  // Replace the string filter with object filter
-                  configObj.set("filter", newFilterObj);
-                  triggerModified = true;
                 }
-              }
-
-              if (triggerModified) {
-                // Convert back to trigger object
-                var updatedTrigger =
-                    JsonUtils.readValue(
-                        mapper.writeValueAsString(triggerObj),
-                        workflowDefinition.getTrigger().getClass());
-                workflowDefinition.setTrigger(updatedTrigger);
-
-                return true;
-              }
-            }
-          }
-        }
-      }
-    } catch (Exception e) {
-      LOG.error("Failed to update trigger to entityTypes array", e);
-    }
-    return false;
-=======
-  public void cleanupOrphanedDataContracts() {
-    LOG.info("Starting cleanup of orphaned data contracts...");
-
-    try {
-      DataContractRepository dataContractRepository =
-          (DataContractRepository) Entity.getEntityRepository(Entity.DATA_CONTRACT);
-
-      List<DataContract> allDataContracts =
-          dataContractRepository.listAll(
-              dataContractRepository.getFields("id,entity"), new ListFilter(Include.ALL));
-
-      if (allDataContracts.isEmpty()) {
-        LOG.info("✓ No data contracts found - cleanup complete");
-        return;
-      }
-
-      int deletedCount = 0;
-      int totalContracts = allDataContracts.size();
-
-      LOG.info("Found {} data contracts to validate", totalContracts);
-
-      for (DataContract dataContract : allDataContracts) {
+            }
+
+            // Convert back to WorkflowNodeDefinitionInterface
+            return JsonUtils.readValue(
+                    mapper.writeValueAsString(nodeJsonNode), WorkflowNodeDefinitionInterface.class);
+
+        } catch (Exception e) {
+            LOG.error("Failed to migrate glossary term status node", e);
+            return node;
+        }
+    }
+
+    /**
+     * Update trigger from entityType string to entityTypes array
+     */
+    private static boolean updateTriggerToEntityTypes(WorkflowDefinition workflowDefinition) {
         try {
-          // Try to get the associated entity
-          Entity.getEntityReferenceById(
-              dataContract.getEntity().getType(),
-              dataContract.getEntity().getId(),
-              Include.NON_DELETED);
-
-        } catch (EntityNotFoundException e) {
-          LOG.info(
-              "Deleting orphaned data contract '{}' - associated {} entity with ID {} not found",
-              dataContract.getFullyQualifiedName(),
-              dataContract.getEntity().getType(),
-              dataContract.getEntity().getId());
-
-          try {
-            dataContractRepository.delete(Entity.ADMIN_USER_NAME, dataContract.getId(), true, true);
-            deletedCount++;
-          } catch (Exception deleteException) {
-            LOG.warn(
-                "Failed to delete orphaned data contract '{}': {}",
-                dataContract.getFullyQualifiedName(),
-                deleteException.getMessage());
-          }
-        }
-      }
-
-      LOG.info(
-          "✓ Cleanup complete: {} orphaned data contracts deleted out of {} total",
-          deletedCount,
-          totalContracts);
-
-    } catch (Exception e) {
-      LOG.error("✗ FAILED cleanup of orphaned data contracts: {}", e.getMessage(), e);
-    }
->>>>>>> 22a0925c
-  }
+            if (workflowDefinition.getTrigger() != null) {
+                String triggerJson = JsonUtils.pojoToJson(workflowDefinition.getTrigger());
+                ObjectMapper mapper = new ObjectMapper();
+                JsonNode triggerNode = mapper.readTree(triggerJson);
+
+                if (triggerNode instanceof ObjectNode) {
+                    ObjectNode triggerObj = (ObjectNode) triggerNode;
+
+                    // Check if it's an eventBasedEntity trigger
+                    if ("eventBasedEntity".equals(triggerObj.get("type").asText())) {
+                        JsonNode configNode = triggerObj.get("config");
+
+                        if (configNode instanceof ObjectNode) {
+                            ObjectNode configObj = (ObjectNode) configNode;
+
+                            boolean triggerModified = false;
+
+                            // Check if there's an entityType field (old format)
+                            if (configObj.has("entityType")) {
+                                String entityType = configObj.get("entityType").asText();
+
+                                // Create entityTypes array with the single value
+                                ArrayNode entityTypesArray = mapper.createArrayNode();
+                                entityTypesArray.add(entityType);
+                                configObj.set("entityTypes", entityTypesArray);
+
+                                // Remove the old entityType field
+                                configObj.remove("entityType");
+
+                                LOG.info(
+                                        "Updated trigger from entityType='{}' to entityTypes=['{}']",
+                                        entityType,
+                                        entityType);
+                                triggerModified = true;
+                            }
+
+                            // Also migrate filter from string to entity-specific object format
+                            if (configObj.has("filter")) {
+                                JsonNode filterNode = configObj.get("filter");
+
+                                // If filter is a string, convert to entity-specific format
+                                if (filterNode.isTextual()) {
+                                    String filterStr = filterNode.asText();
+                                    ObjectNode newFilterObj = mapper.createObjectNode();
+
+                                    // Get entity types to create specific filters
+                                    if (configObj.has("entityTypes")) {
+                                        JsonNode entityTypesNode = configObj.get("entityTypes");
+                                        if (entityTypesNode.isArray()) {
+                                            for (JsonNode entityTypeNode : entityTypesNode) {
+                                                String entityType = entityTypeNode.asText();
+                                                // Apply the filter string to this specific entity type
+                                                // Keep the filter value as a string (it contains JSON Logic)
+                                                // PeriodicBatchEntityTrigger
+                                                newFilterObj.put(entityType, filterStr);
+                                            }
+                                        }
+                                    }
+
+                                    // Add a default filter as well for fallback
+                                    newFilterObj.put("default", filterStr);
+
+                                    if (filterStr != null && !filterStr.trim().isEmpty()) {
+                                        LOG.info(
+                                                "Migrated filter to entity-specific object format with filter: {}",
+                                                filterStr);
+                                    } else {
+                                        LOG.info("Migrated empty filter to entity-specific object format");
+                                    }
+
+                                    // Replace the string filter with object filter
+                                    configObj.set("filter", newFilterObj);
+                                    triggerModified = true;
+                                }
+                            }
+
+                            if (triggerModified) {
+                                // Convert back to trigger object
+                                var updatedTrigger =
+                                        JsonUtils.readValue(
+                                                mapper.writeValueAsString(triggerObj),
+                                                workflowDefinition.getTrigger().getClass());
+                                workflowDefinition.setTrigger(updatedTrigger);
+
+                                return true;
+                            }
+                        }
+                    }
+                }
+            }
+        } catch (Exception e) {
+            LOG.error("Failed to update trigger to entityTypes array", e);
+        }
+        return false;
+    }
 }