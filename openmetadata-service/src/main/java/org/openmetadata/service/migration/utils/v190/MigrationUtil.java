--- conflicted
+++ resolved
@@ -10,15 +10,12 @@
 import lombok.extern.slf4j.Slf4j;
 import org.jdbi.v3.core.Handle;
 import org.openmetadata.schema.entity.services.ingestionPipelines.IngestionPipeline;
-<<<<<<< HEAD
+import org.openmetadata.schema.governance.workflows.WorkflowConfiguration;
+import org.openmetadata.schema.governance.workflows.WorkflowDefinition;
 import org.openmetadata.schema.governance.workflows.WorkflowDefinition;
 import org.openmetadata.schema.governance.workflows.elements.EdgeDefinition;
 import org.openmetadata.schema.governance.workflows.elements.WorkflowNodeDefinitionInterface;
 import org.openmetadata.schema.governance.workflows.elements.WorkflowTriggerInterface;
-=======
-import org.openmetadata.schema.governance.workflows.WorkflowConfiguration;
-import org.openmetadata.schema.governance.workflows.WorkflowDefinition;
->>>>>>> 5057f29e
 import org.openmetadata.schema.type.Include;
 import org.openmetadata.schema.utils.JsonUtils;
 import org.openmetadata.service.Entity;
@@ -51,16 +48,11 @@
   }
 
   /**
-<<<<<<< HEAD
    * Update GlossaryTermApprovalWorkflow
-=======
-   * Update workflow definitions to set storeStageStatus = true for GlossaryApprovalWorkflow only.
->>>>>>> 5057f29e
    */
   public static void updateGlossaryTermApprovalWorkflow() {
     try {
       LOG.info(
-<<<<<<< HEAD
           "Starting v190 migration - adding reviewer auto-approval nodes to GlossaryTermApprovalWorkflow");
 
       workflowDefinitionRepository =
@@ -69,7 +61,14 @@
       try {
         WorkflowDefinition workflowDefinition =
             workflowDefinitionRepository.getByName(
-                null, "GlossaryTermApprovalWorkflow", EntityUtil.Fields.EMPTY_FIELDS);
+                null, GLOSSARY_TERM_APPROVAL_WORKFLOW, EntityUtil.Fields.EMPTY_FIELDS);
+          if (workflowDefinition.getConfig() == null) {
+              workflowDefinition.setConfig(new WorkflowConfiguration().withStoreStageStatus(true));
+          } else {
+              // Update only storeStageStatus, preserve everything else
+              workflowDefinition.getConfig().setStoreStageStatus(true);
+          }
+          LOG.info("Updating workflow definition '{}'", workflowDefinition.getName());
 
         LOG.info(
             "Adding reviewer auto-approval nodes to workflow '{}'", workflowDefinition.getName());
@@ -248,33 +247,6 @@
       }
     } catch (Exception e) {
       LOG.warn("Failed to add filter to trigger config: {}", e.getMessage());
-=======
-          "Starting v190 workflow definition migration - updating storeStageStatus for GlossaryTermApprovalWorkflow");
-      WorkflowDefinitionRepository repository =
-          (WorkflowDefinitionRepository) Entity.getEntityRepository(Entity.WORKFLOW_DEFINITION);
-      try {
-
-        WorkflowDefinition workflowDefinition =
-            repository.getByName(
-                null, GLOSSARY_TERM_APPROVAL_WORKFLOW, EntityUtil.Fields.EMPTY_FIELDS);
-        LOG.info("Updating workflow definition '{}'", workflowDefinition.getName());
-        if (workflowDefinition.getConfig() == null) {
-          workflowDefinition.setConfig(new WorkflowConfiguration().withStoreStageStatus(true));
-        } else {
-          // Update only storeStageStatus, preserve everything else
-          workflowDefinition.getConfig().setStoreStageStatus(true);
-        }
-        repository.createOrUpdate(null, workflowDefinition, ADMIN_USER_NAME);
-
-        LOG.info("Successfully updated workflow definition '{}'", workflowDefinition.getName());
-
-      } catch (Exception ex) {
-        LOG.warn("GlossaryTermApprovalWorkflow not found or error updating: {}", ex.getMessage());
-      }
-      LOG.info("Completed v190 workflow definition migration");
-    } catch (Exception e) {
-      LOG.error("Failed to update workflow definitions", e);
->>>>>>> 5057f29e
     }
   }
 
