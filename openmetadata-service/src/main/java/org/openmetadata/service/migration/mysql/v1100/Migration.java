--- conflicted
+++ resolved
@@ -19,15 +19,12 @@
   public void runDataMigration() {
     MigrationUtil migrationUtil = new MigrationUtil(handle, ConnectionType.MYSQL);
     migrationUtil.migrateEntityStatusForExistingEntities();
-<<<<<<< HEAD
+    migrationUtil.cleanupOrphanedDataContracts();
     // Initialize WorkflowHandler before attempting to update workflows
     // This ensures that Flowable engine is ready for validation
     initializeWorkflowHandler();
 
     // Update GlossaryTermApprovalWorkflow: migrate to generic tasks and add thresholds
     updateGlossaryTermApprovalWorkflow();
-=======
-    migrationUtil.cleanupOrphanedDataContracts();
->>>>>>> 22a0925c
   }
 }