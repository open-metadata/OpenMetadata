/*
 *  Copyright 2021 Collate
 *  Licensed under the Apache License, Version 2.0 (the "License");
 *  you may not use this file except in compliance with the License.
 *  You may obtain a copy of the License at
 *  http://www.apache.org/licenses/LICENSE-2.0
 *  Unless required by applicable law or agreed to in writing, software
 *  distributed under the License is distributed on an "AS IS" BASIS,
 *  WITHOUT WARRANTIES OR CONDITIONS OF ANY KIND, either express or implied.
 *  See the License for the specific language governing permissions and
 *  limitations under the License.
 */

package org.openmetadata.service.secrets.converter;

import com.mysql.cj.MysqlConnection;
import java.util.Map;
import lombok.Getter;
import org.flywaydb.core.internal.database.redshift.RedshiftConnection;
import org.openmetadata.schema.auth.SSOAuthMechanism;
import org.openmetadata.schema.entity.automations.TestServiceConnectionRequest;
import org.openmetadata.schema.entity.automations.Workflow;
import org.openmetadata.schema.metadataIngestion.DbtPipeline;
import org.openmetadata.schema.metadataIngestion.dbtconfig.DbtGCSConfig;
import org.openmetadata.schema.security.credentials.GCPCredentials;
import org.openmetadata.schema.services.connections.dashboard.LookerConnection;
import org.openmetadata.schema.services.connections.dashboard.SupersetConnection;
import org.openmetadata.schema.services.connections.dashboard.TableauConnection;
import org.openmetadata.schema.services.connections.database.BigQueryConnection;
import org.openmetadata.schema.services.connections.database.BigTableConnection;
import org.openmetadata.schema.services.connections.database.CassandraConnection;
import org.openmetadata.schema.services.connections.database.DatalakeConnection;
import org.openmetadata.schema.services.connections.database.DeltaLakeConnection;
import org.openmetadata.schema.services.connections.database.GreenplumConnection;
import org.openmetadata.schema.services.connections.database.HiveConnection;
import org.openmetadata.schema.services.connections.database.IcebergConnection;
import org.openmetadata.schema.services.connections.database.PostgresConnection;
import org.openmetadata.schema.services.connections.database.SalesforceConnection;
import org.openmetadata.schema.services.connections.database.SapHanaConnection;
import org.openmetadata.schema.services.connections.database.TrinoConnection;
import org.openmetadata.schema.services.connections.database.datalake.GCSConfig;
import org.openmetadata.schema.services.connections.database.deltalake.StorageConfig;
import org.openmetadata.schema.services.connections.database.iceberg.IcebergFileSystem;
import org.openmetadata.schema.services.connections.pipeline.AirflowConnection;
import org.openmetadata.schema.services.connections.search.ElasticSearchConnection;
import org.openmetadata.schema.services.connections.storage.GCSConnection;

/** Factory class to get a `ClassConverter` based on the service class. */
public final class ClassConverterFactory {
  private ClassConverterFactory() {
    /* Final Class */
  }

  @Getter private static final Map<Class<?>, ClassConverter> converterMap;

  static {
    converterMap =
        Map.ofEntries(
            Map.entry(AirflowConnection.class, new AirflowConnectionClassConverter()),
            Map.entry(BigQueryConnection.class, new BigQueryConnectionClassConverter()),
            Map.entry(BigTableConnection.class, new BigTableConnectionClassConverter()),
            Map.entry(DatalakeConnection.class, new DatalakeConnectionClassConverter()),
            Map.entry(DeltaLakeConnection.class, new DeltaLakeConnectionClassConverter()),
            Map.entry(DbtGCSConfig.class, new DbtGCSConfigClassConverter()),
            Map.entry(DbtPipeline.class, new DbtPipelineClassConverter()),
            Map.entry(ElasticSearchConnection.class, new ElasticSearchConnectionClassConverter()),
            Map.entry(GCSConfig.class, new GCPConfigClassConverter()),
            Map.entry(GCPCredentials.class, new GcpCredentialsClassConverter()),
            Map.entry(GCSConnection.class, new GcpConnectionClassConverter()),
            Map.entry(HiveConnection.class, new HiveConnectionClassConverter()),
            Map.entry(IcebergConnection.class, new IcebergConnectionClassConverter()),
            Map.entry(IcebergFileSystem.class, new IcebergFileSystemClassConverter()),
            Map.entry(LookerConnection.class, new LookerConnectionClassConverter()),
            Map.entry(MysqlConnection.class, new MysqlConnectionClassConverter()),
            Map.entry(RedshiftConnection.class, new RedshiftConnectionClassConverter()),
            Map.entry(GreenplumConnection.class, new GreenplumConnectionClassConverter()),
            Map.entry(PostgresConnection.class, new PostgresConnectionClassConverter()),
            Map.entry(SapHanaConnection.class, new SapHanaConnectionClassConverter()),
            Map.entry(StorageConfig.class, new StorageConfigClassConverter()),
            Map.entry(SupersetConnection.class, new SupersetConnectionClassConverter()),
            Map.entry(SSOAuthMechanism.class, new SSOAuthMechanismClassConverter()),
            Map.entry(TableauConnection.class, new TableauConnectionClassConverter()),
            Map.entry(SalesforceConnection.class, new SalesforceConnectorClassConverter()),
            Map.entry(
                TestServiceConnectionRequest.class,
                new TestServiceConnectionRequestClassConverter()),
            Map.entry(TrinoConnection.class, new TrinoConnectionClassConverter()),
<<<<<<< HEAD
            Map.entry(Workflow.class, new WorkflowClassConverter()),
            Map.entry(CockroachConnection.class, new CockroachConnectionClassConverter()));
=======
            Map.entry(Workflow.class, new WorkflowClassConverter()));
    Map.entry(CassandraConnection.class, new CassandraConnectionClassConverter());
>>>>>>> ae046c50
  }

  public static ClassConverter getConverter(Class<?> clazz) {
    return converterMap.getOrDefault(clazz, new DefaultConnectionClassConverter(clazz));
  }
}<|MERGE_RESOLUTION|>--- conflicted
+++ resolved
@@ -29,6 +29,7 @@
 import org.openmetadata.schema.services.connections.database.BigQueryConnection;
 import org.openmetadata.schema.services.connections.database.BigTableConnection;
 import org.openmetadata.schema.services.connections.database.CassandraConnection;
+import org.openmetadata.schema.services.connections.database.CockroachConnection;
 import org.openmetadata.schema.services.connections.database.DatalakeConnection;
 import org.openmetadata.schema.services.connections.database.DeltaLakeConnection;
 import org.openmetadata.schema.services.connections.database.GreenplumConnection;
@@ -85,13 +86,10 @@
                 TestServiceConnectionRequest.class,
                 new TestServiceConnectionRequestClassConverter()),
             Map.entry(TrinoConnection.class, new TrinoConnectionClassConverter()),
-<<<<<<< HEAD
             Map.entry(Workflow.class, new WorkflowClassConverter()),
             Map.entry(CockroachConnection.class, new CockroachConnectionClassConverter()));
-=======
-            Map.entry(Workflow.class, new WorkflowClassConverter()));
-    Map.entry(CassandraConnection.class, new CassandraConnectionClassConverter());
->>>>>>> ae046c50
+            Map.entry(Workflow.class, new WorkflowClassConverter());
+            Map.entry(CassandraConnection.class, new CassandraConnectionClassConverter());
   }
 
   public static ClassConverter getConverter(Class<?> clazz) {
