/*
 *  Copyright 2021 Collate
 *  Licensed under the Apache License, Version 2.0 (the "License");
 *  you may not use this file except in compliance with the License.
 *  You may obtain a copy of the License at
 *  http://www.apache.org/licenses/LICENSE-2.0
 *  Unless required by applicable law or agreed to in writing, software
 *  distributed under the License is distributed on an "AS IS" BASIS,
 *  WITHOUT WARRANTIES OR CONDITIONS OF ANY KIND, either express or implied.
 *  See the License for the specific language governing permissions and
 *  limitations under the License.
 */

package org.openmetadata.service.resources.searchindex;

import static org.openmetadata.common.utils.CommonUtil.listOf;

import io.swagger.v3.oas.annotations.ExternalDocumentation;
import io.swagger.v3.oas.annotations.Operation;
import io.swagger.v3.oas.annotations.Parameter;
import io.swagger.v3.oas.annotations.media.Content;
import io.swagger.v3.oas.annotations.media.ExampleObject;
import io.swagger.v3.oas.annotations.media.Schema;
import io.swagger.v3.oas.annotations.parameters.RequestBody;
import io.swagger.v3.oas.annotations.responses.ApiResponse;
import io.swagger.v3.oas.annotations.tags.Tag;
import java.util.List;
import java.util.UUID;
import javax.json.JsonPatch;
import javax.validation.Valid;
import javax.validation.constraints.Max;
import javax.validation.constraints.Min;
import javax.ws.rs.Consumes;
import javax.ws.rs.DELETE;
import javax.ws.rs.DefaultValue;
import javax.ws.rs.GET;
import javax.ws.rs.PATCH;
import javax.ws.rs.POST;
import javax.ws.rs.PUT;
import javax.ws.rs.Path;
import javax.ws.rs.PathParam;
import javax.ws.rs.Produces;
import javax.ws.rs.QueryParam;
import javax.ws.rs.core.Context;
import javax.ws.rs.core.MediaType;
import javax.ws.rs.core.Response;
import javax.ws.rs.core.SecurityContext;
import javax.ws.rs.core.UriInfo;
import org.openmetadata.schema.api.VoteRequest;
import org.openmetadata.schema.api.data.CreateSearchIndex;
import org.openmetadata.schema.api.data.RestoreEntity;
import org.openmetadata.schema.entity.data.SearchIndex;
import org.openmetadata.schema.type.ChangeEvent;
import org.openmetadata.schema.type.EntityHistory;
import org.openmetadata.schema.type.Include;
import org.openmetadata.schema.type.MetadataOperation;
import org.openmetadata.schema.type.searchindex.SearchIndexSampleData;
import org.openmetadata.service.Entity;
import org.openmetadata.service.jdbi3.CollectionDAO;
import org.openmetadata.service.jdbi3.ListFilter;
import org.openmetadata.service.jdbi3.SearchIndexRepository;
import org.openmetadata.service.jdbi3.unitofwork.JdbiUnitOfWork;
import org.openmetadata.service.resources.Collection;
import org.openmetadata.service.resources.EntityResource;
import org.openmetadata.service.security.Authorizer;
import org.openmetadata.service.security.policyevaluator.OperationContext;
import org.openmetadata.service.security.policyevaluator.ResourceContext;
import org.openmetadata.service.util.ResultList;

@Path("/v1/searchIndexes")
@Tag(
    name = "SearchIndex",
    description = "A `SearchIndex` is a index mapping for indexing documents in a `Search Service`.")
@Produces(MediaType.APPLICATION_JSON)
@Consumes(MediaType.APPLICATION_JSON)
@Collection(name = "searchIndexes")
public class SearchIndexResource extends EntityResource<SearchIndex, SearchIndexRepository> {
  public static final String COLLECTION_PATH = "v1/searchIndexes/";
  static final String FIELDS = "owner,followers,tags,extension,domain,dataProducts";

  @Override
  public SearchIndex addHref(UriInfo uriInfo, SearchIndex searchIndex) {
    super.addHref(uriInfo, searchIndex);
    Entity.withHref(uriInfo, searchIndex.getService());
    return searchIndex;
  }

  public SearchIndexResource(CollectionDAO dao, Authorizer authorizer) {
    super(SearchIndex.class, new SearchIndexRepository(dao), authorizer);
  }

  @Override
  protected List<MetadataOperation> getEntitySpecificOperations() {
    addViewOperation("sampleData", MetadataOperation.VIEW_SAMPLE_DATA);
    return listOf(MetadataOperation.VIEW_SAMPLE_DATA, MetadataOperation.EDIT_SAMPLE_DATA);
  }

  public static class SearchIndexList extends ResultList<SearchIndex> {
    /* Required for serde */
  }

  @GET
  @Operation(
      operationId = "listSearchIndexes",
      summary = "List searchIndexes",
      description =
          "Get a list of SearchIndexes, optionally filtered by `service` it belongs to. Use `fields` "
              + "parameter to get only necessary fields. Use cursor-based pagination to limit the number "
              + "entries in the list using `limit` and `before` or `after` query params.",
      responses = {
        @ApiResponse(
            responseCode = "200",
            description = "List of SearchIndexes",
            content =
                @Content(mediaType = "application/json", schema = @Schema(implementation = SearchIndexList.class)))
      })
  public ResultList<SearchIndex> list(
      @Context UriInfo uriInfo,
      @Context SecurityContext securityContext,
      @Parameter(
              description = "Fields requested in the returned resource",
              schema = @Schema(type = "string", example = FIELDS))
          @QueryParam("fields")
          String fieldsParam,
      @Parameter(
              description = "Filter SearchIndexes by service name",
              schema = @Schema(type = "string", example = "ElasticSearchWestCoast"))
          @QueryParam("service")
          String serviceParam,
      @Parameter(description = "Limit the number SearchIndexes returned. (1 to 1000000, default = " + "10)")
          @DefaultValue("10")
          @QueryParam("limit")
          @Min(0)
          @Max(1000000)
          int limitParam,
      @Parameter(description = "Returns list of SearchIndexes before this cursor", schema = @Schema(type = "string"))
          @QueryParam("before")
          String before,
      @Parameter(description = "Returns list of SearchIndexes after this cursor", schema = @Schema(type = "string"))
          @QueryParam("after")
          String after,
      @Parameter(
              description = "Include all, deleted, or non-deleted entities.",
              schema = @Schema(implementation = Include.class))
          @QueryParam("include")
          @DefaultValue("non-deleted")
          Include include) {
    ListFilter filter = new ListFilter(include).addQueryParam("service", serviceParam);
    return super.listInternal(uriInfo, securityContext, fieldsParam, filter, limitParam, before, after);
  }

  @GET
  @Path("/{id}/versions")
  @Operation(
      operationId = "listAllSearchIndexVersion",
      summary = "List SearchIndex versions",
      description = "Get a list of all the versions of a SearchIndex identified by `id`",
      responses = {
        @ApiResponse(
            responseCode = "200",
            description = "List of SearchIndex versions",
            content = @Content(mediaType = "application/json", schema = @Schema(implementation = EntityHistory.class)))
      })
  public EntityHistory listVersions(
      @Context UriInfo uriInfo,
      @Context SecurityContext securityContext,
      @Parameter(description = "Id of the SearchIndex", schema = @Schema(type = "UUID")) @PathParam("id") UUID id) {
    return super.listVersionsInternal(securityContext, id);
  }

  @GET
  @Path("/{id}")
  @Operation(
      summary = "Get a SearchIndex by id",
      description = "Get a SearchIndex by `id`.",
      responses = {
        @ApiResponse(
            responseCode = "200",
            description = "The SearchIndex",
            content = @Content(mediaType = "application/json", schema = @Schema(implementation = SearchIndex.class))),
        @ApiResponse(responseCode = "404", description = "SearchIndex for instance {id} is not found")
      })
  public SearchIndex get(
      @Context UriInfo uriInfo,
      @Parameter(description = "Id of the SearchIndex", schema = @Schema(type = "UUID")) @PathParam("id") UUID id,
      @Context SecurityContext securityContext,
      @Parameter(
              description = "Fields requested in the returned resource",
              schema = @Schema(type = "string", example = FIELDS))
          @QueryParam("fields")
          String fieldsParam,
      @Parameter(
              description = "Include all, deleted, or non-deleted entities.",
              schema = @Schema(implementation = Include.class))
          @QueryParam("include")
          @DefaultValue("non-deleted")
          Include include) {
    return getInternal(uriInfo, securityContext, id, fieldsParam, include);
  }

  @GET
  @Path("/name/{fqn}")
  @Operation(
      operationId = "getSearchIndexByFQN",
      summary = "Get a SearchIndex by fully qualified name",
      description = "Get a SearchIndex by fully qualified name.",
      responses = {
        @ApiResponse(
            responseCode = "200",
            description = "The SearchIndex",
            content = @Content(mediaType = "application/json", schema = @Schema(implementation = SearchIndex.class))),
        @ApiResponse(responseCode = "404", description = "SearchIndex for instance {fqn} is not found")
      })
  public SearchIndex getByName(
      @Context UriInfo uriInfo,
      @Parameter(description = "Fully qualified name of the SearchIndex", schema = @Schema(type = "string"))
          @PathParam("fqn")
          String fqn,
      @Context SecurityContext securityContext,
      @Parameter(
              description = "Fields requested in the returned resource",
              schema = @Schema(type = "string", example = FIELDS))
          @QueryParam("fields")
          String fieldsParam,
      @Parameter(
              description = "Include all, deleted, or non-deleted entities.",
              schema = @Schema(implementation = Include.class))
          @QueryParam("include")
          @DefaultValue("non-deleted")
          Include include) {
    return getByNameInternal(uriInfo, securityContext, fqn, fieldsParam, include);
  }

  @GET
  @Path("/{id}/versions/{version}")
  @Operation(
      operationId = "getSpecificSearchIndexVersion",
      summary = "Get a version of the SearchIndex",
      description = "Get a version of the SearchIndex by given `id`",
      responses = {
        @ApiResponse(
            responseCode = "200",
            description = "SearchIndex",
            content = @Content(mediaType = "application/json", schema = @Schema(implementation = SearchIndex.class))),
        @ApiResponse(
            responseCode = "404",
            description = "SearchIndex for instance {id} and version {version} is " + "not found")
      })
  public SearchIndex getVersion(
      @Context UriInfo uriInfo,
      @Context SecurityContext securityContext,
      @Parameter(description = "Id of the SearchIndex", schema = @Schema(type = "UUID")) @PathParam("id") UUID id,
      @Parameter(
              description = "SearchIndex version number in the form `major`.`minor`",
              schema = @Schema(type = "string", example = "0.1 or 1.1"))
          @PathParam("version")
          String version) {
    return super.getVersionInternal(securityContext, id, version);
  }

  @POST
  @Operation(
      operationId = "createSearchIndex",
      summary = "Create a SearchIndex",
      description = "Create a SearchIndex under an existing `service`.",
      responses = {
        @ApiResponse(
            responseCode = "200",
            description = "The SearchIndex",
            content = @Content(mediaType = "application/json", schema = @Schema(implementation = SearchIndex.class))),
        @ApiResponse(responseCode = "400", description = "Bad request")
      })
  public Response create(
      @Context UriInfo uriInfo, @Context SecurityContext securityContext, @Valid CreateSearchIndex create) {
    SearchIndex searchIndex = getSearchIndex(create, securityContext.getUserPrincipal().getName());
    return create(uriInfo, securityContext, searchIndex);
  }

  @JdbiUnitOfWork
  @PATCH
  @Path("/{id}")
  @Operation(
      operationId = "patchSearchIndex",
      summary = "Update a SearchIndex",
      description = "Update an existing SearchIndex using JsonPatch.",
      externalDocs = @ExternalDocumentation(description = "JsonPatch RFC", url = "https://tools.ietf.org/html/rfc6902"))
  @Consumes(MediaType.APPLICATION_JSON_PATCH_JSON)
  public Response updateDescription(
      @Context UriInfo uriInfo,
      @Context SecurityContext securityContext,
      @Parameter(description = "Id of the SearchIndex", schema = @Schema(type = "UUID")) @PathParam("id") UUID id,
      @RequestBody(
              description = "JsonPatch with array of operations",
              content =
                  @Content(
                      mediaType = MediaType.APPLICATION_JSON_PATCH_JSON,
                      examples = {
                        @ExampleObject("[" + "{op:remove, path:/a}," + "{op:add, path: /b, value: val}" + "]")
                      }))
          JsonPatch patch) {
    return patchInternal(uriInfo, securityContext, id, patch);
  }

  @JdbiUnitOfWork
  @PUT
  @Operation(
      operationId = "createOrUpdateSearchIndex",
      summary = "Update SearchIndex",
      description = "Create a SearchIndex, it it does not exist or update an existing SearchIndex.",
      responses = {
        @ApiResponse(
            responseCode = "200",
            description = "The updated SearchIndex ",
            content = @Content(mediaType = "application/json", schema = @Schema(implementation = SearchIndex.class)))
      })
  public Response createOrUpdate(
      @Context UriInfo uriInfo, @Context SecurityContext securityContext, @Valid CreateSearchIndex create) {
    SearchIndex searchIndex = getSearchIndex(create, securityContext.getUserPrincipal().getName());
    return createOrUpdate(uriInfo, securityContext, searchIndex);
  }

  @JdbiUnitOfWork
  @PUT
  @Path("/{id}/sampleData")
  @Operation(
      operationId = "addSampleData",
      summary = "Add sample data",
      description = "Add sample data to the searchIndex.",
      responses = {
        @ApiResponse(
            responseCode = "200",
            description = "The SearchIndex",
            content = @Content(mediaType = "application/json", schema = @Schema(implementation = SearchIndex.class))),
      })
  public SearchIndex addSampleData(
      @Context UriInfo uriInfo,
      @Context SecurityContext securityContext,
      @Parameter(description = "Id of the SearchIndex", schema = @Schema(type = "UUID")) @PathParam("id") UUID id,
      @Valid SearchIndexSampleData sampleData) {
    OperationContext operationContext = new OperationContext(entityType, MetadataOperation.EDIT_SAMPLE_DATA);
    authorizer.authorize(securityContext, operationContext, getResourceContextById(id));
    SearchIndex searchIndex = repository.addSampleData(id, sampleData);
    return addHref(uriInfo, searchIndex);
  }

  @GET
  @Path("/{id}/sampleData")
  @Operation(
      operationId = "getSampleData",
      summary = "Get sample data",
      description = "Get sample data from the SearchIndex.",
      responses = {
        @ApiResponse(
            responseCode = "200",
            description = "Successfully obtained the SampleData for SearchIndex",
            content = @Content(mediaType = "application/json", schema = @Schema(implementation = SearchIndex.class)))
      })
  public SearchIndex getSampleData(
      @Context UriInfo uriInfo,
      @Context SecurityContext securityContext,
      @Parameter(description = "Id of the SearchIndex", schema = @Schema(type = "UUID")) @PathParam("id") UUID id) {
    OperationContext operationContext = new OperationContext(entityType, MetadataOperation.VIEW_SAMPLE_DATA);
    ResourceContext resourceContext = getResourceContextById(id);
    authorizer.authorize(securityContext, operationContext, resourceContext);
    boolean authorizePII = authorizer.authorizePII(securityContext, resourceContext.getOwner());

    SearchIndex searchIndex = repository.getSampleData(id, authorizePII);
    return addHref(uriInfo, searchIndex);
  }

  @JdbiUnitOfWork
  @PUT
  @Path("/{id}/followers")
  @Operation(
      operationId = "addFollower",
      summary = "Add a follower",
      description = "Add a user identified by `userId` as followed of this SearchIndex",
      responses = {
        @ApiResponse(
            responseCode = "200",
            description = "OK",
            content = @Content(mediaType = "application/json", schema = @Schema(implementation = ChangeEvent.class))),
        @ApiResponse(responseCode = "404", description = "SearchIndex for instance {id} is not found")
      })
  public Response addFollower(
      @Context UriInfo uriInfo,
      @Context SecurityContext securityContext,
      @Parameter(description = "Id of the SearchIndex", schema = @Schema(type = "UUID")) @PathParam("id") UUID id,
      @Parameter(description = "Id of the user to be added as follower", schema = @Schema(type = "UUID")) UUID userId) {
    return repository.addFollower(securityContext.getUserPrincipal().getName(), id, userId).toResponse();
  }

  @JdbiUnitOfWork
  @DELETE
  @Path("/{id}/followers/{userId}")
  @Operation(
      summary = "Remove a follower",
      description = "Remove the user identified `userId` as a follower of the SearchIndex.",
      responses = {
        @ApiResponse(
            responseCode = "200",
            description = "OK",
            content = @Content(mediaType = "application/json", schema = @Schema(implementation = ChangeEvent.class)))
      })
  public Response deleteFollower(
      @Context UriInfo uriInfo,
      @Context SecurityContext securityContext,
      @Parameter(description = "Id of the SearchIndex", schema = @Schema(type = "UUID")) @PathParam("id") UUID id,
      @Parameter(description = "Id of the user being removed as follower", schema = @Schema(type = "string"))
          @PathParam("userId")
          String userId) {
    return repository
        .deleteFollower(securityContext.getUserPrincipal().getName(), id, UUID.fromString(userId))
        .toResponse();
  }

<<<<<<< HEAD
  @JdbiUnitOfWork
=======
  @PUT
  @Path("/{id}/vote")
  @Operation(
      operationId = "updateVoteForEntity",
      summary = "Update Vote for a Entity",
      description = "Update vote for a Entity",
      responses = {
        @ApiResponse(
            responseCode = "200",
            description = "OK",
            content = @Content(mediaType = "application/json", schema = @Schema(implementation = ChangeEvent.class))),
        @ApiResponse(responseCode = "404", description = "model for instance {id} is not found")
      })
  public Response updateVote(
      @Context UriInfo uriInfo,
      @Context SecurityContext securityContext,
      @Parameter(description = "Id of the Entity", schema = @Schema(type = "UUID")) @PathParam("id") UUID id,
      @Valid VoteRequest request) {
    return repository.updateVote(securityContext.getUserPrincipal().getName(), id, request).toResponse();
  }

>>>>>>> 2b2ec04b
  @DELETE
  @Path("/{id}")
  @Operation(
      operationId = "deleteSearchIndex",
      summary = "Delete a SearchIndex by id",
      description = "Delete a SearchIndex by `id`.",
      responses = {
        @ApiResponse(responseCode = "200", description = "OK"),
        @ApiResponse(responseCode = "404", description = "SearchIndex for instance {id} is not found")
      })
  public Response delete(
      @Context UriInfo uriInfo,
      @Context SecurityContext securityContext,
      @Parameter(description = "Hard delete the entity. (Default = `false`)")
          @QueryParam("hardDelete")
          @DefaultValue("false")
          boolean hardDelete,
      @Parameter(description = "Id of the SearchIndex", schema = @Schema(type = "UUID")) @PathParam("id") UUID id) {
    return delete(uriInfo, securityContext, id, false, hardDelete);
  }

  @JdbiUnitOfWork
  @DELETE
  @Path("/name/{fqn}")
  @Operation(
      operationId = "deleteSearchIndexByFQN",
      summary = "Delete a SearchIndex by fully qualified name",
      description = "Delete a SearchIndex by `fullyQualifiedName`.",
      responses = {
        @ApiResponse(responseCode = "200", description = "OK"),
        @ApiResponse(responseCode = "404", description = "SearchIndex for instance {fqn} is not found")
      })
  public Response delete(
      @Context UriInfo uriInfo,
      @Context SecurityContext securityContext,
      @Parameter(description = "Hard delete the entity. (Default = `false`)")
          @QueryParam("hardDelete")
          @DefaultValue("false")
          boolean hardDelete,
      @Parameter(description = "Fully qualified name of the SearchIndex", schema = @Schema(type = "string"))
          @PathParam("fqn")
          String fqn) {
    return deleteByName(uriInfo, securityContext, fqn, false, hardDelete);
  }

  @JdbiUnitOfWork
  @PUT
  @Path("/restore")
  @Operation(
      operationId = "restore",
      summary = "Restore a soft deleted SearchIndex",
      description = "Restore a soft deleted SearchIndex.",
      responses = {
        @ApiResponse(
            responseCode = "200",
            description = "Successfully restored the SearchIndex. ",
            content = @Content(mediaType = "application/json", schema = @Schema(implementation = SearchIndex.class)))
      })
  public Response restoreSearchIndex(
      @Context UriInfo uriInfo, @Context SecurityContext securityContext, @Valid RestoreEntity restore) {
    return restoreEntity(uriInfo, securityContext, restore.getId());
  }

  private SearchIndex getSearchIndex(CreateSearchIndex create, String user) {
    return copy(new SearchIndex(), create, user)
        .withService(getEntityReference(Entity.SEARCH_SERVICE, create.getService()))
        .withFields(create.getFields())
        .withSearchIndexSettings(create.getSearchIndexSettings())
        .withTags(create.getTags());
  }
}<|MERGE_RESOLUTION|>--- conflicted
+++ resolved
@@ -59,7 +59,6 @@
 import org.openmetadata.service.jdbi3.CollectionDAO;
 import org.openmetadata.service.jdbi3.ListFilter;
 import org.openmetadata.service.jdbi3.SearchIndexRepository;
-import org.openmetadata.service.jdbi3.unitofwork.JdbiUnitOfWork;
 import org.openmetadata.service.resources.Collection;
 import org.openmetadata.service.resources.EntityResource;
 import org.openmetadata.service.security.Authorizer;
@@ -276,7 +275,6 @@
     return create(uriInfo, securityContext, searchIndex);
   }
 
-  @JdbiUnitOfWork
   @PATCH
   @Path("/{id}")
   @Operation(
@@ -301,7 +299,6 @@
     return patchInternal(uriInfo, securityContext, id, patch);
   }
 
-  @JdbiUnitOfWork
   @PUT
   @Operation(
       operationId = "createOrUpdateSearchIndex",
@@ -319,7 +316,6 @@
     return createOrUpdate(uriInfo, securityContext, searchIndex);
   }
 
-  @JdbiUnitOfWork
   @PUT
   @Path("/{id}/sampleData")
   @Operation(
@@ -368,7 +364,6 @@
     return addHref(uriInfo, searchIndex);
   }
 
-  @JdbiUnitOfWork
   @PUT
   @Path("/{id}/followers")
   @Operation(
@@ -390,7 +385,6 @@
     return repository.addFollower(securityContext.getUserPrincipal().getName(), id, userId).toResponse();
   }
 
-  @JdbiUnitOfWork
   @DELETE
   @Path("/{id}/followers/{userId}")
   @Operation(
@@ -414,9 +408,6 @@
         .toResponse();
   }
 
-<<<<<<< HEAD
-  @JdbiUnitOfWork
-=======
   @PUT
   @Path("/{id}/vote")
   @Operation(
@@ -438,7 +429,6 @@
     return repository.updateVote(securityContext.getUserPrincipal().getName(), id, request).toResponse();
   }
 
->>>>>>> 2b2ec04b
   @DELETE
   @Path("/{id}")
   @Operation(
@@ -460,7 +450,6 @@
     return delete(uriInfo, securityContext, id, false, hardDelete);
   }
 
-  @JdbiUnitOfWork
   @DELETE
   @Path("/name/{fqn}")
   @Operation(
@@ -484,7 +473,6 @@
     return deleteByName(uriInfo, securityContext, fqn, false, hardDelete);
   }
 
-  @JdbiUnitOfWork
   @PUT
   @Path("/restore")
   @Operation(
