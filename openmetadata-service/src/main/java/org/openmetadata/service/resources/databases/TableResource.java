--- conflicted
+++ resolved
@@ -70,7 +70,6 @@
 import org.openmetadata.service.jdbi3.CollectionDAO;
 import org.openmetadata.service.jdbi3.ListFilter;
 import org.openmetadata.service.jdbi3.TableRepository;
-import org.openmetadata.service.jdbi3.unitofwork.JdbiUnitOfWork;
 import org.openmetadata.service.resources.Collection;
 import org.openmetadata.service.resources.EntityResource;
 import org.openmetadata.service.security.Authorizer;
@@ -314,7 +313,6 @@
     return super.getVersionInternal(securityContext, id, version);
   }
 
-  @JdbiUnitOfWork
   @POST
   @Operation(
       operationId = "createTable",
@@ -333,7 +331,6 @@
     return create(uriInfo, securityContext, table);
   }
 
-  @JdbiUnitOfWork
   @PUT
   @Operation(
       operationId = "createOrUpdateTable",
@@ -352,7 +349,6 @@
     return createOrUpdate(uriInfo, securityContext, table);
   }
 
-  @JdbiUnitOfWork
   @PATCH
   @Path("/{id}")
   @Operation(
@@ -377,7 +373,6 @@
     return patchInternal(uriInfo, securityContext, id, patch);
   }
 
-  @JdbiUnitOfWork
   @DELETE
   @Path("/{id}")
   @Operation(
@@ -403,7 +398,6 @@
     return delete(uriInfo, securityContext, id, recursive, hardDelete);
   }
 
-  @JdbiUnitOfWork
   @DELETE
   @Path("/name/{fqn}")
   @Operation(
@@ -425,7 +419,6 @@
     return deleteByName(uriInfo, securityContext, fqn, false, hardDelete);
   }
 
-  @JdbiUnitOfWork
   @PUT
   @Path("/restore")
   @Operation(
@@ -443,7 +436,6 @@
     return restoreEntity(uriInfo, securityContext, restore.getId());
   }
 
-  @JdbiUnitOfWork
   @PUT
   @Path("/{id}/followers")
   @Operation(
@@ -466,7 +458,6 @@
     return repository.addFollower(securityContext.getUserPrincipal().getName(), id, userId).toResponse();
   }
 
-  @JdbiUnitOfWork
   @PUT
   @Path("/{id}/joins")
   @Operation(
@@ -495,7 +486,6 @@
     return addHref(uriInfo, table);
   }
 
-  @JdbiUnitOfWork
   @PUT
   @Path("/{id}/sampleData")
   @Operation(
@@ -544,7 +534,6 @@
     return addHref(uriInfo, table);
   }
 
-  @JdbiUnitOfWork
   @DELETE
   @Path("/{id}/sampleData")
   @Operation(
@@ -567,7 +556,6 @@
     return addHref(uriInfo, table);
   }
 
-  @JdbiUnitOfWork
   @PUT
   @Path("/{id}/tableProfilerConfig")
   @Operation(
@@ -591,7 +579,6 @@
     return addHref(uriInfo, table);
   }
 
-  @JdbiUnitOfWork
   @GET
   @Path("/{id}/tableProfilerConfig")
   @Operation(
@@ -614,7 +601,6 @@
     return addHref(uriInfo, table.withTableProfilerConfig(repository.getTableProfilerConfig(table)));
   }
 
-  @JdbiUnitOfWork
   @DELETE
   @Path("/{id}/tableProfilerConfig")
   @Operation(
@@ -772,7 +758,6 @@
     return repository.getSystemProfiles(fqn, startTs, endTs);
   }
 
-  @JdbiUnitOfWork
   @PUT
   @Path("/{id}/tableProfile")
   @Operation(
@@ -796,7 +781,6 @@
     return addHref(uriInfo, table);
   }
 
-  @JdbiUnitOfWork
   @DELETE
   @Path("/{fqn}/{entityType}/{timestamp}/profile")
   @Operation(
@@ -826,7 +810,6 @@
     return Response.ok().build();
   }
 
-  @JdbiUnitOfWork
   @PUT
   @Path("/{id}/dataModel")
   @Operation(
@@ -850,7 +833,6 @@
     return addHref(uriInfo, table);
   }
 
-  @JdbiUnitOfWork
   @PUT
   @Path("/{id}/customMetric")
   @Operation(
@@ -875,9 +857,6 @@
     return addHref(uriInfo, table);
   }
 
-<<<<<<< HEAD
-  @JdbiUnitOfWork
-=======
   @PUT
   @Path("/{id}/vote")
   @Operation(
@@ -899,7 +878,6 @@
     return repository.updateVote(securityContext.getUserPrincipal().getName(), id, request).toResponse();
   }
 
->>>>>>> 2b2ec04b
   @DELETE
   @Path("/{id}/customMetric/{columnName}/{customMetricName}")
   @Operation(
@@ -926,7 +904,6 @@
     return addHref(uriInfo, table);
   }
 
-  @JdbiUnitOfWork
   @DELETE
   @Path("/{id}/followers/{userId}")
   @Operation(
