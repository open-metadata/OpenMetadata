--- conflicted
+++ resolved
@@ -172,12 +172,7 @@
       CollectionDetails details = e.getValue();
       String resourceClass = details.resourceClass;
       try {
-<<<<<<< HEAD
-        Objects.requireNonNull(daoObject, "CollectionDAO must not be null");
-        Object resource = createResource(daoObject, resourceClass, config, authorizer, authenticatorHandler);
-=======
         Object resource = createResource(jdbi, resourceClass, config, authorizer, authenticatorHandler);
->>>>>>> c1989702
         details.setResource(resource);
         environment.jersey().register(resource);
         LOG.info("Registering {} with order {}", resourceClass, details.order);
