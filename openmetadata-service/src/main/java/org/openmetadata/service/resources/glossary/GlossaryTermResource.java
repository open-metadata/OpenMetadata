--- conflicted
+++ resolved
@@ -59,7 +59,6 @@
 import org.openmetadata.service.jdbi3.CollectionDAO;
 import org.openmetadata.service.jdbi3.GlossaryTermRepository;
 import org.openmetadata.service.jdbi3.ListFilter;
-import org.openmetadata.service.jdbi3.unitofwork.JdbiUnitOfWork;
 import org.openmetadata.service.resources.Collection;
 import org.openmetadata.service.resources.EntityResource;
 import org.openmetadata.service.security.Authorizer;
@@ -297,7 +296,6 @@
     return super.getVersionInternal(securityContext, id, version);
   }
 
-  @JdbiUnitOfWork
   @POST
   @Operation(
       operationId = "createGlossaryTerm",
@@ -316,7 +314,6 @@
     return create(uriInfo, securityContext, term);
   }
 
-  @JdbiUnitOfWork
   @PATCH
   @Path("/{id}")
   @Operation(
@@ -341,7 +338,6 @@
     return patchInternal(uriInfo, securityContext, id, patch);
   }
 
-  @JdbiUnitOfWork
   @PUT
   @Operation(
       operationId = "createOrUpdateGlossaryTerm",
@@ -360,9 +356,6 @@
     return createOrUpdate(uriInfo, securityContext, term);
   }
 
-<<<<<<< HEAD
-  @JdbiUnitOfWork
-=======
   @PUT
   @Path("/{id}/vote")
   @Operation(
@@ -384,7 +377,6 @@
     return repository.updateVote(securityContext.getUserPrincipal().getName(), id, request).toResponse();
   }
 
->>>>>>> 2b2ec04b
   @DELETE
   @Path("/{id}")
   @Operation(
@@ -409,7 +401,6 @@
     return delete(uriInfo, securityContext, id, recursive, hardDelete);
   }
 
-  @JdbiUnitOfWork
   @DELETE
   @Path("/name/{fqn}")
   @Operation(
@@ -433,7 +424,6 @@
     return deleteByName(uriInfo, securityContext, fqn, false, hardDelete);
   }
 
-  @JdbiUnitOfWork
   @PUT
   @Path("/restore")
   @Operation(
