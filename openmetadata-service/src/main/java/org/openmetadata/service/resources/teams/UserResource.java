/*
 *  Copyright 2021 Collate
 *  Licensed under the Apache License, Version 2.0 (the "License");
 *  you may not use this file except in compliance with the License.
 *  You may obtain a copy of the License at
 *  http://www.apache.org/licenses/LICENSE-2.0
 *  Unless required by applicable law or agreed to in writing, software
 *  distributed under the License is distributed on an "AS IS" BASIS,
 *  WITHOUT WARRANTIES OR CONDITIONS OF ANY KIND, either express or implied.
 *  See the License for the specific language governing permissions and
 *  limitations under the License.
 */

package org.openmetadata.service.resources.teams;

import static javax.ws.rs.core.Response.Status.CONFLICT;
import static javax.ws.rs.core.Response.Status.OK;
import static org.openmetadata.schema.api.teams.CreateUser.CreatePasswordType.ADMINCREATE;
import static org.openmetadata.schema.auth.ChangePasswordRequest.RequestType.SELF;
import static org.openmetadata.schema.auth.TokenType.EMAIL_VERIFICATION;
import static org.openmetadata.schema.auth.TokenType.PASSWORD_RESET;
import static org.openmetadata.schema.auth.TokenType.REFRESH_TOKEN;
import static org.openmetadata.schema.entity.teams.AuthenticationMechanism.AuthType.BASIC;
import static org.openmetadata.schema.entity.teams.AuthenticationMechanism.AuthType.JWT;

import at.favre.lib.crypto.bcrypt.BCrypt;
import com.fasterxml.jackson.core.JsonProcessingException;
import freemarker.template.TemplateException;
import io.dropwizard.jersey.PATCH;
import io.dropwizard.jersey.errors.ErrorMessage;
import io.swagger.annotations.Api;
import io.swagger.v3.oas.annotations.ExternalDocumentation;
import io.swagger.v3.oas.annotations.Operation;
import io.swagger.v3.oas.annotations.Parameter;
import io.swagger.v3.oas.annotations.media.ArraySchema;
import io.swagger.v3.oas.annotations.media.Content;
import io.swagger.v3.oas.annotations.media.ExampleObject;
import io.swagger.v3.oas.annotations.media.Schema;
import io.swagger.v3.oas.annotations.parameters.RequestBody;
import io.swagger.v3.oas.annotations.responses.ApiResponse;
import java.io.IOException;
import java.time.Instant;
import java.time.LocalDateTime;
import java.time.ZoneId;
import java.time.temporal.ChronoUnit;
import java.util.Date;
import java.util.HashMap;
import java.util.LinkedHashMap;
import java.util.List;
import java.util.Map;
import java.util.Set;
import java.util.UUID;
import javax.json.JsonObject;
import javax.json.JsonPatch;
import javax.json.JsonValue;
import javax.validation.Valid;
import javax.validation.constraints.Max;
import javax.validation.constraints.Min;
import javax.ws.rs.BadRequestException;
import javax.ws.rs.Consumes;
import javax.ws.rs.DELETE;
import javax.ws.rs.DefaultValue;
import javax.ws.rs.GET;
import javax.ws.rs.POST;
import javax.ws.rs.PUT;
import javax.ws.rs.Path;
import javax.ws.rs.PathParam;
import javax.ws.rs.Produces;
import javax.ws.rs.QueryParam;
import javax.ws.rs.core.Context;
import javax.ws.rs.core.MediaType;
import javax.ws.rs.core.Response;
import javax.ws.rs.core.SecurityContext;
import javax.ws.rs.core.UriInfo;
import lombok.Getter;
import lombok.extern.slf4j.Slf4j;
import org.apache.commons.lang3.StringUtils;
import org.jetbrains.annotations.Nullable;
import org.openmetadata.schema.EntityInterface;
import org.openmetadata.schema.api.security.AuthenticationConfiguration;
import org.openmetadata.schema.api.security.AuthorizerConfiguration;
import org.openmetadata.schema.api.teams.CreateUser;
import org.openmetadata.schema.auth.ChangePasswordRequest;
import org.openmetadata.schema.auth.EmailRequest;
import org.openmetadata.schema.auth.EmailVerificationToken;
import org.openmetadata.schema.auth.LoginRequest;
import org.openmetadata.schema.auth.LogoutRequest;
import org.openmetadata.schema.auth.PasswordResetRequest;
import org.openmetadata.schema.auth.PasswordResetToken;
import org.openmetadata.schema.auth.RefreshToken;
import org.openmetadata.schema.auth.RegistrationRequest;
import org.openmetadata.schema.auth.TokenRefreshRequest;
import org.openmetadata.schema.entity.teams.AuthenticationMechanism;
import org.openmetadata.schema.entity.teams.User;
import org.openmetadata.schema.teams.authn.BasicAuthMechanism;
import org.openmetadata.schema.teams.authn.GenerateTokenRequest;
import org.openmetadata.schema.teams.authn.JWTAuthMechanism;
import org.openmetadata.schema.teams.authn.JWTTokenExpiry;
import org.openmetadata.schema.teams.authn.SSOAuthMechanism;
import org.openmetadata.schema.type.EntityHistory;
import org.openmetadata.schema.type.EntityReference;
import org.openmetadata.schema.type.Include;
import org.openmetadata.schema.type.MetadataOperation;
import org.openmetadata.schema.type.Relationship;
import org.openmetadata.service.Entity;
import org.openmetadata.service.auth.JwtResponse;
import org.openmetadata.service.exception.CatalogExceptionMessage;
import org.openmetadata.service.exception.EntityNotFoundException;
import org.openmetadata.service.jdbi3.CollectionDAO;
import org.openmetadata.service.jdbi3.ListFilter;
import org.openmetadata.service.jdbi3.TokenRepository;
import org.openmetadata.service.jdbi3.UserRepository;
import org.openmetadata.service.resources.Collection;
import org.openmetadata.service.resources.EntityResource;
import org.openmetadata.service.secrets.SecretsManager;
import org.openmetadata.service.security.AuthorizationException;
import org.openmetadata.service.security.Authorizer;
import org.openmetadata.service.security.jwt.JWTTokenGenerator;
import org.openmetadata.service.security.policyevaluator.OperationContext;
import org.openmetadata.service.security.policyevaluator.ResourceContext;
import org.openmetadata.service.security.saml.JwtTokenCacheManager;
import org.openmetadata.service.util.ConfigurationHolder;
import org.openmetadata.service.util.EmailUtil;
import org.openmetadata.service.util.EntityUtil;
import org.openmetadata.service.util.EntityUtil.Fields;
import org.openmetadata.service.util.JsonUtils;
import org.openmetadata.service.util.PasswordUtil;
import org.openmetadata.service.util.RestUtil;
import org.openmetadata.service.util.ResultList;
import org.openmetadata.service.util.TokenUtil;

@Slf4j
@Path("/v1/users")
@Api(value = "User collection", tags = "User collection")
@Produces(MediaType.APPLICATION_JSON)
@Consumes(MediaType.APPLICATION_JSON)
@Collection(name = "users")
public class UserResource extends EntityResource<User, UserRepository> {
  public static final String COLLECTION_PATH = "v1/users/";
  public static final String USER_PROTECTED_FIELDS = "authenticationMechanism";
  private final JWTTokenGenerator jwtTokenGenerator;

  private final TokenRepository tokenRepository;

  @Getter private final UserRepository userRepository;

  private final SecretsManager secretsManager;

  private final String providerType;

  @Override
  public User addHref(UriInfo uriInfo, User user) {
    Entity.withHref(uriInfo, user.getTeams());
    Entity.withHref(uriInfo, user.getRoles());
    Entity.withHref(uriInfo, user.getInheritedRoles());
    Entity.withHref(uriInfo, user.getOwns());
    Entity.withHref(uriInfo, user.getFollows());
    return user;
  }

  public UserResource(CollectionDAO dao, Authorizer authorizer, SecretsManager secretsManager) {
    super(User.class, new UserRepository(dao, secretsManager), authorizer);
    jwtTokenGenerator = JWTTokenGenerator.getInstance();
    allowedFields.remove(USER_PROTECTED_FIELDS);
    tokenRepository = new TokenRepository(dao);
    userRepository = new UserRepository(dao, secretsManager);
    this.secretsManager = secretsManager;
    this.providerType =
        ConfigurationHolder.getInstance()
            .getConfig(ConfigurationHolder.ConfigurationType.AUTHENTICATIONCONFIG, AuthenticationConfiguration.class)
            .getProvider();
  }

  public static class UserList extends ResultList<User> {
    @SuppressWarnings("unused") // Used for deserialization
    public UserList() {}

    public UserList(List<User> users, String beforeCursor, String afterCursor, int total) {
      super(users, beforeCursor, afterCursor, total);
    }
  }

  static final String FIELDS = "profile,roles,teams,follows,owns";

  @GET
  @Valid
  @Operation(
      operationId = "listUsers",
      summary = "List users",
      tags = "users",
      description =
          "Get a list of users. Use `fields` "
              + "parameter to get only necessary fields. Use cursor-based pagination to limit the number "
              + "entries in the list using `limit` and `before` or `after` query params.",
      responses = {
        @ApiResponse(
            responseCode = "200",
            description = "The user ",
            content = @Content(mediaType = "application/json", schema = @Schema(implementation = UserList.class)))
      })
  public ResultList<User> list(
      @Context UriInfo uriInfo,
      @Context SecurityContext securityContext,
      @Parameter(
              description = "Fields requested in the returned resource",
              schema = @Schema(type = "string", example = FIELDS))
          @QueryParam("fields")
          String fieldsParam,
      @Parameter(description = "Filter users by team", schema = @Schema(type = "string", example = "Legal"))
          @QueryParam("team")
          String teamParam,
      @Parameter(description = "Limit the number users returned. (1 to 1000000, default = 10)")
          @DefaultValue("10")
          @Min(0)
          @Max(1000000)
          @QueryParam("limit")
          int limitParam,
      @Parameter(description = "Returns list of users before this cursor", schema = @Schema(type = "string"))
          @QueryParam("before")
          String before,
      @Parameter(description = "Returns list of users after this cursor", schema = @Schema(type = "string"))
          @QueryParam("after")
          String after,
      @Parameter(description = "Returns list of admin users if set to true", schema = @Schema(type = "boolean"))
          @QueryParam("isAdmin")
          Boolean isAdmin,
      @Parameter(description = "Returns list of bot users if set to true", schema = @Schema(type = "boolean"))
          @QueryParam("isBot")
          Boolean isBot,
      @Parameter(
              description = "Include all, deleted, or non-deleted entities.",
              schema = @Schema(implementation = Include.class))
          @QueryParam("include")
          @DefaultValue("non-deleted")
          Include include)
      throws IOException {
<<<<<<< HEAD
=======
    // remove USER_PROTECTED_FIELDS from fieldsParam
    fieldsParam = removeUserProtectedFields(fieldsParam);
>>>>>>> e473d2ca
    ListFilter filter = new ListFilter(include).addQueryParam("team", teamParam);
    if (isAdmin != null) {
      filter.addQueryParam("isAdmin", String.valueOf(isAdmin));
    }
    if (isBot != null) {
      filter.addQueryParam("isBot", String.valueOf(isBot));
    }
    ResultList<User> users = listInternal(uriInfo, securityContext, fieldsParam, filter, limitParam, before, after);
    users.getData().forEach(user -> decryptOrNullify(securityContext, user));
    return users;
  }

  @GET
  @Path("/{id}/versions")
  @Operation(
      operationId = "listAllUserVersion",
      summary = "List user versions",
      tags = "users",
      description = "Get a list of all the versions of a user identified by `id`",
      responses = {
        @ApiResponse(
            responseCode = "200",
            description = "List of user versions",
            content = @Content(mediaType = "application/json", schema = @Schema(implementation = EntityHistory.class)))
      })
  public EntityHistory listVersions(
      @Context UriInfo uriInfo,
      @Context SecurityContext securityContext,
      @Parameter(description = "user Id", schema = @Schema(type = "string")) @PathParam("id") UUID id)
      throws IOException {
    return super.listVersionsInternal(securityContext, id);
  }

  @GET
  @Path("/generateRandomPwd")
  @Operation(
      operationId = "generateRandomPwd",
      summary = "generateRandomPwd",
      tags = "users",
      description = "Generate a random pwd",
      responses = {@ApiResponse(responseCode = "200", description = "Random pwd")})
  public Response generateRandomPassword(@Context UriInfo uriInfo, @Context SecurityContext securityContext) {
    authorizer.authorizeAdmin(securityContext, false);
    return Response.status(OK).entity(PasswordUtil.generateRandomPassword()).build();
  }

  @GET
  @Valid
  @Path("/{id}")
  @Operation(
      operationId = "getUserByID",
      summary = "Get a user",
      tags = "users",
      description = "Get a user by `id`",
      responses = {
        @ApiResponse(
            responseCode = "200",
            description = "The user",
            content = @Content(mediaType = "application/json", schema = @Schema(implementation = User.class))),
        @ApiResponse(responseCode = "404", description = "User for instance {id} is not found")
      })
  public User get(
      @Context UriInfo uriInfo,
      @Context SecurityContext securityContext,
      @PathParam("id") UUID id,
      @Parameter(
              description = "Fields requested in the returned resource",
              schema = @Schema(type = "string", example = FIELDS))
          @QueryParam("fields")
          String fieldsParam,
      @Parameter(
              description = "Include all, deleted, or non-deleted entities.",
              schema = @Schema(implementation = Include.class))
          @QueryParam("include")
          @DefaultValue("non-deleted")
          Include include)
      throws IOException {
<<<<<<< HEAD
=======
    // remove USER_PROTECTED_FIELDS from fieldsParam
    fieldsParam = removeUserProtectedFields(fieldsParam);
>>>>>>> e473d2ca
    return decryptOrNullify(securityContext, getInternal(uriInfo, securityContext, id, fieldsParam, include));
  }

  @GET
  @Valid
  @Path("/name/{name}")
  @Operation(
      operationId = "getUserByFQN",
      summary = "Get a user by name",
      tags = "users",
      description = "Get a user by `name`.",
      responses = {
        @ApiResponse(
            responseCode = "200",
            description = "The user",
            content = @Content(mediaType = "application/json", schema = @Schema(implementation = User.class))),
        @ApiResponse(responseCode = "404", description = "User for instance {id} is not found")
      })
  public User getByName(
      @Context UriInfo uriInfo,
      @Context SecurityContext securityContext,
      @PathParam("name") String name,
      @Parameter(
              description = "Fields requested in the returned resource",
              schema = @Schema(type = "string", example = FIELDS))
          @QueryParam("fields")
          String fieldsParam,
      @Parameter(
              description = "Include all, deleted, or non-deleted entities.",
              schema = @Schema(implementation = Include.class))
          @QueryParam("include")
          @DefaultValue("non-deleted")
          Include include)
      throws IOException {
<<<<<<< HEAD
=======
    // remove USER_PROTECTED_FIELDS from fieldsParam
    fieldsParam = removeUserProtectedFields(fieldsParam);
>>>>>>> e473d2ca
    return decryptOrNullify(securityContext, getByNameInternal(uriInfo, securityContext, name, fieldsParam, include));
  }

  @GET
  @Valid
  @Path("/loggedInUser")
  @Operation(
      operationId = "getCurrentLoggedInUser",
      summary = "Get current logged in user",
      tags = "users",
      description = "Get the user who is authenticated and is currently logged in.",
      responses = {
        @ApiResponse(
            responseCode = "200",
            description = "The user",
            content = @Content(mediaType = "application/json", schema = @Schema(implementation = User.class))),
        @ApiResponse(responseCode = "404", description = "User not found")
      })
  public User getCurrentLoggedInUser(
      @Context UriInfo uriInfo,
      @Context SecurityContext securityContext,
      @Parameter(
              description = "Fields requested in the returned resource",
              schema = @Schema(type = "string", example = FIELDS))
          @QueryParam("fields")
          String fieldsParam)
      throws IOException {
    Fields fields = getFields(fieldsParam);
    String currentUserName = securityContext.getUserPrincipal().getName();
    User user = dao.getByName(uriInfo, currentUserName, fields);
    return addHref(uriInfo, user);
  }

  @GET
  @Valid
  @Path("/loggedInUser/groupTeams")
  @Operation(
      operationId = "getCurrentLoggedInUserGroupTeams",
      summary = "Get group type of teams for current logged in user",
      tags = "users",
      description = "Get the group type of teams of user who is authenticated and is currently logged in.",
      responses = {
        @ApiResponse(
            responseCode = "200",
            description = "The teams of type 'Group' that a user belongs to",
            content =
                @Content(
                    mediaType = "application/json",
                    array = @ArraySchema(schema = @Schema(implementation = EntityReference.class)))),
        @ApiResponse(responseCode = "404", description = "User not found")
      })
  public List<EntityReference> getCurrentLoggedInUser(
      @Context UriInfo uriInfo, @Context SecurityContext securityContext) throws IOException {
    String currentUserName = securityContext.getUserPrincipal().getName();
    return dao.getGroupTeams(uriInfo, currentUserName);
  }

  @POST
  @Path("/logout")
  @Operation(
      operationId = "logoutUser",
      summary = "Logout a User(Only called for saml and basic Auth)",
      tags = "users",
      description = "Logout a User(Only called for saml and basic Auth)",
      responses = {
        @ApiResponse(responseCode = "200", description = "The user "),
        @ApiResponse(responseCode = "400", description = "Bad request")
      })
  public Response logoutUser(
      @Context UriInfo uriInfo, @Context SecurityContext securityContext, @Valid LogoutRequest request) {
    Date logoutTime = Date.from(LocalDateTime.now().atZone(ZoneId.systemDefault()).toInstant());
    JwtTokenCacheManager.getInstance()
        .markLogoutEventForToken(
            new LogoutRequest()
                .withUsername(securityContext.getUserPrincipal().getName())
                .withToken(request.getToken())
                .withLogoutTime(logoutTime));
    if (isBasicAuth()) {
      // need to clear the refresh token as well
      if (request.getRefreshToken() != null) {
        tokenRepository.deleteToken(request.getRefreshToken());
      }
    }
    return Response.status(200).entity("Logout Successful").build();
  }

  @GET
  @Path("/{id}/versions/{version}")
  @Operation(
      operationId = "getSpecificUserVersion",
      summary = "Get a version of the user",
      tags = "users",
      description = "Get a version of the user by given `id`",
      responses = {
        @ApiResponse(
            responseCode = "200",
            description = "user",
            content = @Content(mediaType = "application/json", schema = @Schema(implementation = User.class))),
        @ApiResponse(
            responseCode = "404",
            description = "User for instance {id} and version {version} is " + "not found")
      })
  public User getVersion(
      @Context UriInfo uriInfo,
      @Context SecurityContext securityContext,
      @Parameter(description = "User Id", schema = @Schema(type = "string")) @PathParam("id") UUID id,
      @Parameter(
              description = "User version number in the form `major`.`minor`",
              schema = @Schema(type = "string", example = "0.1 or 1.1"))
          @PathParam("version")
          String version)
      throws IOException {
    return super.getVersionInternal(securityContext, id, version);
  }

  @POST
  @Operation(
      operationId = "createUser",
      summary = "Create a user",
      tags = "users",
      description = "Create a new user.",
      responses = {
        @ApiResponse(
            responseCode = "200",
            description = "The user ",
            content = @Content(mediaType = "application/json", schema = @Schema(implementation = User.class))),
        @ApiResponse(responseCode = "400", description = "Bad request")
      })
  public Response createUser(
      @Context UriInfo uriInfo, @Context SecurityContext securityContext, @Valid CreateUser create) throws IOException {
    User user = getUser(securityContext, create);
    if (Boolean.TRUE.equals(create.getIsAdmin())) {
      authorizer.authorizeAdmin(securityContext, true);
    }
    if (Boolean.TRUE.equals(create.getIsBot())) {
      addAuthMechanismToBot(user, create, uriInfo);
    }
    // Basic Auth Related
    if (isBasicAuth()) {
      // basic auth doesn't allow duplicate emails
      try {
        validateEmailAlreadyExists(create.getEmail());
      } catch (RuntimeException ex) {
        return Response.status(CONFLICT)
            .type(MediaType.APPLICATION_JSON_TYPE)
            .entity(new ErrorMessage(CONFLICT.getStatusCode(), CatalogExceptionMessage.ENTITY_ALREADY_EXISTS))
            .build();
      }
      // this is also important since username is used for a lot of stuff
      user.setName(user.getEmail().split("@")[0]);
      if (Boolean.FALSE.equals(create.getIsBot()) && create.getCreatePasswordType() == ADMINCREATE) {
        addAuthMechanismToUser(user, create);
      }
      // else the user will get a mail if configured smtp
    }
    // TODO do we need to authenticate user is creating himself?
    addHref(uriInfo, dao.create(uriInfo, user));
    if (isBasicAuth()) {
      try {
        sendInviteMailToUser(
            uriInfo,
            user,
            String.format("Welcome to %s", EmailUtil.getInstance().getEmailingEntity()),
            create.getCreatePasswordType(),
            create.getPassword());
      } catch (Exception ex) {
        LOG.error("Error in sending invite to User" + ex.getMessage());
      }
    }
    Response response = Response.created(user.getHref()).entity(user).build();
    decryptOrNullify(securityContext, (User) response.getEntity());
    return response;
  }

  private boolean isBasicAuth() {
    return providerType.equals(SSOAuthMechanism.SsoServiceType.BASIC.toString());
  }

  @PUT
  @Operation(
      summary = "Update user",
      tags = "users",
      description = "Create or Update a user.",
      responses = {
        @ApiResponse(
            responseCode = "200",
            description = "The user ",
            content = @Content(mediaType = "application/json", schema = @Schema(implementation = CreateUser.class))),
        @ApiResponse(responseCode = "400", description = "Bad request")
      })
  public Response createOrUpdateUser(
      @Context UriInfo uriInfo, @Context SecurityContext securityContext, @Valid CreateUser create) throws IOException {
    User user = getUser(securityContext, create);
    dao.prepare(user);
    if (Boolean.TRUE.equals(create.getIsAdmin()) || Boolean.TRUE.equals(create.getIsBot())) {
      authorizer.authorizeAdmin(securityContext, true);
    } else if (!securityContext.getUserPrincipal().getName().equals(user.getName())) {
      // doing authorization check outside of authorizer here. We are checking if the logged-in user same as the user
      // we are trying to update. One option is to set users.owner as user, however thats not supported User entity.
      OperationContext createOperationContext = new OperationContext(entityType, MetadataOperation.CREATE);
      ResourceContext resourceContext = getResourceContextByName(user.getName());
      authorizer.authorize(securityContext, createOperationContext, resourceContext, true);
    }
    if (Boolean.TRUE.equals(create.getIsBot())) {
      return createOrUpdateBot(user, create, uriInfo, securityContext);
    }
    RestUtil.PutResponse<User> response = dao.createOrUpdate(uriInfo, user);
    addHref(uriInfo, response.getEntity());
    return response.toResponse();
  }

  @PUT
  @Path("/generateToken/{id}")
  @Operation(
      operationId = "generateJWTTokenForBotUser",
      summary = "Generate JWT Token for a Bot User",
      tags = "users",
      description = "Generate JWT Token for a Bot User.",
      responses = {
        @ApiResponse(
            responseCode = "200",
            description = "The user ",
            content =
                @Content(mediaType = "application/json", schema = @Schema(implementation = JWTTokenExpiry.class))),
        @ApiResponse(responseCode = "400", description = "Bad request")
      })
  public Response generateToken(
      @Context UriInfo uriInfo,
      @Context SecurityContext securityContext,
      @PathParam("id") UUID id,
      @Valid GenerateTokenRequest generateTokenRequest)
      throws IOException {
    User user = dao.get(uriInfo, id, Fields.EMPTY_FIELDS);
    authorizeGenerateJWT(user);
    authorizer.authorizeAdmin(securityContext, false);
    JWTAuthMechanism jwtAuthMechanism =
        jwtTokenGenerator.generateJWTToken(user, generateTokenRequest.getJWTTokenExpiry());
    AuthenticationMechanism authenticationMechanism =
        new AuthenticationMechanism().withConfig(jwtAuthMechanism).withAuthType(AuthenticationMechanism.AuthType.JWT);
    user.setAuthenticationMechanism(authenticationMechanism);
    User updatedUser = dao.createOrUpdate(uriInfo, user).getEntity();
    jwtAuthMechanism =
        JsonUtils.convertValue(updatedUser.getAuthenticationMechanism().getConfig(), JWTAuthMechanism.class);
    return Response.status(Response.Status.OK).entity(jwtAuthMechanism).build();
  }

  @PUT
  @Path("/revokeToken/{id}")
  @Operation(
      operationId = "revokeJWTTokenForBotUser",
      summary = "Revoke JWT Token for a Bot User",
      tags = "users",
      description = "Revoke JWT Token for a Bot User.",
      responses = {
        @ApiResponse(
            responseCode = "200",
            description = "The user ",
            content =
                @Content(mediaType = "application/json", schema = @Schema(implementation = JWTAuthMechanism.class))),
        @ApiResponse(responseCode = "400", description = "Bad request")
      })
  public Response revokeToken(
      @Context UriInfo uriInfo, @Context SecurityContext securityContext, @PathParam("id") UUID id) throws IOException {

    User user = dao.get(uriInfo, id, Fields.EMPTY_FIELDS);
    authorizeGenerateJWT(user);
    authorizer.authorizeAdmin(securityContext, false);
    JWTAuthMechanism jwtAuthMechanism = new JWTAuthMechanism().withJWTToken(StringUtils.EMPTY);
    AuthenticationMechanism authenticationMechanism =
        new AuthenticationMechanism().withConfig(jwtAuthMechanism).withAuthType(JWT);
    user.setAuthenticationMechanism(authenticationMechanism);
    RestUtil.PutResponse<User> response = dao.createOrUpdate(uriInfo, user);
    addHref(uriInfo, response.getEntity());
    return response.toResponse();
  }

  @GET
  @Path("/token/{id}")
  @Operation(
      operationId = "getJWTTokenForBotUser",
      summary = "Get JWT Token for a Bot User",
      tags = "users",
      description = "Get JWT Token for a Bot User.",
      responses = {
        @ApiResponse(
            responseCode = "200",
            description = "The user ",
            content =
                @Content(mediaType = "application/json", schema = @Schema(implementation = JWTAuthMechanism.class))),
        @ApiResponse(responseCode = "400", description = "Bad request")
      })
  public JWTAuthMechanism getToken(
      @Context UriInfo uriInfo, @Context SecurityContext securityContext, @PathParam("id") UUID id) throws IOException {

    User user = dao.get(uriInfo, id, new Fields(List.of("authenticationMechanism")));
    if (!Boolean.TRUE.equals(user.getIsBot())) {
      throw new IllegalArgumentException("JWT token is only supported for bot users");
    }
    decryptOrNullify(securityContext, user);
    authorizer.authorizeAdmin(securityContext, false);
    AuthenticationMechanism authenticationMechanism = user.getAuthenticationMechanism();
    if (authenticationMechanism != null
        && authenticationMechanism.getConfig() != null
        && authenticationMechanism.getAuthType() == JWT) {
      return JsonUtils.convertValue(authenticationMechanism.getConfig(), JWTAuthMechanism.class);
    }
    return new JWTAuthMechanism();
  }

  @GET
  @Path("/auth-mechanism/{id}")
  @Operation(
      operationId = "getAuthenticationMechanismBotUser",
      summary = "Get Authentication Mechanism for a Bot User",
      tags = "users",
      description = "Get Authentication Mechanism for a Bot User.",
      responses = {
        @ApiResponse(
            responseCode = "200",
            description = "The user ",
            content =
                @Content(
                    mediaType = "application/json",
                    schema = @Schema(implementation = AuthenticationMechanism.class))),
        @ApiResponse(responseCode = "400", description = "Bad request")
      })
  public AuthenticationMechanism getAuthenticationMechanism(
      @Context UriInfo uriInfo, @Context SecurityContext securityContext, @PathParam("id") UUID id) throws IOException {

    User user = dao.get(uriInfo, id, new Fields(List.of("authenticationMechanism")));
    if (!Boolean.TRUE.equals(user.getIsBot())) {
      throw new IllegalArgumentException("JWT token is only supported for bot users");
    }
    decryptOrNullify(securityContext, user);
    authorizer.authorizeAdmin(securityContext, false);
    return user.getAuthenticationMechanism();
  }

  @PATCH
  @Path("/{id}")
  @Consumes(MediaType.APPLICATION_JSON_PATCH_JSON)
  @Operation(
      operationId = "patchUser",
      summary = "Update a user",
      tags = "users",
      description = "Update an existing user using JsonPatch.",
      externalDocs = @ExternalDocumentation(description = "JsonPatch RFC", url = "https://tools.ietf.org/html/rfc6902"))
  public Response patch(
      @Context UriInfo uriInfo,
      @Context SecurityContext securityContext,
      @PathParam("id") UUID id,
      @RequestBody(
              description = "JsonPatch with array of operations",
              content =
                  @Content(
                      mediaType = MediaType.APPLICATION_JSON_PATCH_JSON,
                      examples = {
                        @ExampleObject("[" + "{op:remove, path:/a}," + "{op:add, path: /b, value: val}" + "]")
                      }))
          JsonPatch patch)
      throws IOException {
    for (JsonValue patchOp : patch.toJsonArray()) {
      JsonObject patchOpObject = patchOp.asJsonObject();
      if (patchOpObject.containsKey("path") && patchOpObject.containsKey("value")) {
        String path = patchOpObject.getString("path");
        if (path.equals("/isAdmin") || path.equals("/isBot")) {
          authorizer.authorizeAdmin(securityContext, true);
        }
        // if path contains team, check if team is joinable by any user
        if (patchOpObject.containsKey("op")
            && patchOpObject.getString("op").equals("add")
            && path.startsWith("/teams/")) {
          JsonObject value = null;
          try {
            value = patchOpObject.getJsonObject("value");
          } catch (Exception ex) {
            // ignore exception if value is not an object
          }
          if (value != null) {
            String teamId = value.getString("id");
            dao.validateTeamAddition(id, UUID.fromString(teamId));
            if (!dao.isTeamJoinable(teamId)) {
              // Only admin can join closed teams
              authorizer.authorizeAdmin(securityContext, false);
            }
          }
        }
      }
    }
    return patchInternal(uriInfo, securityContext, id, patch);
  }

  @DELETE
  @Path("/{id}")
  @Operation(
      operationId = "deleteUser",
      summary = "Delete a user",
      tags = "users",
      description = "Users can't be deleted but are soft-deleted.",
      responses = {
        @ApiResponse(responseCode = "200", description = "OK"),
        @ApiResponse(responseCode = "404", description = "User for instance {id} is not found")
      })
  public Response delete(
      @Context UriInfo uriInfo,
      @Context SecurityContext securityContext,
      @Parameter(description = "Hard delete the entity. (Default = `false`)")
          @QueryParam("hardDelete")
          @DefaultValue("false")
          boolean hardDelete,
      @Parameter(description = "User Id", schema = @Schema(type = "UUID")) @PathParam("id") UUID id)
      throws IOException {
    Response response = delete(uriInfo, securityContext, id, false, hardDelete, true);
    decryptOrNullify(securityContext, (User) response.getEntity());
    return response;
  }

  @POST
  @Path("/signup")
  @Operation(
      operationId = "registerUser",
      summary = "Register User",
      tags = "users",
      description = "Register a new User",
      responses = {
        @ApiResponse(responseCode = "200", description = "The user "),
        @ApiResponse(responseCode = "400", description = "Bad request")
      })
  public Response registerNewUser(@Context UriInfo uriInfo, @Valid RegistrationRequest create) throws IOException {
    if (ConfigurationHolder.getInstance()
        .getConfig(ConfigurationHolder.ConfigurationType.AUTHENTICATIONCONFIG, AuthenticationConfiguration.class)
        .getEnableSelfSignup()) {
      User registeredUser = registerUser(uriInfo, create);
      try {
        sendEmailVerification(uriInfo, registeredUser);
      } catch (Exception e) {
        LOG.error("Error in sending mail to the User : {}", e.getMessage());
        return Response.status(424)
            .entity(
                "User Registration Successful. Email for Verification couldn't be sent. Please contact your administrator")
            .build();
      }
      return Response.status(Response.Status.OK).entity("User Registration Successful.").build();
    } else {
      return Response.status(Response.Status.BAD_REQUEST)
          .entity(new ErrorMessage(400, "Signup is not Available"))
          .build();
    }
  }

  @GET
  @Path("/registrationConfirmation")
  @Operation(
      operationId = "confirmUserEmail",
      summary = "Confirm User Email",
      tags = "users",
      description = "Confirm User Email",
      responses = {
        @ApiResponse(responseCode = "200", description = "The user "),
        @ApiResponse(responseCode = "400", description = "Bad request")
      })
  public Response confirmUserEmail(
      @Context UriInfo uriInfo,
      @Parameter(description = "Token sent for Email Confirmation", schema = @Schema(type = "string"))
          @QueryParam("token")
          String token)
      throws IOException {
    confirmEmailRegistration(uriInfo, token);
    return Response.status(Response.Status.OK).entity("Email Verified Successfully").build();
  }

  @GET
  @Path("/resendRegistrationToken")
  @Operation(
      operationId = "resendRegistrationToken",
      summary = "Resend Registration Token",
      tags = "users",
      description = "Resend Registration Token",
      responses = {
        @ApiResponse(responseCode = "200", description = "The user "),
        @ApiResponse(responseCode = "400", description = "Bad request")
      })
  public Response resendRegistrationToken(
      @Context UriInfo uriInfo,
      @Parameter(description = "Token sent for Email Confirmation Earlier", schema = @Schema(type = "string"))
          @QueryParam("user")
          String user)
      throws IOException {
    User registeredUser = dao.getByName(uriInfo, user, getFields("isEmailVerified"));
    if (registeredUser.getIsEmailVerified()) {
      // no need to do anything
      return Response.status(Response.Status.OK).entity("Email Already Verified For User.").build();
    }
    tokenRepository.deleteTokenByUserAndType(registeredUser.getId().toString(), EMAIL_VERIFICATION.toString());
    try {
      sendEmailVerification(uriInfo, registeredUser);
    } catch (Exception e) {
      LOG.error("Error in sending Email Verification mail to the User : {}", e.getMessage());
      return Response.status(424)
          .entity(new ErrorMessage(424, "There is some issue in sending the Mail. Please contact your administrator."))
          .build();
    }
    return Response.status(Response.Status.OK)
        .entity("Email Verification Mail Sent. Please check your Mailbox.")
        .build();
  }

  @POST
  @Path("/generatePasswordResetLink")
  @Operation(
      operationId = "generatePasswordResetLink",
      summary = "Generate Password Reset Link",
      tags = "users",
      description = "Generate Password Reset Link",
      responses = {
        @ApiResponse(responseCode = "200", description = "The user "),
        @ApiResponse(responseCode = "400", description = "Bad request")
      })
  public Response generateResetPasswordLink(@Context UriInfo uriInfo, @Valid EmailRequest request) throws IOException {
    String userName = request.getEmail().split("@")[0];
    User registeredUser;
    try {
      registeredUser =
          dao.getByName(uriInfo, userName, new Fields(List.of(USER_PROTECTED_FIELDS), USER_PROTECTED_FIELDS));
    } catch (IOException ex) {
      throw new BadRequestException("Email is not valid.");
    }
    // send a mail to the User with the Update
    try {
      sendPasswordResetLink(
          uriInfo,
          registeredUser,
          EmailUtil.getInstance().getPasswordResetSubject(),
          EmailUtil.PASSWORDRESETTEMPLATEFILE);
    } catch (Exception ex) {
      LOG.error("Error in sending mail for reset password" + ex.getMessage());
      return Response.status(424)
          .entity(new ErrorMessage(424, "There is some issue in sending the Mail. Please contact your administrator."))
          .build();
    }

    return Response.status(Response.Status.OK).entity("Please check your mail to for Reset Password Link.").build();
  }

  @POST
  @Path("/password/reset")
  @Operation(
      operationId = "resetUserPassword",
      summary = "Reset Password For User",
      tags = "users",
      description = "Reset User Password",
      responses = {
        @ApiResponse(
            responseCode = "200",
            description = "The user ",
            content = @Content(mediaType = "application/json", schema = @Schema(implementation = User.class))),
        @ApiResponse(responseCode = "400", description = "Bad request")
      })
  public Response resetUserPassword(@Context UriInfo uriInfo, @Valid PasswordResetRequest request) throws IOException {
    String tokenID = request.getToken();
    PasswordResetToken passwordResetToken = (PasswordResetToken) tokenRepository.findByToken(tokenID);
    if (passwordResetToken == null) {
      throw new EntityNotFoundException("Invalid Password Request. Please issue a new request.");
    }
    List<String> fields = dao.getAllowedFieldsCopy();
    fields.add(USER_PROTECTED_FIELDS);
    User storedUser = dao.getByName(uriInfo, request.getUsername(), new Fields(fields, String.join(",", fields)));
    // token validity
    if (!passwordResetToken.getUserId().equals(storedUser.getId())) {
      throw new RuntimeException("Token does not belong to the user.");
    }
    verifyPasswordResetTokenExpiry(passwordResetToken);
    // passwords validity
    if (!request.getPassword().equals(request.getConfirmPassword())) {
      throw new RuntimeException("Password and Confirm Password should match");
    }
    PasswordUtil.validatePassword(request.getPassword());

    String newHashedPwd = BCrypt.withDefaults().hashToString(12, request.getPassword().toCharArray());
    BasicAuthMechanism newAuthForUser = new BasicAuthMechanism().withPassword(newHashedPwd);

    storedUser.setAuthenticationMechanism(new AuthenticationMechanism().withAuthType(BASIC).withConfig(newAuthForUser));

    // Don't want to return the entity just a 201 or 200 should do
    RestUtil.PutResponse<User> response = dao.createOrUpdate(uriInfo, storedUser);

    // delete the user's all password reset token as well , since already updated
    tokenRepository.deleteTokenByUserAndType(storedUser.getId().toString(), PASSWORD_RESET.toString());
    // Update user about Password Change
    try {
      Map<String, String> templatePopulator = new HashMap<>();
      templatePopulator.put(EmailUtil.ENTITY, EmailUtil.getInstance().getEmailingEntity());
      templatePopulator.put(EmailUtil.SUPPORTURL, EmailUtil.getInstance().getSupportUrl());
      templatePopulator.put(EmailUtil.USERNAME, storedUser.getName());
      templatePopulator.put(EmailUtil.ACTIONKEY, "Update Password");
      templatePopulator.put(EmailUtil.ACTIONSTATUSKEY, "Change Successful");

      EmailUtil.getInstance()
          .sendMail(
              EmailUtil.getInstance().getAccountStatusChangeSubject(),
              templatePopulator,
              storedUser.getEmail(),
              EmailUtil.EMAILTEMPLATEBASEPATH,
              EmailUtil.ACCOUNTSTATUSTEMPLATEFILE);
    } catch (Exception ex) {
      LOG.error("Error in sending Password Change Mail to User. Reason : " + ex.getMessage());
      return Response.status(424)
          .entity(
              "Password updated successfully. There is some problem in sending mail. Please contact your administrator.")
          .build();
    }
    return Response.status(response.getStatus()).entity("Password Changed Successfully").build();
  }

  @PUT
  @Path("/changePassword")
  @Operation(
      operationId = "changeUserPassword",
      summary = "Change Password For User",
      tags = "users",
      description = "Create a new user.",
      responses = {
        @ApiResponse(
            responseCode = "200",
            description = "The user ",
            content = @Content(mediaType = "application/json", schema = @Schema(implementation = User.class))),
        @ApiResponse(responseCode = "400", description = "Bad request")
      })
  public Response changeUserPassword(
      @Context UriInfo uriInfo, @Context SecurityContext securityContext, @Valid ChangePasswordRequest request)
      throws IOException {
    // passwords validity
    if (!request.getNewPassword().equals(request.getConfirmPassword())) {
      throw new RuntimeException("Password and Confirm Password should match");
    }
    PasswordUtil.validatePassword(request.getNewPassword());
    List<String> fields = dao.getAllowedFieldsCopy();
    fields.add(USER_PROTECTED_FIELDS);
    if (request.getRequestType() == SELF) {
      User storedUser =
          dao.getByName(
              uriInfo, securityContext.getUserPrincipal().getName(), new Fields(fields, String.join(",", fields)));
      BasicAuthMechanism storedBasicAuthMechanism =
          JsonUtils.convertValue(storedUser.getAuthenticationMechanism().getConfig(), BasicAuthMechanism.class);
      String storedHashPassword = storedBasicAuthMechanism.getPassword();
      if (BCrypt.verifyer().verify(request.getOldPassword().toCharArray(), storedHashPassword).verified) {
        String newHashedPassword = BCrypt.withDefaults().hashToString(12, request.getNewPassword().toCharArray());
        storedBasicAuthMechanism.setPassword(newHashedPassword);
        storedUser.getAuthenticationMechanism().setConfig(storedBasicAuthMechanism);
        dao.createOrUpdate(uriInfo, storedUser);
        // it has to be 200 since we already fetched user , and we don't want to return any other data
        return Response.status(200).entity("Password Updated Successfully").build();
      } else {
        return Response.status(403).entity(new ErrorMessage(403, "Old Password is not correct")).build();
      }
    } else {
      authorizer.authorizeAdmin(securityContext, false);
      User storedUser = dao.getByName(uriInfo, request.getUsername(), new Fields(fields, String.join(",", fields)));
      String newHashedPassword = BCrypt.withDefaults().hashToString(12, request.getNewPassword().toCharArray());
      // Admin is allowed to set password for User directly
      BasicAuthMechanism storedBasicAuthMechanism =
          JsonUtils.convertValue(storedUser.getAuthenticationMechanism().getConfig(), BasicAuthMechanism.class);
      storedBasicAuthMechanism.setPassword(newHashedPassword);
      storedUser.getAuthenticationMechanism().setConfig(storedBasicAuthMechanism);
      RestUtil.PutResponse<User> response = dao.createOrUpdate(uriInfo, storedUser);
      try {
        sendInviteMailToUser(
            uriInfo,
            response.getEntity(),
            String.format("%s: Password Update", EmailUtil.getInstance().getEmailingEntity()),
            ADMINCREATE,
            request.getNewPassword());
      } catch (Exception ex) {
        LOG.error("Error in sending invite to User" + ex.getMessage());
      }
      return Response.status(response.getStatus()).entity("Password Updated Successfully").build();
    }
  }

  @POST
  @Path("/checkEmailInUse")
  @Operation(
      operationId = "checkEmailInUse",
      summary = "Check if a mail is already in use",
      tags = "users",
      description = "Check if a mail is already in use",
      responses = {
        @ApiResponse(
            responseCode = "200",
            description = "Return true or false",
            content = @Content(mediaType = "application/json", schema = @Schema(implementation = Boolean.class))),
        @ApiResponse(responseCode = "400", description = "Bad request")
      })
  public Response checkEmailInUse(@Valid EmailRequest request) {
    boolean emailExists = dao.checkEmailAlreadyExists(request.getEmail());
    return Response.status(Response.Status.OK).entity(emailExists).build();
  }

  @POST
  @Path("/checkEmailVerified")
  @Operation(
      operationId = "checkEmailIsVerified",
      summary = "Check if a mail is verified",
      tags = "users",
      description = "Check if a mail is already in use",
      responses = {
        @ApiResponse(
            responseCode = "200",
            description = "Return true or false",
            content = @Content(mediaType = "application/json", schema = @Schema(implementation = Boolean.class))),
        @ApiResponse(responseCode = "400", description = "Bad request")
      })
  public Response checkEmailVerified(@Context UriInfo uriInfo, @Valid EmailRequest request) throws IOException {
    User user = dao.getByName(uriInfo, request.getEmail().split("@")[0], getFields("isEmailVerified"));
    return Response.status(Response.Status.OK).entity(user.getIsEmailVerified()).build();
  }

  @POST
  @Path("/login")
  @Operation(
      operationId = "loginUserWithPwd",
      summary = "Login User by Password",
      tags = "users",
      description = "Login a user with Password",
      responses = {
        @ApiResponse(
            responseCode = "200",
            description = "The user ",
            content =
                @Content(mediaType = "application/json", schema = @Schema(implementation = JWTTokenExpiry.class))),
        @ApiResponse(responseCode = "400", description = "Bad request")
      })
  public Response loginUserWithPassword(
      @Context UriInfo uriInfo, @Context SecurityContext securityContext, @Valid LoginRequest loginRequest)
      throws IOException {
    String userName =
        loginRequest.getEmail().contains("@") ? loginRequest.getEmail().split("@")[0] : loginRequest.getEmail();

    User storedUser;
    try {
      storedUser = dao.getByName(uriInfo, userName, new Fields(List.of(USER_PROTECTED_FIELDS), USER_PROTECTED_FIELDS));
    } catch (IOException ex) {
      throw new BadRequestException("You have entered an invalid username or password.");
    }

    if (storedUser != null && storedUser.getIsBot() != null && storedUser.getIsBot()) {
      throw new IllegalArgumentException("You have entered an invalid username or password.");
    }

    LinkedHashMap<String, String> storedData =
        (LinkedHashMap<String, String>) storedUser.getAuthenticationMechanism().getConfig();
    String requestPassword = loginRequest.getPassword();
    String storedHashPassword = storedData.get("password");
    if (BCrypt.verifyer().verify(requestPassword.toCharArray(), storedHashPassword).verified) {
      // successfully verified create a jwt token for frontend
      RefreshToken refreshToken = createRefreshTokenForLogin(storedUser.getId());
      JWTAuthMechanism jwtAuthMechanism =
          jwtTokenGenerator.generateJWTToken(
              storedUser.getName(), storedUser.getEmail(), JWTTokenExpiry.OneHour, false);

      JwtResponse response = new JwtResponse();
      response.setTokenType("Bearer");
      response.setAccessToken(jwtAuthMechanism.getJWTToken());
      response.setRefreshToken(refreshToken.getToken().toString());
      response.setExpiryDuration(jwtAuthMechanism.getJWTTokenExpiresAt());
      return Response.status(200).entity(response).build();
    } else {
      return Response.status(403)
          .entity(new ErrorMessage(403, "You have entered an invalid username or password."))
          .build();
    }
  }

  @POST
  @Path("/refresh")
  @Operation(
      operationId = "refreshToken",
      summary = "Provide access token to User with refresh token",
      tags = "users",
      description = "Provide access token to User with refresh token",
      responses = {
        @ApiResponse(
            responseCode = "200",
            description = "The user ",
            content =
                @Content(mediaType = "application/json", schema = @Schema(implementation = JWTTokenExpiry.class))),
        @ApiResponse(responseCode = "400", description = "Bad request")
      })
  public Response refreshToken(
      @Context UriInfo uriInfo, @Context SecurityContext securityContext, @Valid TokenRefreshRequest refreshRequest)
      throws IOException {
    User storedUser = dao.getByName(uriInfo, securityContext.getUserPrincipal().getName(), getFields("*"));
    if (storedUser.getIsBot() != null && storedUser.getIsBot()) {
      throw new IllegalArgumentException("User are only allowed to login");
    }
    RefreshToken refreshToken = validateAndReturnNewRefresh(storedUser.getId(), refreshRequest);
    JWTAuthMechanism jwtAuthMechanism =
        jwtTokenGenerator.generateJWTToken(storedUser.getName(), storedUser.getEmail(), JWTTokenExpiry.OneHour, false);
    JwtResponse response = new JwtResponse();
    response.setTokenType("Bearer");
    response.setAccessToken(jwtAuthMechanism.getJWTToken());
    response.setRefreshToken(refreshToken.getToken().toString());
    response.setExpiryDuration(jwtAuthMechanism.getJWTTokenExpiresAt());
    return Response.status(Response.Status.OK).entity(response).build();
  }

  private User getUser(SecurityContext securityContext, CreateUser create) {
    return new User()
        .withId(UUID.randomUUID())
        .withName(create.getName())
        .withFullyQualifiedName(create.getName())
        .withEmail(create.getEmail())
        .withDescription(create.getDescription())
        .withDisplayName(create.getDisplayName())
        .withIsBot(create.getIsBot())
        .withIsAdmin(create.getIsAdmin())
        .withProfile(create.getProfile())
        .withTimezone(create.getTimezone())
        .withUpdatedBy(securityContext.getUserPrincipal().getName())
        .withUpdatedAt(System.currentTimeMillis())
        .withTeams(EntityUtil.toEntityReferences(create.getTeams(), Entity.TEAM))
        .withRoles(EntityUtil.toEntityReferences(create.getRoles(), Entity.ROLE));
  }

  private void authorizeGenerateJWT(User user) {
    if (!Boolean.TRUE.equals(user.getIsBot())) {
      throw new IllegalArgumentException("Generating JWT token is only supported for bot users");
    }
  }

  public User registerUser(UriInfo uriInfo, RegistrationRequest newRegistrationRequest) throws IOException {
    String newRegistrationRequestEmail = newRegistrationRequest.getEmail();
    String[] tokens = newRegistrationRequest.getEmail().split("@");
    String userName = tokens[0];
    String emailDomain = tokens[1];
    Set<String> allowedDomains =
        ConfigurationHolder.getInstance()
            .getConfig(ConfigurationHolder.ConfigurationType.AUTHORIZERCONFIG, AuthorizerConfiguration.class)
            .getAllowedEmailRegistrationDomains();
    if (!allowedDomains.contains("all") && !allowedDomains.contains(emailDomain)) {
      LOG.error("Email with this Domain not allowed: " + newRegistrationRequestEmail);
      throw new BadRequestException("Email with the given domain is not allowed. Contact Administrator");
    }
    validateEmailAlreadyExists(newRegistrationRequestEmail);
    PasswordUtil.validatePassword(newRegistrationRequest.getPassword());
    LOG.info("Trying to register new user [" + newRegistrationRequestEmail + "]");
    User newUser = getUserFromRegistrationRequest(newRegistrationRequest);
    if (ConfigurationHolder.getInstance()
        .getConfig(ConfigurationHolder.ConfigurationType.AUTHORIZERCONFIG, AuthorizerConfiguration.class)
        .getAdminPrincipals()
        .contains(userName)) {
      newUser.setIsAdmin(true);
    }
    return dao.create(uriInfo, newUser);
  }

  public void confirmEmailRegistration(UriInfo uriInfo, String emailToken) throws IOException {
    EmailVerificationToken emailVerificationToken = (EmailVerificationToken) tokenRepository.findByToken(emailToken);
    if (emailVerificationToken == null) {
      throw new EntityNotFoundException("Invalid Token. Please issue a new Request");
    }
    User registeredUser = dao.get(uriInfo, emailVerificationToken.getUserId(), getFields("*"));
    if (registeredUser.getIsEmailVerified()) {
      LOG.info("User [{}] already registered.", emailToken);
      return;
    }

    // verify Token Expiry
    if (emailVerificationToken.getExpiryDate().compareTo(Instant.now().toEpochMilli()) < 0) {
      throw new RuntimeException(
          String.format(
              "Email Verification Token %s is expired. Please issue a new request for email verification",
              emailVerificationToken.getToken()));
    }

    // Update the user
    registeredUser.setIsEmailVerified(true);
    dao.createOrUpdate(uriInfo, registeredUser);

    // deleting the entry for the token from the Database
    tokenRepository.deleteTokenByUserAndType(registeredUser.getId().toString(), EMAIL_VERIFICATION.toString());
  }

  public User extendRegistrationToken(UriInfo uriInfo, String existingToken) throws IOException {
    EmailVerificationToken emailVerificationToken = (EmailVerificationToken) tokenRepository.findByToken(existingToken);
    User registeredUser = dao.get(uriInfo, emailVerificationToken.getUserId(), getFields("isEmailVerified"));
    if (registeredUser.getIsEmailVerified()) {
      // no need to do anything
      return registeredUser;
    }
    // Update token with new Expiry and Status
    emailVerificationToken.setTokenStatus(EmailVerificationToken.TokenStatus.STATUS_PENDING);
    emailVerificationToken.setExpiryDate(Instant.now().plus(24, ChronoUnit.HOURS).toEpochMilli());

    // Update the token details in Database
    tokenRepository.updateToken(emailVerificationToken);
    return registeredUser;
  }

  private void sendEmailVerification(UriInfo uriInfo, User user) throws IOException, TemplateException {
    UUID mailVerificationToken = UUID.randomUUID();
    EmailVerificationToken emailVerificationToken =
        TokenUtil.getEmailVerificationToken(user.getId(), mailVerificationToken);

    LOG.info("Generated Email verification token [" + mailVerificationToken + "]");

    String emailVerificationLink =
        String.format(
            "%s://%s/users/registrationConfirmation?user=%s&token=%s",
            uriInfo.getRequestUri().getScheme(),
            uriInfo.getRequestUri().getHost(),
            user.getFullyQualifiedName(),
            mailVerificationToken);
    Map<String, String> templatePopulator = new HashMap<>();

    templatePopulator.put(EmailUtil.ENTITY, EmailUtil.getInstance().getEmailingEntity());
    templatePopulator.put(EmailUtil.SUPPORTURL, EmailUtil.getInstance().getSupportUrl());
    templatePopulator.put(EmailUtil.USERNAME, user.getName());
    templatePopulator.put(EmailUtil.EMAILVERIFICATIONLINKKEY, emailVerificationLink);
    templatePopulator.put(EmailUtil.EXPIRATIONTIMEKEY, "24");
    EmailUtil.getInstance()
        .sendMail(
            EmailUtil.getInstance().getEmailVerificationSubject(),
            templatePopulator,
            user.getEmail(),
            EmailUtil.EMAILTEMPLATEBASEPATH,
            EmailUtil.EMAILVERIFICATIONTEMPLATEPATH);

    // insert the token
    tokenRepository.insertToken(emailVerificationToken);
  }

  private void sendPasswordResetLink(UriInfo uriInfo, User user, String subject, String templateFilePath)
      throws IOException, TemplateException {
    UUID mailVerificationToken = UUID.randomUUID();
    PasswordResetToken resetToken = TokenUtil.getPasswordResetToken(user.getId(), mailVerificationToken);

    LOG.info("Generated Password Reset verification token [" + mailVerificationToken + "]");

    String passwordResetLink =
        String.format(
            "%s://%s/users/password/reset?user=%s&token=%s",
            uriInfo.getRequestUri().getScheme(),
            uriInfo.getRequestUri().getHost(),
            user.getFullyQualifiedName(),
            mailVerificationToken);
    Map<String, String> templatePopulator = new HashMap<>();
    templatePopulator.put(EmailUtil.ENTITY, EmailUtil.getInstance().getEmailingEntity());
    templatePopulator.put(EmailUtil.SUPPORTURL, EmailUtil.getInstance().getSupportUrl());
    templatePopulator.put(EmailUtil.USERNAME, user.getName());
    templatePopulator.put(EmailUtil.PASSWORDRESETLINKKEY, passwordResetLink);
    templatePopulator.put(EmailUtil.EXPIRATIONTIMEKEY, EmailUtil.DEFAULTEXPIRATIONTIME);

    EmailUtil.getInstance()
        .sendMail(subject, templatePopulator, user.getEmail(), EmailUtil.EMAILTEMPLATEBASEPATH, templateFilePath);
    // don't persist tokens delete existing
    tokenRepository.deleteTokenByUserAndType(user.getId().toString(), PASSWORD_RESET.toString());
    tokenRepository.insertToken(resetToken);
  }

  private void sendInviteMailToUser(
      UriInfo uriInfo, User user, String subject, CreateUser.CreatePasswordType requestType, String pwd)
      throws TemplateException, IOException {
    switch (requestType) {
      case ADMINCREATE:
        Map<String, String> templatePopulator = new HashMap<>();
        templatePopulator.put(EmailUtil.ENTITY, EmailUtil.getInstance().getEmailingEntity());
        templatePopulator.put(EmailUtil.SUPPORTURL, EmailUtil.getInstance().getSupportUrl());
        templatePopulator.put(EmailUtil.USERNAME, user.getName());
        templatePopulator.put(EmailUtil.PASSWORD, pwd);
        templatePopulator.put(EmailUtil.APPLICATION_LOGIN_LINK, EmailUtil.getInstance().getOMUrl());
        try {
          EmailUtil.getInstance()
              .sendMail(
                  subject,
                  templatePopulator,
                  user.getEmail(),
                  EmailUtil.EMAILTEMPLATEBASEPATH,
                  EmailUtil.INVITE_RANDOM_PWD);
        } catch (Exception ex) {
          LOG.error("Failed in sending Mail to user [{}]. Reason : {}", user.getEmail(), ex.getMessage());
        }
        break;
      case USERCREATE:
        sendPasswordResetLink(uriInfo, user, subject, EmailUtil.INVITE_CREATE_PWD);
        break;
      default:
        LOG.error("Invalid Password Create Type");
    }
  }

  public RefreshToken createRefreshTokenForLogin(UUID currentUserId) throws JsonProcessingException {
    // first delete the existing user mapping for the token
    // TODO: Currently one user will be mapped to one refreshToken , so essentially each user is assigned one
    // refreshToken
    // TODO: Future : Each user will have multiple Devices to login with, where each will have refresh token, i.e per
    // devie
    // just delete the existing token
    tokenRepository.deleteTokenByUserAndType(currentUserId.toString(), REFRESH_TOKEN.toString());
    RefreshToken newRefreshToken = TokenUtil.getRefreshToken(currentUserId, UUID.randomUUID());
    // save Refresh Token in Database
    tokenRepository.insertToken(newRefreshToken);

    return newRefreshToken;
  }

  public void verifyPasswordResetTokenExpiry(PasswordResetToken token) {
    if (token.getExpiryDate().compareTo(Instant.now().toEpochMilli()) < 0) {
      throw new RuntimeException(
          "Password Reset Token" + token.getToken() + "Expired token. Please issue a new request");
    }
    if (!token.getIsActive()) {
      throw new RuntimeException("Password Reset Token" + token.getToken() + "Token was marked inactive");
    }
  }

  public RefreshToken validateAndReturnNewRefresh(UUID currentUserId, TokenRefreshRequest tokenRefreshRequest)
      throws JsonProcessingException {
    String requestRefreshToken = tokenRefreshRequest.getRefreshToken();
    RefreshToken storedRefreshToken = (RefreshToken) tokenRepository.findByToken(requestRefreshToken);
    if (storedRefreshToken == null) {
      throw new RuntimeException("Invalid Refresh Token");
    }
    if (storedRefreshToken.getExpiryDate().compareTo(Instant.now().toEpochMilli()) < 0) {
      throw new RuntimeException("Expired token. Please login again : " + storedRefreshToken.getToken().toString());
    }
    // TODO: currently allow single login from a place, later multiple login can be added
    // just delete the existing token
    tokenRepository.deleteTokenByUserAndType(currentUserId.toString(), REFRESH_TOKEN.toString());
    // we use rotating refresh token , generate new token
    RefreshToken newRefreshToken = TokenUtil.getRefreshToken(currentUserId, UUID.randomUUID());
    // save Refresh Token in Database
    tokenRepository.insertToken(newRefreshToken);
    return newRefreshToken;
  }

  private User getUserFromRegistrationRequest(RegistrationRequest create) {
    String username = create.getEmail().split("@")[0];
    String hashedPwd = BCrypt.withDefaults().hashToString(12, create.getPassword().toCharArray());

    BasicAuthMechanism newAuthMechanism = new BasicAuthMechanism().withPassword(hashedPwd);
    return new User()
        .withId(UUID.randomUUID())
        .withName(username)
        .withFullyQualifiedName(username)
        .withEmail(create.getEmail())
        .withDisplayName(create.getFirstName() + create.getLastName())
        .withIsBot(false)
        .withUpdatedBy(username)
        .withUpdatedAt(System.currentTimeMillis())
        .withIsEmailVerified(false)
        .withAuthenticationMechanism(
            new AuthenticationMechanism()
                .withAuthType(AuthenticationMechanism.AuthType.BASIC)
                .withConfig(newAuthMechanism));
  }

  public void validateEmailAlreadyExists(String email) {
    if (dao.checkEmailAlreadyExists(email)) {
      throw new RuntimeException("User with Email Already Exists");
    }
  }

  private Response createOrUpdateBot(User user, CreateUser create, UriInfo uriInfo, SecurityContext securityContext)
      throws IOException {
    User original = retrieveBotUser(user, uriInfo);
    String botName = create.getBotName();
    EntityInterface bot = retrieveBot(botName);
    // check if the bot user exists
    if (!botHasRelationshipWithUser(bot, original)) {
      // throw an exception if bot already has a relationship with a user
      if (bot != null && original != null && botHasRelationshipWithAnotherUser(bot, original)) {
        List<CollectionDAO.EntityRelationshipRecord> userBotRelationship = retrieveBotRelationshipsFor(bot);
        EntityInterface botUser =
            dao.get(null, userBotRelationship.stream().findFirst().orElseThrow().getId(), Fields.EMPTY_FIELDS);
        throw new IllegalArgumentException(
            String.format("Bot [%s] is already using [%s] bot user.", bot.getName(), botUser.getName()));
      }
      // throw an exception if user already has a relationship with a bot
      if (original != null && userHasRelationshipWithAnyBot(original, bot)) {
        List<CollectionDAO.EntityRelationshipRecord> userBotRelationship = retrieveBotRelationshipsFor(original);
        bot =
            Entity.getEntityRepository(Entity.BOT)
                .get(null, userBotRelationship.stream().findFirst().orElseThrow().getId(), Fields.EMPTY_FIELDS);
        throw new IllegalArgumentException(
            String.format("Bot user [%s] is already used by [%s] bot.", user.getName(), bot.getName()));
      }
    }
    addAuthMechanismToBot(user, create, uriInfo);
    RestUtil.PutResponse<User> response = dao.createOrUpdate(uriInfo, user);
    decryptOrNullify(securityContext, response.getEntity());
    return response.toResponse();
  }

  private EntityInterface retrieveBot(String botName) {
    try {
      return Entity.getEntityRepository(Entity.BOT).getByName(null, botName, Fields.EMPTY_FIELDS);
    } catch (Exception e) {
      return null;
    }
  }

  private boolean userHasRelationshipWithAnyBot(User user, EntityInterface botUser) {
    List<CollectionDAO.EntityRelationshipRecord> userBotRelationship = retrieveBotRelationshipsFor(user);
    return !userBotRelationship.isEmpty()
        && (botUser == null
            || (userBotRelationship.stream().anyMatch(relationship -> !relationship.getId().equals(botUser.getId()))));
  }

  private List<CollectionDAO.EntityRelationshipRecord> retrieveBotRelationshipsFor(User user) {
    return dao.findFrom(user.getId(), Entity.USER, Relationship.CONTAINS, Entity.BOT);
  }

  private boolean botHasRelationshipWithUser(EntityInterface bot, User user) {
    if (bot == null || user == null) {
      return false;
    }
    List<CollectionDAO.EntityRelationshipRecord> botUserRelationships = retrieveBotRelationshipsFor(bot);
    return !botUserRelationships.isEmpty() && botUserRelationships.get(0).getId().equals(user.getId());
  }

  private boolean botHasRelationshipWithAnotherUser(EntityInterface bot, User user) {
    List<CollectionDAO.EntityRelationshipRecord> botUserRelationships = retrieveBotRelationshipsFor(bot);
    return !botUserRelationships.isEmpty()
        && botUserRelationships.stream().anyMatch(relationship -> !relationship.getId().equals(user.getId()));
  }

  private List<CollectionDAO.EntityRelationshipRecord> retrieveBotRelationshipsFor(EntityInterface bot) {
    return dao.findTo(bot.getId(), Entity.BOT, Relationship.CONTAINS, Entity.USER);
  }

  private void addAuthMechanismToBot(User user, @Valid CreateUser create, UriInfo uriInfo) {
    if (!Boolean.TRUE.equals(user.getIsBot())) {
      throw new IllegalArgumentException("Authentication mechanism change is only supported for bot users");
    }
<<<<<<< HEAD
    if (isValidAuthenticationMechanism(create)) {
      AuthenticationMechanism authMechanism = create.getAuthenticationMechanism();
      AuthenticationMechanism.AuthType authType = authMechanism.getAuthType();
      switch (authType) {
        case JWT:
          User original = retrieveBotUser(user, uriInfo);
          if (original != null && !secretsManager.isLocal() && authMechanism.getConfig() != null) {
            original
                .getAuthenticationMechanism()
                .setConfig(
                    secretsManager.encryptOrDecryptBotUserCredentials(
                        user.getName(), authMechanism.getConfig(), false));
          }
          if (original == null || !hasAJWTAuthMechanism(original.getAuthenticationMechanism())) {
            JWTAuthMechanism jwtAuthMechanism =
                JsonUtils.convertValue(authMechanism.getConfig(), JWTAuthMechanism.class);
            authMechanism.setConfig(jwtTokenGenerator.generateJWTToken(user, jwtAuthMechanism.getJWTTokenExpiry()));
          } else {
            authMechanism = original.getAuthenticationMechanism();
          }
          break;
        case SSO:
          SSOAuthMechanism ssoAuthMechanism = JsonUtils.convertValue(authMechanism.getConfig(), SSOAuthMechanism.class);
          authMechanism.setConfig(ssoAuthMechanism);
          break;
        default:
          throw new IllegalArgumentException(
              String.format("Not supported authentication mechanism type: [%s]", authType.value()));
      }
      user.setAuthenticationMechanism(authMechanism);
    } else {
=======
    if (!isValidAuthenticationMechanism(create)) {
>>>>>>> e473d2ca
      throw new IllegalArgumentException(
          String.format("Authentication mechanism is empty bot user: [%s]", user.getName()));
    }

    AuthenticationMechanism authMechanism = create.getAuthenticationMechanism();
    AuthenticationMechanism.AuthType authType = authMechanism.getAuthType();
    switch (authType) {
      case JWT:
        User original;
        try {
          original =
              dao.getByName(
                  uriInfo, user.getFullyQualifiedName(), new EntityUtil.Fields(List.of("authenticationMechanism")));
        } catch (EntityNotFoundException | IOException exc) {
          LOG.debug(String.format("User not found when adding auth mechanism for: [%s]", user.getName()));
          original = null;
        }
        if (original != null && !secretsManager.isLocal()) {
          original
              .getAuthenticationMechanism()
              .setConfig(
                  secretsManager.encryptOrDecryptIngestionBotCredentials(
                      user.getName(), authMechanism.getConfig(), false));
        }
        if (original == null || !hasAJWTAuthMechanism(original.getAuthenticationMechanism())) {
          JWTAuthMechanism jwtAuthMechanism = JsonUtils.convertValue(authMechanism.getConfig(), JWTAuthMechanism.class);
          authMechanism.setConfig(jwtTokenGenerator.generateJWTToken(user, jwtAuthMechanism.getJWTTokenExpiry()));
        } else {
          authMechanism = original.getAuthenticationMechanism();
        }
        break;
      case SSO:
        SSOAuthMechanism ssoAuthMechanism = JsonUtils.convertValue(authMechanism.getConfig(), SSOAuthMechanism.class);
        authMechanism.setConfig(ssoAuthMechanism);
        break;
      default:
        throw new IllegalArgumentException(
            String.format("Not supported authentication mechanism type: [%s]", authType.value()));
    }
    user.setAuthenticationMechanism(authMechanism);
  }

  @Nullable
  private User retrieveBotUser(User user, UriInfo uriInfo) {
    User original;
    try {
      original = dao.getByName(uriInfo, user.getFullyQualifiedName(), new Fields(List.of("authenticationMechanism")));
    } catch (EntityNotFoundException | IOException exc) {
      LOG.debug(String.format("User not found when adding auth mechanism for: [%s]", user.getName()));
      original = null;
    }
    return original;
  }

  private void addAuthMechanismToUser(User user, @Valid CreateUser create) {
    if (!create.getPassword().equals(create.getConfirmPassword())) {
      throw new IllegalArgumentException("Password and Confirm Password should be same.");
    }
    PasswordUtil.validatePassword(create.getPassword());
    String newHashedPwd = BCrypt.withDefaults().hashToString(12, create.getPassword().toCharArray());
    BasicAuthMechanism newAuthForUser = new BasicAuthMechanism().withPassword(newHashedPwd);
    user.setAuthenticationMechanism(new AuthenticationMechanism().withAuthType(BASIC).withConfig(newAuthForUser));
  }

  private boolean hasAJWTAuthMechanism(AuthenticationMechanism authMechanism) {
    if (authMechanism != null && JWT.equals(authMechanism.getAuthType())) {
      JWTAuthMechanism jwtAuthMechanism = JsonUtils.convertValue(authMechanism.getConfig(), JWTAuthMechanism.class);
      return jwtAuthMechanism != null
          && jwtAuthMechanism.getJWTToken() != null
          && !StringUtils.EMPTY.equals(jwtAuthMechanism.getJWTToken());
    }
    return false;
  }

  private boolean isValidAuthenticationMechanism(CreateUser create) {
    if (create.getAuthenticationMechanism() == null) {
      return false;
    }
    if (create.getAuthenticationMechanism().getConfig() != null
        && create.getAuthenticationMechanism().getAuthType() != null) {
      return true;
    }
    throw new IllegalArgumentException(
        String.format("Incomplete authentication mechanism parameters for bot user: [%s]", create.getName()));
  }

  private User decryptOrNullify(SecurityContext securityContext, User user) {
    if (Boolean.TRUE.equals(user.getIsBot()) && user.getAuthenticationMechanism() != null) {
      try {
        authorizer.authorize(
            securityContext,
            new OperationContext(entityType, MetadataOperation.VIEW_ALL),
            getResourceContextById(user.getId()),
            secretsManager.isLocal());
      } catch (AuthorizationException | IOException e) {
        user.getAuthenticationMechanism().setConfig(null);
        return user;
      }
      user.getAuthenticationMechanism()
          .setConfig(
              secretsManager.encryptOrDecryptBotUserCredentials(
                  user.getName(), user.getAuthenticationMechanism().getConfig(), false));
      return user;
    }
    return user;
  }

  private String removeUserProtectedFields(String fieldsParam) {
    return fieldsParam != null ? fieldsParam.replace("," + USER_PROTECTED_FIELDS, "") : null;
  }
}<|MERGE_RESOLUTION|>--- conflicted
+++ resolved
@@ -234,11 +234,6 @@
           @DefaultValue("non-deleted")
           Include include)
       throws IOException {
-<<<<<<< HEAD
-=======
-    // remove USER_PROTECTED_FIELDS from fieldsParam
-    fieldsParam = removeUserProtectedFields(fieldsParam);
->>>>>>> e473d2ca
     ListFilter filter = new ListFilter(include).addQueryParam("team", teamParam);
     if (isAdmin != null) {
       filter.addQueryParam("isAdmin", String.valueOf(isAdmin));
@@ -316,11 +311,6 @@
           @DefaultValue("non-deleted")
           Include include)
       throws IOException {
-<<<<<<< HEAD
-=======
-    // remove USER_PROTECTED_FIELDS from fieldsParam
-    fieldsParam = removeUserProtectedFields(fieldsParam);
->>>>>>> e473d2ca
     return decryptOrNullify(securityContext, getInternal(uriInfo, securityContext, id, fieldsParam, include));
   }
 
@@ -355,11 +345,6 @@
           @DefaultValue("non-deleted")
           Include include)
       throws IOException {
-<<<<<<< HEAD
-=======
-    // remove USER_PROTECTED_FIELDS from fieldsParam
-    fieldsParam = removeUserProtectedFields(fieldsParam);
->>>>>>> e473d2ca
     return decryptOrNullify(securityContext, getByNameInternal(uriInfo, securityContext, name, fieldsParam, include));
   }
 
@@ -1495,7 +1480,6 @@
     if (!Boolean.TRUE.equals(user.getIsBot())) {
       throw new IllegalArgumentException("Authentication mechanism change is only supported for bot users");
     }
-<<<<<<< HEAD
     if (isValidAuthenticationMechanism(create)) {
       AuthenticationMechanism authMechanism = create.getAuthenticationMechanism();
       AuthenticationMechanism.AuthType authType = authMechanism.getAuthType();
@@ -1527,49 +1511,9 @@
       }
       user.setAuthenticationMechanism(authMechanism);
     } else {
-=======
-    if (!isValidAuthenticationMechanism(create)) {
->>>>>>> e473d2ca
       throw new IllegalArgumentException(
           String.format("Authentication mechanism is empty bot user: [%s]", user.getName()));
     }
-
-    AuthenticationMechanism authMechanism = create.getAuthenticationMechanism();
-    AuthenticationMechanism.AuthType authType = authMechanism.getAuthType();
-    switch (authType) {
-      case JWT:
-        User original;
-        try {
-          original =
-              dao.getByName(
-                  uriInfo, user.getFullyQualifiedName(), new EntityUtil.Fields(List.of("authenticationMechanism")));
-        } catch (EntityNotFoundException | IOException exc) {
-          LOG.debug(String.format("User not found when adding auth mechanism for: [%s]", user.getName()));
-          original = null;
-        }
-        if (original != null && !secretsManager.isLocal()) {
-          original
-              .getAuthenticationMechanism()
-              .setConfig(
-                  secretsManager.encryptOrDecryptIngestionBotCredentials(
-                      user.getName(), authMechanism.getConfig(), false));
-        }
-        if (original == null || !hasAJWTAuthMechanism(original.getAuthenticationMechanism())) {
-          JWTAuthMechanism jwtAuthMechanism = JsonUtils.convertValue(authMechanism.getConfig(), JWTAuthMechanism.class);
-          authMechanism.setConfig(jwtTokenGenerator.generateJWTToken(user, jwtAuthMechanism.getJWTTokenExpiry()));
-        } else {
-          authMechanism = original.getAuthenticationMechanism();
-        }
-        break;
-      case SSO:
-        SSOAuthMechanism ssoAuthMechanism = JsonUtils.convertValue(authMechanism.getConfig(), SSOAuthMechanism.class);
-        authMechanism.setConfig(ssoAuthMechanism);
-        break;
-      default:
-        throw new IllegalArgumentException(
-            String.format("Not supported authentication mechanism type: [%s]", authType.value()));
-    }
-    user.setAuthenticationMechanism(authMechanism);
   }
 
   @Nullable
@@ -1636,8 +1580,4 @@
     }
     return user;
   }
-
-  private String removeUserProtectedFields(String fieldsParam) {
-    return fieldsParam != null ? fieldsParam.replace("," + USER_PROTECTED_FIELDS, "") : null;
-  }
 }