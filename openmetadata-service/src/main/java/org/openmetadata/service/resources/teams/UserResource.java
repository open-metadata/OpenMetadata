/*
 *  Copyright 2021 Collate
 *  Licensed under the Apache License, Version 2.0 (the "License");
 *  you may not use this file except in compliance with the License.
 *  You may obtain a copy of the License at
 *  http://www.apache.org/licenses/LICENSE-2.0
 *  Unless required by applicable law or agreed to in writing, software
 *  distributed under the License is distributed on an "AS IS" BASIS,
 *  WITHOUT WARRANTIES OR CONDITIONS OF ANY KIND, either express or implied.
 *  See the License for the specific language governing permissions and
 *  limitations under the License.
 */

package org.openmetadata.service.resources.teams;

import static javax.ws.rs.core.Response.Status.BAD_REQUEST;
import static javax.ws.rs.core.Response.Status.CONFLICT;
import static javax.ws.rs.core.Response.Status.FORBIDDEN;
import static javax.ws.rs.core.Response.Status.OK;
import static org.openmetadata.common.utils.CommonUtil.listOf;
import static org.openmetadata.schema.api.teams.CreateUser.CreatePasswordType.ADMIN_CREATE;
import static org.openmetadata.schema.auth.ChangePasswordRequest.RequestType.SELF;
import static org.openmetadata.schema.entity.teams.AuthenticationMechanism.AuthType.BASIC;
import static org.openmetadata.schema.entity.teams.AuthenticationMechanism.AuthType.JWT;
import static org.openmetadata.schema.type.Include.ALL;
import static org.openmetadata.service.exception.CatalogExceptionMessage.EMAIL_SENDING_ISSUE;
import static org.openmetadata.service.jdbi3.UserRepository.AUTH_MECHANISM_FIELD;
import static org.openmetadata.service.secrets.ExternalSecretsManager.NULL_SECRET_STRING;
import static org.openmetadata.service.security.jwt.JWTTokenGenerator.getExpiryDate;
import static org.openmetadata.service.util.UserUtil.getRoleListFromUser;
import static org.openmetadata.service.util.UserUtil.getRolesFromAuthorizationToken;
import static org.openmetadata.service.util.UserUtil.getUser;
import static org.openmetadata.service.util.UserUtil.reSyncUserRolesFromToken;
import static org.openmetadata.service.util.UserUtil.validateAndGetRolesRef;

import at.favre.lib.crypto.bcrypt.BCrypt;
import freemarker.template.TemplateException;
import io.dropwizard.jersey.PATCH;
import io.dropwizard.jersey.errors.ErrorMessage;
import io.swagger.v3.oas.annotations.ExternalDocumentation;
import io.swagger.v3.oas.annotations.Operation;
import io.swagger.v3.oas.annotations.Parameter;
import io.swagger.v3.oas.annotations.media.ArraySchema;
import io.swagger.v3.oas.annotations.media.Content;
import io.swagger.v3.oas.annotations.media.ExampleObject;
import io.swagger.v3.oas.annotations.media.Schema;
import io.swagger.v3.oas.annotations.parameters.RequestBody;
import io.swagger.v3.oas.annotations.responses.ApiResponse;
import io.swagger.v3.oas.annotations.tags.Tag;
import java.io.IOException;
import java.time.LocalDateTime;
import java.time.ZoneId;
import java.util.Base64;
import java.util.Date;
import java.util.List;
import java.util.Objects;
import java.util.Set;
import java.util.UUID;
import java.util.stream.Collectors;
import javax.json.JsonObject;
import javax.json.JsonPatch;
import javax.json.JsonValue;
import javax.validation.Valid;
import javax.validation.constraints.Max;
import javax.validation.constraints.Min;
import javax.ws.rs.Consumes;
import javax.ws.rs.DELETE;
import javax.ws.rs.DefaultValue;
import javax.ws.rs.GET;
import javax.ws.rs.POST;
import javax.ws.rs.PUT;
import javax.ws.rs.Path;
import javax.ws.rs.PathParam;
import javax.ws.rs.Produces;
import javax.ws.rs.QueryParam;
import javax.ws.rs.container.ContainerRequestContext;
import javax.ws.rs.core.Context;
import javax.ws.rs.core.MediaType;
import javax.ws.rs.core.Response;
import javax.ws.rs.core.SecurityContext;
import javax.ws.rs.core.UriInfo;
import lombok.extern.slf4j.Slf4j;
import org.apache.commons.lang3.StringUtils;
import org.jetbrains.annotations.Nullable;
import org.openmetadata.common.utils.CommonUtil;
import org.openmetadata.schema.EntityInterface;
import org.openmetadata.schema.TokenInterface;
import org.openmetadata.schema.api.data.RestoreEntity;
import org.openmetadata.schema.api.security.AuthenticationConfiguration;
import org.openmetadata.schema.api.security.AuthorizerConfiguration;
import org.openmetadata.schema.api.teams.CreateUser;
import org.openmetadata.schema.auth.BasicAuthMechanism;
import org.openmetadata.schema.auth.ChangePasswordRequest;
import org.openmetadata.schema.auth.CreatePersonalToken;
import org.openmetadata.schema.auth.EmailRequest;
import org.openmetadata.schema.auth.GenerateTokenRequest;
import org.openmetadata.schema.auth.JWTAuthMechanism;
import org.openmetadata.schema.auth.JWTTokenExpiry;
import org.openmetadata.schema.auth.LoginRequest;
import org.openmetadata.schema.auth.LogoutRequest;
import org.openmetadata.schema.auth.PasswordResetRequest;
import org.openmetadata.schema.auth.PersonalAccessToken;
import org.openmetadata.schema.auth.RegistrationRequest;
import org.openmetadata.schema.auth.RevokePersonalTokenRequest;
import org.openmetadata.schema.auth.RevokeTokenRequest;
import org.openmetadata.schema.auth.SSOAuthMechanism;
import org.openmetadata.schema.auth.ServiceTokenType;
import org.openmetadata.schema.auth.TokenRefreshRequest;
import org.openmetadata.schema.auth.TokenType;
import org.openmetadata.schema.email.SmtpSettings;
import org.openmetadata.schema.entity.teams.AuthenticationMechanism;
import org.openmetadata.schema.entity.teams.User;
import org.openmetadata.schema.services.connections.metadata.AuthProvider;
import org.openmetadata.schema.type.EntityHistory;
import org.openmetadata.schema.type.EntityReference;
import org.openmetadata.schema.type.Include;
import org.openmetadata.schema.type.MetadataOperation;
import org.openmetadata.schema.type.Relationship;
import org.openmetadata.schema.type.csv.CsvImportResult;
import org.openmetadata.service.Entity;
import org.openmetadata.service.OpenMetadataApplicationConfig;
import org.openmetadata.service.auth.JwtResponse;
import org.openmetadata.service.exception.CatalogExceptionMessage;
import org.openmetadata.service.exception.CustomExceptionMessage;
import org.openmetadata.service.exception.EntityNotFoundException;
import org.openmetadata.service.jdbi3.CollectionDAO;
import org.openmetadata.service.jdbi3.ListFilter;
import org.openmetadata.service.jdbi3.TokenRepository;
import org.openmetadata.service.jdbi3.UserRepository;
import org.openmetadata.service.jdbi3.UserRepository.UserCsv;
import org.openmetadata.service.limits.Limits;
import org.openmetadata.service.resources.Collection;
import org.openmetadata.service.resources.EntityResource;
import org.openmetadata.service.secrets.SecretsManager;
import org.openmetadata.service.secrets.SecretsManagerFactory;
import org.openmetadata.service.secrets.masker.EntityMaskerFactory;
import org.openmetadata.service.security.AuthorizationException;
import org.openmetadata.service.security.Authorizer;
import org.openmetadata.service.security.CatalogPrincipal;
import org.openmetadata.service.security.auth.AuthenticatorHandler;
import org.openmetadata.service.security.auth.BotTokenCache;
import org.openmetadata.service.security.auth.CatalogSecurityContext;
import org.openmetadata.service.security.auth.UserTokenCache;
import org.openmetadata.service.security.jwt.JWTTokenGenerator;
import org.openmetadata.service.security.mask.PIIMasker;
import org.openmetadata.service.security.policyevaluator.OperationContext;
import org.openmetadata.service.security.policyevaluator.ResourceContext;
import org.openmetadata.service.security.saml.JwtTokenCacheManager;
import org.openmetadata.service.util.EmailUtil;
import org.openmetadata.service.util.EntityUtil;
import org.openmetadata.service.util.EntityUtil.Fields;
import org.openmetadata.service.util.JsonUtils;
import org.openmetadata.service.util.PasswordUtil;
import org.openmetadata.service.util.RestUtil.PutResponse;
import org.openmetadata.service.util.ResultList;
import org.openmetadata.service.util.TokenUtil;

@Slf4j
@Path("/v1/users")
@Tag(
    name = "Users",
    description =
        "A `User` represents a user of OpenMetadata. A user can be part of 0 or more teams. A special type of user called Bot is used for automation. A user can be an owner of zero or more data assets. A user can also follow zero or more data assets.")
@Produces(MediaType.APPLICATION_JSON)
@Consumes(MediaType.APPLICATION_JSON)
@Collection(
    name = "users",
    order = 3,
    requiredForOps = true) // Initialize user resource before bot resource (at default order 9)
public class UserResource extends EntityResource<User, UserRepository> {
  public static final String COLLECTION_PATH = "v1/users/";
  public static final String USER_PROTECTED_FIELDS = "authenticationMechanism";
  private final JWTTokenGenerator jwtTokenGenerator;
  private final TokenRepository tokenRepository;
  private boolean isEmailServiceEnabled;
  private AuthenticationConfiguration authenticationConfiguration;
  private AuthorizerConfiguration authorizerConfiguration;
  private final AuthenticatorHandler authHandler;
  private boolean isSelfSignUpEnabled = false;
  static final String FIELDS =
      "profile,roles,teams,follows,owns,userDomains,personas,defaultPersona";

  @Override
  public User addHref(UriInfo uriInfo, User user) {
    super.addHref(uriInfo, user);
    Entity.withHref(uriInfo, user.getTeams());
    Entity.withHref(uriInfo, user.getRoles());
    Entity.withHref(uriInfo, user.getPersonas());
    Entity.withHref(uriInfo, user.getInheritedRoles());
    Entity.withHref(uriInfo, user.getOwns());
    Entity.withHref(uriInfo, user.getFollows());
    return user;
  }

  public UserResource(
      Authorizer authorizer, Limits limits, AuthenticatorHandler authenticatorHandler) {
    super(Entity.USER, authorizer, limits);
    jwtTokenGenerator = JWTTokenGenerator.getInstance();
    allowedFields.remove(USER_PROTECTED_FIELDS);
    tokenRepository = Entity.getTokenRepository();
    UserTokenCache.initialize();
    authHandler = authenticatorHandler;
  }

  @Override
  protected List<MetadataOperation> getEntitySpecificOperations() {
    addViewOperation("profile,roles,teams,follows,owns", MetadataOperation.VIEW_BASIC);
    return listOf(MetadataOperation.EDIT_TEAMS);
  }

  @Override
  public void initialize(OpenMetadataApplicationConfig config) throws IOException {
    super.initialize(config);
    this.authenticationConfiguration = config.getAuthenticationConfiguration();
    this.authorizerConfiguration = config.getAuthorizerConfiguration();
    SmtpSettings smtpSettings = config.getSmtpSettings();
    this.isEmailServiceEnabled = smtpSettings != null && smtpSettings.getEnableSmtpServer();
    this.repository.initializeUsers(config);
    this.isSelfSignUpEnabled = authenticationConfiguration.getEnableSelfSignup();
  }

  public static class UserList extends ResultList<User> {
    /* Required for serde */
  }

  public static class PersonalAccessTokenList extends ResultList<PersonalAccessToken> {
    /* Required for serde */
  }

  @GET
  @Valid
  @Operation(
      operationId = "listUsers",
      summary = "List users",
      description =
          "Get a list of users. Use `fields` "
              + "parameter to get only necessary fields. Use cursor-based pagination to limit the number "
              + "entries in the list using `limit` and `before` or `after` query params.",
      responses = {
        @ApiResponse(
            responseCode = "200",
            description = "The user ",
            content =
                @Content(
                    mediaType = "application/json",
                    schema = @Schema(implementation = UserList.class)))
      })
  public ResultList<User> list(
      @Context UriInfo uriInfo,
      @Context SecurityContext securityContext,
      @Parameter(
              description = "Fields requested in the returned resource",
              schema = @Schema(type = "string", example = FIELDS))
          @QueryParam("fields")
          String fieldsParam,
      @Parameter(
              description = "Filter users by team",
              schema = @Schema(type = "string", example = "Legal"))
          @QueryParam("team")
          String teamParam,
      @Parameter(description = "Limit the number users returned. (1 to 1000000, default = 10)")
          @DefaultValue("10")
          @Min(0)
          @Max(1000000)
          @QueryParam("limit")
          int limitParam,
      @Parameter(
              description = "Returns list of users before this cursor",
              schema = @Schema(type = "string"))
          @QueryParam("before")
          String before,
      @Parameter(
              description = "Returns list of users after this cursor",
              schema = @Schema(type = "string"))
          @QueryParam("after")
          String after,
      @Parameter(
              description = "Returns list of admin users if set to true",
              schema = @Schema(type = "boolean"))
          @QueryParam("isAdmin")
          Boolean isAdmin,
      @Parameter(
              description = "Returns list of bot users if set to true",
              schema = @Schema(type = "boolean"))
          @QueryParam("isBot")
          Boolean isBot,
      @Parameter(
              description = "Include all, deleted, or non-deleted entities.",
              schema = @Schema(implementation = Include.class))
          @QueryParam("include")
          @DefaultValue("non-deleted")
          Include include) {
    ListFilter filter = new ListFilter(include).addQueryParam("team", teamParam);
    if (isAdmin != null) {
      filter.addQueryParam("isAdmin", String.valueOf(isAdmin));
    }
    if (isBot != null) {
      filter.addQueryParam("isBot", String.valueOf(isBot));
    }
    ResultList<User> users =
        listInternal(uriInfo, securityContext, fieldsParam, filter, limitParam, before, after);
    users.getData().forEach(user -> decryptOrNullify(securityContext, user));
    return users;
  }

  @GET
  @Path("/{id}/versions")
  @Operation(
      operationId = "listAllUserVersion",
      summary = "List user versions",
      description = "Get a list of all the versions of a user identified by `id`",
      responses = {
        @ApiResponse(
            responseCode = "200",
            description = "List of user versions",
            content =
                @Content(
                    mediaType = "application/json",
                    schema = @Schema(implementation = EntityHistory.class)))
      })
  public EntityHistory listVersions(
      @Context UriInfo uriInfo,
      @Context SecurityContext securityContext,
      @Parameter(description = "Id of the user", schema = @Schema(type = "UUID")) @PathParam("id")
          UUID id) {
    return super.listVersionsInternal(securityContext, id);
  }

  @GET
  @Path("/generateRandomPwd")
  @Operation(
      operationId = "generateRandomPwd",
      summary = "Generate a random password",
      description = "Generate a random password",
      responses = {@ApiResponse(responseCode = "200", description = "Random pwd")})
  public Response generateRandomPassword(
      @Context UriInfo uriInfo, @Context SecurityContext securityContext) {
    authorizer.authorizeAdmin(securityContext);
    return Response.status(OK).entity(PasswordUtil.generateRandomPassword()).build();
  }

  @GET
  @Valid
  @Path("/{id}")
  @Operation(
      operationId = "getUserByID",
      summary = "Get a user",
      description = "Get a user by `id`",
      responses = {
        @ApiResponse(
            responseCode = "200",
            description = "The user",
            content =
                @Content(
                    mediaType = "application/json",
                    schema = @Schema(implementation = User.class))),
        @ApiResponse(responseCode = "404", description = "User for instance {id} is not found")
      })
  public User get(
      @Context UriInfo uriInfo,
      @Context SecurityContext securityContext,
      @Parameter(description = "Id of the user", schema = @Schema(type = "UUID")) @PathParam("id")
          UUID id,
      @Parameter(
              description = "Fields requested in the returned resource",
              schema = @Schema(type = "string", example = FIELDS))
          @QueryParam("fields")
          String fieldsParam,
      @Parameter(
              description = "Include all, deleted, or non-deleted entities.",
              schema = @Schema(implementation = Include.class))
          @QueryParam("include")
          @DefaultValue("non-deleted")
          Include include) {
    User user = getInternal(uriInfo, securityContext, id, fieldsParam, include);
    decryptOrNullify(securityContext, user);
    return user;
  }

  @GET
  @Valid
  @Path("/name/{name}")
  @Operation(
      operationId = "getUserByFQN",
      summary = "Get a user by name",
      description = "Get a user by `name`.",
      responses = {
        @ApiResponse(
            responseCode = "200",
            description = "The user",
            content =
                @Content(
                    mediaType = "application/json",
                    schema = @Schema(implementation = User.class))),
        @ApiResponse(responseCode = "404", description = "User for instance {name} is not found")
      })
  public User getByName(
      @Context UriInfo uriInfo,
      @Context SecurityContext securityContext,
      @Parameter(description = "Name of the user", schema = @Schema(type = "string"))
          @PathParam("name")
          String name,
      @Parameter(
              description = "Fields requested in the returned resource",
              schema = @Schema(type = "string", example = FIELDS))
          @QueryParam("fields")
          String fieldsParam,
      @Parameter(
              description = "Include all, deleted, or non-deleted entities.",
              schema = @Schema(implementation = Include.class))
          @QueryParam("include")
          @DefaultValue("non-deleted")
          Include include) {
    User user = getByNameInternal(uriInfo, securityContext, name, fieldsParam, include);
    decryptOrNullify(securityContext, user);
    return user;
  }

  @GET
  @Valid
  @Path("/loggedInUser")
  @Operation(
      operationId = "getCurrentLoggedInUser",
      summary = "Get current logged in user",
      description = "Get the user who is authenticated and is currently logged in.",
      responses = {
        @ApiResponse(
            responseCode = "200",
            description = "The user",
            content =
                @Content(
                    mediaType = "application/json",
                    schema = @Schema(implementation = User.class))),
        @ApiResponse(responseCode = "404", description = "User not found")
      })
  public User getCurrentLoggedInUser(
      @Context UriInfo uriInfo,
      @Context SecurityContext securityContext,
      @Context ContainerRequestContext containerRequestContext,
      @Parameter(
              description = "Fields requested in the returned resource",
              schema = @Schema(type = "string", example = FIELDS))
          @QueryParam("fields")
          String fieldsParam) {
    CatalogSecurityContext catalogSecurityContext =
        (CatalogSecurityContext) containerRequestContext.getSecurityContext();
    Fields fields = getFields(fieldsParam);
    String currentEmail = ((CatalogPrincipal) catalogSecurityContext.getUserPrincipal()).getEmail();
    User user = repository.getByEmail(uriInfo, currentEmail, fields);

    repository.validateLoggedInUserNameAndEmailMatches(
        securityContext.getUserPrincipal().getName(), currentEmail, user);

    // Sync the Roles from token to User
    if (Boolean.TRUE.equals(authorizerConfiguration.getUseRolesFromProvider())
        && Boolean.FALSE.equals(user.getIsBot() != null && user.getIsBot())) {
      reSyncUserRolesFromToken(
          uriInfo, user, getRolesFromAuthorizationToken(catalogSecurityContext));
    }
    return addHref(uriInfo, user);
  }

  @GET
  @Valid
  @Path("/loggedInUser/groupTeams")
  @Operation(
      operationId = "getCurrentLoggedInUserGroupTeams",
      summary = "Get group type of teams for current logged in user",
      description =
          "Get the group type of teams of user who is authenticated and is currently logged in.",
      responses = {
        @ApiResponse(
            responseCode = "200",
            description = "The teams of type 'Group' that a user belongs to",
            content =
                @Content(
                    mediaType = "application/json",
                    array =
                        @ArraySchema(schema = @Schema(implementation = EntityReference.class)))),
        @ApiResponse(responseCode = "404", description = "User not found")
      })
  public List<EntityReference> getCurrentLoggedInUser(
      @Context UriInfo uriInfo,
      @Context SecurityContext securityContext,
      @Context ContainerRequestContext containerRequestContext) {
    CatalogSecurityContext catalogSecurityContext =
        (CatalogSecurityContext) containerRequestContext.getSecurityContext();
    String currentEmail = ((CatalogPrincipal) catalogSecurityContext.getUserPrincipal()).getEmail();
    return repository.getGroupTeams(uriInfo, catalogSecurityContext, currentEmail);
  }

  @POST
  @Path("/logout")
  @Operation(
      operationId = "logoutUser",
      summary = "Logout a User(Only called for saml and basic Auth)",
      description = "Logout a User(Only called for saml and basic Auth)",
      responses = {
        @ApiResponse(responseCode = "200", description = "The user "),
        @ApiResponse(responseCode = "400", description = "Bad request")
      })
  public Response logoutUser(
      @Context UriInfo uriInfo,
      @Context SecurityContext securityContext,
      @Valid LogoutRequest request) {
    Date logoutTime = Date.from(LocalDateTime.now().atZone(ZoneId.systemDefault()).toInstant());
    JwtTokenCacheManager.getInstance()
        .markLogoutEventForToken(
            new LogoutRequest()
                .withUsername(securityContext.getUserPrincipal().getName())
                .withToken(request.getToken())
                .withLogoutTime(logoutTime));
    if (isBasicAuth() && request.getRefreshToken() != null) {
      // need to clear the refresh token as well
      tokenRepository.deleteToken(request.getRefreshToken());
    }
    return Response.status(200).entity("Logout Successful").build();
  }

  @GET
  @Path("/{id}/versions/{version}")
  @Operation(
      operationId = "getSpecificUserVersion",
      summary = "Get a version of the user",
      description = "Get a version of the user by given `id`",
      responses = {
        @ApiResponse(
            responseCode = "200",
            description = "user",
            content =
                @Content(
                    mediaType = "application/json",
                    schema = @Schema(implementation = User.class))),
        @ApiResponse(
            responseCode = "404",
            description = "User for instance {id} and version {version} is not found")
      })
  public User getVersion(
      @Context UriInfo uriInfo,
      @Context SecurityContext securityContext,
      @Parameter(description = "Id of the user", schema = @Schema(type = "UUID")) @PathParam("id")
          UUID id,
      @Parameter(
              description = "User version number in the form `major`.`minor`",
              schema = @Schema(type = "string", example = "0.1 or 1.1"))
          @PathParam("version")
          String version) {
    return super.getVersionInternal(securityContext, id, version);
  }

  @POST
  @Operation(
      operationId = "createUser",
      summary = "Create a user",
      description = "Create a new user.",
      responses = {
        @ApiResponse(
            responseCode = "200",
            description = "The user ",
            content =
                @Content(
                    mediaType = "application/json",
                    schema = @Schema(implementation = User.class))),
        @ApiResponse(responseCode = "400", description = "Bad request")
      })
  public Response createUser(
      @Context UriInfo uriInfo,
      @Context SecurityContext securityContext,
      @Context ContainerRequestContext containerRequestContext,
      @Valid CreateUser create) {
    User user = getUser(securityContext.getUserPrincipal().getName(), create);
    if (Boolean.TRUE.equals(create.getIsBot())) {
      addAuthMechanismToBot(user, create, uriInfo);
    }

    //
    try {
      // Email Validation
      validateEmailAlreadyExists(create.getEmail());
      addUserAuthForBasic(user, create);
    } catch (RuntimeException ex) {
      return Response.status(CONFLICT)
          .type(MediaType.APPLICATION_JSON_TYPE)
          .entity(
              new ErrorMessage(
                  CONFLICT.getStatusCode(), CatalogExceptionMessage.ENTITY_ALREADY_EXISTS))
          .build();
    }

    // Add the roles on user creation
    updateUserRolesIfRequired(user, containerRequestContext);

    Response createdUserRes;
    try {
      createdUserRes = create(uriInfo, securityContext, user);
    } catch (EntityNotFoundException ex) {
      if (isSelfSignUpEnabled) {
        if (securityContext.getUserPrincipal().getName().equals(create.getName())) {
          // User is creating himself on signup ?! :(
          User created = addHref(uriInfo, repository.create(uriInfo, user));
          createdUserRes = Response.created(created.getHref()).entity(created).build();
        } else {
          throw new CustomExceptionMessage(
              FORBIDDEN,
              CatalogExceptionMessage.OTHER_USER_SIGN_UP_ERROR,
              CatalogExceptionMessage.OTHER_USER_SIGN_UP);
        }
      } else {
        throw new CustomExceptionMessage(
            FORBIDDEN,
            CatalogExceptionMessage.SELF_SIGNUP_NOT_ENABLED,
            CatalogExceptionMessage.SELF_SIGNUP_DISABLED_MESSAGE);
      }
    }

    if (createdUserRes != null) {
      // Send Invite mail to user
      sendInviteMailToUserForBasicAuth(uriInfo, user, create);

      // Update response to remove auth fields
      decryptOrNullify(securityContext, (User) createdUserRes.getEntity());
      return createdUserRes;
    }
    return Response.status(BAD_REQUEST).entity("User Cannot be created Successfully.").build();
  }

  private void addUserAuthForBasic(User user, CreateUser create) {
    if (isBasicAuth()) {
      user.setName(user.getEmail().split("@")[0]);
      if (Boolean.FALSE.equals(create.getIsBot())
          && create.getCreatePasswordType() == ADMIN_CREATE) {
        addAuthMechanismToUser(user, create);
      }
    }
  }

  private void updateUserRolesIfRequired(
      User user, ContainerRequestContext containerRequestContext) {
    CatalogSecurityContext catalogSecurityContext =
        (CatalogSecurityContext) containerRequestContext.getSecurityContext();
    if (Boolean.TRUE.equals(authorizerConfiguration.getUseRolesFromProvider())
        && Boolean.FALSE.equals(user.getIsBot() != null && user.getIsBot())) {
      user.setRoles(validateAndGetRolesRef(getRolesFromAuthorizationToken(catalogSecurityContext)));
    }
  }

  private void sendInviteMailToUserForBasicAuth(UriInfo uriInfo, User user, CreateUser create) {
    if (isBasicAuth() && isEmailServiceEnabled) {
      try {
        authHandler.sendInviteMailToUser(
            uriInfo,
            user,
            String.format("Welcome to %s", EmailUtil.getEmailingEntity()),
            create.getCreatePasswordType(),
            create.getPassword());
      } catch (Exception ex) {
        LOG.error("Error in sending invite to User" + ex.getMessage());
      }
    }
  }

  private boolean isBasicAuth() {
    return authenticationConfiguration.getProvider().equals(AuthProvider.BASIC);
  }

  @PUT
  @Operation(
      summary = "Update user",
      description = "Create or Update a user.",
      responses = {
        @ApiResponse(
            responseCode = "200",
            description = "The user ",
            content =
                @Content(
                    mediaType = "application/json",
                    schema = @Schema(implementation = CreateUser.class))),
        @ApiResponse(responseCode = "400", description = "Bad request")
      })
  public Response createOrUpdateUser(
      @Context UriInfo uriInfo,
      @Context SecurityContext securityContext,
      @Valid CreateUser create) {
    User user = getUser(securityContext.getUserPrincipal().getName(), create);
    repository.prepareInternal(user, true);
    User existingUser = repository.findByNameOrNull(user.getFullyQualifiedName(), ALL);
    if (existingUser == null) {
      limits.enforceLimits(
          securityContext,
          getResourceContextByName(user.getFullyQualifiedName()),
          new OperationContext(entityType, MetadataOperation.CREATE));
    }
    ResourceContext<?> resourceContext = getResourceContextByName(user.getFullyQualifiedName());
    if (Boolean.TRUE.equals(create.getIsAdmin()) || Boolean.TRUE.equals(create.getIsBot())) {
      authorizer.authorizeAdmin(securityContext);
    } else if (!securityContext.getUserPrincipal().getName().equals(user.getName())) {
      // doing authorization check outside of authorizer here. We are checking if the logged-in user
      // is same as the user. We are trying to update. One option is to set users.owner as user,
      // however that is not supported for User.
      OperationContext createOperationContext =
          new OperationContext(entityType, EntityUtil.createOrUpdateOperation(resourceContext));
      authorizer.authorize(securityContext, createOperationContext, resourceContext);
    }
    if (Boolean.TRUE.equals(create.getIsBot())) { // TODO expect bot to be created separately
      return createOrUpdateBot(user, create, uriInfo, securityContext);
    }
    PutResponse<User> response = repository.createOrUpdate(uriInfo, user);
    addHref(uriInfo, response.getEntity());
    return response.toResponse();
  }

  @PUT
  @Path("/generateToken/{id}")
  @Operation(
      operationId = "generateJWTTokenForBotUser",
      summary = "Generate JWT Token for a Bot User",
      description = "Generate JWT Token for a Bot User.",
      responses = {
        @ApiResponse(
            responseCode = "200",
            description = "The user ",
            content =
                @Content(
                    mediaType = "application/json",
                    schema = @Schema(implementation = JWTTokenExpiry.class))),
        @ApiResponse(responseCode = "400", description = "Bad request")
      })
  public Response generateToken(
      @Context UriInfo uriInfo,
      @Context SecurityContext securityContext,
      @Parameter(description = "Id of the user", schema = @Schema(type = "UUID")) @PathParam("id")
          UUID id,
      @Valid GenerateTokenRequest generateTokenRequest) {
    authorizer.authorizeAdmin(securityContext);
    User user = repository.get(uriInfo, id, repository.getFieldsWithUserAuth("*"));
    JWTAuthMechanism jwtAuthMechanism =
        jwtTokenGenerator.generateJWTToken(user, generateTokenRequest.getJWTTokenExpiry());
    AuthenticationMechanism authenticationMechanism =
        new AuthenticationMechanism()
            .withConfig(jwtAuthMechanism)
            .withAuthType(AuthenticationMechanism.AuthType.JWT);
    user.setAuthenticationMechanism(authenticationMechanism);
    User updatedUser = repository.createOrUpdate(uriInfo, user).getEntity();
    jwtAuthMechanism =
        JsonUtils.convertValue(
            updatedUser.getAuthenticationMechanism().getConfig(), JWTAuthMechanism.class);
    return Response.status(Response.Status.OK).entity(jwtAuthMechanism).build();
  }

  @PUT
  @Path("/revokeToken")
  @Operation(
      operationId = "revokeJWTTokenForBotUser",
      summary = "Revoke JWT Token for a Bot User",
      description = "Revoke JWT Token for a Bot User.",
      responses = {
        @ApiResponse(
            responseCode = "200",
            description = "The user ",
            content =
                @Content(
                    mediaType = "application/json",
                    schema = @Schema(implementation = JWTAuthMechanism.class))),
        @ApiResponse(responseCode = "400", description = "Bad request")
      })
  public Response revokeToken(
      @Context UriInfo uriInfo,
      @Context SecurityContext securityContext,
      @Valid RevokeTokenRequest revokeTokenRequest) {
    authorizer.authorizeAdmin(securityContext);
    User user =
        repository.get(uriInfo, revokeTokenRequest.getId(), repository.getFieldsWithUserAuth("*"));
    if (Boolean.FALSE.equals(user.getIsBot())) {
      throw new IllegalStateException(CatalogExceptionMessage.INVALID_BOT_USER);
    }
    JWTAuthMechanism jwtAuthMechanism = new JWTAuthMechanism().withJWTToken(StringUtils.EMPTY);
    AuthenticationMechanism authenticationMechanism =
        new AuthenticationMechanism().withConfig(jwtAuthMechanism).withAuthType(JWT);
    user.setAuthenticationMechanism(authenticationMechanism);
    PutResponse<User> response = repository.createOrUpdate(uriInfo, user);
    addHref(uriInfo, response.getEntity());
    // Invalidate Bot Token in Cache
    BotTokenCache.invalidateToken(user.getName());
    return response.toResponse();
  }

  @GET
  @Path("/token/{id}")
  @Operation(
      operationId = "getJWTTokenForBotUser",
      summary = "Get JWT Token for a Bot User",
      description = "Get JWT Token for a Bot User.",
      responses = {
        @ApiResponse(
            responseCode = "200",
            description = "The user ",
            content =
                @Content(
                    mediaType = "application/json",
                    schema = @Schema(implementation = JWTAuthMechanism.class))),
        @ApiResponse(responseCode = "400", description = "Bad request")
      })
  public JWTAuthMechanism getToken(
      @Context UriInfo uriInfo,
      @Context SecurityContext securityContext,
      @Parameter(description = "Id of the user", schema = @Schema(type = "UUID")) @PathParam("id")
          UUID id) {

    User user = repository.get(uriInfo, id, new Fields(Set.of(AUTH_MECHANISM_FIELD)));
    if (!Boolean.TRUE.equals(user.getIsBot())) {
      throw new IllegalArgumentException("JWT token is only supported for bot users");
    }
    decryptOrNullify(securityContext, user);
    authorizer.authorizeAdmin(securityContext);
    AuthenticationMechanism authenticationMechanism = user.getAuthenticationMechanism();
    if (authenticationMechanism != null
        && authenticationMechanism.getConfig() != null
        && authenticationMechanism.getAuthType() == JWT) {
      return JsonUtils.convertValue(authenticationMechanism.getConfig(), JWTAuthMechanism.class);
    }
    return new JWTAuthMechanism();
  }

  @GET
  @Path("/auth-mechanism/{id}")
  @Operation(
      operationId = "getAuthenticationMechanismBotUser",
      summary = "Get Authentication Mechanism for a Bot User",
      description = "Get Authentication Mechanism for a Bot User.",
      responses = {
        @ApiResponse(
            responseCode = "200",
            description = "The user ",
            content =
                @Content(
                    mediaType = "application/json",
                    schema = @Schema(implementation = AuthenticationMechanism.class))),
        @ApiResponse(responseCode = "400", description = "Bad request")
      })
  public AuthenticationMechanism getAuthenticationMechanism(
      @Context UriInfo uriInfo,
      @Context SecurityContext securityContext,
      @Parameter(description = "Id of the user", schema = @Schema(type = "UUID")) @PathParam("id")
          UUID id) {
    User user = repository.get(uriInfo, id, new Fields(Set.of(AUTH_MECHANISM_FIELD)));
    if (!Boolean.TRUE.equals(user.getIsBot())) {
      throw new IllegalArgumentException("JWT token is only supported for bot users");
    }
    limits.enforceLimits(
        securityContext,
        getResourceContext(),
        new OperationContext(entityType, MetadataOperation.GENERATE_TOKEN));
    decryptOrNullify(securityContext, user);
    authorizer.authorizeAdmin(securityContext);
    return user.getAuthenticationMechanism();
  }

  @PATCH
  @Path("/{id}")
  @Consumes(MediaType.APPLICATION_JSON_PATCH_JSON)
  @Operation(
      operationId = "patchUser",
      summary = "Update a user",
      description = "Update an existing user using JsonPatch.",
      externalDocs =
          @ExternalDocumentation(
              description = "JsonPatch RFC",
              url = "https://tools.ietf.org/html/rfc6902"))
  public Response patch(
      @Context UriInfo uriInfo,
      @Context SecurityContext securityContext,
      @Parameter(description = "Id of the user", schema = @Schema(type = "UUID")) @PathParam("id")
          UUID id,
      @RequestBody(
              description = "JsonPatch with array of operations",
              content =
                  @Content(
                      mediaType = MediaType.APPLICATION_JSON_PATCH_JSON,
                      examples = {
                        @ExampleObject("[{op:remove, path:/a},{op:add, path: /b, value: val}]")
                      }))
          JsonPatch patch) {
    for (JsonValue patchOp : patch.toJsonArray()) {
      JsonObject patchOpObject = patchOp.asJsonObject();
      if (patchOpObject.containsKey("path") && patchOpObject.containsKey("value")) {
        String path = patchOpObject.getString("path");
        if (path.equals("/isAdmin") || path.equals("/isBot") || path.contains("/roles")) {
          authorizer.authorizeAdmin(securityContext);
          continue;
        }
        // if path contains team, check if team is join able by any user
        if (patchOpObject.containsKey("op")
            && patchOpObject.getString("op").equals("add")
            && path.startsWith("/teams/")) {
          JsonObject value = null;
          try {
            value = patchOpObject.getJsonObject("value");
          } catch (Exception ex) {
            // ignore exception if value is not an object
          }
          if (value != null) {
            String teamId = value.getString("id");
            repository.validateTeamAddition(id, UUID.fromString(teamId));
            if (!repository.isTeamJoinable(teamId)) {
              authorizer.authorizeAdmin(securityContext); // Only admin can join closed teams
            }
          }
        }
      }
    }
    return patchInternal(uriInfo, securityContext, id, patch);
  }

  @DELETE
  @Path("/{id}")
  @Operation(
      operationId = "deleteUser",
      summary = "Delete a user",
      description = "Users can't be deleted but are soft-deleted.",
      responses = {
        @ApiResponse(responseCode = "200", description = "OK"),
        @ApiResponse(responseCode = "404", description = "User for instance {id} is not found")
      })
  public Response delete(
      @Context UriInfo uriInfo,
      @Context SecurityContext securityContext,
      @Parameter(description = "Hard delete the entity. (Default = `false`)")
          @QueryParam("hardDelete")
          @DefaultValue("false")
          boolean hardDelete,
      @Parameter(description = "Id of the user", schema = @Schema(type = "UUID")) @PathParam("id")
          UUID id) {
    Response response = delete(uriInfo, securityContext, id, false, hardDelete);
    decryptOrNullify(securityContext, (User) response.getEntity());
    return response;
  }

  @DELETE
  @Path("/name/{name}")
  @Operation(
      operationId = "deleteUserByName",
      summary = "Delete a user",
      description = "Users can't be deleted but are soft-deleted.",
      responses = {
        @ApiResponse(responseCode = "200", description = "OK"),
        @ApiResponse(responseCode = "404", description = "User for instance {name} is not found")
      })
  public Response delete(
      @Context UriInfo uriInfo,
      @Context SecurityContext securityContext,
      @Parameter(description = "Hard delete the entity. (Default = `false`)")
          @QueryParam("hardDelete")
          @DefaultValue("false")
          boolean hardDelete,
      @Parameter(description = "Name of the user", schema = @Schema(type = "string"))
          @PathParam("name")
          String name) {
    return deleteByName(uriInfo, securityContext, name, false, hardDelete);
  }

  @PUT
  @Path("/restore")
  @Operation(
      operationId = "restore",
      summary = "Restore a soft deleted User.",
      description = "Restore a soft deleted User.",
      responses = {
        @ApiResponse(
            responseCode = "200",
            description = "Successfully restored the User ",
            content =
                @Content(
                    mediaType = "application/json",
                    schema = @Schema(implementation = User.class)))
      })
  public Response restoreTable(
      @Context UriInfo uriInfo,
      @Context SecurityContext securityContext,
      @Valid RestoreEntity restore) {
    return restoreEntity(uriInfo, securityContext, restore.getId());
  }

  @POST
  @Path("/signup")
  @Operation(
      operationId = "registerUser",
      summary = "Register User",
      description = "Register a new User",
      responses = {
        @ApiResponse(responseCode = "200", description = "The user "),
        @ApiResponse(responseCode = "400", description = "Bad request")
      })
  public Response registerNewUser(@Context UriInfo uriInfo, @Valid RegistrationRequest create)
      throws IOException {
    User registeredUser = authHandler.registerUser(create);
    authHandler.sendEmailVerification(uriInfo, registeredUser);
    return Response.status(Response.Status.CREATED.getStatusCode(), "User Registration Successful.")
        .entity(registeredUser)
        .build();
  }

  @PUT
  @Path("/registrationConfirmation")
  @Operation(
      operationId = "confirmUserEmail",
      summary = "Confirm User Email",
      description = "Confirm User Email",
      responses = {
        @ApiResponse(responseCode = "200", description = "The user "),
        @ApiResponse(responseCode = "400", description = "Bad request")
      })
  public Response confirmUserEmail(
      @Context UriInfo uriInfo,
      @Parameter(
              description = "Token sent for Email Confirmation",
              schema = @Schema(type = "string"))
          @QueryParam("token")
          String token) {
    authHandler.confirmEmailRegistration(uriInfo, token);
    return Response.status(Response.Status.OK).entity("Email Verified Successfully").build();
  }

  @PUT
  @Path("/resendRegistrationToken")
  @Operation(
      operationId = "resendRegistrationToken",
      summary = "Resend Registration Token",
      description = "Resend Registration Token",
      responses = {
        @ApiResponse(responseCode = "200", description = "The user "),
        @ApiResponse(responseCode = "400", description = "Bad request")
      })
  public Response resendRegistrationToken(
      @Context UriInfo uriInfo,
      @Parameter(
              description = "Token sent for Email Confirmation Earlier",
              schema = @Schema(type = "string"))
          @QueryParam("user")
          String user)
      throws IOException {
    User registeredUser = repository.getByName(uriInfo, user, getFields("isEmailVerified"));
    if (Boolean.TRUE.equals(registeredUser.getIsEmailVerified())) {
      return Response.status(Response.Status.OK).entity("Email Already Verified.").build();
    }
    authHandler.resendRegistrationToken(uriInfo, registeredUser);
    return Response.status(Response.Status.OK)
        .entity("Email Verification Mail Sent. Please check your Mailbox.")
        .build();
  }

  @POST
  @Path("/generatePasswordResetLink")
  @Operation(
      operationId = "generatePasswordResetLink",
      summary = "Generate Password Reset Link",
      description = "Generate Password Reset Link",
      responses = {
        @ApiResponse(responseCode = "200", description = "The user "),
        @ApiResponse(responseCode = "400", description = "Bad request")
      })
  public Response generateResetPasswordLink(@Context UriInfo uriInfo, @Valid EmailRequest request) {
    String userName = request.getEmail().split("@")[0];
    User registeredUser;
    try {
      registeredUser =
          repository.getByName(
              uriInfo, userName, new Fields(Set.of(USER_PROTECTED_FIELDS), USER_PROTECTED_FIELDS));
    } catch (EntityNotFoundException ex) {
      LOG.error(
          "[GeneratePasswordReset] Got Error while fetching user : {},  error message {}",
          userName,
          ex.getMessage());
      return Response.status(Response.Status.OK)
          .entity("Please check your mail to for Reset Password Link.")
          .build();
    }
    try {
      // send a mail to the User with the Update
      authHandler.sendPasswordResetLink(
          uriInfo,
          registeredUser,
          EmailUtil.getPasswordResetSubject(),
          EmailUtil.PASSWORD_RESET_TEMPLATE_FILE);
    } catch (Exception ex) {
      LOG.error("Error in sending mail for reset password" + ex.getMessage());
      return Response.status(424).entity(new ErrorMessage(424, EMAIL_SENDING_ISSUE)).build();
    }
    return Response.status(Response.Status.OK)
        .entity("Please check your mail to for Reset Password Link.")
        .build();
  }

  @POST
  @Path("/password/reset")
  @Operation(
      operationId = "resetUserPassword",
      summary = "Reset Password For User",
      description = "Reset User Password",
      responses = {
        @ApiResponse(
            responseCode = "200",
            description = "The user ",
            content =
                @Content(
                    mediaType = "application/json",
                    schema = @Schema(implementation = User.class))),
        @ApiResponse(responseCode = "400", description = "Bad request")
      })
  public Response resetUserPassword(@Context UriInfo uriInfo, @Valid PasswordResetRequest request)
      throws IOException {
    authHandler.resetUserPasswordWithToken(uriInfo, request);
    return Response.status(200).entity("Password Changed Successfully").build();
  }

  @PUT
  @Path("/changePassword")
  @Operation(
      operationId = "changeUserPassword",
      summary = "Change Password For User",
      description = "Create a new user.",
      responses = {
        @ApiResponse(
            responseCode = "200",
            description = "The user ",
            content =
                @Content(
                    mediaType = "application/json",
                    schema = @Schema(implementation = User.class))),
        @ApiResponse(responseCode = "400", description = "Bad request")
      })
  public Response changeUserPassword(
      @Context UriInfo uriInfo,
      @Context SecurityContext securityContext,
      @Valid ChangePasswordRequest request)
      throws IOException {
    if (request.getRequestType() == SELF) {
      authHandler.changeUserPwdWithOldPwd(
          uriInfo, securityContext.getUserPrincipal().getName(), request);
    } else {
      authorizer.authorizeAdmin(securityContext);
      authHandler.changeUserPwdWithOldPwd(uriInfo, request.getUsername(), request);
    }
    return Response.status(OK).entity("Password Updated Successfully").build();
  }

  @POST
  @Path("/checkEmailInUse")
  @Operation(
      operationId = "checkEmailInUse",
      summary = "Check if a email is already in use",
      description = "Check if a email is already in use",
      responses = {
        @ApiResponse(
            responseCode = "200",
            description = "Return true or false",
            content =
                @Content(
                    mediaType = "application/json",
                    schema = @Schema(implementation = Boolean.class))),
        @ApiResponse(responseCode = "400", description = "Bad request")
      })
  public Response checkEmailInUse(@Valid EmailRequest request) {
    boolean emailExists = repository.checkEmailAlreadyExists(request.getEmail());
    return Response.status(Response.Status.OK).entity(emailExists).build();
  }

  @POST
  @Path("/checkEmailVerified")
  @Operation(
      operationId = "checkEmailIsVerified",
      summary = "Check if a mail is verified",
      description = "Check if a mail is already in use",
      responses = {
        @ApiResponse(
            responseCode = "200",
            description = "Return true or false",
            content =
                @Content(
                    mediaType = "application/json",
                    schema = @Schema(implementation = Boolean.class))),
        @ApiResponse(responseCode = "400", description = "Bad request")
      })
  public Response checkEmailVerified(@Context UriInfo uriInfo, @Valid EmailRequest request) {
    User user =
        repository.getByName(
            uriInfo, request.getEmail().split("@")[0], getFields("isEmailVerified"));
    return Response.status(Response.Status.OK).entity(user.getIsEmailVerified()).build();
  }

  @POST
  @Path("/login")
  @Operation(
      operationId = "loginUserWithPwd",
      summary = "Login User with email (plain-text) and Password (encoded in base 64)",
      description = "Login User with email(plain-text) and Password (encoded in base 64)",
      responses = {
        @ApiResponse(
            responseCode = "200",
            description = "Returns the Jwt Token Response ",
            content =
                @Content(
                    mediaType = "application/json",
                    schema = @Schema(implementation = JwtResponse.class))),
        @ApiResponse(responseCode = "400", description = "Bad request")
      })
  public Response loginUserWithPassword(
      @Context UriInfo uriInfo,
      @Context SecurityContext securityContext,
      @Valid LoginRequest loginRequest)
      throws IOException, TemplateException {
    byte[] decodedBytes;
    try {
      decodedBytes = Base64.getDecoder().decode(loginRequest.getPassword());
    } catch (Exception ex) {
      throw new IllegalArgumentException("Password needs to be encoded in Base-64.");
    }
    loginRequest.withPassword(new String(decodedBytes));
    return Response.status(Response.Status.OK).entity(authHandler.loginUser(loginRequest)).build();
  }

  @POST
  @Path("/refresh")
  @Operation(
      operationId = "refreshToken",
      summary = "Provide access token to User with refresh token",
      description = "Provide access token to User with refresh token",
      responses = {
        @ApiResponse(
            responseCode = "200",
            description = "The user ",
            content =
                @Content(
                    mediaType = "application/json",
                    schema = @Schema(implementation = JwtResponse.class))),
        @ApiResponse(responseCode = "400", description = "Bad request")
      })
  public Response refreshToken(
      @Context UriInfo uriInfo,
      @Context SecurityContext securityContext,
      @Valid TokenRefreshRequest refreshRequest) {
    return Response.status(Response.Status.OK)
        .entity(authHandler.getNewAccessToken(refreshRequest))
        .build();
  }

  @GET
  @Path("/security/token")
  @Operation(
      operationId = "getPersonalAccessToken",
      summary = "Get personal access token to User",
      description = "Get a personal access token",
      responses = {
        @ApiResponse(
            responseCode = "200",
            description = "List Of Personal Access Tokens ",
            content =
                @Content(
                    mediaType = "application/json",
                    schema = @Schema(implementation = PersonalAccessTokenList.class))),
        @ApiResponse(responseCode = "400", description = "Bad request")
      })
  public Response getPersonalAccessToken(
      @Context UriInfo uriInfo,
      @Context SecurityContext securityContext,
      @Parameter(description = "User Name of the User for which to get. (Default = `false`)")
          @QueryParam("username")
          String userName) {
    limits.enforceLimits(
        securityContext,
        getResourceContext(),
        new OperationContext(entityType, MetadataOperation.GENERATE_TOKEN));
    if (userName != null) {
      authorizer.authorizeAdmin(securityContext);
    } else {
      userName = securityContext.getUserPrincipal().getName();
    }
    User user = repository.getByName(null, userName, getFields("id"), Include.NON_DELETED, true);
    List<TokenInterface> tokens =
        tokenRepository.findByUserIdAndType(user.getId(), TokenType.PERSONAL_ACCESS_TOKEN.value());
    return Response.status(Response.Status.OK).entity(new ResultList<>(tokens)).build();
  }

  @PUT
  @Path("/security/token/revoke")
  @Operation(
      operationId = "revokePersonalAccessToken",
      summary = "Revoke personal access token to User",
      description = "Revoke personal access token",
      responses = {
        @ApiResponse(
            responseCode = "200",
            description = "The Personal access token ",
            content =
                @Content(
                    mediaType = "application/json",
                    schema = @Schema(implementation = PersonalAccessTokenList.class))),
        @ApiResponse(responseCode = "400", description = "Bad request")
      })
  public Response revokePersonalAccessToken(
      @Context UriInfo uriInfo,
      @Context SecurityContext securityContext,
      @Parameter(description = "Username in case admin is revoking. (Default = `false`)")
          @QueryParam("username")
          String userName,
      @Parameter(description = "Remove All tokens of the user. (Default = `false`)")
          @QueryParam("removeAll")
          @DefaultValue("false")
          boolean removeAll,
      @Valid RevokePersonalTokenRequest request) {
    if (!CommonUtil.nullOrEmpty(userName)) {
      authorizer.authorizeAdmin(securityContext);
    } else {
      userName = securityContext.getUserPrincipal().getName();
    }
    User user = repository.getByName(null, userName, getFields("id"), Include.NON_DELETED, false);
    if (removeAll) {
      tokenRepository.deleteTokenByUserAndType(
          user.getId(), TokenType.PERSONAL_ACCESS_TOKEN.value());
    } else {
      List<String> ids =
          request.getTokenIds().stream().map(UUID::toString).collect(Collectors.toList());
      tokenRepository.deleteAllToken(ids);
    }
    UserTokenCache.invalidateToken(user.getName());
    List<TokenInterface> tokens =
        tokenRepository.findByUserIdAndType(user.getId(), TokenType.PERSONAL_ACCESS_TOKEN.value());
    return Response.status(Response.Status.OK).entity(new ResultList<>(tokens)).build();
  }

  @PUT
  @Path("/security/token")
  @Operation(
      operationId = "createPersonalAccessToken",
      summary = "Provide access token to User",
      description = "Provide access token to User",
      responses = {
        @ApiResponse(
            responseCode = "200",
            description = "The user ",
            content =
                @Content(
                    mediaType = "application/json",
                    schema = @Schema(implementation = PersonalAccessToken.class))),
        @ApiResponse(responseCode = "400", description = "Bad request")
      })
  public Response createAccessToken(
      @Context UriInfo uriInfo,
      @Context SecurityContext securityContext,
      @Valid CreatePersonalToken tokenRequest) {
    limits.enforceLimits(
        securityContext,
        getResourceContext(),
        new OperationContext(entityType, MetadataOperation.GENERATE_TOKEN));
    String userName = securityContext.getUserPrincipal().getName();
    User user =
        repository.getByName(
            null, userName, getFields("roles,email,isBot"), Include.NON_DELETED, false);
    if (user.getIsBot() == null || Boolean.FALSE.equals(user.getIsBot())) {
      // Create Personal Access Token
      JWTAuthMechanism authMechanism =
          JWTTokenGenerator.getInstance()
              .getJwtAuthMechanism(
                  userName,
                  getRoleListFromUser(user),
                  user.getIsAdmin(),
                  user.getEmail(),
                  false,
                  ServiceTokenType.PERSONAL_ACCESS,
                  getExpiryDate(tokenRequest.getJWTTokenExpiry()),
                  null);
      PersonalAccessToken personalAccessToken =
          TokenUtil.getPersonalAccessToken(tokenRequest, user, authMechanism);
      tokenRepository.insertToken(personalAccessToken);
      UserTokenCache.invalidateToken(user.getName());
      return Response.status(Response.Status.OK).entity(personalAccessToken).build();
    }
    throw new CustomExceptionMessage(
        BAD_REQUEST, "NO_PERSONAL_TOKEN_FOR_BOTS", "Bots cannot have a Personal Access Token.");
  }

  @GET
  @Path("/documentation/csv")
  @Valid
  @Operation(
      operationId = "getCsvDocumentation",
      summary = "Get CSV documentation for user import/export")
  public String getUserCsvDocumentation(@Context SecurityContext securityContext) {
    return JsonUtils.pojoToJson(UserCsv.DOCUMENTATION);
  }

  @GET
  @Path("/export")
  @Produces(MediaType.TEXT_PLAIN)
  @Valid
  @Operation(
      operationId = "exportUsers",
      summary = "Export users in a team in CSV format",
      responses = {
        @ApiResponse(
            responseCode = "200",
            description = "Exported csv with user information",
            content =
                @Content(
                    mediaType = "application/json",
                    schema = @Schema(implementation = String.class)))
      })
  public String exportUsersCsv(
      @Context SecurityContext securityContext,
      @Parameter(
              description = "Name of the team to under which the users are imported to",
              required = true,
              schema = @Schema(type = "string"))
          @QueryParam("team")
          String team)
      throws IOException {
    return exportCsvInternal(securityContext, team);
  }

  @PUT
  @Path("/import")
  @Consumes(MediaType.TEXT_PLAIN)
  @Valid
  @Operation(
      operationId = "importTeams",
      summary = "Import from CSV to create, and update teams.",
      responses = {
        @ApiResponse(
            responseCode = "200",
            description = "Import result",
            content =
                @Content(
                    mediaType = "application/json",
                    schema = @Schema(implementation = CsvImportResult.class)))
      })
  public CsvImportResult importCsv(
      @Context SecurityContext securityContext,
      @Parameter(
              description = "Name of the team to under which the users are imported to",
              required = true,
              schema = @Schema(type = "string"))
          @QueryParam("team")
          String team,
      @Parameter(
              description =
                  "Dry-run when true is used for validating the CSV without really importing it. (default=true)",
              schema = @Schema(type = "boolean"))
          @DefaultValue("true")
          @QueryParam("dryRun")
          boolean dryRun,
      String csv)
      throws IOException {
    return importCsvInternal(securityContext, team, csv, dryRun);
  }

<<<<<<< HEAD
  public static User getUser(String updatedBy, CreateUser create) {
    return new User()
        .withId(UUID.randomUUID())
        .withName(create.getName())
        .withFullyQualifiedName(create.getName())
        .withEmail(create.getEmail())
        .withDescription(create.getDescription())
        .withDisplayName(create.getDisplayName())
        .withIsBot(create.getIsBot())
        .withIsAdmin(create.getIsAdmin())
        .withProfile(create.getProfile())
        .withPersonas(create.getPersonas())
        .withDefaultPersona(create.getDefaultPersona())
        .withTimezone(create.getTimezone())
        .withUpdatedBy(updatedBy)
        .withUpdatedAt(System.currentTimeMillis())
        .withTeams(EntityUtil.toEntityReferences(create.getTeams(), Entity.TEAM))
        .withRoles(EntityUtil.toEntityReferences(create.getRoles(), Entity.ROLE))
        .withUserDomains(EntityUtil.getEntityReferences(Entity.DOMAIN, create.getUserDomains()));
  }

=======
>>>>>>> 3df3e6ef
  public void validateEmailAlreadyExists(String email) {
    if (repository.checkEmailAlreadyExists(email)) {
      throw new CustomExceptionMessage(
          BAD_REQUEST, "EMAIL_EXISTS", "User with Email Already Exists");
    }
  }

  private Response createOrUpdateBot(
      User user, CreateUser create, UriInfo uriInfo, SecurityContext securityContext) {
    User original = retrieveBotUser(user, uriInfo);
    String botName = create.getBotName();
    EntityInterface bot = retrieveBot(botName);
    // check if the bot user exists
    if (original != null
        && (original.getIsBot() == null || Boolean.FALSE.equals(original.getIsBot()))) {
      throw new IllegalArgumentException(
          String.format("User [%s] already exists.", original.getName()));
    } else if (!botHasRelationshipWithUser(bot, original)
        && original != null
        && userHasRelationshipWithAnyBot(original, bot)) {
      // throw an exception if user already has a relationship with a bot
      List<CollectionDAO.EntityRelationshipRecord> userBotRelationship =
          retrieveBotRelationshipsFor(original);
      bot =
          Entity.getEntityRepository(Entity.BOT)
              .get(
                  null,
                  userBotRelationship.stream().findFirst().orElseThrow().getId(),
                  Fields.EMPTY_FIELDS);
      throw new IllegalArgumentException(
          CatalogExceptionMessage.userAlreadyBot(user.getName(), bot.getName()));
    }
    // TODO: review this flow on https://github.com/open-metadata/OpenMetadata/issues/8321
    if (original != null) {
      EntityMaskerFactory.getEntityMasker()
          .unmaskAuthenticationMechanism(
              user.getName(),
              create.getAuthenticationMechanism(),
              original.getAuthenticationMechanism());
      user.setRoles(original.getRoles());
    }
    // TODO remove this
    addAuthMechanismToBot(user, create, uriInfo);
    PutResponse<User> response = repository.createOrUpdate(uriInfo, user);
    decryptOrNullify(securityContext, response.getEntity());
    return response.toResponse();
  }

  private EntityInterface retrieveBot(String botName) {
    try {
      return Entity.getEntityRepository(Entity.BOT).getByName(null, botName, Fields.EMPTY_FIELDS);
    } catch (Exception e) {
      return null;
    }
  }

  private boolean userHasRelationshipWithAnyBot(User user, EntityInterface botUser) {
    List<CollectionDAO.EntityRelationshipRecord> userBotRelationship =
        retrieveBotRelationshipsFor(user);
    return !userBotRelationship.isEmpty()
        && (botUser == null
            || (userBotRelationship.stream()
                .anyMatch(relationship -> !relationship.getId().equals(botUser.getId()))));
  }

  private List<CollectionDAO.EntityRelationshipRecord> retrieveBotRelationshipsFor(User user) {
    return repository.findFromRecords(user.getId(), Entity.USER, Relationship.CONTAINS, Entity.BOT);
  }

  private boolean botHasRelationshipWithUser(EntityInterface bot, User user) {
    if (bot == null || user == null) {
      return false;
    }
    List<CollectionDAO.EntityRelationshipRecord> botUserRelationships =
        retrieveBotRelationshipsFor(bot);
    return !botUserRelationships.isEmpty()
        && botUserRelationships.get(0).getId().equals(user.getId());
  }

  private List<CollectionDAO.EntityRelationshipRecord> retrieveBotRelationshipsFor(
      EntityInterface bot) {
    return repository.findToRecords(bot.getId(), Entity.BOT, Relationship.CONTAINS, Entity.USER);
  }

  // TODO remove this
  private void addAuthMechanismToBot(User user, @Valid CreateUser create, UriInfo uriInfo) {
    if (!Boolean.TRUE.equals(user.getIsBot())) {
      throw new IllegalArgumentException(
          "Authentication mechanism change is only supported for bot users");
    }
    if (isValidAuthenticationMechanism(create)) {
      AuthenticationMechanism authMechanism = create.getAuthenticationMechanism();
      AuthenticationMechanism.AuthType authType = authMechanism.getAuthType();
      switch (authType) {
        case JWT -> {
          User original = retrieveBotUser(user, uriInfo);
          if (original == null
              || !hasAJWTAuthMechanism(user, original.getAuthenticationMechanism())) {
            JWTAuthMechanism jwtAuthMechanism =
                JsonUtils.convertValue(authMechanism.getConfig(), JWTAuthMechanism.class);
            authMechanism.setConfig(
                jwtTokenGenerator.generateJWTToken(user, jwtAuthMechanism.getJWTTokenExpiry()));
          } else {
            authMechanism = original.getAuthenticationMechanism();
          }
        }
        case SSO -> {
          SSOAuthMechanism ssoAuthMechanism =
              JsonUtils.convertValue(authMechanism.getConfig(), SSOAuthMechanism.class);
          authMechanism.setConfig(ssoAuthMechanism);
        }
        default -> throw new IllegalArgumentException(
            String.format("Not supported authentication mechanism type: [%s]", authType.value()));
      }
      user.setAuthenticationMechanism(authMechanism);
    } else {
      throw new IllegalArgumentException(
          String.format("Authentication mechanism is empty bot user: [%s]", user.getName()));
    }
  }

  @Nullable
  private User retrieveBotUser(User user, UriInfo uriInfo) {
    User original;
    try {
      original =
          repository.getByName(
              uriInfo, user.getFullyQualifiedName(), repository.getFieldsWithUserAuth("*"));
    } catch (EntityNotFoundException exc) {
      LOG.debug(
          String.format("User not found when adding auth mechanism for: [%s]", user.getName()));
      original = null;
    }
    return original;
  }

  private void addAuthMechanismToUser(User user, @Valid CreateUser create) {
    if (!create.getPassword().equals(create.getConfirmPassword())) {
      throw new IllegalArgumentException("Password and Confirm Password should be same.");
    }
    PasswordUtil.validatePassword(create.getPassword());
    String newHashedPwd =
        BCrypt.withDefaults().hashToString(12, create.getPassword().toCharArray());
    BasicAuthMechanism newAuthForUser = new BasicAuthMechanism().withPassword(newHashedPwd);
    user.setAuthenticationMechanism(
        new AuthenticationMechanism().withAuthType(BASIC).withConfig(newAuthForUser));
  }

  private boolean hasAJWTAuthMechanism(User user, AuthenticationMechanism authMechanism) {
    if (authMechanism != null && JWT.equals(authMechanism.getAuthType())) {
      SecretsManager secretsManager = SecretsManagerFactory.getSecretsManager();
      secretsManager.decryptAuthenticationMechanism(user.getName(), authMechanism);
      JWTAuthMechanism jwtAuthMechanism =
          JsonUtils.convertValue(authMechanism.getConfig(), JWTAuthMechanism.class);
      return jwtAuthMechanism != null
          && jwtAuthMechanism.getJWTToken() != null
          && !Objects.equals(jwtAuthMechanism.getJWTToken(), NULL_SECRET_STRING)
          && !StringUtils.EMPTY.equals(jwtAuthMechanism.getJWTToken());
    }
    return false;
  }

  private boolean isValidAuthenticationMechanism(CreateUser create) {
    if (create.getAuthenticationMechanism() == null) {
      return false;
    }
    if (create.getAuthenticationMechanism().getConfig() != null
        && create.getAuthenticationMechanism().getAuthType() != null) {
      return true;
    }
    throw new IllegalArgumentException(
        String.format(
            "Incomplete authentication mechanism parameters for bot user: [%s]", create.getName()));
  }

  private void decryptOrNullify(SecurityContext securityContext, User user) {
    SecretsManager secretsManager = SecretsManagerFactory.getSecretsManager();
    if (Boolean.TRUE.equals(user.getIsBot()) && user.getAuthenticationMechanism() != null) {
      try {
        authorizer.authorize(
            securityContext,
            new OperationContext(entityType, MetadataOperation.VIEW_ALL),
            getResourceContextById(user.getId()));
      } catch (AuthorizationException e) {
        user.getAuthenticationMechanism().setConfig(null);
      }
      secretsManager.decryptAuthenticationMechanism(
          user.getName(), user.getAuthenticationMechanism());
      if (authorizer.shouldMaskPasswords(securityContext)) {
        EntityMaskerFactory.getEntityMasker()
            .maskAuthenticationMechanism(user.getName(), user.getAuthenticationMechanism());
      }
    }

    // Remove mails for non-admin users
    PIIMasker.maskUser(authorizer, securityContext, user);
  }
}<|MERGE_RESOLUTION|>--- conflicted
+++ resolved
@@ -1452,30 +1452,6 @@
     return importCsvInternal(securityContext, team, csv, dryRun);
   }
 
-<<<<<<< HEAD
-  public static User getUser(String updatedBy, CreateUser create) {
-    return new User()
-        .withId(UUID.randomUUID())
-        .withName(create.getName())
-        .withFullyQualifiedName(create.getName())
-        .withEmail(create.getEmail())
-        .withDescription(create.getDescription())
-        .withDisplayName(create.getDisplayName())
-        .withIsBot(create.getIsBot())
-        .withIsAdmin(create.getIsAdmin())
-        .withProfile(create.getProfile())
-        .withPersonas(create.getPersonas())
-        .withDefaultPersona(create.getDefaultPersona())
-        .withTimezone(create.getTimezone())
-        .withUpdatedBy(updatedBy)
-        .withUpdatedAt(System.currentTimeMillis())
-        .withTeams(EntityUtil.toEntityReferences(create.getTeams(), Entity.TEAM))
-        .withRoles(EntityUtil.toEntityReferences(create.getRoles(), Entity.ROLE))
-        .withUserDomains(EntityUtil.getEntityReferences(Entity.DOMAIN, create.getUserDomains()));
-  }
-
-=======
->>>>>>> 3df3e6ef
   public void validateEmailAlreadyExists(String email) {
     if (repository.checkEmailAlreadyExists(email)) {
       throw new CustomExceptionMessage(
