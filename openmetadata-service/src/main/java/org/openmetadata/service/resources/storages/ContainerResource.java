--- conflicted
+++ resolved
@@ -43,7 +43,6 @@
 import org.openmetadata.service.jdbi3.CollectionDAO;
 import org.openmetadata.service.jdbi3.ContainerRepository;
 import org.openmetadata.service.jdbi3.ListFilter;
-import org.openmetadata.service.jdbi3.unitofwork.JdbiUnitOfWork;
 import org.openmetadata.service.resources.Collection;
 import org.openmetadata.service.resources.EntityResource;
 import org.openmetadata.service.security.Authorizer;
@@ -209,7 +208,6 @@
     return getByNameInternal(uriInfo, securityContext, fqn, fieldsParam, include);
   }
 
-  @JdbiUnitOfWork
   @POST
   @Operation(
       operationId = "createContainer",
@@ -228,7 +226,6 @@
     return create(uriInfo, securityContext, container);
   }
 
-  @JdbiUnitOfWork
   @PATCH
   @Path("/{id}")
   @Operation(
@@ -253,7 +250,6 @@
     return patchInternal(uriInfo, securityContext, id, patch);
   }
 
-  @JdbiUnitOfWork
   @PUT
   @Operation(
       operationId = "createOrUpdateContainer",
@@ -272,7 +268,6 @@
     return createOrUpdate(uriInfo, securityContext, container);
   }
 
-  @JdbiUnitOfWork
   @PUT
   @Path("/{id}/followers")
   @Operation(
@@ -294,7 +289,6 @@
     return repository.addFollower(securityContext.getUserPrincipal().getName(), id, userId).toResponse();
   }
 
-  @JdbiUnitOfWork
   @DELETE
   @Path("/{id}/followers/{userId}")
   @Operation(
@@ -319,7 +313,6 @@
         .toResponse();
   }
 
-  @JdbiUnitOfWork
   @GET
   @Path("/{id}/versions")
   @Operation(
@@ -339,7 +332,6 @@
     return super.listVersionsInternal(securityContext, id);
   }
 
-  @JdbiUnitOfWork
   @GET
   @Path("/{id}/versions/{version}")
   @Operation(
@@ -367,7 +359,6 @@
     return super.getVersionInternal(securityContext, id, version);
   }
 
-  @JdbiUnitOfWork
   @DELETE
   @Path("/{id}")
   @Operation(
@@ -389,9 +380,6 @@
     return delete(uriInfo, securityContext, id, false, hardDelete);
   }
 
-<<<<<<< HEAD
-  @JdbiUnitOfWork
-=======
   @PUT
   @Path("/{id}/vote")
   @Operation(
@@ -413,7 +401,6 @@
     return repository.updateVote(securityContext.getUserPrincipal().getName(), id, request).toResponse();
   }
 
->>>>>>> 2b2ec04b
   @DELETE
   @Path("/name/{fqn}")
   @Operation(
@@ -436,7 +423,6 @@
     return deleteByName(uriInfo, securityContext, fqn, false, hardDelete);
   }
 
-  @JdbiUnitOfWork
   @PUT
   @Path("/restore")
   @Operation(
