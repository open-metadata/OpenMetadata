--- conflicted
+++ resolved
@@ -90,20 +90,10 @@
                     schema = @Schema(implementation = AuthenticationConfiguration.class)))
       })
   public AuthenticationConfiguration getAuthConfig() {
-<<<<<<< HEAD
-    AuthenticationConfiguration authenticationConfiguration = new AuthenticationConfiguration();
-    if (SecurityConfigurationManager.getInstance().getCurrentAuthConfig() != null) {
-      authenticationConfiguration =
-          SecurityConfigurationManager.getInstance().getCurrentAuthConfig();
-      // Remove Ldap Configuration
-      authenticationConfiguration.setLdapConfiguration(null);
-
-      if (authenticationConfiguration.getSamlConfiguration() != null) {
-=======
     AuthenticationConfiguration responseAuthConfig = new AuthenticationConfiguration();
     AuthenticationConfiguration yamlConfig =
-        openMetadataApplicationConfig.getAuthenticationConfiguration();
-    if (openMetadataApplicationConfig.getAuthenticationConfiguration() != null) {
+            SecurityConfigurationManager.getInstance().getCurrentAuthConfig();
+    if (SecurityConfigurationManager.getInstance().getCurrentAuthConfig() != null) {
       responseAuthConfig.setProvider(yamlConfig.getProvider());
       responseAuthConfig.setProviderName(yamlConfig.getProviderName());
       responseAuthConfig.setClientType(yamlConfig.getClientType());
@@ -115,7 +105,6 @@
       responseAuthConfig.setCallbackUrl(yamlConfig.getCallbackUrl());
       if (responseAuthConfig.getProvider().equals(AuthProvider.SAML)
           && yamlConfig.getSamlConfiguration() != null) {
->>>>>>> 668cf426
         // Remove Saml Fields
         SamlSSOClientConfig ssoClientConfig = new SamlSSOClientConfig();
         ssoClientConfig.setIdp(
