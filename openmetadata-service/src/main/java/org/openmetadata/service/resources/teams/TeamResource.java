/*
 *  Copyright 2021 Collate
 *  Licensed under the Apache License, Version 2.0 (the "License");
 *  you may not use this file except in compliance with the License.
 *  You may obtain a copy of the License at
 *  http://www.apache.org/licenses/LICENSE-2.0
 *  Unless required by applicable law or agreed to in writing, software
 *  distributed under the License is distributed on an "AS IS" BASIS,
 *  WITHOUT WARRANTIES OR CONDITIONS OF ANY KIND, either express or implied.
 *  See the License for the specific language governing permissions and
 *  limitations under the License.
 */

package org.openmetadata.service.resources.teams;

import static org.openmetadata.common.utils.CommonUtil.listOf;
import static org.openmetadata.service.exception.CatalogExceptionMessage.CREATE_GROUP;
import static org.openmetadata.service.exception.CatalogExceptionMessage.CREATE_ORGANIZATION;

import io.dropwizard.jersey.PATCH;
import io.swagger.v3.oas.annotations.ExternalDocumentation;
import io.swagger.v3.oas.annotations.Operation;
import io.swagger.v3.oas.annotations.Parameter;
import io.swagger.v3.oas.annotations.media.Content;
import io.swagger.v3.oas.annotations.media.ExampleObject;
import io.swagger.v3.oas.annotations.media.Schema;
import io.swagger.v3.oas.annotations.parameters.RequestBody;
import io.swagger.v3.oas.annotations.responses.ApiResponse;
import io.swagger.v3.oas.annotations.tags.Tag;
import java.io.IOException;
import java.util.List;
import java.util.UUID;
import javax.json.JsonPatch;
import javax.validation.Valid;
import javax.validation.constraints.Max;
import javax.validation.constraints.Min;
import javax.ws.rs.Consumes;
import javax.ws.rs.DELETE;
import javax.ws.rs.DefaultValue;
import javax.ws.rs.GET;
import javax.ws.rs.POST;
import javax.ws.rs.PUT;
import javax.ws.rs.Path;
import javax.ws.rs.PathParam;
import javax.ws.rs.Produces;
import javax.ws.rs.QueryParam;
import javax.ws.rs.core.Context;
import javax.ws.rs.core.MediaType;
import javax.ws.rs.core.Response;
import javax.ws.rs.core.SecurityContext;
import javax.ws.rs.core.UriInfo;
import lombok.extern.slf4j.Slf4j;
import org.openmetadata.schema.api.data.RestoreEntity;
import org.openmetadata.schema.api.teams.CreateTeam;
import org.openmetadata.schema.api.teams.CreateTeam.TeamType;
import org.openmetadata.schema.entity.teams.Team;
import org.openmetadata.schema.entity.teams.TeamHierarchy;
import org.openmetadata.schema.type.ChangeEvent;
import org.openmetadata.schema.type.EntityHistory;
import org.openmetadata.schema.type.Include;
import org.openmetadata.schema.type.MetadataOperation;
import org.openmetadata.schema.type.api.BulkAssets;
import org.openmetadata.schema.type.api.BulkOperationResult;
import org.openmetadata.schema.type.csv.CsvImportResult;
import org.openmetadata.service.Entity;
import org.openmetadata.service.OpenMetadataApplicationConfig;
import org.openmetadata.service.jdbi3.ListFilter;
import org.openmetadata.service.jdbi3.TeamRepository;
import org.openmetadata.service.jdbi3.TeamRepository.TeamCsv;
import org.openmetadata.service.limits.Limits;
import org.openmetadata.service.resources.Collection;
import org.openmetadata.service.resources.EntityResource;
import org.openmetadata.service.security.Authorizer;
import org.openmetadata.service.util.EntityUtil;
import org.openmetadata.service.util.JsonUtils;
import org.openmetadata.service.util.ResultList;

@Slf4j
@Path("/v1/teams")
@Tag(
    name = "Teams",
    description =
        "A `Team` is a group of zero or more users and/or other teams. Teams can own zero or"
            + " more data assets. Hierarchical teams are supported `Organization` -> `BusinessUnit` -> `Division` -> `Department`.")
@Produces(MediaType.APPLICATION_JSON)
@Consumes(MediaType.APPLICATION_JSON)
@Collection(
    name = "teams",
    order = 2,
    requiredForOps = true) // Load after roles, and policy resources
public class TeamResource extends EntityResource<Team, TeamRepository> {
  public static final String COLLECTION_PATH = "/v1/teams/";
  static final String FIELDS =
<<<<<<< HEAD
      "owner,profile,users,owns,defaultRoles,parents,children,policies,userCount,childrenCount,teamDomains";
=======
      "owners,profile,users,owns,defaultRoles,parents,children,policies,userCount,childrenCount,domain";
>>>>>>> 2f1037a1

  @Override
  public Team addHref(UriInfo uriInfo, Team team) {
    super.addHref(uriInfo, team);
    Entity.withHref(uriInfo, team.getUsers());
    Entity.withHref(uriInfo, team.getDefaultRoles());
    Entity.withHref(uriInfo, team.getOwns());
    Entity.withHref(uriInfo, team.getParents());
    Entity.withHref(uriInfo, team.getPolicies());
    return team;
  }

  public TeamResource(Authorizer authorizer, Limits limits) {
    super(Entity.TEAM, authorizer, limits);
  }

  @Override
  protected List<MetadataOperation> getEntitySpecificOperations() {
    addViewOperation(
        "profile,owns,defaultRoles,parents,children,policies,userCount,childrenCount",
        MetadataOperation.VIEW_BASIC);
    return listOf(MetadataOperation.EDIT_POLICY, MetadataOperation.EDIT_USERS);
  }

  @Override
  public void initialize(OpenMetadataApplicationConfig config) throws IOException {
    super.initialize(config);
    repository.initOrganization();
  }

  public static class TeamList extends ResultList<Team> {
    /* Required for serde */
  }

  public static class TeamHierarchyList extends ResultList<TeamHierarchy> {
    /* Required for serde */
  }

  @GET
  @Path("/hierarchy")
  @Valid
  @Operation(
      operationId = "listTeamsHierarchy",
      summary = "List teams with hierarchy",
      description = "Get a list of teams with hierarchy.",
      responses = {
        @ApiResponse(
            responseCode = "200",
            description = "List of teams with hierarchy",
            content =
                @Content(
                    mediaType = "application/json",
                    schema = @Schema(implementation = TeamList.class)))
      })
  public ResultList<TeamHierarchy> listHierarchy(
      @Context UriInfo uriInfo,
      @Context SecurityContext securityContext,
      @Parameter(description = "Limit the number of teams returned. (1 to 1000000, default = 10)")
          @DefaultValue("10000")
          @Min(1000)
          @Max(1000000)
          @QueryParam("limit")
          int limitParam,
      @Parameter(
              description =
                  "Filter the results by whether the team can be joined by any user or not",
              schema = @Schema(type = "boolean"))
          @QueryParam("isJoinable")
          Boolean isJoinable) {
    ListFilter filter = new ListFilter(Include.NON_DELETED);
    return new ResultList<>(repository.listHierarchy(filter, limitParam, isJoinable));
  }

  @GET
  @Valid
  @Operation(
      operationId = "listTeams",
      summary = "List teams",
      description =
          "Get a list of teams. Use `fields` "
              + "parameter to get only necessary fields. Use cursor-based pagination to limit the number "
              + "entries in the list using `limit` and `before` or `after` query params.",
      responses = {
        @ApiResponse(
            responseCode = "200",
            description = "List of teams",
            content =
                @Content(
                    mediaType = "application/json",
                    schema = @Schema(implementation = TeamList.class)))
      })
  public ResultList<Team> list(
      @Context UriInfo uriInfo,
      @Context SecurityContext securityContext,
      @Parameter(
              description = "Fields requested in the returned resource",
              schema = @Schema(type = "string", example = FIELDS))
          @QueryParam("fields")
          String fieldsParam,
      @Parameter(description = "Limit the number of teams returned. (1 to 1000000, default = 10)")
          @DefaultValue("10")
          @Min(0)
          @Max(1000000)
          @QueryParam("limit")
          int limitParam,
      @Parameter(
              description = "Returns list of teams before this cursor",
              schema = @Schema(type = "string"))
          @QueryParam("before")
          String before,
      @Parameter(
              description = "Returns list of teams after this cursor",
              schema = @Schema(type = "string"))
          @QueryParam("after")
          String after,
      @Parameter(
              description = "Filter the results by parent team name",
              schema = @Schema(type = "string"))
          @QueryParam("parentTeam")
          String parentTeam,
      @Parameter(
              description =
                  "Filter the results by whether the team can be joined by any user or not",
              schema = @Schema(type = "boolean"))
          @QueryParam("isJoinable")
          Boolean isJoinable,
      @Parameter(
              description = "Include all, deleted, or non-deleted entities.",
              schema = @Schema(implementation = Include.class))
          @QueryParam("include")
          @DefaultValue("non-deleted")
          Include include) {
    ListFilter filter = new ListFilter(include).addQueryParam("parentTeam", parentTeam);
    if (isJoinable != null) {
      filter.addQueryParam("isJoinable", String.valueOf(isJoinable));
    }
    return super.listInternal(
        uriInfo, securityContext, fieldsParam, filter, limitParam, before, after);
  }

  @GET
  @Path("/{id}/versions")
  @Operation(
      operationId = "listAllTeamVersion",
      summary = "List team versions",
      description = "Get a list of all the versions of a team identified by `id`",
      responses = {
        @ApiResponse(
            responseCode = "200",
            description = "List of team versions",
            content =
                @Content(
                    mediaType = "application/json",
                    schema = @Schema(implementation = EntityHistory.class)))
      })
  public EntityHistory listVersions(
      @Context UriInfo uriInfo,
      @Context SecurityContext securityContext,
      @Parameter(description = "Id of the team", schema = @Schema(type = "UUID")) @PathParam("id")
          UUID id) {
    return super.listVersionsInternal(securityContext, id);
  }

  @GET
  @Valid
  @Path("/{id}")
  @Operation(
      operationId = "getTeamByID",
      summary = "Get a team by id",
      description = "Get a team by `id`.",
      responses = {
        @ApiResponse(
            responseCode = "200",
            description = "The team",
            content =
                @Content(
                    mediaType = "application/json",
                    schema = @Schema(implementation = Team.class))),
        @ApiResponse(responseCode = "404", description = "Team for instance {id} is not found")
      })
  public Team get(
      @Context UriInfo uriInfo,
      @Context SecurityContext securityContext,
      @Parameter(description = "Id of the team", schema = @Schema(type = "UUID")) @PathParam("id")
          UUID id,
      @Parameter(
              description = "Fields requested in the returned resource",
              schema = @Schema(type = "string", example = FIELDS))
          @QueryParam("fields")
          String fieldsParam,
      @Parameter(
              description = "Include all, deleted, or non-deleted entities.",
              schema = @Schema(implementation = Include.class))
          @QueryParam("include")
          @DefaultValue("non-deleted")
          Include include) {
    return getInternal(uriInfo, securityContext, id, fieldsParam, include);
  }

  @GET
  @Valid
  @Path("/name/{name}")
  @Operation(
      operationId = "getTeamByFQN",
      summary = "Get a team by name",
      description = "Get a team by `name`.",
      responses = {
        @ApiResponse(
            responseCode = "200",
            description = "The team",
            content =
                @Content(
                    mediaType = "application/json",
                    schema = @Schema(implementation = Team.class))),
        @ApiResponse(responseCode = "404", description = "Team for instance {name} is not found")
      })
  public Team getByName(
      @Context UriInfo uriInfo,
      @Context SecurityContext securityContext,
      @Parameter(description = "Name of the team", schema = @Schema(type = "string"))
          @PathParam("name")
          String name,
      @Parameter(
              description = "Fields requested in the returned resource",
              schema = @Schema(type = "string", example = FIELDS))
          @QueryParam("fields")
          String fieldsParam,
      @Parameter(
              description = "Include all, deleted, or non-deleted entities.",
              schema = @Schema(implementation = Include.class))
          @QueryParam("include")
          @DefaultValue("non-deleted")
          Include include) {
    return getByNameInternal(uriInfo, securityContext, name, fieldsParam, include);
  }

  @GET
  @Path("/{id}/versions/{version}")
  @Operation(
      operationId = "getSpecificTeamVersion",
      summary = "Get a version of the team",
      description = "Get a version of the team by given `id`",
      responses = {
        @ApiResponse(
            responseCode = "200",
            description = "team",
            content =
                @Content(
                    mediaType = "application/json",
                    schema = @Schema(implementation = Team.class))),
        @ApiResponse(
            responseCode = "404",
            description = "Team for instance {id} and version {version} is not found")
      })
  public Team getVersion(
      @Context UriInfo uriInfo,
      @Context SecurityContext securityContext,
      @Parameter(description = "Id of the team", schema = @Schema(type = "UUID")) @PathParam("id")
          UUID id,
      @Parameter(
              description = "Team version number in the form `major`.`minor`",
              schema = @Schema(type = "string", example = "0.1 or 1.1"))
          @PathParam("version")
          String version) {
    return super.getVersionInternal(securityContext, id, version);
  }

  @POST
  @Operation(
      operationId = "createTeam",
      summary = "Create a team",
      description = "Create a new team.",
      responses = {
        @ApiResponse(
            responseCode = "200",
            description = "The team",
            content =
                @Content(
                    mediaType = "application/json",
                    schema = @Schema(implementation = Team.class))),
        @ApiResponse(responseCode = "400", description = "Bad request")
      })
  public Response create(
      @Context UriInfo uriInfo, @Context SecurityContext securityContext, @Valid CreateTeam ct) {
    Team team = getTeam(ct, securityContext.getUserPrincipal().getName());
    return create(uriInfo, securityContext, team);
  }

  @PUT
  @Operation(
      operationId = "createOrUpdateTeam",
      summary = "Update team",
      description = "Create or Update a team.",
      responses = {
        @ApiResponse(
            responseCode = "200",
            description = "The team ",
            content =
                @Content(
                    mediaType = "application/json",
                    schema = @Schema(implementation = Team.class))),
        @ApiResponse(responseCode = "400", description = "Bad request")
      })
  public Response createOrUpdate(
      @Context UriInfo uriInfo, @Context SecurityContext securityContext, @Valid CreateTeam ct) {
    Team team = getTeam(ct, securityContext.getUserPrincipal().getName());
    return createOrUpdate(uriInfo, securityContext, team);
  }

  @PUT
  @Path("/{name}/assets/add")
  @Operation(
      operationId = "bulkAddAssets",
      summary = "Bulk Add Assets",
      description = "Bulk Add Assets",
      responses = {
        @ApiResponse(
            responseCode = "200",
            description = "OK",
            content =
                @Content(
                    mediaType = "application/json",
                    schema = @Schema(implementation = BulkOperationResult.class))),
        @ApiResponse(responseCode = "404", description = "model for instance {id} is not found")
      })
  public Response bulkAddAssets(
      @Context UriInfo uriInfo,
      @Context SecurityContext securityContext,
      @Parameter(description = "Name of the Team", schema = @Schema(type = "string"))
          @PathParam("name")
          String name,
      @Valid BulkAssets request) {
    return Response.ok().entity(repository.bulkAddAssets(name, request)).build();
  }

  @PUT
  @Path("/{name}/assets/remove")
  @Operation(
      operationId = "bulkRemoveAssets",
      summary = "Bulk Remove Assets",
      description = "Bulk Remove Assets",
      responses = {
        @ApiResponse(
            responseCode = "200",
            description = "OK",
            content =
                @Content(
                    mediaType = "application/json",
                    schema = @Schema(implementation = ChangeEvent.class))),
        @ApiResponse(responseCode = "404", description = "model for instance {id} is not found")
      })
  public Response bulkRemoveGlossaryFromAssets(
      @Context UriInfo uriInfo,
      @Context SecurityContext securityContext,
      @Parameter(description = "Name of the Team", schema = @Schema(type = "string"))
          @PathParam("name")
          String name,
      @Valid BulkAssets request) {
    return Response.ok().entity(repository.bulkRemoveAssets(name, request)).build();
  }

  @PATCH
  @Path("/{id}")
  @Consumes(MediaType.APPLICATION_JSON_PATCH_JSON)
  @Operation(
      operationId = "patchTeam",
      summary = "Update a team",
      description = "Update an existing team with JsonPatch.",
      externalDocs =
          @ExternalDocumentation(
              description = "JsonPatch RFC",
              url = "https://tools.ietf.org/html/rfc6902"))
  public Response patch(
      @Context UriInfo uriInfo,
      @Context SecurityContext securityContext,
      @Parameter(description = "Id of the team", schema = @Schema(type = "UUID")) @PathParam("id")
          UUID id,
      @RequestBody(
              description = "JsonPatch with array of operations",
              content =
                  @Content(
                      mediaType = MediaType.APPLICATION_JSON_PATCH_JSON,
                      examples = {
                        @ExampleObject("[{op:remove, path:/a},{op:add, path: /b, value: val}]")
                      }))
          JsonPatch patch) {
    return patchInternal(uriInfo, securityContext, id, patch);
  }

  @PATCH
  @Path("/name/{fqn}")
  @Consumes(MediaType.APPLICATION_JSON_PATCH_JSON)
  @Operation(
      operationId = "patchTeam",
      summary = "Update a team using name.",
      description = "Update an existing team with JsonPatch.",
      externalDocs =
          @ExternalDocumentation(
              description = "JsonPatch RFC",
              url = "https://tools.ietf.org/html/rfc6902"))
  public Response patch(
      @Context UriInfo uriInfo,
      @Context SecurityContext securityContext,
      @Parameter(description = "Name of the team", schema = @Schema(type = "string"))
          @PathParam("fqn")
          String fqn,
      @RequestBody(
              description = "JsonPatch with array of operations",
              content =
                  @Content(
                      mediaType = MediaType.APPLICATION_JSON_PATCH_JSON,
                      examples = {
                        @ExampleObject("[{op:remove, path:/a},{op:add, path: /b, value: val}]")
                      }))
          JsonPatch patch) {
    return patchInternal(uriInfo, securityContext, fqn, patch);
  }

  @DELETE
  @Path("/{id}")
  @Operation(
      operationId = "deleteTeam",
      summary = "Delete a team by id",
      description = "Delete a team by given `id`.",
      responses = {
        @ApiResponse(responseCode = "200", description = "OK"),
        @ApiResponse(responseCode = "404", description = "Team for instance {id} is not found")
      })
  public Response delete(
      @Context UriInfo uriInfo,
      @Context SecurityContext securityContext,
      @Parameter(description = "Recursively delete this team and it's children. (Default `false`)")
          @DefaultValue("false")
          @QueryParam("recursive")
          boolean recursive,
      @Parameter(description = "Hard delete the entity. (Default = `false`)")
          @QueryParam("hardDelete")
          @DefaultValue("false")
          boolean hardDelete,
      @Parameter(description = "Id of the team", schema = @Schema(type = "UUID")) @PathParam("id")
          UUID id) {
    return delete(uriInfo, securityContext, id, recursive, hardDelete);
  }

  @DELETE
  @Path("/name/{name}")
  @Operation(
      operationId = "deleteTeamByName",
      summary = "Delete a team by name",
      description = "Delete a team by given `name`.",
      responses = {
        @ApiResponse(responseCode = "200", description = "OK"),
        @ApiResponse(responseCode = "404", description = "Team for instance {name} is not found")
      })
  public Response delete(
      @Context UriInfo uriInfo,
      @Context SecurityContext securityContext,
      @Parameter(description = "Hard delete the entity. (Default = `false`)")
          @QueryParam("hardDelete")
          @DefaultValue("false")
          boolean hardDelete,
      @Parameter(description = "Name of the team", schema = @Schema(type = "string"))
          @PathParam("name")
          String name) {
    return deleteByName(uriInfo, securityContext, name, false, hardDelete);
  }

  @PUT
  @Path("/restore")
  @Operation(
      operationId = "restore",
      summary = "Restore a soft deleted team",
      description = "Restore a soft deleted team.",
      responses = {
        @ApiResponse(
            responseCode = "200",
            description = "Successfully restored the Team ",
            content =
                @Content(
                    mediaType = "application/json",
                    schema = @Schema(implementation = Team.class)))
      })
  public Response restoreTeam(
      @Context UriInfo uriInfo,
      @Context SecurityContext securityContext,
      @Valid RestoreEntity restore) {
    return restoreEntity(uriInfo, securityContext, restore.getId());
  }

  @GET
  @Path("/documentation/csv")
  @Valid
  @Operation(
      operationId = "getCsvDocumentation",
      summary = "Get CSV documentation for team import/export")
  public String getCsvDocumentation(
      @Context SecurityContext securityContext, @PathParam("name") String name) {
    return JsonUtils.pojoToJson(TeamCsv.DOCUMENTATION);
  }

  @GET
  @Path("/name/{name}/export")
  @Produces(MediaType.TEXT_PLAIN)
  @Valid
  @Operation(
      operationId = "exportTeams",
      summary = "Export teams in CSV format",
      responses = {
        @ApiResponse(
            responseCode = "200",
            description = "Exported csv with teams information",
            content =
                @Content(
                    mediaType = "application/json",
                    schema = @Schema(implementation = String.class)))
      })
  public String exportCsv(@Context SecurityContext securityContext, @PathParam("name") String name)
      throws IOException {
    return exportCsvInternal(securityContext, name);
  }

  @PUT
  @Path("/name/{name}/import")
  @Consumes(MediaType.TEXT_PLAIN)
  @Valid
  @Operation(
      operationId = "importTeams",
      summary = "Import from CSV to create, and update teams.",
      responses = {
        @ApiResponse(
            responseCode = "200",
            description = "Import result",
            content =
                @Content(
                    mediaType = "application/json",
                    schema = @Schema(implementation = CsvImportResult.class)))
      })
  public CsvImportResult importCsv(
      @Context SecurityContext securityContext,
      @PathParam("name") String name,
      @Parameter(
              description =
                  "Dry-run when true is used for validating the CSV without really importing it. (default=true)",
              schema = @Schema(type = "boolean"))
          @DefaultValue("true")
          @QueryParam("dryRun")
          boolean dryRun,
      String csv)
      throws IOException {
    return importCsvInternal(securityContext, name, csv, dryRun);
  }

  private Team getTeam(CreateTeam ct, String user) {
    if (ct.getTeamType().equals(TeamType.ORGANIZATION)) {
      throw new IllegalArgumentException(CREATE_ORGANIZATION);
    }
    if (ct.getTeamType().equals(TeamType.GROUP) && ct.getChildren() != null) {
      throw new IllegalArgumentException(CREATE_GROUP);
    }
    return repository
        .copy(new Team(), ct, user)
        .withProfile(ct.getProfile())
        .withIsJoinable(ct.getIsJoinable())
        .withUsers(EntityUtil.toEntityReferences(ct.getUsers(), Entity.USER))
        .withDefaultRoles(EntityUtil.toEntityReferences(ct.getDefaultRoles(), Entity.ROLE))
        .withTeamType(ct.getTeamType())
        .withParents(EntityUtil.toEntityReferences(ct.getParents(), Entity.TEAM))
        .withChildren(EntityUtil.toEntityReferences(ct.getChildren(), Entity.TEAM))
        .withPolicies(EntityUtil.toEntityReferences(ct.getPolicies(), Entity.POLICY))
        .withEmail(ct.getEmail())
        .withTeamDomains(EntityUtil.getEntityReferences(Entity.DOMAIN, ct.getTeamDomains()));
  }
}<|MERGE_RESOLUTION|>--- conflicted
+++ resolved
@@ -91,11 +91,7 @@
 public class TeamResource extends EntityResource<Team, TeamRepository> {
   public static final String COLLECTION_PATH = "/v1/teams/";
   static final String FIELDS =
-<<<<<<< HEAD
-      "owner,profile,users,owns,defaultRoles,parents,children,policies,userCount,childrenCount,teamDomains";
-=======
-      "owners,profile,users,owns,defaultRoles,parents,children,policies,userCount,childrenCount,domain";
->>>>>>> 2f1037a1
+      "owners,profile,users,owns,defaultRoles,parents,children,policies,userCount,childrenCount,,teamDomains";
 
   @Override
   public Team addHref(UriInfo uriInfo, Team team) {
