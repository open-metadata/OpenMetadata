--- conflicted
+++ resolved
@@ -94,14 +94,8 @@
   public static final String COLLECTION_PATH = "/v1/dataQuality/testCases";
   private final TestCaseMapper mapper = new TestCaseMapper();
   private final TestCaseResultMapper testCaseResultMapper = new TestCaseResultMapper();
-<<<<<<< HEAD
-
   static final String FIELDS =
-      "owners,testSuite,testDefinition,testSuites,incidentId,domains,tags,followers";
-=======
-  static final String FIELDS =
-      "owners,reviewers,entityStatus,testSuite,testDefinition,testSuites,incidentId,domains,tags";
->>>>>>> f8f57fc4
+      "owners,reviewers,entityStatus,testSuite,testDefinition,testSuites,incidentId,domains,tags,followers";
   static final String SEARCH_FIELDS_EXCLUDE =
       "testPlatforms,table,database,databaseSchema,service,testSuite,dataQualityDimension,testCaseType,originEntityFQN,followers";
 
