--- conflicted
+++ resolved
@@ -606,37 +606,29 @@
   private SearchSourceBuilder buildUserSearchBuilder(
       ElasticSearchIndexResolver.IndexType indexType, String query, int from, int size) {
     QueryStringQueryBuilder queryBuilder =
-<<<<<<< HEAD
-        this.indexResolver.customizeQuery(
-            indexType, QueryBuilders.queryStringQuery(query).field(NAME, 5.0f).field(DISPLAY_NAME, 1.0f).lenient(true));
+        this.indexResolver.customizeQuery(
+            indexType,
+            QueryBuilders.queryStringQuery(query)
+                .field(DISPLAY_NAME, 5.0f)
+                .field(DISPLAY_NAME_KEYWORD, 3.0f)
+                .field(NAME, 2.0f)
+                .field(NAME_KEYWORD, 3.0f)
+                .fuzziness(Fuzziness.AUTO));
     return searchBuilder(indexType, queryBuilder, null, from, size);
-=======
-        QueryBuilders.queryStringQuery(query)
-            .field(DISPLAY_NAME, 5.0f)
-            .field(DISPLAY_NAME_KEYWORD, 3.0f)
-            .field(NAME, 2.0f)
-            .field(NAME_KEYWORD, 3.0f)
-            .fuzziness(Fuzziness.AUTO);
-    return searchBuilder(queryBuilder, null, from, size);
->>>>>>> b2bd2e14
   }
 
   private SearchSourceBuilder buildTeamSearchBuilder(
       ElasticSearchIndexResolver.IndexType indexType, String query, int from, int size) {
     QueryStringQueryBuilder queryBuilder =
-<<<<<<< HEAD
-        this.indexResolver.customizeQuery(
-            indexType, QueryBuilders.queryStringQuery(query).field(NAME, 5.0f).field(DISPLAY_NAME, 3.0f).lenient(true));
+        this.indexResolver.customizeQuery(
+            indexType,
+            QueryBuilders.queryStringQuery(query)
+                .field(DISPLAY_NAME, 5.0f)
+                .field(DISPLAY_NAME_KEYWORD, 3.0f)
+                .field(NAME, 2.0f)
+                .field(NAME_KEYWORD, 3.0f)
+                .fuzziness(Fuzziness.AUTO));
     return searchBuilder(indexType, queryBuilder, null, from, size);
-=======
-        QueryBuilders.queryStringQuery(query)
-            .field(DISPLAY_NAME, 5.0f)
-            .field(DISPLAY_NAME_KEYWORD, 3.0f)
-            .field(NAME, 2.0f)
-            .field(NAME_KEYWORD, 3.0f)
-            .fuzziness(Fuzziness.AUTO);
-    return searchBuilder(queryBuilder, null, from, size);
->>>>>>> b2bd2e14
   }
 
   private SearchSourceBuilder buildGlossaryTermSearchBuilder(
