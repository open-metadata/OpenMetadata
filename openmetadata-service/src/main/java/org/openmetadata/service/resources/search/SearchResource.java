/*
 *  Copyright 2021 Collate
 *  Licensed under the Apache License, Version 2.0 (the "License");
 *  you may not use this file except in compliance with the License.
 *  You may obtain a copy of the License at
 *  http://www.apache.org/licenses/LICENSE-2.0
 *  Unless required by applicable law or agreed to in writing, software
 *  distributed under the License is distributed on an "AS IS" BASIS,
 *  WITHOUT WARRANTIES OR CONDITIONS OF ANY KIND, either express or implied.
 *  See the License for the specific language governing permissions and
 *  limitations under the License.
 */

package org.openmetadata.service.resources.search;

import static org.openmetadata.common.utils.CommonUtil.nullOrEmpty;
import static org.openmetadata.service.jdbi3.RoleRepository.DOMAIN_ONLY_ACCESS_ROLE;
import static org.openmetadata.service.security.DefaultAuthorizer.getSubjectContext;

import es.org.elasticsearch.action.search.SearchResponse;
import es.org.elasticsearch.search.suggest.Suggest;
import io.swagger.v3.oas.annotations.Operation;
import io.swagger.v3.oas.annotations.Parameter;
import io.swagger.v3.oas.annotations.media.Content;
import io.swagger.v3.oas.annotations.media.Schema;
import io.swagger.v3.oas.annotations.parameters.RequestBody;
import io.swagger.v3.oas.annotations.responses.ApiResponse;
import io.swagger.v3.oas.annotations.tags.Tag;
import java.io.IOException;
import java.util.ArrayList;
import java.util.List;
import java.util.UUID;
<<<<<<< HEAD
import javax.validation.Valid;
=======
import javax.ws.rs.Consumes;
>>>>>>> 955fae41
import javax.ws.rs.DefaultValue;
import javax.ws.rs.GET;
import javax.ws.rs.POST;
import javax.ws.rs.Path;
import javax.ws.rs.PathParam;
import javax.ws.rs.Produces;
import javax.ws.rs.QueryParam;
import javax.ws.rs.core.Context;
import javax.ws.rs.core.MediaType;
import javax.ws.rs.core.Response;
import javax.ws.rs.core.SecurityContext;
import javax.ws.rs.core.UriInfo;
import lombok.extern.slf4j.Slf4j;
<<<<<<< HEAD
import org.openmetadata.schema.search.SearchRequest;
=======
import org.openmetadata.schema.search.PreviewSearchRequest;
import org.openmetadata.schema.system.EventPublisherJob;
>>>>>>> 955fae41
import org.openmetadata.schema.type.EntityReference;
import org.openmetadata.service.Entity;
import org.openmetadata.service.resources.Collection;
import org.openmetadata.service.search.SearchRepository;
import org.openmetadata.service.search.SearchUtils;
import org.openmetadata.service.security.Authorizer;
import org.openmetadata.service.security.policyevaluator.SubjectContext;

@Slf4j
@Path("/v1/search")
@Tag(name = "Search", description = "APIs related to search and suggest.")
@Produces(MediaType.APPLICATION_JSON)
@Collection(name = "elasticsearch")
public class SearchResource {
  private final Authorizer authorizer;
  private final SearchRepository searchRepository;

  public static final String ELASTIC_SEARCH_ENTITY_FQN_STREAM =
      "eventPublisher:ElasticSearch:STREAM";

  public SearchResource(Authorizer authorizer) {
    this.authorizer = authorizer;
    this.searchRepository = Entity.getSearchRepository();
  }

  @GET
  @Path("/query")
  @Operation(
      operationId = "searchEntitiesWithQuery",
      summary = "Search entities",
      description =
          "Search entities using query text. Use query params `from` and `size` for pagination. Use "
              + "`sort_field` to sort the results in `sort_order`.",
      responses = {
        @ApiResponse(
            responseCode = "200",
            description = "search response",
            content =
                @Content(
                    mediaType = "application/json",
                    schema = @Schema(implementation = SearchResponse.class)))
      })
  public Response search(
      @Context UriInfo uriInfo,
      @Context SecurityContext securityContext,
      @Parameter(
              description =
                  "Search Query Text, Pass *text* for substring match; "
                      + "Pass without wildcards for exact match. <br/> "
                      + "1. For listing all tables or topics pass q=* <br/>"
                      + "2. For search tables or topics pass q=*search_term* <br/>"
                      + "3. For searching field names such as search by columnNames "
                      + "pass q=columnNames:address , for searching deleted entities, use q=deleted:true <br/> "
                      + "4. For searching by tag names pass q=tags.tagFQN:user.email <br/>"
                      + "5. When user selects a filter pass q=query_text AND q=tags.tagFQN:user.email "
                      + "AND platform:MYSQL <br/>"
                      + "6. Search with multiple values of same filter q=tags.tagFQN:user.email "
                      + "AND tags.tagFQN:user.address <br/> "
                      + "7. Search by service version and type q=service.type:databaseService AND version:0.1 <br/> "
                      + "8. Search Tables with Specific Constraints q=tableConstraints.constraintType.keyword:PRIMARY_KEY AND NOT tier.tagFQN:Tier.Tier1 <br/> "
                      + "9. Search with owners q=owner.displayName.keyword:owner_name <br/> "
                      + "NOTE: logic operators such as AND, OR and NOT must be in uppercase ",
              required = true)
          @DefaultValue("*")
          @QueryParam("q")
          String query,
      @Parameter(description = "ElasticSearch Index name, defaults to table_search_index")
          @DefaultValue("table_search_index")
          @QueryParam("index")
          String index,
      @Parameter(description = "Filter documents by deleted param. By default deleted is false")
          @DefaultValue("false")
          @QueryParam("deleted")
          @Deprecated(forRemoval = true)
          boolean deleted,
      @Parameter(description = "From field to paginate the results, defaults to 0")
          @DefaultValue("0")
          @QueryParam("from")
          int from,
      @Parameter(description = "Size field to limit the no.of results returned, defaults to 10")
          @DefaultValue("10")
          @QueryParam("size")
          int size,
      @Parameter(
              description =
                  "When paginating, specify the search_after values. Use it ass search_after=<val1>,<val2>,...")
          @QueryParam("search_after")
          String searchAfter,
      @Parameter(
              description =
                  "Sort the search results by field, available fields to "
                      + "sort weekly_stats"
                      + " , daily_stats, monthly_stats, last_updated_timestamp")
          @DefaultValue("_score")
          @QueryParam("sort_field")
          String sortFieldParam,
      @Parameter(
              description = "Sort order asc for ascending or desc for descending, defaults to desc")
          @DefaultValue("desc")
          @QueryParam("sort_order")
          String sortOrder,
      @Parameter(description = "Track Total Hits")
          @DefaultValue("false")
          @QueryParam("track_total_hits")
          boolean trackTotalHits,
      @Parameter(
              description =
                  "Elasticsearch query that will be combined with the query_string query generator from the `query` argument")
          @QueryParam("query_filter")
          String queryFilter,
      @Parameter(description = "Elasticsearch query that will be used as a post_filter")
          @QueryParam("post_filter")
          String postFilter,
      @Parameter(description = "Get document body for each hit")
          @DefaultValue("true")
          @QueryParam("fetch_source")
          boolean fetchSource,
      @Parameter(
              description =
                  "Get only selected fields of the document body for each hit. Empty value will return all fields")
          @QueryParam("include_source_fields")
          List<String> includeSourceFields,
      @Parameter(
              description =
                  "Fetch search results in hierarchical order of children elements. By default hierarchy is not fetched. Currently only supported for glossary_term_search_index.")
          @DefaultValue("false")
          @QueryParam("getHierarchy")
          boolean getHierarchy,
      @Parameter(
              description =
                  "Explain the results of the query. Defaults to false. Only for debugging purposes.")
          @DefaultValue("false")
          @QueryParam("explain")
          boolean explain)
      throws IOException {

    if (nullOrEmpty(query)) {
      query = "*";
    }
    // Add Domain Filter
    List<EntityReference> domains = new ArrayList<>();
    SubjectContext subjectContext = getSubjectContext(securityContext);
    if (!subjectContext.isAdmin()) {
      domains = subjectContext.getUserDomains();
    }

    SearchRequest request =
        new SearchRequest()
            .withQuery(query)
            .withSize(size)
            .withIndex(Entity.getSearchRepository().getIndexOrAliasName(index))
            .withFrom(from)
            .withQueryFilter(queryFilter)
            .withPostFilter(postFilter)
            .withFetchSource(fetchSource)
            .withTrackTotalHits(trackTotalHits)
            .withSortFieldParam(sortFieldParam)
            .withDeleted(deleted)
            .withSortOrder(sortOrder)
            .withIncludeSourceFields(includeSourceFields)
            .withIsHierarchy(getHierarchy)
            .withDomains(domains)
            .withApplyDomainFilter(
                !subjectContext.isAdmin() && subjectContext.hasAnyRole(DOMAIN_ONLY_ACCESS_ROLE))
            .withSearchAfter(SearchUtils.searchAfter(searchAfter))
            .withExplain(explain);
    return searchRepository.search(request, subjectContext);
  }

  @POST
  @Path("/query")
  @Operation(
      operationId = "searchEntitiesWithQueryPost",
      summary = "Search entities",
      description =
          "Search entities using query test. Use query params `from` and `size` for pagination. Use "
              + "`sort_field` to sort the results in `sort_order`.",
      responses = {
        @ApiResponse(
            responseCode = "200",
            description = "search response",
            content =
                @Content(
                    mediaType = "application/json",
                    schema = @Schema(implementation = SearchResponse.class)))
      })
  public Response searchPost(
      @Context UriInfo uriInfo,
      @Context SecurityContext securityContext,
      @Valid SearchRequest searchRequest)
      throws IOException {

    if (nullOrEmpty(searchRequest.getQuery())) {
      searchRequest.setQuery("*");
    }

    // Add Domain Filter
    List<EntityReference> domains = new ArrayList<>();
    SubjectContext subjectContext = getSubjectContext(securityContext);
    if (!subjectContext.isAdmin()) {
      domains = subjectContext.getUserDomains();
    }

    SearchRequest request =
        searchRequest
            .withIndex(Entity.getSearchRepository().getIndexOrAliasName(searchRequest.getIndex()))
            .withDomains(domains)
            .withApplyDomainFilter(
                !subjectContext.isAdmin() && subjectContext.hasAnyRole(DOMAIN_ONLY_ACCESS_ROLE));
    LOG.info("Domains: {}", domains);
    LOG.info(
        "Apply Domain Filter: {}",
        !subjectContext.isAdmin() && subjectContext.hasAnyRole(DOMAIN_ONLY_ACCESS_ROLE));

    return searchRepository.search(request, subjectContext);
  }

  @POST
  @Path("/preview")
  @Consumes(MediaType.APPLICATION_JSON)
  @Produces(MediaType.APPLICATION_JSON)
  @Operation(
      operationId = "previewSearch",
      summary = "Preview Search Results",
      description =
          "Preview search results based on provided SearchSettings without saving changes.",
      responses = {
        @ApiResponse(
            responseCode = "200",
            description = "Search preview response",
            content =
                @Content(
                    mediaType = "application/json",
                    schema = @Schema(implementation = SearchResponse.class)))
      })
  public Response previewSearch(
      @Context SecurityContext securityContext,
      @RequestBody(description = "Preview request containing search settings", required = true)
          PreviewSearchRequest previewRequest)
      throws IOException {

    SubjectContext subjectContext = getSubjectContext(securityContext);

    SearchRequest searchRequest =
        new SearchRequest.ElasticSearchRequestBuilder(
                previewRequest.getQuery(),
                previewRequest.getSize(),
                Entity.getSearchRepository().getIndexOrAliasName(previewRequest.getIndex()))
            .from(previewRequest.getFrom())
            .queryFilter(previewRequest.getQueryFilter())
            .postFilter(previewRequest.getPostFilter())
            .fetchSource(previewRequest.getFetchSource())
            .trackTotalHits(previewRequest.getTrackTotalHits())
            .sortFieldParam(previewRequest.getSortField())
            .sortOrder(previewRequest.getSortOrder().value())
            .includeSourceFields(previewRequest.getIncludeSourceFields())
            .explain(previewRequest.getExplain())
            .build();

    return searchRepository.previewSearch(
        searchRequest, subjectContext, previewRequest.getSearchSettings());
  }

  @GET
  @Path("/nlq/query")
  @Operation(
      operationId = "searchEntitiesWithNLQ",
      summary = "Search entities using Natural Language Query (NLQ)",
      description = "Search entities using Natural Language Queries (NLQ).",
      responses = {
        @ApiResponse(
            responseCode = "200",
            description = "NLQ search response",
            content =
                @Content(
                    mediaType = "application/json",
                    schema = @Schema(implementation = SearchResponse.class)))
      })
  public Response searchWithNLQ(
      @Context SecurityContext securityContext,
      @Parameter(description = "ElasticSearch/OpenSearch index name", required = true)
          @DefaultValue("table_search_index")
          @QueryParam("index")
          String index,
      @Parameter(description = "NLQ query string in natural language") @QueryParam("q")
          String nlqQuery,
      @Parameter(description = "From offset for pagination") @DefaultValue("0") @QueryParam("from")
          int from,
      @Parameter(description = "Number of results to return")
          @DefaultValue("10")
          @QueryParam("size")
          int size)
      throws IOException {

    SubjectContext subjectContext = getSubjectContext(securityContext);

    SearchRequest request =
        new SearchRequest.ElasticSearchRequestBuilder(
                nlqQuery, size, Entity.getSearchRepository().getIndexOrAliasName(index))
            .from(from)
            .build();

    return searchRepository.searchWithNLQ(request, subjectContext);
  }

  @GET
  @Path("/get/{index}/doc/{id}")
  @Operation(
      operationId = "searchEntityInEsIndexWithId",
      summary = "Search entities in ES index with Id",
      responses = {
        @ApiResponse(
            responseCode = "200",
            description = "search response",
            content =
                @Content(
                    mediaType = "application/json",
                    schema = @Schema(implementation = SearchResponse.class)))
      })
  public Response searchEntityInEsIndexWithId(
      @Context UriInfo uriInfo,
      @Context SecurityContext securityContext,
      @Parameter(description = "document Id", schema = @Schema(type = "UUID")) @PathParam("id")
          UUID id,
      @Parameter(description = "Index Name", schema = @Schema(type = "string")) @PathParam("index")
          String indexName)
      throws IOException {
    return searchRepository.getDocument(indexName, id);
  }

  @GET
  @Path("/fieldQuery")
  @Operation(
      operationId = "searchEntitiesWithSpecificFieldAndValue",
      summary = "Search entities",
      responses = {
        @ApiResponse(
            responseCode = "200",
            description = "search response",
            content =
                @Content(
                    mediaType = "application/json",
                    schema = @Schema(implementation = SearchResponse.class)))
      })
  public Response searchByField(
      @Context UriInfo uriInfo,
      @Context SecurityContext securityContext,
      @Parameter(description = "field name") @QueryParam("fieldName") String fieldName,
      @Parameter(description = "field value") @QueryParam("fieldValue") String fieldValue,
      @Parameter(description = "Search Index name, defaults to table_search_index")
          @DefaultValue("table_search_index")
          @QueryParam("index")
          String index)
      throws IOException {

    return searchRepository.searchByField(fieldName, fieldValue, index);
  }

  @GET
  @Path("/sourceUrl")
  @Operation(
      operationId = "searchEntitiesWithSourceUrl",
      summary = "Search entities",
      responses = {
        @ApiResponse(
            responseCode = "200",
            description = "search response",
            content =
                @Content(
                    mediaType = "application/json",
                    schema = @Schema(implementation = SearchResponse.class)))
      })
  public Response searchBySourceUrl(
      @Context UriInfo uriInfo,
      @Context SecurityContext securityContext,
      @Parameter(description = "source url") @QueryParam("sourceUrl") String sourceUrl)
      throws IOException {

    return searchRepository.searchBySourceUrl(sourceUrl);
  }

  @GET
  @Path("/suggest")
  @Operation(
      operationId = "getSuggestedEntities",
      summary = "Suggest entities",
      description = "Get suggested entities used for auto-completion.",
      responses = {
        @ApiResponse(
            responseCode = "200",
            description = "Table Suggestion API",
            content =
                @Content(
                    mediaType = "application/json",
                    schema = @Schema(implementation = Suggest.class)))
      })
  public Response suggest(
      @Context UriInfo uriInfo,
      @Context SecurityContext securityContext,
      @Parameter(
              description =
                  "Suggest API can be used to auto-fill the entities name while "
                      + "use is typing search text <br/>"
                      + " 1. To get suggest results pass q=us or q=user etc.. <br/>"
                      + " 2. Do not add any wild-cards such as * like in search api <br/>"
                      + " 3. suggest api is a prefix suggestion <br/>",
              required = true)
          @QueryParam("q")
          String query,
      @DefaultValue("table_search_index") @QueryParam("index") String index,
      @Parameter(
              description =
                  "Field in object containing valid suggestions. Defaults to 'suggest`. "
                      + "All indices has a `suggest` field, only some indices have other `suggest_*` fields.")
          @DefaultValue("suggest")
          @QueryParam("field")
          String fieldName,
      @Parameter(description = "Size field to limit the no.of results returned, defaults to 10")
          @DefaultValue("10")
          @QueryParam("size")
          int size,
      @Parameter(description = "Get document body for each hit")
          @DefaultValue("true")
          @QueryParam("fetch_source")
          boolean fetchSource,
      @Parameter(
              description =
                  "Get only selected fields of the document body for each hit. Empty value will return all fields")
          @QueryParam("include_source_fields")
          List<String> includeSourceFields,
      @DefaultValue("false") @QueryParam("deleted") boolean deleted)
      throws IOException {

    if (nullOrEmpty(query)) {
      query = "*";
    }

    SearchRequest request =
        new SearchRequest()
            .withQuery(query)
            .withSize(size)
            .withIndex(index)
            .withFieldName(fieldName)
            .withDeleted(deleted)
            .withFetchSource(fetchSource)
            .withIncludeSourceFields(includeSourceFields);
    return searchRepository.suggest(request);
  }

  @GET
  @Path("/aggregate")
  @Operation(
      operationId = "getAggregateFields",
      summary = "Get aggregated fields",
      description = "Get aggregated fields from entities.",
      responses = {
        @ApiResponse(
            responseCode = "200",
            description = "Table Aggregate API",
            content =
                @Content(
                    mediaType = "application/json",
                    schema = @Schema(implementation = Suggest.class)))
      })
  public Response aggregate(
      @Context UriInfo uriInfo,
      @Context SecurityContext securityContext,
      @DefaultValue("table_search_index") @QueryParam("index") String index,
      @Parameter(description = "Field in an entity.") @QueryParam("field") String fieldName,
      @Parameter(description = "value for searching in aggregation")
          @DefaultValue("")
          @QueryParam("value")
          String value,
      @Parameter(
              description =
                  "Search Query Text, Pass *text* for substring match; "
                      + "Pass without wildcards for exact match. <br/> "
                      + "1. For listing all tables or topics pass q=* <br/>"
                      + "2. For search tables or topics pass q=*search_term* <br/>"
                      + "3. For searching field names such as search by columnNames "
                      + "pass q=columnNames:address, for searching deleted entities, use q=deleted:true <br/>"
                      + "4. For searching by tag names pass q=tags.tagFQN:user.email <br/>"
                      + "5. When user selects a filter pass q=query_text AND tags.tagFQN:user.email "
                      + "AND platform:MYSQL <br/>"
                      + "6. Search with multiple values of same filter q=tags.tagFQN:user.email "
                      + "AND tags.tagFQN:user.address <br/>"
                      + "NOTE: logic operators such as AND, OR and NOT must be in uppercase ",
              required = true)
          @DefaultValue("*")
          @QueryParam("q")
          String query,
      @Parameter(description = "Size field to limit the no.of results returned, defaults to 10")
          @DefaultValue("10")
          @QueryParam("size")
          int size,
      @DefaultValue("false") @QueryParam("deleted") String deleted)
      throws IOException {

    return searchRepository.aggregate(index, fieldName, value, query);
  }

  @POST
  @Path("/aggregate")
  @Operation(
      operationId = "aggregateSearchRequest",
      summary = "Get aggregated Search Request",
      description = "Get aggregated fields from entities.",
      responses = {
        @ApiResponse(
            responseCode = "200",
            description = "Table Aggregate API",
            content =
                @Content(
                    mediaType = "application/json",
                    schema = @Schema(implementation = SearchResponse.class)))
      })
  public Response aggregateSearchRequest(
      @Context UriInfo uriInfo,
      @Context SecurityContext securityContext,
      @Valid SearchRequest searchRequest)
      throws IOException {
    return searchRepository.aggregate(
        searchRequest.getIndex(),
        searchRequest.getFieldName(),
        searchRequest.getFieldValue(),
        searchRequest.getQuery());
  }
}<|MERGE_RESOLUTION|>--- conflicted
+++ resolved
@@ -15,6 +15,7 @@
 
 import static org.openmetadata.common.utils.CommonUtil.nullOrEmpty;
 import static org.openmetadata.service.jdbi3.RoleRepository.DOMAIN_ONLY_ACCESS_ROLE;
+import static org.openmetadata.service.search.SearchRepository.ELASTIC_SEARCH_EXTENSION;
 import static org.openmetadata.service.security.DefaultAuthorizer.getSubjectContext;
 
 import es.org.elasticsearch.action.search.SearchResponse;
@@ -30,11 +31,8 @@
 import java.util.ArrayList;
 import java.util.List;
 import java.util.UUID;
-<<<<<<< HEAD
+import javax.ws.rs.Consumes;
 import javax.validation.Valid;
-=======
-import javax.ws.rs.Consumes;
->>>>>>> 955fae41
 import javax.ws.rs.DefaultValue;
 import javax.ws.rs.GET;
 import javax.ws.rs.POST;
@@ -48,12 +46,9 @@
 import javax.ws.rs.core.SecurityContext;
 import javax.ws.rs.core.UriInfo;
 import lombok.extern.slf4j.Slf4j;
-<<<<<<< HEAD
-import org.openmetadata.schema.search.SearchRequest;
-=======
 import org.openmetadata.schema.search.PreviewSearchRequest;
 import org.openmetadata.schema.system.EventPublisherJob;
->>>>>>> 955fae41
+import org.openmetadata.schema.search.SearchRequest;
 import org.openmetadata.schema.type.EntityReference;
 import org.openmetadata.service.Entity;
 import org.openmetadata.service.resources.Collection;
@@ -61,6 +56,7 @@
 import org.openmetadata.service.search.SearchUtils;
 import org.openmetadata.service.security.Authorizer;
 import org.openmetadata.service.security.policyevaluator.SubjectContext;
+import org.openmetadata.service.util.JsonUtils;
 
 @Slf4j
 @Path("/v1/search")
@@ -555,30 +551,31 @@
     return searchRepository.aggregate(index, fieldName, value, query);
   }
 
-  @POST
-  @Path("/aggregate")
-  @Operation(
-      operationId = "aggregateSearchRequest",
-      summary = "Get aggregated Search Request",
-      description = "Get aggregated fields from entities.",
-      responses = {
-        @ApiResponse(
-            responseCode = "200",
-            description = "Table Aggregate API",
-            content =
-                @Content(
-                    mediaType = "application/json",
-                    schema = @Schema(implementation = SearchResponse.class)))
-      })
-  public Response aggregateSearchRequest(
-      @Context UriInfo uriInfo,
-      @Context SecurityContext securityContext,
-      @Valid SearchRequest searchRequest)
-      throws IOException {
-    return searchRepository.aggregate(
-        searchRequest.getIndex(),
-        searchRequest.getFieldName(),
-        searchRequest.getFieldValue(),
-        searchRequest.getQuery());
+  @GET
+  @Path("/reindex/stream/status")
+  @Operation(
+      operationId = "getStreamJobStatus",
+      summary = "Get Stream Job Latest Status",
+      description = "Stream Job Status",
+      responses = {
+        @ApiResponse(responseCode = "200", description = "Success"),
+        @ApiResponse(responseCode = "404", description = "Status not found")
+      })
+  public Response reindexAllJobLastStatus(
+      @Context UriInfo uriInfo, @Context SecurityContext securityContext) {
+    // Only admins  can issue a reindex request
+    authorizer.authorizeAdmin(securityContext);
+    // Check if there is a running job for reindex for requested entity
+    String jobRecord;
+    jobRecord =
+        Entity.getCollectionDAO()
+            .entityExtensionTimeSeriesDao()
+            .getLatestExtension(ELASTIC_SEARCH_ENTITY_FQN_STREAM, ELASTIC_SEARCH_EXTENSION);
+    if (jobRecord != null) {
+      return Response.status(Response.Status.OK)
+          .entity(JsonUtils.readValue(jobRecord, EventPublisherJob.class))
+          .build();
+    }
+    return Response.status(Response.Status.NOT_FOUND).entity("No Last Run.").build();
   }
 }