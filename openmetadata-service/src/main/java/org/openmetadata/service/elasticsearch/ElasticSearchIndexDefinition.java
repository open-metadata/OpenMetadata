--- conflicted
+++ resolved
@@ -208,19 +208,11 @@
       return IndexTypeInfo.of(
           IndexType.ENTITY_REPORT_DATA_INDEX, indexResolver.indexInfo(IndexType.ENTITY_REPORT_DATA_INDEX));
     } else if (type.equalsIgnoreCase(WEB_ANALYTIC_ENTITY_VIEW_REPORT_DATA)) {
-<<<<<<< HEAD
-      IndexTypeInfo.of(
+      return IndexTypeInfo.of(
           IndexType.WEB_ANALYTIC_ENTITY_VIEW_REPORT_DATA_INDEX,
           indexResolver.indexInfo(IndexType.WEB_ANALYTIC_ENTITY_VIEW_REPORT_DATA_INDEX));
     } else if (type.equalsIgnoreCase(WEB_ANALYTIC_USER_ACTIVITY_REPORT_DATA)) {
-      IndexTypeInfo.of(
-=======
-      return IndexTypeInfo.of(
-          IndexType.WEB_ANALYTIC_ENTITY_VIEW_REPORT_DATA_INDEX,
-          indexResolver.indexInfo(IndexType.WEB_ANALYTIC_ENTITY_VIEW_REPORT_DATA_INDEX));
-    } else if (type.equalsIgnoreCase(WEB_ANALYTIC_USER_ACTIVITY_REPORT_DATA)) {
-      return IndexTypeInfo.of(
->>>>>>> fcd8d9a4
+      return IndexTypeInfo.of(
           IndexType.WEB_ANALYTIC_USER_ACTIVITY_REPORT_DATA_INDEX,
           indexResolver.indexInfo(IndexType.WEB_ANALYTIC_USER_ACTIVITY_REPORT_DATA_INDEX));
     }
