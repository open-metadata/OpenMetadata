--- conflicted
+++ resolved
@@ -42,13 +42,9 @@
 import org.openmetadata.service.events.errors.EventPublisherException;
 import org.openmetadata.service.jdbi3.CollectionDAO;
 import org.openmetadata.service.resources.events.EventResource.EventList;
-<<<<<<< HEAD
 import org.openmetadata.service.search.IndexUtil;
 import org.openmetadata.service.search.SearchClient;
-=======
-import org.openmetadata.service.util.ElasticSearchClientUtils;
 import org.openmetadata.service.util.EntityUtil;
->>>>>>> 9dbaabad
 import org.openmetadata.service.util.JsonUtils;
 
 @Slf4j
@@ -186,589 +182,7 @@
     LOG.info("Shutting down ElasticSearchEventPublisher");
   }
 
-<<<<<<< HEAD
-  private void updateElasticSearchFailureStatus(
-      String context, EventPublisherJob.Status status, String failureMessage) {
-=======
-  private UpdateRequest applyChangeEvent(ChangeEvent event) {
-    String entityType = event.getEntityType();
-    ElasticSearchIndexType esIndexType = ElasticSearchIndexDefinition.getIndexMappingByEntityType(entityType);
-    UUID entityId = event.getEntityId();
-    ChangeDescription changeDescription = event.getChangeDescription();
-
-    List<FieldChange> fieldsAdded = changeDescription.getFieldsAdded();
-    StringBuilder scriptTxt = new StringBuilder();
-    Map<String, Object> fieldAddParams = new HashMap<>();
-    fieldAddParams.put("updatedAt", event.getTimestamp());
-    scriptTxt.append("ctx._source.updatedAt=params.updatedAt;");
-    for (FieldChange fieldChange : fieldsAdded) {
-      if (fieldChange.getName().equalsIgnoreCase(FIELD_FOLLOWERS)) {
-        @SuppressWarnings("unchecked")
-        List<EntityReference> entityReferences = (List<EntityReference>) fieldChange.getNewValue();
-        List<String> newFollowers = new ArrayList<>();
-        for (EntityReference follower : entityReferences) {
-          newFollowers.add(follower.getId().toString());
-        }
-        fieldAddParams.put(fieldChange.getName(), newFollowers);
-        scriptTxt.append("ctx._source.followers.addAll(params.followers);");
-      }
-    }
-
-    for (FieldChange fieldChange : changeDescription.getFieldsDeleted()) {
-      if (fieldChange.getName().equalsIgnoreCase(FIELD_FOLLOWERS)) {
-        @SuppressWarnings("unchecked")
-        List<EntityReference> entityReferences = (List<EntityReference>) fieldChange.getOldValue();
-        for (EntityReference follower : entityReferences) {
-          fieldAddParams.put(fieldChange.getName(), follower.getId().toString());
-        }
-        scriptTxt.append("ctx._source.followers.removeAll(Collections.singleton(params.followers));");
-      }
-    }
-
-    for (FieldChange fieldChange : changeDescription.getFieldsUpdated()) {
-      if (fieldChange.getName().equalsIgnoreCase(FIELD_USAGE_SUMMARY)) {
-        UsageDetails usageSummary = (UsageDetails) fieldChange.getNewValue();
-        fieldAddParams.put(fieldChange.getName(), JsonUtils.getMap(usageSummary));
-        scriptTxt.append("ctx._source.usageSummary = params.usageSummary;");
-      }
-      if (event.getEntityType().equals(QUERY) && fieldChange.getName().equalsIgnoreCase("queryUsedIn")) {
-        fieldAddParams.put(
-            fieldChange.getName(),
-            JsonUtils.convertValue(
-                fieldChange.getNewValue(), new TypeReference<List<LinkedHashMap<String, String>>>() {}));
-        scriptTxt.append("ctx._source.queryUsedIn = params.queryUsedIn;");
-      }
-      if (fieldChange.getName().equalsIgnoreCase("votes")) {
-        Map<String, Object> doc = JsonUtils.getMap(event.getEntity());
-        fieldAddParams.put(fieldChange.getName(), doc.get("votes"));
-        scriptTxt.append("ctx._source.votes = params.votes;");
-      }
-    }
-
-    if (!scriptTxt.toString().isEmpty()) {
-      Script script = new Script(ScriptType.INLINE, Script.DEFAULT_SCRIPT_LANG, scriptTxt.toString(), fieldAddParams);
-      UpdateRequest updateRequest = new UpdateRequest(esIndexType.indexName, entityId.toString());
-      updateRequest.script(script);
-      return updateRequest;
-    } else {
-      return null;
-    }
-  }
-
-  private void updateEntity(ChangeEvent event) throws IOException {
-    String entityType = event.getEntityType();
-    ElasticSearchIndexType indexType = ElasticSearchIndexDefinition.getIndexMappingByEntityType(entityType);
-    UpdateRequest updateRequest = new UpdateRequest(indexType.indexName, event.getEntityId().toString());
-    ElasticSearchIndex index;
-
-    switch (event.getEventType()) {
-      case ENTITY_CREATED:
-        index = ElasticSearchIndexFactory.buildIndex(entityType, event.getEntity());
-        updateRequest.doc(JsonUtils.pojoToJson(index.buildESDoc()), XContentType.JSON);
-        updateRequest.docAsUpsert(true);
-        updateElasticSearch(updateRequest);
-        break;
-      case ENTITY_UPDATED:
-        if (Objects.equals(event.getCurrentVersion(), event.getPreviousVersion())) {
-          updateRequest = applyChangeEvent(event);
-        } else {
-          index = ElasticSearchIndexFactory.buildIndex(entityType, event.getEntity());
-          scriptedUpsert(index.buildESDoc(), updateRequest);
-        }
-        updateElasticSearch(updateRequest);
-        break;
-      case ENTITY_SOFT_DELETED:
-        softDeleteEntity(updateRequest);
-        updateElasticSearch(updateRequest);
-        break;
-      case ENTITY_DELETED:
-        DeleteRequest deleteRequest = new DeleteRequest(indexType.indexName, event.getEntityId().toString());
-        deleteEntityFromElasticSearch(deleteRequest);
-        break;
-    }
-  }
-
-  private void updateUser(ChangeEvent event) throws IOException {
-    UpdateRequest updateRequest =
-        new UpdateRequest(ElasticSearchIndexType.USER_SEARCH_INDEX.indexName, event.getEntityId().toString());
-    UserIndex userIndex;
-
-    switch (event.getEventType()) {
-      case ENTITY_CREATED:
-        userIndex = new UserIndex((User) event.getEntity());
-        updateRequest.doc(JsonUtils.pojoToJson(userIndex.buildESDoc()), XContentType.JSON);
-        updateRequest.docAsUpsert(true);
-        updateElasticSearch(updateRequest);
-        break;
-      case ENTITY_UPDATED:
-        userIndex = new UserIndex((User) event.getEntity());
-        scriptedUserUpsert(userIndex.buildESDoc(), updateRequest);
-        updateElasticSearch(updateRequest);
-        break;
-      case ENTITY_SOFT_DELETED:
-        softDeleteEntity(updateRequest);
-        updateElasticSearch(updateRequest);
-        break;
-      case ENTITY_DELETED:
-        DeleteRequest deleteRequest =
-            new DeleteRequest(ElasticSearchIndexType.USER_SEARCH_INDEX.indexName, event.getEntityId().toString());
-        deleteEntityFromElasticSearch(deleteRequest);
-        break;
-    }
-  }
-
-  private void updateTeam(ChangeEvent event) throws IOException {
-    UpdateRequest updateRequest =
-        new UpdateRequest(ElasticSearchIndexType.TEAM_SEARCH_INDEX.indexName, event.getEntityId().toString());
-    TeamIndex teamIndex;
-    switch (event.getEventType()) {
-      case ENTITY_CREATED:
-        teamIndex = new TeamIndex((Team) event.getEntity());
-        updateRequest.doc(JsonUtils.pojoToJson(teamIndex.buildESDoc()), XContentType.JSON);
-        updateRequest.docAsUpsert(true);
-        updateElasticSearch(updateRequest);
-        break;
-      case ENTITY_UPDATED:
-        teamIndex = new TeamIndex((Team) event.getEntity());
-        scriptedTeamUpsert(teamIndex.buildESDoc(), updateRequest);
-        updateElasticSearch(updateRequest);
-        break;
-      case ENTITY_SOFT_DELETED:
-        softDeleteEntity(updateRequest);
-        updateElasticSearch(updateRequest);
-        break;
-      case ENTITY_DELETED:
-        DeleteRequest deleteRequest =
-            new DeleteRequest(ElasticSearchIndexType.TEAM_SEARCH_INDEX.indexName, event.getEntityId().toString());
-        deleteEntityFromElasticSearch(deleteRequest);
-        break;
-    }
-  }
-
-  private void updateGlossaryTerm(ChangeEvent event) throws IOException {
-    UpdateRequest updateRequest =
-        new UpdateRequest(ElasticSearchIndexType.GLOSSARY_SEARCH_INDEX.indexName, event.getEntityId().toString());
-    GlossaryTermIndex glossaryTermIndex;
-
-    switch (event.getEventType()) {
-      case ENTITY_CREATED:
-        glossaryTermIndex = new GlossaryTermIndex((GlossaryTerm) event.getEntity());
-        updateRequest.doc(JsonUtils.pojoToJson(glossaryTermIndex.buildESDoc()), XContentType.JSON);
-        updateRequest.docAsUpsert(true);
-        updateElasticSearch(updateRequest);
-        break;
-      case ENTITY_UPDATED:
-        glossaryTermIndex = new GlossaryTermIndex((GlossaryTerm) event.getEntity());
-        scriptedUpsert(glossaryTermIndex.buildESDoc(), updateRequest);
-        updateElasticSearch(updateRequest);
-        break;
-      case ENTITY_SOFT_DELETED:
-        softDeleteEntity(updateRequest);
-        updateElasticSearch(updateRequest);
-        break;
-      case ENTITY_DELETED:
-        DeleteByQueryRequest request = new DeleteByQueryRequest(ElasticSearchIndexType.GLOSSARY_SEARCH_INDEX.indexName);
-        new DeleteRequest(ElasticSearchIndexType.GLOSSARY_SEARCH_INDEX.indexName, event.getEntityId().toString());
-        GlossaryTerm glossaryTerm = (GlossaryTerm) event.getEntity();
-        request.setQuery(
-            QueryBuilders.boolQuery()
-                .should(QueryBuilders.matchQuery("id", glossaryTerm.getId().toString()))
-                .should(QueryBuilders.matchQuery("parent.id", glossaryTerm.getId().toString())));
-        deleteEntityFromElasticSearchByQuery(request);
-        break;
-    }
-  }
-
-  private void updateGlossary(ChangeEvent event) throws IOException {
-    if (event.getEventType() == EventType.ENTITY_DELETED) {
-      Glossary glossary = (Glossary) event.getEntity();
-      DeleteByQueryRequest request = new DeleteByQueryRequest(ElasticSearchIndexType.GLOSSARY_SEARCH_INDEX.indexName);
-      request.setQuery(
-          QueryBuilders.boolQuery().should(QueryBuilders.matchQuery("glossary.id", glossary.getId().toString())));
-      deleteEntityFromElasticSearchByQuery(request);
-    }
-  }
-
-  private void updateTestSuite(ChangeEvent event) throws IOException {
-    ElasticSearchIndexType indexType = ElasticSearchIndexDefinition.getIndexMappingByEntityType(Entity.TEST_CASE);
-    TestSuite testSuite = (TestSuite) event.getEntity();
-    UUID testSuiteId = testSuite.getId();
-
-    if (event.getEventType() == ENTITY_DELETED) {
-      if (testSuite.getExecutable()) {
-        DeleteByQueryRequest deleteByQueryRequest = new DeleteByQueryRequest(indexType.indexName);
-        deleteByQueryRequest.setQuery(new MatchQueryBuilder("testSuite.id", testSuiteId.toString()));
-        deleteEntityFromElasticSearchByQuery(deleteByQueryRequest);
-      } else {
-        UpdateByQueryRequest updateByQueryRequest = new UpdateByQueryRequest(indexType.indexName);
-        updateByQueryRequest.setQuery(new MatchQueryBuilder("testSuite.id", testSuiteId.toString()));
-        String scriptTxt =
-            "for (int i = 0; i < ctx._source.testSuite.length; i++) { if (ctx._source.testSuite[i].id == '%s') { ctx._source.testSuite.remove(i) }}";
-        Script script =
-            new Script(
-                ScriptType.INLINE, Script.DEFAULT_SCRIPT_LANG, String.format(scriptTxt, testSuiteId), new HashMap<>());
-        updateByQueryRequest.setScript(script);
-        updateElasticSearchByQuery(updateByQueryRequest);
-      }
-    }
-  }
-
-  private void updateTestCase(ChangeEvent event) throws IOException {
-    ElasticSearchIndexType indexType = ElasticSearchIndexDefinition.getIndexMappingByEntityType(Entity.TEST_CASE);
-    // creating a new test case will return a TestCase entity while bulk adding test cases will return
-    // the logical test suite entity with the newly added test cases
-    EntityInterface entityInterface = (EntityInterface) event.getEntity();
-    if (entityInterface instanceof TestCase) {
-      processTestCase((TestCase) entityInterface, event, indexType);
-    } else {
-      addTestCaseFromLogicalTestSuite((TestSuite) entityInterface, event, indexType);
-    }
-  }
-
-  private void addTestCaseFromLogicalTestSuite(TestSuite testSuite, ChangeEvent event, ElasticSearchIndexType indexType)
-      throws IOException {
-    // Process creation of test cases (linked to a logical test suite) by adding reference to existing test cases
-    List<EntityReference> testCaseReferences = testSuite.getTests();
-    TestSuite testSuiteReference =
-        new TestSuite()
-            .withId(testSuite.getId())
-            .withName(testSuite.getName())
-            .withDisplayName(testSuite.getDisplayName())
-            .withDescription(testSuite.getDescription())
-            .withFullyQualifiedName(testSuite.getFullyQualifiedName())
-            .withDeleted(testSuite.getDeleted())
-            .withHref(testSuite.getHref())
-            .withExecutable(testSuite.getExecutable());
-    Map<String, Object> testSuiteDoc = JsonUtils.getMap(testSuiteReference);
-    if (event.getEventType() == ENTITY_UPDATED) {
-      for (EntityReference testcaseReference : testCaseReferences) {
-        UpdateRequest updateRequest = new UpdateRequest(indexType.indexName, testcaseReference.getId().toString());
-        String scripText = "ctx._source.testSuite.add(params)";
-        Script script = new Script(ScriptType.INLINE, Script.DEFAULT_SCRIPT_LANG, scripText, testSuiteDoc);
-        updateRequest.script(script);
-        updateElasticSearch(updateRequest);
-      }
-    }
-  }
-
-  private void processTestCase(TestCase testCase, ChangeEvent event, ElasticSearchIndexType indexType)
-      throws IOException {
-    // Process creation of test cases (linked to an executable test suite
-    UpdateRequest updateRequest = new UpdateRequest(indexType.indexName, testCase.getId().toString());
-    TestCaseIndex testCaseIndex;
-
-    switch (event.getEventType()) {
-      case ENTITY_CREATED:
-        testCaseIndex = new TestCaseIndex((TestCase) event.getEntity());
-        updateRequest.doc(JsonUtils.pojoToJson(testCaseIndex.buildESDocForCreate()), XContentType.JSON);
-        updateRequest.docAsUpsert(true);
-        updateElasticSearch(updateRequest);
-        break;
-      case ENTITY_UPDATED:
-        testCaseIndex = new TestCaseIndex((TestCase) event.getEntity());
-        scriptedUpsert(testCaseIndex.buildESDoc(), updateRequest);
-        updateElasticSearch(updateRequest);
-        break;
-      case ENTITY_SOFT_DELETED:
-        softDeleteEntity(updateRequest);
-        updateElasticSearch(updateRequest);
-        break;
-      case ENTITY_DELETED:
-        EntityReference testSuiteReference = ((TestCase) event.getEntity()).getTestSuite();
-        TestSuite testSuite = Entity.getEntity(Entity.TEST_SUITE, testSuiteReference.getId(), "", Include.ALL);
-        if (testSuite.getExecutable()) {
-          // Delete the test case from the index if deleted from an executable test suite
-          DeleteRequest deleteRequest = new DeleteRequest(indexType.indexName, event.getEntityId().toString());
-          deleteEntityFromElasticSearch(deleteRequest);
-        } else {
-          // for non-executable test suites, simply remove the testSuite from the testCase and update the index
-          scriptedDeleteTestCase(updateRequest, testSuite.getId());
-          updateElasticSearch(updateRequest);
-        }
-        break;
-    }
-  }
-
-  private void updateTag(ChangeEvent event) throws IOException {
-    UpdateRequest updateRequest =
-        new UpdateRequest(ElasticSearchIndexType.TAG_SEARCH_INDEX.indexName, event.getEntityId().toString());
-    TagIndex tagIndex;
-
-    switch (event.getEventType()) {
-      case ENTITY_CREATED:
-        tagIndex = new TagIndex((Tag) event.getEntity());
-        updateRequest.doc(JsonUtils.pojoToJson(tagIndex.buildESDoc()), XContentType.JSON);
-        updateRequest.docAsUpsert(true);
-        updateElasticSearch(updateRequest);
-        break;
-      case ENTITY_UPDATED:
-        if (Objects.equals(event.getCurrentVersion(), event.getPreviousVersion())) {
-          updateRequest = applyChangeEvent(event);
-        } else {
-          tagIndex = new TagIndex((Tag) event.getEntity());
-          scriptedUpsert(tagIndex.buildESDoc(), updateRequest);
-        }
-        updateElasticSearch(updateRequest);
-        break;
-      case ENTITY_SOFT_DELETED:
-        softDeleteEntity(updateRequest);
-        updateElasticSearch(updateRequest);
-        break;
-      case ENTITY_DELETED:
-        DeleteRequest deleteRequest =
-            new DeleteRequest(ElasticSearchIndexType.TAG_SEARCH_INDEX.indexName, event.getEntityId().toString());
-        deleteEntityFromElasticSearch(deleteRequest);
-
-        String[] indexes =
-            new String[] {
-              ElasticSearchIndexType.TABLE_SEARCH_INDEX.indexName,
-              ElasticSearchIndexType.TOPIC_SEARCH_INDEX.indexName,
-              ElasticSearchIndexType.DASHBOARD_SEARCH_INDEX.indexName,
-              ElasticSearchIndexType.PIPELINE_SEARCH_INDEX.indexName,
-              ElasticSearchIndexType.GLOSSARY_SEARCH_INDEX.indexName,
-              ElasticSearchIndexType.MLMODEL_SEARCH_INDEX.indexName
-            };
-        BulkRequest request = new BulkRequest();
-        SearchRequest searchRequest;
-        SearchResponse response;
-        int batchSize = 50;
-        int totalHits;
-        int currentHits = 0;
-
-        do {
-          searchRequest =
-              searchRequest(indexes, "tags.tagFQN", event.getEntityFullyQualifiedName(), batchSize, currentHits);
-          response = client.search(searchRequest, RequestOptions.DEFAULT);
-          totalHits = (int) response.getHits().getTotalHits().value;
-          for (SearchHit hit : response.getHits()) {
-            Map<String, Object> sourceAsMap = hit.getSourceAsMap();
-            List<TagLabel> listTags = (List<TagLabel>) sourceAsMap.get("tags");
-            Script script = generateTagScript(listTags);
-            if (!script.toString().isEmpty()) {
-              request.add(
-                  updateRequests(sourceAsMap.get("entityType").toString(), sourceAsMap.get("id").toString(), script));
-            }
-          }
-          currentHits += response.getHits().getHits().length;
-        } while (currentHits < totalHits);
-        if (request.numberOfActions() > 0) {
-          client.bulk(request, RequestOptions.DEFAULT);
-        }
-    }
-  }
-
-  private SearchRequest searchRequest(String[] indexes, String field, String value, int batchSize, int from) {
-    SearchRequest searchRequest = new SearchRequest(indexes);
-    SearchSourceBuilder searchSourceBuilder = new SearchSourceBuilder();
-    searchSourceBuilder.query(QueryBuilders.matchQuery(field, value));
-    searchSourceBuilder.from(from);
-    searchSourceBuilder.size(batchSize);
-    searchSourceBuilder.timeout(new TimeValue(60, TimeUnit.SECONDS));
-    searchRequest.source(searchSourceBuilder);
-    return searchRequest;
-  }
-
-  private Script generateTagScript(List<TagLabel> listTags) {
-    StringBuilder scriptTxt = new StringBuilder();
-    Map<String, Object> fieldRemoveParams = new HashMap<>();
-    fieldRemoveParams.put("tags", listTags);
-    scriptTxt.append("ctx._source.tags=params.tags;");
-    scriptTxt.append("ctx._source.tags.removeAll(params.tags);");
-    fieldRemoveParams.put("tags", listTags);
-    return new Script(ScriptType.INLINE, Script.DEFAULT_SCRIPT_LANG, scriptTxt.toString(), fieldRemoveParams);
-  }
-
-  private UpdateRequest updateRequests(String entityType, String entityId, Script script) {
-    return new UpdateRequest(ElasticSearchIndexDefinition.ENTITY_TYPE_TO_INDEX_MAP.get(entityType), entityId)
-        .script(script);
-  }
-
-  private void updateDatabase(ChangeEvent event) throws IOException {
-    if (event.getEventType() == EventType.ENTITY_DELETED) {
-      Database database = (Database) event.getEntity();
-      DeleteByQueryRequest request = new DeleteByQueryRequest(ElasticSearchIndexType.TABLE_SEARCH_INDEX.indexName);
-      BoolQueryBuilder queryBuilder = new BoolQueryBuilder();
-      queryBuilder.must(new TermQueryBuilder(DATABASE_NAME, database.getName()));
-      queryBuilder.must(new TermQueryBuilder(SERVICE_NAME, database.getService().getName()));
-      request.setQuery(queryBuilder);
-      deleteEntityFromElasticSearchByQuery(request);
-    }
-  }
-
-  private void updateDatabaseSchema(ChangeEvent event) throws IOException {
-    if (event.getEventType() == EventType.ENTITY_DELETED) {
-      DatabaseSchema databaseSchema = (DatabaseSchema) event.getEntity();
-      DeleteByQueryRequest request = new DeleteByQueryRequest(ElasticSearchIndexType.TABLE_SEARCH_INDEX.indexName);
-      BoolQueryBuilder queryBuilder = new BoolQueryBuilder();
-      queryBuilder.must(new TermQueryBuilder("databaseSchema.name", databaseSchema.getName()));
-      queryBuilder.must(new TermQueryBuilder(DATABASE_NAME, databaseSchema.getDatabase().getName()));
-      request.setQuery(queryBuilder);
-      deleteEntityFromElasticSearchByQuery(request);
-    }
-  }
-
-  private void updateDatabaseService(ChangeEvent event) throws IOException {
-    if (event.getEventType() == EventType.ENTITY_DELETED) {
-      DatabaseService databaseService = (DatabaseService) event.getEntity();
-      DeleteByQueryRequest request = new DeleteByQueryRequest(ElasticSearchIndexType.TABLE_SEARCH_INDEX.indexName);
-      request.setQuery(new TermQueryBuilder(SERVICE_NAME, databaseService.getName()));
-      deleteEntityFromElasticSearchByQuery(request);
-    }
-  }
-
-  private void updatePipelineService(ChangeEvent event) throws IOException {
-    if (event.getEventType() == EventType.ENTITY_DELETED) {
-      PipelineService pipelineService = (PipelineService) event.getEntity();
-      DeleteByQueryRequest request = new DeleteByQueryRequest(ElasticSearchIndexType.PIPELINE_SEARCH_INDEX.indexName);
-      request.setQuery(new TermQueryBuilder(SERVICE_NAME, pipelineService.getName()));
-      deleteEntityFromElasticSearchByQuery(request);
-    }
-  }
-
-  private void updateMlModelService(ChangeEvent event) throws IOException {
-    if (event.getEventType() == EventType.ENTITY_DELETED) {
-      MlModelService mlModelService = (MlModelService) event.getEntity();
-      DeleteByQueryRequest request = new DeleteByQueryRequest(ElasticSearchIndexType.MLMODEL_SEARCH_INDEX.indexName);
-      request.setQuery(new TermQueryBuilder(SERVICE_NAME, mlModelService.getName()));
-      deleteEntityFromElasticSearchByQuery(request);
-    }
-  }
-
-  private void updateStorageService(ChangeEvent event) throws IOException {
-    if (event.getEventType() == EventType.ENTITY_DELETED) {
-      StorageService storageService = (StorageService) event.getEntity();
-      DeleteByQueryRequest request = new DeleteByQueryRequest(ElasticSearchIndexType.CONTAINER_SEARCH_INDEX.indexName);
-      request.setQuery(new TermQueryBuilder(SERVICE_NAME, storageService.getName()));
-      deleteEntityFromElasticSearchByQuery(request);
-    }
-  }
-
-  private void updateMessagingService(ChangeEvent event) throws IOException {
-    if (event.getEventType() == EventType.ENTITY_DELETED) {
-      MessagingService messagingService = (MessagingService) event.getEntity();
-      DeleteByQueryRequest request = new DeleteByQueryRequest(ElasticSearchIndexType.TOPIC_SEARCH_INDEX.indexName);
-      request.setQuery(new TermQueryBuilder(SERVICE_NAME, messagingService.getName()));
-      deleteEntityFromElasticSearchByQuery(request);
-    }
-  }
-
-  private void updateDashboardService(ChangeEvent event) throws IOException {
-    if (event.getEventType() == EventType.ENTITY_DELETED) {
-      DashboardService dashboardService = (DashboardService) event.getEntity();
-      DeleteByQueryRequest request = new DeleteByQueryRequest(ElasticSearchIndexType.DASHBOARD_SEARCH_INDEX.indexName);
-      request.setQuery(new TermQueryBuilder(SERVICE_NAME, dashboardService.getName()));
-      deleteEntityFromElasticSearchByQuery(request);
-    }
-  }
-
-  private void updateClassification(ChangeEvent event) throws IOException {
-    if (event.getEventType() == EventType.ENTITY_DELETED) {
-      Classification classification = (Classification) event.getEntity();
-      DeleteByQueryRequest request = new DeleteByQueryRequest(ElasticSearchIndexType.TAG_SEARCH_INDEX.indexName);
-      String fqnMatch = classification.getName() + ".*";
-      request.setQuery(new WildcardQueryBuilder("fullyQualifiedName", fqnMatch));
-      deleteEntityFromElasticSearchByQuery(request);
-    }
-  }
-
-  private void scriptedUpsert(Object doc, UpdateRequest updateRequest) {
-    String scriptTxt = "for (k in params.keySet()) { ctx._source.put(k, params.get(k)) }";
-    Script script = new Script(ScriptType.INLINE, Script.DEFAULT_SCRIPT_LANG, scriptTxt, JsonUtils.getMap(doc));
-    updateRequest.script(script);
-    updateRequest.scriptedUpsert(true);
-    updateRequest.setRefreshPolicy(WriteRequest.RefreshPolicy.IMMEDIATE);
-  }
-
-  private void scriptedUserUpsert(Object index, UpdateRequest updateRequest) {
-    String scriptTxt = "for (k in params.keySet()) {ctx._source.put(k, params.get(k)) }";
-    Map<String, Object> doc = JsonUtils.getMap(index);
-    Script script = new Script(ScriptType.INLINE, Script.DEFAULT_SCRIPT_LANG, scriptTxt, doc);
-    updateRequest.script(script);
-    updateRequest.scriptedUpsert(true);
-  }
-
-  private void scriptedTeamUpsert(Object index, UpdateRequest updateRequest) {
-    String scriptTxt = "for (k in params.keySet()) { ctx._source.put(k, params.get(k)) }";
-    Map<String, Object> doc = JsonUtils.getMap(index);
-    Script script = new Script(ScriptType.INLINE, Script.DEFAULT_SCRIPT_LANG, scriptTxt, doc);
-    updateRequest.script(script);
-    updateRequest.scriptedUpsert(true);
-  }
-
-  private void scriptedDeleteTestCase(UpdateRequest updateRequest, UUID testSuiteId) {
-    // Remove logical test suite from test case `testSuite` field
-    String scriptTxt =
-        "for (int i = 0; i < ctx._source.testSuite.length; i++) { if (ctx._source.testSuite[i].id == '%s') { ctx._source.testSuite.remove(i) }}";
-    scriptTxt = String.format(scriptTxt, testSuiteId);
-    Script script = new Script(ScriptType.INLINE, Script.DEFAULT_SCRIPT_LANG, scriptTxt, new HashMap<>());
-    updateRequest.script(script);
-  }
-
-  private void softDeleteEntity(UpdateRequest updateRequest) {
-    String scriptTxt = "ctx._source.deleted=true";
-    Script script = new Script(ScriptType.INLINE, Script.DEFAULT_SCRIPT_LANG, scriptTxt, new HashMap<>());
-    updateRequest.script(script);
-  }
-
-  private void updateElasticSearch(UpdateRequest updateRequest) throws IOException {
-    if (updateRequest != null) {
-      LOG.debug(SENDING_REQUEST_TO_ELASTIC_SEARCH, updateRequest);
-      client.update(updateRequest, RequestOptions.DEFAULT);
-    }
-  }
-
-  private void updateElasticSearchByQuery(UpdateByQueryRequest updateByQueryRequest) throws IOException {
-    if (updateByQueryRequest != null) {
-      LOG.debug(SENDING_REQUEST_TO_ELASTIC_SEARCH, updateByQueryRequest);
-      client.updateByQuery(updateByQueryRequest, RequestOptions.DEFAULT);
-    }
-  }
-
-  private void deleteEntityFromElasticSearch(DeleteRequest deleteRequest) throws IOException {
-    if (deleteRequest != null) {
-      LOG.debug(SENDING_REQUEST_TO_ELASTIC_SEARCH, deleteRequest);
-      deleteRequest.setRefreshPolicy(WriteRequest.RefreshPolicy.WAIT_UNTIL);
-      client.delete(deleteRequest, RequestOptions.DEFAULT);
-    }
-  }
-
-  private void deleteEntityFromElasticSearchByQuery(DeleteByQueryRequest deleteRequest) throws IOException {
-    if (deleteRequest != null) {
-      LOG.debug(SENDING_REQUEST_TO_ELASTIC_SEARCH, deleteRequest);
-      deleteRequest.setRefresh(true);
-      client.deleteByQuery(deleteRequest, RequestOptions.DEFAULT);
-    }
-  }
-
-  public void registerElasticSearchJobs() {
-    try {
-      dao.entityExtensionTimeSeriesDao().delete(ELASTIC_SEARCH_ENTITY_FQN_STREAM, ELASTIC_SEARCH_EXTENSION);
-      long startTime = Date.from(LocalDateTime.now().atZone(ZoneId.systemDefault()).toInstant()).getTime();
-      FailureDetails failureDetails = new FailureDetails().withLastFailedAt(0L);
-      EventPublisherJob streamJob =
-          new EventPublisherJob()
-              .withId(UUID.randomUUID())
-              .withName("Elastic Search Stream")
-              .withPublisherType(CreateEventPublisherJob.PublisherType.ELASTIC_SEARCH)
-              .withRunMode(CreateEventPublisherJob.RunMode.STREAM)
-              .withStatus(EventPublisherJob.Status.ACTIVE)
-              .withTimestamp(startTime)
-              .withStartedBy(ADMIN_USER_NAME)
-              .withStartTime(startTime)
-              .withFailure(new Failure().withSinkError(failureDetails));
-      dao.entityExtensionTimeSeriesDao()
-          .insert(
-              EntityUtil.hash(ELASTIC_SEARCH_ENTITY_FQN_STREAM),
-              ELASTIC_SEARCH_EXTENSION,
-              "eventPublisherJob",
-              JsonUtils.pojoToJson(streamJob));
-    } catch (Exception e) {
-      LOG.error("Failed to register Elastic Search Job");
-    }
-  }
-
   public void updateElasticSearchFailureStatus(String context, EventPublisherJob.Status status, String failureMessage) {
->>>>>>> 9dbaabad
     try {
       long updateTime = Date.from(LocalDateTime.now().atZone(ZoneId.systemDefault()).toInstant()).getTime();
       String recordString =
