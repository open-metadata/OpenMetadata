/*
 *  Copyright 2021 Collate
 *  contributor license agreements. See the NOTICE file distributed with
 *  this work for additional information regarding copyright ownership.
 *  Licensed under the Apache License, Version 2.0 (the "License");
 *  you may not use this file except in compliance with the License.
 *  You may obtain a copy of the License at
 *  http://www.apache.org/licenses/LICENSE-2.0
 *  Unless required by applicable law or agreed to in writing, software
 *  distributed under the License is distributed on an "AS IS" BASIS,
 *  WITHOUT WARRANTIES OR CONDITIONS OF ANY KIND, either express or implied.
 *  See the License for the specific language governing permissions and
 *  limitations under the License.
 */

package org.openmetadata.service.elasticsearch;

import static org.openmetadata.service.Entity.ADMIN_USER_NAME;
import static org.openmetadata.service.Entity.FIELD_FOLLOWERS;
import static org.openmetadata.service.Entity.FIELD_USAGE_SUMMARY;
import static org.openmetadata.service.resources.elasticSearch.BuildSearchIndexResource.ELASTIC_SEARCH_ENTITY_FQN_STREAM;
import static org.openmetadata.service.resources.elasticSearch.BuildSearchIndexResource.ELASTIC_SEARCH_EXTENSION;

import java.io.IOException;
import java.time.LocalDateTime;
import java.time.ZoneId;
import java.util.ArrayList;
import java.util.Date;
import java.util.HashMap;
import java.util.List;
import java.util.Map;
import java.util.Objects;
import java.util.UUID;
import lombok.extern.slf4j.Slf4j;
import org.elasticsearch.ElasticsearchException;
import org.elasticsearch.action.delete.DeleteRequest;
import org.elasticsearch.action.support.WriteRequest;
import org.elasticsearch.action.update.UpdateRequest;
import org.elasticsearch.client.RequestOptions;
import org.elasticsearch.client.RestHighLevelClient;
import org.elasticsearch.common.xcontent.XContentType;
import org.elasticsearch.index.engine.DocumentMissingException;
import org.elasticsearch.index.query.BoolQueryBuilder;
import org.elasticsearch.index.query.TermQueryBuilder;
import org.elasticsearch.index.query.WildcardQueryBuilder;
import org.elasticsearch.index.reindex.DeleteByQueryRequest;
import org.elasticsearch.rest.RestStatus;
import org.elasticsearch.script.Script;
import org.elasticsearch.script.ScriptType;
import org.openmetadata.schema.api.CreateEventPublisherJob;
import org.openmetadata.schema.api.configuration.elasticsearch.ElasticSearchConfiguration;
import org.openmetadata.schema.entity.data.Dashboard;
import org.openmetadata.schema.entity.data.Database;
import org.openmetadata.schema.entity.data.DatabaseSchema;
import org.openmetadata.schema.entity.data.Glossary;
import org.openmetadata.schema.entity.data.GlossaryTerm;
import org.openmetadata.schema.entity.data.MlModel;
import org.openmetadata.schema.entity.data.Pipeline;
import org.openmetadata.schema.entity.data.Table;
import org.openmetadata.schema.entity.data.Topic;
import org.openmetadata.schema.entity.services.DashboardService;
import org.openmetadata.schema.entity.services.DatabaseService;
import org.openmetadata.schema.entity.services.MessagingService;
import org.openmetadata.schema.entity.services.MlModelService;
import org.openmetadata.schema.entity.services.PipelineService;
import org.openmetadata.schema.entity.tags.Tag;
import org.openmetadata.schema.entity.teams.Team;
import org.openmetadata.schema.entity.teams.User;
import org.openmetadata.schema.settings.EventPublisherJob;
import org.openmetadata.schema.settings.FailureDetails;
import org.openmetadata.schema.type.ChangeDescription;
import org.openmetadata.schema.type.ChangeEvent;
import org.openmetadata.schema.type.EntityReference;
import org.openmetadata.schema.type.EventType;
import org.openmetadata.schema.type.FieldChange;
import org.openmetadata.schema.type.TagCategory;
import org.openmetadata.schema.type.UsageDetails;
import org.openmetadata.service.Entity;
import org.openmetadata.service.elasticsearch.ElasticSearchIndexDefinition.ElasticSearchIndexType;
import org.openmetadata.service.events.AbstractEventPublisher;
import org.openmetadata.service.events.errors.EventPublisherException;
import org.openmetadata.service.jdbi3.CollectionDAO;
import org.openmetadata.service.resources.elasticSearch.BuildSearchIndexResource;
import org.openmetadata.service.resources.events.EventResource.ChangeEventList;
import org.openmetadata.service.util.ElasticSearchClientUtils;
import org.openmetadata.service.util.JsonUtils;

@Slf4j
public class ElasticSearchEventPublisher extends AbstractEventPublisher {
  private final RestHighLevelClient client;
  private final ElasticSearchIndexDefinition esIndexDefinition;
  private final CollectionDAO dao;
  private static final String SERVICE_NAME = "service.name";
  private static final String DATABASE_NAME = "database.name";

  public ElasticSearchEventPublisher(ElasticSearchConfiguration esConfig, CollectionDAO dao) {
    super(esConfig.getBatchSize(), new ArrayList<>());
    this.client = ElasticSearchClientUtils.createElasticSearchClient(esConfig);
    esIndexDefinition = new ElasticSearchIndexDefinition(client);
    esIndexDefinition.createIndexes();
    this.dao = dao;
    // needs Db connection
    registerElasticSearchJobs();
  }

  @Override
  public void onStart() {
    LOG.info("ElasticSearch Publisher Started");
  }

  @Override
  public void publish(ChangeEventList events) throws EventPublisherException {
    for (ChangeEvent event : events.getData()) {
      try {
        String entityType = event.getEntityType();
        switch (entityType) {
          case Entity.TABLE:
            updateTable(event);
            break;
          case Entity.DASHBOARD:
            updateDashboard(event);
            break;
          case Entity.TOPIC:
            updateTopic(event);
            break;
          case Entity.PIPELINE:
            updatePipeline(event);
            break;
          case Entity.USER:
            updateUser(event);
            break;
          case Entity.TEAM:
            updateTeam(event);
            break;
          case Entity.GLOSSARY_TERM:
            updateGlossaryTerm(event);
            break;
          case Entity.GLOSSARY:
            updateGlossary(event);
            break;
          case Entity.DATABASE:
            updateDatabase(event);
            break;
          case Entity.DATABASE_SCHEMA:
            updateDatabaseSchema(event);
            break;
          case Entity.DASHBOARD_SERVICE:
            updateDashboardService(event);
            break;
          case Entity.DATABASE_SERVICE:
            updateDatabaseService(event);
            break;
          case Entity.MESSAGING_SERVICE:
            updateMessagingService(event);
            break;
          case Entity.PIPELINE_SERVICE:
            updatePipelineService(event);
            break;
          case Entity.MLMODEL_SERVICE:
            updateMlModelService(event);
            break;
          case Entity.MLMODEL:
            updateMlModel(event);
            break;
          case Entity.TAG:
            updateTag(event);
            break;
          case Entity.TAG_CATEGORY:
            updateTagCategory(event);
            break;
          default:
            LOG.warn("Ignoring Entity Type {}", entityType);
        }
      } catch (DocumentMissingException ex) {
        LOG.error("Missing Document", ex);
        updateElasticSearchFailureStatus(
            EventPublisherJob.Status.ACTIVEWITHERROR, "Missing Document while Updating ES.");
      } catch (ElasticsearchException e) {
        LOG.error("failed to update ES doc");
        LOG.debug(e.getMessage());
        if (e.status() == RestStatus.GATEWAY_TIMEOUT || e.status() == RestStatus.REQUEST_TIMEOUT) {
          LOG.error("Error in publishing to ElasticSearch");
          updateElasticSearchFailureStatus(
              EventPublisherJob.Status.ACTIVEWITHERROR,
              String.format("Timeout when updating ES request. Reason %s", e.getMessage()));
          throw new ElasticSearchRetriableException(e.getMessage());
        } else {
          updateElasticSearchFailureStatus(
              EventPublisherJob.Status.ACTIVEWITHERROR,
              String.format("Failed while updating ES. Reason %s", e.getMessage()));
          LOG.error(e.getMessage(), e);
        }
      } catch (IOException ie) {
        updateElasticSearchFailureStatus(
            EventPublisherJob.Status.ACTIVEWITHERROR,
            String.format("Issue in updating ES request. Reason %s", ie.getMessage()));
        throw new EventPublisherException(ie.getMessage());
      }
    }
  }

  @Override
  public void onShutdown() {
    close();
    LOG.info("Shutting down ElasticSearchEventPublisher");
  }

  private UpdateRequest applyChangeEvent(ChangeEvent event) {
    String entityType = event.getEntityType();
    ElasticSearchIndexType esIndexType = esIndexDefinition.getIndexMappingByEntityType(entityType);
    UUID entityId = event.getEntityId();
    ChangeDescription changeDescription = event.getChangeDescription();

    List<FieldChange> fieldsAdded = changeDescription.getFieldsAdded();
    StringBuilder scriptTxt = new StringBuilder();
    Map<String, Object> fieldAddParams = new HashMap<>();
    fieldAddParams.put("updatedAt", event.getTimestamp());
    scriptTxt.append("ctx._source.updatedAt=params.updatedAt;");
    for (FieldChange fieldChange : fieldsAdded) {
      if (fieldChange.getName().equalsIgnoreCase(FIELD_FOLLOWERS)) {
        @SuppressWarnings("unchecked")
        List<EntityReference> entityReferences = (List<EntityReference>) fieldChange.getNewValue();
        List<String> newFollowers = new ArrayList<>();
        for (EntityReference follower : entityReferences) {
          newFollowers.add(follower.getId().toString());
        }
        fieldAddParams.put(fieldChange.getName(), newFollowers);
        scriptTxt.append("ctx._source.followers.addAll(params.followers);");
      }
    }

    for (FieldChange fieldChange : changeDescription.getFieldsDeleted()) {
      if (fieldChange.getName().equalsIgnoreCase(FIELD_FOLLOWERS)) {
        @SuppressWarnings("unchecked")
        List<EntityReference> entityReferences = (List<EntityReference>) fieldChange.getOldValue();
        for (EntityReference follower : entityReferences) {
          fieldAddParams.put(fieldChange.getName(), follower.getId().toString());
        }
        scriptTxt.append("ctx._source.followers.removeAll(Collections.singleton(params.followers));");
      }
    }

    for (FieldChange fieldChange : changeDescription.getFieldsUpdated()) {
      if (fieldChange.getName().equalsIgnoreCase(FIELD_USAGE_SUMMARY)) {
        @SuppressWarnings("unchecked")
        UsageDetails usageSummary = (UsageDetails) fieldChange.getNewValue();
        fieldAddParams.put(fieldChange.getName(), JsonUtils.getMap(usageSummary));
        scriptTxt.append("ctx._source.usageSummary = params.usageSummary;");
      }
    }

    if (!scriptTxt.toString().isEmpty()) {
      Script script = new Script(ScriptType.INLINE, Script.DEFAULT_SCRIPT_LANG, scriptTxt.toString(), fieldAddParams);
      UpdateRequest updateRequest = new UpdateRequest(esIndexType.indexName, entityId.toString());
      updateRequest.script(script);
      return updateRequest;
    } else {
      return null;
    }
  }

  private void updateTable(ChangeEvent event) throws IOException {
    UpdateRequest updateRequest =
        new UpdateRequest(ElasticSearchIndexType.TABLE_SEARCH_INDEX.indexName, event.getEntityId().toString());
    TableIndex tableIndex;

    switch (event.getEventType()) {
      case ENTITY_CREATED:
        tableIndex = new TableIndex((Table) event.getEntity());
        updateRequest.doc(JsonUtils.pojoToJson(tableIndex.buildESDoc()), XContentType.JSON);
        updateRequest.docAsUpsert(true);
        updateElasticSearch(updateRequest);
        break;
      case ENTITY_UPDATED:
        if (Objects.equals(event.getCurrentVersion(), event.getPreviousVersion())) {
          updateRequest = applyChangeEvent(event);
        } else {
          tableIndex = new TableIndex((Table) event.getEntity());
          scriptedUpsert(tableIndex.buildESDoc(), updateRequest);
        }
        updateElasticSearch(updateRequest);
        break;
      case ENTITY_SOFT_DELETED:
        softDeleteEntity(updateRequest);
        updateElasticSearch(updateRequest);
        break;
      case ENTITY_DELETED:
        DeleteRequest deleteRequest =
            new DeleteRequest(ElasticSearchIndexType.TABLE_SEARCH_INDEX.indexName, event.getEntityId().toString());
        deleteEntityFromElasticSearch(deleteRequest);
        break;
    }
  }

  private void updateTopic(ChangeEvent event) throws IOException {
    UpdateRequest updateRequest =
        new UpdateRequest(ElasticSearchIndexType.TOPIC_SEARCH_INDEX.indexName, event.getEntityId().toString());
    TopicIndex topicIndex;

    switch (event.getEventType()) {
      case ENTITY_CREATED:
        topicIndex = new TopicIndex((Topic) event.getEntity());
        updateRequest.doc(JsonUtils.pojoToJson(topicIndex.buildESDoc()), XContentType.JSON);
        updateRequest.docAsUpsert(true);
        updateElasticSearch(updateRequest);
        break;
      case ENTITY_UPDATED:
        if (Objects.equals(event.getCurrentVersion(), event.getPreviousVersion())) {
          updateRequest = applyChangeEvent(event);
        } else {
          topicIndex = new TopicIndex((Topic) event.getEntity());
          scriptedUpsert(topicIndex.buildESDoc(), updateRequest);
        }
        updateElasticSearch(updateRequest);
        break;
      case ENTITY_SOFT_DELETED:
        softDeleteEntity(updateRequest);
        updateElasticSearch(updateRequest);
        break;
      case ENTITY_DELETED:
        DeleteRequest deleteRequest =
            new DeleteRequest(ElasticSearchIndexType.TOPIC_SEARCH_INDEX.indexName, event.getEntityId().toString());
        deleteEntityFromElasticSearch(deleteRequest);
        break;
    }
  }

  private void updateDashboard(ChangeEvent event) throws IOException {
    DashboardIndex dashboardIndex;
    UpdateRequest updateRequest =
        new UpdateRequest(ElasticSearchIndexType.DASHBOARD_SEARCH_INDEX.indexName, event.getEntityId().toString());

    switch (event.getEventType()) {
      case ENTITY_CREATED:
        dashboardIndex = new DashboardIndex((Dashboard) event.getEntity());
        updateRequest.doc(JsonUtils.pojoToJson(dashboardIndex.buildESDoc()), XContentType.JSON);
        updateRequest.docAsUpsert(true);
        updateElasticSearch(updateRequest);
        break;
      case ENTITY_UPDATED:
        if (Objects.equals(event.getCurrentVersion(), event.getPreviousVersion())) {
          updateRequest = applyChangeEvent(event);
        } else {
          dashboardIndex = new DashboardIndex((Dashboard) event.getEntity());
          scriptedUpsert(dashboardIndex.buildESDoc(), updateRequest);
        }
        updateElasticSearch(updateRequest);
        break;
      case ENTITY_SOFT_DELETED:
        softDeleteEntity(updateRequest);
        updateElasticSearch(updateRequest);
        break;
      case ENTITY_DELETED:
        DeleteRequest deleteRequest =
            new DeleteRequest(ElasticSearchIndexType.DASHBOARD_SEARCH_INDEX.indexName, event.getEntityId().toString());
        deleteEntityFromElasticSearch(deleteRequest);
        break;
    }
  }

  private void updatePipeline(ChangeEvent event) throws IOException {
    PipelineIndex pipelineIndex;
    UpdateRequest updateRequest =
        new UpdateRequest(ElasticSearchIndexType.PIPELINE_SEARCH_INDEX.indexName, event.getEntityId().toString());
    switch (event.getEventType()) {
      case ENTITY_CREATED:
        pipelineIndex = new PipelineIndex((Pipeline) event.getEntity());
        updateRequest.doc(JsonUtils.pojoToJson(pipelineIndex.buildESDoc()), XContentType.JSON);
        updateRequest.docAsUpsert(true);
        updateElasticSearch(updateRequest);
        break;
      case ENTITY_UPDATED:
        pipelineIndex = new PipelineIndex((Pipeline) event.getEntity());
        if (Objects.equals(event.getCurrentVersion(), event.getPreviousVersion())) {
          updateRequest = applyChangeEvent(event);
        } else {
          scriptedUpsert(pipelineIndex.buildESDoc(), updateRequest);
        }
        updateElasticSearch(updateRequest);
        break;
      case ENTITY_SOFT_DELETED:
        softDeleteEntity(updateRequest);
        updateElasticSearch(updateRequest);
        break;
      case ENTITY_DELETED:
        DeleteRequest deleteRequest =
            new DeleteRequest(ElasticSearchIndexType.PIPELINE_SEARCH_INDEX.indexName, event.getEntityId().toString());
        deleteEntityFromElasticSearch(deleteRequest);
        break;
    }
  }

  private void updateUser(ChangeEvent event) throws IOException {
    UpdateRequest updateRequest =
        new UpdateRequest(ElasticSearchIndexType.USER_SEARCH_INDEX.indexName, event.getEntityId().toString());
    UserIndex userIndex;

    switch (event.getEventType()) {
      case ENTITY_CREATED:
        userIndex = new UserIndex((User) event.getEntity());
        updateRequest.doc(JsonUtils.pojoToJson(userIndex.buildESDoc()), XContentType.JSON);
        updateRequest.docAsUpsert(true);
        updateElasticSearch(updateRequest);
        break;
      case ENTITY_UPDATED:
        userIndex = new UserIndex((User) event.getEntity());
        scriptedUserUpsert(userIndex.buildESDoc(), updateRequest);
        updateElasticSearch(updateRequest);
        break;
      case ENTITY_SOFT_DELETED:
        softDeleteEntity(updateRequest);
        updateElasticSearch(updateRequest);
        break;
      case ENTITY_DELETED:
        DeleteRequest deleteRequest =
            new DeleteRequest(ElasticSearchIndexType.USER_SEARCH_INDEX.indexName, event.getEntityId().toString());
        deleteEntityFromElasticSearch(deleteRequest);
        break;
    }
  }

  private void updateTeam(ChangeEvent event) throws IOException {
    UpdateRequest updateRequest =
        new UpdateRequest(ElasticSearchIndexType.TEAM_SEARCH_INDEX.indexName, event.getEntityId().toString());
    TeamIndex teamIndex;
    switch (event.getEventType()) {
      case ENTITY_CREATED:
        teamIndex = new TeamIndex((Team) event.getEntity());
        updateRequest.doc(JsonUtils.pojoToJson(teamIndex.buildESDoc()), XContentType.JSON);
        updateRequest.docAsUpsert(true);
        updateElasticSearch(updateRequest);
        break;
      case ENTITY_UPDATED:
        teamIndex = new TeamIndex((Team) event.getEntity());
        scriptedTeamUpsert(teamIndex.buildESDoc(), updateRequest);
        updateElasticSearch(updateRequest);
        break;
      case ENTITY_SOFT_DELETED:
        softDeleteEntity(updateRequest);
        updateElasticSearch(updateRequest);
        break;
      case ENTITY_DELETED:
        DeleteRequest deleteRequest =
            new DeleteRequest(ElasticSearchIndexType.TEAM_SEARCH_INDEX.indexName, event.getEntityId().toString());
        deleteEntityFromElasticSearch(deleteRequest);
        break;
    }
  }

  private void updateGlossaryTerm(ChangeEvent event) throws IOException {
    UpdateRequest updateRequest =
        new UpdateRequest(ElasticSearchIndexType.GLOSSARY_SEARCH_INDEX.indexName, event.getEntityId().toString());
    GlossaryTermIndex glossaryTermIndex;

    switch (event.getEventType()) {
      case ENTITY_CREATED:
        glossaryTermIndex = new GlossaryTermIndex((GlossaryTerm) event.getEntity());
        updateRequest.doc(JsonUtils.pojoToJson(glossaryTermIndex.buildESDoc()), XContentType.JSON);
        updateRequest.docAsUpsert(true);
        updateElasticSearch(updateRequest);
        break;
      case ENTITY_UPDATED:
        glossaryTermIndex = new GlossaryTermIndex((GlossaryTerm) event.getEntity());
        scriptedUpsert(glossaryTermIndex.buildESDoc(), updateRequest);
        updateElasticSearch(updateRequest);
        break;
      case ENTITY_SOFT_DELETED:
        softDeleteEntity(updateRequest);
        updateElasticSearch(updateRequest);
        break;
      case ENTITY_DELETED:
        DeleteRequest deleteRequest =
            new DeleteRequest(ElasticSearchIndexType.GLOSSARY_SEARCH_INDEX.indexName, event.getEntityId().toString());
        deleteEntityFromElasticSearch(deleteRequest);
        break;
    }
  }

  private void updateGlossary(ChangeEvent event) throws IOException {
    if (event.getEventType() == EventType.ENTITY_DELETED) {
      Glossary glossary = (Glossary) event.getEntity();
      DeleteByQueryRequest request = new DeleteByQueryRequest(ElasticSearchIndexType.GLOSSARY_SEARCH_INDEX.indexName);
      BoolQueryBuilder queryBuilder = new BoolQueryBuilder();
      queryBuilder.must(new TermQueryBuilder("name", glossary.getName()));
      request.setQuery(queryBuilder);
      deleteEntityFromElasticSearchByQuery(request);
    }
  }

  private void updateMlModel(ChangeEvent event) throws IOException {
    UpdateRequest updateRequest =
        new UpdateRequest(ElasticSearchIndexType.MLMODEL_SEARCH_INDEX.indexName, event.getEntityId().toString());
    MlModelIndex mlModelIndex;

    switch (event.getEventType()) {
      case ENTITY_CREATED:
        mlModelIndex = new MlModelIndex((MlModel) event.getEntity());
        updateRequest.doc(JsonUtils.pojoToJson(mlModelIndex.buildESDoc()), XContentType.JSON);
        updateRequest.docAsUpsert(true);
        updateElasticSearch(updateRequest);
        break;
      case ENTITY_UPDATED:
        if (Objects.equals(event.getCurrentVersion(), event.getPreviousVersion())) {
          updateRequest = applyChangeEvent(event);
        } else {
          mlModelIndex = new MlModelIndex((MlModel) event.getEntity());
          scriptedUpsert(mlModelIndex.buildESDoc(), updateRequest);
        }
        updateElasticSearch(updateRequest);
        break;
      case ENTITY_SOFT_DELETED:
        softDeleteEntity(updateRequest);
        updateElasticSearch(updateRequest);
        break;
      case ENTITY_DELETED:
        DeleteRequest deleteRequest =
            new DeleteRequest(ElasticSearchIndexType.MLMODEL_SEARCH_INDEX.indexName, event.getEntityId().toString());
        deleteEntityFromElasticSearch(deleteRequest);
        break;
    }
  }

  private void updateTag(ChangeEvent event) throws IOException {
    UpdateRequest updateRequest =
        new UpdateRequest(ElasticSearchIndexType.TAG_SEARCH_INDEX.indexName, event.getEntityId().toString());
    TagIndex tagIndex;

    switch (event.getEventType()) {
      case ENTITY_CREATED:
        tagIndex = new TagIndex((Tag) event.getEntity());
        updateRequest.doc(JsonUtils.pojoToJson(tagIndex.buildESDoc()), XContentType.JSON);
        updateRequest.docAsUpsert(true);
        updateElasticSearch(updateRequest);
        break;
      case ENTITY_UPDATED:
        if (Objects.equals(event.getCurrentVersion(), event.getPreviousVersion())) {
          updateRequest = applyChangeEvent(event);
        } else {
          tagIndex = new TagIndex((Tag) event.getEntity());
          scriptedUpsert(tagIndex.buildESDoc(), updateRequest);
        }
        updateElasticSearch(updateRequest);
        break;
      case ENTITY_SOFT_DELETED:
        softDeleteEntity(updateRequest);
        updateElasticSearch(updateRequest);
        break;
      case ENTITY_DELETED:
        DeleteRequest deleteRequest =
            new DeleteRequest(ElasticSearchIndexType.TAG_SEARCH_INDEX.indexName, event.getEntityId().toString());
        deleteEntityFromElasticSearch(deleteRequest);
        break;
    }
  }

  private void updateDatabase(ChangeEvent event) throws IOException {
    if (event.getEventType() == EventType.ENTITY_DELETED) {
      Database database = (Database) event.getEntity();
      DeleteByQueryRequest request = new DeleteByQueryRequest(ElasticSearchIndexType.TABLE_SEARCH_INDEX.indexName);
      BoolQueryBuilder queryBuilder = new BoolQueryBuilder();
      queryBuilder.must(new TermQueryBuilder(DATABASE_NAME, database.getName()));
      queryBuilder.must(new TermQueryBuilder(SERVICE_NAME, database.getService().getName()));
      request.setQuery(queryBuilder);
      deleteEntityFromElasticSearchByQuery(request);
    }
  }

  private void updateDatabaseSchema(ChangeEvent event) throws IOException {
    if (event.getEventType() == EventType.ENTITY_DELETED) {
      DatabaseSchema databaseSchema = (DatabaseSchema) event.getEntity();
      DeleteByQueryRequest request = new DeleteByQueryRequest(ElasticSearchIndexType.TABLE_SEARCH_INDEX.indexName);
      BoolQueryBuilder queryBuilder = new BoolQueryBuilder();
      queryBuilder.must(new TermQueryBuilder("databaseSchema.name", databaseSchema.getName()));
      queryBuilder.must(new TermQueryBuilder(DATABASE_NAME, databaseSchema.getDatabase().getName()));
      request.setQuery(queryBuilder);
      deleteEntityFromElasticSearchByQuery(request);
    }
  }

  private void updateDatabaseService(ChangeEvent event) throws IOException {
    if (event.getEventType() == EventType.ENTITY_DELETED) {
      DatabaseService databaseService = (DatabaseService) event.getEntity();
      DeleteByQueryRequest request = new DeleteByQueryRequest(ElasticSearchIndexType.TABLE_SEARCH_INDEX.indexName);
      request.setQuery(new TermQueryBuilder(SERVICE_NAME, databaseService.getName()));
      deleteEntityFromElasticSearchByQuery(request);
    }
  }

  private void updatePipelineService(ChangeEvent event) throws IOException {
    if (event.getEventType() == EventType.ENTITY_DELETED) {
      PipelineService pipelineService = (PipelineService) event.getEntity();
      DeleteByQueryRequest request = new DeleteByQueryRequest(ElasticSearchIndexType.PIPELINE_SEARCH_INDEX.indexName);
      request.setQuery(new TermQueryBuilder(SERVICE_NAME, pipelineService.getName()));
      deleteEntityFromElasticSearchByQuery(request);
    }
  }

  private void updateMlModelService(ChangeEvent event) throws IOException {
    if (event.getEventType() == EventType.ENTITY_DELETED) {
      MlModelService mlModelService = (MlModelService) event.getEntity();
      DeleteByQueryRequest request = new DeleteByQueryRequest(ElasticSearchIndexType.MLMODEL_SEARCH_INDEX.indexName);
      request.setQuery(new TermQueryBuilder(SERVICE_NAME, mlModelService.getName()));
      deleteEntityFromElasticSearchByQuery(request);
    }
  }

  private void updateMessagingService(ChangeEvent event) throws IOException {
    if (event.getEventType() == EventType.ENTITY_DELETED) {
      MessagingService messagingService = (MessagingService) event.getEntity();
      DeleteByQueryRequest request = new DeleteByQueryRequest(ElasticSearchIndexType.TOPIC_SEARCH_INDEX.indexName);
      request.setQuery(new TermQueryBuilder(SERVICE_NAME, messagingService.getName()));
      deleteEntityFromElasticSearchByQuery(request);
    }
  }

  private void updateDashboardService(ChangeEvent event) throws IOException {
    if (event.getEventType() == EventType.ENTITY_DELETED) {
      DashboardService dashboardService = (DashboardService) event.getEntity();
      DeleteByQueryRequest request = new DeleteByQueryRequest(ElasticSearchIndexType.DASHBOARD_SEARCH_INDEX.indexName);
      request.setQuery(new TermQueryBuilder(SERVICE_NAME, dashboardService.getName()));
      deleteEntityFromElasticSearchByQuery(request);
    }
  }

  private void updateTagCategory(ChangeEvent event) throws IOException {
    if (event.getEventType() == EventType.ENTITY_DELETED) {
      TagCategory tagCategory = (TagCategory) event.getEntity();
      DeleteByQueryRequest request = new DeleteByQueryRequest(ElasticSearchIndexType.TAG_SEARCH_INDEX.indexName);
      String fqnMatch = tagCategory.getName() + ".*";
      request.setQuery(new WildcardQueryBuilder("fullyQualifiedName", fqnMatch));
      deleteEntityFromElasticSearchByQuery(request);
    }
  }

  private void scriptedUpsert(Object doc, UpdateRequest updateRequest) {
    String scriptTxt = "for (k in params.keySet()) { ctx._source.put(k, params.get(k)) }";
    Script script = new Script(ScriptType.INLINE, Script.DEFAULT_SCRIPT_LANG, scriptTxt, JsonUtils.getMap(doc));
    updateRequest.script(script);
    updateRequest.scriptedUpsert(true);
    updateRequest.setRefreshPolicy(WriteRequest.RefreshPolicy.IMMEDIATE);
  }

  private void scriptedUserUpsert(Object index, UpdateRequest updateRequest) {
    String scriptTxt = "for (k in params.keySet()) {ctx._source.put(k, params.get(k)) }";
    Map<String, Object> doc = JsonUtils.getMap(index);
    Script script = new Script(ScriptType.INLINE, Script.DEFAULT_SCRIPT_LANG, scriptTxt, doc);
    updateRequest.script(script);
    updateRequest.scriptedUpsert(true);
  }

  private void scriptedTeamUpsert(Object index, UpdateRequest updateRequest) {
    String scriptTxt = "for (k in params.keySet()) { ctx._source.put(k, params.get(k)) }";
    Map<String, Object> doc = JsonUtils.getMap(index);
    Script script = new Script(ScriptType.INLINE, Script.DEFAULT_SCRIPT_LANG, scriptTxt, doc);
    updateRequest.script(script);
    updateRequest.scriptedUpsert(true);
  }

  private void softDeleteEntity(UpdateRequest updateRequest) {
    String scriptTxt = "ctx._source.deleted=true";
    Script script = new Script(ScriptType.INLINE, Script.DEFAULT_SCRIPT_LANG, scriptTxt, new HashMap<>());
    updateRequest.script(script);
  }

  private void updateElasticSearch(UpdateRequest updateRequest) throws IOException {
    if (updateRequest != null) {
      LOG.debug("Sending request to ElasticSearch");
      LOG.debug(updateRequest.toString());
      client.update(updateRequest, RequestOptions.DEFAULT);
    }
  }

  private void deleteEntityFromElasticSearch(DeleteRequest deleteRequest) throws IOException {
    if (deleteRequest != null) {
      LOG.debug("Sending request to ElasticSearch");
      LOG.debug(deleteRequest.toString());
      deleteRequest.setRefreshPolicy(WriteRequest.RefreshPolicy.WAIT_UNTIL);
      client.delete(deleteRequest, RequestOptions.DEFAULT);
    }
  }

  private void deleteEntityFromElasticSearchByQuery(DeleteByQueryRequest deleteRequest) throws IOException {
    if (deleteRequest != null) {
      LOG.debug("Sending request to ElasticSearch");
      LOG.debug(deleteRequest.toString());
      deleteRequest.setRefresh(true);
      client.deleteByQuery(deleteRequest, RequestOptions.DEFAULT);
    }
  }

  public void registerElasticSearchJobs() {
    try {
      dao.entityExtensionTimeSeriesDao()
          .delete(
              BuildSearchIndexResource.ELASTIC_SEARCH_ENTITY_FQN_BATCH,
              BuildSearchIndexResource.ELASTIC_SEARCH_EXTENSION);
      dao.entityExtensionTimeSeriesDao()
          .delete(ELASTIC_SEARCH_ENTITY_FQN_STREAM, BuildSearchIndexResource.ELASTIC_SEARCH_EXTENSION);
      long startTime = Date.from(LocalDateTime.now().atZone(ZoneId.systemDefault()).toInstant()).getTime();
      FailureDetails failureDetails = new FailureDetails().withLastFailedAt(0L).withLastFailedReason("No Failures");
      EventPublisherJob batchJob =
          new EventPublisherJob()
              .withName("Elastic Search Batch")
              .withPublisherType(CreateEventPublisherJob.PublisherType.ELASTIC_SEARCH)
              .withRunMode(CreateEventPublisherJob.RunMode.BATCH)
              .withStatus(EventPublisherJob.Status.ACTIVE)
              .withTimestamp(startTime)
<<<<<<< HEAD
              .withStartedBy("admin")
=======
              .withStartedBy(ADMIN_USER_NAME)
>>>>>>> 593ca3a4
              .withStartTime(startTime)
              .withFailureDetails(failureDetails);
      EventPublisherJob streamJob =
          new EventPublisherJob()
              .withName("Elastic Search Stream")
              .withPublisherType(CreateEventPublisherJob.PublisherType.ELASTIC_SEARCH)
              .withRunMode(CreateEventPublisherJob.RunMode.STREAM)
              .withStatus(EventPublisherJob.Status.ACTIVE)
              .withTimestamp(startTime)
<<<<<<< HEAD
              .withStartedBy("admin")
=======
              .withStartedBy(ADMIN_USER_NAME)
>>>>>>> 593ca3a4
              .withStartTime(startTime)
              .withFailureDetails(failureDetails);
      dao.entityExtensionTimeSeriesDao()
          .insert(
              BuildSearchIndexResource.ELASTIC_SEARCH_ENTITY_FQN_BATCH,
              BuildSearchIndexResource.ELASTIC_SEARCH_EXTENSION,
              "eventPublisherJob",
              JsonUtils.pojoToJson(batchJob));
      dao.entityExtensionTimeSeriesDao()
          .insert(
              ELASTIC_SEARCH_ENTITY_FQN_STREAM,
              BuildSearchIndexResource.ELASTIC_SEARCH_EXTENSION,
              "eventPublisherJob",
              JsonUtils.pojoToJson(streamJob));
    } catch (Exception e) {
      LOG.error("Failed to register Elastic Search Job");
    }
  }

  public void updateElasticSearchFailureStatus(EventPublisherJob.Status status, String failureMessage) {
    try {
      long updateTime = Date.from(LocalDateTime.now().atZone(ZoneId.systemDefault()).toInstant()).getTime();
      String recordString =
          dao.entityExtensionTimeSeriesDao().getExtension(ELASTIC_SEARCH_ENTITY_FQN_STREAM, ELASTIC_SEARCH_EXTENSION);
      EventPublisherJob lastRecord = JsonUtils.readValue(recordString, EventPublisherJob.class);
      long originalLastUpdate = lastRecord.getTimestamp();
      lastRecord.setStatus(status);
      lastRecord.setTimestamp(updateTime);
      lastRecord.setFailureDetails(
          new FailureDetails().withLastFailedAt(updateTime).withLastFailedReason(failureMessage));

      dao.entityExtensionTimeSeriesDao()
          .update(
              ELASTIC_SEARCH_ENTITY_FQN_STREAM,
              ELASTIC_SEARCH_EXTENSION,
              JsonUtils.pojoToJson(lastRecord),
              originalLastUpdate);
    } catch (Exception e) {
      LOG.error("Failed to Update Elastic Search Job Info");
    }
  }

  public void close() {
    try {
      this.client.close();
    } catch (Exception e) {
      LOG.error("Failed to close elastic search", e);
    }
  }
}<|MERGE_RESOLUTION|>--- conflicted
+++ resolved
@@ -95,12 +95,13 @@
 
   public ElasticSearchEventPublisher(ElasticSearchConfiguration esConfig, CollectionDAO dao) {
     super(esConfig.getBatchSize(), new ArrayList<>());
+    this.dao = dao;
+    // needs Db connection
+    registerElasticSearchJobs();
     this.client = ElasticSearchClientUtils.createElasticSearchClient(esConfig);
     esIndexDefinition = new ElasticSearchIndexDefinition(client);
     esIndexDefinition.createIndexes();
-    this.dao = dao;
-    // needs Db connection
-    registerElasticSearchJobs();
+
   }
 
   @Override
@@ -705,11 +706,7 @@
               .withRunMode(CreateEventPublisherJob.RunMode.BATCH)
               .withStatus(EventPublisherJob.Status.ACTIVE)
               .withTimestamp(startTime)
-<<<<<<< HEAD
-              .withStartedBy("admin")
-=======
               .withStartedBy(ADMIN_USER_NAME)
->>>>>>> 593ca3a4
               .withStartTime(startTime)
               .withFailureDetails(failureDetails);
       EventPublisherJob streamJob =
@@ -719,11 +716,7 @@
               .withRunMode(CreateEventPublisherJob.RunMode.STREAM)
               .withStatus(EventPublisherJob.Status.ACTIVE)
               .withTimestamp(startTime)
-<<<<<<< HEAD
-              .withStartedBy("admin")
-=======
               .withStartedBy(ADMIN_USER_NAME)
->>>>>>> 593ca3a4
               .withStartTime(startTime)
               .withFailureDetails(failureDetails);
       dao.entityExtensionTimeSeriesDao()
