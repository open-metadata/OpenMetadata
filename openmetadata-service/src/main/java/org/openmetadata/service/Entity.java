--- conflicted
+++ resolved
@@ -100,10 +100,6 @@
   public static final String TEST_CASE = "testCase";
   public static final String WEB_ANALYTIC_EVENT = "webAnalyticEvent";
   public static final String DATA_INSIGHT_CHART = "dataInsightChart";
-<<<<<<< HEAD
-  public static final String METADATA = "metadata";
-=======
->>>>>>> 158bd4b9
 
   //
   // Policy entity
