--- conflicted
+++ resolved
@@ -93,7 +93,6 @@
 
     // Finally, add lineage relationship
     dao.relationshipDAO()
-<<<<<<< HEAD
         .insert(from.getId(), to.getId(), from.getType(), to.getType(), Relationship.UPSTREAM.ordinal(), detailsJson);
     addLineageToSearch(from, to, addLineage.getEdge().getLineageDetails());
   }
@@ -143,15 +142,6 @@
       relationshipDetails.put(
           "source", CommonUtil.nullOrEmpty(lineageDetails.getSource()) ? null : lineageDetails.getSource());
     }
-=======
-        .insert(
-            from.getId(),
-            to.getId(),
-            from.getType(),
-            to.getType(),
-            Relationship.UPSTREAM.ordinal(),
-            detailsJson);
->>>>>>> 0e92a975
   }
 
   private String validateLineageDetails(
@@ -207,7 +197,6 @@
         Entity.getEntityReferenceById(toEntity, UUID.fromString(toId), Include.NON_DELETED);
 
     // Finally, delete lineage relationship
-<<<<<<< HEAD
     boolean result =
         dao.relationshipDAO()
                 .delete(from.getId(), from.getType(), to.getId(), to.getType(), Relationship.UPSTREAM.ordinal())
@@ -224,16 +213,6 @@
         new ImmutablePair<>(
             String.format(REMOVE_LINEAGE_SCRIPT, fromEntity.getId().toString() + "-" + toEntity.getId().toString()),
             null));
-=======
-    return dao.relationshipDAO()
-            .delete(
-                from.getId(),
-                from.getType(),
-                to.getId(),
-                to.getType(),
-                Relationship.UPSTREAM.ordinal())
-        > 0;
->>>>>>> 0e92a975
   }
 
   private EntityLineage getLineage(
