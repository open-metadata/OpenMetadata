--- conflicted
+++ resolved
@@ -88,13 +88,6 @@
 
   @Override
   public void setInheritedFields(APIEndpoint endpoint, Fields fields) {
-<<<<<<< HEAD
-    APICollection apiCollection =
-        Entity.getEntity(
-            API_COLLCECTION, endpoint.getApiCollection().getId(), "owners,domains", ALL);
-    inheritOwners(endpoint, fields, apiCollection);
-    inheritDomains(endpoint, fields, apiCollection);
-=======
     // Ensure apiCollection is populated before accessing it
     if (endpoint.getApiCollection() == null) {
       EntityReference apiCollectionRef = getContainer(endpoint.getId());
@@ -106,11 +99,10 @@
     if (endpoint.getApiCollection() != null) {
       APICollection apiCollection =
           Entity.getEntity(
-              API_COLLCECTION, endpoint.getApiCollection().getId(), "owners,domain", ALL);
+              API_COLLCECTION, endpoint.getApiCollection().getId(), "owners,domains", ALL);
       inheritOwners(endpoint, fields, apiCollection);
-      inheritDomain(endpoint, fields, apiCollection);
-    }
->>>>>>> 9ad9c9e8
+      inheritDomains(endpoint, fields, apiCollection);
+    }
   }
 
   @Override
