/*
 *  Copyright 2021 Collate
 *  Licensed under the Apache License, Version 2.0 (the "License");
 *  you may not use this file except in compliance with the License.
 *  You may obtain a copy of the License at
 *  http://www.apache.org/licenses/LICENSE-2.0
 *  Unless required by applicable law or agreed to in writing, software
 *  distributed under the License is distributed on an "AS IS" BASIS,
 *  WITHOUT WARRANTIES OR CONDITIONS OF ANY KIND, either express or implied.
 *  See the License for the specific language governing permissions and
 *  limitations under the License.
 */

package org.openmetadata.service.jdbi3;

import static org.openmetadata.csv.CsvUtil.addExtension;
import static org.openmetadata.csv.CsvUtil.addField;
import static org.openmetadata.csv.CsvUtil.addGlossaryTerms;
import static org.openmetadata.csv.CsvUtil.addOwners;
import static org.openmetadata.csv.CsvUtil.addTagLabels;
import static org.openmetadata.csv.CsvUtil.addTagTiers;
import static org.openmetadata.service.Entity.DATABASE_SCHEMA;

import java.io.IOException;
import java.util.ArrayList;
import java.util.Comparator;
import java.util.List;
import java.util.Objects;
import java.util.UUID;
import lombok.extern.slf4j.Slf4j;
import org.apache.commons.csv.CSVPrinter;
import org.apache.commons.csv.CSVRecord;
import org.apache.commons.lang3.tuple.Pair;
import org.jdbi.v3.sqlobject.transaction.Transaction;
import org.openmetadata.csv.EntityCsv;
import org.openmetadata.schema.EntityInterface;
import org.openmetadata.schema.entity.data.Database;
import org.openmetadata.schema.entity.data.DatabaseSchema;
import org.openmetadata.schema.entity.services.DatabaseService;
import org.openmetadata.schema.type.DatabaseProfilerConfig;
import org.openmetadata.schema.type.EntityReference;
import org.openmetadata.schema.type.Include;
import org.openmetadata.schema.type.Relationship;
import org.openmetadata.schema.type.TagLabel;
import org.openmetadata.schema.type.csv.CsvDocumentation;
import org.openmetadata.schema.type.csv.CsvFile;
import org.openmetadata.schema.type.csv.CsvHeader;
import org.openmetadata.schema.type.csv.CsvImportResult;
import org.openmetadata.service.Entity;
import org.openmetadata.service.resources.databases.DatabaseResource;
import org.openmetadata.service.util.EntityUtil;
import org.openmetadata.service.util.EntityUtil.Fields;
import org.openmetadata.service.util.FullyQualifiedName;
import org.openmetadata.service.util.JsonUtils;

@Slf4j
public class DatabaseRepository extends EntityRepository<Database> {

  public static final String DATABASE_PROFILER_CONFIG_EXTENSION = "database.databaseProfilerConfig";

  public static final String DATABASE_PROFILER_CONFIG = "databaseProfilerConfig";

  public DatabaseRepository() {
    super(
        DatabaseResource.COLLECTION_PATH,
        Entity.DATABASE,
        Database.class,
        Entity.getCollectionDAO().databaseDAO(),
        "",
        "");
    supportsSearch = true;
  }

  @Override
  public void setFullyQualifiedName(Database database) {
    database.setFullyQualifiedName(
        FullyQualifiedName.build(database.getService().getName(), database.getName()));
  }

  @Override
  public void prepare(Database database, boolean update) {
    populateService(database);
  }

  @Override
  public void storeEntity(Database database, boolean update) {
    // Relationships and fields such as service are not stored as part of json
    EntityReference service = database.getService();
    database.withService(null);
    store(database, update);
    database.withService(service);
  }

  @Override
  public void storeRelationships(Database database) {
    addServiceRelationship(database, database.getService());
  }

  private List<EntityReference> getSchemas(Database database) {
    return database == null
        ? null
        : findTo(database.getId(), Entity.DATABASE, Relationship.CONTAINS, Entity.DATABASE_SCHEMA);
  }

  @Override
  public EntityInterface getParentEntity(Database entity, String fields) {
    return Entity.getEntity(entity.getService(), fields, Include.ALL);
  }

  @Override
  public void entityRelationshipReindex(Database original, Database updated) {
    super.entityRelationshipReindex(original, updated);

    // Update search indexes of assets and entity on database displayName change
    if (!Objects.equals(original.getDisplayName(), updated.getDisplayName())) {
      searchRepository
          .getSearchClient()
          .reindexAcrossIndices("database.fullyQualifiedName", original.getEntityReference());
    }
  }

  @Override
  public String exportToCsv(String name, String user) throws IOException {
    Database database = getByName(null, name, Fields.EMPTY_FIELDS); // Validate database name
    DatabaseSchemaRepository repository =
        (DatabaseSchemaRepository) Entity.getEntityRepository(DATABASE_SCHEMA);
    List<DatabaseSchema> schemas =
<<<<<<< HEAD
        repository.listAll(repository.getFields("owners,tags,domain,extension"), filter);
=======
        repository.listAllForCSV(
            repository.getFields("owners,tags,domain"), database.getFullyQualifiedName());
>>>>>>> 35d1053d
    schemas.sort(Comparator.comparing(EntityInterface::getFullyQualifiedName));
    return new DatabaseCsv(database, user).exportCsv(schemas);
  }

  @Override
  public CsvImportResult importFromCsv(String name, String csv, boolean dryRun, String user)
      throws IOException {
    Database database =
        getByName(
            null,
            name,
            getFields(
                "service")); // Validate glossary name, and get service needed in case of create
    DatabaseCsv databaseCsv = new DatabaseCsv(database, user);
    return databaseCsv.importCsv(csv, dryRun);
  }

  public void setFields(Database database, Fields fields) {
    database.setService(getContainer(database.getId()));
    database.setDatabaseSchemas(
        fields.contains("databaseSchemas") ? getSchemas(database) : database.getDatabaseSchemas());
    database.setDatabaseProfilerConfig(
        fields.contains(DATABASE_PROFILER_CONFIG)
            ? getDatabaseProfilerConfig(database)
            : database.getDatabaseProfilerConfig());
    if (database.getUsageSummary() == null) {
      database.setUsageSummary(
          fields.contains("usageSummary")
              ? EntityUtil.getLatestUsage(daoCollection.usageDAO(), database.getId())
              : null);
    }
  }

  public void clearFields(Database database, Fields fields) {
    database.setDatabaseSchemas(
        fields.contains("databaseSchemas") ? database.getDatabaseSchemas() : null);
    database.setDatabaseProfilerConfig(
        fields.contains(DATABASE_PROFILER_CONFIG) ? database.getDatabaseProfilerConfig() : null);
    database.withUsageSummary(fields.contains("usageSummary") ? database.getUsageSummary() : null);
  }

  @Override
  public void restorePatchAttributes(Database original, Database updated) {
    // Patch can't make changes to following fields. Ignore the changes
    super.restorePatchAttributes(original, updated);
    updated.withService(original.getService());
  }

  @Override
  public EntityRepository<Database>.EntityUpdater getUpdater(
      Database original, Database updated, Operation operation) {
    return new DatabaseUpdater(original, updated, operation);
  }

  private void populateService(Database database) {
    DatabaseService service = Entity.getEntity(database.getService(), "", Include.NON_DELETED);
    database.setService(service.getEntityReference());
    database.setServiceType(service.getServiceType());
  }

  public Database addDatabaseProfilerConfig(
      UUID databaseId, DatabaseProfilerConfig databaseProfilerConfig) {
    // Validate the request content
    Database database = find(databaseId, Include.NON_DELETED);
    if (databaseProfilerConfig.getProfileSampleType() != null
        && databaseProfilerConfig.getProfileSample() != null) {
      EntityUtil.validateProfileSample(
          databaseProfilerConfig.getProfileSampleType().toString(),
          databaseProfilerConfig.getProfileSample());
    }

    daoCollection
        .entityExtensionDAO()
        .insert(
            databaseId,
            DATABASE_PROFILER_CONFIG_EXTENSION,
            DATABASE_PROFILER_CONFIG,
            JsonUtils.pojoToJson(databaseProfilerConfig));
    clearFields(database, Fields.EMPTY_FIELDS);
    return database.withDatabaseProfilerConfig(databaseProfilerConfig);
  }

  public DatabaseProfilerConfig getDatabaseProfilerConfig(Database database) {
    return JsonUtils.readValue(
        daoCollection
            .entityExtensionDAO()
            .getExtension(database.getId(), DATABASE_PROFILER_CONFIG_EXTENSION),
        DatabaseProfilerConfig.class);
  }

  public Database deleteDatabaseProfilerConfig(UUID databaseId) {
    // Validate the request content
    Database database = find(databaseId, Include.NON_DELETED);
    daoCollection.entityExtensionDAO().delete(databaseId, DATABASE_PROFILER_CONFIG_EXTENSION);
    clearFieldsInternal(database, Fields.EMPTY_FIELDS);
    return database;
  }

  public class DatabaseUpdater extends EntityUpdater {
    public DatabaseUpdater(Database original, Database updated, Operation operation) {
      super(original, updated, operation);
    }

    @Transaction
    @Override
    public void entitySpecificUpdate() {
      recordChange("retentionPeriod", original.getRetentionPeriod(), updated.getRetentionPeriod());
      recordChange("sourceUrl", original.getSourceUrl(), updated.getSourceUrl());
      recordChange("sourceHash", original.getSourceHash(), updated.getSourceHash());
    }
  }

  public static class DatabaseCsv extends EntityCsv<DatabaseSchema> {
    public static final CsvDocumentation DOCUMENTATION = getCsvDocumentation(Entity.DATABASE);
    public static final List<CsvHeader> HEADERS = DOCUMENTATION.getHeaders();
    private final Database database;

    DatabaseCsv(Database database, String user) {
      super(DATABASE_SCHEMA, DOCUMENTATION.getHeaders(), user);
      this.database = database;
    }

    @Override
    protected void createEntity(CSVPrinter printer, List<CSVRecord> csvRecords) throws IOException {
      CSVRecord csvRecord = getNextRecord(printer, csvRecords);
      String schemaFqn = FullyQualifiedName.add(database.getFullyQualifiedName(), csvRecord.get(0));
      DatabaseSchema schema;
      try {
        schema = Entity.getEntityByName(DATABASE_SCHEMA, schemaFqn, "*", Include.NON_DELETED);
      } catch (Exception ex) {
        LOG.warn("Database Schema not found: {}, it will be created with Import.", schemaFqn);
        schema =
            new DatabaseSchema()
                .withDatabase(database.getEntityReference())
                .withService(database.getService());
      }

      // Headers: name, displayName, description, owner, tags, glossaryTerms, tiers retentionPeriod,
      // sourceUrl, domain
      // Field 1,2,3,6,7 - database schema name, displayName, description
      List<TagLabel> tagLabels =
          getTagLabels(
              printer,
              csvRecord,
              List.of(
                  Pair.of(4, TagLabel.TagSource.CLASSIFICATION),
                  Pair.of(5, TagLabel.TagSource.GLOSSARY),
                  Pair.of(6, TagLabel.TagSource.CLASSIFICATION)));
      schema
          .withName(csvRecord.get(0))
          .withDisplayName(csvRecord.get(1))
          .withDescription(csvRecord.get(2))
          .withOwners(getOwners(printer, csvRecord, 3))
          .withTags(tagLabels)
          .withRetentionPeriod(csvRecord.get(7))
          .withSourceUrl(csvRecord.get(8))
          .withDomain(getEntityReference(printer, csvRecord, 9, Entity.DOMAIN))
          .withExtension(getExtension(printer, csvRecord, 10));
      if (processRecord) {
        createEntity(printer, csvRecord, schema);
      }
    }

    @Override
    protected void addRecord(CsvFile csvFile, DatabaseSchema entity) {
      // Headers: name, displayName, description, owner, tags, retentionPeriod, sourceUrl, domain
      List<String> recordList = new ArrayList<>();
      addField(recordList, entity.getName());
      addField(recordList, entity.getDisplayName());
      addField(recordList, entity.getDescription());
      addOwners(recordList, entity.getOwners());
      addTagLabels(recordList, entity.getTags());
      addGlossaryTerms(recordList, entity.getTags());
      addTagTiers(recordList, entity.getTags());
      addField(recordList, entity.getRetentionPeriod());
      addField(recordList, entity.getSourceUrl());
      String domain =
          entity.getDomain() == null || Boolean.TRUE.equals(entity.getDomain().getInherited())
              ? ""
              : entity.getDomain().getFullyQualifiedName();
      addField(recordList, domain);
      addExtension(recordList, entity.getExtension());
      addRecord(csvFile, recordList);
    }
  }
}<|MERGE_RESOLUTION|>--- conflicted
+++ resolved
@@ -125,12 +125,9 @@
     DatabaseSchemaRepository repository =
         (DatabaseSchemaRepository) Entity.getEntityRepository(DATABASE_SCHEMA);
     List<DatabaseSchema> schemas =
-<<<<<<< HEAD
-        repository.listAll(repository.getFields("owners,tags,domain,extension"), filter);
-=======
         repository.listAllForCSV(
-            repository.getFields("owners,tags,domain"), database.getFullyQualifiedName());
->>>>>>> 35d1053d
+            repository.getFields("owners,tags,domain,extension"), database.getFullyQualifiedName());
+
     schemas.sort(Comparator.comparing(EntityInterface::getFullyQualifiedName));
     return new DatabaseCsv(database, user).exportCsv(schemas);
   }
