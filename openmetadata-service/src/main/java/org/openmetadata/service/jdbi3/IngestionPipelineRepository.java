/*
 *  Copyright 2021 Collate
 *  Licensed under the Apache License, Version 2.0 (the "License");
 *  you may not use this file except in compliance with the License.
 *  You may obtain a copy of the License at
 *  http://www.apache.org/licenses/LICENSE-2.0
 *  Unless required by applicable law or agreed to in writing, software
 *  distributed under the License is distributed on an "AS IS" BASIS,
 *  WITHOUT WARRANTIES OR CONDITIONS OF ANY KIND, either express or implied.
 *  See the License for the specific language governing permissions and
 *  limitations under the License.
 */

package org.openmetadata.service.jdbi3;

import static org.openmetadata.schema.type.EventType.ENTITY_FIELDS_CHANGED;
import static org.openmetadata.schema.type.EventType.ENTITY_UPDATED;
import static org.openmetadata.service.Entity.INGESTION_PIPELINE;

import jakarta.ws.rs.core.Response;
import jakarta.ws.rs.core.UriInfo;
import java.util.ArrayList;
import java.util.HashMap;
import java.util.List;
import java.util.Map;
import java.util.Optional;
import java.util.UUID;
import lombok.Getter;
import lombok.Setter;
import lombok.extern.slf4j.Slf4j;
import org.jdbi.v3.sqlobject.transaction.Transaction;
import org.json.JSONObject;
import org.openmetadata.schema.EntityInterface;
import org.openmetadata.schema.ServiceEntityInterface;
import org.openmetadata.schema.entity.applications.configuration.ApplicationConfig;
import org.openmetadata.schema.entity.services.ingestionPipelines.AirflowConfig;
import org.openmetadata.schema.entity.services.ingestionPipelines.IngestionPipeline;
import org.openmetadata.schema.entity.services.ingestionPipelines.PipelineServiceClientResponse;
import org.openmetadata.schema.entity.services.ingestionPipelines.PipelineStatus;
import org.openmetadata.schema.entity.services.ingestionPipelines.PipelineType;
import org.openmetadata.schema.metadataIngestion.ApplicationPipeline;
import org.openmetadata.schema.metadataIngestion.LogLevels;
import org.openmetadata.schema.services.connections.metadata.OpenMetadataConnection;
import org.openmetadata.schema.type.ChangeDescription;
import org.openmetadata.schema.type.ChangeEvent;
import org.openmetadata.schema.type.EntityReference;
import org.openmetadata.schema.type.FieldChange;
import org.openmetadata.schema.type.Include;
import org.openmetadata.schema.type.Relationship;
import org.openmetadata.schema.type.change.ChangeSource;
import org.openmetadata.schema.utils.JsonUtils;
import org.openmetadata.sdk.PipelineServiceClientInterface;
import org.openmetadata.service.Entity;
import org.openmetadata.service.OpenMetadataApplicationConfig;
import org.openmetadata.service.logstorage.LogStorageInterface;
import org.openmetadata.service.resources.services.ingestionpipelines.IngestionPipelineResource;
import org.openmetadata.service.secrets.SecretsManager;
import org.openmetadata.service.secrets.SecretsManagerFactory;
import org.openmetadata.service.util.EntityUtil;
import org.openmetadata.service.util.EntityUtil.Fields;
import org.openmetadata.service.util.FullyQualifiedName;
import org.openmetadata.service.util.RestUtil;
import org.openmetadata.service.util.ResultList;

@Slf4j
@Repository(name = "IngestionPipelineRepository")
public class IngestionPipelineRepository extends EntityRepository<IngestionPipeline> {

  private static final String UPDATE_FIELDS =
      "sourceConfig,airflowConfig,loggerLevel,enabled,deployed,processingEngine";
  private static final String PATCH_FIELDS =
      "sourceConfig,airflowConfig,loggerLevel,enabled,deployed,processingEngine";

  private static final String PIPELINE_STATUS_JSON_SCHEMA = "ingestionPipelineStatus";
  private static final String PIPELINE_STATUS_EXTENSION = "ingestionPipeline.pipelineStatus";
  private static final String RUN_ID_EXTENSION_KEY = "runId";
  @Setter private PipelineServiceClientInterface pipelineServiceClient;
  @Setter @Getter private LogStorageInterface logStorage;

  @Getter private final OpenMetadataApplicationConfig openMetadataApplicationConfig;

  public IngestionPipelineRepository(OpenMetadataApplicationConfig config) {
    super(
        IngestionPipelineResource.COLLECTION_PATH,
        Entity.INGESTION_PIPELINE,
        IngestionPipeline.class,
        Entity.getCollectionDAO().ingestionPipelineDAO(),
        PATCH_FIELDS,
        UPDATE_FIELDS);
    this.supportsSearch = true;
    this.openMetadataApplicationConfig = config;
  }

  @Override
  public void setFullyQualifiedName(IngestionPipeline ingestionPipeline) {
    if (ingestionPipeline.getService() == null) {
      // Service might not be set when listing with minimal fields
      EntityReference service = getContainer(ingestionPipeline.getId());
      ingestionPipeline.withService(service);
    }
    ingestionPipeline.setFullyQualifiedName(
        FullyQualifiedName.add(
            ingestionPipeline.getService().getFullyQualifiedName(), ingestionPipeline.getName()));
  }

  @Override
  public void setFields(IngestionPipeline ingestionPipeline, Fields fields) {
    if (ingestionPipeline.getService() == null) {
      ingestionPipeline.withService(getContainer(ingestionPipeline.getId()));
    }
    ingestionPipeline.setPipelineStatuses(
        fields.contains("pipelineStatuses")
            ? getLatestPipelineStatus(ingestionPipeline)
            : ingestionPipeline.getPipelineStatuses());

    if (ingestionPipeline.getSourceConfig() != null
        && ingestionPipeline.getSourceConfig().getConfig() != null) {
      JSONObject sourceConfigJson =
          new JSONObject(JsonUtils.pojoToJson(ingestionPipeline.getSourceConfig().getConfig()));
      Optional.ofNullable(sourceConfigJson.optJSONObject("appConfig"))
          .map(appConfig -> appConfig.optString("type", null))
          .ifPresent(ingestionPipeline::setApplicationType);
    }
  }

  @Override
  public void setFieldsInBulk(Fields fields, List<IngestionPipeline> entities) {
    if (entities == null || entities.isEmpty()) {
      return;
    }
    // Bulk fetch and set default fields (service) for all pipelines first
    fetchAndSetDefaultFields(entities, fields);

    // Then call parent's implementation which handles standard fields
    super.setFieldsInBulk(fields, entities);
  }

  private void fetchAndSetDefaultFields(List<IngestionPipeline> pipelines, Fields fields) {
    if (pipelines == null || pipelines.isEmpty()) {
      return;
    }

    // Batch fetch service references for all pipelines
    Map<UUID, EntityReference> serviceRefs = batchFetchServices(pipelines);

    // Set service field for all pipelines
    for (IngestionPipeline pipeline : pipelines) {
      EntityReference serviceRef = serviceRefs.get(pipeline.getId());
      pipeline.setPipelineStatuses(
          fields.contains("pipelineStatuses")
              ? getLatestPipelineStatus(pipeline)
              : pipeline.getPipelineStatuses());
      if (serviceRef != null) {
        pipeline.withService(serviceRef);
      } else {
        // Service is guaranteed to exist, so fetch it individually if batch fetch missed it
        LOG.warn(
            "Service not found in batch fetch for pipeline: {} (id: {}). Fetching individually.",
            pipeline.getName(),
            pipeline.getId());
        EntityReference service = getContainer(pipeline.getId());
        if (service != null) {
          pipeline.withService(service);
        } else {
          LOG.error(
              "No service found for ingestion pipeline: {} (id: {})",
              pipeline.getName(),
              pipeline.getId());
        }
      }
    }
  }

  private Map<UUID, EntityReference> batchFetchServices(List<IngestionPipeline> pipelines) {
    Map<UUID, EntityReference> serviceMap = new HashMap<>();
    if (pipelines == null || pipelines.isEmpty()) {
      return serviceMap;
    }

    // Single batch query to get all services for all pipelines
    List<CollectionDAO.EntityRelationshipObject> records =
        daoCollection
            .relationshipDAO()
            .findFromBatch(entityListToStrings(pipelines), Relationship.CONTAINS.ordinal());

    for (CollectionDAO.EntityRelationshipObject record : records) {
      UUID pipelineId = UUID.fromString(record.getToId());
      String fromEntity = record.getFromEntity();
      // Service entities can be of different types (database_service, dashboard_service, etc.)
      // All service entity types end with "_service"
      if (fromEntity.endsWith("_service")) {
        EntityReference serviceRef =
            Entity.getEntityReferenceById(
                fromEntity, UUID.fromString(record.getFromId()), Include.NON_DELETED);
        serviceMap.put(pipelineId, serviceRef);
      }
    }

    return serviceMap;
  }

  @Override
  public void clearFields(IngestionPipeline ingestionPipeline, Fields fields) {
    /* Nothing to do */
  }

  @Override
  public void prepare(IngestionPipeline ingestionPipeline, boolean update) {
    EntityReference entityReference =
        Entity.getEntityReference(ingestionPipeline.getService(), Include.NON_DELETED);
    ingestionPipeline.setService(entityReference);
  }

  @Transaction
  public IngestionPipeline deletePipelineStatus(UUID ingestionPipelineId) {
    // Validate the request content
    IngestionPipeline ingestionPipeline = find(ingestionPipelineId, Include.NON_DELETED);
    daoCollection
        .entityExtensionTimeSeriesDao()
        .delete(ingestionPipeline.getFullyQualifiedName(), PIPELINE_STATUS_EXTENSION);
    setFieldsInternal(ingestionPipeline, Fields.EMPTY_FIELDS);
    return ingestionPipeline;
  }

  @Override
  public void storeEntity(IngestionPipeline ingestionPipeline, boolean update) {
    // Relationships and fields such as service are derived and not stored as part of json
    EntityReference service = ingestionPipeline.getService();
    OpenMetadataConnection openmetadataConnection =
        ingestionPipeline.getOpenMetadataServerConnection();

    SecretsManager secretsManager = SecretsManagerFactory.getSecretsManager();

    if (secretsManager != null) {
      secretsManager.encryptIngestionPipeline(ingestionPipeline);
      // We store the OM sensitive values in SM separately
      openmetadataConnection =
          secretsManager.encryptOpenMetadataConnection(openmetadataConnection, true);
    }

    EntityReference processingEngine = ingestionPipeline.getProcessingEngine();

    ingestionPipeline
        .withService(null)
        .withOpenMetadataServerConnection(null)
        .withProcessingEngine(null);
    store(ingestionPipeline, update);
    ingestionPipeline
        .withService(service)
        .withOpenMetadataServerConnection(openmetadataConnection)
        .withProcessingEngine(processingEngine);
  }

  @Override
  public void storeRelationships(IngestionPipeline ingestionPipeline) {
    addServiceRelationship(ingestionPipeline, ingestionPipeline.getService());
    if (ingestionPipeline.getIngestionRunner() != null) {
      addRelationship(
          ingestionPipeline.getId(),
          ingestionPipeline.getIngestionRunner().getId(),
          entityType,
          ingestionPipeline.getIngestionRunner().getType(),
          Relationship.USES);
    }

    if (ingestionPipeline.getProcessingEngine() != null) {
      addRelationship(
          ingestionPipeline.getId(),
          ingestionPipeline.getProcessingEngine().getId(),
          entityType,
          ingestionPipeline.getProcessingEngine().getType(),
          Relationship.USES);
    }
  }

  @Override
  public EntityRepository<IngestionPipeline>.EntityUpdater getUpdater(
      IngestionPipeline original,
      IngestionPipeline updated,
      Operation operation,
      ChangeSource changeSource) {
    return new IngestionPipelineUpdater(original, updated, operation);
  }

  @Override
  protected void postDelete(IngestionPipeline entity, boolean hardDelete) {
    super.postDelete(entity, hardDelete);
    // Delete deployed pipeline in the Pipeline Service Client
    pipelineServiceClient.deletePipeline(entity);
    // Clean pipeline status
    daoCollection
        .entityExtensionTimeSeriesDao()
        .delete(entity.getFullyQualifiedName(), PIPELINE_STATUS_EXTENSION);
  }

  @Override
  public EntityInterface getParentEntity(IngestionPipeline entity, String fields) {
    if (entity.getService() == null) {
      // Try to load the service if it's not set
      LOG.warn(
          "Service not set for ingestion pipeline: {} (id: {}). Loading it now.",
          entity.getName(),
          entity.getId());
      EntityReference service = getContainer(entity.getId());
      if (service != null) {
        entity.withService(service);
        return Entity.getEntity(service, fields, Include.ALL);
      } else {
        LOG.error(
            "No service found for ingestion pipeline: {} (id: {})",
            entity.getName(),
            entity.getId());
        return null;
      }
    }
    return Entity.getEntity(entity.getService(), fields, Include.ALL);
  }

  protected ChangeEvent getChangeEvent(
      EntityInterface updated, ChangeDescription change, String entityType, Double prevVersion) {
    return new ChangeEvent()
        .withId(UUID.randomUUID())
        .withEntity(updated)
        .withChangeDescription(change)
        .withEventType(ENTITY_UPDATED)
        .withEntityType(entityType)
        .withEntityId(updated.getId())
        .withEntityFullyQualifiedName(updated.getFullyQualifiedName())
        .withUserName(updated.getUpdatedBy())
        .withTimestamp(System.currentTimeMillis())
        .withCurrentVersion(updated.getVersion())
        .withPreviousVersion(prevVersion);
  }

  private ChangeDescription addPipelineStatusChangeDescription(
      Double version, Object newValue, Object oldValue) {
    FieldChange fieldChange =
        new FieldChange().withName("pipelineStatus").withNewValue(newValue).withOldValue(oldValue);
    ChangeDescription change = new ChangeDescription().withPreviousVersion(version);
    change.getFieldsUpdated().add(fieldChange);
    return change;
  }

  public RestUtil.PutResponse<?> addPipelineStatus(
      UriInfo uriInfo, String fqn, PipelineStatus pipelineStatus) {
    // Validate the request content
    IngestionPipeline ingestionPipeline = getByName(uriInfo, fqn, getFields("service"));
    PipelineStatus storedPipelineStatus =
        JsonUtils.readValue(
            daoCollection
                .entityExtensionTimeSeriesDao()
                .getLatestExtensionByKey(
                    RUN_ID_EXTENSION_KEY,
                    pipelineStatus.getRunId(),
                    ingestionPipeline.getFullyQualifiedName(),
                    PIPELINE_STATUS_EXTENSION),
            PipelineStatus.class);
    if (storedPipelineStatus != null) {
      daoCollection
          .entityExtensionTimeSeriesDao()
          .updateExtensionByKey(
              RUN_ID_EXTENSION_KEY,
              pipelineStatus.getRunId(),
              ingestionPipeline.getFullyQualifiedName(),
              PIPELINE_STATUS_EXTENSION,
              JsonUtils.pojoToJson(pipelineStatus));
    } else {
      daoCollection
          .entityExtensionTimeSeriesDao()
          .insert(
              ingestionPipeline.getFullyQualifiedName(),
              PIPELINE_STATUS_EXTENSION,
              PIPELINE_STATUS_JSON_SCHEMA,
              JsonUtils.pojoToJson(pipelineStatus));
    }
    ChangeDescription change =
        addPipelineStatusChangeDescription(
            ingestionPipeline.getVersion(), pipelineStatus, storedPipelineStatus);
    ingestionPipeline.setPipelineStatuses(pipelineStatus);

    // Update ES Indexes
    searchRepository.updateEntityIndex(ingestionPipeline);

    ChangeEvent changeEvent =
        getChangeEvent(
            withHref(uriInfo, ingestionPipeline),
            change,
            entityType,
            ingestionPipeline.getVersion());

    return new RestUtil.PutResponse<>(Response.Status.CREATED, changeEvent, ENTITY_FIELDS_CHANGED);
  }

  public ResultList<PipelineStatus> listPipelineStatus(
      String ingestionPipelineFQN, Long startTs, Long endTs) {
    IngestionPipeline ingestionPipeline =
        getByName(null, ingestionPipelineFQN, getFields("service"));
    List<PipelineStatus> pipelineStatusList =
        JsonUtils.readObjects(
            getResultsFromAndToTimestamps(
                ingestionPipeline.getFullyQualifiedName(),
                PIPELINE_STATUS_EXTENSION,
                startTs,
                endTs),
            PipelineStatus.class);
    List<PipelineStatus> allPipelineStatusList = new ArrayList<>();
    if (pipelineServiceClient != null) {
      allPipelineStatusList = pipelineServiceClient.getQueuedPipelineStatus(ingestionPipeline);
    }
    allPipelineStatusList.addAll(pipelineStatusList);
    return new ResultList<>(
        allPipelineStatusList,
        String.valueOf(startTs),
        String.valueOf(endTs),
        allPipelineStatusList.size());
  }

  /* Get the status of the external application by converting the configuration so that it can be
   * served like an App configuration */
  public ResultList<PipelineStatus> listExternalAppStatus(
      String ingestionPipelineFQN, Long startTs, Long endTs) {
    return listPipelineStatus(ingestionPipelineFQN, startTs, endTs)
        .map(
            pipelineStatus ->
                pipelineStatus.withConfig(
                    Optional.ofNullable(pipelineStatus.getConfig())
                        .map(m -> m.getOrDefault("appConfig", null))
                        .map(JsonUtils::getMap)
                        .orElse(null)));
  }

  public ResultList<PipelineStatus> listExternalAppStatus(
      String ingestionPipelineFQN, String serviceName, Long startTs, Long endTs) {
    return listPipelineStatus(ingestionPipelineFQN, startTs, endTs)
        .filter(
            pipelineStatus -> {
              Map<String, Object> metadata = pipelineStatus.getMetadata();
              if (metadata == null) {
                return false;
              }
              Map<String, Object> workflowMetadata =
                  JsonUtils.readOrConvertValue(metadata.get("workflow"), Map.class);
              String pipelineStatusService = (String) workflowMetadata.get("serviceName");
              return pipelineStatusService != null && pipelineStatusService.equals(serviceName);
            })
        .map(
            pipelineStatus ->
                pipelineStatus.withConfig(
                    Optional.ofNullable(pipelineStatus.getConfig())
                        .map(m -> m.getOrDefault("appConfig", null))
                        .map(JsonUtils::getMap)
                        .orElse(null)));
  }

  public PipelineStatus getLatestPipelineStatus(IngestionPipeline ingestionPipeline) {
    return JsonUtils.readValue(
        getLatestExtensionFromTimeSeries(
            ingestionPipeline.getFullyQualifiedName(), PIPELINE_STATUS_EXTENSION),
        PipelineStatus.class);
  }

  public PipelineStatus getPipelineStatus(String ingestionPipelineFQN, UUID pipelineStatusRunId) {
    IngestionPipeline ingestionPipeline = findByName(ingestionPipelineFQN, Include.NON_DELETED);
    return JsonUtils.readValue(
        daoCollection
            .entityExtensionTimeSeriesDao()
            .getExtensionByKey(
                RUN_ID_EXTENSION_KEY,
                pipelineStatusRunId.toString(),
                ingestionPipeline.getFullyQualifiedName(),
                PIPELINE_STATUS_EXTENSION),
        PipelineStatus.class);
  }

  /**
   * Handles entity updated from PUT and POST operation.
   */
  public class IngestionPipelineUpdater extends EntityUpdater {

    public IngestionPipelineUpdater(
        IngestionPipeline original, IngestionPipeline updated, Operation operation) {
      super(buildIngestionPipelineDecrypted(original), updated, operation);
    }

    @Transaction
    @Override
    public void entitySpecificUpdate(boolean consolidatingChanges) {
      updateProcessingEngine(original, updated);
      updateSourceConfig();
      updateAirflowConfig(original.getAirflowConfig(), updated.getAirflowConfig());
      updateLogLevel(original.getLoggerLevel(), updated.getLoggerLevel());
      updateEnabled(original.getEnabled(), updated.getEnabled());
      updateDeployed(original.getDeployed(), updated.getDeployed());
      updateRaiseOnError(original.getRaiseOnError(), updated.getRaiseOnError());
    }

    protected void updateProcessingEngine(IngestionPipeline original, IngestionPipeline updated) {
      String entityType =
          original.getProcessingEngine() != null
              ? original.getProcessingEngine().getType()
              : updated.getProcessingEngine() != null
                  ? updated.getProcessingEngine().getType()
                  : null;
      if (entityType == null) {
        return;
      }
      updateToRelationship(
          "processingEngine",
          INGESTION_PIPELINE,
          original.getId(),
          Relationship.USES,
          entityType,
          original.getProcessingEngine(),
          updated.getProcessingEngine(),
          false);
    }

    private void updateSourceConfig() {
      JSONObject origSourceConfig =
          new JSONObject(JsonUtils.pojoToJson(original.getSourceConfig().getConfig()));
      JSONObject updatedSourceConfig =
          new JSONObject(JsonUtils.pojoToJson(updated.getSourceConfig().getConfig()));

      if (!origSourceConfig.similar(updatedSourceConfig)) {
        recordChange("sourceConfig", "old-encrypted-value", "new-encrypted-value", true);
      }
    }

    private void updateAirflowConfig(
        AirflowConfig origAirflowConfig, AirflowConfig updatedAirflowConfig) {
      if (!origAirflowConfig.equals(updatedAirflowConfig)) {
        recordChange("airflowConfig", origAirflowConfig, updatedAirflowConfig);
      }
    }

    private void updateLogLevel(LogLevels origLevel, LogLevels updatedLevel) {
      if (updatedLevel != null && !origLevel.equals(updatedLevel)) {
        recordChange("loggerLevel", origLevel, updatedLevel);
      }
    }

    private void updateDeployed(Boolean origDeployed, Boolean updatedDeployed) {
      if (updatedDeployed != null && !origDeployed.equals(updatedDeployed)) {
        recordChange("deployed", origDeployed, updatedDeployed);
      }
    }

    private void updateRaiseOnError(Boolean origRaiseOnError, Boolean updatedRaiseOnError) {
      if (updatedRaiseOnError != null && !origRaiseOnError.equals(updatedRaiseOnError)) {
        recordChange("raiseOnError", origRaiseOnError, updatedRaiseOnError);
      }
    }

    private void updateEnabled(Boolean origEnabled, Boolean updatedEnabled) {
      if (updatedEnabled != null && !origEnabled.equals(updatedEnabled)) {
        recordChange("enabled", origEnabled, updatedEnabled);
      }
    }
  }

  protected static IngestionPipeline buildIngestionPipelineDecrypted(IngestionPipeline original) {
    IngestionPipeline decrypted =
        JsonUtils.convertValue(JsonUtils.getMap(original), IngestionPipeline.class);
    SecretsManagerFactory.getSecretsManager().decryptIngestionPipeline(decrypted);
    return decrypted;
  }

  public static void validateProfileSample(IngestionPipeline ingestionPipeline) {

    JSONObject sourceConfigJson =
        new JSONObject(JsonUtils.pojoToJson(ingestionPipeline.getSourceConfig().getConfig()));
    String profileSampleType = sourceConfigJson.optString("profileSampleType");
    double profileSample = sourceConfigJson.optDouble("profileSample");

    EntityUtil.validateProfileSample(profileSampleType, profileSample);
  }

  /**
   * Get either the pipelineType or the application Type.
   */
  public static String getPipelineWorkflowType(IngestionPipeline ingestionPipeline) {
    if (PipelineType.APPLICATION.equals(ingestionPipeline.getPipelineType())) {
      ApplicationPipeline applicationPipeline =
          JsonUtils.convertValue(
              ingestionPipeline.getSourceConfig().getConfig(), ApplicationPipeline.class);
      ApplicationConfig appConfig =
          JsonUtils.convertValue(applicationPipeline.getAppConfig(), ApplicationConfig.class);
      return (String) appConfig.getAdditionalProperties().get("type");
    } else {
      return ingestionPipeline.getPipelineType().value();
    }
  }

<<<<<<< HEAD
  // Log Storage Methods

  public void appendLogs(String pipelineFQN, UUID runId, String logContent) {
    try {
      if (logStorage != null) {
        logStorage.appendLogs(pipelineFQN, runId, logContent);
      } else {
        throw new IllegalStateException("Log storage is not configured");
      }
    } catch (Exception e) {
      LOG.error("Failed to append logs for pipeline: {}, runId: {}", pipelineFQN, runId, e);
      throw new RuntimeException("Failed to append logs", e);
    }
  }

  public Map<String, Object> getLogs(
      String pipelineFQN, UUID runId, String afterCursor, int limit) {
    try {
      if (logStorage != null) {
        return logStorage.getLogs(pipelineFQN, runId, afterCursor, limit);
      } else {
        throw new IllegalStateException("Log storage is not initialized");
      }
    } catch (Exception e) {
      LOG.error("Failed to get logs for pipeline: {}, runId: {}", pipelineFQN, runId, e);
      throw new RuntimeException("Failed to get logs", e);
    }
  }

  public List<UUID> listRuns(String pipelineFQN, int limit) {
    try {
      if (logStorage != null) {
        return logStorage.listRuns(pipelineFQN, limit);
      } else {
        List<UUID> runIds = new ArrayList<>();
        List<PipelineStatus> statuses = getQueuedPipelineStatus(pipelineFQN, limit);
        for (PipelineStatus status : statuses) {
          if (status.getRunId() != null) {
            try {
              runIds.add(UUID.fromString(status.getRunId()));
            } catch (IllegalArgumentException e) {
              // Skip invalid UUIDs
            }
          }
        }
        return runIds;
      }
    } catch (Exception e) {
      LOG.error("Failed to list runs for pipeline: {}", pipelineFQN, e);
      throw new RuntimeException("Failed to list runs", e);
    }
  }

  public Response streamLogs(String pipelineFQN, UUID runId) {
    try {
      if (logStorage != null) {
        java.io.InputStream logStream = logStorage.getLogInputStream(pipelineFQN, runId);
        return Response.ok()
            .type("text/event-stream")
            .entity(
                new jakarta.ws.rs.core.StreamingOutput() {
                  @Override
                  public void write(java.io.OutputStream output) throws java.io.IOException {
                    try (java.io.BufferedReader reader =
                        new java.io.BufferedReader(
                            new java.io.InputStreamReader(
                                logStream, java.nio.charset.StandardCharsets.UTF_8))) {
                      String line;
                      while ((line = reader.readLine()) != null) {
                        output.write(
                            ("data: " + line + "\n\n")
                                .getBytes(java.nio.charset.StandardCharsets.UTF_8));
                        output.flush();
                      }
                    }
                  }
                })
            .build();
      } else {
        throw new IllegalStateException("Log storage does not support streaming");
      }
    } catch (Exception e) {
      LOG.error("Failed to stream logs for pipeline: {}, runId: {}", pipelineFQN, runId, e);
      throw new RuntimeException("Failed to stream logs", e);
    }
  }

  private List<PipelineStatus> getQueuedPipelineStatus(String pipelineFQN, int limit) {
    try {
      IngestionPipeline pipeline = findByName(pipelineFQN, Include.NON_DELETED);
      List<PipelineStatus> statuses = pipelineServiceClient.getQueuedPipelineStatus(pipeline);
      return statuses.size() > limit ? statuses.subList(0, limit) : statuses;
    } catch (Exception e) {
      return new ArrayList<>();
    }
=======
  public PipelineServiceClientResponse deployIngestionPipeline(
      IngestionPipeline ingestionPipeline, ServiceEntityInterface service) {
    return pipelineServiceClient.deployPipeline(ingestionPipeline, service);
>>>>>>> 414a0094
  }
}<|MERGE_RESOLUTION|>--- conflicted
+++ resolved
@@ -591,7 +591,6 @@
     }
   }
 
-<<<<<<< HEAD
   // Log Storage Methods
 
   public void appendLogs(String pipelineFQN, UUID runId, String logContent) {
@@ -687,10 +686,5 @@
     } catch (Exception e) {
       return new ArrayList<>();
     }
-=======
-  public PipelineServiceClientResponse deployIngestionPipeline(
-      IngestionPipeline ingestionPipeline, ServiceEntityInterface service) {
-    return pipelineServiceClient.deployPipeline(ingestionPipeline, service);
->>>>>>> 414a0094
   }
 }