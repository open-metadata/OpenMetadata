--- conflicted
+++ resolved
@@ -566,11 +566,7 @@
     }
 
     private void updateLogLevel(LogLevels origLevel, LogLevels updatedLevel) {
-<<<<<<< HEAD
-      if (updatedLevel != null && !updatedLevel.equals(origLevel)) {
-=======
       if (updatedLevel != null && !Objects.equals(origLevel, updatedLevel)) {
->>>>>>> 2cdcdfd0
         recordChange("loggerLevel", origLevel, updatedLevel);
       }
     }
