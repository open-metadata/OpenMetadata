--- conflicted
+++ resolved
@@ -17,15 +17,12 @@
 import static org.openmetadata.schema.type.EventType.ENTITY_CREATED;
 import static org.openmetadata.schema.type.EventType.ENTITY_UPDATED;
 import static org.openmetadata.service.Entity.ADMIN_USER_NAME;
-<<<<<<< HEAD
-import static org.openmetadata.service.Entity.TEST_CASE_RESULT;
-=======
 import static org.openmetadata.service.Entity.DATA_CONTRACT;
 import static org.openmetadata.service.Entity.TEAM;
 import static org.openmetadata.service.exception.CatalogExceptionMessage.notReviewer;
 import static org.openmetadata.service.governance.workflows.Workflow.RESULT_VARIABLE;
 import static org.openmetadata.service.governance.workflows.Workflow.UPDATED_BY_VARIABLE;
->>>>>>> 546ee6bc
+import static org.openmetadata.service.Entity.TEST_CASE_RESULT;
 
 import jakarta.ws.rs.core.Response;
 import java.util.ArrayList;
@@ -1238,7 +1235,6 @@
     }
   }
 
-<<<<<<< HEAD
   private void updateTestCasesWithDataContract(DataContract dataContract) {
     if (nullOrEmpty(dataContract.getQualityExpectations())) {
       return;
@@ -1346,7 +1342,9 @@
               e.getMessage());
         }
       }
-=======
+    }
+  }
+
   @Override
   public FeedRepository.TaskWorkflow getTaskWorkflow(FeedRepository.ThreadContext threadContext) {
     validateTaskThread(threadContext);
@@ -1429,7 +1427,6 @@
           taskThread, entity.getUpdatedBy(), new CloseTask().withComment(comment));
     } catch (EntityNotFoundException ex) {
       LOG.info("No approval task found for data contract {}", entity.getFullyQualifiedName());
->>>>>>> 546ee6bc
     }
   }
 }