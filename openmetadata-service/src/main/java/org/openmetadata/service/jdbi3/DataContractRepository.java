/*
 *  Copyright 2021 Collate
 *  Licensed under the Apache License, Version 2.0 (the "License");
 *  you may not use this file except in compliance with the License.
 *  You may obtain a copy of the License at
 *  http://www.apache.org/licenses/LICENSE-2.0
 *  Unless required by applicable law or agreed to in writing, software
 *  distributed under the License is distributed on an "AS IS" BASIS,
 *  WITHOUT WARRANTIES OR CONDITIONS OF ANY KIND, either express or implied.
 *  See the License for the specific language governing permissions and
 *  limitations under the License.
 */

package org.openmetadata.service.jdbi3;

import static org.openmetadata.common.utils.CommonUtil.nullOrEmpty;
import static org.openmetadata.schema.type.EventType.ENTITY_CREATED;
import static org.openmetadata.schema.type.EventType.ENTITY_UPDATED;
import static org.openmetadata.service.Entity.ADMIN_USER_NAME;
import static org.openmetadata.service.Entity.DATA_CONTRACT;
import static org.openmetadata.service.Entity.TEAM;
import static org.openmetadata.service.Entity.TEST_CASE_RESULT;
import static org.openmetadata.service.exception.CatalogExceptionMessage.notReviewer;
import static org.openmetadata.service.governance.workflows.Workflow.RESULT_VARIABLE;
import static org.openmetadata.service.governance.workflows.Workflow.UPDATED_BY_VARIABLE;

import jakarta.ws.rs.core.Response;
import java.util.ArrayList;
import java.util.Collections;
import java.util.HashMap;
import java.util.HashSet;
import java.util.List;
import java.util.Map;
import java.util.Objects;
import java.util.Optional;
import java.util.Set;
import java.util.UUID;
import java.util.stream.Collectors;
import lombok.Getter;
import lombok.Setter;
import lombok.extern.slf4j.Slf4j;
import org.openmetadata.schema.EntityInterface;
import org.openmetadata.schema.api.feed.CloseTask;
import org.openmetadata.schema.api.feed.ResolveTask;
import org.openmetadata.schema.api.services.ingestionPipelines.CreateIngestionPipeline;
import org.openmetadata.schema.api.tests.CreateTestSuite;
import org.openmetadata.schema.entity.data.DataContract;
import org.openmetadata.schema.entity.data.LatestResult;
import org.openmetadata.schema.entity.data.Topic;
import org.openmetadata.schema.entity.datacontract.DataContractResult;
import org.openmetadata.schema.entity.datacontract.FailedRule;
import org.openmetadata.schema.entity.datacontract.QualityValidation;
import org.openmetadata.schema.entity.datacontract.SchemaValidation;
import org.openmetadata.schema.entity.datacontract.SemanticsValidation;
import org.openmetadata.schema.entity.feed.Thread;
import org.openmetadata.schema.entity.services.ingestionPipelines.AirflowConfig;
import org.openmetadata.schema.entity.services.ingestionPipelines.IngestionPipeline;
import org.openmetadata.schema.entity.services.ingestionPipelines.PipelineServiceClientResponse;
import org.openmetadata.schema.entity.services.ingestionPipelines.PipelineType;
import org.openmetadata.schema.entity.teams.Team;
import org.openmetadata.schema.metadataIngestion.LogLevels;
import org.openmetadata.schema.metadataIngestion.SourceConfig;
import org.openmetadata.schema.metadataIngestion.TestSuitePipeline;
import org.openmetadata.schema.services.connections.metadata.OpenMetadataConnection;
import org.openmetadata.schema.tests.ResultSummary;
import org.openmetadata.schema.tests.TestCase;
import org.openmetadata.schema.tests.TestSuite;
import org.openmetadata.schema.tests.type.TestCaseStatus;
import org.openmetadata.schema.type.ChangeEvent;
import org.openmetadata.schema.type.Column;
import org.openmetadata.schema.type.ContractExecutionStatus;
import org.openmetadata.schema.type.EntityReference;
import org.openmetadata.schema.type.EntityStatus;
import org.openmetadata.schema.type.Include;
import org.openmetadata.schema.type.Relationship;
import org.openmetadata.schema.type.SemanticsRule;
import org.openmetadata.schema.type.TaskStatus;
import org.openmetadata.schema.type.TaskType;
import org.openmetadata.schema.type.change.ChangeSource;
import org.openmetadata.schema.utils.JsonUtils;
import org.openmetadata.sdk.PipelineServiceClientInterface;
import org.openmetadata.service.Entity;
import org.openmetadata.service.OpenMetadataApplicationConfig;
import org.openmetadata.service.exception.BadRequestException;
import org.openmetadata.service.exception.DataContractValidationException;
import org.openmetadata.service.exception.EntityNotFoundException;
import org.openmetadata.service.formatter.util.FormatterUtil;
import org.openmetadata.service.governance.workflows.WorkflowHandler;
import org.openmetadata.service.resources.data.DataContractResource;
import org.openmetadata.service.resources.dqtests.TestSuiteMapper;
import org.openmetadata.service.resources.feeds.MessageParser.EntityLink;
import org.openmetadata.service.resources.services.ingestionpipelines.IngestionPipelineMapper;
import org.openmetadata.service.rules.RuleEngine;
import org.openmetadata.service.secrets.SecretsManagerFactory;
import org.openmetadata.service.security.AuthorizationException;
import org.openmetadata.service.util.EntityUtil;
import org.openmetadata.service.util.EntityUtil.Fields;
import org.openmetadata.service.util.OpenMetadataConnectionBuilder;
import org.openmetadata.service.util.RestUtil;

@Slf4j
@Repository
public class DataContractRepository extends EntityRepository<DataContract> {

  private static final String DATA_CONTRACT_UPDATE_FIELDS =
      "entity,owners,reviewers,entityStatus,schema,qualityExpectations,contractUpdates,semantics,termsOfUse,security,sla,latestResult,extension";
  private static final String DATA_CONTRACT_PATCH_FIELDS =
      "entity,owners,reviewers,entityStatus,schema,qualityExpectations,contractUpdates,semantics,termsOfUse,security,sla,latestResult,extension";

  public static final String RESULT_EXTENSION = "dataContract.dataContractResult";
  public static final String RESULT_SCHEMA = "dataContractResult";
  public static final String RESULT_EXTENSION_KEY = "id";

  private final TestSuiteMapper testSuiteMapper = new TestSuiteMapper();
  private final IngestionPipelineMapper ingestionPipelineMapper;
  @Getter @Setter private PipelineServiceClientInterface pipelineServiceClient;
  private final OpenMetadataApplicationConfig openMetadataApplicationConfig;

  private static final List<TestCaseStatus> FAILED_DQ_STATUSES =
      List.of(TestCaseStatus.Failed, TestCaseStatus.Aborted);

  public DataContractRepository(OpenMetadataApplicationConfig config) {
    super(
        DataContractResource.COLLECTION_PATH,
        Entity.DATA_CONTRACT,
        DataContract.class,
        Entity.getCollectionDAO().dataContractDAO(),
        DATA_CONTRACT_PATCH_FIELDS,
        DATA_CONTRACT_UPDATE_FIELDS);
    this.ingestionPipelineMapper = new IngestionPipelineMapper(config);
    this.openMetadataApplicationConfig = config;
  }

  @Override
  public void setFullyQualifiedName(DataContract dataContract) {
    EntityReference entityRef =
        Entity.getEntityReferenceById(
            dataContract.getEntity().getType(),
            dataContract.getEntity().getId(),
            Include.NON_DELETED);
    String entityFQN = entityRef.getFullyQualifiedName();
    String name = dataContract.getName();
    dataContract.setFullyQualifiedName(entityFQN + ".dataContract_" + name);
  }

  @Override
  public void setFields(DataContract dataContract, Fields fields) {}

  @Override
  public void clearFields(DataContract dataContract, Fields fields) {}

  @Override
  public void prepare(DataContract dataContract, boolean update) {
    EntityReference entityRef = dataContract.getEntity();

    validateEntitySpecificConstraints(dataContract, entityRef);

    if (!update) {
      validateEntityReference(entityRef);
      dataContract.setCreatedAt(dataContract.getUpdatedAt());
      dataContract.setCreatedBy(dataContract.getUpdatedBy());
    }

    // Validate schema fields and throw exception if there are failures
    SchemaValidation schemaValidation = validateSchemaFieldsAgainstEntity(dataContract, entityRef);
    if (schemaValidation.getFailed() != null && schemaValidation.getFailed() > 0) {
      String failedFieldsStr = String.join(", ", schemaValidation.getFailedFields());
      throw BadRequestException.of(
          String.format(
              "Schema validation failed. The following fields specified in the data contract do not exist in the %s: %s",
              entityRef.getType(), failedFieldsStr));
    }

    if (!nullOrEmpty(dataContract.getOwners())) {
      dataContract.setOwners(EntityUtil.populateEntityReferences(dataContract.getOwners()));
    }
    if (!nullOrEmpty(dataContract.getReviewers())) {
      dataContract.setReviewers(EntityUtil.populateEntityReferences(dataContract.getReviewers()));
    }
    createOrUpdateDataContractTestSuite(dataContract, update);
  }

  // Ensure we have a pipeline after creation if needed
  @Override
  protected void postCreate(DataContract dataContract) {
    super.postCreate(dataContract);
    postCreateOrUpdate(dataContract);
    // Update test cases with dataContract reference
    updateTestCasesWithDataContract(dataContract);
  }

  // If we update the contract adding DQ validation, add the pipeline if needed
  @Override
  protected void postUpdate(DataContract original, DataContract updated) {
    super.postUpdate(original, updated);
    if (original.getEntityStatus() == EntityStatus.IN_REVIEW) {
      if (updated.getEntityStatus() == EntityStatus.APPROVED) {
        closeApprovalTask(updated, "Approved the data contract");
      } else if (updated.getEntityStatus() == EntityStatus.REJECTED) {
        closeApprovalTask(updated, "Rejected the data contract");
      }
    }

    // TODO: It might happen that a task went from DRAFT to IN_REVIEW to DRAFT fairly quickly
    // Due to ChangesConsolidation, the postUpdate will be called as from DRAFT to DRAFT, but there
    // will be a Task created.
    // This if handles this case scenario, by guaranteeing that we are any Approval Task if the
    // Data Contract goes back to DRAFT.
    if (updated.getEntityStatus() == EntityStatus.DRAFT) {
      try {
        closeApprovalTask(updated, "Closed due to data contract going back to DRAFT.");
      } catch (EntityNotFoundException ignored) {
      } // No ApprovalTask is present, and thus we don't need to worry about this.
    }

    postCreateOrUpdate(updated);
    // Update test cases with dataContract reference for new/updated quality expectations
    updateTestCasesWithDataContract(updated);
    // Remove dataContract reference from test cases no longer in quality expectations
    removeDataContractFromOldTestCases(original, updated);
  }

  @Override
  protected void postDelete(DataContract dataContract, boolean hardDelete) {
    super.postDelete(dataContract, hardDelete);
    if (!nullOrEmpty(dataContract.getQualityExpectations())) {
      deleteTestSuite(dataContract);
    }
    // Remove dataContract reference from all associated test cases
    removeDataContractFromTestCases(dataContract);
    // Clean status
    daoCollection
        .entityExtensionTimeSeriesDao()
        .delete(dataContract.getFullyQualifiedName(), RESULT_EXTENSION);
  }

  private void postCreateOrUpdate(DataContract dataContract) {
    if (!nullOrEmpty(dataContract.getQualityExpectations())) {
      // Create the test suite with only the tests pending to be executed
      List<TestCase> tests = getTestsWithResults(dataContract);
      List<TestCase> testsWithoutResults = filterTestsWithoutResults(tests);
      if (!nullOrEmpty(testsWithoutResults)) {
        TestSuite testSuite = getOrCreateTestSuite(dataContract);
        // Create the ingestion pipeline only if needed
        if (testSuite != null && nullOrEmpty(testSuite.getPipelines())) {
          IngestionPipeline pipeline = createIngestionPipeline(testSuite);
          EntityReference pipelineRef =
              Entity.getEntityReference(
                  new EntityReference()
                      .withId(pipeline.getId())
                      .withType(Entity.INGESTION_PIPELINE),
                  Include.NON_DELETED);
          testSuite.setPipelines(List.of(pipelineRef));
          TestSuiteRepository testSuiteRepository =
              (TestSuiteRepository) Entity.getEntityRepository(Entity.TEST_SUITE);
          testSuiteRepository.createOrUpdate(null, testSuite, ADMIN_USER_NAME);
          if (!pipeline.getDeployed()) {
            prepareAndDeployIngestionPipeline(pipeline, testSuite);
          }
        }
      }
    }
  }

  private SchemaValidation validateSchemaFieldsAgainstEntity(
      DataContract dataContract, EntityReference entityRef) {
    SchemaValidation validation = new SchemaValidation();

    if (dataContract.getSchema() == null || dataContract.getSchema().isEmpty()) {
      return validation.withPassed(0).withFailed(0).withTotal(0);
    }

    String entityType = entityRef.getType();
    List<String> failedFields = new ArrayList<>();

    switch (entityType) {
      case Entity.TABLE:
        failedFields = validateFieldsAgainstTable(dataContract, entityRef);
        break;
      case Entity.TOPIC:
        failedFields = validateFieldsAgainstTopic(dataContract, entityRef);
        break;
      case Entity.API_ENDPOINT:
        failedFields = validateFieldsAgainstApiEndpoint(dataContract, entityRef);
        break;
      case Entity.DASHBOARD_DATA_MODEL:
        failedFields = validateFieldsAgainstDashboardDataModel(dataContract, entityRef);
        break;
      default:
        break;
    }

    int totalFields = dataContract.getSchema().size();
    int failedCount = failedFields.size();
    int passedCount = totalFields - failedCount;

    return validation
        .withPassed(passedCount)
        .withFailed(failedCount)
        .withTotal(totalFields)
        .withFailedFields(failedFields);
  }

  private List<String> validateFieldsAgainstTable(
      DataContract dataContract, EntityReference tableRef) {
    org.openmetadata.schema.entity.data.Table table =
        Entity.getEntity(Entity.TABLE, tableRef.getId(), "columns", Include.NON_DELETED);

    if (table.getColumns() == null || table.getColumns().isEmpty()) {
      return getAllContractFieldNames(dataContract);
    }

    Set<String> tableColumnNames =
        table.getColumns().stream().map(Column::getName).collect(Collectors.toSet());

    return validateContractFieldsAgainstNames(dataContract, tableColumnNames);
  }

  private List<String> validateFieldsAgainstTopic(
      DataContract dataContract, EntityReference topicRef) {
    Topic topic =
        Entity.getEntity(Entity.TOPIC, topicRef.getId(), "messageSchema", Include.NON_DELETED);

    if (topic.getMessageSchema() == null
        || topic.getMessageSchema().getSchemaFields() == null
        || topic.getMessageSchema().getSchemaFields().isEmpty()) {
      return getAllContractFieldNames(dataContract);
    }

    Set<String> topicFieldNames = extractFieldNames(topic.getMessageSchema().getSchemaFields());

    return validateContractFieldsAgainstNames(dataContract, topicFieldNames);
  }

  private List<String> validateFieldsAgainstApiEndpoint(
      DataContract dataContract, EntityReference apiEndpointRef) {
    org.openmetadata.schema.entity.data.APIEndpoint apiEndpoint =
        Entity.getEntity(
            Entity.API_ENDPOINT,
            apiEndpointRef.getId(),
            "requestSchema,responseSchema",
            Include.NON_DELETED);

    Set<String> apiFieldNames = new HashSet<>();

    if (apiEndpoint.getRequestSchema() != null
        && apiEndpoint.getRequestSchema().getSchemaFields() != null
        && !apiEndpoint.getRequestSchema().getSchemaFields().isEmpty()) {
      apiFieldNames.addAll(extractFieldNames(apiEndpoint.getRequestSchema().getSchemaFields()));
    }

    if (apiEndpoint.getResponseSchema() != null
        && apiEndpoint.getResponseSchema().getSchemaFields() != null
        && !apiEndpoint.getResponseSchema().getSchemaFields().isEmpty()) {
      apiFieldNames.addAll(extractFieldNames(apiEndpoint.getResponseSchema().getSchemaFields()));
    }

    if (apiFieldNames.isEmpty()) {
      return getAllContractFieldNames(dataContract);
    }

    return validateContractFieldsAgainstNames(dataContract, apiFieldNames);
  }

  private List<String> validateFieldsAgainstDashboardDataModel(
      DataContract dataContract, EntityReference dashboardDataModelRef) {
    org.openmetadata.schema.entity.data.DashboardDataModel dashboardDataModel =
        Entity.getEntity(
            Entity.DASHBOARD_DATA_MODEL,
            dashboardDataModelRef.getId(),
            "columns",
            Include.NON_DELETED);

    if (dashboardDataModel.getColumns() == null || dashboardDataModel.getColumns().isEmpty()) {
      return getAllContractFieldNames(dataContract);
    }

    Set<String> dataModelColumnNames =
        dashboardDataModel.getColumns().stream().map(Column::getName).collect(Collectors.toSet());

    return validateContractFieldsAgainstNames(dataContract, dataModelColumnNames);
  }

  private List<String> getAllContractFieldNames(DataContract dataContract) {
    return dataContract.getSchema().stream()
        .map(org.openmetadata.schema.type.Column::getName)
        .collect(Collectors.toList());
  }

  private List<String> validateContractFieldsAgainstNames(
      DataContract dataContract, Set<String> entityFieldNames) {
    List<String> failedFields = new ArrayList<>();
    for (org.openmetadata.schema.type.Column column : dataContract.getSchema()) {
      if (!entityFieldNames.contains(column.getName())) {
        failedFields.add(column.getName());
      }
    }
    return failedFields;
  }

  private Set<String> extractFieldNames(List<org.openmetadata.schema.type.Field> fields) {
    if (fields == null || fields.isEmpty()) {
      return Collections.emptySet();
    }

    Set<String> fieldNames = new HashSet<>();
    for (org.openmetadata.schema.type.Field field : fields) {
      fieldNames.add(field.getName());
      if (field.getChildren() != null && !field.getChildren().isEmpty()) {
        fieldNames.addAll(extractFieldNames(field.getChildren()));
      }
    }
    return fieldNames;
  }

  /**
   * Validates entity-specific constraints for data contracts based on entity type.
   *
   * Supported entities: table, storedProcedure, database, databaseSchema, dashboard,
   * dashboardDataModel, pipeline, topic, searchIndex, apiCollection, apiEndpoint, api,
   * mlmodel, container, directory, file, spreadsheet, worksheet
   *
   * Validation support by entity type:
   * - All entities: Support semantics validation
   * - Schema validation: table, topic, apiEndpoint, dashboardDataModel
   * - Quality expectations (DQ): table only
   */
  private void validateEntitySpecificConstraints(
      DataContract dataContract, EntityReference entityRef) {
    String entityType = entityRef.getType();
    List<String> violations = new ArrayList<>();

    // First, check if the entity type is supported for data contracts
    if (!isSupportedEntityType(entityType)) {
      violations.add(
          String.format("Entity type '%s' is not supported for data contracts", entityType));
    } else {
      // Validate schema constraints
      if (!nullOrEmpty(dataContract.getSchema()) && !supportsSchemaValidation(entityType)) {
        violations.add(
            String.format(
                "Schema validation is not supported for %s entities. Only table, topic, "
                    + "apiEndpoint, and dashboardDataModel entities support schema validation",
                entityType));
      }

      // Validate quality expectations constraints
      if (!nullOrEmpty(dataContract.getQualityExpectations())
          && !supportsQualityValidation(entityType)) {
        violations.add(
            String.format(
                "Quality expectations are not supported for %s entities. Only table entities "
                    + "support quality expectations",
                entityType));
      }
    }

    if (!violations.isEmpty()) {
      throw BadRequestException.of(
          String.format(
              "Data contract validation failed for %s entity: %s",
              entityType, String.join("; ", violations)));
    }
  }

  /**
   * Checks if the given entity type is supported for data contracts.
   */
  private boolean isSupportedEntityType(String entityType) {
    return Set.of(
            Entity.TABLE,
            Entity.STORED_PROCEDURE,
            Entity.DATABASE,
            Entity.DATABASE_SCHEMA,
            Entity.DASHBOARD,
            Entity.CHART,
            Entity.DASHBOARD_DATA_MODEL,
            Entity.PIPELINE,
            Entity.TOPIC,
            Entity.SEARCH_INDEX,
            Entity.API_COLLECTION,
            Entity.API_ENDPOINT,
            Entity.API,
            Entity.MLMODEL,
            Entity.CONTAINER,
            Entity.DIRECTORY,
            Entity.FILE,
            Entity.SPREADSHEET,
            Entity.WORKSHEET)
        .contains(entityType);
  }

  /**
   * Checks if the given entity type supports schema validation.
   * Only table, topic, apiEndpoint, and dashboardDataModel support schema validation.
   */
  private boolean supportsSchemaValidation(String entityType) {
    return Set.of(Entity.TABLE, Entity.TOPIC, Entity.API_ENDPOINT, Entity.DASHBOARD_DATA_MODEL)
        .contains(entityType);
  }

  /**
   * Checks if the given entity type supports quality expectations (DQ validation).
   * Only table entities support quality expectations.
   */
  private boolean supportsQualityValidation(String entityType) {
    return Entity.TABLE.equals(entityType);
  }

  public static String getTestSuiteName(DataContract dataContract) {
    return dataContract.getId().toString();
  }

  private void createOrUpdateDataContractTestSuite(DataContract dataContract, boolean update) {
    try {
      if (update) { // If we're running an update, fetch the existing test suite information
        restoreExistingDataContract(dataContract);
      }

      // If we don't have quality expectations or a test suite, we don't need to create one
      if (nullOrEmpty(dataContract.getQualityExpectations())
          && !contractHasTestSuite(dataContract)) {
        return;
      }

      // If we had a test suite from older tests, but we removed them, we can delete the suite
      if (nullOrEmpty(dataContract.getQualityExpectations())) {
        deleteTestSuite(dataContract);
        dataContract.setTestSuite(null);
        return;
      }

      // Create the test suite with only the tests pending to be executed
      List<TestCase> tests = getTestsWithResults(dataContract);
      List<TestCase> testsWithoutResults = filterTestsWithoutResults(tests);

      if (!nullOrEmpty(testsWithoutResults)) {
        TestSuite testSuite = getOrCreateTestSuite(dataContract);
        updateTestSuiteTests(dataContract, testSuite, testsWithoutResults);

        // Add the test suite to the data contract
        dataContract.setTestSuite(
            new EntityReference()
                .withId(testSuite.getId())
                .withFullyQualifiedName(testSuite.getFullyQualifiedName())
                .withType(Entity.TEST_SUITE));
      }

      // If we already have a test suite but no tests pending to execute, remove it
      if (contractHasTestSuite(dataContract) && nullOrEmpty(testsWithoutResults)) {
        deleteTestSuite(dataContract);
        dataContract.setTestSuite(null);
      }
    } catch (Exception e) {
      LOG.error("Error creating/updating test suite for data contract", e);
      throw e;
    }
  }

  private void restoreExistingDataContract(DataContract dataContract) {
    setFullyQualifiedName(dataContract);
    Optional<DataContract> existing =
        getByNameOrNull(
            null,
            dataContract.getFullyQualifiedName(),
            Fields.EMPTY_FIELDS,
            Include.NON_DELETED,
            false);
    dataContract.setTestSuite(existing.map(DataContract::getTestSuite).orElse(null));
    dataContract.setLatestResult(existing.map(DataContract::getLatestResult).orElse(null));
    dataContract.setId(existing.map(DataContract::getId).orElse(dataContract.getId()));
  }

  private void updateTestSuiteTests(
      DataContract dataContract, TestSuite testSuite, List<TestCase> testsWithoutResults) {
    TestCaseRepository testCaseRepository =
        (TestCaseRepository) Entity.getEntityRepository(Entity.TEST_CASE);

    // Collect test case references from quality expectations
    List<UUID> testCaseRefs =
        dataContract.getQualityExpectations().stream().map(EntityReference::getId).toList();
    List<UUID> currentTests =
        testSuite.getTests() != null
            ? testSuite.getTests().stream().map(EntityReference::getId).toList()
            : Collections.emptyList();
    List<UUID> testsToAdd = testsWithoutResults.stream().map(TestCase::getId).toList();

    if (!nullOrEmpty(testsWithoutResults)) {
      testCaseRepository.addTestCasesToLogicalTestSuite(testSuite, testsToAdd);
    }

    // Remove tests that are no longer in the quality expectations or already have results
    List<UUID> testsToRemove =
        currentTests.stream()
            .filter(testId -> !testCaseRefs.contains(testId) || !testsToAdd.contains(testId))
            .toList();
    if (!nullOrEmpty(testsToRemove)) {
      testsToRemove.forEach(
          test -> {
            testCaseRepository.deleteTestCaseFromLogicalTestSuite(testSuite.getId(), test);
          });
    }
  }

  private void deleteTestSuite(DataContract dataContract) {
    TestSuiteRepository testSuiteRepository =
        (TestSuiteRepository) Entity.getEntityRepository(Entity.TEST_SUITE);
    TestSuite testSuite = getOrCreateTestSuite(dataContract);
    testSuiteRepository.deleteLogicalTestSuite(ADMIN_USER_NAME, testSuite, true);
    testSuiteRepository.deleteFromSearch(testSuite, true);
  }

  private TestSuite getOrCreateTestSuite(DataContract dataContract) {
    String testSuiteName = getTestSuiteName(dataContract);
    TestSuiteRepository testSuiteRepository =
        (TestSuiteRepository) Entity.getEntityRepository(Entity.TEST_SUITE);

    // Check if test suite already exists
    if (contractHasTestSuite(dataContract)) {
      return Entity.getEntityOrNull(
          dataContract.getTestSuite(), "tests,pipelines", Include.NON_DELETED);
    } else {
      // Create new test suite
      LOG.debug(
          "Test suite [{}] not found when initializing the Data Contract, creating a new one",
          testSuiteName);
      CreateTestSuite createTestSuite =
          new CreateTestSuite()
              .withName(testSuiteName)
              .withDisplayName("Data Contract - " + dataContract.getName())
              .withDescription("Logical test suite for Data Contract: " + dataContract.getName())
              .withDataContract(
                  new EntityReference()
                      .withId(dataContract.getId())
                      .withFullyQualifiedName(dataContract.getFullyQualifiedName())
                      .withType(Entity.DATA_CONTRACT));
      TestSuite newTestSuite = testSuiteMapper.createToEntity(createTestSuite, ADMIN_USER_NAME);
      return testSuiteRepository.create(null, newTestSuite);
    }
  }

  private Boolean contractHasTestSuite(DataContract dataContract) {
    return dataContract.getTestSuite() != null;
  }

  // Prepare the Ingestion Pipeline from the test suite that will handle the execution
  private IngestionPipeline createIngestionPipeline(TestSuite testSuite) {
    IngestionPipelineRepository pipelineRepository =
        (IngestionPipelineRepository) Entity.getEntityRepository(Entity.INGESTION_PIPELINE);

    CreateIngestionPipeline createPipeline =
        new CreateIngestionPipeline()
            .withName(UUID.randomUUID().toString())
            .withDisplayName(testSuite.getDisplayName())
            .withPipelineType(PipelineType.TEST_SUITE)
            .withService(
                new EntityReference().withId(testSuite.getId()).withType(Entity.TEST_SUITE))
            .withSourceConfig(new SourceConfig().withConfig(new TestSuitePipeline()))
            .withLoggerLevel(LogLevels.INFO)
            .withAirflowConfig(new AirflowConfig());

    IngestionPipeline pipeline =
        ingestionPipelineMapper.createToEntity(createPipeline, ADMIN_USER_NAME);

    // Create the Ingestion Pipeline
    return pipelineRepository.create(null, pipeline);
  }

  private void abortRunningValidation(DataContract dataContract) {
    if (dataContract.getLatestResult() != null
        && ContractExecutionStatus.Running.equals(dataContract.getLatestResult().getStatus())) {

      LOG.info(
          "Aborting running validation for data contract: {}",
          dataContract.getFullyQualifiedName());

      try {
        DataContractResult runningResult = getLatestResult(dataContract);
        runningResult
            .withContractExecutionStatus(ContractExecutionStatus.Aborted)
            .withResult(
                runningResult.getResult() != null
                    ? runningResult.getResult() + "; Aborted due to new validation request"
                    : "Aborted due to new validation request");

        addContractResult(dataContract, runningResult);
      } catch (Exception e) {
        LOG.warn(
            "Failed to abort running validation for data contract {}: {}",
            dataContract.getFullyQualifiedName(),
            e.getMessage());
      }
    }
  }

  public RestUtil.PutResponse<DataContractResult> validateContract(DataContract dataContract) {
    // Check if there's a running validation and abort it before starting a new one
    abortRunningValidation(dataContract);

    DataContractResult result =
        new DataContractResult()
            .withId(UUID.randomUUID())
            .withDataContractFQN(dataContract.getFullyQualifiedName())
            .withContractExecutionStatus(ContractExecutionStatus.Running)
            .withTimestamp(System.currentTimeMillis());
    addContractResult(dataContract, result);

    // Validate schema fields against the entity
    if (dataContract.getSchema() != null && !dataContract.getSchema().isEmpty()) {
      SchemaValidation schemaValidation =
          validateSchemaFieldsAgainstEntity(dataContract, dataContract.getEntity());
      result.withSchemaValidation(schemaValidation);
    }

    if (!nullOrEmpty(dataContract.getSemantics())) {
      SemanticsValidation semanticsValidation = validateSemantics(dataContract);
      result.withSemanticsValidation(semanticsValidation);
    }

    // If we don't have quality expectations, flag the results based on schema and semantics
    // Otherwise, check if we need to run tests or use existing results
    if (!nullOrEmpty(dataContract.getQualityExpectations())) {
<<<<<<< HEAD
      // Check if all tests already have results
      List<TestCase> tests = getTestsWithResults(dataContract);
      List<TestCase> testsWithoutResults = filterTestsWithoutResults(tests);
      List<TestCase> testsWithResults = filterTestsWithResults(tests);

      // Initialize the quality validation results
      result.withQualityValidation(initDQValidation(dataContract));

      if (!nullOrEmpty(testsWithoutResults)) {
        try {
          deployAndTriggerDQValidation(dataContract);
          compileResult(result, ContractExecutionStatus.Running);
        } catch (Exception e) {
          LOG.error(
              "Failed to trigger DQ validation for data contract {}: {}",
              dataContract.getFullyQualifiedName(),
              e.getMessage());
          result
              .withContractExecutionStatus(ContractExecutionStatus.Aborted)
              .withResult("Failed to trigger DQ validation: " + e.getMessage());
          compileResult(result, ContractExecutionStatus.Aborted);
        }
      }
      if (!nullOrEmpty(testsWithResults)) {
        QualityValidation qualityValidation =
            getExistingTestResults(dataContract, testsWithResults);
        result.withQualityValidation(qualityValidation);
        // Fallback to running if we're still waiting to some tests to report back their status
        compileResult(
            result,
            !nullOrEmpty(testsWithoutResults)
                ? ContractExecutionStatus.Running
                : ContractExecutionStatus.Success);
=======
      try {
        deployAndTriggerDQValidation(dataContract);
        // Don't compile result yet - keep status as "Running"
        // Final compilation will happen in updateContractDQResults() with complete data
      } catch (Exception e) {
        LOG.error(
            "Failed to trigger DQ validation for data contract {}: {}",
            dataContract.getFullyQualifiedName(),
            e.getMessage());
        result
            .withContractExecutionStatus(ContractExecutionStatus.Aborted)
            .withResult("Failed to trigger DQ validation: " + e.getMessage());
        compileResult(result, ContractExecutionStatus.Aborted);
>>>>>>> b55e2c07
      }
    } else {
      compileResult(result, ContractExecutionStatus.Success);
    }

    // Add the result to the data contract and update the time series
    return addContractResult(dataContract, result);
  }

  public void deployAndTriggerDQValidation(DataContract dataContract) {
    if (dataContract.getTestSuite() == null) {
      throw DataContractValidationException.byMessage(
          String.format(
              "Data contract %s does not have a test suite defined, cannot trigger DQ validation",
              dataContract.getFullyQualifiedName()));
    }
    TestSuite testSuite =
        Entity.getEntity(dataContract.getTestSuite(), "tests,pipelines", Include.NON_DELETED);

    if (nullOrEmpty(testSuite.getPipelines())) {
      throw DataContractValidationException.byMessage(
          String.format(
              "Test suite %s does not have any pipelines defined, cannot trigger DQ validation",
              testSuite.getFullyQualifiedName()));
    }

    IngestionPipeline pipeline =
        Entity.getEntity(testSuite.getPipelines().get(0), "*", Include.NON_DELETED);

    // ensure pipeline is deployed before running
    // we deploy the pipeline during post create
    if (!pipeline.getDeployed()) {
      prepareAndDeployIngestionPipeline(pipeline, testSuite);
    }
    prepareAndRunIngestionPipeline(pipeline, testSuite);
  }

  private void prepareAndDeployIngestionPipeline(IngestionPipeline pipeline, TestSuite testSuite) {
    OpenMetadataConnection openMetadataServerConnection =
        new OpenMetadataConnectionBuilder(openMetadataApplicationConfig, pipeline).build();
    pipeline.setOpenMetadataServerConnection(
        SecretsManagerFactory.getSecretsManager()
            .encryptOpenMetadataConnection(openMetadataServerConnection, false));

    PipelineServiceClientResponse response =
        pipelineServiceClient.deployPipeline(pipeline, testSuite);
    if (response.getCode() == 200) {
      pipeline.setDeployed(true);
      IngestionPipelineRepository ingestionPipelineRepository =
          (IngestionPipelineRepository) Entity.getEntityRepository(Entity.INGESTION_PIPELINE);
      ingestionPipelineRepository.createOrUpdate(null, pipeline, ADMIN_USER_NAME);
    }
  }

  private void prepareAndRunIngestionPipeline(IngestionPipeline pipeline, TestSuite testSuite) {
    OpenMetadataConnection openMetadataServerConnection =
        new OpenMetadataConnectionBuilder(openMetadataApplicationConfig, pipeline).build();
    pipeline.setOpenMetadataServerConnection(
        SecretsManagerFactory.getSecretsManager()
            .encryptOpenMetadataConnection(openMetadataServerConnection, false));

    pipelineServiceClient.runPipeline(pipeline, testSuite);
  }

  private QualityValidation initDQValidation(DataContract dataContract) {
    QualityValidation validation = new QualityValidation();
    int totalTests = dataContract.getQualityExpectations().size();
    validation.withTotal(totalTests).withPassed(0).withFailed(0).withQualityScore(0.0);
    return validation;
  }

  private List<TestCase> getTestsWithResults(DataContract dataContract) {
    TestCaseRepository testCaseRepository =
        (TestCaseRepository) Entity.getEntityRepository(Entity.TEST_CASE);
    return dataContract.getQualityExpectations().stream()
        .map(
            testRef -> {
              try {
                return testCaseRepository.get(
                    null, testRef.getId(), new Fields(Set.of(TEST_CASE_RESULT)));
              } catch (EntityNotFoundException e) {
                LOG.warn("Test case {} not found: {}", testRef.getId(), e.getMessage());
                return null;
              }
            })
        .filter(Objects::nonNull)
        .collect(Collectors.toList());
  }

  private List<TestCase> filterTestsWithoutResults(List<TestCase> tests) {
    return tests.stream()
        .filter(
            test ->
                test.getTestCaseResult() == null
                    || test.getTestCaseResult().getTestCaseStatus() == null)
        .collect(Collectors.toList());
  }

  private List<TestCase> filterTestsWithResults(List<TestCase> tests) {
    return tests.stream()
        .filter(
            test ->
                test.getTestCaseResult() != null
                    && test.getTestCaseResult().getTestCaseStatus() != null)
        .collect(Collectors.toList());
  }

  private QualityValidation getExistingTestResults(
      DataContract dataContract, List<TestCase> testsWithResults) {
    QualityValidation validation = new QualityValidation();

    if (nullOrEmpty(testsWithResults)) {
      return validation;
    }

    int totalTests = dataContract.getQualityExpectations().size();
    int passedTests = 0;
    int failedTests = 0;

    for (TestCase test : testsWithResults) {
      try {
        if (FAILED_DQ_STATUSES.contains(test.getTestCaseResult().getTestCaseStatus())) {
          failedTests++;
        } else {
          passedTests++;
        }
      } catch (Exception e) {
        LOG.warn("Failed to get test result for test {}: {}", test.getId(), e.getMessage());
      }
    }

    double qualityScore = totalTests > 0 ? (passedTests / (double) totalTests) * 100 : 0.0;

    validation
        .withTotal(totalTests)
        .withPassed(passedTests)
        .withFailed(failedTests)
        .withQualityScore(qualityScore);

    return validation;
  }

  private SemanticsValidation validateSemantics(DataContract dataContract) {
    SemanticsValidation validation = new SemanticsValidation();

    try {
      // Get the entity that the contract applies to
      EntityInterface entity =
          Entity.getEntity(
              dataContract.getEntity().getType(),
              dataContract.getEntity().getId(),
              "*",
              Include.NON_DELETED);

      // We don't enforce the contract since we don't want to load it again. We're already passing
      // its rules
      List<SemanticsRule> failedRules =
          RuleEngine.getInstance()
              .evaluateAndReturn(entity, dataContract.getSemantics(), false, false);

      validation
          .withFailed(failedRules.size())
          .withPassed(dataContract.getSemantics().size() - failedRules.size())
          .withTotal(dataContract.getSemantics().size())
          .withFailedRules(
              failedRules.stream()
                  .map(
                      rule ->
                          new FailedRule()
                              .withRuleName(rule.getName())
                              .withReason(rule.getDescription()))
                  .collect(Collectors.toList()));

    } catch (Exception e) {
      LOG.error("Error during semantics validation", e);
    }

    return validation;
  }

  private QualityValidation validateDQ(TestSuite testSuite, QualityValidation existingValidation) {
    if (existingValidation == null) {
      existingValidation = new QualityValidation();
    }
    if (nullOrEmpty(testSuite.getTestCaseResultSummary())) {
      return existingValidation; // return the existing result without updates
    }

    List<String> currentTests =
        testSuite.getTests().stream().map(EntityReference::getFullyQualifiedName).toList();
    List<ResultSummary> testSummary =
        testSuite.getTestCaseResultSummary().stream()
            .filter(
                test -> {
                  return currentTests.contains(test.getTestCaseName());
                })
            .toList();

    List<ResultSummary> failedTests =
        testSummary.stream().filter(test -> FAILED_DQ_STATUSES.contains(test.getStatus())).toList();

    existingValidation
        .withFailed(existingValidation.getFailed() + failedTests.size())
        .withPassed(existingValidation.getPassed() + (testSummary.size() - failedTests.size()));

    existingValidation.withQualityScore(
        (((existingValidation.getPassed() - existingValidation.getFailed())
                / (double) existingValidation.getTotal()))
            * 100);

    return existingValidation;
  }

  public void compileResult(DataContractResult result, ContractExecutionStatus fallbackStatus) {
    result.withContractExecutionStatus(fallbackStatus);

    if (!nullOrEmpty(result.getSchemaValidation())) {
      if (result.getSchemaValidation().getFailed() > 0) {
        result.withContractExecutionStatus(ContractExecutionStatus.Failed);
      }
    }

    if (!nullOrEmpty(result.getSemanticsValidation())) {
      if (result.getSemanticsValidation().getFailed() > 0) {
        result.withContractExecutionStatus(ContractExecutionStatus.Failed);
      }
    }

    if (!nullOrEmpty(result.getQualityValidation())) {
      if (result.getQualityValidation().getFailed() > 0) {
        result.withContractExecutionStatus(ContractExecutionStatus.Failed);
      }
    }
  }

  public RestUtil.PutResponse<DataContractResult> addContractResult(
      DataContract dataContract, DataContractResult result) {
    EntityTimeSeriesDAO timeSeriesDAO = Entity.getCollectionDAO().entityExtensionTimeSeriesDao();

    DataContractResult storedResult =
        JsonUtils.readValue(
            timeSeriesDAO.getLatestExtensionByKey(
                RESULT_EXTENSION_KEY,
                result.getId().toString(),
                dataContract.getFullyQualifiedName(),
                RESULT_EXTENSION),
            DataContractResult.class);

    if (storedResult != null) {
      timeSeriesDAO.updateExtensionByKey(
          RESULT_EXTENSION_KEY,
          result.getId().toString(),
          dataContract.getFullyQualifiedName(),
          RESULT_EXTENSION,
          JsonUtils.pojoToJson(result));
    } else {
      timeSeriesDAO.insert(
          dataContract.getFullyQualifiedName(),
          RESULT_EXTENSION,
          RESULT_SCHEMA,
          JsonUtils.pojoToJson(result));
    }

    // Update latest result in data contract if it is indeed the latest
    // or if we're updating the same result with a newer status
    if (dataContract.getLatestResult() == null
        || dataContract.getLatestResult().getTimestamp() < result.getTimestamp()
        || dataContract.getLatestResult().getResultId().equals(result.getId())) {
      updateLatestResult(dataContract, result);
      return new RestUtil.PutResponse<>(Response.Status.OK, result, ENTITY_UPDATED);
    }

    return new RestUtil.PutResponse<>(Response.Status.CREATED, result, ENTITY_CREATED);
  }

  public DataContractResult updateContractDQResults(
      EntityReference contractReference, TestSuite testSuite) {
    DataContract dataContract =
        Entity.getEntity(contractReference, "entity,owners,reviewers", Include.NON_DELETED);
    if (dataContract == null) {
      throw EntityNotFoundException.byMessage(
          String.format("Data contract not found for Test Suite %s", testSuite.getName()));
    }

    if (nullOrEmpty(dataContract.getQualityExpectations())) {
      throw DataContractValidationException.byMessage(
          String.format(
              "Data contract %s does not have any quality expectations defined, cannot update DQ results",
              dataContract.getFullyQualifiedName()));
    }

    // Get the latest result or throw if none exists
    DataContractResult result = getLatestResult(dataContract);
    QualityValidation validation = validateDQ(testSuite, result.getQualityValidation());

    result.withQualityValidation(validation);

    compileResult(result, ContractExecutionStatus.Success);
    // Update the last result in the data contract
    addContractResult(dataContract, result);

    // Sync the in-memory latestResult to reflect the updated status
    dataContract.setLatestResult(
        new LatestResult()
            .withTimestamp(result.getTimestamp())
            .withStatus(result.getContractExecutionStatus())
            .withMessage(result.getResult())
            .withResultId(result.getId()));

    // Enrich the entity reference with fullyQualifiedName for notification template URL building
    if (dataContract.getEntity() != null) {
      EntityReference fullEntityRef =
          Entity.getEntityReferenceById(
              dataContract.getEntity().getType(),
              dataContract.getEntity().getId(),
              Include.NON_DELETED);
      dataContract.setEntity(fullEntityRef);
    }

    ChangeEvent changeEvent =
        FormatterUtil.getDataContractResultEvent(result, ADMIN_USER_NAME, ENTITY_UPDATED);
    changeEvent.setEntity(JsonUtils.pojoToMaskedJson(dataContract));
    Entity.getCollectionDAO().changeEventDAO().insert(JsonUtils.pojoToJson(changeEvent));

    return result;
  }

  public DataContractResult getLatestResult(DataContract dataContract) {
    if (dataContract.getLatestResult() == null
        || dataContract.getLatestResult().getResultId() == null) {
      throw BadRequestException.of(
          String.format(
              "Data contract %s does not have a latest result defined",
              dataContract.getFullyQualifiedName()));
    }

    EntityTimeSeriesDAO timeSeriesDAO = Entity.getCollectionDAO().entityExtensionTimeSeriesDao();
    String resultJson =
        timeSeriesDAO.getLatestExtensionByKey(
            RESULT_EXTENSION_KEY,
            dataContract.getLatestResult().getResultId().toString(),
            dataContract.getFullyQualifiedName(),
            RESULT_EXTENSION);
    return JsonUtils.readValue(resultJson, DataContractResult.class);
  }

  @Override
  public EntityUpdater getUpdater(
      DataContract original, DataContract updated, Operation operation, ChangeSource changeSource) {
    return new DataContractUpdater(original, updated, operation, changeSource);
  }

  public class DataContractUpdater extends EntityUpdater {
    public DataContractUpdater(
        DataContract original,
        DataContract updated,
        Operation operation,
        ChangeSource changeSource) {
      super(original, updated, operation, changeSource);
    }

    @Override
    public void entitySpecificUpdate(boolean consolidatingChanges) {
      recordChange("latestResult", original.getLatestResult(), updated.getLatestResult());
      recordChange("status", original.getEntityStatus(), updated.getEntityStatus());
      recordChange("testSuite", original.getTestSuite(), updated.getTestSuite());
      recordChange("termsOfUse", original.getTermsOfUse(), updated.getTermsOfUse());
      recordChange("security", original.getSecurity(), updated.getSecurity());
      recordChange("sla", original.getSla(), updated.getSla());
      updateSchema(original, updated);
      updateQualityExpectations(original, updated);
      updateSemantics(original, updated);
      // Preserve immutable creation fields
      updated.setCreatedAt(original.getCreatedAt());
      updated.setCreatedBy(original.getCreatedBy());
    }

    private void updateSchema(DataContract original, DataContract updated) {
      List<Column> addedColumns = new ArrayList<>();
      List<Column> deletedColumns = new ArrayList<>();
      recordListChange(
          "schema",
          original.getSchema(),
          updated.getSchema(),
          addedColumns,
          deletedColumns,
          EntityUtil.columnMatch);
    }

    private void updateQualityExpectations(DataContract original, DataContract updated) {
      List<EntityReference> addedQualityExpectations = new ArrayList<>();
      List<EntityReference> deletedQualityExpectations = new ArrayList<>();
      recordListChange(
          "qualityExpectations",
          original.getQualityExpectations(),
          updated.getQualityExpectations(),
          addedQualityExpectations,
          deletedQualityExpectations,
          EntityUtil.entityReferenceMatch);
    }

    private void updateSemantics(DataContract original, DataContract updated) {
      List<SemanticsRule> addedSemantics = new ArrayList<>();
      List<SemanticsRule> deletedSemantics = new ArrayList<>();
      recordListChange(
          "semantics",
          original.getSemantics(),
          updated.getSemantics(),
          addedSemantics,
          deletedSemantics,
          this::semanticsRuleMatch);
    }

    private boolean semanticsRuleMatch(SemanticsRule rule1, SemanticsRule rule2) {
      if (rule1 == null || rule2 == null) {
        return false;
      }
      return Objects.equals(rule1.getName(), rule2.getName())
          && Objects.equals(rule1.getRule(), rule2.getRule())
          && Objects.equals(rule1.getDescription(), rule2.getDescription())
          && Objects.equals(rule1.getEnabled(), rule2.getEnabled())
          && Objects.equals(rule1.getEntityType(), rule2.getEntityType())
          && Objects.equals(rule1.getProvider(), rule2.getProvider());
    }
  }

  private void updateLatestResult(DataContract dataContract, DataContractResult result) {
    try {
      DataContract updated = JsonUtils.deepCopy(dataContract, DataContract.class);
      updated.setLatestResult(
          new LatestResult()
              .withTimestamp(result.getTimestamp())
              .withStatus(result.getContractExecutionStatus())
              .withMessage(result.getResult())
              .withResultId(result.getId()));
      EntityRepository.EntityUpdater entityUpdater =
          getUpdater(dataContract, updated, EntityRepository.Operation.PATCH, null);
      entityUpdater.update();
    } catch (Exception e) {
      LOG.error(
          "Failed to update latest result for data contract {}",
          dataContract.getFullyQualifiedName(),
          e);
    }
  }

  public DataContract loadEntityDataContract(EntityReference entity) {
    return JsonUtils.readValue(
        daoCollection
            .dataContractDAO()
            .getContractByEntityId(entity.getId().toString(), entity.getType()),
        DataContract.class);
  }

  public DataContract getEntityDataContractSafely(EntityInterface entity) {
    try {
      return loadEntityDataContract(entity.getEntityReference());
    } catch (Exception e) {
      LOG.debug("Failed to load data contracts for entity {}: {}", entity.getId(), e.getMessage());
      return null;
    }
  }

  @Override
  public void storeEntity(DataContract dataContract, boolean update) {
    store(dataContract, update);
  }

  @Override
  public void storeRelationships(DataContract dataContract) {
    addRelationship(
        dataContract.getEntity().getId(),
        dataContract.getId(),
        dataContract.getEntity().getType(),
        Entity.DATA_CONTRACT,
        Relationship.CONTAINS);

    storeOwners(dataContract, dataContract.getOwners());
    storeReviewers(dataContract, dataContract.getReviewers());
  }

  @Override
  public void restorePatchAttributes(DataContract original, DataContract updated) {
    updated
        .withId(original.getId())
        .withName(original.getName())
        .withFullyQualifiedName(original.getFullyQualifiedName())
        .withCreatedAt(original.getCreatedAt())
        .withCreatedBy(original.getCreatedBy());
  }

  private void validateEntityReference(EntityReference entity) {
    if (entity == null) {
      throw BadRequestException.of("Entity reference is required for data contract");
    }

    // Check the entity exists
    Entity.getEntityReferenceById(entity.getType(), entity.getId(), Include.NON_DELETED);
    DataContract existingContract = loadEntityDataContract(entity);

    if (existingContract != null) {
      throw BadRequestException.of(
          String.format(
              "A data contract already exists for entity '%s' with ID %s",
              entity.getType(), entity.getId()));
    }
  }

  private void updateTestCasesWithDataContract(DataContract dataContract) {
    if (nullOrEmpty(dataContract.getQualityExpectations())) {
      return;
    }

    for (EntityReference testCaseRef : dataContract.getQualityExpectations()) {
      try {
        // Get the existing test case to check if it already has a dataContract
        TestCase existingTestCase = daoCollection.testCaseDAO().findEntityById(testCaseRef.getId());
        if (existingTestCase == null) {
          LOG.warn("Test case {} not found, skipping dataContract update", testCaseRef.getId());
          continue;
        }

        // Only update if the test case doesn't have a dataContract or has a different dataContract
        // ID
        boolean shouldUpdate =
            existingTestCase.getDataContract() == null
                || !existingTestCase.getDataContract().getId().equals(dataContract.getId());

        if (shouldUpdate) {
          // Create the dataContract EntityReference
          EntityReference dataContractRef =
              new EntityReference()
                  .withId(dataContract.getId())
                  .withType(Entity.DATA_CONTRACT)
                  .withFullyQualifiedName(dataContract.getFullyQualifiedName());

          // Use testCase DAO to update the dataContract field directly
          daoCollection
              .testCaseDAO()
              .updateTestCaseDataContract(
                  testCaseRef.getId().toString(), JsonUtils.pojoToJson(dataContractRef));

          LOG.debug(
              "Updated test case {} with dataContract reference to {}",
              testCaseRef.getId(),
              dataContract.getFullyQualifiedName());
        } else {
          LOG.debug(
              "Test case {} already has the same dataContract reference, skipping update",
              testCaseRef.getId());
        }
      } catch (Exception e) {
        LOG.warn(
            "Failed to update test case {} with dataContract reference: {}",
            testCaseRef.getId(),
            e.getMessage());
      }
    }
  }

  private void removeDataContractFromTestCases(DataContract dataContract) {
    if (nullOrEmpty(dataContract.getQualityExpectations())) {
      return;
    }

    for (EntityReference testCaseRef : dataContract.getQualityExpectations()) {
      try {
        // Use testCase DAO to remove the dataContract field
        daoCollection.testCaseDAO().removeTestCaseDataContract(testCaseRef.getId().toString());

        LOG.debug("Removed dataContract reference from test case {}", testCaseRef.getId());
      } catch (Exception e) {
        LOG.warn(
            "Failed to remove dataContract reference from test case {}: {}",
            testCaseRef.getId(),
            e.getMessage());
      }
    }
  }

  private void removeDataContractFromOldTestCases(DataContract original, DataContract updated) {
    // Find test cases that were in the original but not in the updated quality expectations
    if (nullOrEmpty(original.getQualityExpectations())) {
      return;
    }

    Set<UUID> updatedTestCaseIds =
        nullOrEmpty(updated.getQualityExpectations())
            ? Collections.emptySet()
            : updated.getQualityExpectations().stream()
                .map(EntityReference::getId)
                .collect(Collectors.toSet());

    for (EntityReference testCaseRef : original.getQualityExpectations()) {
      // If this test case is no longer in the updated quality expectations, remove dataContract
      // reference
      if (!updatedTestCaseIds.contains(testCaseRef.getId())) {
        try {
          // Use testCase DAO to remove the dataContract field only if it points to this data
          // contract
          daoCollection
              .testCaseDAO()
              .removeTestCaseDataContractForSpecificContract(
                  testCaseRef.getId().toString(), original.getId().toString());

          LOG.debug(
              "Removed dataContract reference from test case {} (no longer in quality expectations)",
              testCaseRef.getId());
        } catch (Exception e) {
          LOG.warn(
              "Failed to remove dataContract reference from old test case {}: {}",
              testCaseRef.getId(),
              e.getMessage());
        }
      }
    }
  }

  @Override
  public FeedRepository.TaskWorkflow getTaskWorkflow(FeedRepository.ThreadContext threadContext) {
    validateTaskThread(threadContext);
    TaskType taskType = threadContext.getThread().getTask().getType();
    if (EntityUtil.isDescriptionTask(taskType)) {
      return new DescriptionTaskWorkflow(threadContext);
    } else if (EntityUtil.isTagTask(taskType)) {
      return new TagTaskWorkflow(threadContext);
    } else if (!EntityUtil.isTestCaseFailureResolutionTask(taskType)) {
      return new ApprovalTaskWorkflow(threadContext);
    }
    return super.getTaskWorkflow(threadContext);
  }

  public static class ApprovalTaskWorkflow extends FeedRepository.TaskWorkflow {
    ApprovalTaskWorkflow(FeedRepository.ThreadContext threadContext) {
      super(threadContext);
    }

    @Override
    public EntityInterface performTask(String user, ResolveTask resolveTask) {
      DataContract dataContract = (DataContract) threadContext.getAboutEntity();
      DataContractRepository.checkUpdatedByReviewer(dataContract, user);

      UUID taskId = threadContext.getThread().getId();
      Map<String, Object> variables = new HashMap<>();
      variables.put(RESULT_VARIABLE, resolveTask.getNewValue().equalsIgnoreCase("approved"));
      variables.put(UPDATED_BY_VARIABLE, user);
      WorkflowHandler workflowHandler = WorkflowHandler.getInstance();
      workflowHandler.resolveTask(
          taskId, workflowHandler.transformToNodeVariables(taskId, variables));

      return dataContract;
    }
  }

  @Override
  protected void preDelete(DataContract entity, String deletedBy) {
    // A data contract in `Draft` state can only be deleted by the reviewers
    if (EntityStatus.IN_REVIEW.equals(entity.getEntityStatus())) {
      checkUpdatedByReviewer(entity, deletedBy);
    }
  }

  public static void checkUpdatedByReviewer(DataContract dataContract, String updatedBy) {
    // Only list of allowed reviewers can change the status from DRAFT to APPROVED
    List<EntityReference> reviewers = dataContract.getReviewers();
    if (!nullOrEmpty(reviewers)) {
      // Updating user must be one of the reviewers
      boolean isReviewer =
          reviewers.stream()
              .anyMatch(
                  e -> {
                    if (e.getType().equals(TEAM)) {
                      Team team =
                          Entity.getEntityByName(TEAM, e.getName(), "users", Include.NON_DELETED);
                      return team.getUsers().stream()
                          .anyMatch(
                              u ->
                                  u.getName().equals(updatedBy)
                                      || u.getFullyQualifiedName().equals(updatedBy));
                    } else {
                      return e.getName().equals(updatedBy)
                          || e.getFullyQualifiedName().equals(updatedBy);
                    }
                  });
      if (!isReviewer) {
        throw new AuthorizationException(notReviewer(updatedBy));
      }
    }
  }

  private void closeApprovalTask(DataContract entity, String comment) {
    EntityLink about = new EntityLink(DATA_CONTRACT, entity.getFullyQualifiedName());
    FeedRepository feedRepository = Entity.getFeedRepository();
    // Close User Tasks
    try {
      Thread taskThread = feedRepository.getTask(about, TaskType.RequestApproval, TaskStatus.Open);
      feedRepository.closeTask(
          taskThread, entity.getUpdatedBy(), new CloseTask().withComment(comment));
    } catch (EntityNotFoundException ex) {
      LOG.info("No approval task found for data contract {}", entity.getFullyQualifiedName());
    }
  }
}<|MERGE_RESOLUTION|>--- conflicted
+++ resolved
@@ -720,7 +720,6 @@
     // If we don't have quality expectations, flag the results based on schema and semantics
     // Otherwise, check if we need to run tests or use existing results
     if (!nullOrEmpty(dataContract.getQualityExpectations())) {
-<<<<<<< HEAD
       // Check if all tests already have results
       List<TestCase> tests = getTestsWithResults(dataContract);
       List<TestCase> testsWithoutResults = filterTestsWithoutResults(tests);
@@ -732,7 +731,6 @@
       if (!nullOrEmpty(testsWithoutResults)) {
         try {
           deployAndTriggerDQValidation(dataContract);
-          compileResult(result, ContractExecutionStatus.Running);
         } catch (Exception e) {
           LOG.error(
               "Failed to trigger DQ validation for data contract {}: {}",
@@ -754,21 +752,6 @@
             !nullOrEmpty(testsWithoutResults)
                 ? ContractExecutionStatus.Running
                 : ContractExecutionStatus.Success);
-=======
-      try {
-        deployAndTriggerDQValidation(dataContract);
-        // Don't compile result yet - keep status as "Running"
-        // Final compilation will happen in updateContractDQResults() with complete data
-      } catch (Exception e) {
-        LOG.error(
-            "Failed to trigger DQ validation for data contract {}: {}",
-            dataContract.getFullyQualifiedName(),
-            e.getMessage());
-        result
-            .withContractExecutionStatus(ContractExecutionStatus.Aborted)
-            .withResult("Failed to trigger DQ validation: " + e.getMessage());
-        compileResult(result, ContractExecutionStatus.Aborted);
->>>>>>> b55e2c07
       }
     } else {
       compileResult(result, ContractExecutionStatus.Success);
