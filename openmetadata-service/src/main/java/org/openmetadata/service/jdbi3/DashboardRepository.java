--- conflicted
+++ resolved
@@ -100,22 +100,12 @@
   public void storeEntity(Dashboard dashboard, boolean update) throws JsonProcessingException {
     // Relationships and fields such as service are not stored as part of json
     EntityReference service = dashboard.getService();
-<<<<<<< HEAD
     List<EntityReference> charts = dashboard.getCharts();
     List<EntityReference> dataModels = dashboard.getDataModels();
-
-    // Don't store owner, charts, dataModels, href and tags as JSON. Build it on the fly based on relationships
-    dashboard.withOwner(null).withHref(null).withTags(null).withService(null).withCharts(null).withDataModels(null);
-
+   
+    dashboard.withService(null).withCharts(null).withDataModels(null);
     store(dashboard, update);
-
-    // Restore the relationships
-    dashboard.withOwner(owner).withTags(tags).withService(service).withCharts(charts).withDataModels(dataModels);
-=======
-    dashboard.withService(null);
-    store(dashboard, update);
-    dashboard.withService(service);
->>>>>>> 64205cf2
+    dashboard.withService(service).withCharts(charts).withDataModels(dataModels);
   }
 
   @Override
