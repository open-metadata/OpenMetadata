package org.openmetadata.service.jdbi3;

import static org.openmetadata.common.utils.CommonUtil.listOrEmpty;
import static org.openmetadata.service.Entity.TEST_CASE;
import static org.openmetadata.service.Entity.TEST_SUITE;
<<<<<<< HEAD
=======
import static org.openmetadata.service.util.FullyQualifiedName.quoteName;
>>>>>>> ec1e5732

import java.util.HashMap;
import java.util.List;
import java.util.Map;
import java.util.UUID;
import javax.ws.rs.core.SecurityContext;
import lombok.extern.slf4j.Slf4j;
import org.openmetadata.schema.entity.data.Table;
import org.openmetadata.schema.tests.ResultSummary;
import org.openmetadata.schema.tests.TestSuite;
import org.openmetadata.schema.tests.type.TestCaseStatus;
import org.openmetadata.schema.tests.type.TestSummary;
import org.openmetadata.schema.type.EntityReference;
import org.openmetadata.schema.type.Include;
import org.openmetadata.schema.type.Relationship;
import org.openmetadata.service.Entity;
import org.openmetadata.service.resources.dqtests.TestSuiteResource;
import org.openmetadata.service.util.EntityUtil;
import org.openmetadata.service.util.FullyQualifiedName;
import org.openmetadata.service.util.JsonUtils;
import org.openmetadata.service.util.RestUtil;

@Slf4j
public class TestSuiteRepository extends EntityRepository<TestSuite> {
  private static final String UPDATE_FIELDS = "tests";
  private static final String PATCH_FIELDS = "tests";

  public TestSuiteRepository(CollectionDAO dao) {
    super(
        TestSuiteResource.COLLECTION_PATH,
        TEST_SUITE,
        TestSuite.class,
        dao.testSuiteDAO(),
        dao,
        PATCH_FIELDS,
        UPDATE_FIELDS);
    quoteFqn = false;
  }

  @Override
  public TestSuite setFields(TestSuite entity, EntityUtil.Fields fields) {
    entity.setPipelines(fields.contains("pipelines") ? getIngestionPipelines(entity) : entity.getPipelines());
    entity.setSummary(fields.contains("summary") ? getTestCasesExecutionSummary(entity) : entity.getSummary());
    return entity.withTests(fields.contains("tests") ? getTestCases(entity) : entity.getTests());
  }

  @Override
  public TestSuite clearFields(TestSuite entity, EntityUtil.Fields fields) {
    entity.setPipelines(fields.contains("pipelines") ? entity.getPipelines() : null);
    entity.setSummary(fields.contains("summary") ? entity.getSummary() : null);
    return entity.withTests(fields.contains("tests") ? entity.getTests() : null);
  }

  private TestSummary buildTestSummary(HashMap<String, Integer> testCaseSummary, int total) {
    return new TestSummary()
        .withAborted(testCaseSummary.getOrDefault(TestCaseStatus.Aborted.toString(), 0))
        .withFailed(testCaseSummary.getOrDefault(TestCaseStatus.Failed.toString(), 0))
        .withSuccess(testCaseSummary.getOrDefault(TestCaseStatus.Success.toString(), 0))
        .withTotal(total);
  }

<<<<<<< HEAD
=======
  @Override
  public void setFullyQualifiedName(TestSuite testSuite) {
    if (testSuite.getExecutableEntityReference() != null) {
      testSuite.setFullyQualifiedName(
          FullyQualifiedName.add(testSuite.getExecutableEntityReference().getFullyQualifiedName(), "testSuite"));
    } else {
      testSuite.setFullyQualifiedName(quoteName(testSuite.getName()));
    }
  }

>>>>>>> ec1e5732
  private HashMap<String, Integer> getResultSummary(TestSuite testSuite) {
    HashMap<String, Integer> testCaseSummary = new HashMap<>();
    for (ResultSummary resultSummary : testSuite.getTestCaseResultSummary()) {
      String status = resultSummary.getStatus().toString();
      testCaseSummary.put(status, testCaseSummary.getOrDefault(status, 0) + 1);
    }

    return testCaseSummary;
  }

  private TestSummary getTestCasesExecutionSummary(TestSuite entity) {
    if (entity.getTestCaseResultSummary().isEmpty()) return new TestSummary();
    HashMap<String, Integer> testSummary = getResultSummary(entity);
    return buildTestSummary(testSummary, entity.getTestCaseResultSummary().size());
  }

  private TestSummary getTestCasesExecutionSummary(List<TestSuite> entities) {
    if (entities.isEmpty()) return new TestSummary();

    HashMap<String, Integer> testsSummary = new HashMap<>();
    int total = 0;
    for (TestSuite testSuite : entities) {
      HashMap<String, Integer> testSummary = getResultSummary(testSuite);
      for (Map.Entry<String, Integer> entry : testSummary.entrySet()) {
        testsSummary.put(entry.getKey(), testsSummary.getOrDefault(entry.getKey(), 0) + entry.getValue());
      }
      total += testSuite.getTestCaseResultSummary().size();
    }

    return buildTestSummary(testsSummary, total);
  }

  public TestSummary getTestSummary(UUID testSuiteId) {
    TestSummary testSummary;
    if (testSuiteId == null) {
      ListFilter filter = new ListFilter();
      filter.addQueryParam("testSuiteType", "executable");
      List<TestSuite> testSuites = listAll(EntityUtil.Fields.EMPTY_FIELDS, filter);
      testSummary = getTestCasesExecutionSummary(testSuites);
    } else {
      TestSuite testSuite = find(testSuiteId, Include.ALL);
      if (!Boolean.TRUE.equals(testSuite.getExecutable())) {
        throw new IllegalArgumentException("Test Suite is not executable. Please provide an executable test suite.");
      }
      testSummary = getTestCasesExecutionSummary(testSuite);
    }

    return testSummary;
  }

  @Override
  public void prepare(TestSuite entity) {
    /* Nothing to do */
  }

  private List<EntityReference> getTestCases(TestSuite entity) {
    return findTo(entity.getId(), TEST_SUITE, Relationship.CONTAINS, TEST_CASE);
  }

  @Override
  public EntityRepository<TestSuite>.EntityUpdater getUpdater(
      TestSuite original, TestSuite updated, Operation operation) {
    return new TestSuiteUpdater(original, updated, operation);
  }

  @Override
  public void storeEntity(TestSuite entity, boolean update) {
    store(entity, update);
  }

  @Override
  public void storeRelationships(TestSuite entity) {
    if (Boolean.TRUE.equals(entity.getExecutable())) {
      storeExecutableRelationship(entity);
    }
  }

  public void storeExecutableRelationship(TestSuite testSuite) {
    Table table =
        Entity.getEntityByName(
            Entity.TABLE, testSuite.getExecutableEntityReference().getFullyQualifiedName(), null, null);
    addRelationship(table.getId(), testSuite.getId(), Entity.TABLE, TEST_SUITE, Relationship.CONTAINS);
  }

  public RestUtil.DeleteResponse<TestSuite> deleteLogicalTestSuite(
      SecurityContext securityContext, TestSuite original, boolean hardDelete) {
    // deleting a logical will delete the test suite and only remove
    // the relationship to test cases if hardDelete is true. Test Cases
    // will not be deleted.
    String updatedBy = securityContext.getUserPrincipal().getName();
    preDelete(original);
    setFieldsInternal(original, putFields);

    String changeType;
    TestSuite updated = JsonUtils.readValue(JsonUtils.pojoToJson(original), TestSuite.class);
    setFieldsInternal(updated, putFields);

    if (supportsSoftDelete && !hardDelete) {
      updated.setUpdatedBy(updatedBy);
      updated.setUpdatedAt(System.currentTimeMillis());
      updated.setDeleted(true);
      EntityUpdater updater = getUpdater(original, updated, Operation.SOFT_DELETE);
      updater.update();
      changeType = RestUtil.ENTITY_SOFT_DELETED;
    } else {
      cleanup(updated);
      changeType = RestUtil.ENTITY_DELETED;
    }
    LOG.info("{} deleted {}", hardDelete ? "Hard" : "Soft", updated.getFullyQualifiedName());
    return new RestUtil.DeleteResponse<>(updated, changeType);
  }

  public class TestSuiteUpdater extends EntityUpdater {
    public TestSuiteUpdater(TestSuite original, TestSuite updated, Operation operation) {
      super(original, updated, operation);
    }

    @Override
    public void entitySpecificUpdate() {
      List<EntityReference> origTests = listOrEmpty(original.getTests());
      List<EntityReference> updatedTests = listOrEmpty(updated.getTests());
      recordChange("tests", origTests, updatedTests);
    }
  }
}<|MERGE_RESOLUTION|>--- conflicted
+++ resolved
@@ -3,10 +3,7 @@
 import static org.openmetadata.common.utils.CommonUtil.listOrEmpty;
 import static org.openmetadata.service.Entity.TEST_CASE;
 import static org.openmetadata.service.Entity.TEST_SUITE;
-<<<<<<< HEAD
-=======
 import static org.openmetadata.service.util.FullyQualifiedName.quoteName;
->>>>>>> ec1e5732
 
 import java.util.HashMap;
 import java.util.List;
@@ -68,8 +65,6 @@
         .withTotal(total);
   }
 
-<<<<<<< HEAD
-=======
   @Override
   public void setFullyQualifiedName(TestSuite testSuite) {
     if (testSuite.getExecutableEntityReference() != null) {
@@ -80,7 +75,6 @@
     }
   }
 
->>>>>>> ec1e5732
   private HashMap<String, Integer> getResultSummary(TestSuite testSuite) {
     HashMap<String, Integer> testCaseSummary = new HashMap<>();
     for (ResultSummary resultSummary : testSuite.getTestCaseResultSummary()) {
