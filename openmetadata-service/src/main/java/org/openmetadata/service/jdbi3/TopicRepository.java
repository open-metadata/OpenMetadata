--- conflicted
+++ resolved
@@ -160,13 +160,8 @@
     return topic;
   }
 
-<<<<<<< HEAD
   @JdbiUnitOfWork
-  public Topic addSampleData(UUID topicId, TopicSampleData sampleData) throws IOException {
-=======
-  @Transaction
   public Topic addSampleData(UUID topicId, TopicSampleData sampleData) {
->>>>>>> 3cc15e6d
     // Validate the request content
     Topic topic = daoCollection.topicDAO().findEntityById(topicId);
 
