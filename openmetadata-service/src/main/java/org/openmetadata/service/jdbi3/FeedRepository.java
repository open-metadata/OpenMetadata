--- conflicted
+++ resolved
@@ -93,10 +93,6 @@
 @Slf4j
 public class FeedRepository {
   private final CollectionDAO dao;
-<<<<<<< HEAD
-
-=======
->>>>>>> 146c56ab
   private static final MessageDecorator<FeedMessage> feedMessageFormatter = new FeedMessageDecorator();
 
   public FeedRepository(CollectionDAO dao) {
