/*
 *  Copyright 2021 Collate
 *  Licensed under the Apache License, Version 2.0 (the "License");
 *  you may not use this file except in compliance with the License.
 *  You may obtain a copy of the License at
 *  http://www.apache.org/licenses/LICENSE-2.0
 *  Unless required by applicable law or agreed to in writing, software
 *  distributed under the License is distributed on an "AS IS" BASIS,
 *  WITHOUT WARRANTIES OR CONDITIONS OF ANY KIND, either express or implied.
 *  See the License for the specific language governing permissions and
 *  limitations under the License.
 */

package org.openmetadata.service.jdbi3;

import static org.openmetadata.common.utils.CommonUtil.listOrEmpty;
import static org.openmetadata.common.utils.CommonUtil.nullOrEmpty;
import static org.openmetadata.schema.type.EventType.ENTITY_CREATED;
import static org.openmetadata.schema.type.EventType.ENTITY_DELETED;
import static org.openmetadata.schema.type.EventType.ENTITY_FIELDS_CHANGED;
import static org.openmetadata.schema.type.EventType.ENTITY_NO_CHANGE;
import static org.openmetadata.schema.type.EventType.ENTITY_RESTORED;
import static org.openmetadata.schema.type.EventType.ENTITY_SOFT_DELETED;
import static org.openmetadata.schema.type.EventType.ENTITY_UPDATED;
import static org.openmetadata.schema.type.Include.ALL;
import static org.openmetadata.schema.type.Include.DELETED;
import static org.openmetadata.schema.type.Include.NON_DELETED;
import static org.openmetadata.schema.utils.EntityInterfaceUtil.quoteName;
import static org.openmetadata.service.Entity.ADMIN_USER_NAME;
import static org.openmetadata.service.Entity.DATA_PRODUCT;
import static org.openmetadata.service.Entity.DOMAIN;
import static org.openmetadata.service.Entity.FIELD_CERTIFICATION;
import static org.openmetadata.service.Entity.FIELD_CHILDREN;
import static org.openmetadata.service.Entity.FIELD_DATA_PRODUCTS;
import static org.openmetadata.service.Entity.FIELD_DELETED;
import static org.openmetadata.service.Entity.FIELD_DESCRIPTION;
import static org.openmetadata.service.Entity.FIELD_DISPLAY_NAME;
import static org.openmetadata.service.Entity.FIELD_DOMAIN;
import static org.openmetadata.service.Entity.FIELD_EXPERTS;
import static org.openmetadata.service.Entity.FIELD_EXTENSION;
import static org.openmetadata.service.Entity.FIELD_FOLLOWERS;
import static org.openmetadata.service.Entity.FIELD_LIFE_CYCLE;
import static org.openmetadata.service.Entity.FIELD_OWNERS;
import static org.openmetadata.service.Entity.FIELD_REVIEWERS;
import static org.openmetadata.service.Entity.FIELD_STYLE;
import static org.openmetadata.service.Entity.FIELD_TAGS;
import static org.openmetadata.service.Entity.FIELD_VOTES;
import static org.openmetadata.service.Entity.TEAM;
import static org.openmetadata.service.Entity.USER;
import static org.openmetadata.service.Entity.getEntityByName;
import static org.openmetadata.service.Entity.getEntityFields;
import static org.openmetadata.service.exception.CatalogExceptionMessage.csvNotSupported;
import static org.openmetadata.service.exception.CatalogExceptionMessage.entityNotFound;
import static org.openmetadata.service.resources.tags.TagLabelUtil.addDerivedTags;
import static org.openmetadata.service.resources.tags.TagLabelUtil.checkDisabledTags;
import static org.openmetadata.service.resources.tags.TagLabelUtil.checkMutuallyExclusive;
import static org.openmetadata.service.util.EntityUtil.compareTagLabel;
import static org.openmetadata.service.util.EntityUtil.entityReferenceMatch;
import static org.openmetadata.service.util.EntityUtil.fieldAdded;
import static org.openmetadata.service.util.EntityUtil.fieldDeleted;
import static org.openmetadata.service.util.EntityUtil.fieldUpdated;
import static org.openmetadata.service.util.EntityUtil.getColumnField;
import static org.openmetadata.service.util.EntityUtil.getEntityReferences;
import static org.openmetadata.service.util.EntityUtil.getExtensionField;
import static org.openmetadata.service.util.EntityUtil.mergedInheritedEntityRefs;
import static org.openmetadata.service.util.EntityUtil.nextMajorVersion;
import static org.openmetadata.service.util.EntityUtil.nextVersion;
import static org.openmetadata.service.util.EntityUtil.objectMatch;
import static org.openmetadata.service.util.EntityUtil.tagLabelMatch;

import com.fasterxml.jackson.databind.JsonNode;
import com.fasterxml.jackson.databind.node.ObjectNode;
import com.google.common.annotations.VisibleForTesting;
import com.google.common.cache.CacheBuilder;
import com.google.common.cache.CacheLoader;
import com.google.common.cache.LoadingCache;
import com.google.common.util.concurrent.UncheckedExecutionException;
import com.networknt.schema.JsonSchema;
import com.networknt.schema.ValidationMessage;
import java.io.IOException;
import java.net.URI;
import java.time.Instant;
import java.time.LocalDateTime;
import java.time.LocalTime;
import java.time.Period;
import java.time.ZoneOffset;
import java.time.format.DateTimeFormatter;
import java.time.format.DateTimeParseException;
import java.time.temporal.TemporalAccessor;
import java.util.ArrayList;
import java.util.Collections;
import java.util.Comparator;
import java.util.HashMap;
import java.util.HashSet;
import java.util.Iterator;
import java.util.List;
import java.util.Locale;
import java.util.Map;
import java.util.Map.Entry;
import java.util.Objects;
import java.util.Optional;
import java.util.Set;
import java.util.UUID;
import java.util.concurrent.ExecutionException;
import java.util.concurrent.TimeUnit;
import java.util.function.BiConsumer;
import java.util.function.BiPredicate;
import java.util.function.Function;
import java.util.stream.Collectors;
import javax.json.JsonPatch;
import javax.validation.ConstraintViolationException;
import javax.validation.constraints.NotNull;
import javax.ws.rs.core.Response.Status;
import javax.ws.rs.core.UriInfo;
import lombok.Getter;
import lombok.NonNull;
import lombok.extern.slf4j.Slf4j;
import org.apache.commons.lang3.tuple.ImmutablePair;
import org.apache.commons.lang3.tuple.Pair;
import org.jdbi.v3.sqlobject.transaction.Transaction;
import org.openmetadata.common.utils.CommonUtil;
import org.openmetadata.schema.CreateEntity;
import org.openmetadata.schema.EntityInterface;
import org.openmetadata.schema.api.VoteRequest;
import org.openmetadata.schema.api.VoteRequest.VoteType;
import org.openmetadata.schema.api.feed.ResolveTask;
import org.openmetadata.schema.api.teams.CreateTeam;
import org.openmetadata.schema.configuration.AssetCertificationSettings;
import org.openmetadata.schema.entity.data.Table;
import org.openmetadata.schema.entity.feed.Suggestion;
import org.openmetadata.schema.entity.teams.Team;
import org.openmetadata.schema.entity.teams.User;
import org.openmetadata.schema.system.EntityError;
import org.openmetadata.schema.type.ApiStatus;
import org.openmetadata.schema.type.AssetCertification;
import org.openmetadata.schema.type.ChangeDescription;
import org.openmetadata.schema.type.ChangeEvent;
import org.openmetadata.schema.type.Column;
import org.openmetadata.schema.type.EntityHistory;
import org.openmetadata.schema.type.EntityReference;
import org.openmetadata.schema.type.EventType;
import org.openmetadata.schema.type.FieldChange;
import org.openmetadata.schema.type.Include;
import org.openmetadata.schema.type.LifeCycle;
import org.openmetadata.schema.type.ProviderType;
import org.openmetadata.schema.type.Relationship;
import org.openmetadata.schema.type.SuggestionType;
import org.openmetadata.schema.type.TagLabel;
import org.openmetadata.schema.type.TaskType;
import org.openmetadata.schema.type.ThreadType;
import org.openmetadata.schema.type.Votes;
import org.openmetadata.schema.type.api.BulkAssets;
import org.openmetadata.schema.type.api.BulkOperationResult;
import org.openmetadata.schema.type.api.BulkResponse;
import org.openmetadata.schema.type.csv.CsvImportResult;
import org.openmetadata.schema.type.customProperties.TableConfig;
import org.openmetadata.schema.utils.EntityInterfaceUtil;
import org.openmetadata.service.Entity;
import org.openmetadata.service.OpenMetadataApplicationConfig;
import org.openmetadata.service.TypeRegistry;
import org.openmetadata.service.exception.CatalogExceptionMessage;
import org.openmetadata.service.exception.EntityNotFoundException;
import org.openmetadata.service.exception.UnhandledServerException;
import org.openmetadata.service.jdbi3.CollectionDAO.EntityRelationshipRecord;
import org.openmetadata.service.jdbi3.CollectionDAO.EntityVersionPair;
import org.openmetadata.service.jdbi3.CollectionDAO.ExtensionRecord;
import org.openmetadata.service.jdbi3.FeedRepository.TaskWorkflow;
import org.openmetadata.service.jdbi3.FeedRepository.ThreadContext;
import org.openmetadata.service.resources.tags.TagLabelUtil;
import org.openmetadata.service.search.SearchClient;
import org.openmetadata.service.search.SearchListFilter;
import org.openmetadata.service.search.SearchRepository;
import org.openmetadata.service.search.SearchSortFilter;
import org.openmetadata.service.util.EntityUtil;
import org.openmetadata.service.util.EntityUtil.Fields;
import org.openmetadata.service.util.FullyQualifiedName;
import org.openmetadata.service.util.JsonUtils;
import org.openmetadata.service.util.RestUtil;
import org.openmetadata.service.util.RestUtil.DeleteResponse;
import org.openmetadata.service.util.RestUtil.PatchResponse;
import org.openmetadata.service.util.RestUtil.PutResponse;
import org.openmetadata.service.util.ResultList;

/**
 * This is the base class used by Entity Resources to perform READ and WRITE operations to the backend database to
 * Create, Retrieve, Update, and Delete entities.
 *
 * <p>An entity has two types of fields - `attributes` and `relationships`.
 *
 * <ul>
 *   <li>The `attributes` are the core properties of the entity, example - entity id, name, fullyQualifiedName, columns
 *       for a table, etc.
 *   <li>The `relationships` are an associated between two entities, example - table belongs to a database, table has a
 *       tag, user owns a table, etc. All relationships are captured using {@code EntityReference}.
 * </ul>
 *
 * Entities are stored as JSON documents in the database. Each entity is stored in a separate table and is accessed
 * through a <i>Data Access Object</i> or <i>DAO</i> that corresponds to each of the entity. For example,
 * <i>table_entity</i> is the database table used to store JSON docs corresponding to <i>table</i> entity and {@link
 * org.openmetadata.service.jdbi3.CollectionDAO.TableDAO} is used as the DAO object to access the table_entity table.
 * All DAO objects for an entity are available in {@code daoCollection}. <br>
 * <br>
 * Relationships between entity is stored in a separate table that captures the edge - fromEntity, toEntity, and the
 * relationship name <i>entity_relationship</i> table and are supported by {@link
 * org.openmetadata.service.jdbi3.CollectionDAO.EntityRelationshipDAO} DAO object.
 *
 * <p>JSON document of an entity stores only <i>required</i> attributes of an entity. Some attributes such as
 * <i>href</i> are not stored and are created on the fly. <br>
 * <br>
 * Json document of an entity does not store relationships. As an example, JSON document for <i>table</i> entity does
 * not store the relationship <i>database</i> which is of type <i>EntityReference</i>. This is always retrieved from the
 * relationship table when required to ensure, the data stored is efficiently and consistently, and relationship
 * information does not become stale.
 */
@Slf4j
@Repository()
public abstract class EntityRepository<T extends EntityInterface> {
  public record EntityHistoryWithOffset(EntityHistory entityHistory, int nextOffset) {}

  public static final LoadingCache<Pair<String, String>, EntityInterface> CACHE_WITH_NAME =
      CacheBuilder.newBuilder()
          .maximumSize(20000)
          .expireAfterWrite(30, TimeUnit.SECONDS)
          .recordStats()
          .build(new EntityLoaderWithName());
  public static final LoadingCache<Pair<String, UUID>, EntityInterface> CACHE_WITH_ID =
      CacheBuilder.newBuilder()
          .maximumSize(20000)
          .expireAfterWrite(30, TimeUnit.SECONDS)
          .recordStats()
          .build(new EntityLoaderWithId());
  private final String collectionPath;
  private final Class<T> entityClass;
  @Getter protected final String entityType;
  @Getter protected final EntityDAO<T> dao;
  @Getter protected final CollectionDAO daoCollection;
  @Getter protected final SearchRepository searchRepository;
  @Getter protected final Set<String> allowedFields;
  public final boolean supportsSoftDelete;
  @Getter protected final boolean supportsTags;
  @Getter protected final boolean supportsOwners;
  @Getter protected final boolean supportsStyle;
  @Getter protected final boolean supportsLifeCycle;
  @Getter protected final boolean supportsCertification;
  protected final boolean supportsFollower;
  protected final boolean supportsExtension;
  protected final boolean supportsVotes;
  @Getter protected final boolean supportsDomain;
  protected final boolean supportsDataProducts;
  @Getter protected final boolean supportsReviewers;
  @Getter protected final boolean supportsExperts;
  protected boolean quoteFqn =
      false; // Entity FQNS not hierarchical such user, teams, services need to be quoted
  protected boolean renameAllowed = false; // Entity can be renamed

  /** Fields that can be updated during PATCH operation */
  @Getter private final Fields patchFields;

  /** Fields that can be updated during PUT operation */
  @Getter protected final Fields putFields;

  protected boolean supportsSearch = false;
  protected final Map<String, BiConsumer<List<T>, Fields>> fieldFetchers = new HashMap<>();

  protected EntityRepository(
      String collectionPath,
      String entityType,
      Class<T> entityClass,
      EntityDAO<T> entityDAO,
      String patchFields,
      String putFields) {
    this.collectionPath = collectionPath;
    this.entityClass = entityClass;
    allowedFields = getEntityFields(entityClass);
    this.dao = entityDAO;
    this.daoCollection = Entity.getCollectionDAO();
    this.searchRepository = Entity.getSearchRepository();
    this.entityType = entityType;
    this.patchFields = getFields(patchFields);
    this.putFields = getFields(putFields);

    this.supportsTags = allowedFields.contains(FIELD_TAGS);
    if (supportsTags) {
      this.patchFields.addField(allowedFields, FIELD_TAGS);
      this.putFields.addField(allowedFields, FIELD_TAGS);
    }
    this.supportsOwners = allowedFields.contains(FIELD_OWNERS);
    if (supportsOwners) {
      this.patchFields.addField(allowedFields, FIELD_OWNERS);
      this.putFields.addField(allowedFields, FIELD_OWNERS);
    }
    this.supportsSoftDelete = allowedFields.contains(FIELD_DELETED);
    this.supportsFollower = allowedFields.contains(FIELD_FOLLOWERS);
    if (supportsFollower) {
      this.patchFields.addField(allowedFields, FIELD_FOLLOWERS);
      this.putFields.addField(allowedFields, FIELD_FOLLOWERS);
    }
    this.supportsExtension = allowedFields.contains(FIELD_EXTENSION);
    if (supportsExtension) {
      this.patchFields.addField(allowedFields, FIELD_EXTENSION);
      this.putFields.addField(allowedFields, FIELD_EXTENSION);
    }
    this.supportsVotes = allowedFields.contains(FIELD_VOTES);
    if (supportsVotes) {
      this.patchFields.addField(allowedFields, FIELD_VOTES);
      this.putFields.addField(allowedFields, FIELD_VOTES);
    }
    this.supportsDomain = allowedFields.contains(FIELD_DOMAIN);
    if (supportsDomain) {
      this.patchFields.addField(allowedFields, FIELD_DOMAIN);
      this.putFields.addField(allowedFields, FIELD_DOMAIN);
    }
    this.supportsReviewers = allowedFields.contains(FIELD_REVIEWERS);
    if (supportsReviewers) {
      this.patchFields.addField(allowedFields, FIELD_REVIEWERS);
      this.putFields.addField(allowedFields, FIELD_REVIEWERS);
    }
    this.supportsExperts = allowedFields.contains(FIELD_EXPERTS);
    if (supportsExperts) {
      this.patchFields.addField(allowedFields, FIELD_EXPERTS);
      this.putFields.addField(allowedFields, FIELD_EXPERTS);
    }
    this.supportsDataProducts = allowedFields.contains(FIELD_DATA_PRODUCTS);
    if (supportsDataProducts) {
      this.patchFields.addField(allowedFields, FIELD_DATA_PRODUCTS);
      this.putFields.addField(allowedFields, FIELD_DATA_PRODUCTS);
    }
    this.supportsStyle = allowedFields.contains(FIELD_STYLE);
    if (supportsStyle) {
      this.patchFields.addField(allowedFields, FIELD_STYLE);
      this.putFields.addField(allowedFields, FIELD_STYLE);
    }
    this.supportsLifeCycle = allowedFields.contains(FIELD_LIFE_CYCLE);
    if (supportsLifeCycle) {
      this.patchFields.addField(allowedFields, FIELD_LIFE_CYCLE);
      this.putFields.addField(allowedFields, FIELD_LIFE_CYCLE);
    }
<<<<<<< HEAD
    this.supportsCertification = allowedFields.contains(FIELD_CERTIFICATION);
    if (supportsCertification) {
      this.patchFields.addField(allowedFields, FIELD_CERTIFICATION);
      this.putFields.addField(allowedFields, FIELD_CERTIFICATION);
    }
=======

    Map<String, Pair<Boolean, BiConsumer<List<T>, Fields>>> fieldSupportMap = new HashMap<>();

    fieldSupportMap.put(FIELD_TAGS, Pair.of(supportsTags, this::fetchAndSetTags));
    fieldSupportMap.put(FIELD_OWNERS, Pair.of(supportsOwners, this::fetchAndSetOwners));
    fieldSupportMap.put(FIELD_DOMAIN, Pair.of(supportsDomain, this::fetchAndSetDomain));
    fieldSupportMap.put(FIELD_REVIEWERS, Pair.of(supportsReviewers, this::fetchAndSetReviewers));
    fieldSupportMap.put(FIELD_EXTENSION, Pair.of(supportsExtension, this::fetchAndSetExtension));

    for (Map.Entry<String, Pair<Boolean, BiConsumer<List<T>, Fields>>> entry :
        fieldSupportMap.entrySet()) {
      String fieldName = entry.getKey();
      boolean supportsField = entry.getValue().getLeft();
      BiConsumer<List<T>, Fields> fetcher = entry.getValue().getRight();

      if (supportsField) {
        this.fieldFetchers.put(fieldName, fetcher);
        this.patchFields.addField(allowedFields, fieldName);
        this.putFields.addField(allowedFields, fieldName);
      }
    }

>>>>>>> 14760021
    Entity.registerEntity(entityClass, entityType, this);
  }

  /**
   * Set the requested fields in an entity. This is used for requesting specific fields in the object during GET
   * operations. It is also used during PUT and PATCH operations to set up fields that can be updated.
   */
  protected abstract void setFields(T entity, Fields fields);

  /**
   * Set the requested fields in an entity. This is used for requesting specific fields in the object during GET
   * operations. It is also used during PUT and PATCH operations to set up fields that can be updated.
   */
  protected abstract void clearFields(T entity, Fields fields);

  /**
   * This method is used for validating an entity to be created during POST, PUT, and PATCH operations and prepare the
   * entity with all the required attributes and relationships.
   *
   * <p>The implementation of this method must perform the following:
   *
   * <ol>
   *   <li>Prepare the values for attributes that are not required in the request but can be derived on the server side.
   *       Example - <i>>FullyQualifiedNames</i> of an entity can be derived from the hierarchy that an entity belongs
   *       to .
   *   <li>Validate all the attributes of an entity.
   *   <li>Validate all the relationships of an entity. As an example - during <i>table</i> creation, relationships such
   *       as <i>Tags</i>, <i>Owner</i>, <i>Database</i>a table belongs to are validated. During validation additional
   *       information that is not required in the create/update request are set up in the corresponding relationship
   *       fields.
   * </ol>
   *
   * At the end of this operation, entity is expected to be valid and fully constructed with all the fields that will be
   * sent as payload in the POST, PUT, and PATCH operations response.
   *
   * @see TableRepository#prepare(Table, boolean) for an example implementation
   */
  protected abstract void prepare(T entity, boolean update);

  /**
   * An entity is stored in the backend database as JSON document. The JSON includes some attributes of the entity and
   * does not include attributes such as <i>href</i>. The relationship fields of an entity is never stored in the JSON
   * document. It is always reconstructed based on relationship edges from the backend database. <br>
   * <br>
   * As an example, when <i>table</i> entity is stored, the attributes such as <i>href</i> and the relationships such as
   * <i>owners</i>, <i>database</i>, and <i>tags</i> are set to null. These attributes are restored back after the JSON
   * document is stored to be sent as response.
   *
   * @see TableRepository#storeEntity(Table, boolean) for an example implementation
   */
  protected abstract void storeEntity(T entity, boolean update);

  /**
   * This method is called to store all the relationships of an entity. It is expected that all relationships are
   * already validated and completely setup before this method is called and no validation of relationships is required.
   *
   * @see TableRepository#storeRelationships(Table) for an example implementation
   */
  protected abstract void storeRelationships(T entity);

  /**
   * This method is called to set inherited fields that an entity inherits from its parent.
   *
   * @see TableRepository#setInheritedFields(Table, Fields) for an example implementation
   */
  @SuppressWarnings("unused")
  protected void setInheritedFields(T entity, Fields fields) {
    EntityInterface parent = supportsDomain ? getParentEntity(entity, "domain") : null;
    if (parent != null) {
      inheritDomain(entity, fields, parent);
    }
  }

  protected final void addServiceRelationship(T entity, EntityReference service) {
    if (service != null) {
      addRelationship(
          service.getId(), entity.getId(), service.getType(), entityType, Relationship.CONTAINS);
    }
  }

  /**
   * PATCH operations can't overwrite certain fields, such as entity ID, fullyQualifiedNames etc. Instead of throwing an
   * error, we take lenient approach of ignoring the user error and restore those attributes based on what is already
   * stored in the original entity.
   */
  protected void restorePatchAttributes(T original, T updated) {
    updated.setId(original.getId());
    updated.setName(renameAllowed ? updated.getName() : original.getName());
    updated.setFullyQualifiedName(original.getFullyQualifiedName());
    updated.setChangeDescription(original.getChangeDescription());
  }

  /**
   * This function updates the Elasticsearch indexes wherever the specific entity is present.
   * It is typically invoked when there are changes in the entity that might affect its indexing in Elasticsearch.
   * The function ensures that the indexes are kept up-to-date with the latest state of the entity across all relevant Elasticsearch indexes.
   */
  protected void entityRelationshipReindex(T original, T updated) {
    // Logic override by the child class to update the indexes
  }

  /** Set fullyQualifiedName of an entity */
  public void setFullyQualifiedName(T entity) {
    entity.setFullyQualifiedName(quoteName(entity.getName()));
  }

  /**
   * Initialize data from json files if seed data does not exist in corresponding tables. Seed data is stored under
   * openmetadata-service/src/main/resources/json/data/{entityType}
   *
   * <p>This method needs to be explicitly called, typically from initialize method. See {@link
   * org.openmetadata.service.resources.teams.RoleResource#initialize(OpenMetadataApplicationConfig)}
   */
  public final void initSeedDataFromResources() throws IOException {
    List<T> entities = getEntitiesFromSeedData();
    for (T entity : entities) {
      initializeEntity(entity);
    }
  }

  public List<T> getEntitiesFromSeedData() throws IOException {
    return getEntitiesFromSeedData(String.format(".*json/data/%s/.*\\.json$", entityType));
  }

  public final List<T> getEntitiesFromSeedData(String path) throws IOException {
    return getEntitiesFromSeedData(entityType, path, entityClass);
  }

  public static <U> List<U> getEntitiesFromSeedData(String entityType, String path, Class<U> clazz)
      throws IOException {
    List<U> entities = new ArrayList<>();
    List<String> jsonDataFiles = EntityUtil.getJsonDataResources(path);
    jsonDataFiles.forEach(
        jsonDataFile -> {
          try {
            String json =
                CommonUtil.getResourceAsStream(
                    EntityRepository.class.getClassLoader(), jsonDataFile);
            json = json.replace("<separator>", Entity.SEPARATOR);
            entities.add(JsonUtils.readValue(json, clazz));
          } catch (Exception e) {
            LOG.warn("Failed to initialize the {} from file {}", entityType, jsonDataFile, e);
          }
        });
    return entities;
  }

  /** Initialize a given entity if it does not exist. */
  @Transaction
  public final void initializeEntity(T entity) {
    T existingEntity = findByNameOrNull(entity.getFullyQualifiedName(), ALL);
    if (existingEntity != null) {
      LOG.debug("{} {} is already initialized", entityType, entity.getFullyQualifiedName());
      return;
    }

    LOG.debug("{} {} is not initialized", entityType, entity.getFullyQualifiedName());
    entity.setUpdatedBy(ADMIN_USER_NAME);
    entity.setUpdatedAt(System.currentTimeMillis());
    entity.setId(UUID.randomUUID());
    create(null, entity);
    LOG.debug("Created a new {} {}", entityType, entity.getFullyQualifiedName());
  }

  public final T copy(T entity, CreateEntity request, String updatedBy) {
    List<EntityReference> owners = validateOwners(request.getOwners());
    EntityReference domain = validateDomain(request.getDomain());
    validateReviewers(request.getReviewers());
    entity.setId(UUID.randomUUID());
    entity.setName(request.getName());
    entity.setDisplayName(request.getDisplayName());
    entity.setDescription(request.getDescription());
    entity.setOwners(owners);
    entity.setDomain(domain);
    entity.setTags(request.getTags());
    entity.setDataProducts(getEntityReferences(Entity.DATA_PRODUCT, request.getDataProducts()));
    entity.setLifeCycle(request.getLifeCycle());
    entity.setExtension(request.getExtension());
    entity.setUpdatedBy(updatedBy);
    entity.setUpdatedAt(System.currentTimeMillis());
    entity.setReviewers(request.getReviewers());
    return entity;
  }

  protected EntityUpdater getUpdater(T original, T updated, Operation operation) {
    return new EntityUpdater(original, updated, operation);
  }

  public final T get(UriInfo uriInfo, UUID id, Fields fields) {
    return get(uriInfo, id, fields, NON_DELETED, false);
  }

  /** Used for getting an entity with a set of requested fields */
  public final T get(UriInfo uriInfo, UUID id, Fields fields, Include include, boolean fromCache) {
    if (!fromCache) {
      // Clear the cache and always get the entity from the database to ensure read-after-write
      // consistency
      CACHE_WITH_ID.invalidate(new ImmutablePair<>(entityType, id));
    }
    // Find the entity from the cache. Set all the fields that are not already set
    T entity = find(id, include);
    setFieldsInternal(entity, fields);
    setInheritedFields(entity, fields);

    // Clone the entity from the cache and reset all the fields that are not already set
    // Cloning is necessary to ensure different threads making a call to this method don't
    // overwrite the fields of the entity being returned
    T entityClone = JsonUtils.deepCopy(entity, entityClass);
    clearFieldsInternal(entityClone, fields);
    return withHref(uriInfo, entityClone);
  }

  /** getReference is used for getting the entity references from the entity in the cache. */
  public final EntityReference getReference(UUID id, Include include)
      throws EntityNotFoundException {
    return find(id, include).getEntityReference();
  }

  /**
   * Find method is used for getting an entity only with core fields stored as JSON without any relational fields set
   */
  public final T find(UUID id, Include include) throws EntityNotFoundException {
    return find(id, include, true);
  }

  public final T find(UUID id, Include include, boolean fromCache) throws EntityNotFoundException {
    try {
      if (!fromCache) {
        CACHE_WITH_ID.invalidate(new ImmutablePair<>(entityType, id));
      }
      @SuppressWarnings("unchecked")
      T entity = (T) CACHE_WITH_ID.get(new ImmutablePair<>(entityType, id));
      if (include == NON_DELETED && Boolean.TRUE.equals(entity.getDeleted())
          || include == DELETED && !Boolean.TRUE.equals(entity.getDeleted())) {
        throw new EntityNotFoundException(entityNotFound(entityType, id));
      }
      return entity;
    } catch (ExecutionException | UncheckedExecutionException e) {
      throw new EntityNotFoundException(entityNotFound(entityType, id));
    }
  }

  public T getByName(UriInfo uriInfo, String fqn, Fields fields) {
    return getByName(uriInfo, fqn, fields, NON_DELETED, false);
  }

  public final T getByName(
      UriInfo uriInfo, String fqn, Fields fields, Include include, boolean fromCache) {
    fqn = quoteFqn ? EntityInterfaceUtil.quoteName(fqn) : fqn;
    if (!fromCache) {
      // Clear the cache and always get the entity from the database to ensure read-after-write
      // consistency
      CACHE_WITH_NAME.invalidate(new ImmutablePair<>(entityType, fqn));
    }
    // Find the entity from the cache. Set all the fields that are not already set
    T entity = findByName(fqn, include);
    setFieldsInternal(entity, fields);
    setInheritedFields(entity, fields);

    // Clone the entity from the cache and reset all the fields that are not already set
    // Cloning is necessary to ensure different threads making a call to this method don't
    // overwrite the fields of the entity being returned
    T entityClone = JsonUtils.deepCopy(entity, entityClass);
    clearFieldsInternal(entityClone, fields);
    return withHref(uriInfo, entityClone);
  }

  public final EntityReference getReferenceByName(String fqn, Include include) {
    fqn = quoteFqn ? EntityInterfaceUtil.quoteName(fqn) : fqn;
    return findByName(fqn, include).getEntityReference();
  }

  public final T findByNameOrNull(String fqn, Include include) {
    try {
      return findByName(fqn, include);
    } catch (EntityNotFoundException e) {
      return null;
    }
  }

  /**
   * Find method is used for getting an entity only with core fields stored as JSON without any relational fields set
   */
  public final T findByName(String fqn, Include include) {
    return findByName(fqn, include, true);
  }

  public final T findByName(String fqn, Include include, boolean fromCache) {
    fqn = quoteFqn ? EntityInterfaceUtil.quoteName(fqn) : fqn;
    try {
      if (!fromCache) {
        CACHE_WITH_NAME.invalidate(new ImmutablePair<>(entityType, fqn));
      }
      @SuppressWarnings("unchecked")
      T entity = (T) CACHE_WITH_NAME.get(new ImmutablePair<>(entityType, fqn));
      if (include == NON_DELETED && Boolean.TRUE.equals(entity.getDeleted())
          || include == DELETED && !Boolean.TRUE.equals(entity.getDeleted())) {
        throw new EntityNotFoundException(entityNotFound(entityType, fqn));
      }
      return entity;
    } catch (ExecutionException | UncheckedExecutionException e) {
      throw new EntityNotFoundException(entityNotFound(entityType, fqn));
    }
  }

  public final List<T> listAll(Fields fields, ListFilter filter) {
    // forward scrolling, if after == null then first page is being asked
    List<String> jsons = dao.listAfter(filter, Integer.MAX_VALUE, "", "");
    List<T> entities = new ArrayList<>();
    for (String json : jsons) {
      T entity = setFieldsInternal(JsonUtils.readValue(json, entityClass), fields);
      setInheritedFields(entity, fields);
      clearFieldsInternal(entity, fields);
      entities.add(entity);
    }
    return entities;
  }

  public final List<T> listAllForCSV(Fields fields, String parentFqn) {
    List<String> jsons = listAllByParentFqn(parentFqn);
    List<T> entities = new ArrayList<>();
    setFieldsInBulk(jsons, fields, entities);
    return entities;
  }

  public void setFieldsInBulk(List<String> jsons, Fields fields, List<T> entities) {
    for (String json : jsons) {
      T entity = JsonUtils.readValue(json, entityClass);
      entities.add(entity);
    }
    fetchAndSetFields(entities, fields);
    for (T entity : entities) {
      setInheritedFields(entity, fields);
      clearFieldsInternal(entity, fields);
    }
  }

  public List<String> listAllByParentFqn(String parentFqn) {
    String fqnPrefixHash = FullyQualifiedName.buildHash(parentFqn);
    String startHash = fqnPrefixHash + ".00000000000000000000000000000000";
    String endHash = fqnPrefixHash + ".ffffffffffffffffffffffffffffffff";
    return dao.listAll(startHash, endHash);
  }

  public ResultList<T> listAfter(
      UriInfo uriInfo, Fields fields, ListFilter filter, int limitParam, String after) {
    int total = dao.listCount(filter);
    List<T> entities = new ArrayList<>();
    if (limitParam > 0) {
      // forward scrolling, if after == null then first page is being asked
      Map<String, String> cursorMap =
          parseCursorMap(after == null ? "" : RestUtil.decodeCursor(after));
      String afterName = FullyQualifiedName.unquoteName(cursorMap.get("name"));
      String afterId = cursorMap.get("id");
      List<String> jsons = dao.listAfter(filter, limitParam + 1, afterName, afterId);

      for (String json : jsons) {
        T entity = setFieldsInternal(JsonUtils.readValue(json, entityClass), fields);
        setInheritedFields(entity, fields);
        clearFieldsInternal(entity, fields);
        entities.add(withHref(uriInfo, entity));
      }

      String beforeCursor;
      String afterCursor = null;
      beforeCursor = after == null ? null : getCursorValue(entities.get(0));
      if (entities.size()
          > limitParam) { // If extra result exists, then next page exists - return after cursor
        entities.remove(limitParam);
        afterCursor = getCursorValue(entities.get(limitParam - 1));
      }
      return getResultList(entities, beforeCursor, afterCursor, total);
    } else {
      // limit == 0 , return total count of entity.
      return getResultList(entities, null, null, total);
    }
  }

  public final ResultList<T> listAfterWithSkipFailure(
      UriInfo uriInfo, Fields fields, ListFilter filter, int limitParam, String after) {
    List<EntityError> errors = new ArrayList<>();
    List<T> entities = new ArrayList<>();
    int beforeOffset = Integer.parseInt(RestUtil.decodeCursor(after));
    int currentOffset = beforeOffset;
    int total = dao.listCount(filter);
    if (limitParam > 0) {
      List<String> jsons = dao.listAfter(filter, limitParam, currentOffset);

      for (String json : jsons) {
        T parsedEntity = JsonUtils.readValue(json, entityClass);
        try {
          T entity = setFieldsInternal(parsedEntity, fields);
          setInheritedFields(entity, fields);
          clearFieldsInternal(entity, fields);
          entities.add(withHref(uriInfo, entity));
        } catch (Exception e) {
          clearFieldsInternal(parsedEntity, fields);
          EntityError entityError =
              new EntityError().withMessage(e.getMessage()).withEntity(parsedEntity);
          errors.add(entityError);
          LOG.error("[ListForIndexing] Failed for Entity : {}", entityError);
        }
      }
      currentOffset = currentOffset + limitParam;
      String newAfter = currentOffset > total ? null : String.valueOf(currentOffset);
      return getResultList(entities, errors, String.valueOf(beforeOffset), newAfter, total);
    } else {
      // limit == 0 , return total count of entity.
      return getResultList(entities, errors, null, null, total);
    }
  }

  @SuppressWarnings("unchecked")
  Map<String, String> parseCursorMap(String param) {
    Map<String, String> cursorMap;
    if (param == null) {
      cursorMap = Map.of("name", null, "id", null);
    } else if (nullOrEmpty(param)) {
      cursorMap = Map.of("name", "", "id", "");
    } else {
      cursorMap = JsonUtils.readValue(param, Map.class);
    }
    return cursorMap;
  }

  public ResultList<T> listBefore(
      UriInfo uriInfo, Fields fields, ListFilter filter, int limitParam, String before) {
    // Reverse scrolling - Get one extra result used for computing before cursor
    Map<String, String> cursorMap = parseCursorMap(RestUtil.decodeCursor(before));
    String beforeName = FullyQualifiedName.unquoteName(cursorMap.get("name"));
    String beforeId = cursorMap.get("id");
    List<String> jsons = dao.listBefore(filter, limitParam + 1, beforeName, beforeId);

    List<T> entities = new ArrayList<>();
    for (String json : jsons) {
      T entity = setFieldsInternal(JsonUtils.readValue(json, entityClass), fields);
      setInheritedFields(entity, fields);
      clearFieldsInternal(entity, fields);
      entities.add(withHref(uriInfo, entity));
    }
    int total = dao.listCount(filter);

    String beforeCursor = null;
    String afterCursor;
    if (entities.size()
        > limitParam) { // If extra result exists, then previous page exists - return before cursor
      entities.remove(0);
      beforeCursor = getCursorValue(entities.get(0));
    }
    afterCursor = getCursorValue(entities.get(entities.size() - 1));
    return getResultList(entities, beforeCursor, afterCursor, total);
  }

  /**
   * This method returns the cursor value for pagination.
   * By default, it uses the entity's name. However, in cases where the name can be the same for different entities,
   * it is recommended to override this method to use the (name,id) key  instead.
   * The id is always unique, which helps to avoid pagination issues caused by duplicate names and have unique ordering.
   */
  public String getCursorValue(T entity) {
    Map<String, String> cursorMap =
        Map.of("name", entity.getName(), "id", String.valueOf(entity.getId()));
    return JsonUtils.pojoToJson(cursorMap);
  }

  public final T getVersion(UUID id, String version) {
    Double requestedVersion = Double.parseDouble(version);
    String extension = EntityUtil.getVersionExtension(entityType, requestedVersion);

    // Get previous version from version history
    String json = daoCollection.entityExtensionDAO().getExtension(id, extension);
    if (json != null) {
      return JsonUtils.readValue(json, entityClass);
    }
    // If requested the latest version, return it from current version of the entity
    T entity = setFieldsInternal(find(id, ALL), putFields);
    if (entity.getVersion().equals(requestedVersion)) {
      return entity;
    }
    throw EntityNotFoundException.byMessage(
        CatalogExceptionMessage.entityVersionNotFound(entityType, id, requestedVersion));
  }

  public final EntityHistoryWithOffset listVersionsWithOffset(UUID id, int limit, int offset) {
    T latest = setFieldsInternal(find(id, ALL), putFields);
    setInheritedFields(latest, putFields);
    String extensionPrefix = EntityUtil.getVersionExtensionPrefix(entityType);
    List<ExtensionRecord> records =
        daoCollection
            .entityExtensionDAO()
            .getExtensionsWithOffset(id, extensionPrefix, limit, offset);
    List<EntityVersionPair> oldVersions = new ArrayList<>();
    records.forEach(r -> oldVersions.add(new EntityVersionPair(r)));
    oldVersions.sort(EntityUtil.compareVersion.reversed());

    final List<Object> versions = new ArrayList<>();

    if (offset == 0) {
      versions.add(JsonUtils.pojoToJson(latest));
    }

    oldVersions.forEach(version -> versions.add(version.getEntityJson()));
    return new EntityHistoryWithOffset(
        new EntityHistory().withEntityType(entityType).withVersions(versions), offset + limit);
  }

  public final EntityHistory listVersions(UUID id) {
    T latest = setFieldsInternal(find(id, ALL), putFields);
    setInheritedFields(latest, putFields);
    String extensionPrefix = EntityUtil.getVersionExtensionPrefix(entityType);
    List<ExtensionRecord> records =
        daoCollection.entityExtensionDAO().getExtensions(id, extensionPrefix);
    List<EntityVersionPair> oldVersions = new ArrayList<>();
    records.forEach(r -> oldVersions.add(new EntityVersionPair(r)));
    oldVersions.sort(EntityUtil.compareVersion.reversed());

    final List<Object> allVersions = new ArrayList<>();
    allVersions.add(JsonUtils.pojoToJson(latest));
    oldVersions.forEach(version -> allVersions.add(version.getEntityJson()));
    return new EntityHistory().withEntityType(entityType).withVersions(allVersions);
  }

  public final T create(UriInfo uriInfo, T entity) {
    entity = withHref(uriInfo, createInternal(entity));
    return entity;
  }

  public final T createInternal(T entity) {
    prepareInternal(entity, false);
    return createNewEntity(entity);
  }

  public final void prepareInternal(T entity, boolean update) {
    validateTags(entity);
    prepare(entity, update);
    setFullyQualifiedName(entity);
    validateExtension(entity);
    // Domain is already validated
  }

  public final void storeRelationshipsInternal(T entity) {
    storeOwners(entity, entity.getOwners());
    applyTags(entity);
    storeDomain(entity, entity.getDomain());
    storeDataProducts(entity, entity.getDataProducts());
    storeReviewers(entity, entity.getReviewers());
    storeRelationships(entity);
  }

  public final T setFieldsInternal(T entity, Fields fields) {
    entity.setOwners(fields.contains(FIELD_OWNERS) ? getOwners(entity) : entity.getOwners());
    entity.setTags(fields.contains(FIELD_TAGS) ? getTags(entity) : entity.getTags());
    entity.setExtension(
        fields.contains(FIELD_EXTENSION) ? getExtension(entity) : entity.getExtension());
    // Always return domains of entity
    entity.setDomain(getDomain(entity));
    entity.setDataProducts(
        fields.contains(FIELD_DATA_PRODUCTS) ? getDataProducts(entity) : entity.getDataProducts());
    entity.setFollowers(
        fields.contains(FIELD_FOLLOWERS) ? getFollowers(entity) : entity.getFollowers());
    entity.setChildren(
        fields.contains(FIELD_CHILDREN) ? getChildren(entity) : entity.getChildren());
    entity.setExperts(fields.contains(FIELD_EXPERTS) ? getExperts(entity) : entity.getExperts());
    entity.setReviewers(
        fields.contains(FIELD_REVIEWERS) ? getReviewers(entity) : entity.getReviewers());
    entity.setVotes(fields.contains(FIELD_VOTES) ? getVotes(entity) : entity.getVotes());
    setFields(entity, fields);
    return entity;
  }

  public final void clearFieldsInternal(T entity, Fields fields) {
    entity.setOwners(fields.contains(FIELD_OWNERS) ? entity.getOwners() : null);
    entity.setTags(fields.contains(FIELD_TAGS) ? entity.getTags() : null);
    entity.setExtension(fields.contains(FIELD_EXTENSION) ? entity.getExtension() : null);
    entity.setDomain(fields.contains(FIELD_DOMAIN) ? entity.getDomain() : null);
    entity.setDataProducts(fields.contains(FIELD_DATA_PRODUCTS) ? entity.getDataProducts() : null);
    entity.setFollowers(fields.contains(FIELD_FOLLOWERS) ? entity.getFollowers() : null);
    entity.setChildren(fields.contains(FIELD_CHILDREN) ? entity.getChildren() : null);
    entity.setExperts(fields.contains(FIELD_EXPERTS) ? entity.getExperts() : null);
    entity.setReviewers(fields.contains(FIELD_REVIEWERS) ? entity.getReviewers() : null);
    entity.setVotes(fields.contains(FIELD_VOTES) ? entity.getVotes() : null);
    clearFields(entity, fields);
  }

  @Transaction
  public final PutResponse<T> createOrUpdate(UriInfo uriInfo, T updated) {
    T original = findByNameOrNull(updated.getFullyQualifiedName(), ALL);
    if (original == null) { // If an original entity does not exist then create it, else update
      return new PutResponse<>(
          Status.CREATED, withHref(uriInfo, createNewEntity(updated)), ENTITY_CREATED);
    }
    return update(uriInfo, original, updated);
  }

  @SuppressWarnings("unused")
  protected void postCreate(T entity) {
    if (supportsSearch) {
      searchRepository.createEntity(entity);
    }
  }

  @SuppressWarnings("unused")
  protected void postUpdate(T original, T updated) {
    if (supportsSearch) {
      searchRepository.updateEntity(updated);
    }
  }

  @Transaction
  public final PutResponse<T> update(UriInfo uriInfo, T original, T updated) {
    // Get all the fields in the original entity that can be updated during PUT operation
    setFieldsInternal(original, putFields);

    // If the entity state is soft-deleted, recursively undelete the entity and it's children
    if (Boolean.TRUE.equals(original.getDeleted())) {
      restoreEntity(updated.getUpdatedBy(), entityType, original.getId());
    }

    // Update the attributes and relationships of an entity
    EntityUpdater entityUpdater = getUpdater(original, updated, Operation.PUT);
    entityUpdater.update();
    EventType change = entityUpdater.fieldsChanged() ? EventType.ENTITY_UPDATED : ENTITY_NO_CHANGE;
    setInheritedFields(updated, new Fields(allowedFields));
    return new PutResponse<>(Status.OK, withHref(uriInfo, updated), change);
  }

  @Transaction
  public final PatchResponse<T> patch(UriInfo uriInfo, UUID id, String user, JsonPatch patch) {
    // Get all the fields in the original entity that can be updated during PATCH operation
    T original = setFieldsInternal(find(id, NON_DELETED, false), patchFields);
    setInheritedFields(original, patchFields);

    // Apply JSON patch to the original entity to get the updated entity
    T updated = JsonUtils.applyPatch(original, patch, entityClass);
    updated.setUpdatedBy(user);
    updated.setUpdatedAt(System.currentTimeMillis());

    prepareInternal(updated, true);
    // Validate and populate owners
    List<EntityReference> validatedOwners = getValidatedOwners(updated.getOwners());
    updated.setOwners(validatedOwners);

    restorePatchAttributes(original, updated);

    // Update the attributes and relationships of an entity
    EntityUpdater entityUpdater = getUpdater(original, updated, Operation.PATCH);
    entityUpdater.update();

    entityRelationshipReindex(original, updated);

    EventType change = ENTITY_NO_CHANGE;
    if (entityUpdater.fieldsChanged()) {
      change = EventType.ENTITY_UPDATED;
      setInheritedFields(updated, patchFields); // Restore inherited fields after a change
    }
    return new PatchResponse<>(Status.OK, withHref(uriInfo, updated), change);
  }

  /**
   * PATCH using fully qualified name
   */
  @Transaction
  public final PatchResponse<T> patch(UriInfo uriInfo, String fqn, String user, JsonPatch patch) {
    // Get all the fields in the original entity that can be updated during PATCH operation
    T original = setFieldsInternal(findByName(fqn, NON_DELETED, false), patchFields);
    setInheritedFields(original, patchFields);

    // Apply JSON patch to the original entity to get the updated entity
    T updated = JsonUtils.applyPatch(original, patch, entityClass);
    updated.setUpdatedBy(user);
    updated.setUpdatedAt(System.currentTimeMillis());

    prepareInternal(updated, true);
    // Validate and populate owners
    List<EntityReference> validatedOwners = getValidatedOwners(updated.getOwners());
    updated.setOwners(validatedOwners);
    restorePatchAttributes(original, updated);

    // Update the attributes and relationships of an entity
    EntityUpdater entityUpdater = getUpdater(original, updated, Operation.PATCH);
    entityUpdater.update();
    EventType change = ENTITY_NO_CHANGE;
    if (entityUpdater.fieldsChanged()) {
      change = EventType.ENTITY_UPDATED;
      setInheritedFields(updated, patchFields); // Restore inherited fields after a change
    }
    return new PatchResponse<>(Status.OK, withHref(uriInfo, updated), change);
  }

  @Transaction
  public final PutResponse<T> addFollower(String updatedBy, UUID entityId, UUID userId) {
    T entity = find(entityId, NON_DELETED);

    // Validate follower
    User user = daoCollection.userDAO().findEntityById(userId);
    if (Boolean.TRUE.equals(user.getDeleted())) {
      throw new IllegalArgumentException(CatalogExceptionMessage.deletedUser(userId));
    }

    // Add relationship
    addRelationship(userId, entityId, Entity.USER, entityType, Relationship.FOLLOWS);

    ChangeDescription change = new ChangeDescription().withPreviousVersion(entity.getVersion());
    fieldAdded(change, FIELD_FOLLOWERS, List.of(user.getEntityReference()));

    ChangeEvent changeEvent =
        new ChangeEvent()
            .withId(UUID.randomUUID())
            .withEntity(entity)
            .withChangeDescription(change)
            .withEventType(EventType.ENTITY_UPDATED)
            .withEntityType(entityType)
            .withEntityId(entityId)
            .withEntityFullyQualifiedName(entity.getFullyQualifiedName())
            .withUserName(updatedBy)
            .withTimestamp(System.currentTimeMillis())
            .withCurrentVersion(entity.getVersion())
            .withPreviousVersion(change.getPreviousVersion());
    entity.setChangeDescription(change);
    postUpdate(entity, entity);
    return new PutResponse<>(Status.OK, changeEvent, ENTITY_FIELDS_CHANGED);
  }

  @Transaction
  public final PutResponse<T> updateVote(String updatedBy, UUID entityId, VoteRequest request) {
    T originalEntity = find(entityId, NON_DELETED);

    // Validate User
    User user = daoCollection.userDAO().findEntityByName(FullyQualifiedName.quoteName(updatedBy));
    UUID userId = user.getId();
    if (Boolean.TRUE.equals(user.getDeleted())) {
      throw new IllegalArgumentException(CatalogExceptionMessage.deletedUser(userId));
    }

    ChangeDescription change =
        new ChangeDescription().withPreviousVersion(originalEntity.getVersion());
    fieldUpdated(change, FIELD_VOTES, null, request.getUpdatedVoteType());

    // Add or Delete relationship
    if (request.getUpdatedVoteType() == VoteType.UN_VOTED) {
      deleteRelationship(userId, Entity.USER, entityId, entityType, Relationship.VOTED);
    } else {
      addRelationship(
          userId,
          entityId,
          Entity.USER,
          entityType,
          Relationship.VOTED,
          JsonUtils.pojoToJson(request.getUpdatedVoteType()),
          false);
    }

    setFieldsInternal(originalEntity, new Fields(allowedFields, "votes"));
    ChangeEvent changeEvent =
        new ChangeEvent()
            .withId(UUID.randomUUID())
            .withEntity(originalEntity)
            .withChangeDescription(change)
            .withEventType(EventType.ENTITY_UPDATED)
            .withEntityType(entityType)
            .withEntityId(entityId)
            .withEntityFullyQualifiedName(originalEntity.getFullyQualifiedName())
            .withUserName(updatedBy)
            .withTimestamp(System.currentTimeMillis())
            .withCurrentVersion(originalEntity.getVersion())
            .withPreviousVersion(change.getPreviousVersion());
    postUpdate(originalEntity, originalEntity);
    return new PutResponse<>(Status.OK, changeEvent, ENTITY_FIELDS_CHANGED);
  }

  @Transaction
  public final DeleteResponse<T> delete(
      String updatedBy, UUID id, boolean recursive, boolean hardDelete) {
    DeleteResponse<T> response = deleteInternal(updatedBy, id, recursive, hardDelete);
    postDelete(response.entity());
    return response;
  }

  @Transaction
  public final DeleteResponse<T> deleteByName(
      String updatedBy, String name, boolean recursive, boolean hardDelete) {
    name = quoteFqn ? quoteName(name) : name;
    DeleteResponse<T> response = deleteInternalByName(updatedBy, name, recursive, hardDelete);
    postDelete(response.entity());
    return response;
  }

  protected void preDelete(T entity, String deletedBy) {
    // Override this method to perform any operation required after deletion.
    // For example ingestion pipeline deletes a pipeline in AirFlow.
  }

  protected void postDelete(T entity) {}

  public final void deleteFromSearch(T entity, EventType changeType) {
    if (supportsSearch) {
      if (changeType.equals(ENTITY_SOFT_DELETED)) {
        searchRepository.softDeleteOrRestoreEntity(entity, true);
      } else {
        searchRepository.deleteEntity(entity);
      }
    }
  }

  public final void restoreFromSearch(T entity) {
    if (supportsSearch) {
      searchRepository.softDeleteOrRestoreEntity(entity, false);
    }
  }

  public ResultList<T> listFromSearchWithOffset(
      UriInfo uriInfo,
      Fields fields,
      SearchListFilter searchListFilter,
      int limit,
      int offset,
      String q)
      throws IOException {
    return listFromSearchWithOffset(uriInfo, fields, searchListFilter, limit, offset, null, q);
  }

  public ResultList<T> listFromSearchWithOffset(
      UriInfo uriInfo,
      Fields fields,
      SearchListFilter searchListFilter,
      int limit,
      int offset,
      SearchSortFilter searchSortFilter,
      String q)
      throws IOException {
    List<T> entityList = new ArrayList<>();
    Long total;

    if (limit > 0) {
      SearchClient.SearchResultListMapper results =
          searchRepository.listWithOffset(
              searchListFilter, limit, offset, entityType, searchSortFilter, q);
      total = results.getTotal();
      for (Map<String, Object> json : results.getResults()) {
        T entity = setFieldsInternal(JsonUtils.readOrConvertValue(json, entityClass), fields);
        setInheritedFields(entity, fields);
        clearFieldsInternal(entity, fields);
        entityList.add(withHref(uriInfo, entity));
      }
      return new ResultList<>(entityList, offset, limit, total.intValue());
    } else {
      SearchClient.SearchResultListMapper results =
          searchRepository.listWithOffset(
              searchListFilter, limit, offset, entityType, searchSortFilter, q);
      total = results.getTotal();
      return new ResultList<>(entityList, null, limit, total.intValue());
    }
  }

  @Transaction
  private DeleteResponse<T> delete(
      String deletedBy, T original, boolean recursive, boolean hardDelete) {
    checkSystemEntityDeletion(original);
    preDelete(original, deletedBy);
    setFieldsInternal(original, putFields);
    deleteChildren(original.getId(), recursive, hardDelete, deletedBy);

    EventType changeType;
    T updated = get(null, original.getId(), putFields, ALL, false);
    if (supportsSoftDelete && !hardDelete) {
      updated.setUpdatedBy(deletedBy);
      updated.setUpdatedAt(System.currentTimeMillis());
      updated.setDeleted(true);
      EntityUpdater updater = getUpdater(original, updated, Operation.SOFT_DELETE);
      updater.update();
      changeType = ENTITY_SOFT_DELETED;
    } else {
      cleanup(updated);
      changeType = ENTITY_DELETED;
    }
    LOG.info("{} deleted {}", hardDelete ? "Hard" : "Soft", updated.getFullyQualifiedName());
    return new DeleteResponse<>(updated, changeType);
  }

  @Transaction
  public final DeleteResponse<T> deleteInternalByName(
      String updatedBy, String name, boolean recursive, boolean hardDelete) {
    // Validate entity
    T entity = findByName(name, ALL);
    return delete(updatedBy, entity, recursive, hardDelete);
  }

  @Transaction
  public final DeleteResponse<T> deleteInternal(
      String updatedBy, UUID id, boolean recursive, boolean hardDelete) {
    // Validate entity
    T entity = find(id, ALL);
    return delete(updatedBy, entity, recursive, hardDelete);
  }

  @Transaction
  private void deleteChildren(UUID id, boolean recursive, boolean hardDelete, String updatedBy) {
    // If an entity being deleted contains other **non-deleted** children entities, it can't be
    // deleted
    List<EntityRelationshipRecord> childrenRecords =
        daoCollection
            .relationshipDAO()
            .findTo(
                id,
                entityType,
                List.of(Relationship.CONTAINS.ordinal(), Relationship.PARENT_OF.ordinal()));

    if (childrenRecords.isEmpty()) {
      LOG.info("No children to delete");
      return;
    }
    // Entity being deleted contains children entities
    if (!recursive) {
      throw new IllegalArgumentException(CatalogExceptionMessage.entityIsNotEmpty(entityType));
    }
    // Delete all the contained entities
    deleteChildren(childrenRecords, hardDelete, updatedBy);
  }

  @Transaction
  protected void deleteChildren(
      List<EntityRelationshipRecord> children, boolean hardDelete, String updatedBy) {
    for (EntityRelationshipRecord entityRelationshipRecord : children) {
      LOG.info(
          "Recursively {} deleting {} {}",
          hardDelete ? "hard" : "soft",
          entityRelationshipRecord.getType(),
          entityRelationshipRecord.getId());
      Entity.deleteEntity(
          updatedBy,
          entityRelationshipRecord.getType(),
          entityRelationshipRecord.getId(),
          true,
          hardDelete);
    }
  }

  @Transaction
  protected void cleanup(T entityInterface) {
    UUID id = entityInterface.getId();

    // Delete all the relationships to other entities
    daoCollection.relationshipDAO().deleteAll(id, entityType);

    // Delete all the field relationships to other entities
    daoCollection.fieldRelationshipDAO().deleteAllByPrefix(entityInterface.getFullyQualifiedName());

    // Delete all the extensions of entity
    daoCollection.entityExtensionDAO().deleteAll(id);

    // Delete all the tag labels
    daoCollection
        .tagUsageDAO()
        .deleteTagLabelsByTargetPrefix(entityInterface.getFullyQualifiedName());

    // when the glossary and tag is deleted, delete its usage
    daoCollection.tagUsageDAO().deleteTagLabelsByFqn(entityInterface.getFullyQualifiedName());
    // Delete all the usage data
    daoCollection.usageDAO().delete(id);

    // Delete the extension data storing custom properties
    removeExtension(entityInterface);

    // Delete all the threads that are about this entity
    Entity.getFeedRepository().deleteByAbout(entityInterface.getId());

    // Remove entity from the cache
    invalidate(entityInterface);

    // Finally, delete the entity
    dao.delete(id);
  }

  private void invalidate(T entity) {
    CACHE_WITH_ID.invalidate(new ImmutablePair<>(entityType, entity.getId()));
    CACHE_WITH_NAME.invalidate(new ImmutablePair<>(entityType, entity.getFullyQualifiedName()));
  }

  @Transaction
  public final PutResponse<T> deleteFollower(String updatedBy, UUID entityId, UUID userId) {
    T entity = find(entityId, NON_DELETED);

    // Validate follower
    EntityReference user = Entity.getEntityReferenceById(Entity.USER, userId, NON_DELETED);

    // Remove follower
    deleteRelationship(userId, Entity.USER, entityId, entityType, Relationship.FOLLOWS);

    ChangeDescription change = new ChangeDescription().withPreviousVersion(entity.getVersion());
    fieldDeleted(change, FIELD_FOLLOWERS, List.of(user));

    ChangeEvent changeEvent =
        new ChangeEvent()
            .withId(UUID.randomUUID())
            .withEntity(entity)
            .withChangeDescription(change)
            .withEventType(EventType.ENTITY_UPDATED)
            .withEntityFullyQualifiedName(entity.getFullyQualifiedName())
            .withEntityType(entityType)
            .withEntityId(entityId)
            .withUserName(updatedBy)
            .withTimestamp(System.currentTimeMillis())
            .withCurrentVersion(entity.getVersion())
            .withPreviousVersion(change.getPreviousVersion());

    return new PutResponse<>(Status.OK, changeEvent, ENTITY_FIELDS_CHANGED);
  }

  public final ResultList<T> getResultList(
      List<T> entities, String beforeCursor, String afterCursor, int total) {
    return new ResultList<>(entities, beforeCursor, afterCursor, total);
  }

  public final ResultList<T> getResultList(
      List<T> entities,
      List<EntityError> errors,
      String beforeCursor,
      String afterCursor,
      int total) {
    return new ResultList<>(entities, errors, beforeCursor, afterCursor, total);
  }

  @Transaction
  private T createNewEntity(T entity) {
    storeEntity(entity, false);
    storeExtension(entity);
    storeRelationshipsInternal(entity);
    setInheritedFields(entity, new Fields(allowedFields));
    postCreate(entity);
    return entity;
  }

  @Transaction
  protected void store(T entity, boolean update) {
    // Don't store owner, database, href and tags as JSON. Build it on the fly based on
    // relationships
    entity.withHref(null);
    List<EntityReference> owners = entity.getOwners();
    entity.setOwners(null);
    List<EntityReference> children = entity.getChildren();
    entity.setChildren(null);
    List<TagLabel> tags = entity.getTags();
    entity.setTags(null);
    EntityReference domain = entity.getDomain();
    entity.setDomain(null);
    List<EntityReference> dataProducts = entity.getDataProducts();
    entity.setDataProducts(null);
    List<EntityReference> followers = entity.getFollowers();
    entity.setFollowers(null);
    List<EntityReference> experts = entity.getExperts();
    entity.setExperts(null);

    if (update) {
      dao.update(entity.getId(), entity.getFullyQualifiedName(), JsonUtils.pojoToJson(entity));
      LOG.info("Updated {}:{}:{}", entityType, entity.getId(), entity.getFullyQualifiedName());
      invalidate(entity);
    } else {
      dao.insert(entity, entity.getFullyQualifiedName());
      LOG.info("Created {}:{}:{}", entityType, entity.getId(), entity.getFullyQualifiedName());
    }

    // Restore the relationships
    entity.setOwners(owners);
    entity.setChildren(children);
    entity.setTags(tags);
    entity.setDomain(domain);
    entity.setDataProducts(dataProducts);
    entity.setFollowers(followers);
    entity.setExperts(experts);
  }

  @Transaction
  protected void storeTimeSeries(
      String fqn, String extension, String jsonSchema, String entityJson) {
    daoCollection.entityExtensionTimeSeriesDao().insert(fqn, extension, jsonSchema, entityJson);
  }

  @Transaction
  public final String getExtensionAtTimestamp(String fqn, String extension, Long timestamp) {
    return daoCollection
        .entityExtensionTimeSeriesDao()
        .getExtensionAtTimestamp(fqn, extension, timestamp);
  }

  public final String getLatestExtensionFromTimeSeries(String fqn, String extension) {
    return daoCollection.entityExtensionTimeSeriesDao().getLatestExtension(fqn, extension);
  }

  public final List<String> getResultsFromAndToTimestamps(
      String fullyQualifiedName, String extension, Long startTs, Long endTs) {
    return getResultsFromAndToTimestamps(
        fullyQualifiedName, extension, startTs, endTs, EntityTimeSeriesDAO.OrderBy.DESC);
  }

  public final List<String> getResultsFromAndToTimestamps(
      String fqn, String extension, Long startTs, Long endTs, EntityTimeSeriesDAO.OrderBy orderBy) {
    return daoCollection
        .entityExtensionTimeSeriesDao()
        .listBetweenTimestampsByOrder(fqn, extension, startTs, endTs, orderBy);
  }

  @Transaction
  public final void deleteExtensionAtTimestamp(String fqn, String extension, Long timestamp) {
    daoCollection.entityExtensionTimeSeriesDao().deleteAtTimestamp(fqn, extension, timestamp);
  }

  @Transaction
  public final void deleteExtensionBeforeTimestamp(String fqn, String extension, Long timestamp) {
    daoCollection.entityExtensionTimeSeriesDao().deleteBeforeTimestamp(fqn, extension, timestamp);
  }

  private void validateExtension(T entity) {
    if (entity.getExtension() == null) {
      return;
    }

    JsonNode jsonNode = JsonUtils.valueToTree(entity.getExtension());
    Iterator<Entry<String, JsonNode>> customFields = jsonNode.fields();
    while (customFields.hasNext()) {
      Entry<String, JsonNode> entry = customFields.next();
      String fieldName = entry.getKey();
      JsonNode fieldValue = entry.getValue();

      // Validate the customFields using jsonSchema
      JsonSchema jsonSchema = TypeRegistry.instance().getSchema(entityType, fieldName);
      if (jsonSchema == null) {
        throw new IllegalArgumentException(CatalogExceptionMessage.unknownCustomField(fieldName));
      }
      String customPropertyType = TypeRegistry.getCustomPropertyType(entityType, fieldName);
      String propertyConfig = TypeRegistry.getCustomPropertyConfig(entityType, fieldName);

      validateAndUpdateExtensionBasedOnPropertyType(
          entity, (ObjectNode) jsonNode, fieldName, fieldValue, customPropertyType, propertyConfig);
      Set<ValidationMessage> validationMessages = jsonSchema.validate(entry.getValue());
      if (!validationMessages.isEmpty()) {
        throw new IllegalArgumentException(
            CatalogExceptionMessage.jsonValidationError(fieldName, validationMessages.toString()));
      }
    }
  }

  private void validateAndUpdateExtensionBasedOnPropertyType(
      T entity,
      ObjectNode jsonNode,
      String fieldName,
      JsonNode fieldValue,
      String customPropertyType,
      String propertyConfig) {

    switch (customPropertyType) {
      case "date-cp", "dateTime-cp", "time-cp" -> {
        String formattedValue =
            getFormattedDateTimeField(
                fieldValue.textValue(), customPropertyType, propertyConfig, fieldName);
        jsonNode.put(fieldName, formattedValue);
      }
      case "table-cp" -> validateTableType(fieldValue, propertyConfig, fieldName);
      default -> {}
    }
  }

  private String getFormattedDateTimeField(
      String fieldValue, String customPropertyType, String propertyConfig, String fieldName) {
    DateTimeFormatter formatter;

    try {
      return switch (customPropertyType) {
        case "date-cp" -> {
          DateTimeFormatter inputFormatter =
              DateTimeFormatter.ofPattern(propertyConfig, Locale.ENGLISH);
          TemporalAccessor date = inputFormatter.parse(fieldValue);
          DateTimeFormatter outputFormatter =
              DateTimeFormatter.ofPattern(propertyConfig, Locale.ENGLISH);
          yield outputFormatter.format(date);
        }
        case "dateTime-cp" -> {
          formatter = DateTimeFormatter.ofPattern(propertyConfig);
          LocalDateTime dateTime = LocalDateTime.parse(fieldValue, formatter);
          yield dateTime.format(formatter);
        }
        case "time-cp" -> {
          formatter = DateTimeFormatter.ofPattern(propertyConfig);
          LocalTime time = LocalTime.parse(fieldValue, formatter);
          yield time.format(formatter);
        }
        default -> throw new IllegalArgumentException(
            "Unsupported customPropertyType: " + customPropertyType);
      };
    } catch (DateTimeParseException e) {
      throw new IllegalArgumentException(
          CatalogExceptionMessage.dateTimeValidationError(fieldName, propertyConfig));
    }
  }

  private void validateTableType(JsonNode fieldValue, String propertyConfig, String fieldName) {
    TableConfig tableConfig =
        JsonUtils.convertValue(JsonUtils.readTree(propertyConfig), TableConfig.class);
    org.openmetadata.schema.type.customProperties.Table tableValue =
        JsonUtils.convertValue(
            JsonUtils.readTree(String.valueOf(fieldValue)),
            org.openmetadata.schema.type.customProperties.Table.class);
    Set<String> configColumns = tableConfig.getColumns();

    try {
      JsonUtils.validateJsonSchema(
          tableValue, org.openmetadata.schema.type.customProperties.Table.class);

      Set<String> fieldColumns = new HashSet<>();
      fieldValue.get("columns").forEach(column -> fieldColumns.add(column.asText()));

      Set<String> undefinedColumns = new HashSet<>(fieldColumns);
      undefinedColumns.removeAll(configColumns);
      if (!undefinedColumns.isEmpty()) {
        throw new IllegalArgumentException(
            "Expected columns: "
                + configColumns
                + ", but found undefined columns: "
                + undefinedColumns);
      }

      Set<String> rowFieldNames = new HashSet<>();
      fieldValue.get("rows").forEach(row -> row.fieldNames().forEachRemaining(rowFieldNames::add));

      undefinedColumns = new HashSet<>(rowFieldNames);
      undefinedColumns.removeAll(configColumns);
      if (!undefinedColumns.isEmpty()) {
        throw new IllegalArgumentException("Rows contain undefined columns: " + undefinedColumns);
      }
    } catch (ConstraintViolationException e) {
      String validationErrors =
          e.getConstraintViolations().stream()
              .map(violation -> violation.getPropertyPath() + " " + violation.getMessage())
              .collect(Collectors.joining(", "));

      throw new IllegalArgumentException(
          CatalogExceptionMessage.jsonValidationError(fieldName, validationErrors));
    }
  }

  public final void storeExtension(EntityInterface entity) {
    JsonNode jsonNode = JsonUtils.valueToTree(entity.getExtension());
    Iterator<Entry<String, JsonNode>> customFields = jsonNode.fields();
    while (customFields.hasNext()) {
      Entry<String, JsonNode> entry = customFields.next();
      String fieldName = entry.getKey();
      JsonNode value = entry.getValue();
      storeCustomProperty(entity, fieldName, value);
    }
  }

  public final void removeExtension(EntityInterface entity) {
    JsonNode jsonNode = JsonUtils.valueToTree(entity.getExtension());
    Iterator<Entry<String, JsonNode>> customFields = jsonNode.fields();
    while (customFields.hasNext()) {
      Entry<String, JsonNode> entry = customFields.next();
      removeCustomProperty(entity, entry.getKey());
    }
  }

  private void storeCustomProperty(EntityInterface entity, String fieldName, JsonNode value) {
    String fieldFQN = TypeRegistry.getCustomPropertyFQN(entityType, fieldName);
    daoCollection
        .entityExtensionDAO()
        .insert(entity.getId(), fieldFQN, "customFieldSchema", JsonUtils.pojoToJson(value));
  }

  private void removeCustomProperty(EntityInterface entity, String fieldName) {
    String fieldFQN = TypeRegistry.getCustomPropertyFQN(entityType, fieldName);
    daoCollection.entityExtensionDAO().delete(entity.getId(), fieldFQN);
  }

  public final Object getExtension(T entity) {
    if (!supportsExtension) {
      return null;
    }
    String fieldFQNPrefix = TypeRegistry.getCustomPropertyFQNPrefix(entityType);
    List<ExtensionRecord> records =
        daoCollection.entityExtensionDAO().getExtensions(entity.getId(), fieldFQNPrefix);
    if (records.isEmpty()) {
      return null;
    }
    ObjectNode objectNode = JsonUtils.getObjectNode();
    for (ExtensionRecord extensionRecord : records) {
      String fieldName = TypeRegistry.getPropertyName(extensionRecord.extensionName());
      objectNode.set(fieldName, JsonUtils.readTree(extensionRecord.extensionJson()));
    }
    return objectNode;
  }

  protected void applyColumnTags(List<Column> columns) {
    // Add column level tags by adding tag to column relationship
    for (Column column : columns) {
      applyTags(column.getTags(), column.getFullyQualifiedName());
      if (column.getChildren() != null) {
        applyColumnTags(column.getChildren());
      }
    }
  }

  protected void applyTags(T entity) {
    if (supportsTags) {
      // Add entity level tags by adding tag to the entity relationship
      applyTags(entity.getTags(), entity.getFullyQualifiedName());
    }
  }

  /** Apply tags {@code tagLabels} to the entity or field identified by {@code targetFQN} */
  @Transaction
  public final void applyTags(List<TagLabel> tagLabels, String targetFQN) {
    for (TagLabel tagLabel : listOrEmpty(tagLabels)) {
      if (!tagLabel.getLabelType().equals(TagLabel.LabelType.DERIVED)) {
        daoCollection
            .tagUsageDAO()
            .applyTag(
                tagLabel.getSource().ordinal(),
                tagLabel.getTagFQN(),
                tagLabel.getTagFQN(),
                targetFQN,
                tagLabel.getLabelType().ordinal(),
                tagLabel.getState().ordinal());
      }
    }
  }

  protected List<TagLabel> getTags(T entity) {
    return !supportsTags ? null : getTags(entity.getFullyQualifiedName());
  }

  protected List<TagLabel> getTags(String fqn) {
    if (!supportsTags) {
      return null;
    }

    // Populate Glossary Tags on Read
    return addDerivedTags(daoCollection.tagUsageDAO().getTags(fqn));
  }

  public final Map<String, List<TagLabel>> getTagsByPrefix(String prefix, String postfix) {
    return !supportsTags
        ? null
        : daoCollection.tagUsageDAO().getTagsByPrefix(prefix, postfix, true);
  }

  protected List<EntityReference> getFollowers(T entity) {
    return !supportsFollower || entity == null
        ? Collections.emptyList()
        : findFrom(entity.getId(), entityType, Relationship.FOLLOWS, Entity.USER);
  }

  protected Votes getVotes(T entity) {
    if (!supportsVotes || entity == null) {
      return new Votes();
    }
    List<EntityRelationshipRecord> upVoterRecords = new ArrayList<>();
    List<EntityRelationshipRecord> downVoterRecords = new ArrayList<>();
    List<EntityRelationshipRecord> records =
        findFromRecords(entity.getId(), entityType, Relationship.VOTED, Entity.USER);
    for (EntityRelationshipRecord entityRelationshipRecord : records) {
      VoteType type = JsonUtils.readValue(entityRelationshipRecord.getJson(), VoteType.class);
      if (type == VoteType.VOTED_UP) {
        upVoterRecords.add(entityRelationshipRecord);
      } else if (type == VoteType.VOTED_DOWN) {
        downVoterRecords.add(entityRelationshipRecord);
      }
    }
    List<EntityReference> upVoters = getEntityReferences(upVoterRecords);
    List<EntityReference> downVoters = getEntityReferences(downVoterRecords);
    return new Votes()
        .withUpVotes(upVoters.size())
        .withDownVotes(downVoters.size())
        .withUpVoters(upVoters)
        .withDownVoters(downVoters);
  }

  public final T withHref(UriInfo uriInfo, T entity) {
    if (uriInfo == null) {
      return entity;
    }
    return entity.withHref(getHref(uriInfo, entity.getId()));
  }

  public final URI getHref(UriInfo uriInfo, UUID id) {
    return RestUtil.getHref(uriInfo, collectionPath, id);
  }

  @Transaction
  public final PutResponse<T> restoreEntity(String updatedBy, String entityType, UUID id) {
    // If an entity being restored contains other **deleted** children entities, restore them
    List<EntityRelationshipRecord> records =
        daoCollection.relationshipDAO().findTo(id, entityType, Relationship.CONTAINS.ordinal());

    if (!records.isEmpty()) {
      // Restore all the contained entities
      for (EntityRelationshipRecord entityRelationshipRecord : records) {
        LOG.info(
            "Recursively restoring {} {}",
            entityRelationshipRecord.getType(),
            entityRelationshipRecord.getId());
        Entity.restoreEntity(
            updatedBy, entityRelationshipRecord.getType(), entityRelationshipRecord.getId());
      }
    }

    // Finally set entity deleted flag to false
    LOG.info("Restoring the {} {}", entityType, id);

    try {
      T original = find(id, DELETED);
      setFieldsInternal(original, putFields);
      T updated = JsonUtils.readValue(JsonUtils.pojoToJson(original), entityClass);
      updated.setUpdatedBy(updatedBy);
      updated.setUpdatedAt(System.currentTimeMillis());
      EntityUpdater updater = getUpdater(original, updated, Operation.PUT);
      updater.update();
      return new PutResponse<>(Status.OK, updated, ENTITY_RESTORED);
    } catch (EntityNotFoundException e) {
      LOG.info("Entity is not in deleted state {} {}", entityType, id);
      return null;
    }
  }

  public final void addRelationship(
      UUID fromId, UUID toId, String fromEntity, String toEntity, Relationship relationship) {
    addRelationship(fromId, toId, fromEntity, toEntity, relationship, false);
  }

  public final void addRelationship(
      UUID fromId,
      UUID toId,
      String fromEntity,
      String toEntity,
      Relationship relationship,
      boolean bidirectional) {
    addRelationship(fromId, toId, fromEntity, toEntity, relationship, null, bidirectional);
  }

  @Transaction
  public final void addRelationship(
      UUID fromId,
      UUID toId,
      String fromEntity,
      String toEntity,
      Relationship relationship,
      String json,
      boolean bidirectional) {
    UUID from = fromId;
    UUID to = toId;
    if (bidirectional && fromId.compareTo(toId) > 0) {
      // For bidirectional relationship, instead of adding two row fromId -> toId and toId ->
      // fromId, just add one row where fromId is alphabetically less than toId
      from = toId;
      to = fromId;
    }
    daoCollection
        .relationshipDAO()
        .insert(from, to, fromEntity, toEntity, relationship.ordinal(), json);
  }

  @Transaction
  public final void bulkAddToRelationship(
      UUID fromId, List<UUID> toId, String fromEntity, String toEntity, Relationship relationship) {
    daoCollection
        .relationshipDAO()
        .bulkInsertToRelationship(fromId, toId, fromEntity, toEntity, relationship.ordinal());
  }

  public final List<EntityReference> findBoth(
      UUID entity1, String entityType1, Relationship relationship, String entity2) {
    // Find bidirectional relationship
    List<EntityReference> ids = new ArrayList<>();
    ids.addAll(findFrom(entity1, entityType1, relationship, entity2));
    ids.addAll(findTo(entity1, entityType1, relationship, entity2));
    return ids;
  }

  public final List<EntityReference> findFrom(
      UUID toId, String toEntityType, Relationship relationship, String fromEntityType) {
    List<EntityRelationshipRecord> records =
        findFromRecords(toId, toEntityType, relationship, fromEntityType);
    return getEntityReferences(records);
  }

  public final List<CollectionDAO.EntityRelationshipObject> findFromRecordsBatch(
      Set<String> toIds, String toEntityType, Relationship relationship, String fromEntityType) {
    return daoCollection
        .relationshipDAO()
        .findFromBatch(
            new ArrayList<>(toIds), relationship.ordinal(), toEntityType, fromEntityType);
  }

  public final List<CollectionDAO.EntityRelationshipObject> findToRecordsBatch(
      Set<String> fromIds, String fromEntityType, Relationship relationship, String toEntityType) {
    return daoCollection
        .relationshipDAO()
        .findToBatch(
            new ArrayList<>(fromIds), relationship.ordinal(), fromEntityType, toEntityType);
  }

  public final List<EntityRelationshipRecord> findFromRecords(
      UUID toId, String toEntityType, Relationship relationship, String fromEntityType) {
    // When fromEntityType is null, all the relationships from any entity is returned
    return fromEntityType == null
        ? daoCollection.relationshipDAO().findFrom(toId, toEntityType, relationship.ordinal())
        : daoCollection
            .relationshipDAO()
            .findFrom(toId, toEntityType, relationship.ordinal(), fromEntityType);
  }

  public final EntityReference getContainer(UUID toId) {
    return getFromEntityRef(toId, Relationship.CONTAINS, null, true);
  }

  public final EntityReference getContainer(UUID toId, String fromEntityType) {
    return getFromEntityRef(toId, Relationship.CONTAINS, fromEntityType, true);
  }

  public final EntityReference getFromEntityRef(
      UUID toId, Relationship relationship, String fromEntityType, boolean mustHaveRelationship) {
    List<EntityRelationshipRecord> records =
        findFromRecords(toId, entityType, relationship, fromEntityType);
    ensureSingleRelationship(
        entityType, toId, records, relationship.value(), fromEntityType, mustHaveRelationship);
    return !records.isEmpty()
        ? Entity.getEntityReferenceById(records.get(0).getType(), records.get(0).getId(), ALL)
        : null;
  }

  public final List<EntityReference> getFromEntityRefs(
      UUID toId, Relationship relationship, String fromEntityType) {
    List<EntityRelationshipRecord> records =
        findFromRecords(toId, entityType, relationship, fromEntityType);
    return !records.isEmpty()
        ? records.stream()
            .map(fromRef -> Entity.getEntityReferenceById(fromRef.getType(), fromRef.getId(), ALL))
            .collect(Collectors.toList())
        : null;
  }

  public final EntityReference getToEntityRef(
      UUID fromId, Relationship relationship, String toEntityType, boolean mustHaveRelationship) {
    List<EntityRelationshipRecord> records =
        findToRecords(fromId, entityType, relationship, toEntityType);
    ensureSingleRelationship(
        entityType, fromId, records, relationship.value(), toEntityType, mustHaveRelationship);
    return !records.isEmpty()
        ? Entity.getEntityReferenceById(records.get(0).getType(), records.get(0).getId(), ALL)
        : null;
  }

  public static void ensureSingleRelationship(
      String entityType,
      UUID id,
      List<EntityRelationshipRecord> relations,
      String relationshipName,
      String toEntityType,
      boolean mustHaveRelationship) {
    // An entity can have only one relationship
    if (mustHaveRelationship && relations.isEmpty()) {
      throw new UnhandledServerException(
          CatalogExceptionMessage.entityRelationshipNotFound(
              entityType, id, relationshipName, toEntityType));
    }
    if (!mustHaveRelationship && relations.isEmpty()) {
      return;
    }
    if (relations.size() != 1) {
      LOG.warn(
          "Possible database issues - multiple relations {} for entity {}:{}",
          relationshipName,
          entityType,
          id);
    }
  }

  public final List<EntityReference> findTo(
      UUID fromId, String fromEntityType, Relationship relationship, String toEntityType) {
    // When toEntityType is null, all the relationships to any entity is returned
    List<EntityRelationshipRecord> records =
        findToRecords(fromId, fromEntityType, relationship, toEntityType);
    return getEntityReferences(records);
  }

  public final List<EntityRelationshipRecord> findToRecords(
      UUID fromId, String fromEntityType, Relationship relationship, String toEntityType) {
    // When toEntityType is null, all the relationships to any entity is returned
    return toEntityType == null
        ? daoCollection.relationshipDAO().findTo(fromId, fromEntityType, relationship.ordinal())
        : daoCollection
            .relationshipDAO()
            .findTo(fromId, fromEntityType, relationship.ordinal(), toEntityType);
  }

  public final void deleteRelationship(
      UUID fromId,
      String fromEntityType,
      UUID toId,
      String toEntityType,
      Relationship relationship) {
    daoCollection
        .relationshipDAO()
        .delete(fromId, fromEntityType, toId, toEntityType, relationship.ordinal());
  }

  public final void deleteTo(
      UUID toId, String toEntityType, Relationship relationship, String fromEntityType) {
    if (fromEntityType == null) {
      daoCollection.relationshipDAO().deleteTo(toId, toEntityType, relationship.ordinal());
    } else {
      daoCollection
          .relationshipDAO()
          .deleteTo(toId, toEntityType, relationship.ordinal(), fromEntityType);
    }
  }

  public final void deleteFrom(
      UUID fromId, String fromEntityType, Relationship relationship, String toEntityType) {
    // Remove relationships from original
    daoCollection
        .relationshipDAO()
        .deleteFrom(fromId, fromEntityType, relationship.ordinal(), toEntityType);
  }

  public final void validateUsers(List<EntityReference> entityReferences) {
    if (entityReferences != null) {
      for (EntityReference entityReference : entityReferences) {
        EntityReference ref =
            entityReference.getId() != null
                ? Entity.getEntityReferenceById(USER, entityReference.getId(), ALL)
                : Entity.getEntityReferenceByName(
                    USER, entityReference.getFullyQualifiedName(), ALL);
        EntityUtil.copy(ref, entityReference);
      }
      entityReferences.sort(EntityUtil.compareEntityReference);
    }
  }

  private boolean validateIfAllRefsAreEntityType(List<EntityReference> list, String entityType) {
    return list.stream().allMatch(obj -> obj.getType().equals(entityType));
  }

  public final void validateReviewers(List<EntityReference> entityReferences) {
    if (!nullOrEmpty(entityReferences)) {
      boolean areAllTeam = validateIfAllRefsAreEntityType(entityReferences, TEAM);
      boolean areAllUsers = validateIfAllRefsAreEntityType(entityReferences, USER);
      if (areAllTeam) {
        // If all are team then only one team is allowed
        if (entityReferences.size() > 1) {
          throw new IllegalArgumentException("Only one team can be assigned as reviewer.");
        } else {
          EntityReference ref =
              entityReferences.get(0).getId() != null
                  ? Entity.getEntityReferenceById(TEAM, entityReferences.get(0).getId(), ALL)
                  : Entity.getEntityReferenceByName(
                      TEAM, entityReferences.get(0).getFullyQualifiedName(), ALL);
          EntityUtil.copy(ref, entityReferences.get(0));
        }
      } else if (areAllUsers) {
        for (EntityReference entityReference : entityReferences) {
          EntityReference ref =
              entityReference.getId() != null
                  ? Entity.getEntityReferenceById(USER, entityReference.getId(), ALL)
                  : Entity.getEntityReferenceByName(
                      USER, entityReference.getFullyQualifiedName(), ALL);
          EntityUtil.copy(ref, entityReference);
        }
      } else {
        throw new IllegalArgumentException(
            "Invalid Reviewer Type. Only one team or multiple users can be assigned as reviewer.");
      }
      entityReferences.sort(EntityUtil.compareEntityReference);
    }
  }

  public final void validateRoles(List<EntityReference> roles) {
    if (roles != null) {
      for (EntityReference entityReference : roles) {
        EntityReference ref =
            Entity.getEntityReferenceById(Entity.ROLE, entityReference.getId(), ALL);
        EntityUtil.copy(ref, entityReference);
      }
      roles.sort(EntityUtil.compareEntityReference);
    }
  }

  final void validatePolicies(List<EntityReference> policies) {
    if (policies != null) {
      for (EntityReference entityReference : policies) {
        EntityReference ref =
            Entity.getEntityReferenceById(Entity.POLICY, entityReference.getId(), ALL);
        EntityUtil.copy(ref, entityReference);
      }
      policies.sort(EntityUtil.compareEntityReference);
    }
  }

  public final List<EntityReference> getOwners(T entity) {
    return supportsOwners
        ? findFrom(entity.getId(), entityType, Relationship.OWNS, null)
        : Collections.emptyList();
  }

  public final List<EntityReference> getOwners(EntityReference ref) {
    return supportsOwners ? getFromEntityRefs(ref.getId(), Relationship.OWNS, null) : null;
  }

  protected EntityReference getDomain(T entity) {
    return supportsDomain
        ? getFromEntityRef(entity.getId(), Relationship.HAS, DOMAIN, false)
        : null;
  }

  private List<EntityReference> getDataProducts(T entity) {
    return !supportsDataProducts
        ? null
        : findFrom(entity.getId(), entityType, Relationship.HAS, DATA_PRODUCT);
  }

  public EntityInterface getParentEntity(T entity, String fields) {
    return null;
  }

  public final EntityReference getParent(T entity) {
    return getFromEntityRef(entity.getId(), Relationship.CONTAINS, entityType, false);
  }

  protected List<EntityReference> getChildren(T entity) {
    return findTo(entity.getId(), entityType, Relationship.CONTAINS, entityType);
  }

  protected List<EntityReference> getReviewers(T entity) {
    return supportsReviewers
        ? findFrom(entity.getId(), entityType, Relationship.REVIEWS, null)
        : null;
  }

  protected List<EntityReference> getExperts(T entity) {
    return supportsExperts
        ? findTo(entity.getId(), entityType, Relationship.EXPERT, Entity.USER)
        : null;
  }

  public final void inheritDomain(T entity, Fields fields, EntityInterface parent) {
    if (fields.contains(FIELD_DOMAIN) && entity.getDomain() == null && parent != null) {
      entity.setDomain(parent.getDomain() != null ? parent.getDomain().withInherited(true) : null);
    }
  }

  public final void inheritOwners(T entity, Fields fields, EntityInterface parent) {
    if (fields.contains(FIELD_OWNERS) && nullOrEmpty(entity.getOwners()) && parent != null) {
      entity.setOwners(
          !nullOrEmpty(parent.getOwners()) ? parent.getOwners() : Collections.emptyList());
      listOrEmpty(entity.getOwners()).forEach(owner -> owner.setInherited(true));
    }
  }

  public final void inheritExperts(T entity, Fields fields, EntityInterface parent) {
    if (fields.contains(FIELD_EXPERTS) && nullOrEmpty(entity.getExperts()) && parent != null) {
      entity.setExperts(parent.getExperts());
      listOrEmpty(entity.getExperts()).forEach(expert -> expert.withInherited(true));
    }
  }

  public final void inheritReviewers(T entity, Fields fields, EntityInterface parent) {
    if (fields.contains(FIELD_REVIEWERS) && parent != null) {
      entity.setReviewers(mergedInheritedEntityRefs(entity.getReviewers(), parent.getReviewers()));
    }
  }

  protected List<EntityReference> getValidatedOwners(List<EntityReference> owners) {
    if (nullOrEmpty(owners)) {
      return owners;
    }
    // populate owner entityRefs with all fields
    List<EntityReference> refs = validateOwners(owners);
    if (nullOrEmpty(refs)) {
      return owners;
    }
    refs.sort(Comparator.comparing(EntityReference::getName));
    return refs;
  }

  @Transaction
  protected void storeOwners(T entity, List<EntityReference> owners) {
    if (supportsOwners && !nullOrEmpty(owners)) {
      for (EntityReference owner : owners) {
        // Add relationship owner --- owns ---> ownedEntity
        LOG.info(
            "Adding owner {}:{} for entity {}:{}",
            owner.getType(),
            owner.getFullyQualifiedName(),
            entityType,
            entity.getId());
        addRelationship(
            owner.getId(), entity.getId(), owner.getType(), entityType, Relationship.OWNS);
      }
    }
  }

  @Transaction
  protected void storeDomain(T entity, EntityReference domain) {
    if (supportsDomain && domain != null) {
      // Add relationship domain --- has ---> entity
      LOG.info(
          "Adding domain {} for entity {}:{}",
          domain.getFullyQualifiedName(),
          entityType,
          entity.getId());
      addRelationship(domain.getId(), entity.getId(), Entity.DOMAIN, entityType, Relationship.HAS);
    }
  }

  @Transaction
  protected void storeReviewers(T entity, List<EntityReference> reviewers) {
    if (supportsReviewers) {
      // Add relationship user/team --- reviews ---> entity
      for (EntityReference reviewer : listOrEmpty(reviewers)) {
        addRelationship(
            reviewer.getId(), entity.getId(), reviewer.getType(), entityType, Relationship.REVIEWS);
      }
    }
  }

  @Transaction
  protected void storeDataProducts(T entity, List<EntityReference> dataProducts) {
    if (supportsDataProducts && !nullOrEmpty(dataProducts)) {
      for (EntityReference dataProduct : dataProducts) {
        // Add relationship dataProduct --- has ---> entity
        LOG.info(
            "Adding dataProduct {} for entity {}:{}",
            dataProduct.getFullyQualifiedName(),
            entityType,
            entity.getId());
        addRelationship(
            dataProduct.getId(), entity.getId(), Entity.DATA_PRODUCT, entityType, Relationship.HAS);
      }
    }
  }

  protected BulkOperationResult bulkAssetsOperation(
      UUID entityId,
      String fromEntity,
      Relationship relationship,
      BulkAssets request,
      boolean isAdd) {
    BulkOperationResult result =
        new BulkOperationResult().withStatus(ApiStatus.SUCCESS).withDryRun(false);
    List<BulkResponse> success = new ArrayList<>();
    // Validate Assets
    EntityUtil.populateEntityReferences(request.getAssets());

    for (EntityReference ref : request.getAssets()) {
      // Update Result Processed
      result.setNumberOfRowsProcessed(result.getNumberOfRowsProcessed() + 1);

      if (isAdd) {
        addRelationship(entityId, ref.getId(), fromEntity, ref.getType(), relationship);
      } else {
        deleteRelationship(entityId, fromEntity, ref.getId(), ref.getType(), relationship);
      }

      success.add(new BulkResponse().withRequest(ref));
      result.setNumberOfRowsPassed(result.getNumberOfRowsPassed() + 1);

      // Update ES
      searchRepository.updateEntity(ref);
    }

    result.withSuccessRequest(success);

    // Create a Change Event on successful addition/removal of assets
    if (result.getStatus().equals(ApiStatus.SUCCESS)) {
      EntityInterface entityInterface = Entity.getEntity(fromEntity, entityId, "id", ALL);
      ChangeDescription change =
          addBulkAddRemoveChangeDescription(
              entityInterface.getVersion(), isAdd, request.getAssets(), null);
      ChangeEvent changeEvent =
          getChangeEvent(entityInterface, change, fromEntity, entityInterface.getVersion());
      Entity.getCollectionDAO().changeEventDAO().insert(JsonUtils.pojoToJson(changeEvent));
    }

    return result;
  }

  private ChangeDescription addBulkAddRemoveChangeDescription(
      Double version, boolean isAdd, Object newValue, Object oldValue) {
    FieldChange fieldChange =
        new FieldChange().withName("assets").withNewValue(newValue).withOldValue(oldValue);
    ChangeDescription change = new ChangeDescription().withPreviousVersion(version);
    if (isAdd) {
      change.getFieldsAdded().add(fieldChange);
    } else {
      change.getFieldsDeleted().add(fieldChange);
    }
    return change;
  }

  private ChangeEvent getChangeEvent(
      EntityInterface updated, ChangeDescription change, String entityType, Double prevVersion) {
    return new ChangeEvent()
        .withId(UUID.randomUUID())
        .withEntity(updated)
        .withChangeDescription(change)
        .withEventType(ENTITY_UPDATED)
        .withEntityType(entityType)
        .withEntityId(updated.getId())
        .withEntityFullyQualifiedName(updated.getFullyQualifiedName())
        .withUserName(updated.getUpdatedBy())
        .withTimestamp(System.currentTimeMillis())
        .withCurrentVersion(updated.getVersion())
        .withPreviousVersion(prevVersion);
  }

  /** Remove owner relationship for a given entity */
  @Transaction
  private void removeOwners(T entity, List<EntityReference> owners) {
    if (!nullOrEmpty(owners)) {
      for (EntityReference owner : owners) {
        LOG.info(
            "Removing owner {}:{} for entity {}",
            owner.getType(),
            owner.getFullyQualifiedName(),
            entity.getId());
        deleteRelationship(
            owner.getId(), owner.getType(), entity.getId(), entityType, Relationship.OWNS);
      }
    }
  }

  @Transaction
  public final void updateOwners(
      T ownedEntity, List<EntityReference> originalOwners, List<EntityReference> newOwners) {
    List<EntityReference> addedOwners =
        diffLists(
            newOwners,
            originalOwners,
            EntityReference::getId,
            EntityReference::getId,
            Function.identity());
    List<EntityReference> removedOwners =
        diffLists(
            originalOwners,
            newOwners,
            EntityReference::getId,
            EntityReference::getId,
            Function.identity());
    if (nullOrEmpty(addedOwners) && nullOrEmpty(removedOwners)) {
      return;
    }
    validateOwners(addedOwners);
    removeOwners(ownedEntity, removedOwners);
    storeOwners(ownedEntity, newOwners);
  }

  public final Fields getFields(String fields) {
    if ("*".equals(fields)) {
      return new Fields(allowedFields, String.join(",", allowedFields));
    }
    return new Fields(allowedFields, fields);
  }

  protected final Fields getFields(Set<String> fields) {
    return new Fields(allowedFields, fields);
  }

  public final Set<String> getCommonFields(Set<String> input) {
    Set<String> result = new HashSet<>();
    for (String field : input) {
      if (allowedFields.contains(field)) {
        result.add(field);
      }
    }
    return result;
  }

  public final Set<String> getAllowedFieldsCopy() {
    return new HashSet<>(allowedFields);
  }

  protected String getCustomPropertyFQNPrefix(String entityType) {
    return FullyQualifiedName.build(entityType, "customProperties");
  }

  protected String getCustomPropertyFQN(String entityType, String propertyName) {
    return FullyQualifiedName.build(entityType, "customProperties", propertyName);
  }

  protected List<EntityReference> getIngestionPipelines(T service) {
    return findTo(service.getId(), entityType, Relationship.CONTAINS, Entity.INGESTION_PIPELINE);
  }

  protected void checkSystemEntityDeletion(T entity) {
    if (ProviderType.SYSTEM.equals(
        entity.getProvider())) { // System provided entity can't be deleted
      throw new IllegalArgumentException(
          CatalogExceptionMessage.systemEntityDeleteNotAllowed(entity.getName(), entityType));
    }
  }

  public final List<EntityReference> validateOwners(List<EntityReference> owners) {
    if (nullOrEmpty(owners)) {
      return null;
    }

    long teamCount = owners.stream().filter(owner -> owner.getType().equals(Entity.TEAM)).count();
    long userCount = owners.size() - teamCount;

    if (teamCount > 1 || (teamCount > 0 && userCount > 0)) {
      throw new IllegalArgumentException(
          teamCount > 1
              ? CatalogExceptionMessage.onlyOneTeamAllowed()
              : CatalogExceptionMessage.noTeamAndUserComboAllowed());
    }

    return owners.stream()
        .map(
            owner -> {
              if (owner.getType().equals(Entity.TEAM)) {
                Team team = Entity.getEntity(Entity.TEAM, owner.getId(), "", ALL);
                if (!team.getTeamType().equals(CreateTeam.TeamType.GROUP)) {
                  throw new IllegalArgumentException(
                      CatalogExceptionMessage.invalidTeamOwner(team.getTeamType()));
                }
              } else if (!owner.getType().equals(Entity.USER)) {
                throw new IllegalArgumentException(
                    CatalogExceptionMessage.invalidOwnerType(owner.getType()));
              }
              return Entity.getEntityReferenceById(owner.getType(), owner.getId(), ALL);
            })
        .collect(Collectors.toList());
  }

  protected void validateTags(T entity) {
    if (!supportsTags) {
      return;
    }
    validateTags(entity.getTags());
    entity.setTags(addDerivedTags(entity.getTags()));
    checkMutuallyExclusive(entity.getTags());
    checkDisabledTags(entity.getTags());
  }

  protected void validateTags(List<TagLabel> labels) {
    for (TagLabel label : listOrEmpty(labels)) {
      TagLabelUtil.applyTagCommonFields(label);
    }
  }

  public final EntityReference validateDomain(String domainFqn) {
    if (!supportsDomain || domainFqn == null) {
      return null;
    }
    return Entity.getEntityReferenceByName(Entity.DOMAIN, domainFqn, NON_DELETED);
  }

  public final void validateDomain(EntityReference domain) {
    if (!supportsDomain) {
      throw new IllegalArgumentException(CatalogExceptionMessage.invalidField(FIELD_DOMAIN));
    }
    Entity.getEntityReferenceById(Entity.DOMAIN, domain.getId(), NON_DELETED);
  }

  public final void validateDataProducts(List<EntityReference> dataProducts) {
    if (!supportsDataProducts) {
      throw new IllegalArgumentException(CatalogExceptionMessage.invalidField(FIELD_DATA_PRODUCTS));
    }

    if (!nullOrEmpty(dataProducts)) {
      for (EntityReference dataProduct : dataProducts) {
        Entity.getEntityReferenceById(Entity.DATA_PRODUCT, dataProduct.getId(), NON_DELETED);
      }
    }
  }

  public static <A, B, R, ID> List<R> diffLists(
      List<A> l1, List<B> l2, Function<A, ID> aID, Function<B, ID> bID, Function<A, R> r) {

    Set<ID> b = l2.stream().map(bID).collect(Collectors.toSet());
    return l1.stream().filter(a -> !b.contains(aID.apply(a))).map(r).collect(Collectors.toList());
  }

  /** Override this method to support downloading CSV functionality */
  public String exportToCsv(String name, String user) throws IOException {
    throw new IllegalArgumentException(csvNotSupported(entityType));
  }

  /** Load CSV provided for bulk upload */
  public CsvImportResult importFromCsv(String name, String csv, boolean dryRun, String user)
      throws IOException {
    throw new IllegalArgumentException(csvNotSupported(entityType));
  }

  public List<TagLabel> getAllTags(EntityInterface entity) {
    return entity.getTags();
  }

  public TaskWorkflow getTaskWorkflow(ThreadContext threadContext) {
    validateTaskThread(threadContext);
    TaskType taskType = threadContext.getThread().getTask().getType();
    if (EntityUtil.isDescriptionTask(taskType)) {
      return new DescriptionTaskWorkflow(threadContext);
    } else if (EntityUtil.isTagTask(taskType)) {
      return new TagTaskWorkflow(threadContext);
    } else {
      throw new IllegalArgumentException(String.format("Invalid task type %s", taskType));
    }
  }

  public SuggestionRepository.SuggestionWorkflow getSuggestionWorkflow(EntityInterface entity) {
    return new SuggestionRepository.SuggestionWorkflow(entity);
  }

  public EntityInterface applySuggestion(
      EntityInterface entity, String childFQN, Suggestion suggestion) {
    return entity;
  }

  /**
   * Bring in the necessary fields required to have all the information before applying a suggestion
   */
  public String getSuggestionFields(Suggestion suggestion) {
    return suggestion.getType() == SuggestionType.SuggestTagLabel ? "tags" : "";
  }

  public final void validateTaskThread(ThreadContext threadContext) {
    ThreadType threadType = threadContext.getThread().getType();
    if (threadType != ThreadType.Task) {
      throw new IllegalArgumentException(
          String.format("Thread type %s is not task related", threadType));
    }
  }

  protected void validateColumnTags(List<Column> columns) {
    // Add column level tags by adding tag to column relationship
    for (Column column : listOrEmpty(columns)) {
      validateTags(column.getTags());
      column.setTags(addDerivedTags(column.getTags()));
      checkMutuallyExclusive(column.getTags());
      if (column.getChildren() != null) {
        validateColumnTags(column.getChildren());
      }
    }
  }

  public enum Operation {
    PUT,
    PATCH,
    SOFT_DELETE;

    public boolean isPatch() {
      return this == PATCH;
    }

    public boolean isPut() {
      return this == PUT;
    }

    public boolean isDelete() {
      return this == SOFT_DELETE;
    }
  }

  /**
   * Class that performs PUT and PATCH update operation. It takes an <i>updated</i> entity and <i>original</i> entity.
   * Performs comparison between then and updates the stored entity and also updates all the relationships. This class
   * also tracks the changes between original and updated to version the entity and produce change events. <br>
   * <br>
   * Common entity attributes such as description, displayName, owner, tags are handled by this class. Override {@code
   * entitySpecificUpdate()} to add additional entity specific fields to be updated. <br>
   * EntityUpdater supports consolidation of changes done by a user within session timeout. It is done as follows:
   *
   * <ol>
   *   <li>First, entity is reverted from current version (original) to previous version without recording any changes.
   *       Hence changeDescription is null in this phase.
   *   <li>Second, entity is updated from current version (original) to updated to carry forward changes from original
   *       to updated again without recording changes. Hence changeDescription is null in this phase.
   *   <li>Finally, entity is updated from previous version to updated to consolidate the changes in a session. Hence
   *       changeDescription is **NOT** null in this phase.
   * </ol>
   *
   * Here are the cases for consolidation:
   *
   * <ol>
   *   <li>Entity goes from v0 -> v1 -> v1 again where consolidation of changes in original and updated happens
   *       resulting in new version of the entity that remains the same. In this case stored previous version remains v0
   *       and new version v1 is stored that has consolidated updates.
   *   <li>Entity goes from v0 -> v1 -> v0 where v1 -> v0 undoes the changes from v0 -> v1. Example a user added a
   *       description to create v1. Then removed the description in the next update. In this case stored previous
   *       version goes to v-1 and new version v0 replaces v1 for the entity.
   * </ol>
   *
   * @see TableRepository.TableUpdater#entitySpecificUpdate() for example.
   */
  public class EntityUpdater {
    private static volatile long sessionTimeoutMillis = 10L * 60 * 1000; // 10 minutes
    protected T previous;
    protected T original;
    protected T updated;
    protected final Operation operation;
    protected ChangeDescription changeDescription = null;
    protected boolean majorVersionChange = false;
    protected final User updatingUser;
    private boolean entityChanged = false;

    public EntityUpdater(T original, T updated, Operation operation) {
      this.original = original;
      this.updated = updated;
      this.operation = operation;
      this.updatingUser =
          updated.getUpdatedBy().equalsIgnoreCase(ADMIN_USER_NAME)
              ? new User().withName(ADMIN_USER_NAME).withIsAdmin(true)
              : getEntityByName(Entity.USER, updated.getUpdatedBy(), "", NON_DELETED);
    }

    /** Compare original and updated entities and perform updates. Update the entity version and track changes. */
    @Transaction
    public final void update() {
      boolean consolidateChanges = consolidateChanges(original, updated, operation);
      // Revert the changes previously made by the user with in a session and consolidate all the
      // changes
      if (consolidateChanges) {
        revert();
      }
      // Now updated from previous/original to updated one
      changeDescription = new ChangeDescription();
      updateInternal();

      // Store the updated entity
      storeUpdate();
      postUpdate(original, updated);
    }

    @Transaction
    private void revert() {
      // Revert from current version to previous version to go back to the previous version
      // set changeDescription to null
      T updatedOld = updated;
      previous = getPreviousVersion(original);
      if (previous != null) {
        LOG.debug(
            "In session change consolidation. Reverting to previous version {}",
            previous.getVersion());
        updated = previous;
        updateInternal();
        LOG.info(
            "In session change consolidation. Reverting to previous version {} completed",
            previous.getVersion());

        // Now go from original to updated
        updated = updatedOld;
        updateInternal();

        // Finally, go from previous to the latest updated entity to consolidate changes
        original = previous;
        entityChanged = false;
      }
    }

    /** Compare original and updated entities and perform updates. Update the entity version and track changes. */
    @Transaction
    private void updateInternal() {
      if (operation.isDelete()) { // Soft DELETE Operation
        updateDeleted();
      } else { // PUT or PATCH operations
        updated.setId(original.getId());
        updateDeleted();
        updateDescription();
        updateDisplayName();
        updateOwners();
        updateExtension();
        updateTags(
            updated.getFullyQualifiedName(), FIELD_TAGS, original.getTags(), updated.getTags());
        updateDomain();
        updateDataProducts();
        updateExperts();
        updateReviewers();
        updateStyle();
        updateLifeCycle();
        updateCertification();
        entitySpecificUpdate();
      }
    }

    protected void entitySpecificUpdate() {
      // Default implementation. Override this to add any entity specific field updates
    }

    private void updateDescription() {
      if (operation.isPut() && !nullOrEmpty(original.getDescription()) && updatedByBot()) {
        // Revert change to non-empty description if it is being updated by a bot
        // This is to prevent bots from overwriting the description. Description need to be
        // updated with a PATCH request
        updated.setDescription(original.getDescription());
        return;
      }
      recordChange(FIELD_DESCRIPTION, original.getDescription(), updated.getDescription());
    }

    private void updateDeleted() {
      if (operation.isPut() || operation.isPatch()) {
        // Update operation can't set delete attributed to true. This can only be done as part of
        // delete operation
        if (!Objects.equals(updated.getDeleted(), original.getDeleted())
            && Boolean.TRUE.equals(updated.getDeleted())
            && changeDescription != null) {
          throw new IllegalArgumentException(
              CatalogExceptionMessage.readOnlyAttribute(entityType, FIELD_DELETED));
        }
        // PUT or PATCH is restoring the soft-deleted entity
        if (Boolean.TRUE.equals(original.getDeleted())) {
          updated.setDeleted(false);
          recordChange(FIELD_DELETED, true, false);
        }
      } else {
        recordChange(FIELD_DELETED, original.getDeleted(), updated.getDeleted());
      }
    }

    private void updateDisplayName() {
      if (operation.isPut() && !nullOrEmpty(original.getDisplayName()) && updatedByBot()) {
        // Revert change to non-empty displayName if it is being updated by a bot
        updated.setDisplayName(original.getDisplayName());
        return;
      }
      recordChange(FIELD_DISPLAY_NAME, original.getDisplayName(), updated.getDisplayName());
    }

    private void updateOwners() {
      List<EntityReference> origOwners = getEntityReferences(original.getOwners());
      List<EntityReference> updatedOwners = getEntityReferences(updated.getOwners());
      List<EntityReference> addedOwners = new ArrayList<>();
      List<EntityReference> removedOwners = new ArrayList<>();
      if ((operation.isPatch() || !nullOrEmpty(updatedOwners))
          && recordListChange(
              FIELD_OWNERS,
              origOwners,
              updatedOwners,
              addedOwners,
              removedOwners,
              entityReferenceMatch)) {
        // Update owner for all PATCH operations. For PUT operations, ownership can't be removed
        EntityRepository.this.updateOwners(original, origOwners, updatedOwners);
        updated.setOwners(updatedOwners);
      } else {
        updated.setOwners(origOwners); // Restore original owner
      }
    }

    protected void updateTags(
        String fqn, String fieldName, List<TagLabel> origTags, List<TagLabel> updatedTags) {
      // Remove current entity tags in the database. It will be added back later from the merged tag
      // list.
      origTags = listOrEmpty(origTags);
      // updatedTags cannot be immutable list, as we are adding the origTags to updatedTags even if
      // its empty.
      updatedTags = Optional.ofNullable(updatedTags).orElse(new ArrayList<>());
      if (origTags.isEmpty() && updatedTags.isEmpty()) {
        return; // Nothing to update
      }

      // Remove current entity tags in the database. It will be added back later from the merged tag
      // list.
      daoCollection.tagUsageDAO().deleteTagsByTarget(fqn);

      if (operation.isPut()) {
        // PUT operation merges tags in the request with what already exists
        EntityUtil.mergeTags(updatedTags, origTags);
        checkMutuallyExclusive(updatedTags);
      }

      List<TagLabel> addedTags = new ArrayList<>();
      List<TagLabel> deletedTags = new ArrayList<>();
      recordListChange(fieldName, origTags, updatedTags, addedTags, deletedTags, tagLabelMatch);
      updatedTags.sort(compareTagLabel);
      applyTags(updatedTags, fqn);
    }

    private void updateExtension() {
      Object origExtension = original.getExtension();
      Object updatedExtension = updated.getExtension();
      if (origExtension == updatedExtension) {
        return;
      }
      if (updatedByBot() && operation == Operation.PUT) {
        // Revert extension field, if being updated by a bot with a PUT request to avoid overwriting
        // custom extension
        updated.setExtension(origExtension);
        return;
      }

      List<JsonNode> added = new ArrayList<>();
      List<JsonNode> deleted = new ArrayList<>();
      JsonNode origFields = JsonUtils.valueToTree(origExtension);
      JsonNode updatedFields = JsonUtils.valueToTree(updatedExtension);

      // Check for updated and deleted fields
      for (Iterator<Entry<String, JsonNode>> it = origFields.fields(); it.hasNext(); ) {
        Entry<String, JsonNode> orig = it.next();
        JsonNode updatedField = updatedFields.get(orig.getKey());
        if (updatedField == null) {
          deleted.add(JsonUtils.getObjectNode(orig.getKey(), orig.getValue()));
        } else {
          // TODO converting to a string is a hack for now because JsonNode equals issues
          recordChange(
              getExtensionField(orig.getKey()),
              orig.getValue().toString(),
              updatedField.toString());
        }
      }

      // Check for added fields
      for (Iterator<Entry<String, JsonNode>> it = updatedFields.fields(); it.hasNext(); ) {
        Entry<String, JsonNode> updatedField = it.next();
        JsonNode orig = origFields.get(updatedField.getKey());
        if (orig == null) {
          added.add(JsonUtils.getObjectNode(updatedField.getKey(), updatedField.getValue()));
        }
      }
      if (!added.isEmpty()) {
        fieldAdded(changeDescription, FIELD_EXTENSION, JsonUtils.pojoToJson(added));
      }
      if (!deleted.isEmpty()) {
        fieldDeleted(changeDescription, FIELD_EXTENSION, JsonUtils.pojoToJson(deleted));
      }
      removeExtension(original);
      storeExtension(updated);
    }

    protected void updateDomain() {
      EntityReference origDomain = getEntityReference(original.getDomain());
      EntityReference updatedDomain = getEntityReference(updated.getDomain());
      if (origDomain == updatedDomain) {
        return;
      }
      if (operation.isPut() && !nullOrEmpty(original.getDomain()) && updatedByBot()) {
        // Revert change to non-empty domain if it is being updated by a bot
        // This is to prevent bots from overwriting the domain. Domain need to be
        // updated with a PATCH request
        updated.setDomain(original.getDomain());
        return;
      }

      if ((operation.isPatch() || updatedDomain != null)
          && recordChange(FIELD_DOMAIN, origDomain, updatedDomain, true, entityReferenceMatch)) {
        if (origDomain != null) {
          LOG.info(
              "Removing domain {} for entity {}",
              origDomain.getFullyQualifiedName(),
              original.getFullyQualifiedName());
          deleteRelationship(
              origDomain.getId(), Entity.DOMAIN, original.getId(), entityType, Relationship.HAS);
        }
        if (updatedDomain != null) {
          validateDomain(updatedDomain);
          // Add relationship owner --- owns ---> ownedEntity
          LOG.info(
              "Adding domain {} for entity {}",
              updatedDomain.getFullyQualifiedName(),
              original.getFullyQualifiedName());
          addRelationship(
              updatedDomain.getId(), original.getId(), Entity.DOMAIN, entityType, Relationship.HAS);
        }
        updated.setDomain(updatedDomain);
      } else {
        updated.setDomain(original.getDomain());
      }
    }

    private void updateDataProducts() {
      if (!supportsDataProducts) {
        return;
      }
      List<EntityReference> origDataProducts = listOrEmpty(original.getDataProducts());
      List<EntityReference> updatedDataProducts = listOrEmpty(updated.getDataProducts());
      validateDataProducts(updatedDataProducts);
      updateFromRelationships(
          FIELD_DATA_PRODUCTS,
          DATA_PRODUCT,
          origDataProducts,
          updatedDataProducts,
          Relationship.HAS,
          entityType,
          original.getId());
    }

    private void updateExperts() {
      if (!supportsExperts) {
        return;
      }
      List<EntityReference> origExperts = getEntityReferences(original.getExperts());
      List<EntityReference> updatedExperts = getEntityReferences(updated.getExperts());
      validateUsers(updatedExperts);
      updateToRelationships(
          FIELD_EXPERTS,
          entityType,
          original.getId(),
          Relationship.EXPERT,
          Entity.USER,
          origExperts,
          updatedExperts,
          false);
      updated.setExperts(updatedExperts);
    }

    protected void updateReviewers() {
      if (!supportsReviewers) {
        return;
      }
      List<EntityReference> origReviewers = getEntityReferences(original.getReviewers());
      List<EntityReference> updatedReviewers = getEntityReferences(updated.getReviewers());
      validateReviewers(updatedReviewers);
      // Either all users or team which is one team at a time, assuming all ref to have same type,
      // validateReviewer checks it
      updateFromRelationships(
          "reviewers",
          null,
          origReviewers,
          updatedReviewers,
          Relationship.REVIEWS,
          entityType,
          original.getId());
      updated.setReviewers(updatedReviewers);
    }

    private static EntityReference getEntityReference(EntityReference reference) {
      // Don't use the inherited entity reference in update
      return reference == null || Boolean.TRUE.equals(reference.getInherited()) ? null : reference;
    }

    private static List<EntityReference> getEntityReferences(List<EntityReference> references) {
      // Don't use the inherited entity references in update
      return listOrEmpty(references).stream()
          .filter(r -> !Boolean.TRUE.equals(r.getInherited()))
          .collect(Collectors.toList());
    }

    private void updateStyle() {
      if (supportsStyle) {
        recordChange(FIELD_STYLE, original.getStyle(), updated.getStyle(), true);
      }
    }

    private void updateLifeCycle() {
      if (!supportsLifeCycle) {
        return;
      }
      LifeCycle origLifeCycle = original.getLifeCycle();
      LifeCycle updatedLifeCycle = updated.getLifeCycle();

      if (operation == Operation.PUT && updatedLifeCycle == null) {
        updatedLifeCycle = origLifeCycle;
        updated.setLifeCycle(origLifeCycle);
      }

      if (origLifeCycle == updatedLifeCycle) return;

      if (origLifeCycle != null && updatedLifeCycle != null) {
        if (origLifeCycle.getCreated() != null
            && (updatedLifeCycle.getCreated() == null
                || updatedLifeCycle.getCreated().getTimestamp()
                    < origLifeCycle.getCreated().getTimestamp())) {
          updatedLifeCycle.setCreated(origLifeCycle.getCreated());
        }

        if (origLifeCycle.getAccessed() != null
            && (updatedLifeCycle.getAccessed() == null
                || updatedLifeCycle.getAccessed().getTimestamp()
                    < origLifeCycle.getAccessed().getTimestamp())) {
          updatedLifeCycle.setAccessed(origLifeCycle.getAccessed());
        }

        if (origLifeCycle.getUpdated() != null
            && (updatedLifeCycle.getUpdated() == null
                || updatedLifeCycle.getUpdated().getTimestamp()
                    < origLifeCycle.getUpdated().getTimestamp())) {
          updatedLifeCycle.setUpdated(origLifeCycle.getUpdated());
        }
      }
      recordChange(FIELD_LIFE_CYCLE, origLifeCycle, updatedLifeCycle, true);
    }

    private void updateCertification() {
      if (!supportsCertification) {
        return;
      }
      AssetCertification origCertification = original.getCertification();
      AssetCertification updatedCertification = updated.getCertification();

      if (origCertification == updatedCertification || updatedCertification == null) return;

      SystemRepository systemRepository = Entity.getSystemRepository();
      AssetCertificationSettings assetCertificationSettings =
          systemRepository.getAssetCertificationSettings();

      String certificationLabel = updatedCertification.getTagLabel().getTagFQN();

      validateCertification(certificationLabel, assetCertificationSettings);

      long certificationDate = System.currentTimeMillis();
      updatedCertification.setAppliedDate(certificationDate);

      LocalDateTime nowDateTime =
          LocalDateTime.ofInstant(Instant.ofEpochMilli(certificationDate), ZoneOffset.UTC);
      Period datePeriod =
          Period.parse(
              assetCertificationSettings
                  .getValidityPeriod());
      LocalDateTime targetDateTime = nowDateTime.plus(datePeriod);
      updatedCertification.setExpiryDate(targetDateTime.toInstant(ZoneOffset.UTC).toEpochMilli());

      recordChange(FIELD_CERTIFICATION, origCertification, updatedCertification, true);
    }

    private void validateCertification(
        String certificationLabel, AssetCertificationSettings assetCertificationSettings) {
      if (Optional.ofNullable(assetCertificationSettings).isEmpty()) {
        throw new IllegalArgumentException(
            "Certification is not configured. Please configure the Classification used for Certification in the Settings.");
      } else {
        String allowedClassification =
            assetCertificationSettings.getAllowedClassification();
        String[] fqnParts = FullyQualifiedName.split(certificationLabel);
        String parentFqn = FullyQualifiedName.getParentFQN(fqnParts);
        if (!allowedClassification.equals(parentFqn)) {
          throw new IllegalArgumentException(
              String.format(
                  "Invalid Classification: %s is not valid for Certification.",
                  certificationLabel));
        }
      }
    }

    public final boolean updateVersion(Double oldVersion) {
      Double newVersion = oldVersion;
      if (majorVersionChange) {
        newVersion = nextMajorVersion(oldVersion);
      } else if (fieldsChanged()) {
        newVersion = nextVersion(oldVersion);
      }
      LOG.debug(
          "{} {}->{} - Fields added {}, updated {}, deleted {}",
          original.getId(),
          oldVersion,
          newVersion,
          changeDescription.getFieldsAdded(),
          changeDescription.getFieldsUpdated(),
          changeDescription.getFieldsDeleted());
      changeDescription.withPreviousVersion(oldVersion);
      updated.setVersion(newVersion);
      updated.setChangeDescription(changeDescription);
      return !newVersion.equals(oldVersion);
    }

    public final boolean fieldsChanged() {
      if (changeDescription == null) {
        return false;
      }
      return !changeDescription.getFieldsAdded().isEmpty()
          || !changeDescription.getFieldsUpdated().isEmpty()
          || !changeDescription.getFieldsDeleted().isEmpty();
    }

    public final <K> boolean recordChange(String field, K orig, K updated) {
      return recordChange(field, orig, updated, false, objectMatch, true);
    }

    public final <K> boolean recordChange(String field, K orig, K updated, boolean jsonValue) {
      return recordChange(field, orig, updated, jsonValue, objectMatch, true);
    }

    public final <K> boolean recordChange(
        String field, K orig, K updated, boolean jsonValue, BiPredicate<K, K> typeMatch) {
      return recordChange(field, orig, updated, jsonValue, typeMatch, true);
    }

    public final <K> boolean recordChange(
        String field,
        K orig,
        K updated,
        boolean jsonValue,
        BiPredicate<K, K> typeMatch,
        boolean updateVersion) {
      if (orig == updated) {
        return false;
      }
      if (!updateVersion && entityChanged) {
        return false;
      }
      Object oldValue = jsonValue ? JsonUtils.pojoToJson(orig) : orig;
      Object newValue = jsonValue ? JsonUtils.pojoToJson(updated) : updated;
      if (orig == null) {
        entityChanged = true;
        if (updateVersion) {
          fieldAdded(changeDescription, field, newValue);
        }
        return true;
      } else if (updated == null) {
        entityChanged = true;
        if (updateVersion) {
          fieldDeleted(changeDescription, field, oldValue);
        }
        return true;
      } else if (!typeMatch.test(orig, updated)) {
        entityChanged = true;
        if (updateVersion) {
          fieldUpdated(changeDescription, field, oldValue, newValue);
        }
        return true;
      }
      return false;
    }

    public final <K> boolean recordListChange(
        String field,
        List<K> origList,
        List<K> updatedList,
        List<K> addedItems,
        List<K> deletedItems,
        BiPredicate<K, K> typeMatch) {
      origList = listOrEmpty(origList);
      updatedList = listOrEmpty(updatedList);
      List<K> updatedItems = new ArrayList<>();

      for (K stored : origList) {
        // If an entry in the original list is not in updated list, then it is deleted during update
        K u = updatedList.stream().filter(c -> typeMatch.test(c, stored)).findAny().orElse(null);
        if (u == null) {
          deletedItems.add(stored);
        }
      }

      for (K U : updatedList) {
        // If an entry in the updated list is not in original list, then it is added during update
        K stored = origList.stream().filter(c -> typeMatch.test(c, U)).findAny().orElse(null);
        if (stored == null) { // New entry added
          addedItems.add(U);
        } else if (!typeMatch.test(stored, U)) {
          updatedItems.add(U);
        }
      }
      if (!addedItems.isEmpty()) {
        fieldAdded(changeDescription, field, JsonUtils.pojoToJson(addedItems));
      }
      if (!updatedItems.isEmpty()) {
        fieldUpdated(
            changeDescription,
            field,
            JsonUtils.pojoToJson(origList),
            JsonUtils.pojoToJson(updatedItems));
      }
      if (!deletedItems.isEmpty()) {
        fieldDeleted(changeDescription, field, JsonUtils.pojoToJson(deletedItems));
      }
      return !addedItems.isEmpty() || !deletedItems.isEmpty();
    }

    /**
     * Remove `fromEntityType:fromId` -- `relationType` ---> `toEntityType:origToRefs` Add `fromEntityType:fromId` --
     * `relationType` ---> `toEntityType:updatedToRefs` and record it as change for entity field `field`.
     *
     * <p>When `bidirectional` is set to true, relationship from both side are replaced
     */
    public final void updateToRelationships(
        String field,
        String fromEntityType,
        UUID fromId,
        Relationship relationshipType,
        String toEntityType,
        List<EntityReference> origToRefs,
        List<EntityReference> updatedToRefs,
        boolean bidirectional) {
      List<EntityReference> added = new ArrayList<>();
      List<EntityReference> deleted = new ArrayList<>();
      if (!recordListChange(
          field, origToRefs, updatedToRefs, added, deleted, entityReferenceMatch)) {
        return; // No changes between original and updated.
      }
      // Remove relationships from original
      deleteFrom(fromId, fromEntityType, relationshipType, toEntityType);
      if (bidirectional) {
        deleteTo(fromId, fromEntityType, relationshipType, toEntityType);
      }
      // Add relationships from updated
      for (EntityReference ref : updatedToRefs) {
        addRelationship(
            fromId, ref.getId(), fromEntityType, toEntityType, relationshipType, bidirectional);
      }
      if (!nullOrEmpty(updatedToRefs)) {
        updatedToRefs.sort(EntityUtil.compareEntityReference);
      }
      if (!nullOrEmpty(origToRefs)) {
        origToRefs.sort(EntityUtil.compareEntityReference);
      }
    }

    public final void updateToRelationship(
        String field,
        String fromEntityType,
        UUID fromId,
        Relationship relationshipType,
        String toEntityType,
        EntityReference origToRef,
        EntityReference updatedToRef,
        boolean bidirectional) {
      if (!recordChange(field, origToRef, updatedToRef, true, entityReferenceMatch)) {
        return; // No changes between original and updated.
      }
      // Remove relationships from original
      deleteFrom(fromId, fromEntityType, relationshipType, toEntityType);
      if (bidirectional) {
        deleteTo(fromId, fromEntityType, relationshipType, toEntityType);
      }
      // Add relationships from updated
      addRelationship(
          fromId,
          updatedToRef.getId(),
          fromEntityType,
          toEntityType,
          relationshipType,
          bidirectional);
    }

    /**
     * Remove `fromEntityType:origFromRefs` -- `relationType` ---> `toEntityType:toId` Add
     * `fromEntityType:updatedFromRefs` -- `relationType` ---> `toEntityType:toId` and record it as change for entity
     * field `field`.
     */
    public final void updateFromRelationships(
        String field,
        String fromEntityType,
        List<EntityReference> originFromRefs,
        List<EntityReference> updatedFromRefs,
        Relationship relationshipType,
        String toEntityType,
        UUID toId) {
      List<EntityReference> added = new ArrayList<>();
      List<EntityReference> deleted = new ArrayList<>();
      if (!recordListChange(
          field, originFromRefs, updatedFromRefs, added, deleted, entityReferenceMatch)) {
        return; // No changes between original and updated.
      }
      // Remove relationships from original
      deleteTo(toId, toEntityType, relationshipType, fromEntityType);

      // Add relationships from updated
      for (EntityReference ref : updatedFromRefs) {
        addRelationship(ref.getId(), toId, ref.getType(), toEntityType, relationshipType);
      }
      updatedFromRefs.sort(EntityUtil.compareEntityReference);
      originFromRefs.sort(EntityUtil.compareEntityReference);
    }

    public final void updateFromRelationship(
        String field,
        String fromEntityType,
        EntityReference originFromRef,
        EntityReference updatedFromRef,
        Relationship relationshipType,
        String toEntityType,
        UUID toId) {
      if (!recordChange(field, originFromRef, updatedFromRef, true, entityReferenceMatch)) {
        return; // No changes between original and updated.
      }
      // Remove relationships from original
      deleteTo(toId, toEntityType, relationshipType, fromEntityType);

      // Add relationships from updated
      addRelationship(updatedFromRef.getId(), toId, fromEntityType, toEntityType, relationshipType);
    }

    public final void storeUpdate() {
      if (updateVersion(original.getVersion())) { // Update changed the entity version
        storeEntityHistory(); // Store old version for listing previous versions of the entity
        storeNewVersion(); // Store the update version of the entity
      } else if (entityChanged) {
        if (updated.getVersion().equals(changeDescription.getPreviousVersion())) {
          updated.setChangeDescription(original.getChangeDescription());
        }
        storeNewVersion();
      } else { // Update did not change the entity version
        updated.setChangeDescription(original.getChangeDescription());
        updated.setUpdatedBy(original.getUpdatedBy());
        updated.setUpdatedAt(original.getUpdatedAt());
        // Remove entity history recorded when going from previous -> original (and now back to
        // previous)
        if (previous != null && previous.getVersion().equals(updated.getVersion())) {
          storeNewVersion();
          removeEntityHistory(updated.getVersion());
        }
      }
    }

    private void storeEntityHistory() {
      String extensionName = EntityUtil.getVersionExtension(entityType, original.getVersion());
      daoCollection
          .entityExtensionDAO()
          .insert(original.getId(), extensionName, entityType, JsonUtils.pojoToJson(original));
    }

    private void removeEntityHistory(Double version) {
      String extensionName = EntityUtil.getVersionExtension(entityType, version);
      daoCollection.entityExtensionDAO().delete(original.getId(), extensionName);
    }

    private void storeNewVersion() {
      EntityRepository.this.storeEntity(updated, true);
    }

    public final boolean updatedByBot() {
      return Boolean.TRUE.equals(updatingUser.getIsBot());
    }

    @VisibleForTesting
    public static void setSessionTimeout(long timeout) {
      sessionTimeoutMillis = timeout;
    }

    private boolean consolidateChanges(T original, T updated, Operation operation) {
      // If user is the same and the new update is with in the user session timeout
      return original.getVersion() > 0.1 // First update on an entity that
          && operation == Operation.PATCH
          && !Boolean.TRUE.equals(original.getDeleted()) // Entity is not soft deleted
          && !operation.isDelete() // Operation must be an update
          && original
              .getUpdatedBy()
              .equals(updated.getUpdatedBy()) // Must be updated by the same user
          && updated.getUpdatedAt() - original.getUpdatedAt()
              <= sessionTimeoutMillis; // With in session timeout
    }

    private T getPreviousVersion(T original) {
      String extensionName =
          EntityUtil.getVersionExtension(
              entityType, original.getChangeDescription().getPreviousVersion());
      String json =
          daoCollection.entityExtensionDAO().getExtension(original.getId(), extensionName);
      return JsonUtils.readValue(json, entityClass);
    }
  }

  /** Handle column-specific updates for entities such as Tables, Containers' dataModel or Dashboard Model Entities. */
  abstract class ColumnEntityUpdater extends EntityUpdater {

    protected ColumnEntityUpdater(T original, T updated, Operation operation) {
      super(original, updated, operation);
    }

    public void updateColumns(
        String fieldName,
        List<Column> origColumns,
        List<Column> updatedColumns,
        BiPredicate<Column, Column> columnMatch) {
      List<Column> deletedColumns = new ArrayList<>();
      List<Column> addedColumns = new ArrayList<>();
      recordListChange(
          fieldName, origColumns, updatedColumns, addedColumns, deletedColumns, columnMatch);
      // carry forward tags and description if deletedColumns matches added column
      Map<String, Column> addedColumnMap =
          addedColumns.stream().collect(Collectors.toMap(Column::getName, Function.identity()));

      for (Column deleted : deletedColumns) {
        if (addedColumnMap.containsKey(deleted.getName())) {
          Column addedColumn = addedColumnMap.get(deleted.getName());
          if (nullOrEmpty(addedColumn.getDescription())) {
            addedColumn.setDescription(deleted.getDescription());
          }
          if (nullOrEmpty(addedColumn.getTags()) && nullOrEmpty(deleted.getTags())) {
            addedColumn.setTags(deleted.getTags());
          }
        }
      }

      // Delete tags related to deleted columns
      deletedColumns.forEach(
          deleted ->
              daoCollection.tagUsageDAO().deleteTagsByTarget(deleted.getFullyQualifiedName()));

      // Add tags related to newly added columns
      for (Column added : addedColumns) {
        applyTags(added.getTags(), added.getFullyQualifiedName());
      }

      // Carry forward the user generated metadata from existing columns to new columns
      for (Column updated : updatedColumns) {
        // Find stored column matching name, data type and ordinal position
        Column stored =
            origColumns.stream().filter(c -> columnMatch.test(c, updated)).findAny().orElse(null);
        if (stored == null) { // New column added
          continue;
        }

        updateColumnDescription(stored, updated);
        updateColumnDisplayName(stored, updated);
        updateColumnDataLength(stored, updated);
        updateColumnPrecision(stored, updated);
        updateColumnScale(stored, updated);
        updateTags(
            stored.getFullyQualifiedName(),
            EntityUtil.getFieldName(fieldName, updated.getName(), FIELD_TAGS),
            stored.getTags(),
            updated.getTags());
        updateColumnConstraint(stored, updated);

        if (updated.getChildren() != null && stored.getChildren() != null) {
          String childrenFieldName = EntityUtil.getFieldName(fieldName, updated.getName());
          updateColumns(
              childrenFieldName, stored.getChildren(), updated.getChildren(), columnMatch);
        }
      }

      majorVersionChange = majorVersionChange || !deletedColumns.isEmpty();
    }

    private void updateColumnDescription(Column origColumn, Column updatedColumn) {
      if (operation.isPut() && !nullOrEmpty(origColumn.getDescription()) && updatedByBot()) {
        // Revert the non-empty task description if being updated by a bot
        updatedColumn.setDescription(origColumn.getDescription());
        return;
      }
      String columnField = getColumnField(origColumn, FIELD_DESCRIPTION);
      recordChange(columnField, origColumn.getDescription(), updatedColumn.getDescription());
    }

    private void updateColumnDisplayName(Column origColumn, Column updatedColumn) {
      if (operation.isPut() && !nullOrEmpty(origColumn.getDisplayName()) && updatedByBot()) {
        // Revert the non-empty task display name if being updated by a bot
        updatedColumn.setDisplayName(origColumn.getDisplayName());
        return;
      }
      String columnField = getColumnField(origColumn, FIELD_DISPLAY_NAME);
      recordChange(columnField, origColumn.getDisplayName(), updatedColumn.getDisplayName());
    }

    private void updateColumnConstraint(Column origColumn, Column updatedColumn) {
      String columnField = getColumnField(origColumn, "constraint");
      recordChange(columnField, origColumn.getConstraint(), updatedColumn.getConstraint());
    }

    protected void updateColumnDataLength(Column origColumn, Column updatedColumn) {
      String columnField = getColumnField(origColumn, "dataLength");
      boolean updated =
          recordChange(columnField, origColumn.getDataLength(), updatedColumn.getDataLength());
      if (updated
          && (origColumn.getDataLength() == null
              || updatedColumn.getDataLength() < origColumn.getDataLength())) {
        // The data length of a column was reduced or added. Treat it as backward-incompatible
        // change
        majorVersionChange = true;
      }
    }

    private void updateColumnPrecision(Column origColumn, Column updatedColumn) {
      String columnField = getColumnField(origColumn, "precision");
      boolean updated =
          recordChange(columnField, origColumn.getPrecision(), updatedColumn.getPrecision());
      if (origColumn.getPrecision() != null
          && updated
          && (updatedColumn.getPrecision() == null
              || updatedColumn.getPrecision() < origColumn.getPrecision())) {
        // Previously set precision was reduced or removed. Treat it as backward-incompatible change
        majorVersionChange = true;
      }
    }

    private void updateColumnScale(Column origColumn, Column updatedColumn) {
      String columnField = getColumnField(origColumn, "scale");
      boolean updated = recordChange(columnField, origColumn.getScale(), updatedColumn.getScale());
      if (origColumn.getScale() != null
          && updated
          && (updatedColumn.getScale() == null
              || updatedColumn.getScale() < origColumn.getScale())) {
        // Previously set scale was reduced or removed. Treat it as backward-incompatible change
        majorVersionChange = true;
      }
    }
  }

  static class EntityLoaderWithName extends CacheLoader<Pair<String, String>, EntityInterface> {
    @Override
    public @NonNull EntityInterface load(@NotNull Pair<String, String> fqnPair) {
      String entityType = fqnPair.getLeft();
      String fqn = fqnPair.getRight();
      EntityRepository<? extends EntityInterface> repository =
          Entity.getEntityRepository(entityType);
      return repository.getDao().findEntityByName(fqn, ALL);
    }
  }

  static class EntityLoaderWithId extends CacheLoader<Pair<String, UUID>, EntityInterface> {
    @Override
    public @NonNull EntityInterface load(@NotNull Pair<String, UUID> idPair) {
      String entityType = idPair.getLeft();
      UUID id = idPair.getRight();
      EntityRepository<? extends EntityInterface> repository =
          Entity.getEntityRepository(entityType);
      return repository.getDao().findEntityById(id, ALL);
    }
  }

  public static class DescriptionTaskWorkflow extends TaskWorkflow {
    DescriptionTaskWorkflow(ThreadContext threadContext) {
      super(threadContext);
    }

    @Override
    public EntityInterface performTask(String user, ResolveTask resolveTask) {
      EntityInterface aboutEntity = threadContext.getAboutEntity();
      aboutEntity.setDescription(resolveTask.getNewValue());
      return aboutEntity;
    }
  }

  public static class TagTaskWorkflow extends TaskWorkflow {
    TagTaskWorkflow(ThreadContext threadContext) {
      super(threadContext);
    }

    @Override
    public EntityInterface performTask(String user, ResolveTask resolveTask) {
      List<TagLabel> tags = JsonUtils.readObjects(resolveTask.getNewValue(), TagLabel.class);
      EntityInterface aboutEntity = threadContext.getAboutEntity();
      aboutEntity.setTags(tags);
      return aboutEntity;
    }
  }

  // Validate if a given column exists in the table
  public static void validateColumn(Table table, String columnName) {
    boolean validColumn =
        table.getColumns().stream().anyMatch(col -> col.getName().equals(columnName));
    if (!validColumn) {
      throw new IllegalArgumentException("Invalid column name " + columnName);
    }
  }

  private void fetchAndSetFields(List<T> entities, Fields fields) {
    for (String field : fields) {
      BiConsumer<List<T>, Fields> fetcher = fieldFetchers.get(field);
      if (fetcher != null) {
        fetcher.accept(entities, fields);
      }
    }
  }

  private void fetchAndSetOwners(List<T> entities, Fields fields) {
    if (!fields.contains(FIELD_OWNERS) || !supportsOwners) {
      return;
    }
    Map<UUID, List<EntityReference>> ownersMap = batchFetchOwners(entities);
    for (T entity : entities) {
      entity.setOwners(ownersMap.getOrDefault(entity.getId(), Collections.emptyList()));
    }
  }

  private void fetchAndSetTags(List<T> entities, Fields fields) {
    if (!fields.contains(FIELD_TAGS) || !supportsTags) {
      return;
    }

    List<String> entityFQNs =
        entities.stream().map(EntityInterface::getFullyQualifiedName).toList();

    Map<String, List<TagLabel>> tagsMap = batchFetchTags(entityFQNs);

    for (T entity : entities) {
      entity.setTags(
          addDerivedTags(
              tagsMap.getOrDefault(entity.getFullyQualifiedName(), Collections.emptyList())));
    }
  }

  private void fetchAndSetDomain(List<T> entities, Fields fields) {
    if (!fields.contains(FIELD_DOMAIN) || !supportsDomain) {
      return;
    }

    Map<UUID, EntityReference> domainsMap = batchFetchDomain(entities);

    for (T entity : entities) {
      EntityReference domainRef = domainsMap.get(entity.getId());
      entity.setDomain(domainRef);
    }
  }

  private void fetchAndSetExtension(List<T> entities, Fields fields) {
    if (!fields.contains(FIELD_EXTENSION)
        || !supportsExtension
        || entities == null
        || entities.isEmpty()) {
      return;
    }

    Map<UUID, Object> extensionsMap = batchFetchExtensions(entities);

    for (T entity : entities) {
      Object extension = extensionsMap.get(entity.getId());
      entity.setExtension(extension);
    }
  }

  private void fetchAndSetReviewers(List<T> entities, Fields fields) {
    if (!fields.contains(FIELD_REVIEWERS) || !supportsReviewers || entities.isEmpty()) {
      return;
    }

    Map<UUID, List<EntityReference>> reviewersMap = batchFetchReviewers(entities);

    for (T entity : entities) {
      List<EntityReference> reviewers =
          reviewersMap.getOrDefault(entity.getId(), Collections.emptyList());
      entity.setReviewers(reviewers);
    }
  }

  private Map<UUID, List<EntityReference>> batchFetchOwners(List<T> entities) {
    Map<UUID, List<EntityReference>> ownersMap = new HashMap<>();

    if (entities == null || entities.isEmpty()) {
      return ownersMap;
    }
    List<CollectionDAO.EntityRelationshipObject> records =
        daoCollection
            .relationshipDAO()
            .findFromBatch(entityListToStrings(entities), Relationship.OWNS.ordinal());
    for (CollectionDAO.EntityRelationshipObject rec : records) {
      UUID toId = UUID.fromString(rec.getToId());
      EntityReference ownerRef =
          Entity.getEntityReferenceById(rec.getFromEntity(), UUID.fromString(rec.getFromId()), ALL);
      ownersMap.computeIfAbsent(toId, k -> new ArrayList<>()).add(ownerRef);
    }

    return ownersMap;
  }

  private Map<String, List<TagLabel>> batchFetchTags(List<String> entityFQNs) {
    if (entityFQNs == null || entityFQNs.isEmpty()) {
      return Collections.emptyMap();
    }

    // Fetch tags from DAO
    List<CollectionDAO.TagUsageDAO.TagLabelWithFQNHash> tags =
        daoCollection.tagUsageDAO().getTagsInternalBatch(entityFQNs);

    // Map from targetFQNHash to targetFQN
    Map<String, String> fqnHashToFqnMap =
        entityFQNs.stream().collect(Collectors.toMap(FullyQualifiedName::buildHash, fqn -> fqn));

    // Map to hold targetFQN to list of TagLabel
    Map<String, List<TagLabel>> tagsMap = new HashMap<>();
    for (CollectionDAO.TagUsageDAO.TagLabelWithFQNHash tagWithHash : tags) {
      String targetFQNHash = tagWithHash.getTargetFQNHash();
      String targetFQN = fqnHashToFqnMap.get(targetFQNHash);

      if (targetFQN != null) {
        tagsMap.computeIfAbsent(targetFQN, k -> new ArrayList<>()).add(tagWithHash.toTagLabel());
      }
    }

    return tagsMap;
  }

  private Map<UUID, EntityReference> batchFetchDomain(List<T> entities) {
    Map<UUID, EntityReference> domainsMap = new HashMap<>();

    if (entities == null || entities.isEmpty()) {
      return domainsMap;
    }
    List<CollectionDAO.EntityRelationshipObject> records =
        daoCollection
            .relationshipDAO()
            .findFromBatch(
                entityListToStrings(entities), Relationship.HAS.ordinal(), Entity.DOMAIN);

    for (CollectionDAO.EntityRelationshipObject rec : records) {
      UUID toId = UUID.fromString(rec.getToId());
      UUID fromId = UUID.fromString(rec.getFromId());
      String fromEntity = rec.getFromEntity();

      EntityReference domainRef = Entity.getEntityReferenceById(fromEntity, fromId, ALL);

      // Since each entity can have only one domain, we can directly put it in the map
      if (domainsMap.containsKey(toId)) {
        // Handle the case where an entity has multiple domains (which shouldn't happen)
        throw new IllegalStateException(
            String.format("Entity with ID %s has multiple domains", toId));
      } else {
        domainsMap.put(toId, domainRef);
      }
    }

    return domainsMap;
  }

  private Map<UUID, List<EntityReference>> batchFetchReviewers(List<T> entities) {
    List<CollectionDAO.EntityRelationshipObject> records =
        daoCollection
            .relationshipDAO()
            .findFromBatch(
                entityListToStrings(entities), entityType, Relationship.REVIEWS.ordinal());

    Map<UUID, List<EntityReference>> reviewersMap = new HashMap<>();

    for (CollectionDAO.EntityRelationshipObject rec : records) {
      UUID entityId = UUID.fromString(rec.getToId());
      EntityReference reviewerRef =
          Entity.getEntityReferenceById(rec.getFromEntity(), UUID.fromString(rec.getFromId()), ALL);
      reviewersMap.computeIfAbsent(entityId, k -> new ArrayList<>()).add(reviewerRef);
    }

    return reviewersMap;
  }

  private Map<UUID, Object> batchFetchExtensions(List<T> entities) {
    if (!supportsExtension || entities == null || entities.isEmpty()) {
      return Collections.emptyMap();
    }
    String fieldFQNPrefix = TypeRegistry.getCustomPropertyFQNPrefix(entityType);

    List<CollectionDAO.ExtensionRecordWithId> records =
        daoCollection
            .entityExtensionDAO()
            .getExtensionsBatch(entityListToStrings(entities), fieldFQNPrefix);

    Map<UUID, List<CollectionDAO.ExtensionRecordWithId>> extensionsMap =
        records.stream().collect(Collectors.groupingBy(CollectionDAO.ExtensionRecordWithId::id));

    Map<UUID, Object> result = new HashMap<>();

    for (Map.Entry<UUID, List<CollectionDAO.ExtensionRecordWithId>> entry :
        extensionsMap.entrySet()) {
      UUID entityId = entry.getKey();
      List<CollectionDAO.ExtensionRecordWithId> extensionRecords = entry.getValue();

      ObjectNode objectNode = JsonUtils.getObjectNode();
      for (CollectionDAO.ExtensionRecordWithId record : extensionRecords) {
        String fieldName = TypeRegistry.getPropertyName(record.extensionName());
        JsonNode extensionJsonNode = JsonUtils.readTree(record.extensionJson());
        objectNode.set(fieldName, extensionJsonNode);
      }

      result.put(entityId, objectNode);
    }

    return result;
  }

  private List<String> entityListToStrings(List<T> entities) {
    return entities.stream().map(EntityInterface::getId).map(UUID::toString).toList();
  }
}<|MERGE_RESOLUTION|>--- conflicted
+++ resolved
@@ -335,13 +335,11 @@
       this.patchFields.addField(allowedFields, FIELD_LIFE_CYCLE);
       this.putFields.addField(allowedFields, FIELD_LIFE_CYCLE);
     }
-<<<<<<< HEAD
     this.supportsCertification = allowedFields.contains(FIELD_CERTIFICATION);
     if (supportsCertification) {
       this.patchFields.addField(allowedFields, FIELD_CERTIFICATION);
       this.putFields.addField(allowedFields, FIELD_CERTIFICATION);
     }
-=======
 
     Map<String, Pair<Boolean, BiConsumer<List<T>, Fields>>> fieldSupportMap = new HashMap<>();
 
@@ -364,7 +362,6 @@
       }
     }
 
->>>>>>> 14760021
     Entity.registerEntity(entityClass, entityType, this);
   }
 
