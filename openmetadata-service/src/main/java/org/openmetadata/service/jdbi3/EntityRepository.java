--- conflicted
+++ resolved
@@ -428,23 +428,16 @@
 
       String beforeCursor;
       String afterCursor = null;
-<<<<<<< HEAD
       beforeCursor = after == null ? null : entities.get(0).getName();
       if (entities.size() > limitParam) { // If extra result exists, then next page exists - return after cursor
+        T lastReadEntity = JsonUtils.readValue(jsons.get(limitParam), entityClass);
         entities.remove(limitParam);
         afterCursor = entities.get(limitParam - 1).getName();
-=======
-      beforeCursor = after == null ? null : JsonUtils.readValue(jsons.get(0), entityClass).getFullyQualifiedName();
-      if (jsons.size() > limitParam) {
-        T lastReadEntity = JsonUtils.readValue(jsons.get(limitParam), entityClass);
-        entities.remove(lastReadEntity.getId());
-        afterCursor = JsonUtils.readValue(jsons.get(limitParam - 1), entityClass).getFullyQualifiedName();
         errors.forEach((key, value) -> entities.remove(key));
         // Remove the Last Json Entry if present in error, since the read was actually just till limitParam , and if
         // error
         // is there it will come in next read
         errors.remove(lastReadEntity.getId());
->>>>>>> f43aaf41
       }
       return getResultList(
           new ArrayList<>(entities.values()), new ArrayList<>(errors.values()), beforeCursor, afterCursor, total);
@@ -1139,22 +1132,15 @@
 
     // Finally set entity deleted flag to false
     LOG.info("Restoring the {} {}", entityType, id);
-<<<<<<< HEAD
     T entity = dao.findEntityById(id, DELETED);
     entity.setDeleted(false);
     dao.update(entity.getId(), getFullyQualifiedNameHash(entity), JsonUtils.pojoToJson(entity));
-    return entity;
-=======
-    T original = dao.findEntityById(id, DELETED);
-    setFieldsInternal(original, putFields);
-    T updated = JsonUtils.readValue(JsonUtils.pojoToJson(original), entityClass);
     updated.setUpdatedBy(updatedBy);
     updated.setUpdatedAt(System.currentTimeMillis());
     EntityUpdater updater = getUpdater(original, updated, Operation.PUT);
     updater.update();
     String change = updater.fieldsChanged() ? RestUtil.ENTITY_UPDATED : RestUtil.ENTITY_NO_CHANGE;
     return new PutResponse<>(Status.OK, updated, change);
->>>>>>> f43aaf41
   }
 
   public void addRelationship(UUID fromId, UUID toId, String fromEntity, String toEntity, Relationship relationship) {
@@ -1550,12 +1536,9 @@
         return; // Nothing to update
       }
 
-<<<<<<< HEAD
       // Remove current entity tags in the database. It will be added back later from the merged tag list.
       daoCollection.tagUsageDAO().deleteTagsByTarget(FullyQualifiedName.buildHash(fqn));
 
-=======
->>>>>>> f43aaf41
       if (operation.isPut()) {
         // PUT operation merges tags in the request with what already exists
         EntityUtil.mergeTags(updatedTags, origTags);
