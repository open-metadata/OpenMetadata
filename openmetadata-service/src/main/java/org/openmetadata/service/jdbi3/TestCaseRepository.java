--- conflicted
+++ resolved
@@ -171,7 +171,6 @@
     // Validate the request content
     TestCase testCase = dao.findEntityByName(fqn);
 
-<<<<<<< HEAD
     String storedTestCaseResult =
         getExtensionAtTimestamp(
             testCase.getFullyQualifiedName(), TESTCASE_RESULT_EXTENSION, testCaseResult.getTimestamp());
@@ -185,33 +184,6 @@
         storedTestCaseResult != null);
 
     setFieldsInternal(testCase, new EntityUtil.Fields(allowedFields, "testSuite"));
-=======
-    TestCaseResult storedTestCaseResult =
-        JsonUtils.readValue(
-            daoCollection
-                .entityExtensionTimeSeriesDao()
-                .getExtensionAtTimestamp(
-                    testCase.getFullyQualifiedName(), TESTCASE_RESULT_EXTENSION, testCaseResult.getTimestamp()),
-            TestCaseResult.class);
-    if (storedTestCaseResult != null) {
-      daoCollection
-          .entityExtensionTimeSeriesDao()
-          .update(
-              testCase.getFullyQualifiedName(),
-              TESTCASE_RESULT_EXTENSION,
-              JsonUtils.pojoToJson(testCaseResult),
-              testCaseResult.getTimestamp());
-    } else {
-      daoCollection
-          .entityExtensionTimeSeriesDao()
-          .insert(
-              testCase.getFullyQualifiedName(),
-              TESTCASE_RESULT_EXTENSION,
-              TEST_CASE_RESULT_FIELD,
-              JsonUtils.pojoToJson(testCaseResult));
-    }
-    setFieldsInternal(testCase, new Fields(allowedFields, TEST_SUITE_FIELD));
->>>>>>> f43aaf41
     ChangeDescription change =
         addTestCaseChangeDescription(testCase.getVersion(), testCaseResult, storedTestCaseResult);
     ChangeEvent changeEvent =
