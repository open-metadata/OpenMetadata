package org.openmetadata.service.jdbi3;

import static org.openmetadata.common.utils.CommonUtil.listOrEmpty;
import static org.openmetadata.common.utils.CommonUtil.nullOrEmpty;
import static org.openmetadata.service.util.UserUtil.getUser;

import java.util.ArrayList;
import java.util.List;
import java.util.UUID;
import lombok.extern.slf4j.Slf4j;
import org.openmetadata.schema.api.teams.CreateUser;
import org.openmetadata.schema.auth.JWTAuthMechanism;
import org.openmetadata.schema.auth.JWTTokenExpiry;
import org.openmetadata.schema.entity.Bot;
import org.openmetadata.schema.entity.app.App;
import org.openmetadata.schema.entity.app.AppExtension;
import org.openmetadata.schema.entity.app.AppRunRecord;
import org.openmetadata.schema.entity.events.EventSubscription;
import org.openmetadata.schema.entity.teams.AuthenticationMechanism;
import org.openmetadata.schema.entity.teams.User;
import org.openmetadata.schema.type.EntityReference;
import org.openmetadata.schema.type.Include;
import org.openmetadata.schema.type.ProviderType;
import org.openmetadata.schema.type.Relationship;
import org.openmetadata.schema.type.change.ChangeSource;
import org.openmetadata.service.Entity;
import org.openmetadata.service.exception.AppException;
import org.openmetadata.service.exception.EntityNotFoundException;
import org.openmetadata.service.resources.apps.AppResource;
import org.openmetadata.service.security.jwt.JWTTokenGenerator;
import org.openmetadata.service.util.EntityUtil;
import org.openmetadata.service.util.JsonUtils;
import org.openmetadata.service.util.ResultList;

@Slf4j
public class AppRepository extends EntityRepository<App> {
  public static final String APP_BOT_ROLE = "ApplicationBotRole";

  public static final String UPDATE_FIELDS = "appConfiguration,appSchedule";

  public AppRepository() {
    super(
        AppResource.COLLECTION_PATH,
        Entity.APPLICATION,
        App.class,
        Entity.getCollectionDAO().applicationDAO(),
        UPDATE_FIELDS,
        UPDATE_FIELDS);
    supportsSearch = false;
    quoteFqn = true;
  }

  @Override
  public void setFields(App entity, EntityUtil.Fields fields) {
    entity.setPipelines(
        fields.contains("pipelines") ? getIngestionPipelines(entity) : entity.getPipelines());
    entity.withBot(getBotUser(entity));
  }

  @Override
  protected List<EntityReference> getIngestionPipelines(App service) {
    return findTo(service.getId(), entityType, Relationship.HAS, Entity.INGESTION_PIPELINE);
  }

  public AppMarketPlaceRepository getMarketPlace() {
    return (AppMarketPlaceRepository) Entity.getEntityRepository(Entity.APP_MARKET_PLACE_DEF);
  }

  @Override
  public void clearFields(App entity, EntityUtil.Fields fields) {
    /* Nothing to do */
  }

  @Override
  public void prepare(App entity, boolean update) {}

  public EntityReference createNewAppBot(App application) {
    String botName = String.format("%sBot", application.getName());
    BotRepository botRepository = (BotRepository) Entity.getEntityRepository(Entity.BOT);
    UserRepository userRepository = (UserRepository) Entity.getEntityRepository(Entity.USER);
    User botUser;
    Bot bot;
    try {
      botUser = userRepository.getByName(null, botName, userRepository.getFields("id"));
    } catch (EntityNotFoundException ex) {
      // Get Bot Role
      EntityReference roleRef =
          Entity.getEntityReferenceByName(Entity.ROLE, APP_BOT_ROLE, Include.NON_DELETED);
      // Create Bot User
      AuthenticationMechanism authMechanism =
          new AuthenticationMechanism()
              .withAuthType(AuthenticationMechanism.AuthType.JWT)
              .withConfig(new JWTAuthMechanism().withJWTTokenExpiry(JWTTokenExpiry.Unlimited));
      CreateUser createUser =
          new CreateUser()
              .withName(botName)
              .withDisplayName(application.getDisplayName())
              .withEmail(String.format("%s@openmetadata.org", botName))
              .withIsAdmin(false)
              .withIsBot(true)
              .withAuthenticationMechanism(authMechanism)
              .withRoles(List.of(roleRef.getId()));
      User user = getUser("admin", createUser);

      // Set User Ownership to the application creator
      user.setOwners(application.getOwners());

      // Set Auth Mechanism in Bot
      JWTAuthMechanism jwtAuthMechanism = (JWTAuthMechanism) authMechanism.getConfig();
      authMechanism.setConfig(
          JWTTokenGenerator.getInstance()
              .generateJWTToken(user, jwtAuthMechanism.getJWTTokenExpiry()));
      user.setAuthenticationMechanism(authMechanism);

      // Create User
      botUser = userRepository.createInternal(user);
    }

    try {
      bot = botRepository.findByName(botName, Include.NON_DELETED);
    } catch (EntityNotFoundException ex) {
      Bot appBot =
          new Bot()
              .withId(UUID.randomUUID())
              .withName(botName)
              .withUpdatedBy("admin")
              .withUpdatedAt(System.currentTimeMillis())
              .withBotUser(botUser.getEntityReference())
              .withProvider(ProviderType.USER)
              .withFullyQualifiedName(botName);

      // Create Bot with above user
      bot = botRepository.createInternal(appBot);
    }

    if (bot != null) {
      return bot.getEntityReference();
    }
    LOG.error("System Failed in Creating a Bot for the Application.");
    return null;
  }

  @Override
  public void storeEntity(App entity, boolean update) {
    List<EntityReference> ownerRefs = entity.getOwners();
    entity.withOwners(null);
    store(entity, update);
    entity.withOwners(ownerRefs);
  }

  public EntityReference getBotUser(App application) {
    return application.getBot() != null
        ? application.getBot()
        : getToEntityRef(application.getId(), Relationship.CONTAINS, Entity.BOT, false);
  }

  @Override
  public void storeRelationships(App entity) {
    if (entity.getBot() != null) {
      addRelationship(
          entity.getId(),
          entity.getBot().getId(),
          Entity.APPLICATION,
          Entity.BOT,
          Relationship.CONTAINS);
    }
  }

  @Override
  protected void postDelete(App entity) {
    // Delete the status stored in the app extension
    // Note that we don't want to delete the LIMITS, since we want to keep them
    // between different app installations
    daoCollection
        .appExtensionTimeSeriesDao()
        .delete(entity.getId().toString(), AppExtension.ExtensionType.STATUS.toString());
  }

  public final List<App> listAll() {
    List<String> jsons = dao.listAfterWithOffset(Integer.MAX_VALUE, 0);
    List<App> entities = new ArrayList<>();
    for (String json : jsons) {
      App entity = JsonUtils.readValue(json, App.class);
      entities.add(entity);
    }
    return entities;
  }

  public ResultList<AppRunRecord> listAppRuns(App app, int limitParam, int offset) {
    return listAppExtensionById(
        app, limitParam, offset, AppRunRecord.class, AppExtension.ExtensionType.STATUS);
  }

  public AppRunRecord getLatestAppRuns(App app) {
    return getLatestExtensionById(app, AppRunRecord.class, AppExtension.ExtensionType.STATUS);
  }

  public AppRunRecord getLatestAppRunsAfterStartTime(App app, long startTime) {
    return getLatestExtensionAfterStartTimeById(
        app, startTime, AppRunRecord.class, AppExtension.ExtensionType.STATUS);
  }

  public <T> ResultList<T> listAppExtensionByName(
      App app,
      int limitParam,
      int offset,
      Class<T> clazz,
      AppExtension.ExtensionType extensionType) {
    int total =
        daoCollection
            .appExtensionTimeSeriesDao()
            .listAppExtensionCountByName(app.getName(), extensionType.toString());
    List<T> entities = new ArrayList<>();
    if (limitParam > 0) {
      List<String> jsons =
          daoCollection
              .appExtensionTimeSeriesDao()
              .listAppExtensionByName(app.getName(), limitParam, offset, extensionType.toString());
      for (String json : jsons) {
        T entity = JsonUtils.readValue(json, clazz);
        entities.add(entity);
      }

      return new ResultList<>(entities, offset, total);
    } else {
      // limit == 0 , return total count of entity.
      return new ResultList<>(entities, null, total);
    }
  }

  public <T> ResultList<T> listAppExtensionById(
      App app,
      int limitParam,
      int offset,
      Class<T> clazz,
      AppExtension.ExtensionType extensionType) {
    int total =
        daoCollection
            .appExtensionTimeSeriesDao()
            .listAppExtensionCount(app.getId().toString(), extensionType.toString());
    List<T> entities = new ArrayList<>();
    if (limitParam > 0) {
      // forward scrolling, if after == null then first page is being asked
      List<String> jsons =
          daoCollection
              .appExtensionTimeSeriesDao()
              .listAppExtension(
                  app.getId().toString(), limitParam, offset, extensionType.toString());
      for (String json : jsons) {
        T entity = JsonUtils.readValue(json, clazz);
        entities.add(entity);
      }
      return new ResultList<>(entities, offset, total);
    } else {
      // limit == 0 , return total count of entity.
      return new ResultList<>(entities, null, total);
    }
  }

  public <T> ResultList<T> listAppExtensionAfterTimeByName(
      App app,
      long startTime,
      int limitParam,
      int offset,
      Class<T> clazz,
      AppExtension.ExtensionType extensionType) {
    int total =
        daoCollection
            .appExtensionTimeSeriesDao()
            .listAppExtensionCountAfterTimeByName(
                app.getName(), startTime, extensionType.toString());
    List<T> entities = new ArrayList<>();
    if (limitParam > 0) {
      List<String> jsons =
          daoCollection
              .appExtensionTimeSeriesDao()
              .listAppExtensionAfterTimeByName(
                  app.getName(), limitParam, offset, startTime, extensionType.toString());
      for (String json : jsons) {
        T entity = JsonUtils.readValue(json, clazz);
        entities.add(entity);
      }

      return new ResultList<>(entities, offset, total);
    } else {
      return new ResultList<>(entities, null, total);
    }
  }

  public <T> ResultList<T> listAppExtensionAfterTimeById(
      App app,
      long startTime,
      int limitParam,
      int offset,
      Class<T> clazz,
      AppExtension.ExtensionType extensionType) {
    int total =
        daoCollection
            .appExtensionTimeSeriesDao()
            .listAppExtensionCountAfterTime(
                app.getId().toString(), startTime, extensionType.toString());
    List<T> entities = new ArrayList<>();
    if (limitParam > 0) {
      // forward scrolling, if after == null then first page is being asked
      List<String> jsons =
          daoCollection
              .appExtensionTimeSeriesDao()
              .listAppExtensionAfterTime(
                  app.getId().toString(), limitParam, offset, startTime, extensionType.toString());
      for (String json : jsons) {
        T entity = JsonUtils.readValue(json, clazz);
        entities.add(entity);
      }
      return new ResultList<>(entities, offset, total);
    } else {
      // limit == 0 , return total count of entity.
      return new ResultList<>(entities, null, total);
    }
  }

  public <T> T getLatestExtensionByName(
      App app, Class<T> clazz, AppExtension.ExtensionType extensionType) {
    List<String> result =
        daoCollection
            .appExtensionTimeSeriesDao()
            .listAppExtensionByName(app.getName(), 1, 0, extensionType.toString());
    if (nullOrEmpty(result)) {
      throw AppException.byExtension(extensionType);
    }
    return JsonUtils.readValue(result.get(0), clazz);
  }

  public <T> T getLatestExtensionById(
      App app, Class<T> clazz, AppExtension.ExtensionType extensionType) {
    List<String> result =
        daoCollection
            .appExtensionTimeSeriesDao()
            .listAppExtension(app.getId().toString(), 1, 0, extensionType.toString());
    if (nullOrEmpty(result)) {
      throw AppException.byExtension(extensionType);
    }
    return JsonUtils.readValue(result.get(0), clazz);
  }

  public <T> T getLatestExtensionAfterStartTimeByName(
      App app, long startTime, Class<T> clazz, AppExtension.ExtensionType extensionType) {
    List<String> result =
        daoCollection
            .appExtensionTimeSeriesDao()
            .listAppExtensionAfterTimeByName(
                app.getName(), 1, 0, startTime, extensionType.toString());
    if (nullOrEmpty(result)) {
      throw AppException.byExtension(extensionType);
    }
    return JsonUtils.readValue(result.get(0), clazz);
  }

  public <T> T getLatestExtensionAfterStartTimeById(
      App app, long startTime, Class<T> clazz, AppExtension.ExtensionType extensionType) {
    List<String> result =
        daoCollection
            .appExtensionTimeSeriesDao()
            .listAppExtensionAfterTime(
                app.getId().toString(), 1, 0, startTime, extensionType.toString());
    if (nullOrEmpty(result)) {
      throw AppException.byExtension(extensionType);
    }
    return JsonUtils.readValue(result.get(0), clazz);
  }

  @Override
  protected void cleanup(App app) {
    // Remove the Pipelines for Application
    List<EntityReference> pipelineRef = getIngestionPipelines(app);
    pipelineRef.forEach(
        reference ->
            Entity.deleteEntity("admin", reference.getType(), reference.getId(), true, true));
    super.cleanup(app);
  }

  @Override
  public EntityRepository<App>.EntityUpdater getUpdater(
      App original, App updated, Operation operation, ChangeSource changeSource) {
    return new AppRepository.AppUpdater(original, updated, operation);
  }

  public App addEventSubscription(App app, EventSubscription eventSubscription) {
    EntityReference existing =
        listOrEmpty(app.getEventSubscriptions()).stream()
            .filter(e -> e.getId().equals(eventSubscription.getId()))
            .findFirst()
            .orElse(null);
    if (existing != null) {
      return app;
    }
    addRelationship(
        app.getId(),
        eventSubscription.getId(),
        Entity.APPLICATION,
        Entity.EVENT_SUBSCRIPTION,
        Relationship.CONTAINS);
    List<EntityReference> newSubs = new ArrayList<>(listOrEmpty(app.getEventSubscriptions()));
    newSubs.add(eventSubscription.getEntityReference());
    App updated = JsonUtils.deepCopy(app, App.class).withEventSubscriptions(newSubs);
    updated.setOpenMetadataServerConnection(null);
<<<<<<< HEAD
    getUpdater(app, updated, EntityRepository.Operation.PATCH, null).update();
=======
    getUpdater(app, updated, EntityRepository.Operation.PUT).update();
    return updated;
  }

  public App deleteEventSubscription(App app, UUID eventSubscriptionId) {
    deleteRelationship(
        app.getId(),
        Entity.APPLICATION,
        eventSubscriptionId,
        Entity.EVENT_SUBSCRIPTION,
        Relationship.CONTAINS);
    List<EntityReference> newSubs = new ArrayList<>(listOrEmpty(app.getEventSubscriptions()));
    newSubs.removeIf(sub -> sub.getId().equals(eventSubscriptionId));
    App updated = JsonUtils.deepCopy(app, App.class).withEventSubscriptions(newSubs);
    updated.setOpenMetadataServerConnection(null);
    getUpdater(app, updated, EntityRepository.Operation.PUT).update();
    return updated;
  }

  public void updateAppStatus(UUID appID, AppRunRecord record) {
    daoCollection
        .appExtensionTimeSeriesDao()
        .update(
            appID.toString(),
            JsonUtils.pojoToJson(record),
            record.getTimestamp(),
            AppExtension.ExtensionType.STATUS.toString());
  }

  public void addAppStatus(AppRunRecord record) {
    daoCollection
        .appExtensionTimeSeriesDao()
        .insert(JsonUtils.pojoToJson(record), AppExtension.ExtensionType.STATUS.toString());
>>>>>>> 415d798a
  }

  public class AppUpdater extends EntityUpdater {
    public AppUpdater(App original, App updated, Operation operation) {
      super(original, updated, operation);
    }

    @Override
    public void entitySpecificUpdate(boolean consolidatingChanges) {
      recordChange(
          "appConfiguration", original.getAppConfiguration(), updated.getAppConfiguration());
      recordChange("appSchedule", original.getAppSchedule(), updated.getAppSchedule());
      recordChange("bot", original.getBot(), updated.getBot());
      recordChange(
          "eventSubscriptions", original.getEventSubscriptions(), updated.getEventSubscriptions());
    }
  }
}<|MERGE_RESOLUTION|>--- conflicted
+++ resolved
@@ -403,10 +403,7 @@
     newSubs.add(eventSubscription.getEntityReference());
     App updated = JsonUtils.deepCopy(app, App.class).withEventSubscriptions(newSubs);
     updated.setOpenMetadataServerConnection(null);
-<<<<<<< HEAD
-    getUpdater(app, updated, EntityRepository.Operation.PATCH, null).update();
-=======
-    getUpdater(app, updated, EntityRepository.Operation.PUT).update();
+    getUpdater(app, updated, EntityRepository.Operation.PUT, null).update();
     return updated;
   }
 
@@ -421,7 +418,7 @@
     newSubs.removeIf(sub -> sub.getId().equals(eventSubscriptionId));
     App updated = JsonUtils.deepCopy(app, App.class).withEventSubscriptions(newSubs);
     updated.setOpenMetadataServerConnection(null);
-    getUpdater(app, updated, EntityRepository.Operation.PUT).update();
+    getUpdater(app, updated, EntityRepository.Operation.PUT, null).update();
     return updated;
   }
 
@@ -439,7 +436,6 @@
     daoCollection
         .appExtensionTimeSeriesDao()
         .insert(JsonUtils.pojoToJson(record), AppExtension.ExtensionType.STATUS.toString());
->>>>>>> 415d798a
   }
 
   public class AppUpdater extends EntityUpdater {
