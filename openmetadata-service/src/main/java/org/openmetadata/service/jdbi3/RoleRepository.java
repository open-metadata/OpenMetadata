/*
 *  Copyright 2021 Collate
 *  Licensed under the Apache License, Version 2.0 (the "License");
 *  you may not use this file except in compliance with the License.
 *  You may obtain a copy of the License at
 *  http://www.apache.org/licenses/LICENSE-2.0
 *  Unless required by applicable law or agreed to in writing, software
 *  distributed under the License is distributed on an "AS IS" BASIS,
 *  WITHOUT WARRANTIES OR CONDITIONS OF ANY KIND, either express or implied.
 *  See the License for the specific language governing permissions and
 *  limitations under the License.
 */

package org.openmetadata.service.jdbi3;

import static java.lang.Boolean.FALSE;
import static org.openmetadata.common.utils.CommonUtil.listOrEmpty;
import static org.openmetadata.service.Entity.POLICIES;
import static org.openmetadata.service.util.EntityUtil.entityReferenceMatch;

import java.util.ArrayList;
import java.util.List;
import lombok.NonNull;
import lombok.extern.slf4j.Slf4j;
import org.openmetadata.schema.entity.teams.Role;
import org.openmetadata.schema.type.EntityReference;
import org.openmetadata.schema.type.Relationship;
import org.openmetadata.service.Entity;
import org.openmetadata.service.exception.CatalogExceptionMessage;
<<<<<<< HEAD
import org.openmetadata.service.jdbi3.CollectionDAO.EntityRelationshipRecord;
import org.openmetadata.service.jdbi3.unitofwork.JdbiUnitOfWork;
=======
>>>>>>> 3cc15e6d
import org.openmetadata.service.resources.teams.RoleResource;
import org.openmetadata.service.util.EntityUtil;
import org.openmetadata.service.util.EntityUtil.Fields;

@Slf4j
public class RoleRepository extends EntityRepository<Role> {
  public RoleRepository(CollectionDAO dao) {
    super(RoleResource.COLLECTION_PATH, Entity.ROLE, Role.class, dao.roleDAO(), dao, POLICIES, POLICIES);
  }

  @Override
  public Role setFields(Role role, Fields fields) {
    role.setPolicies(fields.contains(POLICIES) ? getPolicies(role) : role.getPolicies());
    role.setTeams(fields.contains("teams") ? getTeams(role) : role.getTeams());
    return role.withUsers(fields.contains("users") ? getUsers(role) : role.getUsers());
  }

  @Override
  public Role clearFields(Role role, Fields fields) {
    role.setPolicies(fields.contains(POLICIES) ? role.getPolicies() : null);
    role.setTeams(fields.contains("teams") ? role.getTeams() : null);
    return role.withUsers(fields.contains("users") ? role.getUsers() : null);
  }

  private List<EntityReference> getPolicies(@NonNull Role role) {
    return findTo(role.getId(), Entity.ROLE, Relationship.HAS, Entity.POLICY);
  }

  private List<EntityReference> getUsers(@NonNull Role role) {
    return findFrom(role.getId(), Entity.ROLE, Relationship.HAS, Entity.USER);
  }

  private List<EntityReference> getTeams(@NonNull Role role) {
    return findFrom(role.getId(), Entity.ROLE, Relationship.HAS, Entity.TEAM);
  }

  @Override
  public void restorePatchAttributes(Role original, Role updated) {
    // Patch can't make changes to following fields. Ignore the changes
    updated.withName(original.getName()).withId(original.getId());
  }

  /**
   * If policy does not exist for this role, create a new entity reference. The actual policy gets created within the
   * storeEntity method call.
   */
  @Override
  public void prepare(Role role) {
    if (listOrEmpty(role.getPolicies()).isEmpty()) {
      throw new IllegalArgumentException(CatalogExceptionMessage.EMPTY_POLICIES_IN_ROLE);
    }
    EntityUtil.populateEntityReferences(role.getPolicies());
  }

  /**
   * For regular incoming POST, PUT, PATCH operation calls, {@link RoleRepository#prepare(Role)} would create a policy
   * entity reference if it does not exist.
   *
   * <p>This method ensures that the role and its policy are stored correctly.
   */
  @Override
<<<<<<< HEAD
  @JdbiUnitOfWork
  public void storeEntity(Role role, boolean update) throws IOException {
=======
  @Transaction
  public void storeEntity(Role role, boolean update) {
>>>>>>> 3cc15e6d
    // Don't store policy. Build it on the fly based on relationships
    List<EntityReference> policies = role.getPolicies();
    role.withPolicies(null);
    store(role, update);
    role.withPolicies(policies);
  }

  @Override
  public void storeRelationships(Role role) {
    for (EntityReference policy : listOrEmpty(role.getPolicies())) {
      addRelationship(role.getId(), policy.getId(), Entity.ROLE, Entity.POLICY, Relationship.HAS);
    }
  }

  @Override
  public RoleUpdater getUpdater(Role original, Role updated, Operation operation) {
    return new RoleUpdater(original, updated, operation);
  }

  @Override
  protected void preDelete(Role entity) {
    if (FALSE.equals(entity.getAllowDelete())) {
      throw new IllegalArgumentException(
          CatalogExceptionMessage.systemEntityDeleteNotAllowed(entity.getName(), Entity.ROLE));
    }
  }

  /** Handles entity updated from PUT and POST operation. */
  public class RoleUpdater extends EntityUpdater {
    public RoleUpdater(Role original, Role updated, Operation operation) {
      super(original, updated, operation);
    }

    @Override
    public void entitySpecificUpdate() {
      updatePolicies(listOrEmpty(original.getPolicies()), listOrEmpty(updated.getPolicies()));
    }

    private void updatePolicies(List<EntityReference> origPolicies, List<EntityReference> updatedPolicies) {
      // Record change description
      List<EntityReference> deletedPolicies = new ArrayList<>();
      List<EntityReference> addedPolicies = new ArrayList<>();
      boolean changed =
          recordListChange(
              "policies", origPolicies, updatedPolicies, addedPolicies, deletedPolicies, entityReferenceMatch);

      if (changed) {
        // Remove all the Role to policy relationships
        deleteFrom(original.getId(), Entity.ROLE, Relationship.HAS, Entity.POLICY);

        // Add Role to policy relationships back based on Updated entity
        storeRelationships(updated);
      }
    }
  }
}<|MERGE_RESOLUTION|>--- conflicted
+++ resolved
@@ -27,11 +27,7 @@
 import org.openmetadata.schema.type.Relationship;
 import org.openmetadata.service.Entity;
 import org.openmetadata.service.exception.CatalogExceptionMessage;
-<<<<<<< HEAD
-import org.openmetadata.service.jdbi3.CollectionDAO.EntityRelationshipRecord;
 import org.openmetadata.service.jdbi3.unitofwork.JdbiUnitOfWork;
-=======
->>>>>>> 3cc15e6d
 import org.openmetadata.service.resources.teams.RoleResource;
 import org.openmetadata.service.util.EntityUtil;
 import org.openmetadata.service.util.EntityUtil.Fields;
@@ -93,13 +89,8 @@
    * <p>This method ensures that the role and its policy are stored correctly.
    */
   @Override
-<<<<<<< HEAD
   @JdbiUnitOfWork
-  public void storeEntity(Role role, boolean update) throws IOException {
-=======
-  @Transaction
   public void storeEntity(Role role, boolean update) {
->>>>>>> 3cc15e6d
     // Don't store policy. Build it on the fly based on relationships
     List<EntityReference> policies = role.getPolicies();
     role.withPolicies(null);
