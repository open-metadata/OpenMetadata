/*
 *  Copyright 2021 Collate
 *  Licensed under the Apache License, Version 2.0 (the "License");
 *  you may not use this file except in compliance with the License.
 *  You may obtain a copy of the License at
 *  http://www.apache.org/licenses/LICENSE-2.0
 *  Unless required by applicable law or agreed to in writing, software
 *  distributed under the License is distributed on an "AS IS" BASIS,
 *  WITHOUT WARRANTIES OR CONDITIONS OF ANY KIND, either express or implied.
 *  See the License for the specific language governing permissions and
 *  limitations under the License.
 */

package org.openmetadata.service.jdbi3;

import static org.openmetadata.common.utils.CommonUtil.nullOrEmpty;
import static org.openmetadata.schema.type.Relationship.CONTAINS;
import static org.openmetadata.schema.type.Relationship.MENTIONED_IN;
import static org.openmetadata.service.Entity.GLOSSARY_TERM;
import static org.openmetadata.service.Entity.ORGANIZATION_NAME;
import static org.openmetadata.service.Entity.QUERY;
import static org.openmetadata.service.jdbi3.ListFilter.escapeApostrophe;
import static org.openmetadata.service.jdbi3.locator.ConnectionType.MYSQL;
import static org.openmetadata.service.jdbi3.locator.ConnectionType.POSTGRES;

import java.sql.ResultSet;
import java.sql.SQLException;
import java.util.ArrayList;
import java.util.Arrays;
import java.util.Collections;
import java.util.HashMap;
import java.util.LinkedHashMap;
import java.util.List;
import java.util.Map;
import java.util.Optional;
import java.util.UUID;
import java.util.stream.Collectors;
import lombok.Builder;
import lombok.Getter;
import lombok.Setter;
import org.apache.commons.lang3.tuple.Pair;
import org.apache.commons.lang3.tuple.Triple;
import org.jdbi.v3.core.mapper.RowMapper;
import org.jdbi.v3.core.statement.StatementContext;
import org.jdbi.v3.core.statement.StatementException;
import org.jdbi.v3.sqlobject.CreateSqlObject;
import org.jdbi.v3.sqlobject.config.RegisterRowMapper;
import org.jdbi.v3.sqlobject.customizer.Bind;
import org.jdbi.v3.sqlobject.customizer.BindBean;
import org.jdbi.v3.sqlobject.customizer.BindBeanList;
import org.jdbi.v3.sqlobject.customizer.BindList;
import org.jdbi.v3.sqlobject.customizer.BindMap;
import org.jdbi.v3.sqlobject.customizer.Define;
import org.jdbi.v3.sqlobject.statement.SqlQuery;
import org.jdbi.v3.sqlobject.statement.SqlUpdate;
import org.jdbi.v3.sqlobject.statement.UseRowMapper;
import org.jdbi.v3.sqlobject.transaction.Transaction;
import org.openmetadata.api.configuration.UiThemePreference;
import org.openmetadata.schema.TokenInterface;
import org.openmetadata.schema.analytics.ReportData;
import org.openmetadata.schema.analytics.WebAnalyticEvent;
import org.openmetadata.schema.api.configuration.LoginConfiguration;
import org.openmetadata.schema.api.configuration.OpenMetadataBaseUrlConfiguration;
import org.openmetadata.schema.api.configuration.profiler.ProfilerConfiguration;
import org.openmetadata.schema.api.lineage.LineageSettings;
import org.openmetadata.schema.api.search.SearchSettings;
import org.openmetadata.schema.auth.EmailVerificationToken;
import org.openmetadata.schema.auth.PasswordResetToken;
import org.openmetadata.schema.auth.PersonalAccessToken;
import org.openmetadata.schema.auth.RefreshToken;
import org.openmetadata.schema.auth.TokenType;
import org.openmetadata.schema.configuration.AssetCertificationSettings;
import org.openmetadata.schema.configuration.WorkflowSettings;
import org.openmetadata.schema.dataInsight.DataInsightChart;
import org.openmetadata.schema.dataInsight.custom.DataInsightCustomChart;
import org.openmetadata.schema.dataInsight.kpi.Kpi;
import org.openmetadata.schema.email.SmtpSettings;
import org.openmetadata.schema.entities.docStore.Document;
import org.openmetadata.schema.entity.Bot;
import org.openmetadata.schema.entity.Type;
import org.openmetadata.schema.entity.app.App;
import org.openmetadata.schema.entity.app.AppMarketPlaceDefinition;
import org.openmetadata.schema.entity.automations.Workflow;
import org.openmetadata.schema.entity.classification.Classification;
import org.openmetadata.schema.entity.classification.Tag;
import org.openmetadata.schema.entity.data.APICollection;
import org.openmetadata.schema.entity.data.APIEndpoint;
import org.openmetadata.schema.entity.data.Chart;
import org.openmetadata.schema.entity.data.Container;
import org.openmetadata.schema.entity.data.Dashboard;
import org.openmetadata.schema.entity.data.DashboardDataModel;
import org.openmetadata.schema.entity.data.Database;
import org.openmetadata.schema.entity.data.DatabaseSchema;
import org.openmetadata.schema.entity.data.Glossary;
import org.openmetadata.schema.entity.data.GlossaryTerm;
import org.openmetadata.schema.entity.data.Metric;
import org.openmetadata.schema.entity.data.MlModel;
import org.openmetadata.schema.entity.data.Pipeline;
import org.openmetadata.schema.entity.data.Query;
import org.openmetadata.schema.entity.data.Report;
import org.openmetadata.schema.entity.data.SearchIndex;
import org.openmetadata.schema.entity.data.StoredProcedure;
import org.openmetadata.schema.entity.data.Table;
import org.openmetadata.schema.entity.data.Topic;
import org.openmetadata.schema.entity.domains.DataProduct;
import org.openmetadata.schema.entity.domains.Domain;
import org.openmetadata.schema.entity.events.EventSubscription;
import org.openmetadata.schema.entity.events.FailedEvent;
import org.openmetadata.schema.entity.events.FailedEventResponse;
import org.openmetadata.schema.entity.policies.Policy;
import org.openmetadata.schema.entity.services.ApiService;
import org.openmetadata.schema.entity.services.DashboardService;
import org.openmetadata.schema.entity.services.DatabaseService;
import org.openmetadata.schema.entity.services.MessagingService;
import org.openmetadata.schema.entity.services.MetadataService;
import org.openmetadata.schema.entity.services.MlModelService;
import org.openmetadata.schema.entity.services.PipelineService;
import org.openmetadata.schema.entity.services.SearchService;
import org.openmetadata.schema.entity.services.StorageService;
import org.openmetadata.schema.entity.services.connections.TestConnectionDefinition;
import org.openmetadata.schema.entity.services.ingestionPipelines.IngestionPipeline;
import org.openmetadata.schema.entity.teams.Persona;
import org.openmetadata.schema.entity.teams.Role;
import org.openmetadata.schema.entity.teams.Team;
import org.openmetadata.schema.entity.teams.User;
import org.openmetadata.schema.governance.workflows.WorkflowDefinition;
import org.openmetadata.schema.settings.Settings;
import org.openmetadata.schema.settings.SettingsType;
import org.openmetadata.schema.tests.TestCase;
import org.openmetadata.schema.tests.TestDefinition;
import org.openmetadata.schema.tests.TestSuite;
import org.openmetadata.schema.type.ChangeEvent;
import org.openmetadata.schema.type.EntityReference;
import org.openmetadata.schema.type.EventType;
import org.openmetadata.schema.type.Include;
import org.openmetadata.schema.type.Relationship;
import org.openmetadata.schema.type.TagLabel;
import org.openmetadata.schema.type.UsageDetails;
import org.openmetadata.schema.type.UsageStats;
import org.openmetadata.schema.util.EntitiesCount;
import org.openmetadata.schema.util.ServicesCount;
import org.openmetadata.schema.utils.EntityInterfaceUtil;
import org.openmetadata.service.Entity;
import org.openmetadata.service.jdbi3.CollectionDAO.TagUsageDAO.TagLabelMapper;
import org.openmetadata.service.jdbi3.CollectionDAO.UsageDAO.UsageDetailsMapper;
import org.openmetadata.service.jdbi3.FeedRepository.FilterType;
import org.openmetadata.service.jdbi3.locator.ConnectionAwareSqlBatch;
import org.openmetadata.service.jdbi3.locator.ConnectionAwareSqlQuery;
import org.openmetadata.service.jdbi3.locator.ConnectionAwareSqlUpdate;
import org.openmetadata.service.resources.events.subscription.TypedEvent;
import org.openmetadata.service.resources.feeds.MessageParser.EntityLink;
import org.openmetadata.service.resources.tags.TagLabelUtil;
import org.openmetadata.service.util.EntityUtil;
import org.openmetadata.service.util.FullyQualifiedName;
import org.openmetadata.service.util.JsonUtils;
import org.openmetadata.service.util.jdbi.BindConcat;
import org.openmetadata.service.util.jdbi.BindFQN;
import org.openmetadata.service.util.jdbi.BindListFQN;
import org.openmetadata.service.util.jdbi.BindUUID;

public interface CollectionDAO {
  @CreateSqlObject
  DatabaseDAO databaseDAO();

  @CreateSqlObject
  DatabaseSchemaDAO databaseSchemaDAO();

  @CreateSqlObject
  EntityRelationshipDAO relationshipDAO();

  @CreateSqlObject
  FieldRelationshipDAO fieldRelationshipDAO();

  @CreateSqlObject
  EntityExtensionDAO entityExtensionDAO();

  @CreateSqlObject
  AppExtensionTimeSeries appExtensionTimeSeriesDao();

  @CreateSqlObject
  AppsDataStore appStoreDAO();

  @CreateSqlObject
  EntityExtensionTimeSeriesDAO entityExtensionTimeSeriesDao();

  @CreateSqlObject
  ReportDataTimeSeriesDAO reportDataTimeSeriesDao();

  @CreateSqlObject
  ProfilerDataTimeSeriesDAO profilerDataTimeSeriesDao();

  @CreateSqlObject
  DataQualityDataTimeSeriesDAO dataQualityDataTimeSeriesDao();

  @CreateSqlObject
  TestCaseResolutionStatusTimeSeriesDAO testCaseResolutionStatusTimeSeriesDao();

  @CreateSqlObject
  TestCaseResultTimeSeriesDAO testCaseResultTimeSeriesDao();

  @CreateSqlObject
  RoleDAO roleDAO();

  @CreateSqlObject
  UserDAO userDAO();

  @CreateSqlObject
  TeamDAO teamDAO();

  @CreateSqlObject
  PersonaDAO personaDAO();

  @CreateSqlObject
  TagUsageDAO tagUsageDAO();

  @CreateSqlObject
  TagDAO tagDAO();

  @CreateSqlObject
  ClassificationDAO classificationDAO();

  @CreateSqlObject
  TableDAO tableDAO();

  @CreateSqlObject
  QueryDAO queryDAO();

  @CreateSqlObject
  UsageDAO usageDAO();

  @CreateSqlObject
  MetricDAO metricDAO();

  @CreateSqlObject
  ChartDAO chartDAO();

  @CreateSqlObject
  ApplicationDAO applicationDAO();

  @CreateSqlObject
  ApplicationMarketPlaceDAO applicationMarketPlaceDAO();

  @CreateSqlObject
  PipelineDAO pipelineDAO();

  @CreateSqlObject
  DashboardDAO dashboardDAO();

  @CreateSqlObject
  ReportDAO reportDAO();

  @CreateSqlObject
  TopicDAO topicDAO();

  @CreateSqlObject
  MlModelDAO mlModelDAO();

  @CreateSqlObject
  SearchIndexDAO searchIndexDAO();

  @CreateSqlObject
  GlossaryDAO glossaryDAO();

  @CreateSqlObject
  GlossaryTermDAO glossaryTermDAO();

  @CreateSqlObject
  BotDAO botDAO();

  @CreateSqlObject
  DomainDAO domainDAO();

  @CreateSqlObject
  DataProductDAO dataProductDAO();

  @CreateSqlObject
  EventSubscriptionDAO eventSubscriptionDAO();

  @CreateSqlObject
  PolicyDAO policyDAO();

  @CreateSqlObject
  IngestionPipelineDAO ingestionPipelineDAO();

  @CreateSqlObject
  DatabaseServiceDAO dbServiceDAO();

  @CreateSqlObject
  MetadataServiceDAO metadataServiceDAO();

  @CreateSqlObject
  PipelineServiceDAO pipelineServiceDAO();

  @CreateSqlObject
  MlModelServiceDAO mlModelServiceDAO();

  @CreateSqlObject
  DashboardServiceDAO dashboardServiceDAO();

  @CreateSqlObject
  MessagingServiceDAO messagingServiceDAO();

  @CreateSqlObject
  StorageServiceDAO storageServiceDAO();

  @CreateSqlObject
  SearchServiceDAO searchServiceDAO();

  @CreateSqlObject
  ApiServiceDAO apiServiceDAO();

  @CreateSqlObject
  ContainerDAO containerDAO();

  @CreateSqlObject
  FeedDAO feedDAO();

  @CreateSqlObject
  StoredProcedureDAO storedProcedureDAO();

  @CreateSqlObject
  ChangeEventDAO changeEventDAO();

  @CreateSqlObject
  TypeEntityDAO typeEntityDAO();

  @CreateSqlObject
  TestDefinitionDAO testDefinitionDAO();

  @CreateSqlObject
  TestConnectionDefinitionDAO testConnectionDefinitionDAO();

  @CreateSqlObject
  TestSuiteDAO testSuiteDAO();

  @CreateSqlObject
  TestCaseDAO testCaseDAO();

  @CreateSqlObject
  WebAnalyticEventDAO webAnalyticEventDAO();

  @CreateSqlObject
  DataInsightCustomChartDAO dataInsightCustomChartDAO();

  @CreateSqlObject
  DataInsightChartDAO dataInsightChartDAO();

  @CreateSqlObject
  SystemDAO systemDAO();

  @CreateSqlObject
  TokenDAO getTokenDAO();

  @CreateSqlObject
  KpiDAO kpiDAO();

  @CreateSqlObject
  WorkflowDAO workflowDAO();

  @CreateSqlObject
  DataModelDAO dashboardDataModelDAO();

  @CreateSqlObject
  DocStoreDAO docStoreDAO();

  @CreateSqlObject
  SuggestionDAO suggestionDAO();

  @CreateSqlObject
  APICollectionDAO apiCollectionDAO();

  @CreateSqlObject
  APIEndpointDAO apiEndpointDAO();

  @CreateSqlObject
  WorkflowDefinitionDAO workflowDefinitionDAO();

  @CreateSqlObject
  WorkflowInstanceTimeSeriesDAO workflowInstanceTimeSeriesDAO();

  @CreateSqlObject
  WorkflowInstanceStateTimeSeriesDAO workflowInstanceStateTimeSeriesDAO();

  interface DashboardDAO extends EntityDAO<Dashboard> {
    @Override
    default String getTableName() {
      return "dashboard_entity";
    }

    @Override
    default Class<Dashboard> getEntityClass() {
      return Dashboard.class;
    }

    @Override
    default String getNameHashColumn() {
      return "fqnHash";
    }
  }

  interface DashboardServiceDAO extends EntityDAO<DashboardService> {
    @Override
    default String getTableName() {
      return "dashboard_service_entity";
    }

    @Override
    default String getNameHashColumn() {
      return "nameHash";
    }

    @Override
    default Class<DashboardService> getEntityClass() {
      return DashboardService.class;
    }
  }

  interface DatabaseDAO extends EntityDAO<Database> {
    @Override
    default String getTableName() {
      return "database_entity";
    }

    @Override
    default Class<Database> getEntityClass() {
      return Database.class;
    }

    @Override
    default String getNameHashColumn() {
      return "fqnHash";
    }
  }

  interface DatabaseSchemaDAO extends EntityDAO<DatabaseSchema> {
    @Override
    default String getTableName() {
      return "database_schema_entity";
    }

    @Override
    default Class<DatabaseSchema> getEntityClass() {
      return DatabaseSchema.class;
    }

    @Override
    default String getNameHashColumn() {
      return "fqnHash";
    }
  }

  interface DatabaseServiceDAO extends EntityDAO<DatabaseService> {
    @Override
    default String getTableName() {
      return "dbservice_entity";
    }

    @Override
    default Class<DatabaseService> getEntityClass() {
      return DatabaseService.class;
    }

    @Override
    default String getNameHashColumn() {
      return "nameHash";
    }
  }

  interface MetadataServiceDAO extends EntityDAO<MetadataService> {
    @Override
    default String getTableName() {
      return "metadata_service_entity";
    }

    @Override
    default Class<MetadataService> getEntityClass() {
      return MetadataService.class;
    }

    @Override
    default String getNameHashColumn() {
      return "nameHash";
    }
  }

  interface TestConnectionDefinitionDAO extends EntityDAO<TestConnectionDefinition> {
    @Override
    default String getTableName() {
      return "test_connection_definition";
    }

    @Override
    default Class<TestConnectionDefinition> getEntityClass() {
      return TestConnectionDefinition.class;
    }

    @Override
    default String getNameHashColumn() {
      return "nameHash";
    }
  }

  interface StorageServiceDAO extends EntityDAO<StorageService> {
    @Override
    default String getTableName() {
      return "storage_service_entity";
    }

    @Override
    default Class<StorageService> getEntityClass() {
      return StorageService.class;
    }

    @Override
    default String getNameHashColumn() {
      return "nameHash";
    }
  }

  interface ContainerDAO extends EntityDAO<Container> {
    @Override
    default String getTableName() {
      return "storage_container_entity";
    }

    @Override
    default Class<Container> getEntityClass() {
      return Container.class;
    }

    @Override
    default String getNameHashColumn() {
      return "fqnHash";
    }

    @Override
    default List<String> listBefore(
        ListFilter filter, int limit, String beforeName, String beforeId) {

      boolean root = Boolean.parseBoolean(filter.getQueryParam("root"));
      String condition = filter.getCondition();

      // By default, root will be false. We won't filter the results then
      if (!root) {
        return EntityDAO.super.listBefore(filter, limit, beforeName, beforeId);
      }

      String sqlCondition = String.format("%s AND er.toId is NULL", condition);
      return listBefore(
          getTableName(), filter.getQueryParams(), sqlCondition, limit, beforeName, beforeId);
    }

    @Override
    default List<String> listAfter(ListFilter filter, int limit, String afterName, String afterId) {
      boolean root = Boolean.parseBoolean(filter.getQueryParam("root"));
      String condition = filter.getCondition();

      if (!root) {
        return EntityDAO.super.listAfter(filter, limit, afterName, afterId);
      }

      String sqlCondition = String.format("%s AND er.toId is NULL", condition);

      return listAfter(
          getTableName(), filter.getQueryParams(), sqlCondition, limit, afterName, afterId);
    }

    @Override
    default int listCount(ListFilter filter) {
      boolean root = Boolean.parseBoolean(filter.getQueryParam("root"));
      String condition = filter.getCondition();

      if (!root) {
        return EntityDAO.super.listCount(filter);
      }

      String sqlCondition = String.format("%s AND er.toId is NULL", condition);
      return listCount(getTableName(), getNameHashColumn(), filter.getQueryParams(), sqlCondition);
    }

    @SqlQuery(
        value =
            "SELECT json FROM ("
                + "SELECT name,id, ce.json FROM <table> ce "
                + "LEFT JOIN ("
                + "  SELECT toId FROM entity_relationship "
                + "  WHERE fromEntity = 'container' AND toEntity = 'container' AND relation = 0 "
                + ") er "
                + "on ce.id = er.toId "
                + "<sqlCondition> AND "
                + "(name < :beforeName OR (name = :beforeName AND id < :beforeId))  "
                + "ORDER BY name DESC,id DESC "
                + "LIMIT :limit"
                + ") last_rows_subquery ORDER BY name,id")
    List<String> listBefore(
        @Define("table") String table,
        @BindMap Map<String, ?> params,
        @Define("sqlCondition") String sqlCondition,
        @Bind("limit") int limit,
        @Bind("beforeName") String beforeName,
        @Bind("beforeId") String beforeId);

    @SqlQuery(
        value =
            "SELECT ce.json FROM <table> ce "
                + "LEFT JOIN ("
                + "  SELECT toId FROM entity_relationship "
                + "  WHERE fromEntity = 'container' AND toEntity = 'container' AND relation = 0 "
                + ") er "
                + "on ce.id = er.toId "
                + "<sqlCondition> AND "
                + "(name > :afterName OR (name = :afterName AND id > :afterId))  "
                + "ORDER BY name,id "
                + "LIMIT :limit")
    List<String> listAfter(
        @Define("table") String table,
        @BindMap Map<String, ?> params,
        @Define("sqlCondition") String sqlCondition,
        @Bind("limit") int limit,
        @Bind("afterName") String afterName,
        @Bind("afterId") String afterId);

    @ConnectionAwareSqlQuery(
        value =
            "SELECT count(<nameHashColumn>) FROM <table> ce "
                + "LEFT JOIN ("
                + "  SELECT toId FROM entity_relationship "
                + "  WHERE fromEntity = 'container' AND toEntity = 'container' AND relation = 0 "
                + ") er "
                + "on ce.id = er.toId "
                + "<sqlCondition>",
        connectionType = MYSQL)
    @ConnectionAwareSqlQuery(
        value =
            "SELECT count(*) FROM <table> ce "
                + "LEFT JOIN ("
                + "  SELECT toId FROM entity_relationship "
                + "  WHERE fromEntity = 'container' AND toEntity = 'container' AND relation = 0 "
                + ") er "
                + "on ce.id = er.toId "
                + "<sqlCondition>",
        connectionType = POSTGRES)
    int listCount(
        @Define("table") String table,
        @Define("nameHashColumn") String nameHashColumn,
        @BindMap Map<String, ?> params,
        @Define("sqlCondition") String mysqlCond);
  }

  interface SearchServiceDAO extends EntityDAO<SearchService> {
    @Override
    default String getTableName() {
      return "search_service_entity";
    }

    @Override
    default Class<SearchService> getEntityClass() {
      return SearchService.class;
    }

    @Override
    default String getNameHashColumn() {
      return "nameHash";
    }
  }

  interface ApiServiceDAO extends EntityDAO<ApiService> {
    @Override
    default String getTableName() {
      return "api_service_entity";
    }

    @Override
    default Class<ApiService> getEntityClass() {
      return ApiService.class;
    }

    @Override
    default String getNameHashColumn() {
      return "nameHash";
    }
  }

  interface SearchIndexDAO extends EntityDAO<SearchIndex> {
    @Override
    default String getTableName() {
      return "search_index_entity";
    }

    @Override
    default Class<SearchIndex> getEntityClass() {
      return SearchIndex.class;
    }

    @Override
    default String getNameHashColumn() {
      return "fqnHash";
    }
  }

  interface EntityExtensionDAO {
    @ConnectionAwareSqlUpdate(
        value =
            "REPLACE INTO entity_extension(id, extension, jsonSchema, json) "
                + "VALUES (:id, :extension, :jsonSchema, :json)",
        connectionType = MYSQL)
    @ConnectionAwareSqlUpdate(
        value =
            "INSERT INTO entity_extension(id, extension, jsonSchema, json) "
                + "VALUES (:id, :extension, :jsonSchema, (:json :: jsonb)) "
                + "ON CONFLICT (id, extension) DO UPDATE SET jsonSchema = EXCLUDED.jsonSchema, json = EXCLUDED.json",
        connectionType = POSTGRES)
    void insert(
        @BindUUID("id") UUID id,
        @Bind("extension") String extension,
        @Bind("jsonSchema") String jsonSchema,
        @Bind("json") String json);

    @Transaction
    @ConnectionAwareSqlBatch(
        value =
            "REPLACE INTO entity_extension(id, extension, jsonSchema, json) "
                + "VALUES (:id, :extension, :jsonSchema, :json)",
        connectionType = MYSQL)
    @ConnectionAwareSqlBatch(
        value =
            "INSERT INTO entity_extension(id, extension, jsonSchema, json) "
                + "VALUES (:id, :extension, :jsonSchema, (:json :: jsonb)) "
                + "ON CONFLICT (id, extension) DO UPDATE SET jsonSchema = EXCLUDED.jsonSchema, json = EXCLUDED.json",
        connectionType = POSTGRES)
    void insertMany(
        @BindUUID("id") List<UUID> id,
        @Bind("extension") List<String> extension,
        @Bind("jsonSchema") String jsonSchema,
        @Bind("json") List<String> json);

    @ConnectionAwareSqlUpdate(
        value = "UPDATE entity_extension SET json = :json where (json -> '$.id') = :id",
        connectionType = MYSQL)
    @ConnectionAwareSqlUpdate(
        value = "UPDATE entity_extension SET json = (:json :: jsonb) where (json ->> 'id) = :id",
        connectionType = POSTGRES)
    void update(@BindUUID("id") UUID id, @Bind("json") String json);

    @SqlQuery("SELECT json FROM entity_extension WHERE id = :id AND extension = :extension")
    String getExtension(@BindUUID("id") UUID id, @Bind("extension") String extension);

    @SqlQuery(
        "SELECT id, extension, json "
            + "FROM entity_extension "
            + "WHERE id IN (<ids>) AND extension LIKE :extension "
            + "ORDER BY id, extension")
    @RegisterRowMapper(ExtensionRecordWithIdMapper.class)
    List<ExtensionRecordWithId> getExtensionsBatch(
        @BindList("ids") List<String> ids,
        @BindConcat(
                value = "extension",
                parts = {":extensionPrefix", ".%"})
            String extensionPrefix);

    @SqlQuery(
        "SELECT id, extension, json, jsonschema "
            + "FROM entity_extension "
            + "WHERE extension LIKE :extension "
            + "ORDER BY id, extension")
    @RegisterRowMapper(ExtensionWithIdAndSchemaRowMapper.class)
    List<ExtensionWithIdAndSchemaObject> getExtensionsByPrefixBatch(
        @BindConcat(
                value = "extension",
                parts = {":extensionPrefix", "%"})
            String extensionPrefix);

    @Transaction
    @ConnectionAwareSqlBatch(
        value =
            "INSERT INTO entity_extension (id, extension, json, jsonschema) "
                + "VALUES (:id, :extension, :json, :jsonschema) "
                + "ON DUPLICATE KEY UPDATE json = VALUES(json), jsonschema = VALUES(jsonschema)",
        connectionType = MYSQL)
    @ConnectionAwareSqlBatch(
        value =
            "INSERT INTO entity_extension (id, extension, json,jsonschema) VALUES (:id, :extension, :json::jsonb,:jsonschema) "
                + "ON CONFLICT (id, extension) DO UPDATE SET json = EXCLUDED.json , jsonschema = EXCLUDED.jsonschema",
        connectionType = POSTGRES)
    void bulkUpsertExtensions(
        @BindBean List<ExtensionWithIdAndSchemaObject> extensionWithIdObjects);

    @RegisterRowMapper(ExtensionMapper.class)
    @SqlQuery(
        "SELECT extension, json FROM entity_extension WHERE id = :id AND extension "
            + "LIKE CONCAT (:extensionPrefix, '.%') "
            + "ORDER BY extension")
    List<ExtensionRecord> getExtensions(
        @BindUUID("id") UUID id, @Bind("extensionPrefix") String extensionPrefix);

    @RegisterRowMapper(ExtensionMapper.class)
    @SqlQuery(
        "SELECT extension, json FROM entity_extension WHERE id = :id AND extension "
            + "LIKE CONCAT (:extensionPrefix, '.%') "
            + "ORDER BY extension DESC "
            + "LIMIT :limit OFFSET :offset")
    List<ExtensionRecord> getExtensionsWithOffset(
        @BindUUID("id") UUID id,
        @Bind("extensionPrefix") String extensionPrefix,
        @Bind("limit") int limit,
        @Bind("offset") int offset);

    @SqlUpdate("DELETE FROM entity_extension WHERE id = :id AND extension = :extension")
    void delete(@BindUUID("id") UUID id, @Bind("extension") String extension);

    @SqlUpdate("DELETE FROM entity_extension WHERE extension = :extension")
    void deleteExtension(@Bind("extension") String extension);

    @SqlUpdate("DELETE FROM entity_extension WHERE id = :id")
    void deleteAll(@BindUUID("id") UUID id);
  }

  class EntityVersionPair {
    @Getter private final Double version;
    @Getter private final String entityJson;

    public EntityVersionPair(ExtensionRecord extensionRecord) {
      this.version = EntityUtil.getVersion(extensionRecord.extensionName());
      this.entityJson = extensionRecord.extensionJson();
    }
  }

  record ExtensionRecord(String extensionName, String extensionJson) {}

  record ExtensionRecordWithId(UUID id, String extensionName, String extensionJson) {}

  class ExtensionMapper implements RowMapper<ExtensionRecord> {
    @Override
    public ExtensionRecord map(ResultSet rs, StatementContext ctx) throws SQLException {
      return new ExtensionRecord(rs.getString("extension"), rs.getString("json"));
    }
  }

  class ExtensionRecordWithIdMapper implements RowMapper<ExtensionRecordWithId> {
    @Override
    public ExtensionRecordWithId map(ResultSet rs, StatementContext ctx) throws SQLException {
      String id = rs.getString("id");
      String extensionName = rs.getString("extension");
      String extensionJson = rs.getString("json");
      return new ExtensionRecordWithId(UUID.fromString(id), extensionName, extensionJson);
    }
  }

  @Getter
  @Setter
  @Builder
  class ExtensionWithIdAndSchemaObject {
    private String id;
    private String extension;
    private String json;
    private String jsonschema;
  }

  class ExtensionWithIdAndSchemaRowMapper implements RowMapper<ExtensionWithIdAndSchemaObject> {
    @Override
    public ExtensionWithIdAndSchemaObject map(ResultSet rs, StatementContext ctx)
        throws SQLException {
      String id = rs.getString("id");
      String extensionName = rs.getString("extension");
      String extensionJson = rs.getString("json");
      String jsonSchema = rs.getString("jsonschema");
      return new ExtensionWithIdAndSchemaObject(id, extensionName, extensionJson, jsonSchema);
    }
  }

  @Getter
  @Builder
  class EntityRelationshipRecord {
    private UUID id;
    private String type;
    private String json;
  }

  @Getter
  @Builder
  class EntityRelationshipCount {
    private UUID id;
    private Integer count;
  }

  @Getter
  @Builder
  class EntityRelationshipObject {
    private String fromId;
    private String toId;
    private String fromEntity;
    private String toEntity;
    private int relation;
  }

  @Getter
  @Builder
  class ReportDataRow {
    private String rowNum;
    private ReportData reportData;
  }

  @Getter
  @Builder
  class QueryList {
    private String fqn;
    private Query query;
  }

  interface EntityRelationshipDAO {
    default void insert(UUID fromId, UUID toId, String fromEntity, String toEntity, int relation) {
      insert(fromId, toId, fromEntity, toEntity, relation, null);
    }

    default void bulkInsertToRelationship(
        UUID fromId, List<UUID> toIds, String fromEntity, String toEntity, int relation) {

      List<EntityRelationshipObject> insertToRelationship =
          toIds.stream()
              .map(
                  testCase ->
                      EntityRelationshipObject.builder()
                          .fromId(fromId.toString())
                          .toId(testCase.toString())
                          .fromEntity(fromEntity)
                          .toEntity(toEntity)
                          .relation(relation)
                          .build())
              .collect(Collectors.toList());

      bulkInsertTo(insertToRelationship);
    }

    default void bulkRemoveToRelationship(
        UUID fromId, List<UUID> toIds, String fromEntity, String toEntity, int relation) {

      List<String> toIdsAsString = toIds.stream().map(UUID::toString).toList();
      bulkRemoveTo(fromId, toIdsAsString, fromEntity, toEntity, relation);
    }

    @ConnectionAwareSqlUpdate(
        value =
            "INSERT INTO entity_relationship(fromId, toId, fromEntity, toEntity, relation, json) "
                + "VALUES (:fromId, :toId, :fromEntity, :toEntity, :relation, :json) "
                + "ON DUPLICATE KEY UPDATE json = :json",
        connectionType = MYSQL)
    @ConnectionAwareSqlUpdate(
        value =
            "INSERT INTO entity_relationship(fromId, toId, fromEntity, toEntity, relation, json) VALUES "
                + "(:fromId, :toId, :fromEntity, :toEntity, :relation, (:json :: jsonb)) "
                + "ON CONFLICT (fromId, toId, relation) DO UPDATE SET json = EXCLUDED.json",
        connectionType = POSTGRES)
    void insert(
        @BindUUID("fromId") UUID fromId,
        @BindUUID("toId") UUID toId,
        @Bind("fromEntity") String fromEntity,
        @Bind("toEntity") String toEntity,
        @Bind("relation") int relation,
        @Bind("json") String json);

    @ConnectionAwareSqlUpdate(
        value =
            "INSERT IGNORE INTO entity_relationship(fromId, toId, fromEntity, toEntity, relation) VALUES <values>",
        connectionType = MYSQL)
    @ConnectionAwareSqlUpdate(
        value =
            "INSERT INTO entity_relationship(fromId, toId, fromEntity, toEntity, relation) VALUES <values>"
                + "ON CONFLICT DO NOTHING",
        connectionType = POSTGRES)
    void bulkInsertTo(
        @BindBeanList(
                value = "values",
                propertyNames = {"fromId", "toId", "fromEntity", "toEntity", "relation"})
            List<EntityRelationshipObject> values);

    @SqlUpdate(
        value =
            "DELETE FROM entity_relationship WHERE fromId = :fromId "
                + "AND fromEntity = :fromEntity AND toId IN (<toIds>) "
                + "AND toEntity = :toEntity AND relation = :relation")
    void bulkRemoveTo(
        @BindUUID("fromId") UUID fromId,
        @BindList("toIds") List<String> toIds,
        @Bind("fromEntity") String fromEntity,
        @Bind("toEntity") String toEntity,
        @Bind("relation") int relation);

    //
    // Find to operations
    //
    @SqlQuery(
        "SELECT toId, toEntity, json FROM entity_relationship "
            + "WHERE fromId = :fromId AND fromEntity = :fromEntity AND relation IN (<relation>)")
    @RegisterRowMapper(ToRelationshipMapper.class)
    List<EntityRelationshipRecord> findTo(
        @BindUUID("fromId") UUID fromId,
        @Bind("fromEntity") String fromEntity,
        @BindList("relation") List<Integer> relation);

    default List<EntityRelationshipRecord> findTo(UUID fromId, String fromEntity, int relation) {
      return findTo(fromId, fromEntity, List.of(relation));
    }

    @SqlQuery(
        "SELECT fromId, toId, fromEntity, toEntity, relation "
            + "FROM entity_relationship "
            + "WHERE fromId IN (<fromIds>) "
            + "AND relation = :relation "
            + "AND fromEntity = :fromEntityType "
            + "AND toEntity = :toEntityType "
            + "AND deleted = FALSE")
    @UseRowMapper(RelationshipObjectMapper.class)
    List<EntityRelationshipObject> findToBatch(
        @BindList("fromIds") List<String> fromIds,
        @Bind("relation") int relation,
        @Bind("fromEntityType") String fromEntityType,
        @Bind("toEntityType") String toEntityType);

    @SqlQuery(
        "SELECT fromId, toId, fromEntity, toEntity, relation "
            + "FROM entity_relationship "
            + "WHERE fromId IN (<fromIds>) "
            + "AND relation = :relation "
            + "AND toEntity = :toEntityType "
            + "AND deleted = FALSE")
    @UseRowMapper(RelationshipObjectMapper.class)
    List<EntityRelationshipObject> findToBatch(
        @BindList("fromIds") List<String> fromIds,
        @Bind("relation") int relation,
        @Bind("toEntityType") String toEntityType);

    @SqlQuery(
        "SELECT toId, toEntity, json FROM entity_relationship "
            + "WHERE fromId = :fromId AND fromEntity = :fromEntity AND relation = :relation AND toEntity = :toEntity")
    @RegisterRowMapper(ToRelationshipMapper.class)
    List<EntityRelationshipRecord> findTo(
        @BindUUID("fromId") UUID fromId,
        @Bind("fromEntity") String fromEntity,
        @Bind("relation") int relation,
        @Bind("toEntity") String toEntity);

    @SqlQuery(
<<<<<<< HEAD
        "SELECT fromId, count(1) FROM entity_relationship "
            + "WHERE fromId IN (<fromIds>) AND fromEntity = :fromEntity AND relation = :relation AND toEntity = :toEntity "
            + "GROUP BY fromId")
    @RegisterRowMapper(ToRelationshipCountMapper.class)
    List<EntityRelationshipCount> findToCount(
        @BindList("fromIds") List<String> fromIds,
        @Bind("fromEntity") String fromEntity,
        @Bind("relation") int relation,
        @Bind("toEntity") String toEntity);
=======
        "SELECT COUNT(toId) FROM entity_relationship WHERE fromId = :fromId AND fromEntity = :fromEntity "
            + "AND relation IN (<relation>)")
    @RegisterRowMapper(ToRelationshipMapper.class)
    int countFindTo(
        @BindUUID("fromId") UUID fromId,
        @Bind("fromEntity") String fromEntity,
        @BindList("relation") List<Integer> relation);

    @SqlQuery(
        "SELECT toId, toEntity, json FROM entity_relationship WHERE fromId = :fromId AND fromEntity = :fromEntity "
            + "AND relation IN (<relation>) ORDER BY toId LIMIT :limit OFFSET :offset")
    @RegisterRowMapper(ToRelationshipMapper.class)
    List<EntityRelationshipRecord> findToWithOffset(
        @BindUUID("fromId") UUID fromId,
        @Bind("fromEntity") String fromEntity,
        @BindList("relation") List<Integer> relation,
        @Bind("offset") int offset,
        @Bind("limit") int limit);
>>>>>>> b7cb3112

    @ConnectionAwareSqlQuery(
        value =
            "SELECT toId, toEntity, json FROM entity_relationship "
                + "WHERE JSON_UNQUOTE(JSON_EXTRACT(json, '$.pipeline.id')) =:fromId OR fromId = :fromId AND relation = :relation "
                + "ORDER BY toId",
        connectionType = MYSQL)
    @ConnectionAwareSqlQuery(
        value =
            "SELECT toId, toEntity, json FROM entity_relationship "
                + "WHERE  json->'pipeline'->>'id' =:fromId OR fromId = :fromId AND relation = :relation "
                + "ORDER BY toId",
        connectionType = POSTGRES)
    @RegisterRowMapper(ToRelationshipMapper.class)
    List<EntityRelationshipRecord> findToPipeline(
        @BindUUID("fromId") UUID fromId, @Bind("relation") int relation);

    //
    // Find from operations
    //
    @SqlQuery(
        "SELECT fromId, fromEntity, json FROM entity_relationship "
            + "WHERE toId = :toId AND toEntity = :toEntity AND relation = :relation AND fromEntity = :fromEntity ")
    @RegisterRowMapper(FromRelationshipMapper.class)
    List<EntityRelationshipRecord> findFrom(
        @BindUUID("toId") UUID toId,
        @Bind("toEntity") String toEntity,
        @Bind("relation") int relation,
        @Bind("fromEntity") String fromEntity);

    @SqlQuery(
        "SELECT fromId, toId, fromEntity, toEntity, relation "
            + "FROM entity_relationship "
            + "WHERE toId IN (<toIds>) "
            + "AND relation = :relation "
            + "AND deleted = FALSE")
    @UseRowMapper(RelationshipObjectMapper.class)
    List<EntityRelationshipObject> findFromBatch(
        @BindList("toIds") List<String> toIds, @Bind("relation") int relation);

    @SqlQuery(
        "SELECT fromId, toId, fromEntity, toEntity, relation "
            + "FROM entity_relationship "
            + "WHERE toId IN (<toIds>) "
            + "AND relation = :relation "
            + "AND fromEntity = :fromEntityType  "
            + "AND deleted = FALSE")
    @UseRowMapper(RelationshipObjectMapper.class)
    List<CollectionDAO.EntityRelationshipObject> findFromBatch(
        @BindList("toIds") List<String> toIds,
        @Bind("relation") int relation,
        @Bind("fromEntityType") String fromEntityType);

    @SqlQuery(
        "SELECT fromId, toId, fromEntity, toEntity, relation, json "
            + "FROM entity_relationship "
            + "WHERE toId IN (<toIds>) "
            + "AND relation = :relation "
            + "AND toEntity = :toEntityType "
            + "AND deleted = FALSE")
    @UseRowMapper(RelationshipObjectMapper.class)
    List<EntityRelationshipObject> findFromBatch(
        @BindList("toIds") List<String> toIds,
        @Bind("toEntityType") String toEntityType,
        @Bind("relation") int relation);

    @SqlQuery(
        "SELECT fromId, fromEntity, json FROM entity_relationship "
            + "WHERE toId = :toId AND toEntity = :toEntity AND relation = :relation")
    @RegisterRowMapper(FromRelationshipMapper.class)
    List<EntityRelationshipRecord> findFrom(
        @BindUUID("toId") UUID toId,
        @Bind("toEntity") String toEntity,
        @Bind("relation") int relation);

    @SqlQuery(
        "SELECT fromId, toId, fromEntity, toEntity, relation "
            + "FROM entity_relationship "
            + "WHERE toId IN (<toIds>) "
            + "AND relation = :relation "
            + "AND fromEntity = :fromEntityType "
            + "AND toEntity = :toEntityType "
            + "AND deleted = FALSE")
    @UseRowMapper(RelationshipObjectMapper.class)
    List<EntityRelationshipObject> findFromBatch(
        @BindList("toIds") List<String> toIds,
        @Bind("relation") int relation,
        @Bind("fromEntityType") String fromEntityType,
        @Bind("toEntityType") String toEntityType);

    @ConnectionAwareSqlQuery(
        value =
            "SELECT fromId, fromEntity, json FROM entity_relationship "
                + "WHERE JSON_UNQUOTE(JSON_EXTRACT(json, '$.pipeline.id')) = :toId OR toId = :toId AND relation = :relation "
                + "ORDER BY fromId",
        connectionType = MYSQL)
    @ConnectionAwareSqlQuery(
        value =
            "SELECT fromId, fromEntity, json FROM entity_relationship "
                + "WHERE  json->'pipeline'->>'id' = :toId OR toId = :toId AND relation = :relation "
                + "ORDER BY fromId",
        connectionType = POSTGRES)
    @RegisterRowMapper(FromRelationshipMapper.class)
    List<EntityRelationshipRecord> findFromPipeline(
        @BindUUID("toId") UUID toId, @Bind("relation") int relation);

    @ConnectionAwareSqlQuery(
        value =
            "SELECT toId, toEntity, fromId, fromEntity, relation FROM entity_relationship "
                + "WHERE JSON_UNQUOTE(JSON_EXTRACT(json, '$.source')) = :source AND (toId = :toId AND toEntity = :toEntity) "
                + "AND relation = :relation ORDER BY fromId",
        connectionType = MYSQL)
    @ConnectionAwareSqlQuery(
        value =
            "SELECT toId, toEntity, fromId, fromEntity, relation FROM entity_relationship "
                + "WHERE  json->>'source' = :source AND (toId = :toId AND toEntity = :toEntity) "
                + "AND relation = :relation ORDER BY fromId",
        connectionType = POSTGRES)
    @RegisterRowMapper(RelationshipObjectMapper.class)
    List<EntityRelationshipObject> findLineageBySource(
        @BindUUID("toId") UUID toId,
        @Bind("toEntity") String toEntity,
        @Bind("source") String source,
        @Bind("relation") int relation);

    @ConnectionAwareSqlQuery(
        value =
            "SELECT toId, toEntity, fromId, fromEntity, relation FROM entity_relationship "
                + "WHERE JSON_UNQUOTE(JSON_EXTRACT(json, '$.pipeline.id')) =:toId OR toId = :toId AND relation = :relation "
                + "AND JSON_UNQUOTE(JSON_EXTRACT(json, '$.source')) = :source ORDER BY toId",
        connectionType = MYSQL)
    @ConnectionAwareSqlQuery(
        value =
            "SELECT toId, toEntity, fromId, fromEntity, relation FROM entity_relationship "
                + "WHERE  json->'pipeline'->>'id' =:toId OR toId = :toId AND relation = :relation "
                + "AND json->>'source' = :source ORDER BY toId",
        connectionType = POSTGRES)
    @RegisterRowMapper(RelationshipObjectMapper.class)
    List<EntityRelationshipObject> findLineageBySourcePipeline(
        @BindUUID("toId") UUID toId,
        @Bind("toEntity") String toEntity,
        @Bind("source") String source,
        @Bind("relation") int relation);

    @SqlQuery(
        "SELECT count(*) FROM entity_relationship WHERE fromEntity = :fromEntity AND toEntity = :toEntity")
    int findIfAnyRelationExist(
        @Bind("fromEntity") String fromEntity, @Bind("toEntity") String toEntity);

    @SqlQuery(
        "SELECT json FROM entity_relationship WHERE fromId = :fromId "
            + " AND toId = :toId "
            + " AND relation = :relation ")
    String getRelation(
        @BindUUID("fromId") UUID fromId,
        @BindUUID("toId") UUID toId,
        @Bind("relation") int relation);

    //
    // Delete Operations
    //
    @SqlUpdate(
        "DELETE from entity_relationship WHERE fromId = :fromId "
            + "AND fromEntity = :fromEntity AND toId = :toId AND toEntity = :toEntity "
            + "AND relation = :relation")
    int delete(
        @BindUUID("fromId") UUID fromId,
        @Bind("fromEntity") String fromEntity,
        @BindUUID("toId") UUID toId,
        @Bind("toEntity") String toEntity,
        @Bind("relation") int relation);

    // Delete all the entity relationship fromID --- relation --> entity of type toEntity
    @SqlUpdate(
        "DELETE from entity_relationship WHERE fromId = :fromId AND fromEntity = :fromEntity "
            + "AND relation = :relation AND toEntity = :toEntity")
    void deleteFrom(
        @BindUUID("fromId") UUID fromId,
        @Bind("fromEntity") String fromEntity,
        @Bind("relation") int relation,
        @Bind("toEntity") String toEntity);

    // Delete all the entity relationship toId <-- relation --  entity of type fromEntity
    @SqlUpdate(
        "DELETE from entity_relationship WHERE toId = :toId AND toEntity = :toEntity AND relation = :relation "
            + "AND fromEntity = :fromEntity")
    void deleteTo(
        @BindUUID("toId") UUID toId,
        @Bind("toEntity") String toEntity,
        @Bind("relation") int relation,
        @Bind("fromEntity") String fromEntity);

    @SqlUpdate(
        "DELETE from entity_relationship WHERE toId = :toId AND toEntity = :toEntity AND relation = :relation")
    void deleteTo(
        @BindUUID("toId") UUID toId,
        @Bind("toEntity") String toEntity,
        @Bind("relation") int relation);

    @SqlUpdate(
        "DELETE from entity_relationship WHERE (toId = :id AND toEntity = :entity) OR "
            + "(fromId = :id AND fromEntity = :entity)")
    void deleteAll(@BindUUID("id") UUID id, @Bind("entity") String entity);

    @SqlUpdate("DELETE from entity_relationship WHERE fromId = :id or toId = :id")
    void deleteAllWithId(@BindUUID("id") UUID id);

    @ConnectionAwareSqlUpdate(
        value =
            "DELETE FROM entity_relationship "
                + "WHERE JSON_UNQUOTE(JSON_EXTRACT(json, '$.source')) = :source AND toId = :toId AND toEntity = :toEntity "
                + "AND relation = :relation",
        connectionType = MYSQL)
    @ConnectionAwareSqlUpdate(
        value =
            "DELETE FROM entity_relationship "
                + "WHERE  json->>'source' = :source AND (toId = :toId AND toEntity = :toEntity) "
                + "AND relation = :relation",
        connectionType = POSTGRES)
    void deleteLineageBySource(
        @BindUUID("toId") UUID toId,
        @Bind("toEntity") String toEntity,
        @Bind("source") String source,
        @Bind("relation") int relation);

    @ConnectionAwareSqlUpdate(
        value =
            "DELETE FROM entity_relationship "
                + "WHERE JSON_UNQUOTE(JSON_EXTRACT(json, '$.pipeline.id')) =:toId OR toId = :toId AND relation = :relation "
                + "AND JSON_UNQUOTE(JSON_EXTRACT(json, '$.source')) = :source ORDER BY toId",
        connectionType = MYSQL)
    @ConnectionAwareSqlUpdate(
        value =
            "DELETE FROM entity_relationship "
                + "WHERE  json->'pipeline'->>'id' =:toId OR toId = :toId AND relation = :relation "
                + "AND json->>'source' = :source",
        connectionType = POSTGRES)
    void deleteLineageBySourcePipeline(
        @BindUUID("toId") UUID toId, @Bind("source") String source, @Bind("relation") int relation);

    class FromRelationshipMapper implements RowMapper<EntityRelationshipRecord> {
      @Override
      public EntityRelationshipRecord map(ResultSet rs, StatementContext ctx) throws SQLException {
        return EntityRelationshipRecord.builder()
            .id(UUID.fromString(rs.getString("fromId")))
            .type(rs.getString("fromEntity"))
            .json(rs.getString("json"))
            .build();
      }
    }

    class ToRelationshipMapper implements RowMapper<EntityRelationshipRecord> {
      @Override
      public EntityRelationshipRecord map(ResultSet rs, StatementContext ctx) throws SQLException {
        return EntityRelationshipRecord.builder()
            .id(UUID.fromString(rs.getString("toId")))
            .type(rs.getString("toEntity"))
            .json(rs.getString("json"))
            .build();
      }
    }

    class ToRelationshipCountMapper implements RowMapper<EntityRelationshipCount> {
      @Override
      public EntityRelationshipCount map(ResultSet rs, StatementContext ctx) throws SQLException {
        return EntityRelationshipCount.builder()
            .id(UUID.fromString(rs.getString(1)))
            .count(rs.getInt(2))
            .build();
      }
    }

    class RelationshipObjectMapper implements RowMapper<EntityRelationshipObject> {
      @Override
      public EntityRelationshipObject map(ResultSet rs, StatementContext ctx) throws SQLException {
        return EntityRelationshipObject.builder()
            .fromId(rs.getString("fromId"))
            .fromEntity(rs.getString("fromEntity"))
            .toEntity(rs.getString("toEntity"))
            .toId(rs.getString("toId"))
            .relation(rs.getInt("relation"))
            .build();
      }
    }
  }

  interface FeedDAO {
    @ConnectionAwareSqlUpdate(
        value = "INSERT INTO thread_entity(json) VALUES (:json)",
        connectionType = MYSQL)
    @ConnectionAwareSqlUpdate(
        value = "INSERT INTO thread_entity(json) VALUES (:json :: jsonb)",
        connectionType = POSTGRES)
    void insert(@Bind("json") String json);

    @SqlQuery("SELECT json FROM thread_entity WHERE id = :id")
    String findById(@BindUUID("id") UUID id);

    @SqlQuery("SELECT json FROM thread_entity ORDER BY updatedAt DESC")
    List<String> list();

    @SqlQuery("SELECT count(id) FROM thread_entity <condition>")
    int listCount(@Define("condition") String condition);

    @SqlUpdate("DELETE FROM thread_entity WHERE id = :id")
    void delete(@BindUUID("id") UUID id);

    @ConnectionAwareSqlUpdate(
        value = "UPDATE task_sequence SET id=LAST_INSERT_ID(id+1)",
        connectionType = MYSQL)
    @ConnectionAwareSqlUpdate(
        value = "UPDATE task_sequence SET id=(id+1) RETURNING id",
        connectionType = POSTGRES)
    void updateTaskId();

    @SqlQuery("SELECT id FROM task_sequence LIMIT 1")
    int getTaskId();

    @SqlQuery("SELECT json FROM thread_entity WHERE taskId = :id")
    String findByTaskId(@Bind("id") int id);

    @SqlQuery("SELECT json FROM thread_entity <condition> <sortingOrder> LIMIT :limit")
    List<String> list(
        @Bind("limit") int limit,
        @Define("condition") String condition,
        @Define("sortingOrder") String sortingOrder);

    @SqlQuery(
        "SELECT json FROM thread_entity "
            + "WHERE type='Announcement' AND (:threadId IS NULL OR id != :threadId) "
            + "AND entityId = :entityId "
            + "AND (( :startTs >= announcementStart AND :startTs < announcementEnd) "
            + "OR (:endTs > announcementStart AND :endTs < announcementEnd) "
            + "OR (:startTs <= announcementStart AND :endTs >= announcementEnd))")
    List<String> listAnnouncementBetween(
        @BindUUID("threadId") UUID threadId,
        @BindUUID("entityId") UUID entityId,
        @Bind("startTs") long startTs,
        @Bind("endTs") long endTs);

    @ConnectionAwareSqlQuery(
        value =
            "SELECT json FROM thread_entity <condition> AND "
                + "to_tsvector('simple', taskAssigneesIds) @@ to_tsquery('simple', :userTeamJsonPostgres) "
                + "<sortingOrder>  "
                + "LIMIT :limit",
        connectionType = POSTGRES)
    @ConnectionAwareSqlQuery(
        value =
            "SELECT json FROM thread_entity <condition> AND "
                + "MATCH(taskAssigneesIds) AGAINST (:userTeamJsonMysql IN BOOLEAN MODE) "
                + "<sortingOrder> "
                + "LIMIT :limit",
        connectionType = MYSQL)
    List<String> listTasksAssigned(
        @Bind("userTeamJsonPostgres") String userTeamJsonPostgres,
        @Bind("userTeamJsonMysql") String userTeamJsonMysql,
        @Bind("limit") int limit,
        @Define("condition") String condition,
        @Define("sortingOrder") String sortingOrder);

    @ConnectionAwareSqlQuery(
        value =
            "SELECT count(id) FROM thread_entity <condition> AND "
                + "to_tsvector('simple', taskAssigneesIds) @@ to_tsquery('simple', :userTeamJsonPostgres) ",
        connectionType = POSTGRES)
    @ConnectionAwareSqlQuery(
        value =
            "SELECT count(id) FROM thread_entity <condition> AND "
                + "MATCH(taskAssigneesIds) AGAINST (:userTeamJsonMysql IN BOOLEAN MODE) ",
        connectionType = MYSQL)
    int listCountTasksAssignedTo(
        @Bind("userTeamJsonPostgres") String userTeamJsonPostgres,
        @Bind("userTeamJsonMysql") String userTeamJsonMysql,
        @Define("condition") String condition);

    @ConnectionAwareSqlQuery(
        value =
            "SELECT json FROM thread_entity <condition> "
                + "AND (to_tsvector('simple', taskAssigneesIds) @@ to_tsquery('simple', :userTeamJsonPostgres) OR createdBy = :username) "
                + "<sortingOrder>  "
                + "LIMIT :limit",
        connectionType = POSTGRES)
    @ConnectionAwareSqlQuery(
        value =
            "SELECT json FROM thread_entity <condition> "
                + "AND (MATCH(taskAssigneesIds) AGAINST (:userTeamJsonMysql IN BOOLEAN MODE) OR createdBy = :username) "
                + "<sortingOrder> "
                + "LIMIT :limit",
        connectionType = MYSQL)
    List<String> listTasksOfUser(
        @Bind("userTeamJsonPostgres") String userTeamJsonPostgres,
        @Bind("userTeamJsonMysql") String userTeamJsonMysql,
        @Bind("username") String username,
        @Bind("limit") int limit,
        @Define("condition") String condition,
        @Define("sortingOrder") String sortingOrder);

    @SqlQuery(
        "SELECT id FROM thread_entity WHERE type = 'Conversation' AND createdAt < :cutoffMillis LIMIT :batchSize")
    List<UUID> fetchConversationThreadIdsOlderThan(
        @Bind("cutoffMillis") long cutoffMillis, @Bind("batchSize") int batchSize);

    @ConnectionAwareSqlQuery(
        value =
            "SELECT count(id) FROM thread_entity <condition> "
                + "AND (to_tsvector('simple', taskAssigneesIds) @@ to_tsquery('simple', :userTeamJsonPostgres)  OR createdBy = :username) ",
        connectionType = POSTGRES)
    @ConnectionAwareSqlQuery(
        value =
            "SELECT count(id) FROM thread_entity <condition> "
                + "AND (MATCH(taskAssigneesIds) AGAINST (:userTeamJsonMysql IN BOOLEAN MODE) OR createdBy = :username) ",
        connectionType = MYSQL)
    int listCountTasksOfUser(
        @Bind("userTeamJsonPostgres") String userTeamJsonPostgres,
        @Bind("userTeamJsonMysql") String userTeamJsonMysql,
        @Bind("username") String username,
        @Define("condition") String condition);

    @SqlQuery(
        "SELECT json FROM thread_entity <condition> AND createdBy = :username <sortingOrder> LIMIT :limit")
    List<String> listTasksAssigned(
        @Bind("username") String username,
        @Bind("limit") int limit,
        @Define("condition") String condition,
        @Define("sortingOrder") String sortingOrder);

    @SqlQuery("SELECT count(id) FROM thread_entity <condition> AND createdBy = :username")
    int listCountTasksAssignedBy(
        @Bind("username") String username, @Define("condition") String condition);

    @SqlQuery(
        "SELECT json FROM thread_entity <condition> AND "
            // Entity for which the thread is about is owned by the user or his teams
            + "(entityId in (SELECT toId FROM entity_relationship WHERE "
            + "((fromEntity='user' AND fromId= :userId) OR "
            + "(fromEntity='team' AND fromId IN (<teamIds>))) AND relation=8) OR "
            + "id in (SELECT toId FROM entity_relationship WHERE (fromEntity='user' AND fromId= :userId AND toEntity='THREAD' AND relation IN (1,2)))) "
            + "<sortingOrder> "
            + "LIMIT :limit")
    List<String> listThreadsByOwner(
        @BindUUID("userId") UUID userId,
        @BindList("teamIds") List<String> teamIds,
        @Bind("limit") int limit,
        @Define("condition") String condition,
        @Define("sortingOrder") String sortingOrder);

    @SqlQuery(
        "SELECT count(id) FROM thread_entity <condition> AND "
            + "(entityId in (SELECT toId FROM entity_relationship WHERE "
            + "((fromEntity='user' AND fromId= :userId) OR "
            + "(fromEntity='team' AND fromId IN (<teamIds>))) AND relation=8) OR "
            + "id in (SELECT toId FROM entity_relationship WHERE (fromEntity='user' AND fromId= :userId AND toEntity='THREAD' AND relation IN (1,2)))) ")
    int listCountThreadsByOwner(
        @BindUUID("userId") UUID userId,
        @BindList("teamIds") List<String> teamIds,
        @Define("condition") String condition);

    @SqlQuery(
        value =
            "SELECT json "
                + " FROM thread_entity "
                + " WHERE testCaseResolutionStatusId = :testCaseResolutionStatusId")
    String fetchThreadByTestCaseResolutionStatusId(
        @BindUUID("testCaseResolutionStatusId") UUID testCaseResolutionStatusId);

    default List<String> listThreadsByEntityLink(
        FeedFilter filter,
        EntityLink entityLink,
        int limit,
        int relation,
        String userName,
        List<String> teamNames) {
      int filterRelation = -1;
      if (userName != null && filter.getFilterType() == FilterType.MENTIONS) {
        filterRelation = MENTIONED_IN.ordinal();
      }
      return listThreadsByEntityLink(
          entityLink.getFullyQualifiedFieldValue(),
          entityLink.getFullyQualifiedFieldType(),
          limit,
          relation,
          userName,
          teamNames,
          filterRelation,
          filter.getCondition(),
          filter.getSortingOrder());
    }

    @SqlQuery(
        "SELECT json FROM thread_entity <condition> "
            + "AND hash_id in (SELECT fromFQNHash FROM field_relationship WHERE "
            + "(:fqnPrefixHash IS NULL OR toFQNHash LIKE :concatFqnPrefixHash OR toFQNHash=:fqnPrefixHash) AND fromType='THREAD' AND "
            + "(:toType IS NULL OR toType LIKE :concatToType OR toType=:toType) AND relation= :relation) "
            + "AND (:userName IS NULL OR MD5(id) in (SELECT toFQNHash FROM field_relationship WHERE "
            + " ((fromType='user' AND fromFQNHash= :userName) OR"
            + " (fromType='team' AND fromFQNHash IN (<teamNames>))) AND toType='THREAD' AND relation= :filterRelation) )"
            + "<sortingOrder> "
            + "LIMIT :limit")
    List<String> listThreadsByEntityLink(
        @BindConcat(
                value = "concatFqnPrefixHash",
                original = "fqnPrefixHash",
                parts = {":fqnPrefixHash", ".%"},
                hash = true)
            String fqnPrefixHash,
        @BindConcat(
                value = "concatToType",
                original = "toType",
                parts = {":toType", ".%"})
            String toType,
        @Bind("limit") int limit,
        @Bind("relation") int relation,
        @BindFQN("userName") String userName,
        @BindList("teamNames") List<String> teamNames,
        @Bind("filterRelation") int filterRelation,
        @Define("condition") String condition,
        @Define("sortingOrder") String sortingOrder);

    default int listCountThreadsByEntityLink(
        FeedFilter filter,
        EntityLink entityLink,
        int relation,
        String userName,
        List<String> teamNames) {
      int filterRelation = -1;
      if (userName != null && filter.getFilterType() == FilterType.MENTIONS) {
        filterRelation = MENTIONED_IN.ordinal();
      }
      return listCountThreadsByEntityLink(
          entityLink.getFullyQualifiedFieldValue(),
          entityLink.getFullyQualifiedFieldType(),
          relation,
          userName,
          teamNames,
          filterRelation,
          filter.getCondition(false));
    }

    @SqlQuery(
        "SELECT count(id) FROM thread_entity <condition> "
            + "AND hash_id in (SELECT fromFQNHash FROM field_relationship WHERE "
            + "(:fqnPrefixHash IS NULL OR toFQNHash LIKE :concatFqnPrefixHash OR toFQNHash=:fqnPrefixHash) AND fromType='THREAD' AND "
            + "(:toType IS NULL OR toType LIKE :concatToType OR toType=:toType) AND relation= :relation) "
            + "AND (:userName IS NULL OR id in (SELECT toFQNHash FROM field_relationship WHERE "
            + " ((fromType='user' AND fromFQNHash= :userName) OR"
            + " (fromType='team' AND fromFQNHash IN (<teamNames>))) AND toType='THREAD' AND relation= :filterRelation) )")
    int listCountThreadsByEntityLink(
        @BindConcat(
                value = "concatFqnPrefixHash",
                original = "fqnPrefixHash",
                parts = {":fqnPrefixHash", ".%"},
                hash = true)
            String fqnPrefixHash,
        @BindConcat(
                value = "concatToType",
                original = "toType",
                parts = {":toType", ".%"})
            String toType,
        @Bind("relation") int relation,
        @Bind("userName") String userName,
        @BindList("teamNames") List<String> teamNames,
        @Bind("filterRelation") int filterRelation,
        @Define("condition") String condition);

    @ConnectionAwareSqlUpdate(
        value = "UPDATE thread_entity SET json = :json where id = :id",
        connectionType = MYSQL)
    @ConnectionAwareSqlUpdate(
        value = "UPDATE thread_entity SET json = (:json :: jsonb) where id = :id",
        connectionType = POSTGRES)
    void update(@BindUUID("id") UUID id, @Bind("json") String json);

    @SqlQuery(
        "SELECT entityLink, type, taskStatus, COUNT(id) as count FROM ( "
            + "    SELECT te.entityLink, te.type, te.taskStatus, te.id "
            + "    FROM thread_entity te "
            + "    WHERE hash_id IN ( "
            + "        SELECT fromFQNHash FROM field_relationship "
            + "        WHERE "
            + "            (:fqnPrefixHash IS NULL OR toFQNHash LIKE :concatFqnPrefixHash OR toFQNHash = :fqnPrefixHash) "
            + "            AND fromType = 'THREAD' "
            + "            AND (:toType IS NULL OR toType LIKE :concatToType OR toType = :toType) "
            + "            AND relation = 3 "
            + "    )  "
            + "    UNION  "
            + "    SELECT te.entityLink, te.type, te.taskStatus, te.id "
            + "    FROM thread_entity te "
            + "    WHERE te.entityId = :entityId "
            + ") AS combined WHERE combined.type IS NOT NULL "
            + "GROUP BY type, taskStatus, entityLink")
    @RegisterRowMapper(ThreadCountFieldMapper.class)
    List<List<String>> listCountByEntityLink(
        @BindUUID("entityId") UUID entityId,
        @BindConcat(
                value = "concatFqnPrefixHash",
                original = "fqnPrefixHash",
                parts = {":fqnPrefixHash", ".%"},
                hash = true)
            String fqnPrefixHash,
        @BindConcat(
                value = "concatToType",
                original = "toType",
                parts = {":toType", ".%"})
            String toType);

    @ConnectionAwareSqlQuery(
        value =
            "SELECT combined.type, combined.taskStatus, COUNT(combined.id) AS count "
                + "FROM ( "
                + "    SELECT te.type, te.taskStatus, te.id  "
                + "    FROM thread_entity te "
                + "    JOIN entity_relationship er ON te.entityId = er.toId "
                + "    WHERE "
                + "        (er.fromEntity = 'user' AND er.fromId = :userId AND er.relation = 8 AND te.type <> 'Task') "
                + "        OR (er.fromEntity = 'team' AND er.fromId IN (<teamIds>) AND er.relation = 8  AND te.type <> 'Task') "
                + "    UNION "
                + "    SELECT te.type, te.taskStatus, te.id "
                + "    FROM thread_entity te "
                + "    JOIN entity_relationship er ON te.id = er.toId "
                + "    WHERE "
                + "        er.fromEntity = 'user' AND er.fromId = :userId AND er.toEntity = 'THREAD' AND er.relation IN (1, 2) "
                + "    UNION "
                + "    SELECT te.type, te.taskStatus, te.id "
                + "    FROM thread_entity te "
                + "    JOIN entity_relationship er ON te.id = er.toId "
                + "    WHERE "
                + "        (er.fromEntity = 'user' AND er.fromId = :userId AND er.relation = 11) "
                + "        OR (er.fromEntity = 'team' AND er.fromId IN (<teamIds>) AND er.relation = 11) "
                + "    UNION "
                + "    SELECT te.type, te.taskStatus, te.id "
                + "    FROM thread_entity te "
                + "    WHERE te.createdBy = :username "
                + "    UNION "
                + "    SELECT te.type, te.taskStatus, te.id "
                + "    FROM thread_entity te "
                + "    WHERE MATCH(te.taskAssigneesIds) AGAINST (:userTeamJsonMysql IN BOOLEAN MODE) "
                + ") AS combined WHERE combined.type is not NULL "
                + "GROUP BY combined.type, combined.taskStatus;",
        connectionType = MYSQL)
    @ConnectionAwareSqlQuery(
        value =
            "SELECT combined.type, combined.taskStatus, COUNT(combined.id) AS count "
                + "FROM ( "
                + "    SELECT te.type, te.taskStatus, te.id  "
                + "    FROM thread_entity te "
                + "    JOIN entity_relationship er ON te.entityId = er.toId "
                + "    WHERE "
                + "        (er.fromEntity = 'user' AND er.fromId = :userId AND er.relation = 8 AND te.type <> 'Task') "
                + "        OR (er.fromEntity = 'team' AND er.fromId IN (<teamIds>) AND er.relation = 8 AND te.type <> 'Task') "
                + "    UNION "
                + "    SELECT te.type, te.taskStatus, te.id "
                + "    FROM thread_entity te "
                + "    JOIN entity_relationship er ON te.id = er.toId "
                + "    WHERE "
                + "        er.fromEntity = 'user' AND er.fromId = :userId AND er.toEntity = 'THREAD' AND er.relation IN (1, 2) "
                + "    UNION "
                + "    SELECT te.type, te.taskStatus, te.id "
                + "    FROM thread_entity te "
                + "    JOIN entity_relationship er ON te.id = er.toId "
                + "    WHERE "
                + "        (er.fromEntity = 'user' AND er.fromId = :userId AND er.relation = 11) "
                + "        OR (er.fromEntity = 'team' AND er.fromId IN (<teamIds>) AND er.relation = 11) "
                + "    UNION "
                + "    SELECT te.type, te.taskStatus, te.id "
                + "    FROM thread_entity te "
                + "    WHERE te.createdBy = :username "
                + "    UNION "
                + "    SELECT te.type, te.taskStatus, te.id "
                + "    FROM thread_entity te "
                + "    WHERE to_tsvector('simple', taskAssigneesIds) @@ to_tsquery('simple', :userTeamJsonPostgres) "
                + ") AS combined WHERE combined.type is not NULL "
                + "GROUP BY combined.type, combined.taskStatus;",
        connectionType = POSTGRES)
    @RegisterRowMapper(OwnerCountFieldMapper.class)
    List<List<String>> listCountByOwner(
        @BindUUID("userId") UUID userId,
        @BindList("teamIds") List<String> teamIds,
        @Bind("username") String username,
        @Bind("userTeamJsonMysql") String userTeamJsonMysql,
        @Bind("userTeamJsonPostgres") String userTeamJsonPostgres);

    @SqlQuery(
        "SELECT json FROM thread_entity <condition> AND "
            + "entityId in ("
            + "SELECT toId FROM entity_relationship WHERE "
            + "((fromEntity='user' AND fromId= :userId) OR "
            + "(fromEntity='team' AND fromId IN (<teamIds>))) AND relation= :relation) "
            + "<sortingOrder> "
            + "LIMIT :limit")
    List<String> listThreadsByFollows(
        @BindUUID("userId") UUID userId,
        @BindList("teamIds") List<String> teamIds,
        @Bind("limit") int limit,
        @Bind("relation") int relation,
        @Define("condition") String condition,
        @Define("sortingOrder") String sortingOrder);

    @SqlQuery(
        "SELECT count(id) FROM thread_entity <condition> AND "
            + "entityId in ("
            + "SELECT toId FROM entity_relationship WHERE "
            + "((fromEntity='user' AND fromId= :userId) OR "
            + "(fromEntity='team' AND fromId IN (<teamIds>))) AND relation= :relation)")
    int listCountThreadsByFollows(
        @BindUUID("userId") UUID userId,
        @BindList("teamIds") List<String> teamIds,
        @Bind("relation") int relation,
        @Define("condition") String condition);

    @SqlQuery(
        "SELECT json FROM ( "
            + "    SELECT json, updatedAt, id FROM thread_entity te "
            + "     <condition> AND entityId IN ( "
            + "        SELECT toId FROM entity_relationship er "
            + "        WHERE er.relation = 8 "
            + "        AND ( "
            + "            (er.fromEntity = 'user' AND er.fromId = :userId) "
            + "            OR (er.fromEntity = 'team' AND er.fromId IN (<teamIds>)) "
            + "        ) "
            + "    )  "
            + "    UNION   "
            + "    SELECT json, updatedAt, id FROM thread_entity te  "
            + "     <condition> AND id IN ( "
            + "        SELECT toId FROM entity_relationship er  "
            + "        WHERE er.toEntity = 'THREAD'  "
            + "        AND er.relation IN (1, 2)  "
            + "        AND er.fromEntity = 'user'  "
            + "        AND er.fromId = :userId  "
            + "    )  "
            + "    UNION   "
            + "    SELECT json, updatedAt, id FROM thread_entity te  "
            + "     <condition> AND id IN ( "
            + "        SELECT toId FROM entity_relationship er  "
            + "        WHERE er.relation = 11  "
            + "        AND ( "
            + "            (er.fromEntity = 'user' AND er.fromId = :userId)  "
            + "            OR (er.fromEntity = 'team' AND er.fromId IN (<teamIds>)) "
            + "        ) "
            + "    )  "
            + ") AS combined  "
            + "<sortingOrder>  "
            + "LIMIT :limit")
    List<String> listThreadsByOwnerOrFollows(
        @BindUUID("userId") UUID userId,
        @BindList("teamIds") List<String> teamIds,
        @Bind("limit") int limit,
        @Define("condition") String condition,
        @Define("sortingOrder") String sortingOrder);

    @SqlQuery(
        "SELECT COUNT(id) FROM ( "
            + "    SELECT te.id FROM thread_entity te  "
            + "     <condition> AND entityId IN ( "
            + "        SELECT toId FROM entity_relationship er  "
            + "        WHERE er.relation = 8  "
            + "        AND ( "
            + "            (er.fromEntity = 'user' AND er.fromId = :userId) "
            + "            OR (er.fromEntity = 'team' AND er.fromId IN (<teamIds>)) "
            + "        ) "
            + "    )  "
            + "    UNION   "
            + "    SELECT te.id FROM thread_entity te  "
            + "     <condition> AND id IN ( "
            + "        SELECT toId FROM entity_relationship er  "
            + "        WHERE er.toEntity = 'THREAD'  "
            + "        AND er.relation IN (1, 2)  "
            + "        AND er.fromEntity = 'user'  "
            + "        AND er.fromId = :userId  "
            + "    )  "
            + "    UNION   "
            + "    SELECT te.id FROM thread_entity te  "
            + "     <condition> AND id IN ( "
            + "        SELECT toId FROM entity_relationship er  "
            + "        WHERE er.relation = 11  "
            + "        AND ( "
            + "            (er.fromEntity = 'user' AND er.fromId = :userId)  "
            + "            OR (er.fromEntity = 'team' AND er.fromId IN (<teamIds>)) "
            + "        ) "
            + "    ) "
            + ") AS combined")
    int listCountThreadsByOwnerOrFollows(
        @BindUUID("userId") UUID userId,
        @BindList("teamIds") List<String> teamIds,
        @Define("condition") String condition);

    @SqlQuery(
        "SELECT json FROM thread_entity <condition> AND "
            + "hash_id in ("
            + "SELECT toFQNHash FROM field_relationship WHERE "
            + "((fromType='user' AND fromFQNHash= :userName) OR "
            + "(fromType='team' AND fromFQNHash IN (<teamNames>)))  AND toType='THREAD' AND relation= :relation) "
            + "<sortingOrder> "
            + "LIMIT :limit")
    List<String> listThreadsByMentions(
        @Bind("userName") String userName,
        @BindList("teamNames") List<String> teamNames,
        @Bind("limit") int limit,
        @Bind("relation") int relation,
        @Define("condition") String condition,
        @Define("sortingOrder") String sortingOrder);

    @SqlQuery(
        "SELECT count(id) FROM thread_entity <condition> AND "
            + "hash_id in ("
            + "SELECT toFQNHash FROM field_relationship WHERE "
            + "((fromType='user' AND fromFQNHash= :userName) OR "
            + "(fromType='team' AND fromFQNHash IN (<teamNames>)))  AND toType='THREAD' AND relation= :relation) ")
    int listCountThreadsByMentions(
        @Bind("userName") String userName,
        @BindList("teamNames") List<String> teamNames,
        @Bind("relation") int relation,
        @Define("condition") String condition);

    @SqlQuery(
        "SELECT json FROM thread_entity <condition> "
            + "AND MD5(id) in (SELECT fromFQNHash FROM field_relationship WHERE "
            + "(:fqnPrefixHash IS NULL OR toFQNHash LIKE :concatFqnPrefixHash OR toFQNHash=:fqnPrefixHash) AND fromType='THREAD' AND "
            + "((:toType1 IS NULL OR toType LIKE :concatToType1 OR toType=:toType1) OR "
            + "(:toType2 IS NULL OR toType LIKE :concatToType2 OR toType=:toType2)) AND relation= :relation)"
            + "AND (:userName IS NULL OR MD5(id) in (SELECT toFQNHash FROM field_relationship WHERE "
            + " ((fromType='user' AND fromFQNHash= :userName) OR"
            + " (fromType='team' AND fromFQNHash IN (<teamNames>))) AND toType='THREAD' AND relation= :filterRelation) )"
            + "<sortingOrder> "
            + "LIMIT :limit")
    List<String> listThreadsByGlossaryAndTerms(
        @BindConcat(
                value = "concatFqnPrefixHash",
                original = "fqnPrefixHash",
                parts = {":fqnPrefixHash", ".%"},
                hash = true)
            String fqnPrefixHash,
        @BindConcat(
                value = "concatToType1",
                original = "toType1",
                parts = {":toType1", ".%"})
            String toType1,
        @BindConcat(
                value = "concatToType2",
                original = "toType2",
                parts = {":toType2", ".%"})
            String toType2,
        @Bind("limit") int limit,
        @Bind("relation") int relation,
        @BindFQN("userName") String userName,
        @BindList("teamNames") List<String> teamNames,
        @Bind("filterRelation") int filterRelation,
        @Define("condition") String condition,
        @Define("sortingOrder") String sortingOrder);

    default List<List<String>> listCountThreadsByGlossaryAndTerms(
        EntityLink entityLink, EntityReference reference) {
      EntityLink glossaryTermLink =
          new EntityLink(GLOSSARY_TERM, entityLink.getFullyQualifiedFieldValue());
      return listCountThreadsByGlossaryAndTerms(
          reference.getId(),
          reference.getFullyQualifiedName(),
          entityLink.getFullyQualifiedFieldType(),
          glossaryTermLink.getFullyQualifiedFieldType());
    }

    @SqlQuery(
        "SELECT entityLink, type, taskStatus, COUNT(id) as count "
            + "FROM ( "
            + "    SELECT te.entityLink, te.type, te.taskStatus, te.id "
            + "    FROM thread_entity te "
            + "    WHERE te.entityId = :entityId "
            + "    UNION "
            + "    SELECT te.entityLink, te.type, te.taskStatus, te.id "
            + "    FROM thread_entity te "
            + "    WHERE te.hash_id IN ( "
            + "        SELECT fr.fromFQNHash "
            + "        FROM field_relationship fr "
            + "        WHERE (:fqnPrefixHash IS NULL OR fr.toFQNHash LIKE :concatFqnPrefixHash OR fr.toFQNHash = :fqnPrefixHash) "
            + "        AND fr.fromType = 'THREAD' "
            + "        AND (:toType1 IS NULL OR fr.toType LIKE :concatToType1 OR fr.toType = :toType1) "
            + "        AND fr.relation = 3 "
            + "    ) "
            + "    UNION "
            + "    SELECT te.entityLink, te.type, te.taskStatus, te.id "
            + "    FROM thread_entity te "
            + "    WHERE te.type = 'Task' "
            + "    AND te.hash_id IN ( "
            + "        SELECT fr.fromFQNHash "
            + "        FROM field_relationship fr "
            + "        JOIN thread_entity te2 ON te2.hash_id = fr.fromFQNHash WHERE fr.fromFQNHash = te.hash_id AND te2.type = 'Task' "
            + "        AND (:fqnPrefixHash IS NULL OR fr.toFQNHash LIKE :concatFqnPrefixHash OR fr.toFQNHash = :fqnPrefixHash) "
            + "        AND fr.fromType = 'THREAD' "
            + "        AND (:toType2 IS NULL OR fr.toType LIKE :concatToType2 OR fr.toType = :toType2) "
            + "        AND fr.relation = 3 "
            + "    ) "
            + ") AS combined_results WHERE combined_results.type is not NULL "
            + "GROUP BY entityLink, type, taskStatus ")
    @RegisterRowMapper(ThreadCountFieldMapper.class)
    List<List<String>> listCountThreadsByGlossaryAndTerms(
        @BindUUID("entityId") UUID entityId,
        @BindConcat(
                value = "concatFqnPrefixHash",
                original = "fqnPrefixHash",
                parts = {":fqnPrefixHash", ".%"},
                hash = true)
            String fqnPrefixHash,
        @BindConcat(
                value = "concatToType1",
                original = "toType1",
                parts = {":toType1", ".%"})
            String toType1,
        @BindConcat(
                value = "concatToType2",
                original = "toType2",
                parts = {":toType2", ".%"})
            String toType2);

    @SqlQuery("select id from thread_entity where entityId = :entityId")
    List<String> findByEntityId(@Bind("entityId") String entityId);

    @ConnectionAwareSqlUpdate(
        value =
            "UPDATE thread_entity SET json = JSON_SET(json, '$.about', :newEntityLink)\n"
                + "WHERE entityId = :entityId",
        connectionType = MYSQL)
    @ConnectionAwareSqlUpdate(
        value =
            "UPDATE thread_entity SET json = jsonb_set(json, '{about}', to_jsonb(:newEntityLink::text), false)\n"
                + "WHERE entityId = :entityId",
        connectionType = POSTGRES)
    void updateByEntityId(
        @Bind("newEntityLink") String newEntityLink, @Bind("entityId") String entityId);

    class OwnerCountFieldMapper implements RowMapper<List<String>> {
      @Override
      public List<String> map(ResultSet rs, StatementContext ctx) throws SQLException {
        return Arrays.asList(
            rs.getString("type"), rs.getString("taskStatus"), rs.getString("count"));
      }
    }

    class ThreadCountFieldMapper implements RowMapper<List<String>> {
      @Override
      public List<String> map(ResultSet rs, StatementContext ctx) throws SQLException {
        return Arrays.asList(
            rs.getString("entityLink"),
            rs.getString("type"),
            rs.getString("taskStatus"),
            rs.getString("count"));
      }
    }
  }

  interface FieldRelationshipDAO {
    @ConnectionAwareSqlUpdate(
        value =
            "INSERT IGNORE INTO field_relationship(fromFQNHash, toFQNHash, fromFQN, toFQN, fromType, toType, relation, json) "
                + "VALUES (:fromFQNHash, :toFQNHash, :fromFQN, :toFQN, :fromType, :toType, :relation, :json)",
        connectionType = MYSQL)
    @ConnectionAwareSqlUpdate(
        value =
            "INSERT INTO field_relationship(fromFQNHash, toFQNHash, fromFQN, toFQN, fromType, toType, relation, json) "
                + "VALUES (:fromFQNHash, :toFQNHash, :fromFQN, :toFQN, :fromType, :toType, :relation, (:json :: jsonb)) "
                + "ON CONFLICT (fromFQNHash, toFQNHash, relation) DO NOTHING",
        connectionType = POSTGRES)
    void insert(
        @BindFQN("fromFQNHash") String fromFQNHash,
        @BindFQN("toFQNHash") String toFQNHash,
        @Bind("fromFQN") String fromFQN,
        @Bind("toFQN") String toFQN,
        @Bind("fromType") String fromType,
        @Bind("toType") String toType,
        @Bind("relation") int relation,
        @Bind("json") String json);

    @ConnectionAwareSqlUpdate(
        value =
            "INSERT INTO field_relationship(fromFQNHash, toFQNHash, fromFQN, toFQN, fromType, toType, relation, jsonSchema, json) "
                + "VALUES (:fromFQNHash, :toFQNHash, :fromFQN, :toFQN, :fromType, :toType, :relation, :jsonSchema, :json) "
                + "ON DUPLICATE KEY UPDATE json = :json",
        connectionType = MYSQL)
    @ConnectionAwareSqlUpdate(
        value =
            "INSERT INTO field_relationship(fromFQNHash, toFQNHash, fromFQN, toFQN, fromType, toType, relation, jsonSchema, json) "
                + "VALUES (:fromFQNHash, :toFQNHash, :fromFQN, :toFQN, :fromType, :toType, :relation, :jsonSchema, (:json :: jsonb)) "
                + "ON CONFLICT (fromFQNHash, toFQNHash, relation) DO UPDATE SET json = EXCLUDED.json",
        connectionType = POSTGRES)
    void upsert(
        @BindFQN("fromFQNHash") String fromFQNHash,
        @BindFQN("toFQNHash") String toFQNHash,
        @Bind("fromFQN") String fromFQN,
        @Bind("toFQN") String toFQN,
        @Bind("fromType") String fromType,
        @Bind("toType") String toType,
        @Bind("relation") int relation,
        @Bind("jsonSchema") String jsonSchema,
        @Bind("json") String json);

    @SqlQuery(
        "SELECT json FROM field_relationship WHERE "
            + "fromFQNHash = :fromFQNHash AND toFQNHash = :toFQNHash AND fromType = :fromType "
            + "AND toType = :toType AND relation = :relation")
    String find(
        @BindFQN("fromFQNHash") String fromFQNHash,
        @BindFQN("toFQNHash") String toFQNHash,
        @Bind("fromType") String fromType,
        @Bind("toType") String toType,
        @Bind("relation") int relation);

    @SqlQuery(
        "SELECT fromFQN, fromType, json FROM field_relationship WHERE "
            + "toFQNHash = :toFQNHash AND toType = :toType AND relation = :relation")
    @RegisterRowMapper(FromFieldMapper.class)
    List<Triple<String, String, String>> findFrom(
        @BindFQN("toFQNHash") String toFQNHash,
        @Bind("toType") String toType,
        @Bind("relation") int relation);

    @SqlQuery(
        "SELECT fromFQN, toFQN, json FROM field_relationship WHERE "
            + "fromFQNHash LIKE :concatFqnPrefixHash AND fromType = :fromType AND toType = :toType "
            + "AND relation = :relation")
    @RegisterRowMapper(ToFieldMapper.class)
    List<Triple<String, String, String>> listToByPrefix(
        @BindConcat(
                value = "concatFqnPrefixHash",
                parts = {":fqnPrefixHash", "%"},
                hash = true)
            String fqnPrefixHash,
        @Bind("fromType") String fromType,
        @Bind("toType") String toType,
        @Bind("relation") int relation);

    @Deprecated(since = "Release 1.1")
    @SqlQuery(
        "SELECT DISTINCT fromFQN, toFQN FROM field_relationship WHERE fromFQNHash = '' or fromFQNHash is null or toFQNHash = '' or toFQNHash is null LIMIT :limit")
    @RegisterRowMapper(FieldRelationShipMapper.class)
    List<Pair<String, String>> migrationListDistinctWithOffset(@Bind("limit") int limit);

    @SqlQuery(
        "SELECT fromFQN, toFQN, json FROM field_relationship WHERE "
            + "fromFQNHash = :fqnHash AND fromType = :type AND toType = :otherType AND relation = :relation "
            + "UNION "
            + "SELECT toFQN, fromFQN, json FROM field_relationship WHERE "
            + "toFQNHash = :fqnHash AND toType = :type AND fromType = :otherType AND relation = :relation")
    @RegisterRowMapper(ToFieldMapper.class)
    List<Triple<String, String, String>> listBidirectional(
        @BindFQN("fqnHash") String fqnHash,
        @Bind("type") String type,
        @Bind("otherType") String otherType,
        @Bind("relation") int relation);

    @SqlQuery(
        "SELECT fromFQN, toFQN, json FROM field_relationship WHERE "
            + "fromFQNHash LIKE :concatFqnPrefixHash AND fromType = :type AND toType = :otherType AND relation = :relation "
            + "UNION "
            + "SELECT toFQN, fromFQN, json FROM field_relationship WHERE "
            + "toFQNHash LIKE :concatFqnPrefixHash AND toType = :type AND fromType = :otherType AND relation = :relation")
    @RegisterRowMapper(ToFieldMapper.class)
    List<Triple<String, String, String>> listBidirectionalByPrefix(
        @BindConcat(
                value = "concatFqnPrefixHash",
                parts = {":fqnPrefixHash", "%"},
                hash = true)
            String fqnPrefixHash,
        @Bind("type") String type,
        @Bind("otherType") String otherType,
        @Bind("relation") int relation);

    default void deleteAllByPrefix(String fqn) {
      String prefix = String.format("%s%s%%", FullyQualifiedName.buildHash(fqn), Entity.SEPARATOR);
      String condition = "WHERE (toFQNHash LIKE :prefix OR fromFQNHash LIKE :prefix)";
      Map<String, String> bindMap = new HashMap<>();
      bindMap.put("prefix", prefix);
      deleteAllByPrefixInternal(condition, bindMap);
    }

    @SqlUpdate("DELETE from field_relationship <cond>")
    void deleteAllByPrefixInternal(
        @Define("cond") String cond, @BindMap Map<String, String> bindings);

    @SqlUpdate(
        "DELETE from field_relationship WHERE fromFQNHash = :fromFQNHash AND toFQNHash = :toFQNHash AND fromType = :fromType "
            + "AND toType = :toType AND relation = :relation")
    void delete(
        @BindFQN("fromFQNHash") String fromFQNHash,
        @BindFQN("toFQNHash") String toFQNHash,
        @Bind("fromType") String fromType,
        @Bind("toType") String toType,
        @Bind("relation") int relation);

    default void renameByToFQN(String oldToFQN, String newToFQN) {
      renameByToFQNInternal(
          oldToFQN,
          FullyQualifiedName.buildHash(oldToFQN),
          newToFQN,
          FullyQualifiedName.buildHash(newToFQN)); // First rename targetFQN from oldFQN to newFQN
      renameByToFQNPrefix(oldToFQN, newToFQN);
      // Rename all the targetFQN prefixes starting with the oldFQN to newFQN
    }

    @SqlUpdate(
        "Update field_relationship set toFQN  = :newToFQN , toFQNHash  = :newToFQNHash "
            + "where fromtype = 'THREAD' AND relation='3' AND toFQN = :oldToFQN and toFQNHash =:oldToFQNHash ;")
    void renameByToFQNInternal(
        @Bind("oldToFQN") String oldToFQN,
        @Bind("oldToFQNHash") String oldToFQNHash,
        @Bind("newToFQN") String newToFQN,
        @Bind("newToFQNHash") String newToFQNHash);

    default void renameByToFQNPrefix(String oldToFQNPrefix, String newToFQNPrefix) {
      String update =
          String.format(
              "UPDATE field_relationship SET toFQN  = REPLACE(toFQN, '%s.', '%s.') , toFQNHash  = REPLACE(toFQNHash, '%s.', '%s.') where fromtype = 'THREAD' AND relation='3' AND  toFQN like '%s.%%' and toFQNHash like '%s.%%' ",
              escapeApostrophe(oldToFQNPrefix),
              escapeApostrophe(newToFQNPrefix),
              FullyQualifiedName.buildHash(oldToFQNPrefix),
              FullyQualifiedName.buildHash(newToFQNPrefix),
              escapeApostrophe(oldToFQNPrefix),
              FullyQualifiedName.buildHash(oldToFQNPrefix));
      renameByToFQNPrefixInternal(update);
    }

    @SqlUpdate("<update>")
    void renameByToFQNPrefixInternal(@Define("update") String update);

    class FromFieldMapper implements RowMapper<Triple<String, String, String>> {
      @Override
      public Triple<String, String, String> map(ResultSet rs, StatementContext ctx)
          throws SQLException {
        return Triple.of(rs.getString("fromFQN"), rs.getString("fromType"), rs.getString("json"));
      }
    }

    class ToFieldMapper implements RowMapper<Triple<String, String, String>> {
      @Override
      public Triple<String, String, String> map(ResultSet rs, StatementContext ctx)
          throws SQLException {
        return Triple.of(rs.getString("fromFQN"), rs.getString("toFQN"), rs.getString("json"));
      }
    }

    class FieldRelationShipMapper implements RowMapper<Pair<String, String>> {
      @Override
      public Pair<String, String> map(ResultSet rs, StatementContext ctx) throws SQLException {
        return Pair.of(rs.getString("fromFQN"), rs.getString("toFQN"));
      }
    }

    @Getter
    @Setter
    class FieldRelationship {
      private String fromFQNHash;
      private String toFQNHash;
      private String fromFQN;
      private String toFQN;
      private String fromType;
      private String toType;
      private int relation;
      private String jsonSchema;
      private String json;
    }
  }

  interface BotDAO extends EntityDAO<Bot> {
    @Override
    default String getTableName() {
      return "bot_entity";
    }

    @Override
    default Class<Bot> getEntityClass() {
      return Bot.class;
    }

    @Override
    default String getNameHashColumn() {
      return "nameHash";
    }
  }

  interface DomainDAO extends EntityDAO<Domain> {
    @Override
    default String getTableName() {
      return "domain_entity";
    }

    @Override
    default Class<Domain> getEntityClass() {
      return Domain.class;
    }

    @Override
    default String getNameHashColumn() {
      return "fqnHash";
    }

    @Override
    default boolean supportsSoftDelete() {
      return false;
    }
  }

  interface DataProductDAO extends EntityDAO<DataProduct> {
    @Override
    default String getTableName() {
      return "data_product_entity";
    }

    @Override
    default Class<DataProduct> getEntityClass() {
      return DataProduct.class;
    }

    @Override
    default String getNameHashColumn() {
      return "fqnHash";
    }

    @Override
    default boolean supportsSoftDelete() {
      return false;
    }
  }

  interface EventSubscriptionDAO extends EntityDAO<EventSubscription> {
    @Override
    default String getTableName() {
      return "event_subscription_entity";
    }

    @Override
    default Class<EventSubscription> getEntityClass() {
      return EventSubscription.class;
    }

    @Override
    default String getNameHashColumn() {
      return "nameHash";
    }

    @SqlQuery("SELECT json FROM event_subscription_entity")
    List<String> listAllEventsSubscriptions();

    @Override
    default boolean supportsSoftDelete() {
      return false;
    }

    @SqlQuery("SELECT json FROM change_event_consumers where id = :id AND extension = :extension")
    String getSubscriberExtension(@Bind("id") String id, @Bind("extension") String extension);

    @ConnectionAwareSqlUpdate(
        value =
            "INSERT INTO change_event_consumers(id, extension, jsonSchema, json) "
                + "VALUES (:id, :extension, :jsonSchema, :json)"
                + "ON DUPLICATE KEY UPDATE json = :json, jsonSchema = :jsonSchema",
        connectionType = MYSQL)
    @ConnectionAwareSqlUpdate(
        value =
            "INSERT INTO change_event_consumers(id, extension, jsonSchema, json) "
                + "VALUES (:id, :extension, :jsonSchema, (:json :: jsonb)) ON CONFLICT (id, extension) "
                + "DO UPDATE SET json = EXCLUDED.json, jsonSchema = EXCLUDED.jsonSchema",
        connectionType = POSTGRES)
    void upsertSubscriberExtension(
        @Bind("id") String id,
        @Bind("extension") String extension,
        @Bind("jsonSchema") String jsonSchema,
        @Bind("json") String json);

    @ConnectionAwareSqlUpdate(
        value =
            "INSERT INTO consumers_dlq(id, extension, json, source) "
                + "VALUES (:id, :extension, :json, :source) "
                + "ON DUPLICATE KEY UPDATE json = :json, source = :source",
        connectionType = MYSQL)
    @ConnectionAwareSqlUpdate(
        value =
            "INSERT INTO consumers_dlq(id, extension, json, source) "
                + "VALUES (:id, :extension, (:json :: jsonb), :source) "
                + "ON CONFLICT (id, extension) "
                + "DO UPDATE SET json = EXCLUDED.json, source = EXCLUDED.source",
        connectionType = POSTGRES)
    void upsertFailedEvent(
        @Bind("id") String id,
        @Bind("extension") String extension,
        @Bind("json") String json,
        @Bind("source") String source);

    @ConnectionAwareSqlUpdate(
        value =
            "INSERT INTO successful_sent_change_events (change_event_id, event_subscription_id, json, timestamp) "
                + "VALUES (:change_event_id, :event_subscription_id, :json, :timestamp) "
                + "ON DUPLICATE KEY UPDATE json = :json, timestamp = :timestamp",
        connectionType = MYSQL)
    @ConnectionAwareSqlUpdate(
        value =
            "INSERT INTO successful_sent_change_events (change_event_id, event_subscription_id, json, timestamp) "
                + "VALUES (:change_event_id, :event_subscription_id, CAST(:json AS jsonb), :timestamp) "
                + "ON CONFLICT (change_event_id, event_subscription_id) "
                + "DO UPDATE SET json = EXCLUDED.json, timestamp = EXCLUDED.timestamp",
        connectionType = POSTGRES)
    void upsertSuccessfulChangeEvent(
        @Bind("change_event_id") String changeEventId,
        @Bind("event_subscription_id") String eventSubscriptionId,
        @Bind("json") String json,
        @Bind("timestamp") long timestamp);

    @SqlQuery(
        "SELECT COUNT(*) FROM successful_sent_change_events WHERE event_subscription_id = :eventSubscriptionId")
    long getSuccessfulRecordCount(@Bind("eventSubscriptionId") String eventSubscriptionId);

    @SqlQuery(
        "SELECT event_subscription_id FROM successful_sent_change_events "
            + "GROUP BY event_subscription_id "
            + "HAVING COUNT(*) >= :threshold")
    List<String> findSubscriptionsAboveThreshold(@Bind("threshold") int threshold);

    @ConnectionAwareSqlUpdate(
        value =
            "DELETE FROM successful_sent_change_events WHERE event_subscription_id = :eventSubscriptionId ORDER BY timestamp ASC LIMIT :limit",
        connectionType = MYSQL)
    @ConnectionAwareSqlUpdate(
        value =
            "DELETE FROM successful_sent_change_events WHERE ctid IN (SELECT ctid FROM successful_sent_change_events WHERE event_subscription_id = :eventSubscriptionId ORDER BY timestamp ASC LIMIT :limit)",
        connectionType = POSTGRES)
    void deleteOldRecords(
        @Bind("eventSubscriptionId") String eventSubscriptionId, @Bind("limit") long limit);

    @ConnectionAwareSqlUpdate(
        value =
            "DELETE FROM successful_sent_change_events "
                + "WHERE timestamp < :cutoff ORDER BY timestamp LIMIT :limit",
        connectionType = MYSQL)
    @ConnectionAwareSqlUpdate(
        value =
            "DELETE FROM successful_sent_change_events "
                + "WHERE ctid IN ( "
                + "  SELECT ctid FROM successful_sent_change_events "
                + "  WHERE timestamp < :cutoff ORDER BY timestamp LIMIT :limit "
                + ")",
        connectionType = POSTGRES)
    int deleteSuccessfulSentChangeEventsInBatches(
        @Bind("cutoff") long cutoff, @Bind("limit") int limit);

    @ConnectionAwareSqlUpdate(
        value =
            "DELETE FROM change_event "
                + "WHERE eventTime < :cutoff ORDER BY eventTime LIMIT :limit",
        connectionType = MYSQL)
    @ConnectionAwareSqlUpdate(
        value =
            "DELETE FROM change_event "
                + "WHERE ctid IN ( "
                + "  SELECT ctid FROM change_event "
                + "  WHERE eventTime < :cutoff ORDER BY eventTime LIMIT :limit "
                + ")",
        connectionType = POSTGRES)
    int deleteChangeEventsInBatches(@Bind("cutoff") long cutoff, @Bind("limit") int limit);

    @ConnectionAwareSqlUpdate(
        value =
            "DELETE FROM consumers_dlq "
                + "WHERE timestamp < :cutoff ORDER BY timestamp LIMIT :limit",
        connectionType = MYSQL)
    @ConnectionAwareSqlUpdate(
        value =
            "DELETE FROM consumers_dlq "
                + "WHERE ctid IN ( "
                + "  SELECT ctid FROM consumers_dlq "
                + "  WHERE timestamp < :cutoff ORDER BY timestamp LIMIT :limit "
                + ")",
        connectionType = POSTGRES)
    int deleteConsumersDlqInBatches(@Bind("cutoff") long cutoff, @Bind("limit") int limit);

    @SqlQuery(
        "SELECT json FROM successful_sent_change_events WHERE event_subscription_id = :eventSubscriptionId ORDER BY timestamp DESC LIMIT :limit OFFSET :paginationOffset")
    List<String> getSuccessfulChangeEventBySubscriptionId(
        @Bind("eventSubscriptionId") String eventSubscriptionId,
        @Bind("limit") int limit,
        @Bind("paginationOffset") long paginationOffset);

    @SqlUpdate(
        "DELETE FROM successful_sent_change_events WHERE event_subscription_id = :eventSubscriptionId")
    void deleteSuccessfulChangeEventBySubscriptionId(
        @Bind("eventSubscriptionId") String eventSubscriptionId);

    @SqlUpdate("DELETE FROM consumers_dlq WHERE id = :eventSubscriptionId")
    void deleteFailedRecordsBySubscriptionId(
        @Bind("eventSubscriptionId") String eventSubscriptionId);

    @SqlUpdate("DELETE from change_event_consumers cec where id = :eventSubscriptionId;")
    void deleteAlertMetrics(@Bind("eventSubscriptionId") String eventSubscriptionId);

    @ConnectionAwareSqlQuery(
        value =
            "SELECT COUNT(*) FROM ( "
                + "    SELECT json, 'FAILED' AS status, timestamp "
                + "    FROM consumers_dlq WHERE id = :id "
                + "    UNION ALL "
                + "    SELECT json, 'SUCCESSFUL' AS status, timestamp "
                + "    FROM successful_sent_change_events WHERE event_subscription_id = :id "
                + ") AS combined_events",
        connectionType = MYSQL)
    @ConnectionAwareSqlQuery(
        value =
            "SELECT COUNT(*) FROM ( "
                + "    SELECT json, 'failed' AS status, timestamp "
                + "    FROM consumers_dlq WHERE id = :id "
                + "    UNION ALL "
                + "    SELECT json, 'successful' AS status, timestamp "
                + "    FROM successful_sent_change_events WHERE event_subscription_id = :id "
                + ") AS combined_events",
        connectionType = POSTGRES)
    int countAllEventsWithStatuses(@Bind("id") String id);

    @SqlQuery("SELECT COUNT(*) FROM consumers_dlq WHERE id = :id")
    int countFailedEventsById(@Bind("id") String id);

    @SqlQuery(
        "SELECT COUNT(*) FROM successful_sent_change_events WHERE event_subscription_id = :eventSubscriptionId")
    int countSuccessfulEventsBySubscriptionId(
        @Bind("eventSubscriptionId") String eventSubscriptionId);
  }

  interface ChartDAO extends EntityDAO<Chart> {
    @Override
    default String getTableName() {
      return "chart_entity";
    }

    @Override
    default Class<Chart> getEntityClass() {
      return Chart.class;
    }

    @Override
    default String getNameHashColumn() {
      return "fqnHash";
    }
  }

  interface ApplicationDAO extends EntityDAO<App> {
    @Override
    default String getTableName() {
      return "installed_apps";
    }

    @Override
    default Class<App> getEntityClass() {
      return App.class;
    }
  }

  interface ApplicationMarketPlaceDAO extends EntityDAO<AppMarketPlaceDefinition> {
    @Override
    default String getTableName() {
      return "apps_marketplace";
    }

    @Override
    default Class<AppMarketPlaceDefinition> getEntityClass() {
      return AppMarketPlaceDefinition.class;
    }
  }

  interface MessagingServiceDAO extends EntityDAO<MessagingService> {
    @Override
    default String getTableName() {
      return "messaging_service_entity";
    }

    @Override
    default Class<MessagingService> getEntityClass() {
      return MessagingService.class;
    }

    @Override
    default String getNameHashColumn() {
      return "nameHash";
    }
  }

  interface MetricDAO extends EntityDAO<Metric> {
    @Override
    default String getTableName() {
      return "metric_entity";
    }

    @Override
    default Class<Metric> getEntityClass() {
      return Metric.class;
    }

    @Override
    default String getNameHashColumn() {
      return "fqnHash";
    }
  }

  interface MlModelDAO extends EntityDAO<MlModel> {
    @Override
    default String getTableName() {
      return "ml_model_entity";
    }

    @Override
    default Class<MlModel> getEntityClass() {
      return MlModel.class;
    }

    @Override
    default String getNameHashColumn() {
      return "fqnHash";
    }
  }

  interface GlossaryDAO extends EntityDAO<Glossary> {
    @Override
    default String getTableName() {
      return "glossary_entity";
    }

    @Override
    default Class<Glossary> getEntityClass() {
      return Glossary.class;
    }

    @Override
    default String getNameHashColumn() {
      return "nameHash";
    }
  }

  interface GlossaryTermDAO extends EntityDAO<GlossaryTerm> {
    @Override
    default String getTableName() {
      return "glossary_term_entity";
    }

    @Override
    default Class<GlossaryTerm> getEntityClass() {
      return GlossaryTerm.class;
    }

    @Override
    default String getNameHashColumn() {
      return "fqnHash";
    }

    @Override
    default int listCount(ListFilter filter) {
      String condition = filter.getCondition();
      String directChildrenOf = filter.getQueryParam("directChildrenOf");

      if (!nullOrEmpty(directChildrenOf)) {
        String parentFqnHash = FullyQualifiedName.buildHash(directChildrenOf);
        filter.queryParams.put("fqnHashSingleLevel", parentFqnHash + ".%");
        filter.queryParams.put("fqnHashNestedLevel", parentFqnHash + ".%.%");

        condition +=
            " AND fqnHash LIKE :fqnHashSingleLevel AND fqnHash NOT LIKE :fqnHashNestedLevel";
      }

      return listCount(getTableName(), getNameHashColumn(), filter.getQueryParams(), condition);
    }

    @Override
    default List<String> listBefore(
        ListFilter filter, int limit, String beforeName, String beforeId) {
      String condition = filter.getCondition();
      String directChildrenOf = filter.getQueryParam("directChildrenOf");

      if (!nullOrEmpty(directChildrenOf)) {
        String parentFqnHash = FullyQualifiedName.buildHash(directChildrenOf);
        filter.queryParams.put("fqnHashSingleLevel", parentFqnHash + ".%");
        filter.queryParams.put("fqnHashNestedLevel", parentFqnHash + ".%.%");

        condition +=
            " AND fqnHash LIKE :fqnHashSingleLevel AND fqnHash NOT LIKE :fqnHashNestedLevel";
      }

      return listBefore(
          getTableName(), filter.getQueryParams(), condition, limit, beforeName, beforeId);
    }

    @Override
    default List<String> listAfter(ListFilter filter, int limit, String afterName, String afterId) {
      String condition = filter.getCondition();
      String directChildrenOf = filter.getQueryParam("directChildrenOf");

      if (!nullOrEmpty(directChildrenOf)) {
        String parentFqnHash = FullyQualifiedName.buildHash(directChildrenOf);
        filter.queryParams.put("fqnHashSingleLevel", parentFqnHash + ".%");
        filter.queryParams.put("fqnHashNestedLevel", parentFqnHash + ".%.%");

        condition +=
            " AND fqnHash LIKE :fqnHashSingleLevel AND fqnHash NOT LIKE :fqnHashNestedLevel";
      }
      return listAfter(
          getTableName(), filter.getQueryParams(), condition, limit, afterName, afterId);
    }

    @SqlQuery("select json FROM glossary_term_entity where fqnhash LIKE :concatFqnhash ")
    List<String> getNestedTerms(
        @BindConcat(
                value = "concatFqnhash",
                parts = {":fqnhash", ".%"},
                hash = true)
            String fqnhash);
  }

  interface IngestionPipelineDAO extends EntityDAO<IngestionPipeline> {
    @Override
    default String getTableName() {
      return "ingestion_pipeline_entity";
    }

    @Override
    default Class<IngestionPipeline> getEntityClass() {
      return IngestionPipeline.class;
    }

    @Override
    default String getNameHashColumn() {
      return "fqnHash";
    }

    @Override
    default int listCount(ListFilter filter) {
      String condition =
          "INNER JOIN entity_relationship ON ingestion_pipeline_entity.id = entity_relationship.toId";

      if (filter.getQueryParam("pipelineType") != null) {
        String pipelineTypeCondition =
            String.format(" and %s", filter.getPipelineTypeCondition(null));
        condition += pipelineTypeCondition;
      }

      if (filter.getQueryParam("applicationType") != null) {
        String applicationTypeCondition =
            String.format(" and %s", filter.getApplicationTypeCondition());
        condition += applicationTypeCondition;
      }

      if (filter.getQueryParam("service") != null) {
        String serviceCondition = String.format(" and %s", filter.getServiceCondition(null));
        condition += serviceCondition;
      }

      Map<String, Object> bindMap = new HashMap<>();
      String serviceType = filter.getQueryParam("serviceType");
      if (!nullOrEmpty(serviceType)) {

        condition =
            String.format(
                "%s WHERE entity_relationship.fromEntity = :serviceType and entity_relationship.relation = :relation",
                condition);
        bindMap.put("relation", CONTAINS.ordinal());
        return listIngestionPipelineCount(condition, bindMap, filter.getQueryParams());
      }
      return EntityDAO.super.listCount(filter);
    }

    @Override
    default List<String> listAfter(ListFilter filter, int limit, String afterName, String afterId) {
      String condition =
          "INNER JOIN entity_relationship ON ingestion_pipeline_entity.id = entity_relationship.toId";

      if (filter.getQueryParam("pipelineType") != null) {
        String pipelineTypeCondition =
            String.format(" and %s", filter.getPipelineTypeCondition(null));
        condition += pipelineTypeCondition;
      }

      if (filter.getQueryParam("applicationType") != null) {
        String applicationTypeCondition =
            String.format(" and %s", filter.getApplicationTypeCondition());
        condition += applicationTypeCondition;
      }

      if (filter.getQueryParam("service") != null) {
        String serviceCondition = String.format(" and %s", filter.getServiceCondition(null));
        condition += serviceCondition;
      }

      Map<String, Object> bindMap = new HashMap<>();
      String serviceType = filter.getQueryParam("serviceType");
      if (!nullOrEmpty(serviceType)) {

        condition =
            String.format(
                "%s WHERE entity_relationship.fromEntity = :serviceType and entity_relationship.relation = :relation and (ingestion_pipeline_entity.name > :afterName OR (ingestion_pipeline_entity.name = :afterName AND ingestion_pipeline_entity.id > :afterId))  order by ingestion_pipeline_entity.name ASC,ingestion_pipeline_entity.id ASC LIMIT :limit",
                condition);

        bindMap.put("relation", CONTAINS.ordinal());
        bindMap.put("afterName", afterName);
        bindMap.put("afterId", afterId);
        bindMap.put("limit", limit);
        return listAfterIngestionPipelineByserviceType(condition, bindMap, filter.getQueryParams());
      }
      return EntityDAO.super.listAfter(filter, limit, afterName, afterId);
    }

    @Override
    default List<String> listBefore(
        ListFilter filter, int limit, String beforeName, String beforeId) {
      String condition =
          "INNER JOIN entity_relationship ON ingestion_pipeline_entity.id = entity_relationship.toId";

      if (filter.getQueryParam("pipelineType") != null) {
        String pipelineTypeCondition =
            String.format(" and %s", filter.getPipelineTypeCondition(null));
        condition += pipelineTypeCondition;
      }

      if (filter.getQueryParam("applicationType") != null) {
        String applicationTypeCondition =
            String.format(" and %s", filter.getApplicationTypeCondition());
        condition += applicationTypeCondition;
      }

      if (filter.getQueryParam("service") != null) {
        String serviceCondition = String.format(" and %s", filter.getServiceCondition(null));
        condition += serviceCondition;
      }

      Map<String, Object> bindMap = new HashMap<>();
      String serviceType = filter.getQueryParam("serviceType");
      if (!nullOrEmpty(serviceType)) {
        condition =
            String.format(
                "%s WHERE entity_relationship.fromEntity = :serviceType and entity_relationship.relation = :relation and (ingestion_pipeline_entity.name < :beforeName OR (ingestion_pipeline_entity.name = :beforeName AND ingestion_pipeline_entity.id < :beforeId))  order by ingestion_pipeline_entity.name DESC, ingestion_pipeline_entity.id DESC LIMIT :limit",
                condition);

        bindMap.put("relation", CONTAINS.ordinal());
        bindMap.put("beforeName", beforeName);
        bindMap.put("beforeId", beforeId);
        bindMap.put("limit", limit);
        return listBeforeIngestionPipelineByserviceType(
            condition, bindMap, filter.getQueryParams());
      }
      return EntityDAO.super.listBefore(filter, limit, beforeName, beforeId);
    }

    @SqlQuery("SELECT ingestion_pipeline_entity.json FROM ingestion_pipeline_entity <cond>")
    List<String> listAfterIngestionPipelineByserviceType(
        @Define("cond") String cond,
        @BindMap Map<String, Object> bindings,
        @BindMap Map<String, String> params);

    @SqlQuery(
        "SELECT json FROM (SELECT ingestion_pipeline_entity.name, ingestion_pipeline_entity.id, ingestion_pipeline_entity.json FROM ingestion_pipeline_entity <cond>) last_rows_subquery ORDER BY last_rows_subquery.name,last_rows_subquery.id")
    List<String> listBeforeIngestionPipelineByserviceType(
        @Define("cond") String cond,
        @BindMap Map<String, Object> bindings,
        @BindMap Map<String, String> params);

    @SqlQuery("SELECT count(*) FROM ingestion_pipeline_entity <cond> ")
    int listIngestionPipelineCount(
        @Define("cond") String cond,
        @BindMap Map<String, Object> bindings,
        @BindMap Map<String, String> params);
  }

  interface PipelineServiceDAO extends EntityDAO<PipelineService> {
    @Override
    default String getTableName() {
      return "pipeline_service_entity";
    }

    @Override
    default Class<PipelineService> getEntityClass() {
      return PipelineService.class;
    }

    @Override
    default String getNameHashColumn() {
      return "nameHash";
    }
  }

  interface MlModelServiceDAO extends EntityDAO<MlModelService> {
    @Override
    default String getTableName() {
      return "mlmodel_service_entity";
    }

    @Override
    default Class<MlModelService> getEntityClass() {
      return MlModelService.class;
    }

    @Override
    default String getNameHashColumn() {
      return "nameHash";
    }
  }

  interface PolicyDAO extends EntityDAO<Policy> {
    @Override
    default String getTableName() {
      return "policy_entity";
    }

    @Override
    default Class<Policy> getEntityClass() {
      return Policy.class;
    }

    @Override
    default String getNameHashColumn() {
      return "fqnHash";
    }
  }

  interface ReportDAO extends EntityDAO<Report> {
    @Override
    default String getTableName() {
      return "report_entity";
    }

    @Override
    default Class<Report> getEntityClass() {
      return Report.class;
    }

    @Override
    default String getNameHashColumn() {
      return "fqnHash";
    }
  }

  interface TableDAO extends EntityDAO<Table> {
    @Override
    default String getTableName() {
      return "table_entity";
    }

    @Override
    default Class<Table> getEntityClass() {
      return Table.class;
    }

    @Override
    default String getNameHashColumn() {
      return "fqnHash";
    }

    @Override
    default int listCount(ListFilter filter) {
      String includeEmptyTestSuite = filter.getQueryParam("includeEmptyTestSuite");
      if (includeEmptyTestSuite != null && !Boolean.parseBoolean(includeEmptyTestSuite)) {
        String condition =
            String.format(
                "INNER JOIN entity_relationship er ON %s.id=er.fromId AND er.relation=%s AND er.toEntity='%s'",
                getTableName(), CONTAINS.ordinal(), Entity.TEST_SUITE);
        String mySqlCondition = condition;
        String postgresCondition = condition;

        mySqlCondition =
            String.format("%s %s", mySqlCondition, filter.getCondition(getTableName()));
        postgresCondition =
            String.format("%s %s", postgresCondition, filter.getCondition(getTableName()));
        return listCount(
            getTableName(),
            getNameHashColumn(),
            filter.getQueryParams(),
            mySqlCondition,
            postgresCondition);
      }

      String condition = filter.getCondition(getTableName());
      return listCount(
          getTableName(), getNameHashColumn(), filter.getQueryParams(), condition, condition);
    }

    @Override
    default List<String> listBefore(
        ListFilter filter, int limit, String beforeName, String beforeId) {
      String includeEmptyTestSuite = filter.getQueryParam("includeEmptyTestSuite");
      if (includeEmptyTestSuite != null && !Boolean.parseBoolean(includeEmptyTestSuite)) {
        String condition =
            String.format(
                "INNER JOIN entity_relationship er ON %s.id=er.fromId AND er.relation=%s AND er.toEntity='%s'",
                getTableName(), CONTAINS.ordinal(), Entity.TEST_SUITE);
        String mySqlCondition = condition;
        String postgresCondition = condition;

        mySqlCondition =
            String.format("%s %s", mySqlCondition, filter.getCondition(getTableName()));
        postgresCondition =
            String.format("%s %s", postgresCondition, filter.getCondition(getTableName()));
        return listBefore(
            getTableName(),
            filter.getQueryParams(),
            mySqlCondition,
            postgresCondition,
            limit,
            beforeName,
            beforeId);
      }
      String condition = filter.getCondition(getTableName());
      return listBefore(
          getTableName(),
          filter.getQueryParams(),
          condition,
          condition,
          limit,
          beforeName,
          beforeId);
    }

    @Override
    default List<String> listAfter(ListFilter filter, int limit, String afterName, String afterId) {
      String includeEmptyTestSuite = filter.getQueryParam("includeEmptyTestSuite");
      if (includeEmptyTestSuite != null && !Boolean.parseBoolean(includeEmptyTestSuite)) {
        String condition =
            String.format(
                "INNER JOIN entity_relationship er ON %s.id=er.fromId AND er.relation=%s AND er.toEntity='%s'",
                getTableName(), CONTAINS.ordinal(), Entity.TEST_SUITE);
        String mySqlCondition = condition;
        String postgresCondition = condition;

        mySqlCondition =
            String.format("%s %s", mySqlCondition, filter.getCondition(getTableName()));
        postgresCondition =
            String.format("%s %s", postgresCondition, filter.getCondition(getTableName()));
        return listAfter(
            getTableName(),
            filter.getQueryParams(),
            mySqlCondition,
            postgresCondition,
            limit,
            afterName,
            afterId);
      }
      String condition = filter.getCondition(getTableName());
      return listAfter(
          getTableName(), filter.getQueryParams(), condition, condition, limit, afterName, afterId);
    }
  }

  interface StoredProcedureDAO extends EntityDAO<StoredProcedure> {
    @Override
    default String getTableName() {
      return "stored_procedure_entity";
    }

    @Override
    default Class<StoredProcedure> getEntityClass() {
      return StoredProcedure.class;
    }

    @Override
    default String getNameHashColumn() {
      return "fqnHash";
    }
  }

  interface QueryDAO extends EntityDAO<Query> {
    @Override
    default String getTableName() {
      return "query_entity";
    }

    @Override
    default Class<Query> getEntityClass() {
      return Query.class;
    }

    @Override
    default String getNameHashColumn() {
      return "fqnHash";
    }

    @Override
    default boolean supportsSoftDelete() {
      return false;
    }

    @Override
    default int listCount(ListFilter filter) {
      String entityId = filter.getQueryParam("entityId");
      String condition =
          "INNER JOIN entity_relationship ON query_entity.id = entity_relationship.toId";
      Map<String, Object> bindMap = new HashMap<>();
      if (!nullOrEmpty(entityId)) {
        condition =
            String.format(
                "%s WHERE entity_relationship.fromId = :id and entity_relationship.relation = :relation and entity_relationship.toEntity = :toEntityType",
                condition);
        bindMap.put("id", entityId);
        bindMap.put("relation", MENTIONED_IN.ordinal());
        bindMap.put("toEntityType", QUERY);
        return listQueryCount(condition, bindMap);
      }
      return EntityDAO.super.listCount(filter);
    }

    @Override
    default List<String> listBefore(
        ListFilter filter, int limit, String beforeName, String beforeId) {
      String entityId = filter.getQueryParam("entityId");
      String condition =
          "INNER JOIN entity_relationship ON query_entity.id = entity_relationship.toId";
      Map<String, Object> bindMap = new HashMap<>();
      if (!nullOrEmpty(entityId)) {
        condition =
            String.format(
                "%s WHERE entity_relationship.fromId = :entityId and entity_relationship.relation = :relation and entity_relationship.toEntity = :toEntity and (query_entity.name < :beforeName OR (query_entity.name = :beforeName AND query_entity.id < :beforeId))  order by query_entity.name DESC, query_entity.id DESC LIMIT :limit",
                condition);
        bindMap.put("entityId", entityId);
        bindMap.put("relation", MENTIONED_IN.ordinal());
        bindMap.put("toEntity", QUERY);
        bindMap.put("beforeName", beforeName);
        bindMap.put("beforeId", beforeId);
        bindMap.put("limit", limit);
        return listBeforeQueriesByEntityId(condition, bindMap);
      }
      return EntityDAO.super.listBefore(filter, limit, beforeName, beforeId);
    }

    @Override
    default List<String> listAfter(ListFilter filter, int limit, String afterName, String afterId) {
      String entityId = filter.getQueryParam("entityId");
      String condition =
          "INNER JOIN entity_relationship ON query_entity.id = entity_relationship.toId";
      Map<String, Object> bindMap = new HashMap<>();
      if (!nullOrEmpty(entityId)) {
        condition =
            String.format(
                "%s WHERE entity_relationship.fromId = :entityId and entity_relationship.relation = :relation and entity_relationship.toEntity = :toEntity and (query_entity.name > :afterName OR (query_entity.name = :afterName AND query_entity.name > :afterId))  order by query_entity.name ASC,query_entity.id ASC LIMIT :limit",
                condition);

        bindMap.put("entityId", entityId);
        bindMap.put("relation", MENTIONED_IN.ordinal());
        bindMap.put("toEntity", QUERY);
        bindMap.put("afterName", afterName);
        bindMap.put("afterId", afterId);
        bindMap.put("limit", limit);
        return listAfterQueriesByEntityId(condition, bindMap);
      }
      return EntityDAO.super.listAfter(filter, limit, afterName, afterId);
    }

    @SqlQuery("SELECT query_entity.json FROM query_entity <cond>")
    List<String> listAfterQueriesByEntityId(
        @Define("cond") String cond, @BindMap Map<String, Object> bindings);

    @SqlQuery(
        "SELECT json FROM (SELECT query_entity.name, query_entity.id, query_entity.json FROM query_entity <cond>) last_rows_subquery ORDER BY name,id")
    List<String> listBeforeQueriesByEntityId(
        @Define("cond") String cond, @BindMap Map<String, Object> bindings);

    @SqlQuery("SELECT count(*) FROM query_entity <cond> ")
    int listQueryCount(@Define("cond") String cond, @BindMap Map<String, Object> bindings);
  }

  interface PipelineDAO extends EntityDAO<Pipeline> {
    @Override
    default String getTableName() {
      return "pipeline_entity";
    }

    @Override
    default Class<Pipeline> getEntityClass() {
      return Pipeline.class;
    }

    @Override
    default String getNameHashColumn() {
      return "fqnHash";
    }
  }

  interface ClassificationDAO extends EntityDAO<Classification> {
    @Override
    default String getTableName() {
      return "classification";
    }

    @Override
    default Class<Classification> getEntityClass() {
      return Classification.class;
    }

    @Override
    default String getNameHashColumn() {
      return "nameHash";
    }
  }

  interface TagDAO extends EntityDAO<Tag> {
    @Override
    default String getTableName() {
      return "tag";
    }

    @Override
    default Class<Tag> getEntityClass() {
      return Tag.class;
    }

    @Override
    default String getNameHashColumn() {
      return "fqnHash";
    }

    @Override
    default int listCount(ListFilter filter) {
      boolean disabled = Boolean.parseBoolean(filter.getQueryParam("classification.disabled"));
      String condition =
          String.format(
              "INNER JOIN entity_relationship er ON tag.id=er.toId AND er.relation=%s AND er.fromEntity='%s'  "
                  + "INNER JOIN classification c on er.fromId=c.id",
              CONTAINS.ordinal(), Entity.CLASSIFICATION);
      String mySqlCondition = condition;
      String postgresCondition = condition;

      if (disabled) {
        mySqlCondition =
            String.format(
                "%s AND (JSON_EXTRACT(c.json, '$.disabled') IS NULL OR JSON_EXTRACT(c.json, '$.disabled') = TRUE)",
                mySqlCondition);
        postgresCondition =
            String.format(
                "%s AND ((c.json#>'{disabled}') IS NULL OR ((c.json#>'{disabled}')::boolean)  = TRUE)",
                postgresCondition);
      } else {
        mySqlCondition =
            String.format(
                "%s AND (JSON_EXTRACT(c.json, '$.disabled') IS NULL OR JSON_EXTRACT(c.json, '$.disabled') = FALSE)",
                mySqlCondition);
        postgresCondition =
            String.format(
                "%s AND ((c.json#>'{disabled}') IS NULL OR ((c.json#>'{disabled}')::boolean)  = FALSE)",
                postgresCondition);
      }

      mySqlCondition = String.format("%s %s", mySqlCondition, filter.getCondition("tag"));
      postgresCondition = String.format("%s %s", postgresCondition, filter.getCondition("tag"));
      return listCount(
          getTableName(),
          getNameHashColumn(),
          filter.getQueryParams(),
          mySqlCondition,
          postgresCondition);
    }

    @Override
    default List<String> listBefore(
        ListFilter filter, int limit, String beforeName, String beforeId) {
      boolean disabled = Boolean.parseBoolean(filter.getQueryParam("classification.disabled"));
      String condition =
          String.format(
              "INNER JOIN entity_relationship er ON tag.id=er.toId AND er.relation=%s AND er.fromEntity='%s'  "
                  + "INNER JOIN classification c on er.fromId=c.id",
              CONTAINS.ordinal(), Entity.CLASSIFICATION);

      String mySqlCondition = condition;
      String postgresCondition = condition;

      if (disabled) {
        mySqlCondition =
            String.format(
                "%s AND (JSON_EXTRACT(c.json, '$.disabled') IS NULL OR JSON_EXTRACT(c.json, '$.disabled') = TRUE)",
                mySqlCondition);
        postgresCondition =
            String.format(
                "%s AND ((c.json#>'{disabled}') IS NULL OR ((c.json#>'{disabled}')::boolean) = TRUE)",
                postgresCondition);
      } else {
        mySqlCondition =
            String.format(
                "%s AND (JSON_EXTRACT(c.json, '$.disabled') IS NULL OR JSON_EXTRACT(c.json, '$.disabled') = FALSE)",
                mySqlCondition);
        postgresCondition =
            String.format(
                "%s AND ((c.json#>'{disabled}') IS NULL OR ((c.json#>'{disabled}')::boolean)  = FALSE)",
                postgresCondition);
      }

      mySqlCondition = String.format("%s %s", mySqlCondition, filter.getCondition("tag"));
      postgresCondition = String.format("%s %s", postgresCondition, filter.getCondition("tag"));

      return listBefore(
          getTableName(),
          filter.getQueryParams(),
          mySqlCondition,
          postgresCondition,
          limit,
          beforeName,
          beforeId);
    }

    @Override
    default List<String> listAfter(ListFilter filter, int limit, String afterName, String afterId) {
      boolean disabled = Boolean.parseBoolean(filter.getQueryParam("classification.disabled"));
      String condition =
          String.format(
              "INNER JOIN entity_relationship er ON tag.id=er.toId AND er.relation=%s AND er.fromEntity='%s'  "
                  + "INNER JOIN classification c on er.fromId=c.id",
              CONTAINS.ordinal(), Entity.CLASSIFICATION);

      String mySqlCondition = condition;
      String postgresCondition = condition;

      if (disabled) {
        mySqlCondition =
            String.format(
                "%s AND (JSON_EXTRACT(c.json, '$.disabled') IS NULL OR JSON_EXTRACT(c.json, '$.disabled') = TRUE)",
                mySqlCondition);
        postgresCondition =
            String.format(
                "%s AND ((c.json#>'{disabled}') IS NULL OR ((c.json#>'{disabled}')::boolean) = TRUE)",
                postgresCondition);
      } else {
        mySqlCondition =
            String.format(
                "%s AND (JSON_EXTRACT(c.json, '$.disabled') IS NULL OR JSON_EXTRACT(c.json, '$.disabled') = FALSE)",
                mySqlCondition);
        postgresCondition =
            String.format(
                "%s AND ((c.json#>'{disabled}') IS NULL OR ((c.json#>'{disabled}')::boolean)  = FALSE)",
                postgresCondition);
      }

      mySqlCondition = String.format("%s %s", mySqlCondition, filter.getCondition("tag"));
      postgresCondition = String.format("%s %s", postgresCondition, filter.getCondition("tag"));
      return listAfter(
          getTableName(),
          filter.getQueryParams(),
          mySqlCondition,
          postgresCondition,
          limit,
          afterName,
          afterId);
    }

    @SqlQuery("select json FROM tag where fqnhash LIKE :concatFqnhash")
    List<String> getTagsStartingWithPrefix(
        @BindConcat(
                value = "concatFqnhash",
                parts = {":fqnhash", ".%"},
                hash = true)
            String fqnhash);
  }

  @RegisterRowMapper(TagLabelMapper.class)
  interface TagUsageDAO {
    @ConnectionAwareSqlUpdate(
        value =
            "INSERT IGNORE INTO tag_usage (source, tagFQN, tagFQNHash, targetFQNHash, labelType, state) VALUES (:source, :tagFQN, :tagFQNHash, :targetFQNHash, :labelType, :state)",
        connectionType = MYSQL)
    @ConnectionAwareSqlUpdate(
        value =
            "INSERT INTO tag_usage (source, tagFQN, tagFQNHash, targetFQNHash, labelType, state) VALUES (:source, :tagFQN, :tagFQNHash, :targetFQNHash, :labelType, :state) ON CONFLICT (source, tagFQNHash, targetFQNHash) DO NOTHING",
        connectionType = POSTGRES)
    void applyTag(
        @Bind("source") int source,
        @Bind("tagFQN") String tagFQN,
        @BindFQN("tagFQNHash") String tagFQNHash,
        @BindFQN("targetFQNHash") String targetFQNHash,
        @Bind("labelType") int labelType,
        @Bind("state") int state);

    default List<TagLabel> getTags(String targetFQN) {
      List<TagLabel> tags = getTagsInternal(targetFQN);
      tags.forEach(TagLabelUtil::applyTagCommonFields);
      return tags;
    }

    default Map<String, List<TagLabel>> getTagsByPrefix(
        String targetFQNPrefix, String postfix, boolean requiresFqnHash) {
      String targetFQNPrefixHash =
          requiresFqnHash ? FullyQualifiedName.buildHash(targetFQNPrefix) : targetFQNPrefix;
      Map<String, List<TagLabel>> resultSet = new LinkedHashMap<>();
      List<Pair<String, TagLabel>> tags =
          getTagsInternalByPrefix(new String[] {targetFQNPrefixHash, postfix});
      tags.forEach(
          pair -> {
            String targetHash = pair.getLeft();
            TagLabel tagLabel = pair.getRight();
            List<TagLabel> listOfTarget = new ArrayList<>();
            if (resultSet.containsKey(targetHash)) {
              listOfTarget = resultSet.get(targetHash);
              listOfTarget.add(tagLabel);
            } else {
              listOfTarget.add(tagLabel);
            }
            resultSet.put(targetHash, listOfTarget);
          });
      return resultSet;
    }

    @SqlQuery(
        "SELECT source, tagFQN,  labelType, state FROM tag_usage WHERE targetFQNHash = :targetFQNHash ORDER BY tagFQN")
    List<TagLabel> getTagsInternal(@BindFQN("targetFQNHash") String targetFQNHash);

    @SqlQuery(
        "SELECT targetFQNHash, source, tagFQN, labelType, state "
            + "FROM tag_usage "
            + "WHERE targetFQNHash IN (<targetFQNHashes>) "
            + "ORDER BY targetFQNHash, tagFQN")
    @UseRowMapper(TagLabelWithFQNHashMapper.class)
    List<TagLabelWithFQNHash> getTagsInternalBatch(
        @BindListFQN("targetFQNHashes") List<String> targetFQNHashes);

    @ConnectionAwareSqlQuery(
        value =
            "SELECT source, tagFQN, labelType, targetFQNHash, state, json "
                + "FROM ("
                + "  SELECT gterm.* , tu.* "
                + "  FROM glossary_term_entity AS gterm "
                + "  JOIN tag_usage AS tu "
                + "  ON gterm.fqnHash = tu.tagFQNHash "
                + "  WHERE tu.source = 1 "
                + "  UNION ALL "
                + "  SELECT ta.*, tu.* "
                + "  FROM tag AS ta "
                + "  JOIN tag_usage AS tu "
                + "  ON ta.fqnHash = tu.tagFQNHash "
                + "  WHERE tu.source = 0 "
                + ") AS combined_data "
                + "WHERE combined_data.targetFQNHash LIKE :targetFQNHash",
        connectionType = MYSQL)
    @ConnectionAwareSqlQuery(
        value =
            "SELECT source, tagFQN, labelType, targetFQNHash, state, json "
                + "FROM ("
                + "  SELECT gterm.*, tu.* "
                + "  FROM glossary_term_entity AS gterm "
                + "  JOIN tag_usage AS tu ON gterm.fqnHash = tu.tagFQNHash "
                + "  WHERE tu.source = 1 "
                + "  UNION ALL "
                + "  SELECT ta.*, tu.* "
                + "  FROM tag AS ta "
                + "  JOIN tag_usage AS tu ON ta.fqnHash = tu.tagFQNHash "
                + "  WHERE tu.source = 0 "
                + ") AS combined_data "
                + "WHERE combined_data.targetFQNHash LIKE :targetFQNHash",
        connectionType = POSTGRES)
    @RegisterRowMapper(TagLabelRowMapperWithTargetFqnHash.class)
    List<Pair<String, TagLabel>> getTagsInternalByPrefix(
        @BindConcat(
                value = "targetFQNHash",
                parts = {":targetFQNHashPrefix", ":postfix"})
            String... targetFQNHash);

    @SqlQuery("SELECT * FROM tag_usage")
    @Deprecated(since = "Release 1.1")
    @RegisterRowMapper(TagLabelMapperMigration.class)
    List<TagLabelMigration> listAll();

    @SqlQuery(
        "SELECT COUNT(*) FROM tag_usage "
            + "WHERE (tagFQNHash LIKE :concatTagFQNHash OR tagFQNHash = :tagFqnHash) "
            + "AND source = :source")
    int getTagCount(
        @Bind("source") int source,
        @BindConcat(
                value = "concatTagFQNHash",
                original = "tagFqnHash",
                parts = {":tagFqnHash", ".%"},
                hash = true)
            String tagFqnHash);

    @SqlUpdate("DELETE FROM tag_usage where targetFQNHash = :targetFQNHash")
    void deleteTagsByTarget(@BindFQN("targetFQNHash") String targetFQNHash);

    @SqlUpdate(
        "DELETE FROM tag_usage where tagFQNHash = :tagFqnHash AND targetFQNHash LIKE :targetFQNHash")
    void deleteTagsByTagAndTargetEntity(
        @BindFQN("tagFqnHash") String tagFqnHash,
        @BindConcat(
                value = "targetFQNHash",
                parts = {":targetFQNHashPrefix", "%"},
                hash = true)
            String targetFQNHashPrefix);

    @SqlUpdate("DELETE FROM tag_usage where tagFQNHash = :tagFQNHash AND source = :source")
    void deleteTagLabels(@Bind("source") int source, @BindFQN("tagFQNHash") String tagFQNHash);

    @SqlUpdate("DELETE FROM tag_usage where tagFQNHash = :tagFQNHash")
    void deleteTagLabelsByFqn(@BindFQN("tagFQNHash") String tagFQNHash);

    @SqlUpdate(
        "DELETE FROM tag_usage where targetFQNHash = :targetFQNHash OR targetFQNHash LIKE :concatTargetFQNHash")
    void deleteTagLabelsByTargetPrefix(
        @BindConcat(
                value = "concatTargetFQNHash",
                original = "targetFQNHash",
                parts = {":targetFQNHashPrefix", ".%"},
                hash = true)
            String targetFQNHashPrefix);

    @Deprecated(since = "Release 1.1")
    @ConnectionAwareSqlUpdate(
        value =
            "INSERT INTO tag_usage (source, tagFQN, tagFQNHash, targetFQNHash, labelType, state, targetFQN)"
                + "VALUES (:source, :tagFQN, :tagFQNHash, :targetFQNHash, :labelType, :state, :targetFQN) "
                + "ON DUPLICATE KEY UPDATE tagFQNHash = :tagFQNHash, targetFQNHash = :targetFQNHash",
        connectionType = MYSQL)
    @ConnectionAwareSqlUpdate(
        value =
            "INSERT INTO tag_usage (source, tagFQN, tagFQNHash, targetFQNHash, labelType, state, targetFQN) "
                + "VALUES (:source, :tagFQN, :tagFQNHash, :targetFQNHash, :labelType, :state, :targetFQN) "
                + "ON CONFLICT (source, tagFQN, targetFQN) "
                + "DO UPDATE SET tagFQNHash = EXCLUDED.tagFQNHash, targetFQNHash = EXCLUDED.targetFQNHash",
        connectionType = POSTGRES)
    void upsertFQNHash(
        @Bind("source") int source,
        @Bind("tagFQN") String tagFQN,
        @Bind("tagFQNHash") String tagFQNHash,
        @Bind("targetFQNHash") String targetFQNHash,
        @Bind("labelType") int labelType,
        @Bind("state") int state,
        @Bind("targetFQN") String targetFQN);

    /** Update all the tagFQN starting with oldPrefix to start with newPrefix due to tag or glossary name change */
    default void updateTagPrefix(int source, String oldPrefix, String newPrefix) {
      String update =
          String.format(
              "UPDATE tag_usage SET tagFQN = REPLACE(tagFQN, '%s.', '%s.'), tagFQNHash = REPLACE(tagFQNHash, '%s.', '%s.') WHERE source = %s AND tagFQNHash LIKE '%s.%%'",
              escapeApostrophe(oldPrefix),
              escapeApostrophe(newPrefix),
              FullyQualifiedName.buildHash(oldPrefix),
              FullyQualifiedName.buildHash(newPrefix),
              source,
              FullyQualifiedName.buildHash(oldPrefix));
      updateTagPrefixInternal(update);
    }

    default void updateTargetFQNHashPrefix(
        int source, String oldTargetFQNHashPrefix, String newTargetFQNHashPrefix) {
      String update =
          String.format(
              "UPDATE tag_usage SET targetFQNHash = REPLACE(targetFQNHash, '%s.', '%s.') WHERE source = %s AND targetFQNHash LIKE '%s.%%'",
              FullyQualifiedName.buildHash(oldTargetFQNHashPrefix),
              FullyQualifiedName.buildHash(newTargetFQNHashPrefix),
              source,
              FullyQualifiedName.buildHash(oldTargetFQNHashPrefix));
      updateTagPrefixInternal(update);
    }

    default void rename(int source, String oldFQN, String newFQN) {
      renameInternal(source, oldFQN, newFQN, newFQN); // First rename tagFQN from oldFQN to newFQN
      updateTagPrefix(
          source, oldFQN,
          newFQN); // Rename all the tagFQN prefixes starting with the oldFQN to newFQN
    }

    default void renameByTargetFQNHash(
        int source, String oldTargetFQNHash, String newTargetFQNHash) {
      updateTargetFQNHashPrefix(
          source,
          oldTargetFQNHash,
          newTargetFQNHash); // Rename all the targetFQN prefixes starting with the oldFQN to newFQN
    }

    /** Rename the tagFQN */
    @SqlUpdate(
        "Update tag_usage set tagFQN = :newFQN, tagFQNHash = :newFQNHash WHERE source = :source AND tagFQNHash = :oldFQNHash")
    void renameInternal(
        @Bind("source") int source,
        @BindFQN("oldFQNHash") String oldFQNHash,
        @Bind("newFQN") String newFQN,
        @BindFQN("newFQNHash") String newFQNHash);

    @SqlUpdate("<update>")
    void updateTagPrefixInternal(@Define("update") String update);

    @SqlQuery("select targetFQNHash FROM tag_usage where tagFQNHash = :tagFQNHash")
    @RegisterRowMapper(TagLabelMapper.class)
    List<String> getTargetFQNHashForTag(@BindFQN("tagFQNHash") String tagFQNHash);

    @SqlQuery("select targetFQNHash FROM tag_usage where tagFQNHash LIKE :tagFQNHash")
    @RegisterRowMapper(TagLabelMapper.class)
    List<String> getTargetFQNHashForTagPrefix(
        @BindConcat(
                value = "tagFQNHash",
                parts = {":tagFQNHashPrefix", ".%"},
                hash = true)
            String tagFQNHashPrefix);

    class TagLabelMapper implements RowMapper<TagLabel> {
      @Override
      public TagLabel map(ResultSet r, StatementContext ctx) throws SQLException {
        return new TagLabel()
            .withSource(TagLabel.TagSource.values()[r.getInt("source")])
            .withLabelType(TagLabel.LabelType.values()[r.getInt("labelType")])
            .withState(TagLabel.State.values()[r.getInt("state")])
            .withTagFQN(r.getString("tagFQN"));
      }
    }

    class TagLabelRowMapperWithTargetFqnHash implements RowMapper<Pair<String, TagLabel>> {
      @Override
      public Pair<String, TagLabel> map(ResultSet r, StatementContext ctx) throws SQLException {
        TagLabel label =
            new TagLabel()
                .withSource(TagLabel.TagSource.values()[r.getInt("source")])
                .withLabelType(TagLabel.LabelType.values()[r.getInt("labelType")])
                .withState(TagLabel.State.values()[r.getInt("state")])
                .withTagFQN(r.getString("tagFQN"));
        TagLabel.TagSource source = TagLabel.TagSource.values()[r.getInt("source")];
        if (source == TagLabel.TagSource.CLASSIFICATION) {
          Tag tag = JsonUtils.readValue(r.getString("json"), Tag.class);
          label.setName(tag.getName());
          label.setDisplayName(tag.getDisplayName());
          label.setDescription(tag.getDescription());
          label.setStyle(tag.getStyle());
        } else if (source == TagLabel.TagSource.GLOSSARY) {
          GlossaryTerm glossaryTerm = JsonUtils.readValue(r.getString("json"), GlossaryTerm.class);
          label.setName(glossaryTerm.getName());
          label.setDisplayName(glossaryTerm.getDisplayName());
          label.setDescription(glossaryTerm.getDescription());
          label.setStyle(glossaryTerm.getStyle());
        } else {
          throw new IllegalArgumentException("Invalid source type " + source);
        }
        return Pair.of(r.getString("targetFQNHash"), label);
      }
    }

    class TagLabelWithFQNHashMapper implements RowMapper<TagLabelWithFQNHash> {
      @Override
      public TagLabelWithFQNHash map(ResultSet rs, StatementContext ctx) throws SQLException {
        TagLabelWithFQNHash tag = new TagLabelWithFQNHash();
        tag.setTargetFQNHash(rs.getString("targetFQNHash"));
        tag.setSource(rs.getInt("source"));
        tag.setTagFQN(rs.getString("tagFQN"));
        tag.setLabelType(rs.getInt("labelType"));
        tag.setState(rs.getInt("state"));
        return tag;
      }
    }

    @Getter
    @Setter
    class TagLabelWithFQNHash {
      private String targetFQNHash;
      private int source;
      private String tagFQN;
      private int labelType;
      private int state;

      // Getters and Setters

      public TagLabel toTagLabel() {
        TagLabel tagLabel = new TagLabel();
        tagLabel.setSource(TagLabel.TagSource.values()[this.source]);
        tagLabel.setTagFQN(this.tagFQN);
        tagLabel.setLabelType(TagLabel.LabelType.values()[this.labelType]);
        tagLabel.setState(TagLabel.State.values()[this.state]);
        return tagLabel;
      }
    }

    @Getter
    @Setter
    @Deprecated(since = "Release 1.1")
    class TagLabelMigration {
      private int source;
      private String tagFQN;
      private String targetFQN;
      private int labelType;
      private int state;
      private String tagFQNHash;
      private String targetFQNHash;
    }

    @Deprecated(since = "Release 1.1")
    class TagLabelMapperMigration implements RowMapper<TagLabelMigration> {
      @Override
      public TagLabelMigration map(ResultSet r, StatementContext ctx) throws SQLException {
        TagLabelMigration tagLabel = new TagLabelMigration();

        tagLabel.setSource(r.getInt("source"));
        tagLabel.setLabelType(r.getInt("labelType"));
        tagLabel.setState(r.getInt("state"));
        tagLabel.setTagFQN(r.getString("tagFQN"));
        // TODO : Ugly ,  but this is present is lower version and removed on higher version
        try {
          // This field is removed in latest
          tagLabel.setTargetFQN(r.getString("targetFQN"));
        } catch (Exception ex) {
          // Nothing to do
        }
        try {
          tagLabel.setTagFQNHash(r.getString("tagFQNHash"));
        } catch (Exception ex) {
          // Nothing to do
        }
        try {
          tagLabel.setTargetFQNHash(r.getString("targetFQNHash"));
        } catch (Exception ex) {
          // Nothing to do
        }
        return tagLabel;
      }
    }
  }

  interface RoleDAO extends EntityDAO<Role> {
    @Override
    default String getTableName() {
      return "role_entity";
    }

    @Override
    default Class<Role> getEntityClass() {
      return Role.class;
    }

    @Override
    default String getNameHashColumn() {
      return "nameHash";
    }
  }

  interface PersonaDAO extends EntityDAO<Persona> {
    @Override
    default String getTableName() {
      return "persona_entity";
    }

    @Override
    default Class<Persona> getEntityClass() {
      return Persona.class;
    }

    @Override
    default String getNameHashColumn() {
      return "nameHash";
    }

    @Override
    default boolean supportsSoftDelete() {
      return false;
    }
  }

  interface TeamDAO extends EntityDAO<Team> {
    @Override
    default String getTableName() {
      return "team_entity";
    }

    @Override
    default Class<Team> getEntityClass() {
      return Team.class;
    }

    @Override
    default String getNameHashColumn() {
      return "nameHash";
    }

    @Override
    default int listCount(ListFilter filter) {
      String parentTeam = filter.getQueryParam("parentTeam");
      String isJoinable = filter.getQueryParam("isJoinable");
      String condition = filter.getCondition();
      if (parentTeam != null) {
        // validate parent team
        Team team = findEntityByName(parentTeam, filter.getInclude());
        if (ORGANIZATION_NAME.equals(team.getName())) {
          // All the teams without parents should come under "organization" team
          condition =
              String.format(
                  "%s AND id NOT IN ( (SELECT '%s') UNION (SELECT toId FROM entity_relationship WHERE fromId!='%s' AND fromEntity='team' AND toEntity='team' AND relation=%d) )",
                  condition, team.getId(), team.getId(), Relationship.PARENT_OF.ordinal());
        } else {
          condition =
              String.format(
                  "%s AND id IN (SELECT toId FROM entity_relationship WHERE fromId='%s' AND fromEntity='team' AND toEntity='team' AND relation=%d)",
                  condition, team.getId(), Relationship.PARENT_OF.ordinal());
        }
      }
      String mySqlCondition = condition;
      String postgresCondition = condition;
      if (isJoinable != null) {
        mySqlCondition =
            String.format(
                "%s AND JSON_EXTRACT(json, '$.isJoinable') = :isJoinable ", mySqlCondition);
        postgresCondition =
            String.format(
                "%s AND ((json#>'{isJoinable}')::boolean)  = :isJoinable ", postgresCondition);
      }

      return listCount(
          getTableName(),
          getNameHashColumn(),
          filter.getQueryParams(),
          mySqlCondition,
          postgresCondition);
    }

    @Override
    default List<String> listBefore(
        ListFilter filter, int limit, String beforeName, String beforeId) {
      String parentTeam = filter.getQueryParam("parentTeam");
      String isJoinable = filter.getQueryParam("isJoinable");
      String condition = filter.getCondition();
      if (parentTeam != null) {
        // validate parent team
        Team team = findEntityByName(parentTeam);
        if (ORGANIZATION_NAME.equals(team.getName())) {
          // All the parentless teams should come under "organization" team
          condition =
              String.format(
                  "%s AND id NOT IN ( (SELECT '%s') UNION (SELECT toId FROM entity_relationship WHERE fromId!='%s' AND fromEntity='team' AND toEntity='team' AND relation=%d) )",
                  condition, team.getId(), team.getId(), Relationship.PARENT_OF.ordinal());
        } else {
          condition =
              String.format(
                  "%s AND id IN (SELECT toId FROM entity_relationship WHERE fromId='%s' AND fromEntity='team' AND toEntity='team' AND relation=%d)",
                  condition, team.getId(), Relationship.PARENT_OF.ordinal());
        }
      }
      String mySqlCondition = condition;
      String postgresCondition = condition;
      if (isJoinable != null) {
        mySqlCondition =
            String.format(
                "%s AND JSON_EXTRACT(json, '$.isJoinable') = :isJoinable ", mySqlCondition);
        postgresCondition =
            String.format(
                "%s AND ((json#>'{isJoinable}')::boolean)  = :isJoinable ", postgresCondition);
      }

      // Quoted name is stored in fullyQualifiedName column and not in the name column
      beforeName =
          Optional.ofNullable(beforeName).map(FullyQualifiedName::unquoteName).orElse(null);
      return listBefore(
          getTableName(),
          filter.getQueryParams(),
          mySqlCondition,
          postgresCondition,
          limit,
          beforeName,
          beforeId);
    }

    @Override
    default List<String> listAfter(ListFilter filter, int limit, String afterName, String afterId) {
      String parentTeam = filter.getQueryParam("parentTeam");
      String isJoinable = filter.getQueryParam("isJoinable");
      String condition = filter.getCondition();
      if (parentTeam != null) {
        // validate parent team
        Team team = findEntityByName(parentTeam, filter.getInclude());
        if (ORGANIZATION_NAME.equals(team.getName())) {
          // All the parentless teams should come under "organization" team
          condition =
              String.format(
                  "%s AND id NOT IN ( (SELECT '%s') UNION (SELECT toId FROM entity_relationship WHERE fromId!='%s' AND fromEntity='team' AND toEntity='team' AND relation=%d) )",
                  condition, team.getId(), team.getId(), Relationship.PARENT_OF.ordinal());
        } else {
          condition =
              String.format(
                  "%s AND id IN (SELECT toId FROM entity_relationship WHERE fromId='%s' AND fromEntity='team' AND toEntity='team' AND relation=%d)",
                  condition, team.getId(), Relationship.PARENT_OF.ordinal());
        }
      }
      String mySqlCondition = condition;
      String postgresCondition = condition;
      if (isJoinable != null) {
        mySqlCondition =
            String.format(
                "%s AND JSON_EXTRACT(json, '$.isJoinable') = %s ", mySqlCondition, isJoinable);
        postgresCondition =
            String.format(
                "%s AND ((json#>'{isJoinable}')::boolean)  = %s ", postgresCondition, isJoinable);
      }

      // Quoted name is stored in fullyQualifiedName column and not in the name column
      afterName = Optional.ofNullable(afterName).map(FullyQualifiedName::unquoteName).orElse(null);
      return listAfter(
          getTableName(),
          filter.getQueryParams(),
          mySqlCondition,
          postgresCondition,
          limit,
          afterName,
          afterId);
    }

    default List<String> listTeamsUnderOrganization(UUID teamId) {
      return listTeamsUnderOrganization(teamId, Relationship.PARENT_OF.ordinal());
    }

    @SqlQuery(
        "SELECT te.id "
            + "FROM team_entity te "
            + "WHERE te.id NOT IN (SELECT :teamId) UNION "
            + "(SELECT toId FROM entity_relationship "
            + "WHERE fromId != :teamId AND fromEntity = 'team' AND relation = :relation AND toEntity = 'team')")
    List<String> listTeamsUnderOrganization(
        @BindUUID("teamId") UUID teamId, @Bind("relation") int relation);
  }

  interface TopicDAO extends EntityDAO<Topic> {
    @Override
    default String getTableName() {
      return "topic_entity";
    }

    @Override
    default Class<Topic> getEntityClass() {
      return Topic.class;
    }

    @Override
    default String getNameHashColumn() {
      return "fqnHash";
    }
  }

  @RegisterRowMapper(UsageDetailsMapper.class)
  interface UsageDAO {
    @ConnectionAwareSqlUpdate(
        value =
            "INSERT INTO entity_usage (usageDate, id, entityType, count1, count7, count30) "
                + "SELECT :date, :id, :entityType, :count1, "
                + "(:count1 + (SELECT COALESCE(SUM(count1), 0) FROM entity_usage WHERE id = :id AND usageDate >= :date - "
                + "INTERVAL 6 DAY)), "
                + "(:count1 + (SELECT COALESCE(SUM(count1), 0) FROM entity_usage WHERE id = :id AND usageDate >= :date - "
                + "INTERVAL 29 DAY))"
                + "ON DUPLICATE KEY UPDATE count7 = count7 - count1 + :count1, count30 = count30 - count1 + :count1, count1 = :count1",
        connectionType = MYSQL)
    @ConnectionAwareSqlUpdate(
        value =
            "INSERT INTO entity_usage (usageDate, id, entityType, count1, count7, count30) "
                + "SELECT (:date :: date), :id, :entityType, :count1, "
                + "(:count1 + (SELECT COALESCE(SUM(count1), 0) FROM entity_usage WHERE id = :id AND usageDate >= (:date :: date) - INTERVAL '6 days')), "
                + "(:count1 + (SELECT COALESCE(SUM(count1), 0) FROM entity_usage WHERE id = :id AND usageDate >= (:date :: date) - INTERVAL '29 days'))"
                + "ON CONFLICT (usageDate, id) DO UPDATE SET count7 = entity_usage.count7 - entity_usage.count1 + :count1,"
                + "count30 = entity_usage.count30 - entity_usage.count1 + :count1, count1 = :count1",
        connectionType = POSTGRES)
    void insertOrReplaceCount(
        @Bind("date") String date,
        @BindUUID("id") UUID id,
        @Bind("entityType") String entityType,
        @Bind("count1") int count1);

    @ConnectionAwareSqlUpdate(
        value =
            "INSERT INTO entity_usage (usageDate, id, entityType, count1, count7, count30) "
                + "SELECT :date, :id, :entityType, :count1, "
                + "(:count1 + (SELECT COALESCE(SUM(count1), 0) FROM entity_usage WHERE id = :id AND usageDate >= :date - "
                + "INTERVAL 6 DAY)), "
                + "(:count1 + (SELECT COALESCE(SUM(count1), 0) FROM entity_usage WHERE id = :id AND usageDate >= :date - "
                + "INTERVAL 29 DAY)) "
                + "ON DUPLICATE KEY UPDATE count1 = count1 + :count1, count7 = count7 + :count1, count30 = count30 + :count1",
        connectionType = MYSQL)
    @ConnectionAwareSqlUpdate(
        value =
            "INSERT INTO entity_usage (usageDate, id, entityType, count1, count7, count30) "
                + "SELECT (:date :: date), :id, :entityType, :count1, "
                + "(:count1 + (SELECT COALESCE(SUM(count1), 0) FROM entity_usage WHERE id = :id AND usageDate >= (:date :: date) - INTERVAL '6 days')), "
                + "(:count1 + (SELECT COALESCE(SUM(count1), 0) FROM entity_usage WHERE id = :id AND usageDate >= (:date :: date) - INTERVAL '29 days')) "
                + "ON CONFLICT (usageDate, id) DO UPDATE SET count1 = entity_usage.count1 + :count1, count7 = entity_usage.count7 + :count1, count30 = entity_usage.count30 + :count1",
        connectionType = POSTGRES)
    void insertOrUpdateCount(
        @Bind("date") String date,
        @BindUUID("id") UUID id,
        @Bind("entityType") String entityType,
        @Bind("count1") int count1);

    @ConnectionAwareSqlQuery(
        value =
            "SELECT id, usageDate, entityType, count1, count7, count30, "
                + "percentile1, percentile7, percentile30 FROM entity_usage "
                + "WHERE id = :id AND usageDate >= :date - INTERVAL :days DAY AND usageDate <= :date ORDER BY usageDate DESC",
        connectionType = MYSQL)
    @ConnectionAwareSqlQuery(
        value =
            "SELECT id, usageDate, entityType, count1, count7, count30, "
                + "percentile1, percentile7, percentile30 FROM entity_usage "
                + "WHERE id = :id AND usageDate >= (:date :: date) - make_interval(days => :days) AND usageDate <= (:date :: date) ORDER BY usageDate DESC",
        connectionType = POSTGRES)
    List<UsageDetails> getUsageById(
        @BindUUID("id") UUID id, @Bind("date") String date, @Bind("days") int days);

    /** Get latest usage record */
    @SqlQuery(
        "SELECT id, usageDate, entityType, count1, count7, count30, "
            + "percentile1, percentile7, percentile30 FROM entity_usage "
            + "WHERE usageDate IN (SELECT MAX(usageDate) FROM entity_usage WHERE id = :id) AND id = :id")
    UsageDetails getLatestUsage(@Bind("id") String id);

    @SqlUpdate("DELETE FROM entity_usage WHERE id = :id")
    void delete(@BindUUID("id") UUID id);

    /**
     * TODO: Not sure I get what the next comment means, but tests now use mysql 8 so maybe tests can be improved here
     * Note not using in following percentile computation PERCENT_RANK function as unit tests use mysql5.7, and it does
     * not have window function
     */
    @ConnectionAwareSqlUpdate(
        value =
            "UPDATE entity_usage u JOIN ( "
                + "SELECT u1.id, "
                + "(SELECT COUNT(*) FROM entity_usage as u2 WHERE u2.count1 <  u1.count1 AND u2.entityType = :entityType "
                + "AND u2.usageDate = :date) as p1, "
                + "(SELECT COUNT(*) FROM entity_usage as u3 WHERE u3.count7 <  u1.count7 AND u3.entityType = :entityType "
                + "AND u3.usageDate = :date) as p7, "
                + "(SELECT COUNT(*) FROM entity_usage as u4 WHERE u4.count30 <  u1.count30 AND u4.entityType = :entityType "
                + "AND u4.usageDate = :date) as p30, "
                + "(SELECT COUNT(*) FROM entity_usage WHERE entityType = :entityType AND usageDate = :date) as total "
                + "FROM entity_usage u1 WHERE u1.entityType = :entityType AND u1.usageDate = :date"
                + ") vals ON u.id = vals.id AND usageDate = :date "
                + "SET u.percentile1 = ROUND(100 * p1/total, 2), u.percentile7 = ROUND(p7 * 100/total, 2), u.percentile30 ="
                + " ROUND(p30*100/total, 2)",
        connectionType = MYSQL)
    @ConnectionAwareSqlUpdate(
        value =
            "UPDATE entity_usage u "
                + "SET percentile1 = ROUND(100 * p1 / total, 2), percentile7 = ROUND(p7 * 100 / total, 2), percentile30 = ROUND(p30 * 100 / total, 2) "
                + "FROM ("
                + "   SELECT u1.id, "
                + "       (SELECT COUNT(*) FROM entity_usage as u2 WHERE u2.count1 < u1.count1 AND u2.entityType = :entityType AND u2.usageDate = (:date :: date)) as p1, "
                + "       (SELECT COUNT(*) FROM entity_usage as u3 WHERE u3.count7 < u1.count7 AND u3.entityType = :entityType AND u3.usageDate = (:date :: date)) as p7, "
                + "       (SELECT COUNT(*) FROM entity_usage as u4 WHERE u4.count30 < u1.count30 AND u4.entityType = :entityType AND u4.usageDate = (:date :: date)) as p30, "
                + "       (SELECT COUNT(*) FROM entity_usage WHERE entityType = :entityType AND usageDate = (:date :: date)"
                + "   ) as total FROM entity_usage u1 "
                + "   WHERE u1.entityType = :entityType AND u1.usageDate = (:date :: date)"
                + ") vals "
                + "WHERE u.id = vals.id AND usageDate = (:date :: date);",
        connectionType = POSTGRES)
    void computePercentile(@Bind("entityType") String entityType, @Bind("date") String date);

    class UsageDetailsMapper implements RowMapper<UsageDetails> {
      @Override
      public UsageDetails map(ResultSet r, StatementContext ctx) throws SQLException {
        UsageStats dailyStats =
            new UsageStats()
                .withCount(r.getInt("count1"))
                .withPercentileRank(r.getDouble("percentile1"));
        UsageStats weeklyStats =
            new UsageStats()
                .withCount(r.getInt("count7"))
                .withPercentileRank(r.getDouble("percentile7"));
        UsageStats monthlyStats =
            new UsageStats()
                .withCount(r.getInt("count30"))
                .withPercentileRank(r.getDouble("percentile30"));
        return new UsageDetails()
            .withDate(r.getString("usageDate"))
            .withDailyStats(dailyStats)
            .withWeeklyStats(weeklyStats)
            .withMonthlyStats(monthlyStats);
      }
    }
  }

  interface UserDAO extends EntityDAO<User> {
    @Override
    default String getTableName() {
      return "user_entity";
    }

    @Override
    default Class<User> getEntityClass() {
      return User.class;
    }

    @Override
    default String getNameHashColumn() {
      return "nameHash";
    }

    @Override
    default int listCount(ListFilter filter) {
      String team = EntityInterfaceUtil.quoteName(filter.getQueryParam("team"));
      String isBotStr = filter.getQueryParam("isBot");
      String isAdminStr = filter.getQueryParam("isAdmin");
      String mySqlCondition = filter.getCondition("ue");
      String postgresCondition = filter.getCondition("ue");
      if (isAdminStr != null) {
        boolean isAdmin = Boolean.parseBoolean(isAdminStr);
        if (isAdmin) {
          mySqlCondition =
              String.format("%s AND JSON_EXTRACT(ue.json, '$.isAdmin') = TRUE ", mySqlCondition);
          postgresCondition =
              String.format("%s AND ((ue.json#>'{isAdmin}')::boolean)  = TRUE ", postgresCondition);
        } else {
          mySqlCondition =
              String.format(
                  "%s AND (JSON_EXTRACT(ue.json, '$.isAdmin') IS NULL OR JSON_EXTRACT(ue.json, '$.isAdmin') = FALSE ) ",
                  mySqlCondition);
          postgresCondition =
              String.format(
                  "%s AND (ue.json#>'{isAdmin}' IS NULL OR ((ue.json#>'{isAdmin}')::boolean) = FALSE ) ",
                  postgresCondition);
        }
      }
      if (isBotStr != null) {
        boolean isBot = Boolean.parseBoolean(isBotStr);
        if (isBot) {
          mySqlCondition =
              String.format("%s AND JSON_EXTRACT(ue.json, '$.isBot') = TRUE ", mySqlCondition);
          postgresCondition =
              String.format("%s AND ((ue.json#>'{isBot}')::boolean) = TRUE ", postgresCondition);
        } else {
          mySqlCondition =
              String.format(
                  "%s AND (JSON_EXTRACT(ue.json, '$.isBot') IS NULL OR JSON_EXTRACT(ue.json, '$.isBot') = FALSE ) ",
                  mySqlCondition);
          postgresCondition =
              String.format(
                  "%s AND (ue.json#>'{isBot}' IS NULL OR ((ue.json#>'{isBot}')::boolean) = FALSE) ",
                  postgresCondition);
        }
      }
      if (team == null && isAdminStr == null && isBotStr == null) {
        return EntityDAO.super.listCount(filter);
      }
      return listCount(
          getTableName(), mySqlCondition, postgresCondition, team, Relationship.HAS.ordinal());
    }

    @Override
    default List<String> listBefore(
        ListFilter filter, int limit, String beforeName, String beforeId) {
      String team = EntityInterfaceUtil.quoteName(filter.getQueryParam("team"));
      String isBotStr = filter.getQueryParam("isBot");
      String isAdminStr = filter.getQueryParam("isAdmin");
      String mySqlCondition = filter.getCondition("ue");
      String postgresCondition = filter.getCondition("ue");
      if (isAdminStr != null) {
        boolean isAdmin = Boolean.parseBoolean(isAdminStr);
        if (isAdmin) {
          mySqlCondition =
              String.format("%s AND JSON_EXTRACT(ue.json, '$.isAdmin') = TRUE ", mySqlCondition);
          postgresCondition =
              String.format("%s AND ((ue.json#>'{isAdmin}')::boolean) = TRUE ", postgresCondition);
        } else {
          mySqlCondition =
              String.format(
                  "%s AND (JSON_EXTRACT(ue.json, '$.isAdmin') IS NULL OR JSON_EXTRACT(ue.json, '$.isAdmin') = FALSE ) ",
                  mySqlCondition);
          postgresCondition =
              String.format(
                  "%s AND (ue.json#>'{isAdmin}' IS NULL OR ((ue.json#>'{isAdmin}')::boolean) = FALSE ) ",
                  postgresCondition);
        }
      }
      if (isBotStr != null) {
        boolean isBot = Boolean.parseBoolean(isBotStr);
        if (isBot) {
          mySqlCondition =
              String.format("%s AND JSON_EXTRACT(ue.json, '$.isBot') = TRUE ", mySqlCondition);
          postgresCondition =
              String.format("%s AND ((ue.json#>'{isBot}')::boolean) = TRUE ", postgresCondition);
        } else {
          mySqlCondition =
              String.format(
                  "%s AND (JSON_EXTRACT(ue.json, '$.isBot') IS NULL OR JSON_EXTRACT(ue.json, '$.isBot') = FALSE ) ",
                  mySqlCondition);
          postgresCondition =
              String.format(
                  "%s AND (ue.json#>'{isBot}' IS NULL OR ((ue.json#>'{isBot}')::boolean) = FALSE) ",
                  postgresCondition);
        }
      }
      if (team == null && isAdminStr == null && isBotStr == null) {
        return EntityDAO.super.listBefore(filter, limit, beforeName, beforeId);
      }
      return listBefore(
          getTableName(),
          mySqlCondition,
          postgresCondition,
          team,
          limit,
          beforeName,
          beforeId,
          Relationship.HAS.ordinal());
    }

    @Override
    default List<String> listAfter(ListFilter filter, int limit, String afterName, String afterId) {
      String team = EntityInterfaceUtil.quoteName(filter.getQueryParam("team"));
      String isBotStr = filter.getQueryParam("isBot");
      String isAdminStr = filter.getQueryParam("isAdmin");
      String mySqlCondition = filter.getCondition("ue");
      String postgresCondition = filter.getCondition("ue");
      if (isAdminStr != null) {
        boolean isAdmin = Boolean.parseBoolean(isAdminStr);
        if (isAdmin) {
          mySqlCondition =
              String.format("%s AND JSON_EXTRACT(ue.json, '$.isAdmin') = TRUE ", mySqlCondition);
          postgresCondition =
              String.format("%s AND ((ue.json#>'{isAdmin}')::boolean) = TRUE ", postgresCondition);
        } else {
          mySqlCondition =
              String.format(
                  "%s AND (JSON_EXTRACT(ue.json, '$.isAdmin') IS NULL OR JSON_EXTRACT(ue.json, '$.isAdmin') = FALSE ) ",
                  mySqlCondition);
          postgresCondition =
              String.format(
                  "%s AND (ue.json#>'{isAdmin}' IS NULL OR ((ue.json#>'{isAdmin}')::boolean) = FALSE ) ",
                  postgresCondition);
        }
      }
      if (isBotStr != null) {
        boolean isBot = Boolean.parseBoolean(isBotStr);
        if (isBot) {
          mySqlCondition =
              String.format("%s AND JSON_EXTRACT(ue.json, '$.isBot') = TRUE ", mySqlCondition);
          postgresCondition =
              String.format("%s AND ((ue.json#>'{isBot}')::boolean) = TRUE ", postgresCondition);
        } else {
          mySqlCondition =
              String.format(
                  "%s AND (JSON_EXTRACT(ue.json, '$.isBot') IS NULL OR JSON_EXTRACT(ue.json, '$.isBot') = FALSE ) ",
                  mySqlCondition);
          postgresCondition =
              String.format(
                  "%s AND (ue.json#>'{isBot}' IS NULL OR ((ue.json#>'{isBot}')::boolean) = FALSE) ",
                  postgresCondition);
        }
      }
      if (team == null && isAdminStr == null && isBotStr == null) {
        return EntityDAO.super.listAfter(filter, limit, afterName, afterId);
      }
      return listAfter(
          getTableName(),
          mySqlCondition,
          postgresCondition,
          team,
          limit,
          afterName,
          afterId,
          Relationship.HAS.ordinal());
    }

    @ConnectionAwareSqlQuery(
        value =
            "SELECT count(id) FROM ("
                + "SELECT ue.id "
                + "FROM user_entity ue "
                + "LEFT JOIN entity_relationship er on ue.id = er.toId "
                + "LEFT JOIN team_entity te on te.id = er.fromId and er.relation = :relation "
                + " <mysqlCond> "
                + " AND (:team IS NULL OR te.nameHash = :team) "
                + "GROUP BY ue.id) subquery",
        connectionType = MYSQL)
    @ConnectionAwareSqlQuery(
        value =
            "SELECT count(id) FROM ("
                + "SELECT ue.id "
                + "FROM user_entity ue "
                + "LEFT JOIN entity_relationship er on ue.id = er.toId "
                + "LEFT JOIN team_entity te on te.id = er.fromId and er.relation = :relation "
                + " <postgresCond> "
                + " AND (:team IS NULL OR te.nameHash = :team) "
                + "GROUP BY ue.id) subquery",
        connectionType = POSTGRES)
    int listCount(
        @Define("table") String table,
        @Define("mysqlCond") String mysqlCond,
        @Define("postgresCond") String postgresCond,
        @BindFQN("team") String team,
        @Bind("relation") int relation);

    @ConnectionAwareSqlQuery(
        value =
            "SELECT json FROM ("
                + "SELECT ue.name, ue.id, ue.json "
                + "FROM user_entity ue "
                + "LEFT JOIN entity_relationship er on ue.id = er.toId "
                + "LEFT JOIN team_entity te on te.id = er.fromId and er.relation = :relation "
                + " <mysqlCond> "
                + "AND (:team IS NULL OR te.nameHash = :team) "
                + "AND (ue.name < :beforeName OR (ue.name = :beforeName AND ue.id < :beforeId)) "
                + "GROUP BY ue.name, ue.id, ue.json "
                + "ORDER BY ue.name DESC,ue.id DESC "
                + "LIMIT :limit"
                + ") last_rows_subquery ORDER BY name,id",
        connectionType = MYSQL)
    @ConnectionAwareSqlQuery(
        value =
            "SELECT json FROM ("
                + "SELECT ue.name, ue.id, ue.json "
                + "FROM user_entity ue "
                + "LEFT JOIN entity_relationship er on ue.id = er.toId "
                + "LEFT JOIN team_entity te on te.id = er.fromId and er.relation = :relation "
                + " <postgresCond> "
                + "AND (:team IS NULL OR te.nameHash = :team) "
                + "AND (ue.name < :beforeName OR (ue.name = :beforeName AND ue.id < :beforeId))  "
                + "GROUP BY ue.name, ue.id, ue.json "
                + "ORDER BY ue.name DESC,ue.id DESC "
                + "LIMIT :limit"
                + ") last_rows_subquery ORDER BY name,id",
        connectionType = POSTGRES)
    List<String> listBefore(
        @Define("table") String table,
        @Define("mysqlCond") String mysqlCond,
        @Define("postgresCond") String postgresCond,
        @BindFQN("team") String team,
        @Bind("limit") int limit,
        @Bind("beforeName") String beforeName,
        @Bind("beforeId") String beforeId,
        @Bind("relation") int relation);

    @ConnectionAwareSqlQuery(
        value =
            "SELECT ue.json "
                + "FROM user_entity ue "
                + "LEFT JOIN entity_relationship er on ue.id = er.toId "
                + "LEFT JOIN team_entity te on te.id = er.fromId and er.relation = :relation "
                + " <mysqlCond> "
                + "AND (:team IS NULL OR te.nameHash = :team) "
                + "AND (ue.name > :afterName OR (ue.name = :afterName AND ue.id > :afterId)) "
                + "GROUP BY ue.name, ue.id, ue.json "
                + "ORDER BY ue.name,ue.id "
                + "LIMIT :limit",
        connectionType = MYSQL)
    @ConnectionAwareSqlQuery(
        value =
            "SELECT ue.json "
                + "FROM user_entity ue "
                + "LEFT JOIN entity_relationship er on ue.id = er.toId "
                + "LEFT JOIN team_entity te on te.id = er.fromId and er.relation = :relation "
                + " <postgresCond> "
                + "AND (:team IS NULL OR te.nameHash = :team) "
                + "AND (ue.name > :afterName OR (ue.name = :afterName AND ue.id > :afterId))  "
                + "GROUP BY ue.name,ue.id, ue.json "
                + "ORDER BY ue.name,ue.id "
                + "LIMIT :limit",
        connectionType = POSTGRES)
    List<String> listAfter(
        @Define("table") String table,
        @Define("mysqlCond") String mysqlCond,
        @Define("postgresCond") String postgresCond,
        @BindFQN("team") String team,
        @Bind("limit") int limit,
        @Bind("afterName") String afterName,
        @Bind("afterId") String afterId,
        @Bind("relation") int relation);

    @SqlQuery("SELECT COUNT(*) FROM user_entity WHERE LOWER(email) = LOWER(:email)")
    int checkEmailExists(@Bind("email") String email);

    @SqlQuery("SELECT COUNT(*) FROM user_entity WHERE LOWER(name) = LOWER(:name)")
    int checkUserNameExists(@Bind("name") String name);

    @SqlQuery(
        "SELECT json FROM user_entity WHERE LOWER(name) = LOWER(:name) AND LOWER(email) = LOWER(:email)")
    String findUserByNameAndEmail(@Bind("name") String name, @Bind("email") String email);

    @SqlQuery("SELECT json FROM user_entity WHERE LOWER(email) = LOWER(:email)")
    String findUserByEmail(@Bind("email") String email);

    @Override
    default User findEntityByName(String fqn, Include include) {
      return EntityDAO.super.findEntityByName(fqn.toLowerCase(), include);
    }
  }

  interface ChangeEventDAO {
    @SqlQuery(
        "SELECT json FROM change_event ce where ce.offset > :offset ORDER BY ce.eventTime DESC LIMIT :limit OFFSET :paginationOffset")
    List<String> listUnprocessedEvents(
        @Bind("offset") long offset,
        @Bind("limit") int limit,
        @Bind("paginationOffset") int paginationOffset);

    @SqlQuery(
        "SELECT json, source FROM consumers_dlq WHERE id = :id ORDER BY timestamp DESC LIMIT :limit OFFSET :paginationOffset")
    @RegisterRowMapper(FailedEventResponseMapper.class)
    List<FailedEventResponse> listFailedEventsById(
        @Bind("id") String id,
        @Bind("limit") int limit,
        @Bind("paginationOffset") int paginationOffset);

    @SqlQuery("SELECT COUNT(*) FROM consumers_dlq WHERE id = :id")
    long countFailedEvents(@Bind("id") String id);

    @SqlQuery(
        "SELECT json, source FROM consumers_dlq WHERE id = :id AND source = :source ORDER BY timestamp DESC LIMIT :limit OFFSET :paginationOffset")
    @RegisterRowMapper(FailedEventResponseMapper.class)
    List<FailedEventResponse> listFailedEventsByIdAndSource(
        @Bind("id") String id,
        @Bind("source") String source,
        @Bind("limit") int limit,
        @Bind("paginationOffset") int paginationOffset);

    @SqlQuery(
        "SELECT json, source FROM consumers_dlq ORDER BY timestamp DESC LIMIT :limit OFFSET :paginationOffset")
    @RegisterRowMapper(FailedEventResponseMapper.class)
    List<FailedEventResponse> listAllFailedEvents(
        @Bind("limit") int limit, @Bind("paginationOffset") int paginationOffset);

    @SqlQuery(
        "SELECT json, source FROM consumers_dlq WHERE source = :source ORDER BY timestamp DESC LIMIT :limit OFFSET :paginationOffset")
    @RegisterRowMapper(FailedEventResponseMapper.class)
    List<FailedEventResponse> listAllFailedEventsBySource(
        @Bind("source") String source,
        @Bind("limit") int limit,
        @Bind("paginationOffset") int paginationOffset);

    @ConnectionAwareSqlQuery(
        value =
            "SELECT json, status, timestamp "
                + "FROM ( "
                + "    SELECT json, 'FAILED' AS status, timestamp "
                + "    FROM consumers_dlq WHERE id = :id "
                + "    UNION ALL "
                + "    SELECT json, 'SUCCESSFUL' AS status, timestamp "
                + "    FROM successful_sent_change_events WHERE event_subscription_id = :id "
                + ") AS combined_events "
                + "ORDER BY timestamp DESC "
                + "LIMIT :limit OFFSET :paginationOffset",
        connectionType = MYSQL)
    @ConnectionAwareSqlQuery(
        value =
            "SELECT json, status, timestamp "
                + "FROM ( "
                + "    SELECT json, 'failed' AS status, timestamp "
                + "    FROM consumers_dlq WHERE id = :id "
                + "    UNION ALL "
                + "    SELECT json, 'successful' AS status, timestamp "
                + "    FROM successful_sent_change_events WHERE event_subscription_id = :id "
                + ") AS combined_events "
                + "ORDER BY timestamp ASC "
                + "LIMIT :limit OFFSET :paginationOffset",
        connectionType = POSTGRES)
    @RegisterRowMapper(EventResponseMapper.class)
    List<TypedEvent> listAllEventsWithStatuses(
        @Bind("id") String id,
        @Bind("limit") int limit,
        @Bind("paginationOffset") long paginationOffset);

    @SqlQuery("SELECT json FROM change_event ce where ce.offset > :offset")
    List<String> listUnprocessedEvents(@Bind("offset") long offset);

    @SqlQuery(
        "SELECT CASE WHEN EXISTS (SELECT 1 FROM event_subscription_entity WHERE id = :id) THEN 1 ELSE 0 END AS record_exists")
    int recordExists(@Bind("id") String id);

    @ConnectionAwareSqlUpdate(
        value = "INSERT INTO change_event (json) VALUES (:json)",
        connectionType = MYSQL)
    @ConnectionAwareSqlUpdate(
        value = "INSERT INTO change_event (json) VALUES (:json :: jsonb)",
        connectionType = POSTGRES)
    void insert(@Bind("json") String json);

    @SqlUpdate("DELETE FROM change_event WHERE entityType = :entityType")
    void deleteAll(@Bind("entityType") String entityType);

    default List<String> list(EventType eventType, List<String> entityTypes, long timestamp) {
      if (nullOrEmpty(entityTypes)) {
        return Collections.emptyList();
      }
      if (entityTypes.get(0).equals("*")) {
        return listWithoutEntityFilter(eventType.value(), timestamp);
      }
      return listWithEntityFilter(eventType.value(), entityTypes, timestamp);
    }

    @SqlQuery(
        "SELECT json FROM change_event WHERE "
            + "eventType = :eventType AND (entityType IN (<entityTypes>)) AND eventTime >= :timestamp "
            + "ORDER BY eventTime ASC")
    List<String> listWithEntityFilter(
        @Bind("eventType") String eventType,
        @BindList("entityTypes") List<String> entityTypes,
        @Bind("timestamp") long timestamp);

    @SqlQuery(
        "SELECT json FROM change_event WHERE "
            + "eventType = :eventType AND eventTime >= :timestamp "
            + "ORDER BY eventTime ASC")
    List<String> listWithoutEntityFilter(
        @Bind("eventType") String eventType, @Bind("timestamp") long timestamp);

    @SqlQuery(
        "SELECT json FROM change_event ce  WHERE ce.offset > :offset ORDER BY ce.offset ASC LIMIT :limit")
    List<String> list(@Bind("limit") long limit, @Bind("offset") long offset);

    @ConnectionAwareSqlQuery(value = "SELECT MAX(offset) FROM change_event", connectionType = MYSQL)
    @ConnectionAwareSqlQuery(
        value = "SELECT MAX(\"offset\") FROM change_event",
        connectionType = POSTGRES)
    long getLatestOffset();

    @SqlQuery("SELECT count(*) FROM change_event")
    long listCount();
  }

  class FailedEventResponseMapper implements RowMapper<FailedEventResponse> {
    @Override
    public FailedEventResponse map(ResultSet rs, StatementContext ctx) throws SQLException {
      FailedEventResponse response = new FailedEventResponse();
      FailedEvent failedEvent = JsonUtils.readValue(rs.getString("json"), FailedEvent.class);
      response.setFailingSubscriptionId(failedEvent.getFailingSubscriptionId());
      response.setChangeEvent(failedEvent.getChangeEvent());
      response.setReason(failedEvent.getReason());
      response.setSource(rs.getString("source"));
      response.setTimestamp(failedEvent.getTimestamp());
      return response;
    }
  }

  class EventResponseMapper implements RowMapper<TypedEvent> {
    @Override
    public TypedEvent map(ResultSet rs, StatementContext ctx) throws SQLException {
      TypedEvent response = new TypedEvent();
      String status = rs.getString("status").toLowerCase();

      if (TypedEvent.Status.FAILED.value().equalsIgnoreCase(status)) {
        FailedEvent failedEvent = JsonUtils.readValue(rs.getString("json"), FailedEvent.class);
        response.setData(List.of(failedEvent));
        response.setStatus(TypedEvent.Status.FAILED);
      } else {
        ChangeEvent changeEvent = JsonUtils.readValue(rs.getString("json"), ChangeEvent.class);
        response.setData(List.of(changeEvent));
        response.setStatus(TypedEvent.Status.fromValue(status));
      }

      long timestampMillis = rs.getLong("timestamp");
      response.setTimestamp((double) timestampMillis);
      return response;
    }
  }

  interface TypeEntityDAO extends EntityDAO<Type> {
    @Override
    default String getTableName() {
      return "type_entity";
    }

    @Override
    default Class<Type> getEntityClass() {
      return Type.class;
    }

    @Override
    default String getNameHashColumn() {
      return "nameHash";
    }

    @Override
    default boolean supportsSoftDelete() {
      return false;
    }
  }

  interface TestDefinitionDAO extends EntityDAO<TestDefinition> {
    @Override
    default String getTableName() {
      return "test_definition";
    }

    @Override
    default Class<TestDefinition> getEntityClass() {
      return TestDefinition.class;
    }

    @Override
    default String getNameHashColumn() {
      return "nameHash";
    }

    @Override
    default List<String> listBefore(
        ListFilter filter, int limit, String beforeName, String beforeId) {
      String entityType = filter.getQueryParam("entityType");
      String testPlatform = filter.getQueryParam("testPlatform");
      String supportedDataType = filter.getQueryParam("supportedDataType");
      String condition = filter.getCondition();

      if (entityType == null && testPlatform == null && supportedDataType == null) {
        return EntityDAO.super.listBefore(filter, limit, beforeName, beforeId);
      }

      StringBuilder mysqlCondition = new StringBuilder();
      StringBuilder psqlCondition = new StringBuilder();

      mysqlCondition.append(String.format("%s ", condition));
      psqlCondition.append(String.format("%s ", condition));

      if (testPlatform != null) {
        filter.queryParams.put("testPlatformLike", String.format("%%%s%%", testPlatform));
        mysqlCondition.append("AND json_extract(json, '$.testPlatforms') LIKE :testPlatformLike ");
        psqlCondition.append("AND json->>'testPlatforms' LIKE :testPlatformLike ");
      }

      if (entityType != null) {
        mysqlCondition.append("AND entityType=:entityType ");
        psqlCondition.append("AND entityType=:entityType ");
      }

      if (supportedDataType != null) {
        filter.queryParams.put("supportedDataTypeLike", String.format("%%%s%%", supportedDataType));
        mysqlCondition.append(
            "AND json_extract(json, '$.supportedDataTypes') LIKE :supportedDataTypeLike ");
        psqlCondition.append("AND json->>'supportedDataTypes' LIKE :supportedDataTypeLike ");
      }

      return listBefore(
          getTableName(),
          filter.getQueryParams(),
          mysqlCondition.toString(),
          psqlCondition.toString(),
          limit,
          beforeName,
          beforeId);
    }

    @Override
    default List<String> listAfter(ListFilter filter, int limit, String afterName, String afterId) {
      String entityType = filter.getQueryParam("entityType");
      String testPlatform = filter.getQueryParam("testPlatform");
      String supportedDataType = filter.getQueryParam("supportedDataType");
      String condition = filter.getCondition();

      if (entityType == null && testPlatform == null && supportedDataType == null) {
        return EntityDAO.super.listAfter(filter, limit, afterName, afterId);
      }

      StringBuilder mysqlCondition = new StringBuilder();
      StringBuilder psqlCondition = new StringBuilder();

      mysqlCondition.append(String.format("%s ", condition));
      psqlCondition.append(String.format("%s ", condition));

      if (testPlatform != null) {
        filter.queryParams.put("testPlatformLike", String.format("%%%s%%", testPlatform));
        mysqlCondition.append("AND json_extract(json, '$.testPlatforms') LIKE :testPlatformLike ");
        psqlCondition.append("AND json->>'testPlatforms' LIKE :testPlatformLike ");
      }

      if (entityType != null) {
        mysqlCondition.append("AND entityType = :entityType ");
        psqlCondition.append("AND entityType = :entityType ");
      }

      if (supportedDataType != null) {
        filter.queryParams.put("supportedDataTypeLike", String.format("%%%s%%", supportedDataType));
        mysqlCondition.append(
            "AND json_extract(json, '$.supportedDataTypes') LIKE :supportedDataTypeLike ");
        psqlCondition.append("AND json->>'supportedDataTypes' LIKE :supportedDataTypeLike ");
      }

      return listAfter(
          getTableName(),
          filter.getQueryParams(),
          mysqlCondition.toString(),
          psqlCondition.toString(),
          limit,
          afterName,
          afterId);
    }

    @Override
    default int listCount(ListFilter filter) {
      String entityType = filter.getQueryParam("entityType");
      String testPlatform = filter.getQueryParam("testPlatform");
      String supportedDataType = filter.getQueryParam("supportedDataType");
      String condition = filter.getCondition();

      if (entityType == null && testPlatform == null && supportedDataType == null) {
        return EntityDAO.super.listCount(filter);
      }

      StringBuilder mysqlCondition = new StringBuilder();
      StringBuilder psqlCondition = new StringBuilder();

      mysqlCondition.append(String.format("%s ", condition));
      psqlCondition.append(String.format("%s ", condition));

      if (testPlatform != null) {
        filter.queryParams.put("testPlatformLike", String.format("%%%s%%", testPlatform));
        mysqlCondition.append("AND json_extract(json, '$.testPlatforms') LIKE :testPlatformLike ");
        psqlCondition.append("AND json->>'testPlatforms' LIKE :testPlatformLike ");
      }

      if (entityType != null) {
        mysqlCondition.append("AND entityType=:entityType ");
        psqlCondition.append("AND entityType=:entityType ");
      }

      if (supportedDataType != null) {
        filter.queryParams.put("supportedDataTypeLike", String.format("%%%s%%", supportedDataType));
        mysqlCondition.append(
            "AND json_extract(json, '$.supportedDataTypes') LIKE :supportedDataTypeLike ");
        psqlCondition.append("AND json->>'supportedDataTypes' LIKE :supportedDataTypeLike ");
      }
      return listCount(
          getTableName(),
          filter.getQueryParams(),
          getNameHashColumn(),
          mysqlCondition.toString(),
          psqlCondition.toString());
    }

    @ConnectionAwareSqlQuery(
        value =
            "SELECT json FROM ("
                + "SELECT name, id, json FROM <table> <mysqlCond> AND "
                + "(<table>.name < :beforeName OR (<table>.name = :beforeName AND <table>.id < :beforeId))  "
                + "ORDER BY name DESC,id DESC  "
                + "LIMIT :limit"
                + ") last_rows_subquery ORDER BY name,id",
        connectionType = MYSQL)
    @ConnectionAwareSqlQuery(
        value =
            "SELECT json FROM ("
                + "SELECT name, id, json FROM <table> <psqlCond> AND "
                + "(<table>.name < :beforeName OR (<table>.name = :beforeName AND <table>.id < :beforeId))  "
                + "ORDER BY name DESC,id DESC "
                + "LIMIT :limit"
                + ") last_rows_subquery ORDER BY name,id",
        connectionType = POSTGRES)
    List<String> listBefore(
        @Define("table") String table,
        @BindMap Map<String, ?> params,
        @Define("mysqlCond") String mysqlCond,
        @Define("psqlCond") String psqlCond,
        @Bind("limit") int limit,
        @Bind("beforeName") String beforeName,
        @Bind("beforeId") String beforeId);

    @ConnectionAwareSqlQuery(
        value =
            "SELECT json FROM <table> <mysqlCond> AND (<table>.name > :afterName OR (<table>.name = :afterName AND <table>.id > :afterId))  ORDER BY name,id LIMIT :limit",
        connectionType = MYSQL)
    @ConnectionAwareSqlQuery(
        value =
            "SELECT json FROM <table> <psqlCond> AND (<table>.name > :afterName OR (<table>.name = :afterName AND <table>.id > :afterId))  ORDER BY name,id LIMIT :limit",
        connectionType = POSTGRES)
    List<String> listAfter(
        @Define("table") String table,
        @BindMap Map<String, ?> params,
        @Define("mysqlCond") String mysqlCond,
        @Define("psqlCond") String psqlCond,
        @Bind("limit") int limit,
        @Bind("afterName") String afterName,
        @Bind("afterId") String afterId);

    @ConnectionAwareSqlQuery(
        value = "SELECT count(<nameHashColumn>) FROM <table> <mysqlCond>",
        connectionType = MYSQL)
    @ConnectionAwareSqlQuery(
        value = "SELECT count(*) FROM <table> <psqlCond>",
        connectionType = POSTGRES)
    int listCount(
        @Define("table") String table,
        @BindMap Map<String, ?> params,
        @Define("nameHashColumn") String nameHashColumn,
        @Define("mysqlCond") String mysqlCond,
        @Define("psqlCond") String psqlCond);
  }

  interface TestSuiteDAO extends EntityDAO<TestSuite> {
    @Override
    default String getTableName() {
      return "test_suite";
    }

    @Override
    default Class<TestSuite> getEntityClass() {
      return TestSuite.class;
    }

    @Override
    default String getNameHashColumn() {
      return "fqnHash";
    }

    @Override
    default int listCount(ListFilter filter) {
      String mySqlCondition = filter.getCondition(getTableName());
      String postgresCondition = filter.getCondition(getTableName());
      boolean includeEmptyTestSuite =
          Boolean.parseBoolean(filter.getQueryParam("includeEmptyTestSuites"));
      if (!includeEmptyTestSuite) {
        String condition =
            String.format(
                "INNER JOIN entity_relationship er ON %s.id=er.fromId AND er.relation=%s AND er.toEntity='%s'",
                getTableName(), CONTAINS.ordinal(), Entity.TEST_CASE);
        mySqlCondition = condition;
        postgresCondition = condition;

        mySqlCondition =
            String.format("%s %s", mySqlCondition, filter.getCondition(getTableName()));
        postgresCondition =
            String.format("%s %s", postgresCondition, filter.getCondition(getTableName()));
      }
      return listCountDistinct(
          getTableName(),
          mySqlCondition,
          postgresCondition,
          String.format("%s.%s", getTableName(), getNameHashColumn()));
    }

    @Override
    default List<String> listBefore(
        ListFilter filter, int limit, String beforeName, String beforeId) {
      String mySqlCondition = filter.getCondition(getTableName());
      String postgresCondition = filter.getCondition(getTableName());
      String groupBy = "";
      boolean includeEmptyTestSuite =
          Boolean.parseBoolean(filter.getQueryParam("includeEmptyTestSuites"));
      if (!includeEmptyTestSuite) {
        groupBy =
            String.format(
                "group by %s.json, %s.name, %s.id", getTableName(), getTableName(), getTableName());
        String condition =
            String.format(
                "INNER JOIN entity_relationship er ON %s.id=er.fromId AND er.relation=%s AND er.toEntity='%s'",
                getTableName(), CONTAINS.ordinal(), Entity.TEST_CASE);
        mySqlCondition = condition;
        postgresCondition = condition;
        mySqlCondition =
            String.format("%s %s", mySqlCondition, filter.getCondition(getTableName()));
        postgresCondition =
            String.format("%s %s", postgresCondition, filter.getCondition(getTableName()));
      }
      return listBefore(
          getTableName(), mySqlCondition, postgresCondition, limit, beforeName, beforeId, groupBy);
    }

    @Override
    default List<String> listAfter(ListFilter filter, int limit, String afterName, String afterId) {
      String mySqlCondition = filter.getCondition(getTableName());
      String postgresCondition = filter.getCondition(getTableName());
      String groupBy = "";
      boolean includeEmptyTestSuite =
          Boolean.parseBoolean(filter.getQueryParam("includeEmptyTestSuites"));
      if (!includeEmptyTestSuite) {
        groupBy =
            String.format(
                "group by %s.json, %s.name, %s.id", getTableName(), getTableName(), getTableName());
        String condition =
            String.format(
                "INNER JOIN entity_relationship er ON %s.id=er.fromId AND er.relation=%s AND er.toEntity='%s'",
                getTableName(), CONTAINS.ordinal(), Entity.TEST_CASE);
        mySqlCondition = condition;
        postgresCondition = condition;

        mySqlCondition =
            String.format("%s %s", mySqlCondition, filter.getCondition(getTableName()));
        postgresCondition =
            String.format("%s %s", postgresCondition, filter.getCondition(getTableName()));
      }
      return listAfter(
          getTableName(), mySqlCondition, postgresCondition, limit, afterName, afterId, groupBy);
    }

    @SqlQuery(
        "SELECT json FROM <table> tn\n"
            + "INNER JOIN (SELECT DISTINCT fromId FROM entity_relationship er\n"
            + "<cond> AND toEntity = 'testSuite' and fromEntity = :entityType) er ON fromId = tn.id\n"
            + "LIMIT :limit OFFSET :offset;")
    List<String> listEntitiesWithTestSuite(
        @Define("table") String table,
        @BindMap Map<String, ?> params,
        @Define("cond") String cond,
        @Bind("entityType") String entityType,
        @Bind("limit") int limit,
        @Bind("offset") int offset);

    default List<String> listEntitiesWithTestsuite(
        ListFilter filter, String table, String entityType, int limit, int offset) {
      return listEntitiesWithTestSuite(
          table, filter.getQueryParams(), filter.getCondition(), entityType, limit, offset);
    }

    @SqlQuery(
        "SELECT COUNT(DISTINCT fromId) FROM entity_relationship er\n"
            + "<cond> AND toEntity = 'testSuite' and fromEntity = :entityType;")
    Integer countEntitiesWithTestSuite(
        @BindMap Map<String, ?> params,
        @Define("cond") String cond,
        @Bind("entityType") String entityType);

    default Integer countEntitiesWithTestsuite(ListFilter filter, String entityType) {
      return countEntitiesWithTestSuite(filter.getQueryParams(), filter.getCondition(), entityType);
    }
  }

  interface TestCaseDAO extends EntityDAO<TestCase> {
    @Override
    default String getTableName() {
      return "test_case";
    }

    @Override
    default Class<TestCase> getEntityClass() {
      return TestCase.class;
    }

    @Override
    default String getNameHashColumn() {
      return "fqnHash";
    }

    default int countOfTestCases(List<UUID> testCaseIds) {
      return countOfTestCases(getTableName(), testCaseIds.stream().map(Object::toString).toList());
    }

    @SqlQuery("SELECT count(*) FROM <table> WHERE id IN (<testCaseIds>)")
    int countOfTestCases(
        @Define("table") String table, @BindList("testCaseIds") List<String> testCaseIds);

    class TestCaseRecord {
      @Getter String json;
      @Getter Integer rank;

      public TestCaseRecord(String json, Integer rank) {
        this.json = json;
        this.rank = rank;
      }
    }

    class TestCaseRecordMapper implements RowMapper<TestCaseRecord> {
      @Override
      public TestCaseRecord map(ResultSet rs, StatementContext ctx) throws SQLException {
        return new TestCaseRecord(rs.getString("json"), rs.getInt("ranked"));
      }
    }
  }

  interface WebAnalyticEventDAO extends EntityDAO<WebAnalyticEvent> {
    @Override
    default String getTableName() {
      return "web_analytic_event";
    }

    @Override
    default Class<WebAnalyticEvent> getEntityClass() {
      return WebAnalyticEvent.class;
    }

    @Override
    default String getNameHashColumn() {
      return "fqnHash";
    }
  }

  interface DataInsightCustomChartDAO extends EntityDAO<DataInsightCustomChart> {
    @Override
    default String getTableName() {
      return "di_chart_entity";
    }

    @Override
    default Class<DataInsightCustomChart> getEntityClass() {
      return DataInsightCustomChart.class;
    }

    @Override
    default String getNameHashColumn() {
      return "fqnHash";
    }
  }

  interface DataInsightChartDAO extends EntityDAO<DataInsightChart> {
    @Override
    default String getTableName() {
      return "data_insight_chart";
    }

    @Override
    default Class<DataInsightChart> getEntityClass() {
      return DataInsightChart.class;
    }

    @Override
    default String getNameHashColumn() {
      return "fqnHash";
    }
  }

  interface EntityExtensionTimeSeriesDAO extends EntityTimeSeriesDAO {
    @Override
    default String getTimeSeriesTableName() {
      return "entity_extension_time_series";
    }
  }

  interface AppsDataStore {
    @ConnectionAwareSqlUpdate(
        value =
            "INSERT INTO apps_data_store(identifier, type, json) VALUES (:identifier, :type, :json) ON DUPLICATE KEY UPDATE json = VALUES(json)",
        connectionType = MYSQL)
    @ConnectionAwareSqlUpdate(
        value =
            "INSERT INTO apps_data_store(identifier, type, json) VALUES (:identifier, :type, :json :: jsonb) ON CONFLICT (identifier, type) DO UPDATE SET json = EXCLUDED.json",
        connectionType = POSTGRES)
    void insert(
        @Bind("identifier") String identifier,
        @Bind("type") String type,
        @Bind("json") String json);

    @ConnectionAwareSqlUpdate(
        value =
            "UPDATE apps_data_store set json = :json where identifier = :identifier AND type=:type",
        connectionType = MYSQL)
    @ConnectionAwareSqlUpdate(
        value =
            "UPDATE apps_data_store set json = (:json :: jsonb) where identifier = :identifier AND type=:type",
        connectionType = POSTGRES)
    void update(
        @Bind("identifier") String identifier,
        @Bind("type") String type,
        @Bind("json") String json);

    @SqlUpdate("DELETE FROM apps_data_store WHERE identifier = :identifier AND type = :type")
    void delete(@Bind("identifier") String identifier, @Bind("type") String type);

    @SqlQuery(
        "SELECT count(*) FROM apps_data_store where identifier = :identifier AND type = :type")
    int listAppDataCount(@Bind("identifier") String identifier, @Bind("type") String type);

    @SqlQuery(
        "SELECT json FROM apps_data_store where identifier in (<identifier>) AND type = :type")
    List<String> listAppsDataWithIds(
        @BindList("identifier") List<String> identifier, @Bind("type") String type);

    @SqlQuery("SELECT json FROM apps_data_store where type = :type")
    List<String> listAppsDataWithType(@Bind("type") String type);

    @SqlQuery("SELECT json FROM apps_data_store where identifier = :identifier AND type = :type")
    String findAppData(@Bind("identifier") String identifier, @Bind("type") String type);
  }

  interface AppExtensionTimeSeries {
    @ConnectionAwareSqlUpdate(
        value =
            "INSERT INTO apps_extension_time_series(json, extension) VALUES (:json, :extension)",
        connectionType = MYSQL)
    @ConnectionAwareSqlUpdate(
        value =
            "INSERT INTO apps_extension_time_series(json, extension) VALUES (:json :: jsonb, :extension)",
        connectionType = POSTGRES)
    void insert(@Bind("json") String json, @Bind("extension") String extension);

    @ConnectionAwareSqlUpdate(
        value =
            "UPDATE apps_extension_time_series SET json = JSON_SET(json, '$.status', 'stopped') where appId=:appId AND JSON_UNQUOTE(JSON_EXTRACT(json, '$.status')) = 'running' AND extension = 'status'",
        connectionType = MYSQL)
    @ConnectionAwareSqlUpdate(
        value =
            "UPDATE apps_extension_time_series SET json = jsonb_set(json, '{status}', '\"stopped\"') WHERE appId = :appId AND json->>'status' = 'running' AND extension = 'status'",
        connectionType = POSTGRES)
    void markStaleEntriesStopped(@Bind("appId") String appId);

    @ConnectionAwareSqlUpdate(
        value =
            "UPDATE apps_extension_time_series set json = :json where appId=:appId and timestamp=:timestamp and extension=:extension",
        connectionType = MYSQL)
    @ConnectionAwareSqlUpdate(
        value =
            "UPDATE apps_extension_time_series set json = (:json :: jsonb) where appId=:appId and timestamp=:timestamp and extension=:extension",
        connectionType = POSTGRES)
    void update(
        @Bind("appId") String appId,
        @Bind("json") String json,
        @Bind("timestamp") Long timestamp,
        @Bind("extension") String extension);

    @SqlUpdate(
        "DELETE FROM apps_extension_time_series WHERE appId = :appId AND extension = :extension")
    void delete(@Bind("appId") String appId, @Bind("extension") String extension);

    @SqlQuery(
        "SELECT count(*) FROM apps_extension_time_series where appId = :appId and extension = :extension")
    int listAppExtensionCount(@Bind("appId") String appId, @Bind("extension") String extension);

    @SqlQuery(
        "SELECT count(*) FROM apps_extension_time_series where appId = :appId and extension = :extension AND timestamp > :startTime")
    int listAppExtensionCountAfterTime(
        @Bind("appId") String appId,
        @Bind("startTime") long startTime,
        @Bind("extension") String extension);

    @SqlQuery(
        "SELECT json FROM apps_extension_time_series where appId = :appId AND extension = :extension ORDER BY timestamp DESC LIMIT :limit OFFSET :offset")
    List<String> listAppExtension(
        @Bind("appId") String appId,
        @Bind("limit") int limit,
        @Bind("offset") int offset,
        @Bind("extension") String extension);

    @SqlQuery(
        "SELECT json FROM apps_extension_time_series where appId = :appId AND extension = :extension AND timestamp > :startTime ORDER BY timestamp DESC LIMIT :limit OFFSET :offset")
    List<String> listAppExtensionAfterTime(
        @Bind("appId") String appId,
        @Bind("limit") int limit,
        @Bind("offset") int offset,
        @Bind("startTime") long startTime,
        @Bind("extension") String extension);

    // Prepare methods to get extension by name instead of ID
    // For example, for limits we need to fetch by app name to ensure if we reinstall the app,
    // they'll still be taken into account
    @SqlQuery(
        "SELECT count(*) FROM apps_extension_time_series where appName = :appName and extension = :extension")
    int listAppExtensionCountByName(
        @Bind("appName") String appName, @Bind("extension") String extension);

    @SqlQuery(
        "SELECT count(*) FROM apps_extension_time_series where appName = :appName and extension = :extension AND timestamp > :startTime")
    int listAppExtensionCountAfterTimeByName(
        @Bind("appName") String appName,
        @Bind("startTime") long startTime,
        @Bind("extension") String extension);

    @SqlQuery(
        "SELECT json FROM apps_extension_time_series where appName = :appName AND extension = :extension ORDER BY timestamp DESC LIMIT :limit OFFSET :offset")
    List<String> listAppExtensionByName(
        @Bind("appName") String appName,
        @Bind("limit") int limit,
        @Bind("offset") int offset,
        @Bind("extension") String extension);

    @SqlQuery(
        "SELECT json FROM apps_extension_time_series where appName = :appName AND extension = :extension AND timestamp > :startTime ORDER BY timestamp DESC LIMIT :limit OFFSET :offset")
    List<String> listAppExtensionAfterTimeByName(
        @Bind("appName") String appName,
        @Bind("limit") int limit,
        @Bind("offset") int offset,
        @Bind("startTime") long startTime,
        @Bind("extension") String extension);
  }

  interface ReportDataTimeSeriesDAO extends EntityTimeSeriesDAO {
    @Override
    default String getTimeSeriesTableName() {
      return "report_data_time_series";
    }

    @ConnectionAwareSqlUpdate(
        value =
            "DELETE FROM report_data_time_series WHERE entityFQNHash = :reportDataType and date = :date",
        connectionType = MYSQL)
    @ConnectionAwareSqlUpdate(
        value =
            "DELETE FROM report_data_time_series WHERE entityFQNHash = :reportDataType and DATE(TO_TIMESTAMP((json ->> 'timestamp')::bigint/1000)) = DATE(:date)",
        connectionType = POSTGRES)
    void deleteReportDataTypeAtDate(
        @BindFQN("reportDataType") String reportDataType, @Bind("date") String date);

    @SqlUpdate("DELETE FROM report_data_time_series WHERE entityFQNHash = :reportDataType")
    void deletePreviousReportData(@BindFQN("reportDataType") String reportDataType);
  }

  interface ProfilerDataTimeSeriesDAO extends EntityTimeSeriesDAO {
    @Override
    default String getTimeSeriesTableName() {
      return "profiler_data_time_series";
    }
  }

  interface DataQualityDataTimeSeriesDAO extends EntityTimeSeriesDAO {
    @Override
    default String getTimeSeriesTableName() {
      return "data_quality_data_time_series";
    }

    @SqlUpdate(
        "DELETE FROM data_quality_data_time_series WHERE entityFQNHash = :testCaseFQNHash AND extension = 'testCase.testCaseResult'")
    void deleteAll(@BindFQN("testCaseFQNHash") String entityFQNHash);

    @ConnectionAwareSqlUpdate(
        value =
            "INSERT INTO data_quality_data_time_series(entityFQNHash, extension, jsonSchema, json, incidentId) "
                + "VALUES (:testCaseFQNHash, :extension, :jsonSchema, :json, :incidentStateId)",
        connectionType = MYSQL)
    @ConnectionAwareSqlUpdate(
        value =
            "INSERT INTO data_quality_data_time_series(entityFQNHash, extension, jsonSchema, json, incidentId) "
                + "VALUES (:testCaseFQNHash, :extension, :jsonSchema, (:json :: jsonb), :incidentStateId)",
        connectionType = POSTGRES)
    void insert(
        @Define("table") String table,
        @BindFQN("testCaseFQNHash") String testCaseFQNHash,
        @Bind("extension") String extension,
        @Bind("jsonSchema") String jsonSchema,
        @Bind("json") String json,
        @Bind("incidentStateId") String incidentStateId);

    default void insert(
        String entityFQNHash,
        String extension,
        String jsonSchema,
        String json,
        String incidentStateId) {
      insert(getTimeSeriesTableName(), entityFQNHash, extension, jsonSchema, json, incidentStateId);
    }
  }

  interface TestCaseResolutionStatusTimeSeriesDAO extends EntityTimeSeriesDAO {
    @Override
    default String getTimeSeriesTableName() {
      return "test_case_resolution_status_time_series";
    }

    @SqlQuery(
        value =
            "SELECT json FROM test_case_resolution_status_time_series "
                + "WHERE stateId = :stateId ORDER BY timestamp DESC")
    List<String> listTestCaseResolutionStatusesForStateId(@Bind("stateId") String stateId);

    @SqlQuery(
        value =
            "SELECT json FROM test_case_resolution_status_time_series "
                + "WHERE stateId = :stateId ORDER BY timestamp ASC LIMIT 1")
    String listFirstTestCaseResolutionStatusesForStateId(@Bind("stateId") String stateId);

    @SqlUpdate(
        "DELETE FROM test_case_resolution_status_time_series WHERE entityFQNHash = :entityFQNHash")
    void delete(@BindFQN("entityFQNHash") String entityFQNHash);

    @SqlQuery(
        "SELECT json FROM "
            + "(SELECT id, json, testCaseResolutionStatusType, assignee, ROW_NUMBER() OVER(PARTITION BY <partition> ORDER BY timestamp DESC) AS row_num "
            + "FROM <table> <cond> "
            + "AND timestamp BETWEEN :startTs AND :endTs "
            + "ORDER BY timestamp DESC) ranked "
            + "<outerCond> AND ranked.row_num = 1 LIMIT :limit OFFSET :offset")
    List<String> listWithOffset(
        @Define("table") String table,
        @BindMap Map<String, ?> params,
        @Define("cond") String cond,
        @Define("partition") String partition,
        @Bind("limit") int limit,
        @Bind("offset") int offset,
        @Bind("startTs") Long startTs,
        @Bind("endTs") Long endTs,
        @BindMap Map<String, ?> outerParams,
        @Define("outerCond") String outerFilter);

    @Override
    default List<String> listWithOffset(
        ListFilter filter, int limit, int offset, Long startTs, Long endTs, boolean latest) {
      if (latest) {
        // When fetching latest, we need to apply Assignee and Status filters on the outer query
        // i.e. after we have fetched the latest records for each testCaseFQNHash
        // We'll first get the values, remove then from `filter` and then create `outerFilter`
        String testCaseResolutionStatusType = filter.getQueryParam("testCaseResolutionStatusType");
        filter.removeQueryParam("testCaseResolutionStatusType");
        String assignee = filter.getQueryParam("assignee");
        filter.removeQueryParam("assignee");

        ListFilter outerFilter = new ListFilter(null);
        outerFilter.addQueryParam("testCaseResolutionStatusType", testCaseResolutionStatusType);
        outerFilter.addQueryParam("assignee", assignee);

        String condition = filter.getCondition();
        condition = TestCaseResolutionStatusRepository.addOriginEntityFQNJoin(filter, condition);

        return listWithOffset(
            getTimeSeriesTableName(),
            filter.getQueryParams(),
            condition,
            getPartitionFieldName(),
            limit,
            offset,
            startTs,
            endTs,
            filter.getQueryParams(),
            outerFilter.getCondition());
      }
      String condition = filter.getCondition();
      condition = TestCaseResolutionStatusRepository.addOriginEntityFQNJoin(filter, condition);
      return listWithOffset(
          getTimeSeriesTableName(),
          filter.getQueryParams(),
          condition,
          limit,
          offset,
          startTs,
          endTs);
    }

    @Override
    default int listCount(ListFilter filter, Long startTs, Long endTs, boolean latest) {
      String condition = filter.getCondition();
      condition = TestCaseResolutionStatusRepository.addOriginEntityFQNJoin(filter, condition);
      return latest
          ? listCount(
              getTimeSeriesTableName(),
              getPartitionFieldName(),
              filter.getQueryParams(),
              condition,
              startTs,
              endTs)
          : listCount(getTimeSeriesTableName(), filter.getQueryParams(), condition, startTs, endTs);
    }
  }

  interface TestCaseResultTimeSeriesDAO extends EntityTimeSeriesDAO {
    @Override
    default String getTimeSeriesTableName() {
      return "data_quality_data_time_series";
    }

    @ConnectionAwareSqlUpdate(
        value =
            "INSERT INTO data_quality_data_time_series(entityFQNHash, extension, jsonSchema, json, incidentId) "
                + "VALUES (:testCaseFQNHash, :extension, :jsonSchema, :json, :incidentStateId)",
        connectionType = MYSQL)
    @ConnectionAwareSqlUpdate(
        value =
            "INSERT INTO data_quality_data_time_series(entityFQNHash, extension, jsonSchema, json, incidentId) "
                + "VALUES (:testCaseFQNHash, :extension, :jsonSchema, (:json :: jsonb), :incidentStateId)",
        connectionType = POSTGRES)
    void insert(
        @Define("table") String table,
        @BindFQN("testCaseFQNHash") String testCaseFQNHash,
        @Bind("extension") String extension,
        @Bind("jsonSchema") String jsonSchema,
        @Bind("json") String json,
        @Bind("incidentStateId") String incidentStateId);

    @SqlQuery(
        """
              SELECT dqdts1.json FROM
              data_quality_data_time_series dqdts1
              INNER JOIN (
                  SELECT tc.fqnHash
                  FROM entity_relationship er
                  INNER JOIN test_case tc ON er.toId = tc.id
                  where fromEntity = 'testSuite' AND toEntity = 'testCase' and fromId = :testSuiteId
              ) ts ON dqdts1.entityFQNHash = ts.fqnHash
              LEFT JOIN data_quality_data_time_series dqdts2 ON
                  (dqdts1.entityFQNHash = dqdts2.entityFQNHash and dqdts1.timestamp < dqdts2.timestamp)
              WHERE dqdts2.entityFQNHash IS NULL""")
    List<String> listLastTestCaseResultsForTestSuite(@BindMap Map<String, String> params);

    @SqlQuery(
        """
            SELECT dqdts1.json FROM
            data_quality_data_time_series dqdts1
            LEFT JOIN data_quality_data_time_series dqdts2 ON
                (dqdts1.entityFQNHash = dqdts2.entityFQNHash and dqdts1.timestamp < dqdts2.timestamp)
            WHERE dqdts2.entityFQNHash IS NULL AND dqdts1.entityFQNHash = :testCaseFQN""")
    String listLastTestCaseResult(@BindFQN("testCaseFQN") String testCaseFQN);

    default void insert(
        String testCaseFQN,
        String extension,
        String jsonSchema,
        String json,
        UUID incidentStateId) {

      insert(
          getTimeSeriesTableName(),
          testCaseFQN,
          extension,
          jsonSchema,
          json,
          incidentStateId != null ? incidentStateId.toString() : null);
    }

    default List<String> listLastTestCaseResultsForTestSuite(UUID testSuiteId) {
      return listLastTestCaseResultsForTestSuite(Map.of("testSuiteId", testSuiteId.toString()));
    }
  }

  class EntitiesCountRowMapper implements RowMapper<EntitiesCount> {
    @Override
    public EntitiesCount map(ResultSet rs, StatementContext ctx) throws SQLException {
      return new EntitiesCount()
          .withTableCount(rs.getInt("tableCount"))
          .withTopicCount(rs.getInt("topicCount"))
          .withDashboardCount(rs.getInt("dashboardCount"))
          .withPipelineCount(rs.getInt("pipelineCount"))
          .withMlmodelCount(rs.getInt("mlmodelCount"))
          .withServicesCount(rs.getInt("servicesCount"))
          .withUserCount(rs.getInt("userCount"))
          .withTeamCount(rs.getInt("teamCount"))
          .withTestSuiteCount(rs.getInt("testSuiteCount"))
          .withStorageContainerCount(rs.getInt("storageContainerCount"))
          .withGlossaryCount(rs.getInt("glossaryCount"))
          .withGlossaryTermCount(rs.getInt("glossaryTermCount"));
    }
  }

  class ServicesCountRowMapper implements RowMapper<ServicesCount> {
    @Override
    public ServicesCount map(ResultSet rs, StatementContext ctx) throws SQLException {
      return new ServicesCount()
          .withDatabaseServiceCount(rs.getInt("databaseServiceCount"))
          .withMessagingServiceCount(rs.getInt("messagingServiceCount"))
          .withDashboardServiceCount(rs.getInt("dashboardServiceCount"))
          .withPipelineServiceCount(rs.getInt("pipelineServiceCount"))
          .withMlModelServiceCount(rs.getInt("mlModelServiceCount"))
          .withStorageServiceCount(rs.getInt("storageServiceCount"));
    }
  }

  interface SystemDAO {
    @ConnectionAwareSqlQuery(
        value =
            "SELECT (SELECT COUNT(fqnHash) FROM table_entity <cond>) as tableCount, "
                + "(SELECT COUNT(fqnHash) FROM topic_entity <cond>) as topicCount, "
                + "(SELECT COUNT(fqnHash) FROM dashboard_entity <cond>) as dashboardCount, "
                + "(SELECT COUNT(fqnHash) FROM pipeline_entity <cond>) as pipelineCount, "
                + "(SELECT COUNT(fqnHash) FROM ml_model_entity <cond>) as mlmodelCount, "
                + "(SELECT COUNT(fqnHash) FROM storage_container_entity <cond>) as storageContainerCount, "
                + "(SELECT COUNT(fqnHash) FROM search_index_entity <cond>) as searchIndexCount, "
                + "(SELECT COUNT(nameHash) FROM glossary_entity <cond>) as glossaryCount, "
                + "(SELECT COUNT(fqnHash) FROM glossary_term_entity <cond>) as glossaryTermCount, "
                + "(SELECT (SELECT COUNT(nameHash) FROM metadata_service_entity <cond>) + "
                + "(SELECT COUNT(nameHash) FROM dbservice_entity <cond>)+"
                + "(SELECT COUNT(nameHash) FROM messaging_service_entity <cond>)+ "
                + "(SELECT COUNT(nameHash) FROM dashboard_service_entity <cond>)+ "
                + "(SELECT COUNT(nameHash) FROM pipeline_service_entity <cond>)+ "
                + "(SELECT COUNT(nameHash) FROM mlmodel_service_entity <cond>)+ "
                + "(SELECT COUNT(nameHash) FROM search_service_entity <cond>)+ "
                + "(SELECT COUNT(nameHash) FROM storage_service_entity <cond>)) as servicesCount, "
                + "(SELECT COUNT(nameHash) FROM user_entity <cond> AND (JSON_EXTRACT(json, '$.isBot') IS NULL OR JSON_EXTRACT(json, '$.isBot') = FALSE)) as userCount, "
                + "(SELECT COUNT(nameHash) FROM team_entity <cond>) as teamCount, "
                + "(SELECT COUNT(fqnHash) FROM test_suite <cond>) as testSuiteCount",
        connectionType = MYSQL)
    @ConnectionAwareSqlQuery(
        value =
            "SELECT (SELECT COUNT(*) FROM table_entity <cond>) as tableCount, "
                + "(SELECT COUNT(*) FROM topic_entity <cond>) as topicCount, "
                + "(SELECT COUNT(*) FROM dashboard_entity <cond>) as dashboardCount, "
                + "(SELECT COUNT(*) FROM pipeline_entity <cond>) as pipelineCount, "
                + "(SELECT COUNT(*) FROM ml_model_entity <cond>) as mlmodelCount, "
                + "(SELECT COUNT(*) FROM storage_container_entity <cond>) as storageContainerCount, "
                + "(SELECT COUNT(*) FROM search_index_entity <cond>) as searchIndexCount, "
                + "(SELECT COUNT(*) FROM glossary_entity <cond>) as glossaryCount, "
                + "(SELECT COUNT(*) FROM glossary_term_entity <cond>) as glossaryTermCount, "
                + "(SELECT (SELECT COUNT(*) FROM metadata_service_entity <cond>) + "
                + "(SELECT COUNT(*) FROM dbservice_entity <cond>)+"
                + "(SELECT COUNT(*) FROM messaging_service_entity <cond>)+ "
                + "(SELECT COUNT(*) FROM dashboard_service_entity <cond>)+ "
                + "(SELECT COUNT(*) FROM pipeline_service_entity <cond>)+ "
                + "(SELECT COUNT(*) FROM mlmodel_service_entity <cond>)+ "
                + "(SELECT COUNT(*) FROM search_service_entity <cond>)+ "
                + "(SELECT COUNT(*) FROM storage_service_entity <cond>)) as servicesCount, "
                + "(SELECT COUNT(*) FROM user_entity <cond> AND (json#>'{isBot}' IS NULL OR ((json#>'{isBot}')::boolean) = FALSE)) as userCount, "
                + "(SELECT COUNT(*) FROM team_entity <cond>) as teamCount, "
                + "(SELECT COUNT(*) FROM test_suite <cond>) as testSuiteCount",
        connectionType = POSTGRES)
    @RegisterRowMapper(EntitiesCountRowMapper.class)
    EntitiesCount getAggregatedEntitiesCount(@Define("cond") String cond) throws StatementException;

    @ConnectionAwareSqlQuery(
        value =
            "SELECT (SELECT COUNT(nameHash) FROM dbservice_entity <cond>) as databaseServiceCount, "
                + "(SELECT COUNT(nameHash) FROM messaging_service_entity <cond>) as messagingServiceCount, "
                + "(SELECT COUNT(nameHash) FROM dashboard_service_entity <cond>) as dashboardServiceCount, "
                + "(SELECT COUNT(nameHash) FROM pipeline_service_entity <cond>) as pipelineServiceCount, "
                + "(SELECT COUNT(nameHash) FROM mlmodel_service_entity <cond>) as mlModelServiceCount, "
                + "(SELECT COUNT(nameHash) FROM storage_service_entity <cond>) as storageServiceCount, "
                + "(SELECT COUNT(nameHash) FROM search_service_entity <cond>) as searchServiceCount",
        connectionType = MYSQL)
    @ConnectionAwareSqlQuery(
        value =
            "SELECT (SELECT COUNT(*) FROM dbservice_entity <cond>) as databaseServiceCount, "
                + "(SELECT COUNT(*) FROM messaging_service_entity <cond>) as messagingServiceCount, "
                + "(SELECT COUNT(*) FROM dashboard_service_entity <cond>) as dashboardServiceCount, "
                + "(SELECT COUNT(*) FROM pipeline_service_entity <cond>) as pipelineServiceCount, "
                + "(SELECT COUNT(*) FROM mlmodel_service_entity <cond>) as mlModelServiceCount, "
                + "(SELECT COUNT(*) FROM storage_service_entity <cond>) as storageServiceCount, "
                + "(SELECT COUNT(*) FROM search_service_entity <cond>) as searchServiceCount",
        connectionType = POSTGRES)
    @RegisterRowMapper(ServicesCountRowMapper.class)
    ServicesCount getAggregatedServicesCount(@Define("cond") String cond) throws StatementException;

    @SqlQuery("SELECT configType,json FROM openmetadata_settings")
    @RegisterRowMapper(SettingsRowMapper.class)
    List<Settings> getAllConfig() throws StatementException;

    @SqlQuery("SELECT configType, json FROM openmetadata_settings WHERE configType = :configType")
    @RegisterRowMapper(SettingsRowMapper.class)
    Settings getConfigWithKey(@Bind("configType") String configType) throws StatementException;

    @ConnectionAwareSqlUpdate(
        value =
            "INSERT into openmetadata_settings (configType, json)"
                + "VALUES (:configType, :json) ON DUPLICATE KEY UPDATE json = :json",
        connectionType = MYSQL)
    @ConnectionAwareSqlUpdate(
        value =
            "INSERT into openmetadata_settings (configType, json)"
                + "VALUES (:configType, :json :: jsonb) ON CONFLICT (configType) DO UPDATE SET json = EXCLUDED.json",
        connectionType = POSTGRES)
    void insertSettings(@Bind("configType") String configType, @Bind("json") String json);

    @SqlUpdate(value = "DELETE from openmetadata_settings WHERE configType = :configType")
    void delete(@Bind("configType") String configType);

    @SqlQuery("SELECT 42")
    Integer testConnection() throws StatementException;
  }

  class SettingsRowMapper implements RowMapper<Settings> {
    @Override
    public Settings map(ResultSet rs, StatementContext ctx) throws SQLException {
      return getSettings(SettingsType.fromValue(rs.getString("configType")), rs.getString("json"));
    }

    public static Settings getSettings(SettingsType configType, String json) {
      Settings settings = new Settings();
      settings.setConfigType(configType);
      Object value =
          switch (configType) {
            case EMAIL_CONFIGURATION -> JsonUtils.readValue(json, SmtpSettings.class);
            case OPEN_METADATA_BASE_URL_CONFIGURATION -> JsonUtils.readValue(
                json, OpenMetadataBaseUrlConfiguration.class);
            case CUSTOM_UI_THEME_PREFERENCE -> JsonUtils.readValue(json, UiThemePreference.class);
            case LOGIN_CONFIGURATION -> JsonUtils.readValue(json, LoginConfiguration.class);
            case SLACK_APP_CONFIGURATION, SLACK_INSTALLER, SLACK_BOT, SLACK_STATE -> JsonUtils
                .readValue(json, String.class);
            case PROFILER_CONFIGURATION -> JsonUtils.readValue(json, ProfilerConfiguration.class);
            case SEARCH_SETTINGS -> JsonUtils.readValue(json, SearchSettings.class);
            case ASSET_CERTIFICATION_SETTINGS -> JsonUtils.readValue(
                json, AssetCertificationSettings.class);
            case WORKFLOW_SETTINGS -> JsonUtils.readValue(json, WorkflowSettings.class);
            case LINEAGE_SETTINGS -> JsonUtils.readValue(json, LineageSettings.class);
            default -> throw new IllegalArgumentException("Invalid Settings Type " + configType);
          };
      settings.setConfigValue(value);
      return settings;
    }
  }

  class TokenRowMapper implements RowMapper<TokenInterface> {
    @Override
    public TokenInterface map(ResultSet rs, StatementContext ctx) throws SQLException {
      return getToken(TokenType.fromValue(rs.getString("tokenType")), rs.getString("json"));
    }

    public static TokenInterface getToken(TokenType type, String json) {
      return switch (type) {
        case EMAIL_VERIFICATION -> JsonUtils.readValue(json, EmailVerificationToken.class);
        case PASSWORD_RESET -> JsonUtils.readValue(json, PasswordResetToken.class);
        case REFRESH_TOKEN -> JsonUtils.readValue(json, RefreshToken.class);
        case PERSONAL_ACCESS_TOKEN -> JsonUtils.readValue(json, PersonalAccessToken.class);
      };
    }
  }

  interface TokenDAO {
    @SqlQuery("SELECT tokenType, json FROM user_tokens WHERE token = :token")
    @RegisterRowMapper(TokenRowMapper.class)
    TokenInterface findByToken(@Bind("token") String token) throws StatementException;

    @SqlQuery(
        "SELECT tokenType, json FROM user_tokens WHERE userId = :userId AND tokenType = :tokenType ")
    @RegisterRowMapper(TokenRowMapper.class)
    List<TokenInterface> getAllUserTokenWithType(
        @BindUUID("userId") UUID userId, @Bind("tokenType") String tokenType)
        throws StatementException;

    @ConnectionAwareSqlUpdate(
        value = "INSERT INTO user_tokens (json) VALUES (:json)",
        connectionType = MYSQL)
    @ConnectionAwareSqlUpdate(
        value = "INSERT INTO user_tokens (json) VALUES (:json :: jsonb)",
        connectionType = POSTGRES)
    void insert(@Bind("json") String json);

    @ConnectionAwareSqlUpdate(
        value = "UPDATE user_tokens SET json = :json WHERE token = :token",
        connectionType = MYSQL)
    @ConnectionAwareSqlUpdate(
        value = "UPDATE user_tokens SET json = (:json :: jsonb) WHERE token = :token",
        connectionType = POSTGRES)
    void update(@Bind("token") String token, @Bind("json") String json);

    @SqlUpdate(value = "DELETE from user_tokens WHERE token = :token")
    void delete(@Bind("token") String token);

    @SqlUpdate(value = "DELETE from user_tokens WHERE token IN (<tokenIds>)")
    void deleteAll(@BindList("tokenIds") List<String> tokens);

    @SqlUpdate(value = "DELETE from user_tokens WHERE userid = :userid AND tokenType = :tokenType")
    void deleteTokenByUserAndType(
        @BindUUID("userid") UUID userid, @Bind("tokenType") String tokenType);
  }

  interface KpiDAO extends EntityDAO<Kpi> {
    @Override
    default String getTableName() {
      return "kpi_entity";
    }

    @Override
    default Class<Kpi> getEntityClass() {
      return Kpi.class;
    }

    @Override
    default String getNameHashColumn() {
      return "nameHash";
    }
  }

  interface WorkflowDAO extends EntityDAO<Workflow> {
    @Override
    default String getTableName() {
      return "automations_workflow";
    }

    @Override
    default Class<Workflow> getEntityClass() {
      return Workflow.class;
    }

    @Override
    default List<String> listBefore(
        ListFilter filter, int limit, String beforeName, String beforeId) {
      String workflowType = filter.getQueryParam("workflowType");
      String workflowStatus = filter.getQueryParam("workflowStatus");
      String condition = filter.getCondition();

      if (workflowType == null && workflowStatus == null) {
        return EntityDAO.super.listBefore(filter, limit, beforeName, beforeId);
      }

      StringBuilder sqlCondition = new StringBuilder();
      sqlCondition.append(String.format("%s ", condition));

      if (workflowType != null) {
        sqlCondition.append("AND workflowType=:workflowType ");
      }

      if (workflowStatus != null) {
        sqlCondition.append("AND status=:workflowStatus ");
      }

      return listBefore(
          getTableName(),
          filter.getQueryParams(),
          sqlCondition.toString(),
          limit,
          beforeName,
          beforeId);
    }

    @Override
    default List<String> listAfter(ListFilter filter, int limit, String afterName, String afterId) {
      String workflowType = filter.getQueryParam("workflowType");
      String workflowStatus = filter.getQueryParam("workflowStatus");
      String condition = filter.getCondition();

      if (workflowType == null && workflowStatus == null) {
        return EntityDAO.super.listAfter(filter, limit, afterName, afterId);
      }

      StringBuilder sqlCondition = new StringBuilder();
      sqlCondition.append(String.format("%s ", condition));

      if (workflowType != null) {
        sqlCondition.append("AND workflowType=:workflowType ");
      }

      if (workflowStatus != null) {
        sqlCondition.append("AND status=:workflowStatus ");
      }

      return listAfter(
          getTableName(),
          filter.getQueryParams(),
          sqlCondition.toString(),
          limit,
          afterName,
          afterId);
    }

    @Override
    default int listCount(ListFilter filter) {
      String workflowType = filter.getQueryParam("workflowType");
      String workflowStatus = filter.getQueryParam("workflowStatus");
      String condition = filter.getCondition();

      if (workflowType == null && workflowStatus == null) {
        return EntityDAO.super.listCount(filter);
      }

      StringBuilder sqlCondition = new StringBuilder();
      sqlCondition.append(String.format("%s ", condition));

      if (workflowType != null) {
        sqlCondition.append("AND workflowType=:workflowType ");
      }

      if (workflowStatus != null) {
        sqlCondition.append("AND status=:workflowStatus ");
      }

      return listCount(getTableName(), filter.getQueryParams(), sqlCondition.toString());
    }

    @SqlQuery(
        value =
            "SELECT json FROM ("
                + "SELECT name, id, json FROM <table> <sqlCondition> AND "
                + "(<table>.name < :beforeName OR (<table>.name = :beforeName AND <table>.id < :beforeId))  "
                + "ORDER BY name DESC,id DESC "
                + "LIMIT :limit"
                + ") last_rows_subquery ORDER BY name,id")
    List<String> listBefore(
        @Define("table") String table,
        @BindMap Map<String, ?> params,
        @Define("sqlCondition") String sqlCondition,
        @Bind("limit") int limit,
        @Bind("beforeName") String beforeName,
        @Bind("beforeId") String beforeId);

    @SqlQuery(
        value =
            "SELECT json FROM <table> <sqlCondition> AND (<table>.name > :afterName OR (<table>.name = :afterName AND <table>.id > :afterId))  ORDER BY name,id LIMIT :limit")
    List<String> listAfter(
        @Define("table") String table,
        @BindMap Map<String, ?> params,
        @Define("sqlCondition") String sqlCondition,
        @Bind("limit") int limit,
        @Bind("afterName") String afterName,
        @Bind("afterId") String afterId);

    @SqlQuery(value = "SELECT count(*) FROM <table> <sqlCondition>")
    int listCount(
        @Define("table") String table,
        @BindMap Map<String, ?> params,
        @Define("sqlCondition") String sqlCondition);
  }

  interface DataModelDAO extends EntityDAO<DashboardDataModel> {
    @Override
    default String getTableName() {
      return "dashboard_data_model_entity";
    }

    @Override
    default Class<DashboardDataModel> getEntityClass() {
      return DashboardDataModel.class;
    }

    @Override
    default String getNameHashColumn() {
      return "fqnHash";
    }
  }

  interface DocStoreDAO extends EntityDAO<Document> {
    @Override
    default String getTableName() {
      return "doc_store";
    }

    @Override
    default Class<Document> getEntityClass() {
      return Document.class;
    }

    @Override
    default String getNameHashColumn() {
      return "fqnHash";
    }

    @Override
    default boolean supportsSoftDelete() {
      return false;
    }

    @Override
    default List<String> listBefore(
        ListFilter filter, int limit, String beforeName, String beforeId) {
      String entityType = filter.getQueryParam("entityType");
      String fqnPrefix = filter.getQueryParam("fqnPrefix");
      String cond = filter.getCondition();
      if (entityType == null && fqnPrefix == null) {
        return EntityDAO.super.listBefore(filter, limit, beforeName, beforeId);
      }

      StringBuilder mysqlCondition = new StringBuilder();
      StringBuilder psqlCondition = new StringBuilder();
      mysqlCondition.append(cond);
      psqlCondition.append(cond);

      if (fqnPrefix != null) {
        String fqnPrefixHash = FullyQualifiedName.buildHash(fqnPrefix);
        filter.queryParams.put("fqnPrefixHash", fqnPrefixHash);
        filter.queryParams.put("concatFqnPrefixHash", fqnPrefixHash + ".%");
        String fqnCond = " AND (fqnHash LIKE :concatFqnPrefixHash OR fqnHash=:fqnPrefixHash)";
        mysqlCondition.append(fqnCond);
        psqlCondition.append(fqnCond);
      }

      if (entityType != null) {
        mysqlCondition.append(" AND entityType=:entityType ");
        psqlCondition.append(" AND entityType=:entityType ");
      }

      return listBefore(
          getTableName(),
          filter.getQueryParams(),
          mysqlCondition.toString(),
          psqlCondition.toString(),
          limit,
          beforeName,
          beforeId);
    }

    @Override
    default List<String> listAfter(ListFilter filter, int limit, String afterName, String afterId) {
      String entityType = filter.getQueryParam("entityType");
      String fqnPrefix = filter.getQueryParam("fqnPrefix");
      String cond = filter.getCondition();

      if (entityType == null && fqnPrefix == null) {
        return EntityDAO.super.listAfter(filter, limit, afterName, afterId);
      }

      StringBuilder mysqlCondition = new StringBuilder();
      StringBuilder psqlCondition = new StringBuilder();
      mysqlCondition.append(cond);
      psqlCondition.append(cond);

      if (fqnPrefix != null) {
        String fqnPrefixHash = FullyQualifiedName.buildHash(fqnPrefix);
        filter.queryParams.put("fqnPrefixHash", fqnPrefixHash);
        filter.queryParams.put("concatFqnPrefixHash", fqnPrefixHash + ".%");
        String fqnCond = " AND (fqnHash LIKE :concatFqnPrefixHash OR fqnHash=:fqnPrefixHash)";
        mysqlCondition.append(fqnCond);
        psqlCondition.append(fqnCond);
      }
      if (entityType != null) {
        mysqlCondition.append(" AND entityType=:entityType ");
        psqlCondition.append(" AND entityType=:entityType ");
      }

      return listAfter(
          getTableName(),
          filter.getQueryParams(),
          mysqlCondition.toString(),
          psqlCondition.toString(),
          limit,
          afterName,
          afterId);
    }

    @Override
    default int listCount(ListFilter filter) {
      String entityType = filter.getQueryParam("entityType");
      String fqnPrefix = filter.getQueryParam("fqnPrefix");
      String cond = filter.getCondition();

      if (entityType == null && fqnPrefix == null) {
        return EntityDAO.super.listCount(filter);
      }

      StringBuilder mysqlCondition = new StringBuilder();
      StringBuilder psqlCondition = new StringBuilder();
      mysqlCondition.append(cond);
      psqlCondition.append(cond);

      if (fqnPrefix != null) {
        String fqnPrefixHash = FullyQualifiedName.buildHash(fqnPrefix);
        filter.queryParams.put("fqnPrefixHash", fqnPrefixHash);
        filter.queryParams.put("concatFqnPrefixHash", fqnPrefixHash + ".%");
        String fqnCond = " AND (fqnHash LIKE :concatFqnPrefixHash OR fqnHash=:fqnPrefixHash)";
        mysqlCondition.append(fqnCond);
        psqlCondition.append(fqnCond);
      }

      if (entityType != null) {
        mysqlCondition.append(" AND entityType=:entityType ");
        psqlCondition.append(" AND entityType=:entityType ");
      }

      return listCount(
          getTableName(),
          getNameHashColumn(),
          filter.getQueryParams(),
          mysqlCondition.toString(),
          psqlCondition.toString());
    }

    @ConnectionAwareSqlQuery(
        value =
            "SELECT json FROM ("
                + "SELECT name, id, json FROM <table> <mysqlCond> AND "
                + "(name < :beforeName OR (name = :beforeName AND id < :beforeId))  "
                + "ORDER BY name DESC,id DESC "
                + "LIMIT :limit"
                + ") last_rows_subquery ORDER BY name,id",
        connectionType = MYSQL)
    @ConnectionAwareSqlQuery(
        value =
            "SELECT json FROM ("
                + "SELECT name, id, json FROM <table> <psqlCond> AND "
                + "(name < :beforeName OR (name = :beforeName AND id < :beforeId))  "
                + "ORDER BY name DESC,id DESC "
                + "LIMIT :limit"
                + ") last_rows_subquery ORDER BY name,id",
        connectionType = POSTGRES)
    List<String> listBefore(
        @Define("table") String table,
        @BindMap Map<String, ?> params,
        @Define("mysqlCond") String mysqlCond,
        @Define("psqlCond") String psqlCond,
        @Bind("limit") int limit,
        @Bind("beforeName") String beforeName,
        @Bind("beforeId") String beforeId);

    @ConnectionAwareSqlQuery(
        value =
            "SELECT json FROM <table> <mysqlCond> AND (<table>.name > :afterName OR (<table>.name = :afterName AND <table>.id > :afterId))  ORDER BY name,id LIMIT :limit",
        connectionType = MYSQL)
    @ConnectionAwareSqlQuery(
        value =
            "SELECT json FROM <table> <psqlCond> AND (<table>.name > :afterName OR (<table>.name = :afterName AND <table>.id > :afterId))  ORDER BY name,id LIMIT :limit",
        connectionType = POSTGRES)
    List<String> listAfter(
        @Define("table") String table,
        @BindMap Map<String, ?> params,
        @Define("mysqlCond") String mysqlCond,
        @Define("psqlCond") String psqlCond,
        @Bind("limit") int limit,
        @Bind("afterName") String afterName,
        @Bind("afterId") String afterId);

    @ConnectionAwareSqlQuery(
        value = "SELECT json FROM doc_store WHERE name = :name AND entityType = 'EmailTemplate'",
        connectionType = MYSQL)
    @ConnectionAwareSqlQuery(
        value = "SELECT json FROM doc_store WHERE name = :name AND entityType = 'EmailTemplate'",
        connectionType = POSTGRES)
    String fetchEmailTemplateByName(@Bind("name") String name);

    @ConnectionAwareSqlQuery(
        value = "SELECT json FROM doc_store WHERE entityType = 'EmailTemplate'",
        connectionType = MYSQL)
    @ConnectionAwareSqlQuery(
        value = "SELECT json FROM doc_store WHERE entityType = 'EmailTemplate'",
        connectionType = POSTGRES)
    List<String> fetchAllEmailTemplates();

    @ConnectionAwareSqlUpdate(
        value = "DELETE FROM doc_store WHERE entityType = 'EmailTemplate'",
        connectionType = MYSQL)
    @ConnectionAwareSqlUpdate(
        value = "DELETE FROM doc_store WHERE entityType = 'EmailTemplate'",
        connectionType = POSTGRES)
    void deleteEmailTemplates();
  }

  interface SuggestionDAO {
    default String getTableName() {
      return "suggestions";
    }

    @ConnectionAwareSqlUpdate(
        value = "INSERT INTO suggestions(fqnHash, json) VALUES (:fqnHash, :json)",
        connectionType = MYSQL)
    @ConnectionAwareSqlUpdate(
        value = "INSERT INTO suggestions(fqnHash, json) VALUES (:fqnHash, :json :: jsonb)",
        connectionType = POSTGRES)
    void insert(@BindFQN("fqnHash") String fullyQualifiedName, @Bind("json") String json);

    @ConnectionAwareSqlUpdate(
        value = "UPDATE suggestions SET json = :json where id = :id",
        connectionType = MYSQL)
    @ConnectionAwareSqlUpdate(
        value = "UPDATE suggestions SET json = (:json :: jsonb) where id = :id",
        connectionType = POSTGRES)
    void update(@BindUUID("id") UUID id, @Bind("json") String json);

    @SqlQuery("SELECT json FROM suggestions WHERE id = :id")
    String findById(@BindUUID("id") UUID id);

    @SqlUpdate("DELETE FROM suggestions WHERE id = :id")
    void delete(@BindUUID("id") UUID id);

    @SqlUpdate("DELETE FROM suggestions WHERE fqnHash = :fqnHash")
    void deleteByFQN(@BindUUID("fqnHash") String fullyQualifiedName);

    @ConnectionAwareSqlUpdate(
        value =
            "DELETE FROM suggestions suggestions WHERE JSON_EXTRACT(json, '$.createdBy.id') = :createdBy",
        connectionType = MYSQL)
    @ConnectionAwareSqlUpdate(
        value = "DELETE FROM suggestions suggestions WHERE json #>> '{createdBy,id}' = :createdBy",
        connectionType = POSTGRES)
    void deleteByCreatedBy(@BindUUID("createdBy") UUID id);

    @SqlQuery("SELECT json FROM suggestions <condition> ORDER BY updatedAt DESC LIMIT :limit")
    List<String> list(@Bind("limit") int limit, @Define("condition") String condition);

    @ConnectionAwareSqlQuery(
        value = "SELECT count(*) FROM suggestions <mysqlCond>",
        connectionType = MYSQL)
    @ConnectionAwareSqlQuery(
        value = "SELECT count(*) FROM suggestions <postgresCond>",
        connectionType = POSTGRES)
    int listCount(
        @Define("mysqlCond") String mysqlCond, @Define("postgresCond") String postgresCond);

    @ConnectionAwareSqlQuery(
        value =
            "SELECT json FROM ("
                + "SELECT updatedAt, json FROM suggestions <mysqlCond> "
                + "ORDER BY updatedAt DESC "
                + "LIMIT :limit"
                + ") last_rows_subquery ORDER BY updatedAt",
        connectionType = MYSQL)
    @ConnectionAwareSqlQuery(
        value =
            "SELECT json FROM ("
                + "SELECT updatedAt, json FROM suggestions <psqlCond> "
                + "ORDER BY updatedAt DESC "
                + "LIMIT :limit"
                + ") last_rows_subquery ORDER BY updatedAt",
        connectionType = POSTGRES)
    List<String> listBefore(
        @Define("mysqlCond") String mysqlCond,
        @Define("psqlCond") String psqlCond,
        @Bind("limit") int limit,
        @Bind("before") String before);

    @ConnectionAwareSqlQuery(
        value = "SELECT json FROM suggestions <mysqlCond>  ORDER BY updatedAt DESC LIMIT :limit",
        connectionType = MYSQL)
    @ConnectionAwareSqlQuery(
        value = "SELECT json FROM suggestions <psqlCond>  ORDER BY updatedAt DESC LIMIT :limit",
        connectionType = POSTGRES)
    List<String> listAfter(
        @Define("mysqlCond") String mysqlCond,
        @Define("psqlCond") String psqlCond,
        @Bind("limit") int limit,
        @Bind("after") String after);
  }

  interface APICollectionDAO extends EntityDAO<APICollection> {
    @Override
    default String getTableName() {
      return "api_collection_entity";
    }

    @Override
    default Class<APICollection> getEntityClass() {
      return APICollection.class;
    }

    @Override
    default String getNameHashColumn() {
      return "fqnHash";
    }
  }

  interface APIEndpointDAO extends EntityDAO<APIEndpoint> {
    @Override
    default String getTableName() {
      return "api_endpoint_entity";
    }

    @Override
    default Class<APIEndpoint> getEntityClass() {
      return APIEndpoint.class;
    }

    @Override
    default String getNameHashColumn() {
      return "fqnHash";
    }
  }

  interface WorkflowDefinitionDAO extends EntityDAO<WorkflowDefinition> {
    @Override
    default String getTableName() {
      return "workflow_definition_entity";
    }

    @Override
    default Class<WorkflowDefinition> getEntityClass() {
      return WorkflowDefinition.class;
    }

    @Override
    default String getNameHashColumn() {
      return "fqnHash";
    }
  }

  interface WorkflowInstanceTimeSeriesDAO extends EntityTimeSeriesDAO {
    @Override
    default String getTimeSeriesTableName() {
      return "workflow_instance_time_series";
    }
  }

  interface WorkflowInstanceStateTimeSeriesDAO extends EntityTimeSeriesDAO {
    @Override
    default String getTimeSeriesTableName() {
      return "workflow_instance_state_time_series";
    }
  }
}<|MERGE_RESOLUTION|>--- conflicted
+++ resolved
@@ -1040,8 +1040,7 @@
         @Bind("toEntity") String toEntity);
 
     @SqlQuery(
-<<<<<<< HEAD
-        "SELECT fromId, count(1) FROM entity_relationship "
+        "SELECT fromId, COUNT(toId) FROM entity_relationship "
             + "WHERE fromId IN (<fromIds>) AND fromEntity = :fromEntity AND relation = :relation AND toEntity = :toEntity "
             + "GROUP BY fromId")
     @RegisterRowMapper(ToRelationshipCountMapper.class)
@@ -1050,7 +1049,8 @@
         @Bind("fromEntity") String fromEntity,
         @Bind("relation") int relation,
         @Bind("toEntity") String toEntity);
-=======
+
+    @SqlQuery(
         "SELECT COUNT(toId) FROM entity_relationship WHERE fromId = :fromId AND fromEntity = :fromEntity "
             + "AND relation IN (<relation>)")
     @RegisterRowMapper(ToRelationshipMapper.class)
@@ -1069,7 +1069,6 @@
         @BindList("relation") List<Integer> relation,
         @Bind("offset") int offset,
         @Bind("limit") int limit);
->>>>>>> b7cb3112
 
     @ConnectionAwareSqlQuery(
         value =
