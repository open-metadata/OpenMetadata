/*
 *  Copyright 2021 Collate
 *  Licensed under the Apache License, Version 2.0 (the "License");
 *  you may not use this file except in compliance with the License.
 *  You may obtain a copy of the License at
 *  http://www.apache.org/licenses/LICENSE-2.0
 *  Unless required by applicable law or agreed to in writing, software
 *  distributed under the License is distributed on an "AS IS" BASIS,
 *  WITHOUT WARRANTIES OR CONDITIONS OF ANY KIND, either express or implied.
 *  See the License for the specific language governing permissions and
 *  limitations under the License.
 */

package org.openmetadata.service.jdbi3;

import static org.openmetadata.common.utils.CommonUtil.nullOrEmpty;
import static org.openmetadata.schema.type.Relationship.CONTAINS;
import static org.openmetadata.schema.type.Relationship.MENTIONED_IN;
import static org.openmetadata.service.Entity.APPLICATION;
import static org.openmetadata.service.Entity.GLOSSARY_TERM;
import static org.openmetadata.service.Entity.ORGANIZATION_NAME;
import static org.openmetadata.service.Entity.QUERY;
import static org.openmetadata.service.jdbi3.ListFilter.escapeApostrophe;
import static org.openmetadata.service.jdbi3.locator.ConnectionType.MYSQL;
import static org.openmetadata.service.jdbi3.locator.ConnectionType.POSTGRES;

import java.sql.ResultSet;
import java.sql.SQLException;
import java.util.AbstractMap;
import java.util.ArrayList;
import java.util.Arrays;
import java.util.Collections;
import java.util.HashMap;
import java.util.LinkedHashMap;
import java.util.List;
import java.util.Map;
import java.util.Optional;
import java.util.UUID;
import java.util.stream.Collectors;
import lombok.Builder;
import lombok.Getter;
import lombok.Setter;
import org.apache.commons.lang3.tuple.Pair;
import org.apache.commons.lang3.tuple.Triple;
import org.jdbi.v3.core.mapper.RowMapper;
import org.jdbi.v3.core.statement.StatementContext;
import org.jdbi.v3.core.statement.StatementException;
import org.jdbi.v3.sqlobject.CreateSqlObject;
import org.jdbi.v3.sqlobject.config.RegisterRowMapper;
import org.jdbi.v3.sqlobject.customizer.Bind;
import org.jdbi.v3.sqlobject.customizer.BindBean;
import org.jdbi.v3.sqlobject.customizer.BindBeanList;
import org.jdbi.v3.sqlobject.customizer.BindList;
import org.jdbi.v3.sqlobject.customizer.BindMap;
import org.jdbi.v3.sqlobject.customizer.Define;
import org.jdbi.v3.sqlobject.statement.SqlQuery;
import org.jdbi.v3.sqlobject.statement.SqlUpdate;
import org.jdbi.v3.sqlobject.statement.UseRowMapper;
import org.jdbi.v3.sqlobject.transaction.Transaction;
import org.openmetadata.api.configuration.UiThemePreference;
import org.openmetadata.schema.TokenInterface;
import org.openmetadata.schema.analytics.ReportData;
import org.openmetadata.schema.analytics.WebAnalyticEvent;
import org.openmetadata.schema.api.configuration.LoginConfiguration;
import org.openmetadata.schema.api.configuration.OpenMetadataBaseUrlConfiguration;
import org.openmetadata.schema.api.configuration.profiler.ProfilerConfiguration;
import org.openmetadata.schema.api.lineage.LineageSettings;
import org.openmetadata.schema.api.search.SearchSettings;
import org.openmetadata.schema.api.security.AuthenticationConfiguration;
import org.openmetadata.schema.api.security.AuthorizerConfiguration;
import org.openmetadata.schema.auth.EmailVerificationToken;
import org.openmetadata.schema.auth.PasswordResetToken;
import org.openmetadata.schema.auth.PersonalAccessToken;
import org.openmetadata.schema.auth.RefreshToken;
import org.openmetadata.schema.auth.TokenType;
import org.openmetadata.schema.auth.collate.SupportToken;
import org.openmetadata.schema.configuration.AssetCertificationSettings;
import org.openmetadata.schema.configuration.EntityRulesSettings;
import org.openmetadata.schema.configuration.WorkflowSettings;
import org.openmetadata.schema.dataInsight.DataInsightChart;
import org.openmetadata.schema.dataInsight.custom.DataInsightCustomChart;
import org.openmetadata.schema.dataInsight.kpi.Kpi;
import org.openmetadata.schema.email.SmtpSettings;
import org.openmetadata.schema.entities.docStore.Document;
import org.openmetadata.schema.entity.Bot;
import org.openmetadata.schema.entity.Type;
import org.openmetadata.schema.entity.app.App;
import org.openmetadata.schema.entity.app.AppMarketPlaceDefinition;
import org.openmetadata.schema.entity.automations.Workflow;
import org.openmetadata.schema.entity.classification.Classification;
import org.openmetadata.schema.entity.classification.Tag;
import org.openmetadata.schema.entity.data.APICollection;
import org.openmetadata.schema.entity.data.APIEndpoint;
import org.openmetadata.schema.entity.data.Chart;
import org.openmetadata.schema.entity.data.Container;
import org.openmetadata.schema.entity.data.Dashboard;
import org.openmetadata.schema.entity.data.DashboardDataModel;
import org.openmetadata.schema.entity.data.DataContract;
import org.openmetadata.schema.entity.data.Database;
import org.openmetadata.schema.entity.data.DatabaseSchema;
import org.openmetadata.schema.entity.data.Directory;
import org.openmetadata.schema.entity.data.File;
import org.openmetadata.schema.entity.data.Glossary;
import org.openmetadata.schema.entity.data.GlossaryTerm;
import org.openmetadata.schema.entity.data.Metric;
import org.openmetadata.schema.entity.data.MlModel;
import org.openmetadata.schema.entity.data.Pipeline;
import org.openmetadata.schema.entity.data.Query;
import org.openmetadata.schema.entity.data.Report;
import org.openmetadata.schema.entity.data.SearchIndex;
import org.openmetadata.schema.entity.data.Spreadsheet;
import org.openmetadata.schema.entity.data.StoredProcedure;
import org.openmetadata.schema.entity.data.Table;
import org.openmetadata.schema.entity.data.Topic;
import org.openmetadata.schema.entity.data.Worksheet;
import org.openmetadata.schema.entity.domains.DataProduct;
import org.openmetadata.schema.entity.domains.Domain;
import org.openmetadata.schema.entity.events.EventSubscription;
import org.openmetadata.schema.entity.events.FailedEvent;
import org.openmetadata.schema.entity.events.FailedEventResponse;
import org.openmetadata.schema.entity.policies.Policy;
import org.openmetadata.schema.entity.services.ApiService;
import org.openmetadata.schema.entity.services.DashboardService;
import org.openmetadata.schema.entity.services.DatabaseService;
import org.openmetadata.schema.entity.services.DriveService;
import org.openmetadata.schema.entity.services.MessagingService;
import org.openmetadata.schema.entity.services.MetadataService;
import org.openmetadata.schema.entity.services.MlModelService;
import org.openmetadata.schema.entity.services.PipelineService;
import org.openmetadata.schema.entity.services.SearchService;
import org.openmetadata.schema.entity.services.StorageService;
import org.openmetadata.schema.entity.services.connections.TestConnectionDefinition;
import org.openmetadata.schema.entity.services.ingestionPipelines.IngestionPipeline;
import org.openmetadata.schema.entity.teams.Persona;
import org.openmetadata.schema.entity.teams.Role;
import org.openmetadata.schema.entity.teams.Team;
import org.openmetadata.schema.entity.teams.User;
import org.openmetadata.schema.governance.workflows.WorkflowDefinition;
import org.openmetadata.schema.settings.Settings;
import org.openmetadata.schema.settings.SettingsType;
import org.openmetadata.schema.tests.TestCase;
import org.openmetadata.schema.tests.TestDefinition;
import org.openmetadata.schema.tests.TestSuite;
import org.openmetadata.schema.type.ChangeEvent;
import org.openmetadata.schema.type.EntityReference;
import org.openmetadata.schema.type.EventType;
import org.openmetadata.schema.type.Include;
import org.openmetadata.schema.type.Relationship;
import org.openmetadata.schema.type.TagLabel;
import org.openmetadata.schema.type.UsageDetails;
import org.openmetadata.schema.type.UsageStats;
import org.openmetadata.schema.util.EntitiesCount;
import org.openmetadata.schema.util.ServicesCount;
import org.openmetadata.schema.utils.EntityInterfaceUtil;
import org.openmetadata.schema.utils.JsonUtils;
import org.openmetadata.service.Entity;
import org.openmetadata.service.jdbi3.CollectionDAO.TagUsageDAO.TagLabelMapper;
import org.openmetadata.service.jdbi3.CollectionDAO.UsageDAO.UsageDetailsMapper;
import org.openmetadata.service.jdbi3.FeedRepository.FilterType;
import org.openmetadata.service.jdbi3.locator.ConnectionAwareSqlBatch;
import org.openmetadata.service.jdbi3.locator.ConnectionAwareSqlQuery;
import org.openmetadata.service.jdbi3.locator.ConnectionAwareSqlUpdate;
import org.openmetadata.service.resources.events.subscription.TypedEvent;
import org.openmetadata.service.resources.feeds.MessageParser.EntityLink;
import org.openmetadata.service.resources.tags.TagLabelUtil;
import org.openmetadata.service.util.EntityUtil;
import org.openmetadata.service.util.FullyQualifiedName;
import org.openmetadata.service.util.jdbi.BindConcat;
import org.openmetadata.service.util.jdbi.BindFQN;
import org.openmetadata.service.util.jdbi.BindJsonContains;
import org.openmetadata.service.util.jdbi.BindListFQN;
import org.openmetadata.service.util.jdbi.BindUUID;

public interface CollectionDAO {
  @CreateSqlObject
  DatabaseDAO databaseDAO();

  @CreateSqlObject
  DatabaseSchemaDAO databaseSchemaDAO();

  @CreateSqlObject
  EntityRelationshipDAO relationshipDAO();

  @CreateSqlObject
  FieldRelationshipDAO fieldRelationshipDAO();

  @CreateSqlObject
  EntityExtensionDAO entityExtensionDAO();

  @CreateSqlObject
  AppExtensionTimeSeries appExtensionTimeSeriesDao();

  @CreateSqlObject
  AppsDataStore appStoreDAO();

  @CreateSqlObject
  EntityExtensionTimeSeriesDAO entityExtensionTimeSeriesDao();

  @CreateSqlObject
  ReportDataTimeSeriesDAO reportDataTimeSeriesDao();

  @CreateSqlObject
  ProfilerDataTimeSeriesDAO profilerDataTimeSeriesDao();

  @CreateSqlObject
  IndexMappingVersionDAO indexMappingVersionDAO();

  @CreateSqlObject
  DataQualityDataTimeSeriesDAO dataQualityDataTimeSeriesDao();

  @CreateSqlObject
  TestCaseResolutionStatusTimeSeriesDAO testCaseResolutionStatusTimeSeriesDao();

  @CreateSqlObject
  QueryCostTimeSeriesDAO queryCostRecordTimeSeriesDAO();

  @CreateSqlObject
  TestCaseResultTimeSeriesDAO testCaseResultTimeSeriesDao();

  @CreateSqlObject
  RoleDAO roleDAO();

  @CreateSqlObject
  UserDAO userDAO();

  @CreateSqlObject
  TeamDAO teamDAO();

  @CreateSqlObject
  PersonaDAO personaDAO();

  @CreateSqlObject
  TagUsageDAO tagUsageDAO();

  @CreateSqlObject
  TagDAO tagDAO();

  @CreateSqlObject
  ClassificationDAO classificationDAO();

  @CreateSqlObject
  TableDAO tableDAO();

  @CreateSqlObject
  QueryDAO queryDAO();

  @CreateSqlObject
  UsageDAO usageDAO();

  @CreateSqlObject
  MetricDAO metricDAO();

  @CreateSqlObject
  ChartDAO chartDAO();

  @CreateSqlObject
  ApplicationDAO applicationDAO();

  @CreateSqlObject
  ApplicationMarketPlaceDAO applicationMarketPlaceDAO();

  @CreateSqlObject
  PipelineDAO pipelineDAO();

  @CreateSqlObject
  DashboardDAO dashboardDAO();

  @CreateSqlObject
  ReportDAO reportDAO();

  @CreateSqlObject
  TopicDAO topicDAO();

  @CreateSqlObject
  MlModelDAO mlModelDAO();

  @CreateSqlObject
  SearchIndexDAO searchIndexDAO();

  @CreateSqlObject
  GlossaryDAO glossaryDAO();

  @CreateSqlObject
  GlossaryTermDAO glossaryTermDAO();

  @CreateSqlObject
  BotDAO botDAO();

  @CreateSqlObject
  DomainDAO domainDAO();

  @CreateSqlObject
  DataProductDAO dataProductDAO();

  @CreateSqlObject
  DataContractDAO dataContractDAO();

  @CreateSqlObject
  EventSubscriptionDAO eventSubscriptionDAO();

  @CreateSqlObject
  PolicyDAO policyDAO();

  @CreateSqlObject
  IngestionPipelineDAO ingestionPipelineDAO();

  @CreateSqlObject
  DatabaseServiceDAO dbServiceDAO();

  @CreateSqlObject
  MetadataServiceDAO metadataServiceDAO();

  @CreateSqlObject
  PipelineServiceDAO pipelineServiceDAO();

  @CreateSqlObject
  MlModelServiceDAO mlModelServiceDAO();

  @CreateSqlObject
  DashboardServiceDAO dashboardServiceDAO();

  @CreateSqlObject
  MessagingServiceDAO messagingServiceDAO();

  @CreateSqlObject
  StorageServiceDAO storageServiceDAO();

  @CreateSqlObject
  SearchServiceDAO searchServiceDAO();

  @CreateSqlObject
  ApiServiceDAO apiServiceDAO();

  @CreateSqlObject
  DriveServiceDAO driveServiceDAO();

  @CreateSqlObject
  ContainerDAO containerDAO();

  @CreateSqlObject
  DirectoryDAO directoryDAO();

  @CreateSqlObject
  FileDAO fileDAO();

  @CreateSqlObject
  SpreadsheetDAO spreadsheetDAO();

  @CreateSqlObject
  WorksheetDAO worksheetDAO();

  @CreateSqlObject
  FeedDAO feedDAO();

  @CreateSqlObject
  StoredProcedureDAO storedProcedureDAO();

  @CreateSqlObject
  ChangeEventDAO changeEventDAO();

  @CreateSqlObject
  TypeEntityDAO typeEntityDAO();

  @CreateSqlObject
  TestDefinitionDAO testDefinitionDAO();

  @CreateSqlObject
  TestConnectionDefinitionDAO testConnectionDefinitionDAO();

  @CreateSqlObject
  TestSuiteDAO testSuiteDAO();

  @CreateSqlObject
  TestCaseDAO testCaseDAO();

  @CreateSqlObject
  WebAnalyticEventDAO webAnalyticEventDAO();

  @CreateSqlObject
  DataInsightCustomChartDAO dataInsightCustomChartDAO();

  @CreateSqlObject
  DataInsightChartDAO dataInsightChartDAO();

  @CreateSqlObject
  SystemDAO systemDAO();

  @CreateSqlObject
  TokenDAO getTokenDAO();

  @CreateSqlObject
  KpiDAO kpiDAO();

  @CreateSqlObject
  WorkflowDAO workflowDAO();

  @CreateSqlObject
  DataModelDAO dashboardDataModelDAO();

  @CreateSqlObject
  DocStoreDAO docStoreDAO();

  @CreateSqlObject
  SuggestionDAO suggestionDAO();

  @CreateSqlObject
  APICollectionDAO apiCollectionDAO();

  @CreateSqlObject
  APIEndpointDAO apiEndpointDAO();

  @CreateSqlObject
  WorkflowDefinitionDAO workflowDefinitionDAO();

  @CreateSqlObject
  WorkflowInstanceTimeSeriesDAO workflowInstanceTimeSeriesDAO();

  @CreateSqlObject
  WorkflowInstanceStateTimeSeriesDAO workflowInstanceStateTimeSeriesDAO();

  @CreateSqlObject
  DeletionLockDAO deletionLockDAO();

  interface DashboardDAO extends EntityDAO<Dashboard> {
    @Override
    default String getTableName() {
      return "dashboard_entity";
    }

    @Override
    default Class<Dashboard> getEntityClass() {
      return Dashboard.class;
    }

    @Override
    default String getNameHashColumn() {
      return "fqnHash";
    }
  }

  interface DashboardServiceDAO extends EntityDAO<DashboardService> {
    @Override
    default String getTableName() {
      return "dashboard_service_entity";
    }

    @Override
    default String getNameHashColumn() {
      return "nameHash";
    }

    @Override
    default Class<DashboardService> getEntityClass() {
      return DashboardService.class;
    }
  }

  interface DatabaseDAO extends EntityDAO<Database> {
    @Override
    default String getTableName() {
      return "database_entity";
    }

    @Override
    default Class<Database> getEntityClass() {
      return Database.class;
    }

    @Override
    default String getNameHashColumn() {
      return "fqnHash";
    }

    @ConnectionAwareSqlQuery(
        value =
            "select JSON_EXTRACT(json, '$.fullyQualifiedName') from database_entity where id not in (select toId from entity_relationship where fromEntity = 'databaseService' and toEntity = 'database')",
        connectionType = MYSQL)
    @ConnectionAwareSqlQuery(
        value =
            "select json ->> 'fullyQualifiedName' from database_entity where id not in (select toId from entity_relationship where fromEntity = 'databaseService' and toEntity = 'database')",
        connectionType = POSTGRES)
    List<String> getBrokenDatabase();

    @SqlUpdate(
        value =
            "delete from database_entity where id not in (select toId from entity_relationship where fromEntity = 'databaseService' and toEntity = 'database')")
    int removeDatabase();
  }

  interface DatabaseSchemaDAO extends EntityDAO<DatabaseSchema> {
    @Override
    default String getTableName() {
      return "database_schema_entity";
    }

    @Override
    default Class<DatabaseSchema> getEntityClass() {
      return DatabaseSchema.class;
    }

    @Override
    default String getNameHashColumn() {
      return "fqnHash";
    }

    @ConnectionAwareSqlQuery(
        value =
            "select JSON_EXTRACT(json, '$.fullyQualifiedName') from database_schema_entity where id not in (select toId from entity_relationship where fromEntity = 'database' and toEntity = 'databaseSchema')",
        connectionType = MYSQL)
    @ConnectionAwareSqlQuery(
        value =
            "select json ->> 'fullyQualifiedName' from database_schema_entity where id not in (select toId from entity_relationship where fromEntity = 'database' and toEntity = 'databaseSchema')",
        connectionType = POSTGRES)
    List<String> getBrokenDatabaseSchemas();

    @SqlUpdate(
        value =
            "delete from database_schema_entity where id not in (select toId from entity_relationship where fromEntity = 'database' and toEntity = 'databaseSchema')")
    int removeBrokenDatabaseSchemas();
  }

  interface DatabaseServiceDAO extends EntityDAO<DatabaseService> {
    @Override
    default String getTableName() {
      return "dbservice_entity";
    }

    @Override
    default Class<DatabaseService> getEntityClass() {
      return DatabaseService.class;
    }

    @Override
    default String getNameHashColumn() {
      return "nameHash";
    }
  }

  interface MetadataServiceDAO extends EntityDAO<MetadataService> {
    @Override
    default String getTableName() {
      return "metadata_service_entity";
    }

    @Override
    default Class<MetadataService> getEntityClass() {
      return MetadataService.class;
    }

    @Override
    default String getNameHashColumn() {
      return "nameHash";
    }
  }

  interface TestConnectionDefinitionDAO extends EntityDAO<TestConnectionDefinition> {
    @Override
    default String getTableName() {
      return "test_connection_definition";
    }

    @Override
    default Class<TestConnectionDefinition> getEntityClass() {
      return TestConnectionDefinition.class;
    }

    @Override
    default String getNameHashColumn() {
      return "nameHash";
    }
  }

  interface StorageServiceDAO extends EntityDAO<StorageService> {
    @Override
    default String getTableName() {
      return "storage_service_entity";
    }

    @Override
    default Class<StorageService> getEntityClass() {
      return StorageService.class;
    }

    @Override
    default String getNameHashColumn() {
      return "nameHash";
    }
  }

  interface ContainerDAO extends EntityDAO<Container> {
    @Override
    default String getTableName() {
      return "storage_container_entity";
    }

    @Override
    default Class<Container> getEntityClass() {
      return Container.class;
    }

    @Override
    default String getNameHashColumn() {
      return "fqnHash";
    }

    @Override
    default List<String> listBefore(
        ListFilter filter, int limit, String beforeName, String beforeId) {

      boolean root = Boolean.parseBoolean(filter.getQueryParam("root"));
      String condition = filter.getCondition();

      // By default, root will be false. We won't filter the results then
      if (!root) {
        return EntityDAO.super.listBefore(filter, limit, beforeName, beforeId);
      }

      String sqlCondition = String.format("%s AND er.toId is NULL", condition);
      return listBefore(
          getTableName(), filter.getQueryParams(), sqlCondition, limit, beforeName, beforeId);
    }

    @Override
    default List<String> listAfter(ListFilter filter, int limit, String afterName, String afterId) {
      boolean root = Boolean.parseBoolean(filter.getQueryParam("root"));
      String condition = filter.getCondition();

      if (!root) {
        return EntityDAO.super.listAfter(filter, limit, afterName, afterId);
      }

      String sqlCondition = String.format("%s AND er.toId is NULL", condition);

      return listAfter(
          getTableName(), filter.getQueryParams(), sqlCondition, limit, afterName, afterId);
    }

    @Override
    default int listCount(ListFilter filter) {
      boolean root = Boolean.parseBoolean(filter.getQueryParam("root"));
      String condition = filter.getCondition();

      if (!root) {
        return EntityDAO.super.listCount(filter);
      }

      String sqlCondition = String.format("%s AND er.toId is NULL", condition);
      return listCount(getTableName(), getNameHashColumn(), filter.getQueryParams(), sqlCondition);
    }

    @SqlQuery(
        value =
            "SELECT json FROM ("
                + "SELECT name,id, ce.json FROM <table> ce "
                + "LEFT JOIN ("
                + "  SELECT toId FROM entity_relationship "
                + "  WHERE fromEntity = 'container' AND toEntity = 'container' AND relation = 0 "
                + ") er "
                + "on ce.id = er.toId "
                + "<sqlCondition> AND "
                + "(name < :beforeName OR (name = :beforeName AND id < :beforeId))  "
                + "ORDER BY name DESC,id DESC "
                + "LIMIT :limit"
                + ") last_rows_subquery ORDER BY name,id")
    List<String> listBefore(
        @Define("table") String table,
        @BindMap Map<String, ?> params,
        @Define("sqlCondition") String sqlCondition,
        @Bind("limit") int limit,
        @Bind("beforeName") String beforeName,
        @Bind("beforeId") String beforeId);

    @SqlQuery(
        value =
            "SELECT ce.json FROM <table> ce "
                + "LEFT JOIN ("
                + "  SELECT toId FROM entity_relationship "
                + "  WHERE fromEntity = 'container' AND toEntity = 'container' AND relation = 0 "
                + ") er "
                + "on ce.id = er.toId "
                + "<sqlCondition> AND "
                + "(name > :afterName OR (name = :afterName AND id > :afterId))  "
                + "ORDER BY name,id "
                + "LIMIT :limit")
    List<String> listAfter(
        @Define("table") String table,
        @BindMap Map<String, ?> params,
        @Define("sqlCondition") String sqlCondition,
        @Bind("limit") int limit,
        @Bind("afterName") String afterName,
        @Bind("afterId") String afterId);

    @ConnectionAwareSqlQuery(
        value =
            "SELECT count(<nameHashColumn>) FROM <table> ce "
                + "LEFT JOIN ("
                + "  SELECT toId FROM entity_relationship "
                + "  WHERE fromEntity = 'container' AND toEntity = 'container' AND relation = 0 "
                + ") er "
                + "on ce.id = er.toId "
                + "<sqlCondition>",
        connectionType = MYSQL)
    @ConnectionAwareSqlQuery(
        value =
            "SELECT count(*) FROM <table> ce "
                + "LEFT JOIN ("
                + "  SELECT toId FROM entity_relationship "
                + "  WHERE fromEntity = 'container' AND toEntity = 'container' AND relation = 0 "
                + ") er "
                + "on ce.id = er.toId "
                + "<sqlCondition>",
        connectionType = POSTGRES)
    int listCount(
        @Define("table") String table,
        @Define("nameHashColumn") String nameHashColumn,
        @BindMap Map<String, ?> params,
        @Define("sqlCondition") String mysqlCond);
  }

  interface SearchServiceDAO extends EntityDAO<SearchService> {
    @Override
    default String getTableName() {
      return "search_service_entity";
    }

    @Override
    default Class<SearchService> getEntityClass() {
      return SearchService.class;
    }

    @Override
    default String getNameHashColumn() {
      return "nameHash";
    }
  }

  interface ApiServiceDAO extends EntityDAO<ApiService> {
    @Override
    default String getTableName() {
      return "api_service_entity";
    }

    @Override
    default Class<ApiService> getEntityClass() {
      return ApiService.class;
    }

    @Override
    default String getNameHashColumn() {
      return "nameHash";
    }
  }

  interface DriveServiceDAO extends EntityDAO<DriveService> {
    @Override
    default String getTableName() {
      return "drive_service_entity";
    }

    @Override
    default Class<DriveService> getEntityClass() {
      return DriveService.class;
    }

    @Override
    default String getNameHashColumn() {
      return "nameHash";
    }
  }

  interface DirectoryDAO extends EntityDAO<Directory> {
    @Override
    default String getTableName() {
      return "directory_entity";
    }

    @Override
    default Class<Directory> getEntityClass() {
      return Directory.class;
    }

    @Override
    default String getNameHashColumn() {
      return "fqnHash";
    }
  }

  interface FileDAO extends EntityDAO<File> {
    @Override
    default String getTableName() {
      return "file_entity";
    }

    @Override
    default Class<File> getEntityClass() {
      return File.class;
    }

    @Override
    default String getNameHashColumn() {
      return "fqnHash";
    }
  }

  interface SpreadsheetDAO extends EntityDAO<Spreadsheet> {
    @Override
    default String getTableName() {
      return "spreadsheet_entity";
    }

    @Override
    default Class<Spreadsheet> getEntityClass() {
      return Spreadsheet.class;
    }

    @Override
    default String getNameHashColumn() {
      return "fqnHash";
    }
  }

  interface WorksheetDAO extends EntityDAO<Worksheet> {
    @Override
    default String getTableName() {
      return "worksheet_entity";
    }

    @Override
    default Class<Worksheet> getEntityClass() {
      return Worksheet.class;
    }

    @Override
    default String getNameHashColumn() {
      return "fqnHash";
    }
  }

  interface SearchIndexDAO extends EntityDAO<SearchIndex> {
    @Override
    default String getTableName() {
      return "search_index_entity";
    }

    @Override
    default Class<SearchIndex> getEntityClass() {
      return SearchIndex.class;
    }

    @Override
    default String getNameHashColumn() {
      return "fqnHash";
    }
  }

  interface EntityExtensionDAO {
    @ConnectionAwareSqlUpdate(
        value =
            "REPLACE INTO entity_extension(id, extension, jsonSchema, json) "
                + "VALUES (:id, :extension, :jsonSchema, :json)",
        connectionType = MYSQL)
    @ConnectionAwareSqlUpdate(
        value =
            "INSERT INTO entity_extension(id, extension, jsonSchema, json) "
                + "VALUES (:id, :extension, :jsonSchema, (:json :: jsonb)) "
                + "ON CONFLICT (id, extension) DO UPDATE SET jsonSchema = EXCLUDED.jsonSchema, json = EXCLUDED.json",
        connectionType = POSTGRES)
    void insert(
        @BindUUID("id") UUID id,
        @Bind("extension") String extension,
        @Bind("jsonSchema") String jsonSchema,
        @Bind("json") String json);

    @Transaction
    @ConnectionAwareSqlBatch(
        value =
            "REPLACE INTO entity_extension(id, extension, jsonSchema, json) "
                + "VALUES (:id, :extension, :jsonSchema, :json)",
        connectionType = MYSQL)
    @ConnectionAwareSqlBatch(
        value =
            "INSERT INTO entity_extension(id, extension, jsonSchema, json) "
                + "VALUES (:id, :extension, :jsonSchema, (:json :: jsonb)) "
                + "ON CONFLICT (id, extension) DO UPDATE SET jsonSchema = EXCLUDED.jsonSchema, json = EXCLUDED.json",
        connectionType = POSTGRES)
    void insertMany(
        @BindUUID("id") List<UUID> id,
        @Bind("extension") List<String> extension,
        @Bind("jsonSchema") String jsonSchema,
        @Bind("json") List<String> json);

    @ConnectionAwareSqlUpdate(
        value = "UPDATE entity_extension SET json = :json where (json -> '$.id') = :id",
        connectionType = MYSQL)
    @ConnectionAwareSqlUpdate(
        value = "UPDATE entity_extension SET json = (:json :: jsonb) where (json ->> 'id) = :id",
        connectionType = POSTGRES)
    void update(@BindUUID("id") UUID id, @Bind("json") String json);

    @SqlQuery("SELECT json FROM entity_extension WHERE id = :id AND extension = :extension")
    String getExtension(@BindUUID("id") UUID id, @Bind("extension") String extension);

    @SqlQuery(
        "SELECT id, extension, json "
            + "FROM entity_extension "
            + "WHERE id IN (<ids>) AND extension LIKE :extension "
            + "ORDER BY id, extension")
    @RegisterRowMapper(ExtensionRecordWithIdMapper.class)
    List<ExtensionRecordWithId> getExtensionsBatch(
        @BindList("ids") List<String> ids,
        @BindConcat(
                value = "extension",
                parts = {":extensionPrefix", ".%"})
            String extensionPrefix);

    @SqlQuery(
        "SELECT id, extension, json, jsonschema "
            + "FROM entity_extension "
            + "WHERE extension LIKE :extension "
            + "ORDER BY id, extension")
    @RegisterRowMapper(ExtensionWithIdAndSchemaRowMapper.class)
    List<ExtensionWithIdAndSchemaObject> getExtensionsByPrefixBatch(
        @BindConcat(
                value = "extension",
                parts = {":extensionPrefix", "%"})
            String extensionPrefix);

    @Transaction
    @ConnectionAwareSqlBatch(
        value =
            "INSERT INTO entity_extension (id, extension, json, jsonschema) "
                + "VALUES (:id, :extension, :json, :jsonschema) "
                + "ON DUPLICATE KEY UPDATE json = VALUES(json), jsonschema = VALUES(jsonschema)",
        connectionType = MYSQL)
    @ConnectionAwareSqlBatch(
        value =
            "INSERT INTO entity_extension (id, extension, json,jsonschema) VALUES (:id, :extension, :json::jsonb,:jsonschema) "
                + "ON CONFLICT (id, extension) DO UPDATE SET json = EXCLUDED.json , jsonschema = EXCLUDED.jsonschema",
        connectionType = POSTGRES)
    void bulkUpsertExtensions(
        @BindBean List<ExtensionWithIdAndSchemaObject> extensionWithIdObjects);

    @RegisterRowMapper(ExtensionMapper.class)
    @SqlQuery(
        "SELECT extension, json FROM entity_extension WHERE id = :id AND extension "
            + "LIKE CONCAT (:extensionPrefix, '.%') "
            + "ORDER BY extension")
    List<ExtensionRecord> getExtensions(
        @BindUUID("id") UUID id, @Bind("extensionPrefix") String extensionPrefix);

    @RegisterRowMapper(ExtensionMapper.class)
    @SqlQuery(
        "SELECT extension, json FROM entity_extension WHERE id = :id AND extension "
            + "LIKE CONCAT (:extensionPrefix, '.%') "
            + "ORDER BY extension DESC "
            + "LIMIT :limit OFFSET :offset")
    List<ExtensionRecord> getExtensionsWithOffset(
        @BindUUID("id") UUID id,
        @Bind("extensionPrefix") String extensionPrefix,
        @Bind("limit") int limit,
        @Bind("offset") int offset);

    @SqlUpdate("DELETE FROM entity_extension WHERE id = :id AND extension = :extension")
    void delete(@BindUUID("id") UUID id, @Bind("extension") String extension);

    @SqlUpdate("DELETE FROM entity_extension WHERE extension = :extension")
    void deleteExtension(@Bind("extension") String extension);

    @SqlUpdate("DELETE FROM entity_extension WHERE id = :id")
    void deleteAll(@BindUUID("id") UUID id);
  }

  class EntityVersionPair {
    @Getter private final Double version;
    @Getter private final String entityJson;

    public EntityVersionPair(ExtensionRecord extensionRecord) {
      this.version = EntityUtil.getVersion(extensionRecord.extensionName());
      this.entityJson = extensionRecord.extensionJson();
    }
  }

  record ExtensionRecord(String extensionName, String extensionJson) {}

  record ExtensionRecordWithId(UUID id, String extensionName, String extensionJson) {}

  class ExtensionMapper implements RowMapper<ExtensionRecord> {
    @Override
    public ExtensionRecord map(ResultSet rs, StatementContext ctx) throws SQLException {
      return new ExtensionRecord(rs.getString("extension"), rs.getString("json"));
    }
  }

  class ExtensionRecordWithIdMapper implements RowMapper<ExtensionRecordWithId> {
    @Override
    public ExtensionRecordWithId map(ResultSet rs, StatementContext ctx) throws SQLException {
      String id = rs.getString("id");
      String extensionName = rs.getString("extension");
      String extensionJson = rs.getString("json");
      return new ExtensionRecordWithId(UUID.fromString(id), extensionName, extensionJson);
    }
  }

  @Getter
  @Setter
  @Builder
  class ExtensionWithIdAndSchemaObject {
    private String id;
    private String extension;
    private String json;
    private String jsonschema;
  }

  class ExtensionWithIdAndSchemaRowMapper implements RowMapper<ExtensionWithIdAndSchemaObject> {
    @Override
    public ExtensionWithIdAndSchemaObject map(ResultSet rs, StatementContext ctx)
        throws SQLException {
      String id = rs.getString("id");
      String extensionName = rs.getString("extension");
      String extensionJson = rs.getString("json");
      String jsonSchema = rs.getString("jsonschema");
      return new ExtensionWithIdAndSchemaObject(id, extensionName, extensionJson, jsonSchema);
    }
  }

  @Getter
  @Builder
  class EntityRelationshipRecord {
    private UUID id;
    private String type;
    private String json;
  }

  @Getter
  @Builder
  class EntityRelationshipCount {
    private UUID id;
    private Integer count;
  }

  @Getter
  @Builder
  class EntityRelationshipObject {
    private String fromId;
    private String toId;
    private String fromEntity;
    private String toEntity;
    private int relation;
    private String json;
    private String jsonSchema;
  }

  @Getter
  @Builder
  class ReportDataRow {
    private String rowNum;
    private ReportData reportData;
  }

  @Getter
  @Builder
  class QueryList {
    private String fqn;
    private Query query;
  }

  interface EntityRelationshipDAO {
    default void insert(UUID fromId, UUID toId, String fromEntity, String toEntity, int relation) {
      insert(fromId, toId, fromEntity, toEntity, relation, null);
    }

    default void bulkInsertToRelationship(
        UUID fromId, List<UUID> toIds, String fromEntity, String toEntity, int relation) {

      List<EntityRelationshipObject> insertToRelationship =
          toIds.stream()
              .map(
                  testCase ->
                      EntityRelationshipObject.builder()
                          .fromId(fromId.toString())
                          .toId(testCase.toString())
                          .fromEntity(fromEntity)
                          .toEntity(toEntity)
                          .relation(relation)
                          .build())
              .collect(Collectors.toList());

      bulkInsertTo(insertToRelationship);
    }

    default void bulkRemoveToRelationship(
        UUID fromId, List<UUID> toIds, String fromEntity, String toEntity, int relation) {

      List<String> toIdsAsString = toIds.stream().map(UUID::toString).toList();
      bulkRemoveTo(fromId, toIdsAsString, fromEntity, toEntity, relation);
    }

    default void bulkRemoveFromRelationship(
        List<UUID> fromIds, UUID toId, String fromEntity, String toEntity, int relation) {

      List<String> fromIdsAsString = fromIds.stream().map(UUID::toString).toList();
      bulkRemoveFrom(fromIdsAsString, toId, fromEntity, toEntity, relation);
    }

    @ConnectionAwareSqlUpdate(
        value =
            "INSERT INTO entity_relationship(fromId, toId, fromEntity, toEntity, relation, json) "
                + "VALUES (:fromId, :toId, :fromEntity, :toEntity, :relation, :json) "
                + "ON DUPLICATE KEY UPDATE json = :json",
        connectionType = MYSQL)
    @ConnectionAwareSqlUpdate(
        value =
            "INSERT INTO entity_relationship(fromId, toId, fromEntity, toEntity, relation, json) VALUES "
                + "(:fromId, :toId, :fromEntity, :toEntity, :relation, (:json :: jsonb)) "
                + "ON CONFLICT (fromId, toId, relation) DO UPDATE SET json = EXCLUDED.json",
        connectionType = POSTGRES)
    void insert(
        @BindUUID("fromId") UUID fromId,
        @BindUUID("toId") UUID toId,
        @Bind("fromEntity") String fromEntity,
        @Bind("toEntity") String toEntity,
        @Bind("relation") int relation,
        @Bind("json") String json);

    @ConnectionAwareSqlUpdate(
        value =
            "INSERT IGNORE INTO entity_relationship(fromId, toId, fromEntity, toEntity, relation) VALUES <values>",
        connectionType = MYSQL)
    @ConnectionAwareSqlUpdate(
        value =
            "INSERT INTO entity_relationship(fromId, toId, fromEntity, toEntity, relation) VALUES <values>"
                + "ON CONFLICT DO NOTHING",
        connectionType = POSTGRES)
    void bulkInsertTo(
        @BindBeanList(
                value = "values",
                propertyNames = {"fromId", "toId", "fromEntity", "toEntity", "relation"})
            List<EntityRelationshipObject> values);

    @SqlUpdate(
        value =
            "DELETE FROM entity_relationship WHERE fromId = :fromId "
                + "AND fromEntity = :fromEntity AND toId IN (<toIds>) "
                + "AND toEntity = :toEntity AND relation = :relation")
    void bulkRemoveTo(
        @BindUUID("fromId") UUID fromId,
        @BindList("toIds") List<String> toIds,
        @Bind("fromEntity") String fromEntity,
        @Bind("toEntity") String toEntity,
        @Bind("relation") int relation);

    @SqlUpdate(
        "DELETE FROM entity_relationship "
            + "WHERE fromEntity = :fromEntity "
            + "AND fromId IN (<fromIds>) "
            + "AND toEntity = :toEntity "
            + "AND relation = :relation "
            + "AND toId = :toId")
    void bulkRemoveFrom(
        @BindList("fromIds") List<String> fromIds,
        @BindUUID("toId") UUID toId,
        @Bind("fromEntity") String fromEntity,
        @Bind("toEntity") String toEntity,
        @Bind("relation") int relation);

    //
    // Find to operations
    //
    @SqlQuery(
        "SELECT toId, toEntity, json FROM entity_relationship "
            + "WHERE fromId = :fromId AND fromEntity = :fromEntity AND relation IN (<relation>)")
    @RegisterRowMapper(ToRelationshipMapper.class)
    List<EntityRelationshipRecord> findTo(
        @BindUUID("fromId") UUID fromId,
        @Bind("fromEntity") String fromEntity,
        @BindList("relation") List<Integer> relation);

    @SqlQuery(
        "SELECT * FROM entity_relationship er1 JOIN entity_relationship er2  ON er1.toId = er2.toId WHERE er1.relation = 10 AND er1.fromEntity = 'domain' AND er2.fromId = :fromId AND er2.fromEntity = :fromEntity AND er2.relation = 13")
    @RegisterRowMapper(RelationshipObjectMapper.class)
    List<EntityRelationshipObject> findDownstreamDomains(
        @BindUUID("fromId") UUID fromId, @Bind("fromEntity") String fromEntity);

    @SqlQuery(
        "SELECT * FROM entity_relationship er1 JOIN entity_relationship er2  ON er1.toId = er2.fromId WHERE er1.relation = 10 AND er1.fromEntity = 'domain' AND er2.toId = :toId AND er2.toEntity = :toEntity AND er2.relation = 13")
    @RegisterRowMapper(RelationshipObjectMapper.class)
    List<EntityRelationshipObject> findUpstreamDomains(
        @BindUUID("toId") UUID toId, @Bind("toEntity") String toEntity);

    @SqlQuery(
        "select count(*) from entity_relationship where fromId in (select toId from entity_relationship where fromId = :fromDomainId and fromEntity = 'domain' and relation = 10) AND toId in (select toId from entity_relationship where fromId = :toDomainId and fromEntity = 'domain' and relation = 10) and relation = 13")
    Integer countDomainChildAssets(
        @BindUUID("fromDomainId") UUID fromDomainId, @BindUUID("toDomainId") UUID toId);

    @SqlQuery(
        "SELECT * FROM entity_relationship er1 JOIN entity_relationship er2  ON er1.toId = er2.toId WHERE er1.relation = 10 AND er1.fromEntity = 'dataProduct' AND er2.fromId = :fromId AND er2.fromEntity = :fromEntity AND er2.relation = 13")
    @RegisterRowMapper(RelationshipObjectMapper.class)
    List<EntityRelationshipObject> findDownstreamDataProducts(
        @BindUUID("fromId") UUID fromId, @Bind("fromEntity") String fromEntity);

    @SqlQuery(
        "SELECT * FROM entity_relationship er1 JOIN entity_relationship er2  ON er1.toId = er2.fromId WHERE er1.relation = 10 AND er1.fromEntity = 'dataProduct' AND er2.toId = :toId AND er2.toEntity = :toEntity AND er2.relation = 13")
    @RegisterRowMapper(RelationshipObjectMapper.class)
    List<EntityRelationshipObject> findUpstreamDataProducts(
        @BindUUID("toId") UUID toId, @Bind("toEntity") String toEntity);

    @SqlQuery(
        "select count(*) from entity_relationship where fromId in (select toId from entity_relationship where fromId = :fromDataProductId and fromEntity = 'dataProduct' and relation = 10) AND toId in (select toId from entity_relationship where fromId = :toDataProductId and fromEntity = 'dataProduct' and relation = 10) and relation = 13")
    Integer countDataProductsChildAssets(
        @BindUUID("fromDataProductId") UUID fromDataProductId,
        @BindUUID("toDataProductId") UUID toDataProductId);

    default List<EntityRelationshipRecord> findTo(UUID fromId, String fromEntity, int relation) {
      return findTo(fromId, fromEntity, List.of(relation));
    }

    @SqlQuery(
        "SELECT fromId, toId, fromEntity, toEntity, relation, json, jsonSchema "
            + "FROM entity_relationship "
            + "WHERE fromId IN (<fromIds>) "
            + "AND relation = :relation "
            + "AND fromEntity = :fromEntityType "
            + "AND toEntity = :toEntityType "
            + "AND deleted = FALSE")
    @UseRowMapper(RelationshipObjectMapper.class)
    List<EntityRelationshipObject> findToBatch(
        @BindList("fromIds") List<String> fromIds,
        @Bind("relation") int relation,
        @Bind("fromEntityType") String fromEntityType,
        @Bind("toEntityType") String toEntityType);

    @SqlQuery(
        "SELECT fromId, toId, fromEntity, toEntity, relation, json, jsonSchema "
            + "FROM entity_relationship "
            + "WHERE fromId IN (<fromIds>) "
            + "AND relation = :relation "
            + "AND toEntity = :toEntityType "
            + "AND deleted = FALSE")
    @UseRowMapper(RelationshipObjectMapper.class)
    List<EntityRelationshipObject> findToBatch(
        @BindList("fromIds") List<String> fromIds,
        @Bind("relation") int relation,
        @Bind("toEntityType") String toEntityType);

    @SqlQuery(
        "SELECT fromId, toId, fromEntity, toEntity, relation, json, jsonSchema "
            + "FROM entity_relationship "
            + "WHERE fromId IN (<fromIds>) "
            + "AND relation = :relation "
            + "AND toEntity = :toEntityType "
            + "<cond>")
    @UseRowMapper(RelationshipObjectMapper.class)
    List<EntityRelationshipObject> findToBatchWithCondition(
        @BindList("fromIds") List<String> fromIds,
        @Bind("relation") int relation,
        @Bind("toEntityType") String toEntityType,
        @Define("cond") String condition);

    default List<EntityRelationshipObject> findToBatch(
        List<String> fromIds, int relation, String toEntityType, Include include) {
      String condition = "";
      if (include == null || include == Include.NON_DELETED) {
        condition = "AND deleted = FALSE";
      } else if (include == Include.DELETED) {
        condition = "AND deleted = TRUE";
      }
      return findToBatchWithCondition(fromIds, relation, toEntityType, condition);
    }

    @SqlQuery(
        "SELECT fromId, toId, fromEntity, toEntity, relation, json, jsonSchema "
            + "FROM entity_relationship "
            + "WHERE fromId IN (<fromIds>) "
            + "AND relation = :relation "
            + "<cond>")
    @UseRowMapper(RelationshipObjectMapper.class)
    List<EntityRelationshipObject> findToBatchAllTypesWithCondition(
        @BindList("fromIds") List<String> fromIds,
        @Bind("relation") int relation,
        @Define("cond") String condition);

    default List<EntityRelationshipObject> findToBatchAllTypes(
        List<String> fromIds, int relation, Include include) {
      String condition = "";
      if (include == null || include == Include.NON_DELETED) {
        condition = "AND deleted = FALSE";
      } else if (include == Include.DELETED) {
        condition = "AND deleted = TRUE";
      }
      return findToBatchAllTypesWithCondition(fromIds, relation, condition);
    }

    @SqlQuery(
        "SELECT toId, toEntity, json FROM entity_relationship "
            + "WHERE fromId = :fromId AND fromEntity = :fromEntity AND relation = :relation AND toEntity = :toEntity")
    @RegisterRowMapper(ToRelationshipMapper.class)
    List<EntityRelationshipRecord> findTo(
        @BindUUID("fromId") UUID fromId,
        @Bind("fromEntity") String fromEntity,
        @Bind("relation") int relation,
        @Bind("toEntity") String toEntity);

    @SqlQuery(
        "SELECT toId FROM entity_relationship  "
            + "WHERE fromId = :fromId AND fromEntity = :fromEntity AND relation = :relation AND toEntity = :toEntity")
    @RegisterRowMapper(ToRelationshipMapper.class)
    List<UUID> findToIds(
        @BindUUID("fromId") UUID fromId,
        @Bind("fromEntity") String fromEntity,
        @Bind("relation") int relation,
        @Bind("toEntity") String toEntity);

    @SqlQuery(
        "SELECT fromId, COUNT(toId) FROM entity_relationship "
            + "WHERE fromId IN (<fromIds>) AND fromEntity = :fromEntity AND relation = :relation AND toEntity = :toEntity "
            + "GROUP BY fromId")
    @RegisterRowMapper(ToRelationshipCountMapper.class)
    List<EntityRelationshipCount> countFindTo(
        @BindList("fromIds") List<String> fromIds,
        @Bind("fromEntity") String fromEntity,
        @Bind("relation") int relation,
        @Bind("toEntity") String toEntity);

    @SqlQuery(
        "SELECT COUNT(toId) FROM entity_relationship WHERE fromId = :fromId AND fromEntity = :fromEntity "
            + "AND relation IN (<relation>)")
    @RegisterRowMapper(ToRelationshipMapper.class)
    int countFindTo(
        @BindUUID("fromId") UUID fromId,
        @Bind("fromEntity") String fromEntity,
        @BindList("relation") List<Integer> relation);

    @SqlQuery(
        "SELECT toId, toEntity, json FROM entity_relationship WHERE fromId = :fromId AND fromEntity = :fromEntity "
            + "AND relation IN (<relation>) ORDER BY toId LIMIT :limit OFFSET :offset")
    @RegisterRowMapper(ToRelationshipMapper.class)
    List<EntityRelationshipRecord> findToWithOffset(
        @BindUUID("fromId") UUID fromId,
        @Bind("fromEntity") String fromEntity,
        @BindList("relation") List<Integer> relation,
        @Bind("offset") int offset,
        @Bind("limit") int limit);

    @ConnectionAwareSqlQuery(
        value =
            "SELECT toId, toEntity, json FROM entity_relationship "
                + "WHERE JSON_UNQUOTE(JSON_EXTRACT(json, '$.pipeline.id')) =:fromId OR fromId = :fromId AND relation = :relation "
                + "ORDER BY toId",
        connectionType = MYSQL)
    @ConnectionAwareSqlQuery(
        value =
            "SELECT toId, toEntity, json FROM entity_relationship "
                + "WHERE  json->'pipeline'->>'id' =:fromId OR fromId = :fromId AND relation = :relation "
                + "ORDER BY toId",
        connectionType = POSTGRES)
    @RegisterRowMapper(ToRelationshipMapper.class)
    List<EntityRelationshipRecord> findToPipeline(
        @BindUUID("fromId") UUID fromId, @Bind("relation") int relation);

    //
    // Find from operations
    //
    @SqlQuery(
        "SELECT fromId, fromEntity, json FROM entity_relationship "
            + "WHERE toId = :toId AND toEntity = :toEntity AND relation = :relation AND fromEntity = :fromEntity ")
    @RegisterRowMapper(FromRelationshipMapper.class)
    List<EntityRelationshipRecord> findFrom(
        @BindUUID("toId") UUID toId,
        @Bind("toEntity") String toEntity,
        @Bind("relation") int relation,
        @Bind("fromEntity") String fromEntity);

    @SqlQuery(
        "SELECT fromId, toId, fromEntity, toEntity, relation, json, jsonSchema "
            + "FROM entity_relationship "
            + "WHERE toId IN (<toIds>) "
            + "AND relation = :relation "
            + "AND deleted = FALSE")
    @UseRowMapper(RelationshipObjectMapper.class)
    List<EntityRelationshipObject> findFromBatch(
        @BindList("toIds") List<String> toIds, @Bind("relation") int relation);

    @SqlQuery(
        "SELECT fromId, toId, fromEntity, toEntity, relation, json, jsonSchema "
            + "FROM entity_relationship "
            + "WHERE toId IN (<toIds>) "
            + "AND relation = :relation "
            + "<cond>")
    @UseRowMapper(RelationshipObjectMapper.class)
    List<EntityRelationshipObject> findFromBatchWithCondition(
        @BindList("toIds") List<String> toIds,
        @Bind("relation") int relation,
        @Define("cond") String condition);

    default List<EntityRelationshipObject> findFromBatch(
        List<String> toIds, int relation, Include include) {
      String condition = "";
      if (include == null || include == Include.NON_DELETED) {
        condition = "AND deleted = FALSE";
      } else if (include == Include.DELETED) {
        condition = "AND deleted = TRUE";
      }
      return findFromBatchWithCondition(toIds, relation, condition);
    }

    @SqlQuery(
        "SELECT fromId, toId, fromEntity, toEntity, relation, json, jsonSchema "
            + "FROM entity_relationship "
            + "WHERE toId IN (<toIds>) "
            + "AND relation = :relation "
            + "AND fromEntity = :fromEntityType "
            + "<cond>")
    @UseRowMapper(RelationshipObjectMapper.class)
    List<EntityRelationshipObject> findFromBatchWithEntityTypeAndCondition(
        @BindList("toIds") List<String> toIds,
        @Bind("relation") int relation,
        @Bind("fromEntityType") String fromEntityType,
        @Define("cond") String condition);

    default List<EntityRelationshipObject> findFromBatch(
        List<String> toIds, int relation, String fromEntityType, Include include) {
      String condition = "";
      if (include == null || include == Include.NON_DELETED) {
        condition = "AND deleted = FALSE";
      } else if (include == Include.DELETED) {
        condition = "AND deleted = TRUE";
      }
      return findFromBatchWithEntityTypeAndCondition(toIds, relation, fromEntityType, condition);
    }

    @SqlQuery(
        "SELECT fromId, toId, fromEntity, toEntity, relation, json, jsonSchema "
            + "FROM entity_relationship "
            + "WHERE toId IN (<toIds>) "
            + "AND relation = :relation "
            + "AND fromEntity = :fromEntityType  "
            + "AND deleted = FALSE")
    @UseRowMapper(RelationshipObjectMapper.class)
    List<CollectionDAO.EntityRelationshipObject> findFromBatch(
        @BindList("toIds") List<String> toIds,
        @Bind("relation") int relation,
        @Bind("fromEntityType") String fromEntityType);

    @SqlQuery(
        "SELECT fromId, toId, fromEntity, toEntity, relation, json, jsonSchema "
            + "FROM entity_relationship "
            + "WHERE toId IN (<toIds>) "
            + "AND relation = :relation "
            + "AND toEntity = :toEntityType "
            + "AND deleted = FALSE")
    @UseRowMapper(RelationshipObjectMapper.class)
    List<EntityRelationshipObject> findFromBatch(
        @BindList("toIds") List<String> toIds,
        @Bind("toEntityType") String toEntityType,
        @Bind("relation") int relation);

    @SqlQuery(
        "SELECT fromId, fromEntity, json FROM entity_relationship "
            + "WHERE toId = :toId AND toEntity = :toEntity AND relation = :relation")
    @RegisterRowMapper(FromRelationshipMapper.class)
    List<EntityRelationshipRecord> findFrom(
        @BindUUID("toId") UUID toId,
        @Bind("toEntity") String toEntity,
        @Bind("relation") int relation);

    @SqlQuery(
        "SELECT fromId, toId, fromEntity, toEntity, relation, json, jsonSchema "
            + "FROM entity_relationship "
            + "WHERE toId IN (<toIds>) "
            + "AND relation = :relation "
            + "AND fromEntity = :fromEntityType "
            + "AND toEntity = :toEntityType "
            + "AND deleted = FALSE")
    @UseRowMapper(RelationshipObjectMapper.class)
    List<EntityRelationshipObject> findFromBatch(
        @BindList("toIds") List<String> toIds,
        @Bind("relation") int relation,
        @Bind("fromEntityType") String fromEntityType,
        @Bind("toEntityType") String toEntityType);

    @ConnectionAwareSqlQuery(
        value =
            "SELECT fromId, fromEntity, json FROM entity_relationship "
                + "WHERE JSON_UNQUOTE(JSON_EXTRACT(json, '$.pipeline.id')) = :toId OR toId = :toId AND relation = :relation "
                + "ORDER BY fromId",
        connectionType = MYSQL)
    @ConnectionAwareSqlQuery(
        value =
            "SELECT fromId, fromEntity, json FROM entity_relationship "
                + "WHERE  json->'pipeline'->>'id' = :toId OR toId = :toId AND relation = :relation "
                + "ORDER BY fromId",
        connectionType = POSTGRES)
    @RegisterRowMapper(FromRelationshipMapper.class)
    List<EntityRelationshipRecord> findFromPipeline(
        @BindUUID("toId") UUID toId, @Bind("relation") int relation);

    @ConnectionAwareSqlQuery(
        value =
            "SELECT toId, toEntity, fromId, fromEntity, relation, json, jsonSchema FROM entity_relationship "
                + "WHERE JSON_UNQUOTE(JSON_EXTRACT(json, '$.source')) = :source AND (toId = :toId AND toEntity = :toEntity) "
                + "AND relation = :relation ORDER BY fromId",
        connectionType = MYSQL)
    @ConnectionAwareSqlQuery(
        value =
            "SELECT toId, toEntity, fromId, fromEntity, relation, json, jsonSchema FROM entity_relationship "
                + "WHERE  json->>'source' = :source AND (toId = :toId AND toEntity = :toEntity) "
                + "AND relation = :relation ORDER BY fromId",
        connectionType = POSTGRES)
    @RegisterRowMapper(RelationshipObjectMapper.class)
    List<EntityRelationshipObject> findLineageBySource(
        @BindUUID("toId") UUID toId,
        @Bind("toEntity") String toEntity,
        @Bind("source") String source,
        @Bind("relation") int relation);

    @ConnectionAwareSqlQuery(
        value =
            "SELECT toId, toEntity, fromId, fromEntity, relation, json, jsonSchema FROM entity_relationship "
                + "WHERE JSON_UNQUOTE(JSON_EXTRACT(json, '$.pipeline.id')) =:toId OR toId = :toId AND relation = :relation "
                + "AND JSON_UNQUOTE(JSON_EXTRACT(json, '$.source')) = :source ORDER BY toId",
        connectionType = MYSQL)
    @ConnectionAwareSqlQuery(
        value =
            "SELECT toId, toEntity, fromId, fromEntity, relation, json, jsonSchema FROM entity_relationship "
                + "WHERE  json->'pipeline'->>'id' =:toId OR toId = :toId AND relation = :relation "
                + "AND json->>'source' = :source ORDER BY toId",
        connectionType = POSTGRES)
    @RegisterRowMapper(RelationshipObjectMapper.class)
    List<EntityRelationshipObject> findLineageBySourcePipeline(
        @BindUUID("toId") UUID toId,
        @Bind("toEntity") String toEntity,
        @Bind("source") String source,
        @Bind("relation") int relation);

    @SqlQuery(
        "SELECT count(*) FROM entity_relationship WHERE fromEntity = :fromEntity AND toEntity = :toEntity")
    int findIfAnyRelationExist(
        @Bind("fromEntity") String fromEntity, @Bind("toEntity") String toEntity);

    @SqlQuery(
        "SELECT json FROM entity_relationship WHERE fromId = :fromId "
            + " AND toId = :toId "
            + " AND relation = :relation ")
    String getRelation(
        @BindUUID("fromId") UUID fromId,
        @BindUUID("toId") UUID toId,
        @Bind("relation") int relation);

    @SqlQuery(
        "SELECT toId, toEntity, fromId, fromEntity, relation, json, jsonSchema FROM entity_relationship WHERE fromId = :fromId "
            + " AND toId = :toId "
            + " AND relation = :relation ")
    @RegisterRowMapper(RelationshipObjectMapper.class)
    EntityRelationshipObject getRecord(
        @BindUUID("fromId") UUID fromId,
        @BindUUID("toId") UUID toId,
        @Bind("relation") int relation);

    @SqlQuery(
        "SELECT toId, toEntity, fromId, fromEntity, relation, json, jsonSchema FROM entity_relationship where relation = :relation ORDER BY fromId, toId LIMIT :limit OFFSET :offset")
    @RegisterRowMapper(RelationshipObjectMapper.class)
    List<EntityRelationshipObject> getRecordWithOffset(
        @Bind("relation") int relation, @Bind("offset") long offset, @Bind("limit") int limit);

    @SqlQuery(
        "SELECT toId, toEntity, fromId, fromEntity, relation, json, jsonSchema FROM entity_relationship ORDER BY fromId, toId LIMIT :limit OFFSET :offset")
    @RegisterRowMapper(RelationshipObjectMapper.class)
    List<EntityRelationshipObject> getAllRelationshipsPaginated(
        @Bind("offset") long offset, @Bind("limit") int limit);

    @SqlQuery("SELECT COUNT(*) FROM entity_relationship")
    long getTotalRelationshipCount();

    //
    // Delete Operations
    //
    @SqlUpdate(
        "DELETE from entity_relationship WHERE fromId = :fromId "
            + "AND fromEntity = :fromEntity AND toId = :toId AND toEntity = :toEntity "
            + "AND relation = :relation")
    int delete(
        @BindUUID("fromId") UUID fromId,
        @Bind("fromEntity") String fromEntity,
        @BindUUID("toId") UUID toId,
        @Bind("toEntity") String toEntity,
        @Bind("relation") int relation);

    // Delete all the entity relationship fromID --- relation --> entity of type toEntity
    @SqlUpdate(
        "DELETE from entity_relationship WHERE fromId = :fromId AND fromEntity = :fromEntity "
            + "AND relation = :relation AND toEntity = :toEntity")
    void deleteFrom(
        @BindUUID("fromId") UUID fromId,
        @Bind("fromEntity") String fromEntity,
        @Bind("relation") int relation,
        @Bind("toEntity") String toEntity);

    // Delete all the entity relationship toId <-- relation --  entity of type fromEntity
    @SqlUpdate(
        "DELETE from entity_relationship WHERE toId = :toId AND toEntity = :toEntity AND relation = :relation "
            + "AND fromEntity = :fromEntity")
    void deleteTo(
        @BindUUID("toId") UUID toId,
        @Bind("toEntity") String toEntity,
        @Bind("relation") int relation,
        @Bind("fromEntity") String fromEntity);

    @SqlUpdate(
        "DELETE from entity_relationship WHERE toId = :toId AND toEntity = :toEntity AND relation = :relation")
    void deleteTo(
        @BindUUID("toId") UUID toId,
        @Bind("toEntity") String toEntity,
        @Bind("relation") int relation);

    // Optimized deleteAll implementation that splits OR query for better performance
    @Transaction
    default void deleteAll(UUID id, String entity) {
      // Split OR query into two separate deletes for better index usage
      deleteAllFrom(id, entity);
      deleteAllTo(id, entity);
    }

    @SqlUpdate("DELETE FROM entity_relationship WHERE fromId = :id AND fromEntity = :entity")
    void deleteAllFrom(@BindUUID("id") UUID id, @Bind("entity") String entity);

    @SqlUpdate("DELETE FROM entity_relationship WHERE toId = :id AND toEntity = :entity")
    void deleteAllTo(@BindUUID("id") UUID id, @Bind("entity") String entity);

    // Batch deletion methods for improved performance
    @Transaction
    default void batchDeleteRelationships(List<UUID> entityIds, String entityType) {
      if (entityIds == null || entityIds.isEmpty()) {
        return;
      }

      // Process in chunks of 500 to avoid hitting database query limits
      int batchSize = 500;
      for (int i = 0; i < entityIds.size(); i += batchSize) {
        int endIndex = Math.min(i + batchSize, entityIds.size());
        List<String> batch =
            entityIds.subList(i, endIndex).stream()
                .map(UUID::toString)
                .collect(Collectors.toList());

        batchDeleteFrom(batch, entityType);
        batchDeleteTo(batch, entityType);
      }
    }

    @SqlUpdate(
        "DELETE FROM entity_relationship WHERE fromId IN (<ids>) AND fromEntity = :entityType")
    void batchDeleteFrom(@BindList("ids") List<String> ids, @Bind("entityType") String entityType);

    @SqlUpdate("DELETE FROM entity_relationship WHERE toId IN (<ids>) AND toEntity = :entityType")
    void batchDeleteTo(@BindList("ids") List<String> ids, @Bind("entityType") String entityType);

    @SqlUpdate(
        "DELETE FROM entity_relationship "
            + "WHERE (toId IN (<ids>) AND toEntity = :entity) "
            + "   OR (fromId IN (<ids>) AND fromEntity = :entity)")
    void deleteAllByThreadIds(@BindList("ids") List<String> ids, @Bind("entity") String entity);

    @SqlUpdate("DELETE from entity_relationship WHERE fromId = :id or toId = :id")
    void deleteAllWithId(@BindUUID("id") UUID id);

    @ConnectionAwareSqlUpdate(
        value =
            "DELETE FROM entity_relationship "
                + "WHERE JSON_UNQUOTE(JSON_EXTRACT(json, '$.source')) = :source AND toId = :toId AND toEntity = :toEntity "
                + "AND relation = :relation",
        connectionType = MYSQL)
    @ConnectionAwareSqlUpdate(
        value =
            "DELETE FROM entity_relationship "
                + "WHERE  json->>'source' = :source AND (toId = :toId AND toEntity = :toEntity) "
                + "AND relation = :relation",
        connectionType = POSTGRES)
    void deleteLineageBySource(
        @BindUUID("toId") UUID toId,
        @Bind("toEntity") String toEntity,
        @Bind("source") String source,
        @Bind("relation") int relation);

    @ConnectionAwareSqlUpdate(
        value =
            "DELETE FROM entity_relationship "
                + "WHERE JSON_UNQUOTE(JSON_EXTRACT(json, '$.pipeline.id')) =:toId OR toId = :toId AND relation = :relation "
                + "AND JSON_UNQUOTE(JSON_EXTRACT(json, '$.source')) = :source ORDER BY toId",
        connectionType = MYSQL)
    @ConnectionAwareSqlUpdate(
        value =
            "DELETE FROM entity_relationship "
                + "WHERE  json->'pipeline'->>'id' =:toId OR toId = :toId AND relation = :relation "
                + "AND json->>'source' = :source",
        connectionType = POSTGRES)
    void deleteLineageBySourcePipeline(
        @BindUUID("toId") UUID toId, @Bind("source") String source, @Bind("relation") int relation);

    class FromRelationshipMapper implements RowMapper<EntityRelationshipRecord> {
      @Override
      public EntityRelationshipRecord map(ResultSet rs, StatementContext ctx) throws SQLException {
        return EntityRelationshipRecord.builder()
            .id(UUID.fromString(rs.getString("fromId")))
            .type(rs.getString("fromEntity"))
            .json(rs.getString("json"))
            .build();
      }
    }

    class ToRelationshipMapper implements RowMapper<EntityRelationshipRecord> {
      @Override
      public EntityRelationshipRecord map(ResultSet rs, StatementContext ctx) throws SQLException {
        return EntityRelationshipRecord.builder()
            .id(UUID.fromString(rs.getString("toId")))
            .type(rs.getString("toEntity"))
            .json(rs.getString("json"))
            .build();
      }
    }

    class ToRelationshipCountMapper implements RowMapper<EntityRelationshipCount> {
      @Override
      public EntityRelationshipCount map(ResultSet rs, StatementContext ctx) throws SQLException {
        return EntityRelationshipCount.builder()
            .id(UUID.fromString(rs.getString(1)))
            .count(rs.getInt(2))
            .build();
      }
    }

    class RelationshipObjectMapper implements RowMapper<EntityRelationshipObject> {
      @Override
      public EntityRelationshipObject map(ResultSet rs, StatementContext ctx) throws SQLException {
        return EntityRelationshipObject.builder()
            .fromId(rs.getString("fromId"))
            .fromEntity(rs.getString("fromEntity"))
            .toEntity(rs.getString("toEntity"))
            .toId(rs.getString("toId"))
            .relation(rs.getInt("relation"))
            .json(rs.getString("json"))
            .jsonSchema(rs.getString("jsonSchema"))
            .build();
      }
    }
  }

  interface FeedDAO {
    @ConnectionAwareSqlUpdate(
        value = "INSERT INTO thread_entity(json) VALUES (:json)",
        connectionType = MYSQL)
    @ConnectionAwareSqlUpdate(
        value = "INSERT INTO thread_entity(json) VALUES (:json :: jsonb)",
        connectionType = POSTGRES)
    void insert(@Bind("json") String json);

    @SqlQuery("SELECT json FROM thread_entity WHERE id = :id")
    String findById(@BindUUID("id") UUID id);

    @SqlQuery("SELECT json FROM thread_entity ORDER BY createdAt DESC")
    List<String> list();

    @SqlQuery("SELECT count(id) FROM thread_entity <condition>")
    int listCount(@Define("condition") String condition);

    @SqlUpdate("DELETE FROM thread_entity WHERE id = :id")
    void delete(@BindUUID("id") UUID id);

    @SqlUpdate("DELETE FROM thread_entity WHERE id IN (<ids>)")
    int deleteByIds(@BindList("ids") List<String> ids);

    @ConnectionAwareSqlUpdate(
        value = "UPDATE task_sequence SET id=LAST_INSERT_ID(id+1)",
        connectionType = MYSQL)
    @ConnectionAwareSqlUpdate(
        value = "UPDATE task_sequence SET id=(id+1) RETURNING id",
        connectionType = POSTGRES)
    void updateTaskId();

    @SqlQuery("SELECT id FROM task_sequence LIMIT 1")
    int getTaskId();

    @SqlQuery("SELECT json FROM thread_entity WHERE taskId = :id")
    String findByTaskId(@Bind("id") int id);

    @SqlQuery("SELECT json FROM thread_entity <condition> ORDER BY createdAt DESC LIMIT :limit")
    List<String> list(@Bind("limit") int limit, @Define("condition") String condition);

    @SqlQuery(
        "SELECT json FROM thread_entity "
            + "WHERE type='Announcement' AND (:threadId IS NULL OR id != :threadId) "
            + "AND entityId = :entityId "
            + "AND (( :startTs >= announcementStart AND :startTs < announcementEnd) "
            + "OR (:endTs > announcementStart AND :endTs < announcementEnd) "
            + "OR (:startTs <= announcementStart AND :endTs >= announcementEnd))")
    List<String> listAnnouncementBetween(
        @BindUUID("threadId") UUID threadId,
        @BindUUID("entityId") UUID entityId,
        @Bind("startTs") long startTs,
        @Bind("endTs") long endTs);

    @ConnectionAwareSqlQuery(
        value =
            "SELECT json FROM thread_entity <condition> AND "
                + "to_tsvector('simple', taskAssigneesIds) @@ to_tsquery('simple', :userTeamJsonPostgres) "
                + "ORDER BY createdAt DESC "
                + "LIMIT :limit",
        connectionType = POSTGRES)
    @ConnectionAwareSqlQuery(
        value =
            "SELECT json FROM thread_entity <condition> AND "
                + "MATCH(taskAssigneesIds) AGAINST (:userTeamJsonMysql IN BOOLEAN MODE) "
                + "ORDER BY createdAt DESC "
                + "LIMIT :limit",
        connectionType = MYSQL)
    List<String> listTasksAssigned(
        @Bind("userTeamJsonPostgres") String userTeamJsonPostgres,
        @Bind("userTeamJsonMysql") String userTeamJsonMysql,
        @Bind("limit") int limit,
        @Define("condition") String condition);

    @ConnectionAwareSqlQuery(
        value =
            "SELECT count(id) FROM thread_entity <condition> AND "
                + "to_tsvector('simple', taskAssigneesIds) @@ to_tsquery('simple', :userTeamJsonPostgres) ",
        connectionType = POSTGRES)
    @ConnectionAwareSqlQuery(
        value =
            "SELECT count(id) FROM thread_entity <condition> AND "
                + "MATCH(taskAssigneesIds) AGAINST (:userTeamJsonMysql IN BOOLEAN MODE) ",
        connectionType = MYSQL)
    int listCountTasksAssignedTo(
        @Bind("userTeamJsonPostgres") String userTeamJsonPostgres,
        @Bind("userTeamJsonMysql") String userTeamJsonMysql,
        @Define("condition") String condition);

    @ConnectionAwareSqlQuery(
        value =
            "SELECT json FROM thread_entity <condition> "
                + "AND (to_tsvector('simple', taskAssigneesIds) @@ to_tsquery('simple', :userTeamJsonPostgres) OR createdBy = :username) "
                + "ORDER BY createdAt DESC "
                + "LIMIT :limit",
        connectionType = POSTGRES)
    @ConnectionAwareSqlQuery(
        value =
            "SELECT json FROM thread_entity <condition> "
                + "AND (MATCH(taskAssigneesIds) AGAINST (:userTeamJsonMysql IN BOOLEAN MODE) OR createdBy = :username) "
                + "ORDER BY createdAt DESC "
                + "LIMIT :limit",
        connectionType = MYSQL)
    List<String> listTasksOfUser(
        @Bind("userTeamJsonPostgres") String userTeamJsonPostgres,
        @Bind("userTeamJsonMysql") String userTeamJsonMysql,
        @Bind("username") String username,
        @Bind("limit") int limit,
        @Define("condition") String condition);

    @SqlQuery(
        "SELECT id FROM thread_entity WHERE type = 'Conversation' AND createdAt < :cutoffMillis LIMIT :batchSize")
    List<UUID> fetchConversationThreadIdsOlderThan(
        @Bind("cutoffMillis") long cutoffMillis, @Bind("batchSize") int batchSize);

    @ConnectionAwareSqlQuery(
        value =
            "SELECT count(id) FROM thread_entity <condition> "
                + "AND (to_tsvector('simple', taskAssigneesIds) @@ to_tsquery('simple', :userTeamJsonPostgres)  OR createdBy = :username) ",
        connectionType = POSTGRES)
    @ConnectionAwareSqlQuery(
        value =
            "SELECT count(id) FROM thread_entity <condition> "
                + "AND (MATCH(taskAssigneesIds) AGAINST (:userTeamJsonMysql IN BOOLEAN MODE) OR createdBy = :username) ",
        connectionType = MYSQL)
    int listCountTasksOfUser(
        @Bind("userTeamJsonPostgres") String userTeamJsonPostgres,
        @Bind("userTeamJsonMysql") String userTeamJsonMysql,
        @Bind("username") String username,
        @Define("condition") String condition);

    @SqlQuery(
        "SELECT json FROM thread_entity <condition> AND createdBy = :username ORDER BY createdAt DESC LIMIT :limit")
    List<String> listTasksAssigned(
        @Bind("username") String username,
        @Bind("limit") int limit,
        @Define("condition") String condition);

    @SqlQuery("SELECT count(id) FROM thread_entity <condition> AND createdBy = :username")
    int listCountTasksAssignedBy(
        @Bind("username") String username, @Define("condition") String condition);

    @SqlQuery(
        "SELECT json FROM thread_entity where type = 'Task' LIMIT :limit OFFSET :paginationOffset")
    List<String> listTaskThreadWithOffset(
        @Bind("limit") int limit, @Bind("paginationOffset") int paginationOffset);

    @SqlQuery(
        "SELECT json FROM thread_entity where type != 'Task' AND createdAt > :cutoffMillis ORDER BY createdAt LIMIT :limit OFFSET :paginationOffset")
    List<String> listOtherConversationThreadWithOffset(
        @Bind("cutoffMillis") long cutoffMillis,
        @Bind("limit") int limit,
        @Bind("paginationOffset") int paginationOffset);

    @SqlQuery(
        "SELECT json FROM thread_entity <condition> AND "
            // Entity for which the thread is about is owned by the user or his teams
            + "(entityId in (SELECT toId FROM entity_relationship WHERE "
            + "((fromEntity='user' AND fromId= :userId) OR "
            + "(fromEntity='team' AND fromId IN (<teamIds>))) AND relation=8) OR "
            + "id in (SELECT toId FROM entity_relationship WHERE (fromEntity='user' AND fromId= :userId AND toEntity='THREAD' AND relation IN (1,2)))) "
            + "ORDER BY createdAt DESC "
            + "LIMIT :limit")
    List<String> listThreadsByOwner(
        @BindUUID("userId") UUID userId,
        @BindList("teamIds") List<String> teamIds,
        @Bind("limit") int limit,
        @Define("condition") String condition);

    @SqlQuery(
        "SELECT count(id) FROM thread_entity <condition> AND "
            + "(entityId in (SELECT toId FROM entity_relationship WHERE "
            + "((fromEntity='user' AND fromId= :userId) OR "
            + "(fromEntity='team' AND fromId IN (<teamIds>))) AND relation=8) OR "
            + "id in (SELECT toId FROM entity_relationship WHERE (fromEntity='user' AND fromId= :userId AND toEntity='THREAD' AND relation IN (1,2)))) ")
    int listCountThreadsByOwner(
        @BindUUID("userId") UUID userId,
        @BindList("teamIds") List<String> teamIds,
        @Define("condition") String condition);

    @SqlQuery(
        value =
            "SELECT json "
                + " FROM thread_entity "
                + " WHERE testCaseResolutionStatusId = :testCaseResolutionStatusId")
    String fetchThreadByTestCaseResolutionStatusId(
        @BindUUID("testCaseResolutionStatusId") UUID testCaseResolutionStatusId);

    default List<String> listThreadsByEntityLink(
        FeedFilter filter,
        EntityLink entityLink,
        int limit,
        int relation,
        String userName,
        List<String> teamNames) {
      int filterRelation = -1;
      if (userName != null && filter.getFilterType() == FilterType.MENTIONS) {
        filterRelation = MENTIONED_IN.ordinal();
      }
      return listThreadsByEntityLink(
          entityLink.getFullyQualifiedFieldValue(),
          entityLink.getFullyQualifiedFieldType(),
          limit,
          relation,
          userName,
          teamNames,
          filterRelation,
          filter.getCondition());
    }

    @SqlQuery(
        "SELECT json FROM thread_entity <condition> "
            + "AND hash_id in (SELECT fromFQNHash FROM field_relationship WHERE "
            + "(:fqnPrefixHash IS NULL OR toFQNHash LIKE :concatFqnPrefixHash OR toFQNHash=:fqnPrefixHash) AND fromType='THREAD' AND "
            + "(:toType IS NULL OR toType LIKE :concatToType OR toType=:toType) AND relation= :relation) "
            + "AND (:userName IS NULL OR MD5(id) in (SELECT toFQNHash FROM field_relationship WHERE "
            + " ((fromType='user' AND fromFQNHash= :userName) OR"
            + " (fromType='team' AND fromFQNHash IN (<teamNames>))) AND toType='THREAD' AND relation= :filterRelation) )"
            + "ORDER BY createdAt DESC "
            + "LIMIT :limit")
    List<String> listThreadsByEntityLink(
        @BindConcat(
                value = "concatFqnPrefixHash",
                original = "fqnPrefixHash",
                parts = {":fqnPrefixHash", ".%"},
                hash = true)
            String fqnPrefixHash,
        @BindConcat(
                value = "concatToType",
                original = "toType",
                parts = {":toType", ".%"})
            String toType,
        @Bind("limit") int limit,
        @Bind("relation") int relation,
        @BindFQN("userName") String userName,
        @BindList("teamNames") List<String> teamNames,
        @Bind("filterRelation") int filterRelation,
        @Define("condition") String condition);

    default int listCountThreadsByEntityLink(
        FeedFilter filter,
        EntityLink entityLink,
        int relation,
        String userName,
        List<String> teamNames) {
      int filterRelation = -1;
      if (userName != null && filter.getFilterType() == FilterType.MENTIONS) {
        filterRelation = MENTIONED_IN.ordinal();
      }
      return listCountThreadsByEntityLink(
          entityLink.getFullyQualifiedFieldValue(),
          entityLink.getFullyQualifiedFieldType(),
          relation,
          userName,
          teamNames,
          filterRelation,
          filter.getCondition(false));
    }

    @SqlQuery(
        "SELECT count(id) FROM thread_entity <condition> "
            + "AND hash_id in (SELECT fromFQNHash FROM field_relationship WHERE "
            + "(:fqnPrefixHash IS NULL OR toFQNHash LIKE :concatFqnPrefixHash OR toFQNHash=:fqnPrefixHash) AND fromType='THREAD' AND "
            + "(:toType IS NULL OR toType LIKE :concatToType OR toType=:toType) AND relation= :relation) "
            + "AND (:userName IS NULL OR id in (SELECT toFQNHash FROM field_relationship WHERE "
            + " ((fromType='user' AND fromFQNHash= :userName) OR"
            + " (fromType='team' AND fromFQNHash IN (<teamNames>))) AND toType='THREAD' AND relation= :filterRelation) )")
    int listCountThreadsByEntityLink(
        @BindConcat(
                value = "concatFqnPrefixHash",
                original = "fqnPrefixHash",
                parts = {":fqnPrefixHash", ".%"},
                hash = true)
            String fqnPrefixHash,
        @BindConcat(
                value = "concatToType",
                original = "toType",
                parts = {":toType", ".%"})
            String toType,
        @Bind("relation") int relation,
        @Bind("userName") String userName,
        @BindList("teamNames") List<String> teamNames,
        @Bind("filterRelation") int filterRelation,
        @Define("condition") String condition);

    @ConnectionAwareSqlUpdate(
        value = "UPDATE thread_entity SET json = :json where id = :id",
        connectionType = MYSQL)
    @ConnectionAwareSqlUpdate(
        value = "UPDATE thread_entity SET json = (:json :: jsonb) where id = :id",
        connectionType = POSTGRES)
    void update(@BindUUID("id") UUID id, @Bind("json") String json);

    @SqlQuery(
        "SELECT entityLink, type, taskStatus, COUNT(id) as count FROM ( "
            + "    SELECT te.entityLink, te.type, te.taskStatus, te.id "
            + "    FROM thread_entity te "
            + "    WHERE hash_id IN ( "
            + "        SELECT fromFQNHash FROM field_relationship "
            + "        WHERE "
            + "            (:fqnPrefixHash IS NULL OR toFQNHash LIKE :concatFqnPrefixHash OR toFQNHash = :fqnPrefixHash) "
            + "            AND fromType = 'THREAD' "
            + "            AND (:toType IS NULL OR toType LIKE :concatToType OR toType = :toType) "
            + "            AND relation = 3 "
            + "    )  "
            + "    UNION  "
            + "    SELECT te.entityLink, te.type, te.taskStatus, te.id "
            + "    FROM thread_entity te "
            + "    WHERE te.entityId = :entityId "
            + ") AS combined WHERE combined.type IS NOT NULL "
            + "GROUP BY type, taskStatus, entityLink")
    @RegisterRowMapper(ThreadCountFieldMapper.class)
    List<List<String>> listCountByEntityLink(
        @BindUUID("entityId") UUID entityId,
        @BindConcat(
                value = "concatFqnPrefixHash",
                original = "fqnPrefixHash",
                parts = {":fqnPrefixHash", ".%"},
                hash = true)
            String fqnPrefixHash,
        @BindConcat(
                value = "concatToType",
                original = "toType",
                parts = {":toType", ".%"})
            String toType);

    @ConnectionAwareSqlQuery(
        value =
            "SELECT COUNT(te.id) AS count "
                + "FROM thread_entity te "
                + "WHERE te.type = 'Announcement' "
                + "  AND te.entityLink = :entityLink "
                + "  AND CAST(JSON_EXTRACT(te.json, '$.announcement.startTime') AS UNSIGNED) <= UNIX_TIMESTAMP()*1000 "
                + "  AND CAST(JSON_EXTRACT(te.json, '$.announcement.endTime') AS UNSIGNED) >= UNIX_TIMESTAMP()*1000",
        connectionType = MYSQL)
    @ConnectionAwareSqlQuery(
        value =
            "SELECT COUNT(te.id) AS count "
                + "FROM thread_entity te "
                + "WHERE te.type = 'Announcement' "
                + "  AND te.entityLink = :entityLink "
                + "  AND (te.json->'announcement'->>'startTime')::numeric <= EXTRACT(EPOCH FROM NOW()) * 1000 "
                + "  AND (te.json->'announcement'->>'endTime')::numeric >= EXTRACT(EPOCH FROM NOW()) * 1000",
        connectionType = POSTGRES)
    int countActiveAnnouncement(@Bind("entityLink") String entityLink);

    @ConnectionAwareSqlQuery(
        value =
            "SELECT combined.type, combined.taskStatus, COUNT(combined.id) AS count "
                + "FROM ( "
                + "    SELECT te.type, te.taskStatus, te.id  "
                + "    FROM thread_entity te "
                + "    JOIN entity_relationship er ON te.entityId = er.toId "
                + "    WHERE "
                + "        (er.fromEntity = 'user' AND er.fromId = :userId AND er.relation = 8 AND te.type <> 'Task') "
                + "        OR (er.fromEntity = 'team' AND er.fromId IN (<teamIds>) AND er.relation = 8  AND te.type <> 'Task') "
                + "    UNION "
                + "    SELECT te.type, te.taskStatus, te.id "
                + "    FROM thread_entity te "
                + "    JOIN entity_relationship er ON te.id = er.toId "
                + "    WHERE "
                + "        er.fromEntity = 'user' AND er.fromId = :userId AND er.toEntity = 'THREAD' AND er.relation IN (1, 2) "
                + "    UNION "
                + "    SELECT te.type, te.taskStatus, te.id "
                + "    FROM thread_entity te "
                + "    JOIN entity_relationship er ON te.id = er.toId "
                + "    WHERE "
                + "        (er.fromEntity = 'user' AND er.fromId = :userId AND er.relation = 11) "
                + "        OR (er.fromEntity = 'team' AND er.fromId IN (<teamIds>) AND er.relation = 11) "
                + "    UNION "
                + "    SELECT te.type, te.taskStatus, te.id "
                + "    FROM thread_entity te "
                + "    WHERE te.createdBy = :username "
                + "    UNION "
                + "    SELECT te.type, te.taskStatus, te.id "
                + "    FROM thread_entity te "
                + "    WHERE MATCH(te.taskAssigneesIds) AGAINST (:userTeamJsonMysql IN BOOLEAN MODE) "
                + ") AS combined WHERE combined.type is not NULL "
                + "GROUP BY combined.type, combined.taskStatus;",
        connectionType = MYSQL)
    @ConnectionAwareSqlQuery(
        value =
            "SELECT combined.type, combined.taskStatus, COUNT(combined.id) AS count "
                + "FROM ( "
                + "    SELECT te.type, te.taskStatus, te.id  "
                + "    FROM thread_entity te "
                + "    JOIN entity_relationship er ON te.entityId = er.toId "
                + "    WHERE "
                + "        (er.fromEntity = 'user' AND er.fromId = :userId AND er.relation = 8 AND te.type <> 'Task') "
                + "        OR (er.fromEntity = 'team' AND er.fromId IN (<teamIds>) AND er.relation = 8 AND te.type <> 'Task') "
                + "    UNION "
                + "    SELECT te.type, te.taskStatus, te.id "
                + "    FROM thread_entity te "
                + "    JOIN entity_relationship er ON te.id = er.toId "
                + "    WHERE "
                + "        er.fromEntity = 'user' AND er.fromId = :userId AND er.toEntity = 'THREAD' AND er.relation IN (1, 2) "
                + "    UNION "
                + "    SELECT te.type, te.taskStatus, te.id "
                + "    FROM thread_entity te "
                + "    JOIN entity_relationship er ON te.id = er.toId "
                + "    WHERE "
                + "        (er.fromEntity = 'user' AND er.fromId = :userId AND er.relation = 11) "
                + "        OR (er.fromEntity = 'team' AND er.fromId IN (<teamIds>) AND er.relation = 11) "
                + "    UNION "
                + "    SELECT te.type, te.taskStatus, te.id "
                + "    FROM thread_entity te "
                + "    WHERE te.createdBy = :username "
                + "    UNION "
                + "    SELECT te.type, te.taskStatus, te.id "
                + "    FROM thread_entity te "
                + "    WHERE to_tsvector('simple', taskAssigneesIds) @@ to_tsquery('simple', :userTeamJsonPostgres) "
                + ") AS combined WHERE combined.type is not NULL "
                + "GROUP BY combined.type, combined.taskStatus;",
        connectionType = POSTGRES)
    @RegisterRowMapper(OwnerCountFieldMapper.class)
    List<List<String>> listCountByOwner(
        @BindUUID("userId") UUID userId,
        @BindList("teamIds") List<String> teamIds,
        @Bind("username") String username,
        @Bind("userTeamJsonMysql") String userTeamJsonMysql,
        @Bind("userTeamJsonPostgres") String userTeamJsonPostgres);

    @SqlQuery(
        "SELECT json FROM thread_entity <condition> AND "
            + "entityId in ("
            + "SELECT toId FROM entity_relationship WHERE "
            + "((fromEntity='user' AND fromId= :userId) OR "
            + "(fromEntity='team' AND fromId IN (<teamIds>))) AND relation= :relation) "
            + "ORDER BY createdAt DESC "
            + "LIMIT :limit")
    List<String> listThreadsByFollows(
        @BindUUID("userId") UUID userId,
        @BindList("teamIds") List<String> teamIds,
        @Bind("limit") int limit,
        @Bind("relation") int relation,
        @Define("condition") String condition);

    @SqlQuery(
        "SELECT count(id) FROM thread_entity <condition> AND "
            + "entityId in ("
            + "SELECT toId FROM entity_relationship WHERE "
            + "((fromEntity='user' AND fromId= :userId) OR "
            + "(fromEntity='team' AND fromId IN (<teamIds>))) AND relation= :relation)")
    int listCountThreadsByFollows(
        @BindUUID("userId") UUID userId,
        @BindList("teamIds") List<String> teamIds,
        @Bind("relation") int relation,
        @Define("condition") String condition);

    @SqlQuery(
        "SELECT json FROM ( "
            + "    SELECT json, createdAt FROM thread_entity te "
            + "     <condition> AND entityId IN ( "
            + "        SELECT toId FROM entity_relationship er "
            + "        WHERE er.relation = 8 "
            + "        AND ( "
            + "            (er.fromEntity = 'user' AND er.fromId = :userId) "
            + "            OR (er.fromEntity = 'team' AND er.fromId IN (<teamIds>)) "
            + "        ) "
            + "    )  "
            + "    UNION   "
            + "    SELECT json, createdAt FROM thread_entity te  "
            + "     <condition> AND id IN ( "
            + "        SELECT toId FROM entity_relationship er  "
            + "        WHERE er.toEntity = 'THREAD'  "
            + "        AND er.relation IN (1, 2)  "
            + "        AND er.fromEntity = 'user'  "
            + "        AND er.fromId = :userId  "
            + "    )  "
            + "    UNION   "
            + "    SELECT json, createdAt FROM thread_entity te  "
            + "     <condition> AND id IN ( "
            + "        SELECT toId FROM entity_relationship er  "
            + "        WHERE er.relation = 11  "
            + "        AND ( "
            + "            (er.fromEntity = 'user' AND er.fromId = :userId)  "
            + "            OR (er.fromEntity = 'team' AND er.fromId IN (<teamIds>)) "
            + "        ) "
            + "    )  "
            + ") AS combined  "
            + "ORDER BY createdAt DESC  "
            + "LIMIT :limit")
    List<String> listThreadsByOwnerOrFollows(
        @BindUUID("userId") UUID userId,
        @BindList("teamIds") List<String> teamIds,
        @Bind("limit") int limit,
        @Define("condition") String condition);

    @SqlQuery(
        "SELECT COUNT(id) FROM ( "
            + "    SELECT te.id FROM thread_entity te  "
            + "     <condition> AND entityId IN ( "
            + "        SELECT toId FROM entity_relationship er  "
            + "        WHERE er.relation = 8  "
            + "        AND ( "
            + "            (er.fromEntity = 'user' AND er.fromId = :userId) "
            + "            OR (er.fromEntity = 'team' AND er.fromId IN (<teamIds>)) "
            + "        ) "
            + "    )  "
            + "    UNION   "
            + "    SELECT te.id FROM thread_entity te  "
            + "     <condition> AND id IN ( "
            + "        SELECT toId FROM entity_relationship er  "
            + "        WHERE er.toEntity = 'THREAD'  "
            + "        AND er.relation IN (1, 2)  "
            + "        AND er.fromEntity = 'user'  "
            + "        AND er.fromId = :userId  "
            + "    )  "
            + "    UNION   "
            + "    SELECT te.id FROM thread_entity te  "
            + "     <condition> AND id IN ( "
            + "        SELECT toId FROM entity_relationship er  "
            + "        WHERE er.relation = 11  "
            + "        AND ( "
            + "            (er.fromEntity = 'user' AND er.fromId = :userId)  "
            + "            OR (er.fromEntity = 'team' AND er.fromId IN (<teamIds>)) "
            + "        ) "
            + "    ) "
            + ") AS combined")
    int listCountThreadsByOwnerOrFollows(
        @BindUUID("userId") UUID userId,
        @BindList("teamIds") List<String> teamIds,
        @Define("condition") String condition);

    @SqlQuery(
        "SELECT json FROM thread_entity <condition> AND "
            + "hash_id in ("
            + "SELECT toFQNHash FROM field_relationship WHERE "
            + "((fromType='user' AND fromFQNHash= :userName) OR "
            + "(fromType='team' AND fromFQNHash IN (<teamNames>)))  AND toType='THREAD' AND relation= :relation) "
            + "ORDER BY createdAt DESC "
            + "LIMIT :limit")
    List<String> listThreadsByMentions(
        @Bind("userName") String userName,
        @BindList("teamNames") List<String> teamNames,
        @Bind("limit") int limit,
        @Bind("relation") int relation,
        @Define("condition") String condition);

    @SqlQuery(
        "SELECT count(id) FROM thread_entity <condition> AND "
            + "hash_id in ("
            + "SELECT toFQNHash FROM field_relationship WHERE "
            + "((fromType='user' AND fromFQNHash= :userName) OR "
            + "(fromType='team' AND fromFQNHash IN (<teamNames>)))  AND toType='THREAD' AND relation= :relation) ")
    int listCountThreadsByMentions(
        @Bind("userName") String userName,
        @BindList("teamNames") List<String> teamNames,
        @Bind("relation") int relation,
        @Define("condition") String condition);

    @SqlQuery(
        "SELECT json FROM thread_entity <condition> "
            + "AND MD5(id) in (SELECT fromFQNHash FROM field_relationship WHERE "
            + "(:fqnPrefixHash IS NULL OR toFQNHash LIKE :concatFqnPrefixHash OR toFQNHash=:fqnPrefixHash) AND fromType='THREAD' AND "
            + "((:toType1 IS NULL OR toType LIKE :concatToType1 OR toType=:toType1) OR "
            + "(:toType2 IS NULL OR toType LIKE :concatToType2 OR toType=:toType2)) AND relation= :relation)"
            + "AND (:userName IS NULL OR MD5(id) in (SELECT toFQNHash FROM field_relationship WHERE "
            + " ((fromType='user' AND fromFQNHash= :userName) OR"
            + " (fromType='team' AND fromFQNHash IN (<teamNames>))) AND toType='THREAD' AND relation= :filterRelation) )"
            + "ORDER BY createdAt DESC "
            + "LIMIT :limit")
    List<String> listThreadsByGlossaryAndTerms(
        @BindConcat(
                value = "concatFqnPrefixHash",
                original = "fqnPrefixHash",
                parts = {":fqnPrefixHash", ".%"},
                hash = true)
            String fqnPrefixHash,
        @BindConcat(
                value = "concatToType1",
                original = "toType1",
                parts = {":toType1", ".%"})
            String toType1,
        @BindConcat(
                value = "concatToType2",
                original = "toType2",
                parts = {":toType2", ".%"})
            String toType2,
        @Bind("limit") int limit,
        @Bind("relation") int relation,
        @BindFQN("userName") String userName,
        @BindList("teamNames") List<String> teamNames,
        @Bind("filterRelation") int filterRelation,
        @Define("condition") String condition);

    default List<List<String>> listCountThreadsByGlossaryAndTerms(
        EntityLink entityLink, EntityReference reference) {
      EntityLink glossaryTermLink =
          new EntityLink(GLOSSARY_TERM, entityLink.getFullyQualifiedFieldValue());
      return listCountThreadsByGlossaryAndTerms(
          reference.getId(),
          reference.getFullyQualifiedName(),
          entityLink.getFullyQualifiedFieldType(),
          glossaryTermLink.getFullyQualifiedFieldType());
    }

    default List<String> listThreadsByTaskAssignee(String taskAssigneesId) {
      String condition = String.format(" WHERE taskAssigneesIds LIKE '%%%s%%'", taskAssigneesId);
      return listThreadsByTaskAssigneesId(condition);
    }

    @SqlQuery("SELECT json FROM thread_entity <cond>")
    List<String> listThreadsByTaskAssigneesId(@Define("cond") String cond);

    @SqlQuery(
        "SELECT entityLink, type, taskStatus, COUNT(id) as count "
            + "FROM ( "
            + "    SELECT te.entityLink, te.type, te.taskStatus, te.id "
            + "    FROM thread_entity te "
            + "    WHERE te.entityId = :entityId "
            + "    UNION "
            + "    SELECT te.entityLink, te.type, te.taskStatus, te.id "
            + "    FROM thread_entity te "
            + "    WHERE te.hash_id IN ( "
            + "        SELECT fr.fromFQNHash "
            + "        FROM field_relationship fr "
            + "        WHERE (:fqnPrefixHash IS NULL OR fr.toFQNHash LIKE :concatFqnPrefixHash OR fr.toFQNHash = :fqnPrefixHash) "
            + "        AND fr.fromType = 'THREAD' "
            + "        AND (:toType1 IS NULL OR fr.toType LIKE :concatToType1 OR fr.toType = :toType1) "
            + "        AND fr.relation = 3 "
            + "    ) "
            + "    UNION "
            + "    SELECT te.entityLink, te.type, te.taskStatus, te.id "
            + "    FROM thread_entity te "
            + "    WHERE te.type = 'Task' "
            + "    AND te.hash_id IN ( "
            + "        SELECT fr.fromFQNHash "
            + "        FROM field_relationship fr "
            + "        JOIN thread_entity te2 ON te2.hash_id = fr.fromFQNHash WHERE fr.fromFQNHash = te.hash_id AND te2.type = 'Task' "
            + "        AND (:fqnPrefixHash IS NULL OR fr.toFQNHash LIKE :concatFqnPrefixHash OR fr.toFQNHash = :fqnPrefixHash) "
            + "        AND fr.fromType = 'THREAD' "
            + "        AND (:toType2 IS NULL OR fr.toType LIKE :concatToType2 OR fr.toType = :toType2) "
            + "        AND fr.relation = 3 "
            + "    ) "
            + ") AS combined_results WHERE combined_results.type is not NULL "
            + "GROUP BY entityLink, type, taskStatus ")
    @RegisterRowMapper(ThreadCountFieldMapper.class)
    List<List<String>> listCountThreadsByGlossaryAndTerms(
        @BindUUID("entityId") UUID entityId,
        @BindConcat(
                value = "concatFqnPrefixHash",
                original = "fqnPrefixHash",
                parts = {":fqnPrefixHash", ".%"},
                hash = true)
            String fqnPrefixHash,
        @BindConcat(
                value = "concatToType1",
                original = "toType1",
                parts = {":toType1", ".%"})
            String toType1,
        @BindConcat(
                value = "concatToType2",
                original = "toType2",
                parts = {":toType2", ".%"})
            String toType2);

    @SqlQuery("select id from thread_entity where entityId = :entityId")
    List<String> findByEntityId(@Bind("entityId") String entityId);

    @ConnectionAwareSqlUpdate(
        value =
            "UPDATE thread_entity SET json = JSON_SET(json, '$.about', :newEntityLink)\n"
                + "WHERE entityId = :entityId",
        connectionType = MYSQL)
    @ConnectionAwareSqlUpdate(
        value =
            "UPDATE thread_entity SET json = jsonb_set(json, '{about}', to_jsonb(:newEntityLink::text), false)\n"
                + "WHERE entityId = :entityId",
        connectionType = POSTGRES)
    void updateByEntityId(
        @Bind("newEntityLink") String newEntityLink, @Bind("entityId") String entityId);

    class OwnerCountFieldMapper implements RowMapper<List<String>> {
      @Override
      public List<String> map(ResultSet rs, StatementContext ctx) throws SQLException {
        return Arrays.asList(
            rs.getString("type"), rs.getString("taskStatus"), rs.getString("count"));
      }
    }

    class ThreadCountFieldMapper implements RowMapper<List<String>> {
      @Override
      public List<String> map(ResultSet rs, StatementContext ctx) throws SQLException {
        return Arrays.asList(
            rs.getString("entityLink"),
            rs.getString("type"),
            rs.getString("taskStatus"),
            rs.getString("count"));
      }
    }
  }

  interface FieldRelationshipDAO {
    @ConnectionAwareSqlUpdate(
        value =
            "INSERT IGNORE INTO field_relationship(fromFQNHash, toFQNHash, fromFQN, toFQN, fromType, toType, relation, json) "
                + "VALUES (:fromFQNHash, :toFQNHash, :fromFQN, :toFQN, :fromType, :toType, :relation, :json)",
        connectionType = MYSQL)
    @ConnectionAwareSqlUpdate(
        value =
            "INSERT INTO field_relationship(fromFQNHash, toFQNHash, fromFQN, toFQN, fromType, toType, relation, json) "
                + "VALUES (:fromFQNHash, :toFQNHash, :fromFQN, :toFQN, :fromType, :toType, :relation, (:json :: jsonb)) "
                + "ON CONFLICT (fromFQNHash, toFQNHash, relation) DO NOTHING",
        connectionType = POSTGRES)
    void insert(
        @BindFQN("fromFQNHash") String fromFQNHash,
        @BindFQN("toFQNHash") String toFQNHash,
        @Bind("fromFQN") String fromFQN,
        @Bind("toFQN") String toFQN,
        @Bind("fromType") String fromType,
        @Bind("toType") String toType,
        @Bind("relation") int relation,
        @Bind("json") String json);

    @ConnectionAwareSqlUpdate(
        value =
            "INSERT INTO field_relationship(fromFQNHash, toFQNHash, fromFQN, toFQN, fromType, toType, relation, jsonSchema, json) "
                + "VALUES (:fromFQNHash, :toFQNHash, :fromFQN, :toFQN, :fromType, :toType, :relation, :jsonSchema, :json) "
                + "ON DUPLICATE KEY UPDATE json = :json",
        connectionType = MYSQL)
    @ConnectionAwareSqlUpdate(
        value =
            "INSERT INTO field_relationship(fromFQNHash, toFQNHash, fromFQN, toFQN, fromType, toType, relation, jsonSchema, json) "
                + "VALUES (:fromFQNHash, :toFQNHash, :fromFQN, :toFQN, :fromType, :toType, :relation, :jsonSchema, (:json :: jsonb)) "
                + "ON CONFLICT (fromFQNHash, toFQNHash, relation) DO UPDATE SET json = EXCLUDED.json",
        connectionType = POSTGRES)
    void upsert(
        @BindFQN("fromFQNHash") String fromFQNHash,
        @BindFQN("toFQNHash") String toFQNHash,
        @Bind("fromFQN") String fromFQN,
        @Bind("toFQN") String toFQN,
        @Bind("fromType") String fromType,
        @Bind("toType") String toType,
        @Bind("relation") int relation,
        @Bind("jsonSchema") String jsonSchema,
        @Bind("json") String json);

    @SqlQuery(
        "SELECT json FROM field_relationship WHERE "
            + "fromFQNHash = :fromFQNHash AND toFQNHash = :toFQNHash AND fromType = :fromType "
            + "AND toType = :toType AND relation = :relation")
    String find(
        @BindFQN("fromFQNHash") String fromFQNHash,
        @BindFQN("toFQNHash") String toFQNHash,
        @Bind("fromType") String fromType,
        @Bind("toType") String toType,
        @Bind("relation") int relation);

    @SqlQuery(
        "SELECT fromFQN, fromType, json FROM field_relationship WHERE "
            + "toFQNHash = :toFQNHash AND toType = :toType AND relation = :relation")
    @RegisterRowMapper(FromFieldMapper.class)
    List<Triple<String, String, String>> findFrom(
        @BindFQN("toFQNHash") String toFQNHash,
        @Bind("toType") String toType,
        @Bind("relation") int relation);

    @SqlQuery(
        "SELECT fromFQN, toFQN, json FROM field_relationship WHERE "
            + "fromFQNHash LIKE :concatFqnPrefixHash AND fromType = :fromType AND toType = :toType "
            + "AND relation = :relation")
    @RegisterRowMapper(ToFieldMapper.class)
    List<Triple<String, String, String>> listToByPrefix(
        @BindConcat(
                value = "concatFqnPrefixHash",
                parts = {":fqnPrefixHash", "%"},
                hash = true)
            String fqnPrefixHash,
        @Bind("fromType") String fromType,
        @Bind("toType") String toType,
        @Bind("relation") int relation);

    @Deprecated(since = "Release 1.1")
    @SqlQuery(
        "SELECT DISTINCT fromFQN, toFQN FROM field_relationship WHERE fromFQNHash = '' or fromFQNHash is null or toFQNHash = '' or toFQNHash is null LIMIT :limit")
    @RegisterRowMapper(FieldRelationShipMapper.class)
    List<Pair<String, String>> migrationListDistinctWithOffset(@Bind("limit") int limit);

    @SqlQuery(
        "SELECT fromFQN, toFQN, json FROM field_relationship WHERE "
            + "fromFQNHash = :fqnHash AND fromType = :type AND toType = :otherType AND relation = :relation "
            + "UNION "
            + "SELECT toFQN, fromFQN, json FROM field_relationship WHERE "
            + "toFQNHash = :fqnHash AND toType = :type AND fromType = :otherType AND relation = :relation")
    @RegisterRowMapper(ToFieldMapper.class)
    List<Triple<String, String, String>> listBidirectional(
        @BindFQN("fqnHash") String fqnHash,
        @Bind("type") String type,
        @Bind("otherType") String otherType,
        @Bind("relation") int relation);

    @SqlQuery(
        "SELECT fromFQN, toFQN, json FROM field_relationship WHERE "
            + "fromFQNHash LIKE :concatFqnPrefixHash AND fromType = :type AND toType = :otherType AND relation = :relation "
            + "UNION "
            + "SELECT toFQN, fromFQN, json FROM field_relationship WHERE "
            + "toFQNHash LIKE :concatFqnPrefixHash AND toType = :type AND fromType = :otherType AND relation = :relation")
    @RegisterRowMapper(ToFieldMapper.class)
    List<Triple<String, String, String>> listBidirectionalByPrefix(
        @BindConcat(
                value = "concatFqnPrefixHash",
                parts = {":fqnPrefixHash", "%"},
                hash = true)
            String fqnPrefixHash,
        @Bind("type") String type,
        @Bind("otherType") String otherType,
        @Bind("relation") int relation);

    default void deleteAllByPrefix(String fqn) {
      String prefix = String.format("%s%s%%", FullyQualifiedName.buildHash(fqn), Entity.SEPARATOR);
      String condition = "WHERE (toFQNHash LIKE :prefix OR fromFQNHash LIKE :prefix)";
      Map<String, String> bindMap = new HashMap<>();
      bindMap.put("prefix", prefix);
      deleteAllByPrefixInternal(condition, bindMap);
    }

    default void deleteAllByPrefixes(List<String> threadIds) {
      for (String threadId : threadIds) {
        deleteAllByPrefix(threadId);
      }
    }

    @SqlUpdate("DELETE from field_relationship <cond>")
    void deleteAllByPrefixInternal(
        @Define("cond") String cond, @BindMap Map<String, String> bindings);

    @SqlUpdate(
        "DELETE from field_relationship WHERE fromFQNHash = :fromFQNHash AND toFQNHash = :toFQNHash AND fromType = :fromType "
            + "AND toType = :toType AND relation = :relation")
    void delete(
        @BindFQN("fromFQNHash") String fromFQNHash,
        @BindFQN("toFQNHash") String toFQNHash,
        @Bind("fromType") String fromType,
        @Bind("toType") String toType,
        @Bind("relation") int relation);

    default void renameByToFQN(String oldToFQN, String newToFQN) {
      renameByToFQNInternal(
          oldToFQN,
          FullyQualifiedName.buildHash(oldToFQN),
          newToFQN,
          FullyQualifiedName.buildHash(newToFQN)); // First rename targetFQN from oldFQN to newFQN
      renameByToFQNPrefix(oldToFQN, newToFQN);
      // Rename all the targetFQN prefixes starting with the oldFQN to newFQN
    }

    @SqlUpdate(
        "Update field_relationship set toFQN  = :newToFQN , toFQNHash  = :newToFQNHash "
            + "where fromtype = 'THREAD' AND relation='3' AND toFQN = :oldToFQN and toFQNHash =:oldToFQNHash ;")
    void renameByToFQNInternal(
        @Bind("oldToFQN") String oldToFQN,
        @Bind("oldToFQNHash") String oldToFQNHash,
        @Bind("newToFQN") String newToFQN,
        @Bind("newToFQNHash") String newToFQNHash);

    default void renameByToFQNPrefix(String oldToFQNPrefix, String newToFQNPrefix) {
      String update =
          String.format(
              "UPDATE field_relationship SET toFQN  = REPLACE(toFQN, '%s.', '%s.') , toFQNHash  = REPLACE(toFQNHash, '%s.', '%s.') where fromtype = 'THREAD' AND relation='3' AND  toFQN like '%s.%%' and toFQNHash like '%s.%%' ",
              escapeApostrophe(oldToFQNPrefix),
              escapeApostrophe(newToFQNPrefix),
              FullyQualifiedName.buildHash(oldToFQNPrefix),
              FullyQualifiedName.buildHash(newToFQNPrefix),
              escapeApostrophe(oldToFQNPrefix),
              FullyQualifiedName.buildHash(oldToFQNPrefix));
      renameByToFQNPrefixInternal(update);
    }

    @SqlUpdate("<update>")
    void renameByToFQNPrefixInternal(@Define("update") String update);

    class FromFieldMapper implements RowMapper<Triple<String, String, String>> {
      @Override
      public Triple<String, String, String> map(ResultSet rs, StatementContext ctx)
          throws SQLException {
        return Triple.of(rs.getString("fromFQN"), rs.getString("fromType"), rs.getString("json"));
      }
    }

    class ToFieldMapper implements RowMapper<Triple<String, String, String>> {
      @Override
      public Triple<String, String, String> map(ResultSet rs, StatementContext ctx)
          throws SQLException {
        return Triple.of(rs.getString("fromFQN"), rs.getString("toFQN"), rs.getString("json"));
      }
    }

    class FieldRelationShipMapper implements RowMapper<Pair<String, String>> {
      @Override
      public Pair<String, String> map(ResultSet rs, StatementContext ctx) throws SQLException {
        return Pair.of(rs.getString("fromFQN"), rs.getString("toFQN"));
      }
    }

    @Getter
    @Setter
    class FieldRelationship {
      private String fromFQNHash;
      private String toFQNHash;
      private String fromFQN;
      private String toFQN;
      private String fromType;
      private String toType;
      private int relation;
      private String jsonSchema;
      private String json;
    }
  }

  interface BotDAO extends EntityDAO<Bot> {
    @Override
    default String getTableName() {
      return "bot_entity";
    }

    @Override
    default Class<Bot> getEntityClass() {
      return Bot.class;
    }

    @Override
    default String getNameHashColumn() {
      return "nameHash";
    }
  }

  interface DomainDAO extends EntityDAO<Domain> {
    @Override
    default String getTableName() {
      return "domain_entity";
    }

    @Override
    default Class<Domain> getEntityClass() {
      return Domain.class;
    }

    @Override
    default String getNameHashColumn() {
      return "fqnHash";
    }

    @Override
    default boolean supportsSoftDelete() {
      return false;
    }
  }

  interface DataProductDAO extends EntityDAO<DataProduct> {
    @Override
    default String getTableName() {
      return "data_product_entity";
    }

    @Override
    default Class<DataProduct> getEntityClass() {
      return DataProduct.class;
    }

    @Override
    default String getNameHashColumn() {
      return "fqnHash";
    }

    @Override
    default boolean supportsSoftDelete() {
      return false;
    }
  }

  interface DataContractDAO extends EntityDAO<DataContract> {
    @Override
    default String getTableName() {
      return "data_contract_entity";
    }

    @Override
    default Class<DataContract> getEntityClass() {
      return DataContract.class;
    }

    @Override
    default String getNameHashColumn() {
      return "fqnHash";
    }

    @ConnectionAwareSqlQuery(
        value =
            "SELECT json FROM data_contract_entity WHERE JSON_EXTRACT(json, '$.entity.id') = :entityId AND JSON_EXTRACT(json, '$.entity.type') = :entityType LIMIT 1",
        connectionType = MYSQL)
    @ConnectionAwareSqlQuery(
        value =
            "SELECT json FROM data_contract_entity WHERE json#>>'{entity,id}' = :entityId AND json#>>'{entity,type}' = :entityType LIMIT 1",
        connectionType = POSTGRES)
    String getContractByEntityId(
        @Bind("entityId") String entityId, @Bind("entityType") String entityType);
  }

  interface EventSubscriptionDAO extends EntityDAO<EventSubscription> {
    @Override
    default String getTableName() {
      return "event_subscription_entity";
    }

    @Override
    default Class<EventSubscription> getEntityClass() {
      return EventSubscription.class;
    }

    @Override
    default String getNameHashColumn() {
      return "nameHash";
    }

    @SqlQuery("SELECT json FROM event_subscription_entity")
    List<String> listAllEventsSubscriptions();

    @Override
    default boolean supportsSoftDelete() {
      return false;
    }

    @SqlQuery("SELECT json FROM change_event_consumers where id = :id AND extension = :extension")
    String getSubscriberExtension(@Bind("id") String id, @Bind("extension") String extension);

    @ConnectionAwareSqlUpdate(
        value =
            "INSERT INTO change_event_consumers(id, extension, jsonSchema, json) "
                + "VALUES (:id, :extension, :jsonSchema, :json)"
                + "ON DUPLICATE KEY UPDATE json = :json, jsonSchema = :jsonSchema",
        connectionType = MYSQL)
    @ConnectionAwareSqlUpdate(
        value =
            "INSERT INTO change_event_consumers(id, extension, jsonSchema, json) "
                + "VALUES (:id, :extension, :jsonSchema, (:json :: jsonb)) ON CONFLICT (id, extension) "
                + "DO UPDATE SET json = EXCLUDED.json, jsonSchema = EXCLUDED.jsonSchema",
        connectionType = POSTGRES)
    void upsertSubscriberExtension(
        @Bind("id") String id,
        @Bind("extension") String extension,
        @Bind("jsonSchema") String jsonSchema,
        @Bind("json") String json);

    @ConnectionAwareSqlUpdate(
        value =
            "INSERT INTO consumers_dlq(id, extension, json, source) "
                + "VALUES (:id, :extension, :json, :source) "
                + "ON DUPLICATE KEY UPDATE json = :json, source = :source",
        connectionType = MYSQL)
    @ConnectionAwareSqlUpdate(
        value =
            "INSERT INTO consumers_dlq(id, extension, json, source) "
                + "VALUES (:id, :extension, (:json :: jsonb), :source) "
                + "ON CONFLICT (id, extension) "
                + "DO UPDATE SET json = EXCLUDED.json, source = EXCLUDED.source",
        connectionType = POSTGRES)
    void upsertFailedEvent(
        @Bind("id") String id,
        @Bind("extension") String extension,
        @Bind("json") String json,
        @Bind("source") String source);

    @ConnectionAwareSqlUpdate(
        value =
            "INSERT INTO successful_sent_change_events (change_event_id, event_subscription_id, json, timestamp) "
                + "VALUES (:change_event_id, :event_subscription_id, :json, :timestamp) "
                + "ON DUPLICATE KEY UPDATE json = :json, timestamp = :timestamp",
        connectionType = MYSQL)
    @ConnectionAwareSqlUpdate(
        value =
            "INSERT INTO successful_sent_change_events (change_event_id, event_subscription_id, json, timestamp) "
                + "VALUES (:change_event_id, :event_subscription_id, CAST(:json AS jsonb), :timestamp) "
                + "ON CONFLICT (change_event_id, event_subscription_id) "
                + "DO UPDATE SET json = EXCLUDED.json, timestamp = EXCLUDED.timestamp",
        connectionType = POSTGRES)
    void upsertSuccessfulChangeEvent(
        @Bind("change_event_id") String changeEventId,
        @Bind("event_subscription_id") String eventSubscriptionId,
        @Bind("json") String json,
        @Bind("timestamp") long timestamp);

    @SqlQuery(
        "SELECT COUNT(*) FROM successful_sent_change_events WHERE event_subscription_id = :eventSubscriptionId")
    long getSuccessfulRecordCount(@Bind("eventSubscriptionId") String eventSubscriptionId);

    @SqlQuery(
        "SELECT event_subscription_id FROM successful_sent_change_events "
            + "GROUP BY event_subscription_id "
            + "HAVING COUNT(*) >= :threshold")
    List<String> findSubscriptionsAboveThreshold(@Bind("threshold") int threshold);

    @ConnectionAwareSqlUpdate(
        value =
            "DELETE FROM successful_sent_change_events WHERE event_subscription_id = :eventSubscriptionId ORDER BY timestamp ASC LIMIT :limit",
        connectionType = MYSQL)
    @ConnectionAwareSqlUpdate(
        value =
            "DELETE FROM successful_sent_change_events WHERE ctid IN (SELECT ctid FROM successful_sent_change_events WHERE event_subscription_id = :eventSubscriptionId ORDER BY timestamp ASC LIMIT :limit)",
        connectionType = POSTGRES)
    void deleteOldRecords(
        @Bind("eventSubscriptionId") String eventSubscriptionId, @Bind("limit") long limit);

    @ConnectionAwareSqlUpdate(
        value =
            "DELETE FROM successful_sent_change_events "
                + "WHERE timestamp < :cutoff ORDER BY timestamp LIMIT :limit",
        connectionType = MYSQL)
    @ConnectionAwareSqlUpdate(
        value =
            "DELETE FROM successful_sent_change_events "
                + "WHERE ctid IN ( "
                + "  SELECT ctid FROM successful_sent_change_events "
                + "  WHERE timestamp < :cutoff ORDER BY timestamp LIMIT :limit "
                + ")",
        connectionType = POSTGRES)
    int deleteSuccessfulSentChangeEventsInBatches(
        @Bind("cutoff") long cutoff, @Bind("limit") int limit);

    @ConnectionAwareSqlUpdate(
        value =
            "DELETE FROM change_event "
                + "WHERE eventTime < :cutoff ORDER BY eventTime LIMIT :limit",
        connectionType = MYSQL)
    @ConnectionAwareSqlUpdate(
        value =
            "DELETE FROM change_event "
                + "WHERE ctid IN ( "
                + "  SELECT ctid FROM change_event "
                + "  WHERE eventTime < :cutoff ORDER BY eventTime LIMIT :limit "
                + ")",
        connectionType = POSTGRES)
    int deleteChangeEventsInBatches(@Bind("cutoff") long cutoff, @Bind("limit") int limit);

    @ConnectionAwareSqlUpdate(
        value =
            "DELETE FROM consumers_dlq "
                + "WHERE timestamp < :cutoff ORDER BY timestamp LIMIT :limit",
        connectionType = MYSQL)
    @ConnectionAwareSqlUpdate(
        value =
            "DELETE FROM consumers_dlq "
                + "WHERE ctid IN ( "
                + "  SELECT ctid FROM consumers_dlq "
                + "  WHERE timestamp < :cutoff ORDER BY timestamp LIMIT :limit "
                + ")",
        connectionType = POSTGRES)
    int deleteConsumersDlqInBatches(@Bind("cutoff") long cutoff, @Bind("limit") int limit);

    @SqlQuery(
        "SELECT json FROM successful_sent_change_events WHERE event_subscription_id = :eventSubscriptionId ORDER BY timestamp DESC LIMIT :limit OFFSET :paginationOffset")
    List<String> getSuccessfulChangeEventBySubscriptionId(
        @Bind("eventSubscriptionId") String eventSubscriptionId,
        @Bind("limit") int limit,
        @Bind("paginationOffset") long paginationOffset);

    @SqlUpdate(
        "DELETE FROM successful_sent_change_events WHERE event_subscription_id = :eventSubscriptionId")
    void deleteSuccessfulChangeEventBySubscriptionId(
        @Bind("eventSubscriptionId") String eventSubscriptionId);

    @SqlUpdate("DELETE FROM consumers_dlq WHERE id = :eventSubscriptionId")
    void deleteFailedRecordsBySubscriptionId(
        @Bind("eventSubscriptionId") String eventSubscriptionId);

    @SqlUpdate("DELETE from change_event_consumers cec where id = :eventSubscriptionId;")
    void deleteAlertMetrics(@Bind("eventSubscriptionId") String eventSubscriptionId);

    @ConnectionAwareSqlQuery(
        value =
            "SELECT COUNT(*) FROM ( "
                + "    SELECT json, 'FAILED' AS status, timestamp "
                + "    FROM consumers_dlq WHERE id = :id "
                + "    UNION ALL "
                + "    SELECT json, 'SUCCESSFUL' AS status, timestamp "
                + "    FROM successful_sent_change_events WHERE event_subscription_id = :id "
                + ") AS combined_events",
        connectionType = MYSQL)
    @ConnectionAwareSqlQuery(
        value =
            "SELECT COUNT(*) FROM ( "
                + "    SELECT json, 'failed' AS status, timestamp "
                + "    FROM consumers_dlq WHERE id = :id "
                + "    UNION ALL "
                + "    SELECT json, 'successful' AS status, timestamp "
                + "    FROM successful_sent_change_events WHERE event_subscription_id = :id "
                + ") AS combined_events",
        connectionType = POSTGRES)
    int countAllEventsWithStatuses(@Bind("id") String id);

    @SqlQuery("SELECT COUNT(*) FROM consumers_dlq WHERE id = :id")
    int countFailedEventsById(@Bind("id") String id);

    @SqlQuery(
        "SELECT COUNT(*) FROM successful_sent_change_events WHERE event_subscription_id = :eventSubscriptionId")
    int countSuccessfulEventsBySubscriptionId(
        @Bind("eventSubscriptionId") String eventSubscriptionId);
  }

  interface ChartDAO extends EntityDAO<Chart> {
    @Override
    default String getTableName() {
      return "chart_entity";
    }

    @Override
    default Class<Chart> getEntityClass() {
      return Chart.class;
    }

    @Override
    default String getNameHashColumn() {
      return "fqnHash";
    }
  }

  interface ApplicationDAO extends EntityDAO<App> {
    @Override
    default String getTableName() {
      return "installed_apps";
    }

    @Override
    default Class<App> getEntityClass() {
      return App.class;
    }

    @SqlQuery("SELECT id, name from installed_apps")
    @RegisterRowMapper(AppEntityReferenceMapper.class)
    List<EntityReference> listAppsRef();

    class AppEntityReferenceMapper implements RowMapper<EntityReference> {
      @Override
      public EntityReference map(ResultSet rs, StatementContext ctx) throws SQLException {
        String fqn = rs.getString("name");
        return new EntityReference()
            .withId(UUID.fromString(rs.getString("id")))
            .withName(fqn)
            .withFullyQualifiedName(fqn)
            .withType(APPLICATION);
      }
    }
  }

  interface ApplicationMarketPlaceDAO extends EntityDAO<AppMarketPlaceDefinition> {
    @Override
    default String getTableName() {
      return "apps_marketplace";
    }

    @Override
    default Class<AppMarketPlaceDefinition> getEntityClass() {
      return AppMarketPlaceDefinition.class;
    }
  }

  interface MessagingServiceDAO extends EntityDAO<MessagingService> {
    @Override
    default String getTableName() {
      return "messaging_service_entity";
    }

    @Override
    default Class<MessagingService> getEntityClass() {
      return MessagingService.class;
    }

    @Override
    default String getNameHashColumn() {
      return "nameHash";
    }
  }

  interface MetricDAO extends EntityDAO<Metric> {
    @Override
    default String getTableName() {
      return "metric_entity";
    }

    @Override
    default Class<Metric> getEntityClass() {
      return Metric.class;
    }

    @Override
    default String getNameHashColumn() {
      return "fqnHash";
    }
  }

  interface MlModelDAO extends EntityDAO<MlModel> {
    @Override
    default String getTableName() {
      return "ml_model_entity";
    }

    @Override
    default Class<MlModel> getEntityClass() {
      return MlModel.class;
    }

    @Override
    default String getNameHashColumn() {
      return "fqnHash";
    }
  }

  interface GlossaryDAO extends EntityDAO<Glossary> {
    @Override
    default String getTableName() {
      return "glossary_entity";
    }

    @Override
    default Class<Glossary> getEntityClass() {
      return Glossary.class;
    }

    @Override
    default String getNameHashColumn() {
      return "nameHash";
    }
  }

  interface GlossaryTermDAO extends EntityDAO<GlossaryTerm> {
    @Override
    default String getTableName() {
      return "glossary_term_entity";
    }

    @Override
    default Class<GlossaryTerm> getEntityClass() {
      return GlossaryTerm.class;
    }

    @Override
    default String getNameHashColumn() {
      return "fqnHash";
    }

    @Override
    default int listCount(ListFilter filter) {
      String condition = filter.getCondition();
      String directChildrenOf = filter.getQueryParam("directChildrenOf");

      if (!nullOrEmpty(directChildrenOf)) {
        String parentFqnHash = FullyQualifiedName.buildHash(directChildrenOf);
        filter.queryParams.put("fqnHashSingleLevel", parentFqnHash + ".%");
        filter.queryParams.put("fqnHashNestedLevel", parentFqnHash + ".%.%");

        condition +=
            " AND fqnHash LIKE :fqnHashSingleLevel AND fqnHash NOT LIKE :fqnHashNestedLevel";
      }

      return listCount(getTableName(), getNameHashColumn(), filter.getQueryParams(), condition);
    }

    @Override
    default List<String> listBefore(
        ListFilter filter, int limit, String beforeName, String beforeId) {
      String condition = filter.getCondition();
      String directChildrenOf = filter.getQueryParam("directChildrenOf");

      if (!nullOrEmpty(directChildrenOf)) {
        String parentFqnHash = FullyQualifiedName.buildHash(directChildrenOf);
        filter.queryParams.put("fqnHashSingleLevel", parentFqnHash + ".%");
        filter.queryParams.put("fqnHashNestedLevel", parentFqnHash + ".%.%");

        condition +=
            " AND fqnHash LIKE :fqnHashSingleLevel AND fqnHash NOT LIKE :fqnHashNestedLevel";
      }

      return listBefore(
          getTableName(), filter.getQueryParams(), condition, limit, beforeName, beforeId);
    }

    @Override
    default List<String> listAfter(ListFilter filter, int limit, String afterName, String afterId) {
      String condition = filter.getCondition();
      String directChildrenOf = filter.getQueryParam("directChildrenOf");

      if (!nullOrEmpty(directChildrenOf)) {
        String parentFqnHash = FullyQualifiedName.buildHash(directChildrenOf);
        filter.queryParams.put("fqnHashSingleLevel", parentFqnHash + ".%");
        filter.queryParams.put("fqnHashNestedLevel", parentFqnHash + ".%.%");

        condition +=
            " AND fqnHash LIKE :fqnHashSingleLevel AND fqnHash NOT LIKE :fqnHashNestedLevel";
      }
      return listAfter(
          getTableName(), filter.getQueryParams(), condition, limit, afterName, afterId);
    }

    @SqlQuery("select json FROM glossary_term_entity where fqnhash LIKE :concatFqnhash ")
    List<String> getNestedTerms(
        @BindConcat(
                value = "concatFqnhash",
                parts = {":fqnhash", ".%"},
                hash = true)
            String fqnhash);

    @SqlQuery(
        "SELECT COUNT(*) FROM glossary_term_entity WHERE fqnHash LIKE :glossaryHash AND LOWER(name) = LOWER(:termName)")
    int getGlossaryTermCountIgnoreCase(
        @BindConcat(
                value = "glossaryHash",
                parts = {":fqnhash", ".%"},
                hash = true)
            String fqnhash,
        @Bind("termName") String termName);

    @SqlQuery(
        "SELECT json FROM glossary_term_entity WHERE fqnHash LIKE :glossaryHash AND LOWER(name) = LOWER(:termName)")
    String getGlossaryTermByNameAndGlossaryIgnoreCase(
        @BindConcat(
                value = "glossaryHash",
                parts = {":fqnhash", ".%"},
                hash = true)
            String fqnhash,
        @Bind("termName") String termName);
  }

  interface IngestionPipelineDAO extends EntityDAO<IngestionPipeline> {
    @Override
    default String getTableName() {
      return "ingestion_pipeline_entity";
    }

    @Override
    default Class<IngestionPipeline> getEntityClass() {
      return IngestionPipeline.class;
    }

    @Override
    default String getNameHashColumn() {
      return "fqnHash";
    }

    @Override
    default int listCount(ListFilter filter) {
      String condition =
          "INNER JOIN entity_relationship ON ingestion_pipeline_entity.id = entity_relationship.toId";

      if (filter.getQueryParam("pipelineType") != null) {
        String pipelineTypeCondition =
            String.format(" and %s", filter.getPipelineTypeCondition(null));
        condition += pipelineTypeCondition;
      }

      if (filter.getQueryParam("applicationType") != null) {
        String applicationTypeCondition =
            String.format(" and %s", filter.getApplicationTypeCondition());
        condition += applicationTypeCondition;
      }

      if (filter.getQueryParam("service") != null) {
        String serviceCondition = String.format(" and %s", filter.getServiceCondition(null));
        condition += serviceCondition;
      }

      if (filter.getQueryParam("provider") != null) {
        String providerCondition =
            String.format(" and %s", filter.getProviderCondition(getTableName()));
        condition += providerCondition;
      }

      Map<String, Object> bindMap = new HashMap<>();
      String serviceType = filter.getQueryParam("serviceType");
      String provider = filter.getQueryParam("provider");
      if (!nullOrEmpty(provider)) {
        bindMap.put("provider", provider);
      }
      if (!nullOrEmpty(serviceType)) {

        condition =
            String.format(
                "%s WHERE entity_relationship.fromEntity = :serviceType and entity_relationship.relation = :relation",
                condition);
        bindMap.put("relation", CONTAINS.ordinal());
        return listIngestionPipelineCount(condition, bindMap, filter.getQueryParams());
      }
      return EntityDAO.super.listCount(filter);
    }

    @Override
    default List<String> listAfter(ListFilter filter, int limit, String afterName, String afterId) {
      String condition =
          "INNER JOIN entity_relationship ON ingestion_pipeline_entity.id = entity_relationship.toId";

      if (filter.getQueryParam("pipelineType") != null) {
        String pipelineTypeCondition =
            String.format(" and %s", filter.getPipelineTypeCondition(null));
        condition += pipelineTypeCondition;
      }

      if (filter.getQueryParam("applicationType") != null) {
        String applicationTypeCondition =
            String.format(" and %s", filter.getApplicationTypeCondition());
        condition += applicationTypeCondition;
      }

      if (filter.getQueryParam("service") != null) {
        String serviceCondition = String.format(" and %s", filter.getServiceCondition(null));
        condition += serviceCondition;
      }

      if (filter.getQueryParam("provider") != null) {
        String providerCondition =
            String.format(" and %s", filter.getProviderCondition(getTableName()));
        condition += providerCondition;
      }

      Map<String, Object> bindMap = new HashMap<>();
      String serviceType = filter.getQueryParam("serviceType");
      String provider = filter.getQueryParam("provider");
      if (!nullOrEmpty(provider)) {
        bindMap.put("provider", provider);
      }
      if (!nullOrEmpty(serviceType)) {

        condition =
            String.format(
                "%s WHERE entity_relationship.fromEntity = :serviceType and entity_relationship.relation = :relation and (ingestion_pipeline_entity.name > :afterName OR (ingestion_pipeline_entity.name = :afterName AND ingestion_pipeline_entity.id > :afterId))  order by ingestion_pipeline_entity.name ASC,ingestion_pipeline_entity.id ASC LIMIT :limit",
                condition);

        bindMap.put("relation", CONTAINS.ordinal());
        bindMap.put("afterName", afterName);
        bindMap.put("afterId", afterId);
        bindMap.put("limit", limit);
        return listAfterIngestionPipelineByserviceType(condition, bindMap, filter.getQueryParams());
      }
      return EntityDAO.super.listAfter(filter, limit, afterName, afterId);
    }

    @Override
    default List<String> listBefore(
        ListFilter filter, int limit, String beforeName, String beforeId) {
      String condition =
          "INNER JOIN entity_relationship ON ingestion_pipeline_entity.id = entity_relationship.toId";

      if (filter.getQueryParam("pipelineType") != null) {
        String pipelineTypeCondition =
            String.format(" and %s", filter.getPipelineTypeCondition(null));
        condition += pipelineTypeCondition;
      }

      if (filter.getQueryParam("applicationType") != null) {
        String applicationTypeCondition =
            String.format(" and %s", filter.getApplicationTypeCondition());
        condition += applicationTypeCondition;
      }

      if (filter.getQueryParam("service") != null) {
        String serviceCondition = String.format(" and %s", filter.getServiceCondition(null));
        condition += serviceCondition;
      }

      if (filter.getQueryParam("provider") != null) {
        String providerCondition =
            String.format(" and %s", filter.getProviderCondition(getTableName()));
        condition += providerCondition;
      }

      Map<String, Object> bindMap = new HashMap<>();
      String serviceType = filter.getQueryParam("serviceType");
      String provider = filter.getQueryParam("provider");
      if (!nullOrEmpty(provider)) {
        bindMap.put("provider", provider);
      }
      if (!nullOrEmpty(serviceType)) {
        condition =
            String.format(
                "%s WHERE entity_relationship.fromEntity = :serviceType and entity_relationship.relation = :relation and (ingestion_pipeline_entity.name < :beforeName OR (ingestion_pipeline_entity.name = :beforeName AND ingestion_pipeline_entity.id < :beforeId))  order by ingestion_pipeline_entity.name DESC, ingestion_pipeline_entity.id DESC LIMIT :limit",
                condition);

        bindMap.put("relation", CONTAINS.ordinal());
        bindMap.put("beforeName", beforeName);
        bindMap.put("beforeId", beforeId);
        bindMap.put("limit", limit);
        return listBeforeIngestionPipelineByserviceType(
            condition, bindMap, filter.getQueryParams());
      }
      return EntityDAO.super.listBefore(filter, limit, beforeName, beforeId);
    }

    @SqlQuery("SELECT ingestion_pipeline_entity.json FROM ingestion_pipeline_entity <cond>")
    List<String> listAfterIngestionPipelineByserviceType(
        @Define("cond") String cond,
        @BindMap Map<String, Object> bindings,
        @BindMap Map<String, String> params);

    @SqlQuery(
        "SELECT json FROM (SELECT ingestion_pipeline_entity.name, ingestion_pipeline_entity.id, ingestion_pipeline_entity.json FROM ingestion_pipeline_entity <cond>) last_rows_subquery ORDER BY last_rows_subquery.name,last_rows_subquery.id")
    List<String> listBeforeIngestionPipelineByserviceType(
        @Define("cond") String cond,
        @BindMap Map<String, Object> bindings,
        @BindMap Map<String, String> params);

    @SqlQuery("SELECT count(*) FROM ingestion_pipeline_entity <cond> ")
    int listIngestionPipelineCount(
        @Define("cond") String cond,
        @BindMap Map<String, Object> bindings,
        @BindMap Map<String, String> params);
  }

  interface PipelineServiceDAO extends EntityDAO<PipelineService> {
    @Override
    default String getTableName() {
      return "pipeline_service_entity";
    }

    @Override
    default Class<PipelineService> getEntityClass() {
      return PipelineService.class;
    }

    @Override
    default String getNameHashColumn() {
      return "nameHash";
    }
  }

  interface MlModelServiceDAO extends EntityDAO<MlModelService> {
    @Override
    default String getTableName() {
      return "mlmodel_service_entity";
    }

    @Override
    default Class<MlModelService> getEntityClass() {
      return MlModelService.class;
    }

    @Override
    default String getNameHashColumn() {
      return "nameHash";
    }
  }

  interface PolicyDAO extends EntityDAO<Policy> {
    @Override
    default String getTableName() {
      return "policy_entity";
    }

    @Override
    default Class<Policy> getEntityClass() {
      return Policy.class;
    }

    @Override
    default String getNameHashColumn() {
      return "fqnHash";
    }
  }

  interface ReportDAO extends EntityDAO<Report> {
    @Override
    default String getTableName() {
      return "report_entity";
    }

    @Override
    default Class<Report> getEntityClass() {
      return Report.class;
    }

    @Override
    default String getNameHashColumn() {
      return "fqnHash";
    }
  }

  interface TableDAO extends EntityDAO<Table> {
    @Override
    default String getTableName() {
      return "table_entity";
    }

    @Override
    default Class<Table> getEntityClass() {
      return Table.class;
    }

    @Override
    default String getNameHashColumn() {
      return "fqnHash";
    }

    @ConnectionAwareSqlQuery(
        value =
            "select JSON_EXTRACT(json, '$.fullyQualifiedName') from table_entity where id not in (select toId from entity_relationship where fromEntity = 'databaseSchema' and toEntity = 'table')",
        connectionType = MYSQL)
    @ConnectionAwareSqlQuery(
        value =
            "select json ->> 'fullyQualifiedName' from table_entity where id not in (select toId from entity_relationship where fromEntity = 'databaseSchema' and toEntity = 'table')",
        connectionType = POSTGRES)
    List<String> getBrokenTables();

    @SqlUpdate(
        value =
            "delete from table_entity where id not in (select toId from entity_relationship where fromEntity = 'databaseSchema' and toEntity = 'table')")
    int removeBrokenTables();

    @Override
    default int listCount(ListFilter filter) {
      String includeEmptyTestSuite = filter.getQueryParam("includeEmptyTestSuite");
      if (includeEmptyTestSuite != null && !Boolean.parseBoolean(includeEmptyTestSuite)) {
        String condition =
            String.format(
                "INNER JOIN entity_relationship er ON %s.id=er.fromId AND er.relation=%s AND er.toEntity='%s'",
                getTableName(), CONTAINS.ordinal(), Entity.TEST_SUITE);
        String mySqlCondition = condition;
        String postgresCondition = condition;

        mySqlCondition =
            String.format("%s %s", mySqlCondition, filter.getCondition(getTableName()));
        postgresCondition =
            String.format("%s %s", postgresCondition, filter.getCondition(getTableName()));
        return listCount(
            getTableName(),
            getNameHashColumn(),
            filter.getQueryParams(),
            mySqlCondition,
            postgresCondition);
      }

      String condition = filter.getCondition(getTableName());
      return listCount(
          getTableName(), getNameHashColumn(), filter.getQueryParams(), condition, condition);
    }

    @Override
    default List<String> listBefore(
        ListFilter filter, int limit, String beforeName, String beforeId) {
      String includeEmptyTestSuite = filter.getQueryParam("includeEmptyTestSuite");
      if (includeEmptyTestSuite != null && !Boolean.parseBoolean(includeEmptyTestSuite)) {
        String condition =
            String.format(
                "INNER JOIN entity_relationship er ON %s.id=er.fromId AND er.relation=%s AND er.toEntity='%s'",
                getTableName(), CONTAINS.ordinal(), Entity.TEST_SUITE);
        String mySqlCondition = condition;
        String postgresCondition = condition;

        mySqlCondition =
            String.format("%s %s", mySqlCondition, filter.getCondition(getTableName()));
        postgresCondition =
            String.format("%s %s", postgresCondition, filter.getCondition(getTableName()));
        return listBefore(
            getTableName(),
            filter.getQueryParams(),
            mySqlCondition,
            postgresCondition,
            limit,
            beforeName,
            beforeId);
      }
      String condition = filter.getCondition(getTableName());
      return listBefore(
          getTableName(),
          filter.getQueryParams(),
          condition,
          condition,
          limit,
          beforeName,
          beforeId);
    }

    @Override
    default List<String> listAfter(ListFilter filter, int limit, String afterName, String afterId) {
      String includeEmptyTestSuite = filter.getQueryParam("includeEmptyTestSuite");
      if (includeEmptyTestSuite != null && !Boolean.parseBoolean(includeEmptyTestSuite)) {
        String condition =
            String.format(
                "INNER JOIN entity_relationship er ON %s.id=er.fromId AND er.relation=%s AND er.toEntity='%s'",
                getTableName(), CONTAINS.ordinal(), Entity.TEST_SUITE);
        String mySqlCondition = condition;
        String postgresCondition = condition;

        mySqlCondition =
            String.format("%s %s", mySqlCondition, filter.getCondition(getTableName()));
        postgresCondition =
            String.format("%s %s", postgresCondition, filter.getCondition(getTableName()));
        return listAfter(
            getTableName(),
            filter.getQueryParams(),
            mySqlCondition,
            postgresCondition,
            limit,
            afterName,
            afterId);
      }
      String condition = filter.getCondition(getTableName());
      return listAfter(
          getTableName(), filter.getQueryParams(), condition, condition, limit, afterName, afterId);
    }
  }

  interface StoredProcedureDAO extends EntityDAO<StoredProcedure> {
    @Override
    default String getTableName() {
      return "stored_procedure_entity";
    }

    @Override
    default Class<StoredProcedure> getEntityClass() {
      return StoredProcedure.class;
    }

    @Override
    default String getNameHashColumn() {
      return "fqnHash";
    }
  }

  interface QueryDAO extends EntityDAO<Query> {
    @Override
    default String getTableName() {
      return "query_entity";
    }

    @Override
    default Class<Query> getEntityClass() {
      return Query.class;
    }

    @Override
    default String getNameHashColumn() {
      return "fqnHash";
    }

    @Override
    default boolean supportsSoftDelete() {
      return false;
    }

    @Override
    default int listCount(ListFilter filter) {
      String entityId = filter.getQueryParam("entityId");
      String condition =
          "INNER JOIN entity_relationship ON query_entity.id = entity_relationship.toId";
      Map<String, Object> bindMap = new HashMap<>();
      if (!nullOrEmpty(entityId)) {
        condition =
            String.format(
                "%s WHERE entity_relationship.fromId = :id and entity_relationship.relation = :relation and entity_relationship.toEntity = :toEntityType",
                condition);
        bindMap.put("id", entityId);
        bindMap.put("relation", MENTIONED_IN.ordinal());
        bindMap.put("toEntityType", QUERY);
        return listQueryCount(condition, bindMap);
      }
      return EntityDAO.super.listCount(filter);
    }

    @Override
    default List<String> listBefore(
        ListFilter filter, int limit, String beforeName, String beforeId) {
      String entityId = filter.getQueryParam("entityId");
      String condition =
          "INNER JOIN entity_relationship ON query_entity.id = entity_relationship.toId";
      Map<String, Object> bindMap = new HashMap<>();
      if (!nullOrEmpty(entityId)) {
        condition =
            String.format(
                "%s WHERE entity_relationship.fromId = :entityId and entity_relationship.relation = :relation and entity_relationship.toEntity = :toEntity and (query_entity.name < :beforeName OR (query_entity.name = :beforeName AND query_entity.id < :beforeId))  order by query_entity.name DESC, query_entity.id DESC LIMIT :limit",
                condition);
        bindMap.put("entityId", entityId);
        bindMap.put("relation", MENTIONED_IN.ordinal());
        bindMap.put("toEntity", QUERY);
        bindMap.put("beforeName", beforeName);
        bindMap.put("beforeId", beforeId);
        bindMap.put("limit", limit);
        return listBeforeQueriesByEntityId(condition, bindMap);
      }
      return EntityDAO.super.listBefore(filter, limit, beforeName, beforeId);
    }

    @Override
    default List<String> listAfter(ListFilter filter, int limit, String afterName, String afterId) {
      String entityId = filter.getQueryParam("entityId");
      String condition =
          "INNER JOIN entity_relationship ON query_entity.id = entity_relationship.toId";
      Map<String, Object> bindMap = new HashMap<>();
      if (!nullOrEmpty(entityId)) {
        condition =
            String.format(
                "%s WHERE entity_relationship.fromId = :entityId and entity_relationship.relation = :relation and entity_relationship.toEntity = :toEntity and (query_entity.name > :afterName OR (query_entity.name = :afterName AND query_entity.name > :afterId))  order by query_entity.name ASC,query_entity.id ASC LIMIT :limit",
                condition);

        bindMap.put("entityId", entityId);
        bindMap.put("relation", MENTIONED_IN.ordinal());
        bindMap.put("toEntity", QUERY);
        bindMap.put("afterName", afterName);
        bindMap.put("afterId", afterId);
        bindMap.put("limit", limit);
        return listAfterQueriesByEntityId(condition, bindMap);
      }
      return EntityDAO.super.listAfter(filter, limit, afterName, afterId);
    }

    @SqlQuery("SELECT query_entity.json FROM query_entity <cond>")
    List<String> listAfterQueriesByEntityId(
        @Define("cond") String cond, @BindMap Map<String, Object> bindings);

    @SqlQuery(
        "SELECT json FROM (SELECT query_entity.name, query_entity.id, query_entity.json FROM query_entity <cond>) last_rows_subquery ORDER BY name,id")
    List<String> listBeforeQueriesByEntityId(
        @Define("cond") String cond, @BindMap Map<String, Object> bindings);

    @SqlQuery("SELECT count(*) FROM query_entity <cond> ")
    int listQueryCount(@Define("cond") String cond, @BindMap Map<String, Object> bindings);
  }

  interface PipelineDAO extends EntityDAO<Pipeline> {
    @Override
    default String getTableName() {
      return "pipeline_entity";
    }

    @Override
    default Class<Pipeline> getEntityClass() {
      return Pipeline.class;
    }

    @Override
    default String getNameHashColumn() {
      return "fqnHash";
    }
  }

  interface ClassificationDAO extends EntityDAO<Classification> {
    @Override
    default String getTableName() {
      return "classification";
    }

    @Override
    default Class<Classification> getEntityClass() {
      return Classification.class;
    }

    @Override
    default String getNameHashColumn() {
      return "nameHash";
    }

    @ConnectionAwareSqlQuery(
        value =
            ""
                + "SELECT t.classificationHash, COUNT(*) AS termCount "
                + "FROM tag t "
                + "JOIN JSON_TABLE("
                + "    :jsonHashes, "
                + "    '$[*]' COLUMNS (classificationHash VARCHAR(64) PATH '$')"
                + ") AS h "
                + "  ON t.classificationHash = h.classificationHash "
                + "WHERE t.deleted = FALSE "
                + "GROUP BY t.classificationHash",
        connectionType = MYSQL)
    @ConnectionAwareSqlQuery(
        value =
            ""
                + "SELECT t.classificationHash, COUNT(*) AS termCount "
                + "FROM tag t "
                + "JOIN UNNEST(:hashArray::text[]) AS h(classificationHash) "
                + "  ON t.classificationHash = h.classificationHash "
                + "WHERE t.deleted = FALSE "
                + "GROUP BY t.classificationHash",
        connectionType = POSTGRES)
    @RegisterRowMapper(TermCountMapper.class)
    List<Pair<String, Integer>> bulkGetTermCounts(
        @Bind("jsonHashes") String jsonHashes, @Bind("hashArray") List<String> hashArray);

    class TermCountMapper implements RowMapper<Pair<String, Integer>> {
      @Override
      public Pair<String, Integer> map(ResultSet rs, StatementContext ctx) throws SQLException {
        return Pair.of(rs.getString("classificationHash"), rs.getInt("termCount"));
      }
    }
  }

  interface TagDAO extends EntityDAO<Tag> {
    @Override
    default String getTableName() {
      return "tag";
    }

    @Override
    default Class<Tag> getEntityClass() {
      return Tag.class;
    }

    @Override
    default String getNameHashColumn() {
      return "fqnHash";
    }

    @Override
    default int listCount(ListFilter filter) {
      String parent = filter.getQueryParam("parent");

      // If parent parameter is provided, filter tags by parent classification FQN
      if (parent != null) {
        String parentFqnHash = FullyQualifiedName.buildHash(parent);
        filter.queryParams.put("parentFqnPrefix", parentFqnHash + ".%");
        String condition = filter.getCondition("tag");
        if (!condition.isEmpty()) {
          condition = String.format("%s AND fqnHash LIKE :parentFqnPrefix", condition);
        } else {
          condition = "WHERE fqnHash LIKE :parentFqnPrefix";
        }
        return listCount(
            getTableName(), getNameHashColumn(), filter.getQueryParams(), condition, condition);
      }

      // Original behavior for classification.disabled parameter
      boolean disabled = Boolean.parseBoolean(filter.getQueryParam("classification.disabled"));
      String condition =
          String.format(
              "INNER JOIN entity_relationship er ON tag.id=er.toId AND er.relation=%s AND er.fromEntity='%s'  "
                  + "INNER JOIN classification c on er.fromId=c.id",
              CONTAINS.ordinal(), Entity.CLASSIFICATION);
      String mySqlCondition = condition;
      String postgresCondition = condition;

      if (disabled) {
        mySqlCondition =
            String.format(
                "%s AND (JSON_EXTRACT(c.json, '$.disabled') IS NULL OR JSON_EXTRACT(c.json, '$.disabled') = TRUE)",
                mySqlCondition);
        postgresCondition =
            String.format(
                "%s AND ((c.json#>'{disabled}') IS NULL OR ((c.json#>'{disabled}')::boolean)  = TRUE)",
                postgresCondition);
      } else {
        mySqlCondition =
            String.format(
                "%s AND (JSON_EXTRACT(c.json, '$.disabled') IS NULL OR JSON_EXTRACT(c.json, '$.disabled') = FALSE)",
                mySqlCondition);
        postgresCondition =
            String.format(
                "%s AND ((c.json#>'{disabled}') IS NULL OR ((c.json#>'{disabled}')::boolean)  = FALSE)",
                postgresCondition);
      }

      mySqlCondition = String.format("%s %s", mySqlCondition, filter.getCondition("tag"));
      postgresCondition = String.format("%s %s", postgresCondition, filter.getCondition("tag"));
      return listCount(
          getTableName(),
          getNameHashColumn(),
          filter.getQueryParams(),
          mySqlCondition,
          postgresCondition);
    }

    @Override
    default List<String> listBefore(
        ListFilter filter, int limit, String beforeName, String beforeId) {
      String parent = filter.getQueryParam("parent");

      // If parent parameter is provided, filter tags by parent classification FQN
      if (parent != null) {
        String parentFqnHash = FullyQualifiedName.buildHash(parent);
        filter.queryParams.put("parentFqnPrefix", parentFqnHash + ".%");
        String condition = filter.getCondition("tag");
        if (!condition.isEmpty()) {
          condition = String.format("%s AND fqnHash LIKE :parentFqnPrefix", condition);
        } else {
          condition = "WHERE fqnHash LIKE :parentFqnPrefix";
        }
        return listBefore(
            getTableName(),
            filter.getQueryParams(),
            condition,
            condition,
            limit,
            beforeName,
            beforeId);
      }

      // Original behavior for classification.disabled parameter
      boolean disabled = Boolean.parseBoolean(filter.getQueryParam("classification.disabled"));
      String condition =
          String.format(
              "INNER JOIN entity_relationship er ON tag.id=er.toId AND er.relation=%s AND er.fromEntity='%s'  "
                  + "INNER JOIN classification c on er.fromId=c.id",
              CONTAINS.ordinal(), Entity.CLASSIFICATION);

      String mySqlCondition = condition;
      String postgresCondition = condition;

      if (disabled) {
        mySqlCondition =
            String.format(
                "%s AND (JSON_EXTRACT(c.json, '$.disabled') IS NULL OR JSON_EXTRACT(c.json, '$.disabled') = TRUE)",
                mySqlCondition);
        postgresCondition =
            String.format(
                "%s AND ((c.json#>'{disabled}') IS NULL OR ((c.json#>'{disabled}')::boolean) = TRUE)",
                postgresCondition);
      } else {
        mySqlCondition =
            String.format(
                "%s AND (JSON_EXTRACT(c.json, '$.disabled') IS NULL OR JSON_EXTRACT(c.json, '$.disabled') = FALSE)",
                mySqlCondition);
        postgresCondition =
            String.format(
                "%s AND ((c.json#>'{disabled}') IS NULL OR ((c.json#>'{disabled}')::boolean)  = FALSE)",
                postgresCondition);
      }

      mySqlCondition = String.format("%s %s", mySqlCondition, filter.getCondition("tag"));
      postgresCondition = String.format("%s %s", postgresCondition, filter.getCondition("tag"));

      return listBefore(
          getTableName(),
          filter.getQueryParams(),
          mySqlCondition,
          postgresCondition,
          limit,
          beforeName,
          beforeId);
    }

    @Override
    default List<String> listAfter(ListFilter filter, int limit, String afterName, String afterId) {
      String parent = filter.getQueryParam("parent");

      // If parent parameter is provided, filter tags by parent classification FQN
      if (parent != null) {
        String parentFqnHash = FullyQualifiedName.buildHash(parent);
        filter.queryParams.put("parentFqnPrefix", parentFqnHash + ".%");
        String condition = filter.getCondition("tag");
        if (!condition.isEmpty()) {
          condition = String.format("%s AND fqnHash LIKE :parentFqnPrefix", condition);
        } else {
          condition = "WHERE fqnHash LIKE :parentFqnPrefix";
        }
        return listAfter(
            getTableName(),
            filter.getQueryParams(),
            condition,
            condition,
            limit,
            afterName,
            afterId);
      }

      // Original behavior for classification.disabled parameter
      boolean disabled = Boolean.parseBoolean(filter.getQueryParam("classification.disabled"));
      String condition =
          String.format(
              "INNER JOIN entity_relationship er ON tag.id=er.toId AND er.relation=%s AND er.fromEntity='%s'  "
                  + "INNER JOIN classification c on er.fromId=c.id",
              CONTAINS.ordinal(), Entity.CLASSIFICATION);

      String mySqlCondition = condition;
      String postgresCondition = condition;

      if (disabled) {
        mySqlCondition =
            String.format(
                "%s AND (JSON_EXTRACT(c.json, '$.disabled') IS NULL OR JSON_EXTRACT(c.json, '$.disabled') = TRUE)",
                mySqlCondition);
        postgresCondition =
            String.format(
                "%s AND ((c.json#>'{disabled}') IS NULL OR ((c.json#>'{disabled}')::boolean) = TRUE)",
                postgresCondition);
      } else {
        mySqlCondition =
            String.format(
                "%s AND (JSON_EXTRACT(c.json, '$.disabled') IS NULL OR JSON_EXTRACT(c.json, '$.disabled') = FALSE)",
                mySqlCondition);
        postgresCondition =
            String.format(
                "%s AND ((c.json#>'{disabled}') IS NULL OR ((c.json#>'{disabled}')::boolean)  = FALSE)",
                postgresCondition);
      }

      mySqlCondition = String.format("%s %s", mySqlCondition, filter.getCondition("tag"));
      postgresCondition = String.format("%s %s", postgresCondition, filter.getCondition("tag"));
      return listAfter(
          getTableName(),
          filter.getQueryParams(),
          mySqlCondition,
          postgresCondition,
          limit,
          afterName,
          afterId);
    }

    @SqlQuery("select json FROM tag where fqnhash LIKE :concatFqnhash")
    List<String> getTagsStartingWithPrefix(
        @BindConcat(
                value = "concatFqnhash",
                parts = {":fqnhash", ".%"},
                hash = true)
            String fqnhash);
  }

  @RegisterRowMapper(TagLabelMapper.class)
  interface TagUsageDAO {
    @ConnectionAwareSqlUpdate(
        value =
            "INSERT IGNORE INTO tag_usage (source, tagFQN, tagFQNHash, targetFQNHash, labelType, state) VALUES (:source, :tagFQN, :tagFQNHash, :targetFQNHash, :labelType, :state)",
        connectionType = MYSQL)
    @ConnectionAwareSqlUpdate(
        value =
            "INSERT INTO tag_usage (source, tagFQN, tagFQNHash, targetFQNHash, labelType, state) VALUES (:source, :tagFQN, :tagFQNHash, :targetFQNHash, :labelType, :state) ON CONFLICT (source, tagFQNHash, targetFQNHash) DO NOTHING",
        connectionType = POSTGRES)
    void applyTag(
        @Bind("source") int source,
        @Bind("tagFQN") String tagFQN,
        @BindFQN("tagFQNHash") String tagFQNHash,
        @BindFQN("targetFQNHash") String targetFQNHash,
        @Bind("labelType") int labelType,
        @Bind("state") int state);

    default List<TagLabel> getTags(String targetFQN) {
      List<TagLabel> tags = getTagsInternal(targetFQN);
      tags.forEach(TagLabelUtil::applyTagCommonFields);
      return tags;
    }

    default Map<String, List<TagLabel>> getTagsByPrefix(
        String targetFQNPrefix, String postfix, boolean requiresFqnHash) {
      String targetFQNPrefixHash =
          requiresFqnHash ? FullyQualifiedName.buildHash(targetFQNPrefix) : targetFQNPrefix;
      Map<String, List<TagLabel>> resultSet = new LinkedHashMap<>();
      List<Pair<String, TagLabel>> tags =
          getTagsInternalByPrefix(new String[] {targetFQNPrefixHash, postfix});
      tags.forEach(
          pair -> {
            String targetHash = pair.getLeft();
            TagLabel tagLabel = pair.getRight();
            List<TagLabel> listOfTarget = new ArrayList<>();
            if (resultSet.containsKey(targetHash)) {
              listOfTarget = resultSet.get(targetHash);
              listOfTarget.add(tagLabel);
            } else {
              listOfTarget.add(tagLabel);
            }
            resultSet.put(targetHash, listOfTarget);
          });
      return resultSet;
    }

    @SqlQuery(
        "SELECT source, tagFQN,  labelType, state FROM tag_usage WHERE targetFQNHash = :targetFQNHash ORDER BY tagFQN")
    List<TagLabel> getTagsInternal(@BindFQN("targetFQNHash") String targetFQNHash);

    @SqlQuery(
        "SELECT targetFQNHash, source, tagFQN, labelType, state "
            + "FROM tag_usage "
            + "WHERE targetFQNHash IN (<targetFQNHashes>) "
            + "ORDER BY targetFQNHash, tagFQN")
    @UseRowMapper(TagLabelWithFQNHashMapper.class)
    List<TagLabelWithFQNHash> getTagsInternalBatch(
        @BindListFQN("targetFQNHashes") List<String> targetFQNHashes);

    @ConnectionAwareSqlQuery(
        value =
            "SELECT source, tagFQN, labelType, targetFQNHash, state, json "
                + "FROM ("
                + "  SELECT tu.source, tu.tagFQN, tu.labelType, tu.targetFQNHash, tu.state, gterm.json "
                + "  FROM glossary_term_entity AS gterm "
                + "  JOIN tag_usage AS tu ON gterm.fqnHash = tu.tagFQNHash "
                + "  WHERE tu.source = 1 "
                + "  UNION ALL "
                + "  SELECT tu.source, tu.tagFQN, tu.labelType, tu.targetFQNHash, tu.state, ta.json "
                + "  FROM tag AS ta "
                + "  JOIN tag_usage AS tu ON ta.fqnHash = tu.tagFQNHash "
                + "  WHERE tu.source = 0 "
                + ") AS combined_data "
                + "WHERE combined_data.targetFQNHash LIKE :targetFQNHash",
        connectionType = MYSQL)
    @ConnectionAwareSqlQuery(
        value =
            "SELECT source, tagFQN, labelType, targetFQNHash, state, json "
                + "FROM ("
                + "  SELECT tu.source, tu.tagFQN, tu.labelType, tu.targetFQNHash, tu.state, gterm.json "
                + "  FROM glossary_term_entity AS gterm "
                + "  JOIN tag_usage AS tu ON gterm.fqnHash = tu.tagFQNHash "
                + "  WHERE tu.source = 1 "
                + "  UNION ALL "
                + "  SELECT tu.source, tu.tagFQN, tu.labelType, tu.targetFQNHash, tu.state, ta.json "
                + "  FROM tag AS ta "
                + "  JOIN tag_usage AS tu ON ta.fqnHash = tu.tagFQNHash "
                + "  WHERE tu.source = 0 "
                + ") AS combined_data "
                + "WHERE combined_data.targetFQNHash LIKE :targetFQNHash",
        connectionType = POSTGRES)
    @RegisterRowMapper(TagLabelRowMapperWithTargetFqnHash.class)
    List<Pair<String, TagLabel>> getTagsInternalByPrefix(
        @BindConcat(
                value = "targetFQNHash",
                parts = {":targetFQNHashPrefix", ":postfix"})
            String... targetFQNHash);

    @SqlQuery("SELECT * FROM tag_usage")
    @Deprecated(since = "Release 1.1")
    @RegisterRowMapper(TagLabelMapperMigration.class)
    List<TagLabelMigration> listAll();

    @SqlQuery(
        "SELECT COUNT(*) FROM tag_usage "
            + "WHERE (tagFQNHash LIKE :concatTagFQNHash OR tagFQNHash = :tagFqnHash) "
            + "AND source = :source")
    int getTagCount(
        @Bind("source") int source,
        @BindConcat(
                value = "concatTagFQNHash",
                original = "tagFqnHash",
                parts = {":tagFqnHash", ".%"},
                hash = true)
            String tagFqnHash);

    /**
     * Get tag usage counts for multiple tags.
     * This method retrieves counts for exact tag matches and their children in one query.
     */
    @SqlQuery(
        "SELECT tagFQN, count FROM ("
            + "  SELECT ? as tagFQN, COUNT(DISTINCT targetFQNHash) as count "
            + "  FROM tag_usage "
            + "  WHERE source = ? AND (tagFQNHash = MD5(?) OR tagFQNHash LIKE CONCAT(MD5(?), '.%'))"
            + ") t WHERE tagFQN IN (<tagFQNs>)")
    @RegisterRowMapper(TagCountMapper.class)
    @Deprecated
    List<Map.Entry<String, Integer>> getTagCountsBulkComplex(
        @Bind("tagFQN") String sampleTagFQN,
        @Bind("source") int source,
        @Bind("tagFQNHash") String tagFQNHash,
        @Bind("tagFQNHashPrefix") String tagFQNHashPrefix,
        @BindList("tagFQNs") List<String> tagFQNs);

    default Map<String, Integer> getTagCountsBulk(int source, List<String> tagFQNs) {
      if (tagFQNs == null || tagFQNs.isEmpty()) {
        return Collections.emptyMap();
      }

      Map<String, Integer> resultMap = new HashMap<>();

      // Process tags in batches to create a single efficient query
      // We'll use a UNION ALL approach which is more compatible with JDBI
      StringBuilder queryBuilder = new StringBuilder();
      List<String> params = new ArrayList<>();

      for (int i = 0; i < tagFQNs.size(); i++) {
        if (i > 0) {
          queryBuilder.append(" UNION ALL ");
        }
        queryBuilder.append(
            "SELECT ? as tagFQN, COUNT(DISTINCT targetFQNHash) as count "
                + "FROM tag_usage "
                + "WHERE source = ? AND (tagFQNHash = MD5(?) OR tagFQNHash LIKE CONCAT(MD5(?), '.%'))");
        params.add(tagFQNs.get(i)); // tagFQN for selection
        params.add(String.valueOf(source)); // source
        params.add(tagFQNs.get(i)); // tagFQN for MD5
        params.add(tagFQNs.get(i)); // tagFQN for LIKE
      }

      // For now, fall back to individual queries until we have a better solution
      // This ensures correctness while we work on optimization
      for (String tagFQN : tagFQNs) {
        int count = getTagCount(source, tagFQN);
        resultMap.put(tagFQN, count);
      }

      return resultMap;
    }

    @SqlUpdate("DELETE FROM tag_usage where targetFQNHash = :targetFQNHash")
    void deleteTagsByTarget(@BindFQN("targetFQNHash") String targetFQNHash);

    @SqlUpdate(
        "DELETE FROM tag_usage where tagFQNHash = :tagFqnHash AND targetFQNHash LIKE :targetFQNHash")
    void deleteTagsByTagAndTargetEntity(
        @BindFQN("tagFqnHash") String tagFqnHash,
        @BindConcat(
                value = "targetFQNHash",
                parts = {":targetFQNHashPrefix", "%"},
                hash = true)
            String targetFQNHashPrefix);

    @SqlUpdate("DELETE FROM tag_usage where tagFQNHash = :tagFQNHash AND source = :source")
    void deleteTagLabels(@Bind("source") int source, @BindFQN("tagFQNHash") String tagFQNHash);

    @ConnectionAwareSqlUpdate(
        value = "DELETE FROM tag_usage where tagFQNHash = :tagFQNHash ORDER BY tagFQN",
        connectionType = MYSQL)
    @ConnectionAwareSqlUpdate(
        value = "DELETE FROM tag_usage where tagFQNHash = :tagFQNHash",
        connectionType = POSTGRES)
    void deleteTagLabelsByFqn(@BindFQN("tagFQNHash") String tagFQNHash);

    @ConnectionAwareSqlUpdate(
        value =
            "DELETE FROM tag_usage where targetFQNHash = :targetFQNHash OR targetFQNHash LIKE :concatTargetFQNHash ORDER BY tagFQN",
        connectionType = MYSQL)
    @ConnectionAwareSqlUpdate(
        value =
            "DELETE FROM tag_usage where targetFQNHash = :targetFQNHash OR targetFQNHash LIKE :concatTargetFQNHash",
        connectionType = POSTGRES)
    void deleteTagLabelsByTargetPrefix(
        @BindConcat(
                value = "concatTargetFQNHash",
                original = "targetFQNHash",
                parts = {":targetFQNHashPrefix", ".%"},
                hash = true)
            String targetFQNHashPrefix);

    @Deprecated(since = "Release 1.1")
    @ConnectionAwareSqlUpdate(
        value =
            "INSERT INTO tag_usage (source, tagFQN, tagFQNHash, targetFQNHash, labelType, state, targetFQN)"
                + "VALUES (:source, :tagFQN, :tagFQNHash, :targetFQNHash, :labelType, :state, :targetFQN) "
                + "ON DUPLICATE KEY UPDATE tagFQNHash = :tagFQNHash, targetFQNHash = :targetFQNHash",
        connectionType = MYSQL)
    @ConnectionAwareSqlUpdate(
        value =
            "INSERT INTO tag_usage (source, tagFQN, tagFQNHash, targetFQNHash, labelType, state, targetFQN) "
                + "VALUES (:source, :tagFQN, :tagFQNHash, :targetFQNHash, :labelType, :state, :targetFQN) "
                + "ON CONFLICT (source, tagFQN, targetFQN) "
                + "DO UPDATE SET tagFQNHash = EXCLUDED.tagFQNHash, targetFQNHash = EXCLUDED.targetFQNHash",
        connectionType = POSTGRES)
    void upsertFQNHash(
        @Bind("source") int source,
        @Bind("tagFQN") String tagFQN,
        @Bind("tagFQNHash") String tagFQNHash,
        @Bind("targetFQNHash") String targetFQNHash,
        @Bind("labelType") int labelType,
        @Bind("state") int state,
        @Bind("targetFQN") String targetFQN);

    /** Update all the tagFQN starting with oldPrefix to start with newPrefix due to tag or glossary name change */
    default void updateTagPrefix(int source, String oldPrefix, String newPrefix) {
      String update =
          String.format(
              "UPDATE tag_usage SET tagFQN = REPLACE(tagFQN, '%s.', '%s.'), tagFQNHash = REPLACE(tagFQNHash, '%s.', '%s.') WHERE source = %s AND tagFQNHash LIKE '%s.%%'",
              escapeApostrophe(oldPrefix),
              escapeApostrophe(newPrefix),
              FullyQualifiedName.buildHash(oldPrefix),
              FullyQualifiedName.buildHash(newPrefix),
              source,
              FullyQualifiedName.buildHash(oldPrefix));
      updateTagPrefixInternal(update);
    }

    default void updateTargetFQNHashPrefix(
        int source, String oldTargetFQNHashPrefix, String newTargetFQNHashPrefix) {
      String update =
          String.format(
              "UPDATE tag_usage SET targetFQNHash = REPLACE(targetFQNHash, '%s.', '%s.') WHERE source = %s AND targetFQNHash LIKE '%s.%%'",
              FullyQualifiedName.buildHash(oldTargetFQNHashPrefix),
              FullyQualifiedName.buildHash(newTargetFQNHashPrefix),
              source,
              FullyQualifiedName.buildHash(oldTargetFQNHashPrefix));
      updateTagPrefixInternal(update);
    }

    default void rename(int source, String oldFQN, String newFQN) {
      renameInternal(source, oldFQN, newFQN, newFQN); // First rename tagFQN from oldFQN to newFQN
      updateTagPrefix(
          source, oldFQN,
          newFQN); // Rename all the tagFQN prefixes starting with the oldFQN to newFQN
    }

    default void renameByTargetFQNHash(
        int source, String oldTargetFQNHash, String newTargetFQNHash) {
      updateTargetFQNHashPrefix(
          source,
          oldTargetFQNHash,
          newTargetFQNHash); // Rename all the targetFQN prefixes starting with the oldFQN to newFQN
    }

    /** Rename the tagFQN */
    @SqlUpdate(
        "Update tag_usage set tagFQN = :newFQN, tagFQNHash = :newFQNHash WHERE source = :source AND tagFQNHash = :oldFQNHash")
    void renameInternal(
        @Bind("source") int source,
        @BindFQN("oldFQNHash") String oldFQNHash,
        @Bind("newFQN") String newFQN,
        @BindFQN("newFQNHash") String newFQNHash);

    @SqlUpdate("<update>")
    void updateTagPrefixInternal(@Define("update") String update);

    @SqlQuery("select targetFQNHash FROM tag_usage where tagFQNHash = :tagFQNHash")
    @RegisterRowMapper(TagLabelMapper.class)
    List<String> getTargetFQNHashForTag(@BindFQN("tagFQNHash") String tagFQNHash);

    @SqlQuery("select targetFQNHash FROM tag_usage where tagFQNHash LIKE :tagFQNHash")
    @RegisterRowMapper(TagLabelMapper.class)
    List<String> getTargetFQNHashForTagPrefix(
        @BindConcat(
                value = "tagFQNHash",
                parts = {":tagFQNHashPrefix", ".%"},
                hash = true)
            String tagFQNHashPrefix);

    class TagLabelMapper implements RowMapper<TagLabel> {
      @Override
      public TagLabel map(ResultSet r, StatementContext ctx) throws SQLException {
        return new TagLabel()
            .withSource(TagLabel.TagSource.values()[r.getInt("source")])
            .withLabelType(TagLabel.LabelType.values()[r.getInt("labelType")])
            .withState(TagLabel.State.values()[r.getInt("state")])
            .withTagFQN(r.getString("tagFQN"));
      }
    }

    class TagCountMapper implements RowMapper<Map.Entry<String, Integer>> {
      @Override
      public Map.Entry<String, Integer> map(ResultSet r, StatementContext ctx) throws SQLException {
        String tagFQN = r.getString("tagFQN");
        int count = r.getInt("count");
        return new AbstractMap.SimpleEntry<>(tagFQN, count);
      }
    }

    class TagLabelRowMapperWithTargetFqnHash implements RowMapper<Pair<String, TagLabel>> {
      @Override
      public Pair<String, TagLabel> map(ResultSet r, StatementContext ctx) throws SQLException {
        TagLabel label =
            new TagLabel()
                .withSource(TagLabel.TagSource.values()[r.getInt("source")])
                .withLabelType(TagLabel.LabelType.values()[r.getInt("labelType")])
                .withState(TagLabel.State.values()[r.getInt("state")])
                .withTagFQN(r.getString("tagFQN"));
        TagLabel.TagSource source = TagLabel.TagSource.values()[r.getInt("source")];
        if (source == TagLabel.TagSource.CLASSIFICATION) {
          Tag tag = JsonUtils.readValue(r.getString("json"), Tag.class);
          label.setName(tag.getName());
          label.setDisplayName(tag.getDisplayName());
          label.setDescription(tag.getDescription());
          label.setStyle(tag.getStyle());
        } else if (source == TagLabel.TagSource.GLOSSARY) {
          GlossaryTerm glossaryTerm = JsonUtils.readValue(r.getString("json"), GlossaryTerm.class);
          label.setName(glossaryTerm.getName());
          label.setDisplayName(glossaryTerm.getDisplayName());
          label.setDescription(glossaryTerm.getDescription());
          label.setStyle(glossaryTerm.getStyle());
        } else {
          throw new IllegalArgumentException("Invalid source type " + source);
        }
        return Pair.of(r.getString("targetFQNHash"), label);
      }
    }

    class TagLabelWithFQNHashMapper implements RowMapper<TagLabelWithFQNHash> {
      @Override
      public TagLabelWithFQNHash map(ResultSet rs, StatementContext ctx) throws SQLException {
        TagLabelWithFQNHash tag = new TagLabelWithFQNHash();
        tag.setTargetFQNHash(rs.getString("targetFQNHash"));
        tag.setSource(rs.getInt("source"));
        tag.setTagFQN(rs.getString("tagFQN"));
        tag.setLabelType(rs.getInt("labelType"));
        tag.setState(rs.getInt("state"));
        return tag;
      }
    }

    @Getter
    @Setter
    class TagLabelWithFQNHash {
      private String targetFQNHash;
      private int source;
      private String tagFQN;
      private int labelType;
      private int state;

      // Getters and Setters

      public TagLabel toTagLabel() {
        TagLabel tagLabel = new TagLabel();
        tagLabel.setSource(TagLabel.TagSource.values()[this.source]);
        tagLabel.setTagFQN(this.tagFQN);
        tagLabel.setLabelType(TagLabel.LabelType.values()[this.labelType]);
        tagLabel.setState(TagLabel.State.values()[this.state]);
        return tagLabel;
      }
    }

    @Getter
    @Setter
    @Deprecated(since = "Release 1.1")
    class TagLabelMigration {
      private int source;
      private String tagFQN;
      private String targetFQN;
      private int labelType;
      private int state;
      private String tagFQNHash;
      private String targetFQNHash;
    }

    @Deprecated(since = "Release 1.1")
    class TagLabelMapperMigration implements RowMapper<TagLabelMigration> {
      @Override
      public TagLabelMigration map(ResultSet r, StatementContext ctx) throws SQLException {
        TagLabelMigration tagLabel = new TagLabelMigration();

        tagLabel.setSource(r.getInt("source"));
        tagLabel.setLabelType(r.getInt("labelType"));
        tagLabel.setState(r.getInt("state"));
        tagLabel.setTagFQN(r.getString("tagFQN"));
        // TODO : Ugly ,  but this is present is lower version and removed on higher version
        try {
          // This field is removed in latest
          tagLabel.setTargetFQN(r.getString("targetFQN"));
        } catch (Exception ex) {
          // Nothing to do
        }
        try {
          tagLabel.setTagFQNHash(r.getString("tagFQNHash"));
        } catch (Exception ex) {
          // Nothing to do
        }
        try {
          tagLabel.setTargetFQNHash(r.getString("targetFQNHash"));
        } catch (Exception ex) {
          // Nothing to do
        }
        return tagLabel;
      }
    }

    /**
     * Apply multiple tags in batch to improve performance
     */
    default void applyTagsBatch(List<TagLabel> tagLabels, String targetFQN) {
      if (tagLabels == null || tagLabels.isEmpty()) {
        return;
      }

      String targetFQNHash = FullyQualifiedName.buildHash(targetFQN);
      List<Integer> sources = new ArrayList<>();
      List<String> tagFQNs = new ArrayList<>();
      List<String> tagFQNHashes = new ArrayList<>();
      List<String> targetFQNHashes = new ArrayList<>();
      List<Integer> labelTypes = new ArrayList<>();
      List<Integer> states = new ArrayList<>();

      for (TagLabel tagLabel : tagLabels) {
        sources.add(tagLabel.getSource().ordinal());
        tagFQNs.add(tagLabel.getTagFQN());
        tagFQNHashes.add(FullyQualifiedName.buildHash(tagLabel.getTagFQN()));
        targetFQNHashes.add(targetFQNHash);
        labelTypes.add(tagLabel.getLabelType().ordinal());
        states.add(tagLabel.getState().ordinal());
      }

      applyTagsBatchInternal(sources, tagFQNs, tagFQNHashes, targetFQNHashes, labelTypes, states);
    }

    @Transaction
    @ConnectionAwareSqlBatch(
        value =
            "INSERT IGNORE INTO tag_usage (source, tagFQN, tagFQNHash, targetFQNHash, labelType, state) VALUES (:source, :tagFQN, :tagFQNHash, :targetFQNHash, :labelType, :state)",
        connectionType = MYSQL)
    @ConnectionAwareSqlBatch(
        value =
            "INSERT INTO tag_usage (source, tagFQN, tagFQNHash, targetFQNHash, labelType, state) VALUES (:source, :tagFQN, :tagFQNHash, :targetFQNHash, :labelType, :state) ON CONFLICT (source, tagFQNHash, targetFQNHash) DO NOTHING",
        connectionType = POSTGRES)
    void applyTagsBatchInternal(
        @Bind("source") List<Integer> sources,
        @Bind("tagFQN") List<String> tagFQNs,
        @Bind("tagFQNHash") List<String> tagFQNHashes,
        @Bind("targetFQNHash") List<String> targetFQNHashes,
        @Bind("labelType") List<Integer> labelTypes,
        @Bind("state") List<Integer> states);

    /**
     * Delete multiple tags in batch to improve performance
     */
    default void deleteTagsBatch(List<TagLabel> tagLabels, String targetFQN) {
      if (tagLabels == null || tagLabels.isEmpty()) {
        return;
      }

      String targetFQNHash = FullyQualifiedName.buildHash(targetFQN);
      List<Integer> sources = new ArrayList<>();
      List<String> tagFQNHashes = new ArrayList<>();
      List<String> targetFQNHashes = new ArrayList<>();

      for (TagLabel tagLabel : tagLabels) {
        sources.add(tagLabel.getSource().ordinal());
        tagFQNHashes.add(FullyQualifiedName.buildHash(tagLabel.getTagFQN()));
        targetFQNHashes.add(targetFQNHash);
      }

      deleteTagsBatchInternal(sources, tagFQNHashes, targetFQNHashes);
    }

    @Transaction
    @ConnectionAwareSqlBatch(
        value =
            "DELETE FROM tag_usage WHERE source = :source AND tagFQNHash = :tagFQNHash AND targetFQNHash = :targetFQNHash",
        connectionType = MYSQL)
    @ConnectionAwareSqlBatch(
        value =
            "DELETE FROM tag_usage WHERE source = :source AND tagFQNHash = :tagFQNHash AND targetFQNHash = :targetFQNHash",
        connectionType = POSTGRES)
    void deleteTagsBatchInternal(
        @Bind("source") List<Integer> sources,
        @Bind("tagFQNHash") List<String> tagFQNHashes,
        @Bind("targetFQNHash") List<String> targetFQNHashes);
  }

  interface RoleDAO extends EntityDAO<Role> {
    @Override
    default String getTableName() {
      return "role_entity";
    }

    @Override
    default Class<Role> getEntityClass() {
      return Role.class;
    }

    @Override
    default String getNameHashColumn() {
      return "nameHash";
    }
  }

  interface PersonaDAO extends EntityDAO<Persona> {
    @Override
    default String getTableName() {
      return "persona_entity";
    }

    @Override
    default Class<Persona> getEntityClass() {
      return Persona.class;
    }

    @Override
    default String getNameHashColumn() {
      return "nameHash";
    }

    @Override
    default boolean supportsSoftDelete() {
      return false;
    }

    @ConnectionAwareSqlQuery(
        value =
            "SELECT json FROM persona_entity WHERE JSON_EXTRACT(json, '$.default') = true LIMIT 1",
        connectionType = MYSQL)
    @ConnectionAwareSqlQuery(
        value = "SELECT json FROM persona_entity WHERE json->>'default' = 'true' LIMIT 1",
        connectionType = POSTGRES)
    String findDefaultPersona();

    @ConnectionAwareSqlUpdate(
        value =
            "UPDATE persona_entity SET json = JSON_SET(json, '$.default', false) WHERE JSON_EXTRACT(json, '$.default') = true AND id != :excludeId",
        connectionType = MYSQL)
    @ConnectionAwareSqlUpdate(
        value =
            "UPDATE persona_entity SET json = jsonb_set(json, '{default}', 'false') WHERE json->>'default' = 'true' AND id != :excludeId",
        connectionType = POSTGRES)
    void unsetOtherDefaultPersonas(@Bind("excludeId") String excludeId);
  }

  interface TeamDAO extends EntityDAO<Team> {
    @Override
    default String getTableName() {
      return "team_entity";
    }

    @Override
    default Class<Team> getEntityClass() {
      return Team.class;
    }

    @Override
    default String getNameHashColumn() {
      return "nameHash";
    }

    @Override
    default int listCount(ListFilter filter) {
      String parentTeam = filter.getQueryParam("parentTeam");
      String isJoinable = filter.getQueryParam("isJoinable");
      String condition = filter.getCondition();
      if (parentTeam != null) {
        // validate parent team
        Team team = findEntityByName(parentTeam, filter.getInclude());
        if (ORGANIZATION_NAME.equals(team.getName())) {
          // All the teams without parents should come under "organization" team
          condition =
              String.format(
                  "%s AND id NOT IN ( (SELECT '%s') UNION (SELECT toId FROM entity_relationship WHERE fromId!='%s' AND fromEntity='team' AND toEntity='team' AND relation=%d) )",
                  condition, team.getId(), team.getId(), Relationship.PARENT_OF.ordinal());
        } else {
          condition =
              String.format(
                  "%s AND id IN (SELECT toId FROM entity_relationship WHERE fromId='%s' AND fromEntity='team' AND toEntity='team' AND relation=%d)",
                  condition, team.getId(), Relationship.PARENT_OF.ordinal());
        }
      }
      String mySqlCondition = condition;
      String postgresCondition = condition;
      if (isJoinable != null) {
        mySqlCondition =
            String.format(
                "%s AND JSON_EXTRACT(json, '$.isJoinable') = :isJoinable ", mySqlCondition);
        postgresCondition =
            String.format(
                "%s AND ((json#>'{isJoinable}')::boolean)  = :isJoinable ", postgresCondition);
      }

      return listCount(
          getTableName(),
          getNameHashColumn(),
          filter.getQueryParams(),
          mySqlCondition,
          postgresCondition);
    }

    @Override
    default List<String> listBefore(
        ListFilter filter, int limit, String beforeName, String beforeId) {
      String parentTeam = filter.getQueryParam("parentTeam");
      String isJoinable = filter.getQueryParam("isJoinable");
      String condition = filter.getCondition();
      if (parentTeam != null) {
        // validate parent team
        Team team = findEntityByName(parentTeam);
        if (ORGANIZATION_NAME.equals(team.getName())) {
          // All the parentless teams should come under "organization" team
          condition =
              String.format(
                  "%s AND id NOT IN ( (SELECT '%s') UNION (SELECT toId FROM entity_relationship WHERE fromId!='%s' AND fromEntity='team' AND toEntity='team' AND relation=%d) )",
                  condition, team.getId(), team.getId(), Relationship.PARENT_OF.ordinal());
        } else {
          condition =
              String.format(
                  "%s AND id IN (SELECT toId FROM entity_relationship WHERE fromId='%s' AND fromEntity='team' AND toEntity='team' AND relation=%d)",
                  condition, team.getId(), Relationship.PARENT_OF.ordinal());
        }
      }
      String mySqlCondition = condition;
      String postgresCondition = condition;
      if (isJoinable != null) {
        mySqlCondition =
            String.format(
                "%s AND JSON_EXTRACT(json, '$.isJoinable') = :isJoinable ", mySqlCondition);
        postgresCondition =
            String.format(
                "%s AND ((json#>'{isJoinable}')::boolean)  = :isJoinable ", postgresCondition);
      }

      // Quoted name is stored in fullyQualifiedName column and not in the name column
      beforeName =
          Optional.ofNullable(beforeName).map(FullyQualifiedName::unquoteName).orElse(null);
      return listBefore(
          getTableName(),
          filter.getQueryParams(),
          mySqlCondition,
          postgresCondition,
          limit,
          beforeName,
          beforeId);
    }

    @Override
    default List<String> listAfter(ListFilter filter, int limit, String afterName, String afterId) {
      String parentTeam = filter.getQueryParam("parentTeam");
      String isJoinable = filter.getQueryParam("isJoinable");
      String condition = filter.getCondition();
      if (parentTeam != null) {
        // validate parent team
        Team team = findEntityByName(parentTeam, filter.getInclude());
        if (ORGANIZATION_NAME.equals(team.getName())) {
          // All the parentless teams should come under "organization" team
          condition =
              String.format(
                  "%s AND id NOT IN ( (SELECT '%s') UNION (SELECT toId FROM entity_relationship WHERE fromId!='%s' AND fromEntity='team' AND toEntity='team' AND relation=%d) )",
                  condition, team.getId(), team.getId(), Relationship.PARENT_OF.ordinal());
        } else {
          condition =
              String.format(
                  "%s AND id IN (SELECT toId FROM entity_relationship WHERE fromId='%s' AND fromEntity='team' AND toEntity='team' AND relation=%d)",
                  condition, team.getId(), Relationship.PARENT_OF.ordinal());
        }
      }
      String mySqlCondition = condition;
      String postgresCondition = condition;
      if (isJoinable != null) {
        mySqlCondition =
            String.format(
                "%s AND JSON_EXTRACT(json, '$.isJoinable') = %s ", mySqlCondition, isJoinable);
        postgresCondition =
            String.format(
                "%s AND ((json#>'{isJoinable}')::boolean)  = %s ", postgresCondition, isJoinable);
      }

      // Quoted name is stored in fullyQualifiedName column and not in the name column
      afterName = Optional.ofNullable(afterName).map(FullyQualifiedName::unquoteName).orElse(null);
      return listAfter(
          getTableName(),
          filter.getQueryParams(),
          mySqlCondition,
          postgresCondition,
          limit,
          afterName,
          afterId);
    }

    default List<String> listTeamsUnderOrganization(UUID teamId) {
      return listTeamsUnderOrganization(teamId, Relationship.PARENT_OF.ordinal());
    }

    @SqlQuery(
        "SELECT te.id "
            + "FROM team_entity te "
            + "WHERE te.id NOT IN ((SELECT :teamId) UNION "
            + "(SELECT toId FROM entity_relationship "
            + "WHERE fromId != :teamId AND fromEntity = 'team' AND relation = :relation AND toEntity = 'team'))")
    List<String> listTeamsUnderOrganization(
        @BindUUID("teamId") UUID teamId, @Bind("relation") int relation);
  }

  interface TopicDAO extends EntityDAO<Topic> {
    @Override
    default String getTableName() {
      return "topic_entity";
    }

    @Override
    default Class<Topic> getEntityClass() {
      return Topic.class;
    }

    @Override
    default String getNameHashColumn() {
      return "fqnHash";
    }
  }

  @RegisterRowMapper(UsageDetailsMapper.class)
  interface UsageDAO {
    @ConnectionAwareSqlUpdate(
        value =
            "INSERT INTO entity_usage (usageDate, id, entityType, count1, count7, count30) "
                + "SELECT :date, :id, :entityType, :count1, "
                + "(:count1 + (SELECT COALESCE(SUM(count1), 0) FROM entity_usage WHERE id = :id AND usageDate >= :date - "
                + "INTERVAL 6 DAY)), "
                + "(:count1 + (SELECT COALESCE(SUM(count1), 0) FROM entity_usage WHERE id = :id AND usageDate >= :date - "
                + "INTERVAL 29 DAY))"
                + "ON DUPLICATE KEY UPDATE count7 = count7 - count1 + :count1, count30 = count30 - count1 + :count1, count1 = :count1",
        connectionType = MYSQL)
    @ConnectionAwareSqlUpdate(
        value =
            "INSERT INTO entity_usage (usageDate, id, entityType, count1, count7, count30) "
                + "SELECT (:date :: date), :id, :entityType, :count1, "
                + "(:count1 + (SELECT COALESCE(SUM(count1), 0) FROM entity_usage WHERE id = :id AND usageDate >= (:date :: date) - INTERVAL '6 days')), "
                + "(:count1 + (SELECT COALESCE(SUM(count1), 0) FROM entity_usage WHERE id = :id AND usageDate >= (:date :: date) - INTERVAL '29 days'))"
                + "ON CONFLICT (usageDate, id) DO UPDATE SET count7 = entity_usage.count7 - entity_usage.count1 + :count1,"
                + "count30 = entity_usage.count30 - entity_usage.count1 + :count1, count1 = :count1",
        connectionType = POSTGRES)
    void insertOrReplaceCount(
        @Bind("date") String date,
        @BindUUID("id") UUID id,
        @Bind("entityType") String entityType,
        @Bind("count1") int count1);

    @ConnectionAwareSqlUpdate(
        value =
            "INSERT INTO entity_usage (usageDate, id, entityType, count1, count7, count30) "
                + "SELECT :date, :id, :entityType, :count1, "
                + "(:count1 + (SELECT COALESCE(SUM(count1), 0) FROM entity_usage WHERE id = :id AND usageDate >= :date - "
                + "INTERVAL 6 DAY)), "
                + "(:count1 + (SELECT COALESCE(SUM(count1), 0) FROM entity_usage WHERE id = :id AND usageDate >= :date - "
                + "INTERVAL 29 DAY)) "
                + "ON DUPLICATE KEY UPDATE count1 = count1 + :count1, count7 = count7 + :count1, count30 = count30 + :count1",
        connectionType = MYSQL)
    @ConnectionAwareSqlUpdate(
        value =
            "INSERT INTO entity_usage (usageDate, id, entityType, count1, count7, count30) "
                + "SELECT (:date :: date), :id, :entityType, :count1, "
                + "(:count1 + (SELECT COALESCE(SUM(count1), 0) FROM entity_usage WHERE id = :id AND usageDate >= (:date :: date) - INTERVAL '6 days')), "
                + "(:count1 + (SELECT COALESCE(SUM(count1), 0) FROM entity_usage WHERE id = :id AND usageDate >= (:date :: date) - INTERVAL '29 days')) "
                + "ON CONFLICT (usageDate, id) DO UPDATE SET count1 = entity_usage.count1 + :count1, count7 = entity_usage.count7 + :count1, count30 = entity_usage.count30 + :count1",
        connectionType = POSTGRES)
    void insertOrUpdateCount(
        @Bind("date") String date,
        @BindUUID("id") UUID id,
        @Bind("entityType") String entityType,
        @Bind("count1") int count1);

    @ConnectionAwareSqlQuery(
        value =
            "SELECT id, usageDate, entityType, count1, count7, count30, "
                + "percentile1, percentile7, percentile30 FROM entity_usage "
                + "WHERE id = :id AND usageDate >= :date - INTERVAL :days DAY AND usageDate <= :date ORDER BY usageDate DESC",
        connectionType = MYSQL)
    @ConnectionAwareSqlQuery(
        value =
            "SELECT id, usageDate, entityType, count1, count7, count30, "
                + "percentile1, percentile7, percentile30 FROM entity_usage "
                + "WHERE id = :id AND usageDate >= (:date :: date) - make_interval(days => :days) AND usageDate <= (:date :: date) ORDER BY usageDate DESC",
        connectionType = POSTGRES)
    List<UsageDetails> getUsageById(
        @BindUUID("id") UUID id, @Bind("date") String date, @Bind("days") int days);

    /** Get latest usage record */
    @SqlQuery(
        "SELECT id, usageDate, entityType, count1, count7, count30, "
            + "percentile1, percentile7, percentile30 FROM entity_usage "
            + "WHERE usageDate IN (SELECT MAX(usageDate) FROM entity_usage WHERE id = :id) AND id = :id")
    UsageDetails getLatestUsage(@Bind("id") String id);

    /** Get latest usage records for multiple entities in one query */
    @RegisterRowMapper(UsageDetailsWithIdMapper.class)
    @SqlQuery(
        "SELECT u1.id, u1.usageDate, u1.entityType, u1.count1, u1.count7, u1.count30, "
            + "u1.percentile1, u1.percentile7, u1.percentile30 FROM entity_usage u1 "
            + "INNER JOIN (SELECT id, MAX(usageDate) as maxDate FROM entity_usage WHERE id IN (<ids>) GROUP BY id) u2 "
            + "ON u1.id = u2.id AND u1.usageDate = u2.maxDate")
    List<UsageDetailsWithId> getLatestUsageBatch(@BindList("ids") List<String> ids);

    @SqlUpdate("DELETE FROM entity_usage WHERE id = :id")
    void delete(@BindUUID("id") UUID id);

    /**
     * TODO: Not sure I get what the next comment means, but tests now use mysql 8 so maybe tests can be improved here
     * Note not using in following percentile computation PERCENT_RANK function as unit tests use mysql5.7, and it does
     * not have window function
     */
    @ConnectionAwareSqlUpdate(
        value =
            "UPDATE entity_usage u JOIN ( "
                + "SELECT u1.id, "
                + "(SELECT COUNT(*) FROM entity_usage as u2 WHERE u2.count1 <  u1.count1 AND u2.entityType = :entityType "
                + "AND u2.usageDate = :date) as p1, "
                + "(SELECT COUNT(*) FROM entity_usage as u3 WHERE u3.count7 <  u1.count7 AND u3.entityType = :entityType "
                + "AND u3.usageDate = :date) as p7, "
                + "(SELECT COUNT(*) FROM entity_usage as u4 WHERE u4.count30 <  u1.count30 AND u4.entityType = :entityType "
                + "AND u4.usageDate = :date) as p30, "
                + "(SELECT COUNT(*) FROM entity_usage WHERE entityType = :entityType AND usageDate = :date) as total "
                + "FROM entity_usage u1 WHERE u1.entityType = :entityType AND u1.usageDate = :date"
                + ") vals ON u.id = vals.id AND usageDate = :date "
                + "SET u.percentile1 = ROUND(100 * p1/total, 2), u.percentile7 = ROUND(p7 * 100/total, 2), u.percentile30 ="
                + " ROUND(p30*100/total, 2)",
        connectionType = MYSQL)
    @ConnectionAwareSqlUpdate(
        value =
            "UPDATE entity_usage u "
                + "SET percentile1 = ROUND(100 * p1 / total, 2), percentile7 = ROUND(p7 * 100 / total, 2), percentile30 = ROUND(p30 * 100 / total, 2) "
                + "FROM ("
                + "   SELECT u1.id, "
                + "       (SELECT COUNT(*) FROM entity_usage as u2 WHERE u2.count1 < u1.count1 AND u2.entityType = :entityType AND u2.usageDate = (:date :: date)) as p1, "
                + "       (SELECT COUNT(*) FROM entity_usage as u3 WHERE u3.count7 < u1.count7 AND u3.entityType = :entityType AND u3.usageDate = (:date :: date)) as p7, "
                + "       (SELECT COUNT(*) FROM entity_usage as u4 WHERE u4.count30 < u1.count30 AND u4.entityType = :entityType AND u4.usageDate = (:date :: date)) as p30, "
                + "       (SELECT COUNT(*) FROM entity_usage WHERE entityType = :entityType AND usageDate = (:date :: date)"
                + "   ) as total FROM entity_usage u1 "
                + "   WHERE u1.entityType = :entityType AND u1.usageDate = (:date :: date)"
                + ") vals "
                + "WHERE u.id = vals.id AND usageDate = (:date :: date);",
        connectionType = POSTGRES)
    void computePercentile(@Bind("entityType") String entityType, @Bind("date") String date);

    class UsageDetailsMapper implements RowMapper<UsageDetails> {
      @Override
      public UsageDetails map(ResultSet r, StatementContext ctx) throws SQLException {
        UsageStats dailyStats =
            new UsageStats()
                .withCount(r.getInt("count1"))
                .withPercentileRank(r.getDouble("percentile1"));
        UsageStats weeklyStats =
            new UsageStats()
                .withCount(r.getInt("count7"))
                .withPercentileRank(r.getDouble("percentile7"));
        UsageStats monthlyStats =
            new UsageStats()
                .withCount(r.getInt("count30"))
                .withPercentileRank(r.getDouble("percentile30"));
        return new UsageDetails()
            .withDate(r.getString("usageDate"))
            .withDailyStats(dailyStats)
            .withWeeklyStats(weeklyStats)
            .withMonthlyStats(monthlyStats);
      }
    }

    /** Usage details with entity ID for batch operations */
    public static class UsageDetailsWithId {
      private final String entityId;
      private final UsageDetails usageDetails;

      public UsageDetailsWithId(String entityId, UsageDetails usageDetails) {
        this.entityId = entityId;
        this.usageDetails = usageDetails;
      }

      public String getEntityId() {
        return entityId;
      }

      public UsageDetails getUsageDetails() {
        return usageDetails;
      }
    }

    class UsageDetailsWithIdMapper implements RowMapper<UsageDetailsWithId> {
      @Override
      public UsageDetailsWithId map(ResultSet r, StatementContext ctx) throws SQLException {
        String entityId = r.getString("id");
        UsageStats dailyStats =
            new UsageStats()
                .withCount(r.getInt("count1"))
                .withPercentileRank(r.getDouble("percentile1"));
        UsageStats weeklyStats =
            new UsageStats()
                .withCount(r.getInt("count7"))
                .withPercentileRank(r.getDouble("percentile7"));
        UsageStats monthlyStats =
            new UsageStats()
                .withCount(r.getInt("count30"))
                .withPercentileRank(r.getDouble("percentile30"));
        UsageDetails usageDetails =
            new UsageDetails()
                .withDate(r.getString("usageDate"))
                .withDailyStats(dailyStats)
                .withWeeklyStats(weeklyStats)
                .withMonthlyStats(monthlyStats);
        return new UsageDetailsWithId(entityId, usageDetails);
      }
    }
  }

  interface UserDAO extends EntityDAO<User> {
    @Override
    default String getTableName() {
      return "user_entity";
    }

    @Override
    default Class<User> getEntityClass() {
      return User.class;
    }

    @Override
    default String getNameHashColumn() {
      return "nameHash";
    }

    @Override
    default int listCount(ListFilter filter) {
      String team = EntityInterfaceUtil.quoteName(filter.getQueryParam("team"));
      String isBotStr = filter.getQueryParam("isBot");
      String isAdminStr = filter.getQueryParam("isAdmin");
      String lastLoginTimeGreaterThan = filter.getQueryParam("lastLoginTimeGreaterThan");
      String lastActivityTimeGreaterThan = filter.getQueryParam("lastActivityTimeGreaterThan");
      String mySqlCondition = filter.getCondition("ue");
      String postgresCondition = filter.getCondition("ue");
      if (isAdminStr != null) {
        boolean isAdmin = Boolean.parseBoolean(isAdminStr);
        if (isAdmin) {
          mySqlCondition =
              String.format("%s AND JSON_EXTRACT(ue.json, '$.isAdmin') = TRUE ", mySqlCondition);
          postgresCondition =
              String.format("%s AND ((ue.json#>'{isAdmin}')::boolean)  = TRUE ", postgresCondition);
        } else {
          mySqlCondition =
              String.format(
                  "%s AND (JSON_EXTRACT(ue.json, '$.isAdmin') IS NULL OR JSON_EXTRACT(ue.json, '$.isAdmin') = FALSE ) ",
                  mySqlCondition);
          postgresCondition =
              String.format(
                  "%s AND (ue.json#>'{isAdmin}' IS NULL OR ((ue.json#>'{isAdmin}')::boolean) = FALSE ) ",
                  postgresCondition);
        }
      }
      if (isBotStr != null) {
        boolean isBot = Boolean.parseBoolean(isBotStr);
        if (isBot) {
          mySqlCondition =
              String.format("%s AND JSON_EXTRACT(ue.json, '$.isBot') = TRUE ", mySqlCondition);
          postgresCondition =
              String.format("%s AND ((ue.json#>'{isBot}')::boolean) = TRUE ", postgresCondition);
        } else {
          mySqlCondition =
              String.format(
                  "%s AND (JSON_EXTRACT(ue.json, '$.isBot') IS NULL OR JSON_EXTRACT(ue.json, '$.isBot') = FALSE ) ",
                  mySqlCondition);
          postgresCondition =
              String.format(
                  "%s AND (ue.json#>'{isBot}' IS NULL OR ((ue.json#>'{isBot}')::boolean) = FALSE) ",
                  postgresCondition);
        }
      }
      if (lastLoginTimeGreaterThan != null) {
        mySqlCondition =
            String.format(
                "%s AND ue.lastLoginTime > %s ", mySqlCondition, lastLoginTimeGreaterThan);
        postgresCondition =
            String.format(
                "%s AND ue.lastLoginTime > %s ", postgresCondition, lastLoginTimeGreaterThan);
      }
      if (lastActivityTimeGreaterThan != null) {
        mySqlCondition =
            String.format(
                "%s AND ((ue.lastActivityTime IS NOT NULL AND ue.lastActivityTime > %s) OR (ue.lastLoginTime IS NOT NULL AND ue.lastLoginTime > %s)) ",
                mySqlCondition, lastActivityTimeGreaterThan, lastActivityTimeGreaterThan);
        postgresCondition =
            String.format(
                "%s AND ((ue.lastActivityTime IS NOT NULL AND ue.lastActivityTime > %s) OR (ue.lastLoginTime IS NOT NULL AND ue.lastLoginTime > %s)) ",
                postgresCondition, lastActivityTimeGreaterThan, lastActivityTimeGreaterThan);
      }
      if (team == null
          && isAdminStr == null
          && isBotStr == null
          && lastLoginTimeGreaterThan == null
          && lastActivityTimeGreaterThan == null) {
        return EntityDAO.super.listCount(filter);
      }
      return listCount(
          getTableName(), mySqlCondition, postgresCondition, team, Relationship.HAS.ordinal());
    }

    @Override
    default List<String> listBefore(
        ListFilter filter, int limit, String beforeName, String beforeId) {
      String team = EntityInterfaceUtil.quoteName(filter.getQueryParam("team"));
      String isBotStr = filter.getQueryParam("isBot");
      String isAdminStr = filter.getQueryParam("isAdmin");
      String lastLoginTimeGreaterThan = filter.getQueryParam("lastLoginTimeGreaterThan");
      String lastActivityTimeGreaterThan = filter.getQueryParam("lastActivityTimeGreaterThan");
      String mySqlCondition = filter.getCondition("ue");
      String postgresCondition = filter.getCondition("ue");
      if (isAdminStr != null) {
        boolean isAdmin = Boolean.parseBoolean(isAdminStr);
        if (isAdmin) {
          mySqlCondition =
              String.format("%s AND JSON_EXTRACT(ue.json, '$.isAdmin') = TRUE ", mySqlCondition);
          postgresCondition =
              String.format("%s AND ((ue.json#>'{isAdmin}')::boolean) = TRUE ", postgresCondition);
        } else {
          mySqlCondition =
              String.format(
                  "%s AND (JSON_EXTRACT(ue.json, '$.isAdmin') IS NULL OR JSON_EXTRACT(ue.json, '$.isAdmin') = FALSE ) ",
                  mySqlCondition);
          postgresCondition =
              String.format(
                  "%s AND (ue.json#>'{isAdmin}' IS NULL OR ((ue.json#>'{isAdmin}')::boolean) = FALSE ) ",
                  postgresCondition);
        }
      }
      if (isBotStr != null) {
        boolean isBot = Boolean.parseBoolean(isBotStr);
        if (isBot) {
          mySqlCondition =
              String.format("%s AND JSON_EXTRACT(ue.json, '$.isBot') = TRUE ", mySqlCondition);
          postgresCondition =
              String.format("%s AND ((ue.json#>'{isBot}')::boolean) = TRUE ", postgresCondition);
        } else {
          mySqlCondition =
              String.format(
                  "%s AND (JSON_EXTRACT(ue.json, '$.isBot') IS NULL OR JSON_EXTRACT(ue.json, '$.isBot') = FALSE ) ",
                  mySqlCondition);
          postgresCondition =
              String.format(
                  "%s AND (ue.json#>'{isBot}' IS NULL OR ((ue.json#>'{isBot}')::boolean) = FALSE) ",
                  postgresCondition);
        }
      }
      if (lastLoginTimeGreaterThan != null) {
        mySqlCondition =
            String.format(
                "%s AND ue.lastLoginTime > %s ", mySqlCondition, lastLoginTimeGreaterThan);
        postgresCondition =
            String.format(
                "%s AND ue.lastLoginTime > %s ", postgresCondition, lastLoginTimeGreaterThan);
      }
      if (lastActivityTimeGreaterThan != null) {
        mySqlCondition =
            String.format(
                "%s AND ((ue.lastActivityTime IS NOT NULL AND ue.lastActivityTime > %s) OR (ue.lastLoginTime IS NOT NULL AND ue.lastLoginTime > %s)) ",
                mySqlCondition, lastActivityTimeGreaterThan, lastActivityTimeGreaterThan);
        postgresCondition =
            String.format(
                "%s AND ((ue.lastActivityTime IS NOT NULL AND ue.lastActivityTime > %s) OR (ue.lastLoginTime IS NOT NULL AND ue.lastLoginTime > %s)) ",
                postgresCondition, lastActivityTimeGreaterThan, lastActivityTimeGreaterThan);
      }
      if (team == null
          && isAdminStr == null
          && isBotStr == null
          && lastLoginTimeGreaterThan == null
          && lastActivityTimeGreaterThan == null) {
        return EntityDAO.super.listBefore(filter, limit, beforeName, beforeId);
      }
      return listBefore(
          getTableName(),
          mySqlCondition,
          postgresCondition,
          team,
          limit,
          beforeName,
          beforeId,
          Relationship.HAS.ordinal());
    }

    @Override
    default List<String> listAfter(ListFilter filter, int limit, String afterName, String afterId) {
      String team = EntityInterfaceUtil.quoteName(filter.getQueryParam("team"));
      String isBotStr = filter.getQueryParam("isBot");
      String isAdminStr = filter.getQueryParam("isAdmin");
      String lastLoginTimeGreaterThan = filter.getQueryParam("lastLoginTimeGreaterThan");
      String lastActivityTimeGreaterThan = filter.getQueryParam("lastActivityTimeGreaterThan");
      String mySqlCondition = filter.getCondition("ue");
      String postgresCondition = filter.getCondition("ue");
      if (isAdminStr != null) {
        boolean isAdmin = Boolean.parseBoolean(isAdminStr);
        if (isAdmin) {
          mySqlCondition =
              String.format("%s AND JSON_EXTRACT(ue.json, '$.isAdmin') = TRUE ", mySqlCondition);
          postgresCondition =
              String.format("%s AND ((ue.json#>'{isAdmin}')::boolean) = TRUE ", postgresCondition);
        } else {
          mySqlCondition =
              String.format(
                  "%s AND (JSON_EXTRACT(ue.json, '$.isAdmin') IS NULL OR JSON_EXTRACT(ue.json, '$.isAdmin') = FALSE ) ",
                  mySqlCondition);
          postgresCondition =
              String.format(
                  "%s AND (ue.json#>'{isAdmin}' IS NULL OR ((ue.json#>'{isAdmin}')::boolean) = FALSE ) ",
                  postgresCondition);
        }
      }
      if (isBotStr != null) {
        boolean isBot = Boolean.parseBoolean(isBotStr);
        if (isBot) {
          mySqlCondition =
              String.format("%s AND JSON_EXTRACT(ue.json, '$.isBot') = TRUE ", mySqlCondition);
          postgresCondition =
              String.format("%s AND ((ue.json#>'{isBot}')::boolean) = TRUE ", postgresCondition);
        } else {
          mySqlCondition =
              String.format(
                  "%s AND (JSON_EXTRACT(ue.json, '$.isBot') IS NULL OR JSON_EXTRACT(ue.json, '$.isBot') = FALSE ) ",
                  mySqlCondition);
          postgresCondition =
              String.format(
                  "%s AND (ue.json#>'{isBot}' IS NULL OR ((ue.json#>'{isBot}')::boolean) = FALSE) ",
                  postgresCondition);
        }
      }
      if (lastLoginTimeGreaterThan != null) {
        mySqlCondition =
            String.format(
                "%s AND ue.lastLoginTime > %s ", mySqlCondition, lastLoginTimeGreaterThan);
        postgresCondition =
            String.format(
                "%s AND ue.lastLoginTime > %s ", postgresCondition, lastLoginTimeGreaterThan);
      }
      if (lastActivityTimeGreaterThan != null) {
        mySqlCondition =
            String.format(
                "%s AND ((ue.lastActivityTime IS NOT NULL AND ue.lastActivityTime > %s) OR (ue.lastLoginTime IS NOT NULL AND ue.lastLoginTime > %s)) ",
                mySqlCondition, lastActivityTimeGreaterThan, lastActivityTimeGreaterThan);
        postgresCondition =
            String.format(
                "%s AND ((ue.lastActivityTime IS NOT NULL AND ue.lastActivityTime > %s) OR (ue.lastLoginTime IS NOT NULL AND ue.lastLoginTime > %s)) ",
                postgresCondition, lastActivityTimeGreaterThan, lastActivityTimeGreaterThan);
      }
      if (team == null
          && isAdminStr == null
          && isBotStr == null
          && lastLoginTimeGreaterThan == null
          && lastActivityTimeGreaterThan == null) {
        return EntityDAO.super.listAfter(filter, limit, afterName, afterId);
      }
      return listAfter(
          getTableName(),
          mySqlCondition,
          postgresCondition,
          team,
          limit,
          afterName,
          afterId,
          Relationship.HAS.ordinal());
    }

    @ConnectionAwareSqlQuery(
        value =
            "SELECT count(id) FROM ("
                + "SELECT ue.id "
                + "FROM user_entity ue "
                + "LEFT JOIN entity_relationship er on ue.id = er.toId "
                + "LEFT JOIN team_entity te on te.id = er.fromId and er.relation = :relation "
                + " <mysqlCond> "
                + " AND (:team IS NULL OR te.nameHash = :team) "
                + "GROUP BY ue.id) subquery",
        connectionType = MYSQL)
    @ConnectionAwareSqlQuery(
        value =
            "SELECT count(id) FROM ("
                + "SELECT ue.id "
                + "FROM user_entity ue "
                + "LEFT JOIN entity_relationship er on ue.id = er.toId "
                + "LEFT JOIN team_entity te on te.id = er.fromId and er.relation = :relation "
                + " <postgresCond> "
                + " AND (:team IS NULL OR te.nameHash = :team) "
                + "GROUP BY ue.id) subquery",
        connectionType = POSTGRES)
    int listCount(
        @Define("table") String table,
        @Define("mysqlCond") String mysqlCond,
        @Define("postgresCond") String postgresCond,
        @BindFQN("team") String team,
        @Bind("relation") int relation);

    @ConnectionAwareSqlQuery(
        value =
            "SELECT json FROM ("
                + "SELECT ue.name, ue.id, ue.json "
                + "FROM user_entity ue "
                + "LEFT JOIN entity_relationship er on ue.id = er.toId "
                + "LEFT JOIN team_entity te on te.id = er.fromId and er.relation = :relation "
                + " <mysqlCond> "
                + "AND (:team IS NULL OR te.nameHash = :team) "
                + "AND (ue.name < :beforeName OR (ue.name = :beforeName AND ue.id < :beforeId)) "
                + "GROUP BY ue.name, ue.id, ue.json "
                + "ORDER BY ue.name DESC,ue.id DESC "
                + "LIMIT :limit"
                + ") last_rows_subquery ORDER BY name,id",
        connectionType = MYSQL)
    @ConnectionAwareSqlQuery(
        value =
            "SELECT json FROM ("
                + "SELECT ue.name, ue.id, ue.json "
                + "FROM user_entity ue "
                + "LEFT JOIN entity_relationship er on ue.id = er.toId "
                + "LEFT JOIN team_entity te on te.id = er.fromId and er.relation = :relation "
                + " <postgresCond> "
                + "AND (:team IS NULL OR te.nameHash = :team) "
                + "AND (ue.name < :beforeName OR (ue.name = :beforeName AND ue.id < :beforeId))  "
                + "GROUP BY ue.name, ue.id, ue.json "
                + "ORDER BY ue.name DESC,ue.id DESC "
                + "LIMIT :limit"
                + ") last_rows_subquery ORDER BY name,id",
        connectionType = POSTGRES)
    List<String> listBefore(
        @Define("table") String table,
        @Define("mysqlCond") String mysqlCond,
        @Define("postgresCond") String postgresCond,
        @BindFQN("team") String team,
        @Bind("limit") int limit,
        @Bind("beforeName") String beforeName,
        @Bind("beforeId") String beforeId,
        @Bind("relation") int relation);

    @ConnectionAwareSqlQuery(
        value =
            "SELECT ue.json "
                + "FROM user_entity ue "
                + "LEFT JOIN entity_relationship er on ue.id = er.toId "
                + "LEFT JOIN team_entity te on te.id = er.fromId and er.relation = :relation "
                + " <mysqlCond> "
                + "AND (:team IS NULL OR te.nameHash = :team) "
                + "AND (ue.name > :afterName OR (ue.name = :afterName AND ue.id > :afterId)) "
                + "GROUP BY ue.name, ue.id, ue.json "
                + "ORDER BY ue.name,ue.id "
                + "LIMIT :limit",
        connectionType = MYSQL)
    @ConnectionAwareSqlQuery(
        value =
            "SELECT ue.json "
                + "FROM user_entity ue "
                + "LEFT JOIN entity_relationship er on ue.id = er.toId "
                + "LEFT JOIN team_entity te on te.id = er.fromId and er.relation = :relation "
                + " <postgresCond> "
                + "AND (:team IS NULL OR te.nameHash = :team) "
                + "AND (ue.name > :afterName OR (ue.name = :afterName AND ue.id > :afterId))  "
                + "GROUP BY ue.name,ue.id, ue.json "
                + "ORDER BY ue.name,ue.id "
                + "LIMIT :limit",
        connectionType = POSTGRES)
    List<String> listAfter(
        @Define("table") String table,
        @Define("mysqlCond") String mysqlCond,
        @Define("postgresCond") String postgresCond,
        @BindFQN("team") String team,
        @Bind("limit") int limit,
        @Bind("afterName") String afterName,
        @Bind("afterId") String afterId,
        @Bind("relation") int relation);

    @SqlQuery("SELECT COUNT(*) FROM user_entity WHERE LOWER(email) = LOWER(:email)")
    int checkEmailExists(@Bind("email") String email);

    @SqlQuery("SELECT COUNT(*) FROM user_entity WHERE LOWER(name) = LOWER(:name)")
    int checkUserNameExists(@Bind("name") String name);

    @SqlQuery(
        "SELECT json FROM user_entity WHERE LOWER(name) = LOWER(:name) AND LOWER(email) = LOWER(:email)")
    String findUserByNameAndEmail(@Bind("name") String name, @Bind("email") String email);

    @SqlQuery("SELECT json FROM user_entity WHERE LOWER(email) = LOWER(:email)")
    String findUserByEmail(@Bind("email") String email);

    @Override
    default User findEntityByName(String fqn, Include include) {
      return EntityDAO.super.findEntityByName(fqn.toLowerCase(), include);
    }

    @ConnectionAwareSqlUpdate(
        value =
            "UPDATE user_entity SET json = JSON_SET(json, '$.lastActivityTime', :lastActivityTime) WHERE nameHash = :nameHash AND deleted = false",
        connectionType = MYSQL)
    @ConnectionAwareSqlUpdate(
        value =
            "UPDATE user_entity SET json = jsonb_set(json, '{lastActivityTime}', to_jsonb(:lastActivityTime::bigint)) WHERE nameHash = :nameHash AND deleted = false",
        connectionType = POSTGRES)
    void updateLastActivityTime(
        @BindFQN("nameHash") String nameHash, @Bind("lastActivityTime") long lastActivityTime);

    @ConnectionAwareSqlUpdate(
        value =
            "UPDATE user_entity SET json = JSON_SET(json, '$.lastActivityTime', "
                + "CASE nameHash "
                + "<caseStatements> "
                + "END) "
                + "WHERE nameHash IN (<nameHashes>) AND deleted = false",
        connectionType = MYSQL)
    @ConnectionAwareSqlUpdate(
        value =
            "UPDATE user_entity SET json = jsonb_set(json, '{lastActivityTime}', "
                + "CASE nameHash "
                + "<caseStatements> "
                + "END::text::jsonb) "
                + "WHERE nameHash IN (<nameHashes>) AND deleted = false",
        connectionType = POSTGRES)
    void updateLastActivityTimeBulk(
        @Define("caseStatements") String caseStatements,
        @BindList("nameHashes") List<String> nameHashes);
  }

  interface ChangeEventDAO {
    @SqlQuery(
        "SELECT json FROM change_event ce where ce.offset > :offset ORDER BY ce.eventTime DESC LIMIT :limit OFFSET :paginationOffset")
    List<String> listUnprocessedEvents(
        @Bind("offset") long offset,
        @Bind("limit") int limit,
        @Bind("paginationOffset") int paginationOffset);

    @SqlQuery(
        "SELECT json, source FROM consumers_dlq WHERE id = :id ORDER BY timestamp DESC LIMIT :limit OFFSET :paginationOffset")
    @RegisterRowMapper(FailedEventResponseMapper.class)
    List<FailedEventResponse> listFailedEventsById(
        @Bind("id") String id,
        @Bind("limit") int limit,
        @Bind("paginationOffset") int paginationOffset);

    @SqlQuery("SELECT COUNT(*) FROM consumers_dlq WHERE id = :id")
    long countFailedEvents(@Bind("id") String id);

    @SqlQuery(
        "SELECT json, source FROM consumers_dlq WHERE id = :id AND source = :source ORDER BY timestamp DESC LIMIT :limit OFFSET :paginationOffset")
    @RegisterRowMapper(FailedEventResponseMapper.class)
    List<FailedEventResponse> listFailedEventsByIdAndSource(
        @Bind("id") String id,
        @Bind("source") String source,
        @Bind("limit") int limit,
        @Bind("paginationOffset") int paginationOffset);

    @SqlQuery(
        "SELECT json, source FROM consumers_dlq ORDER BY timestamp DESC LIMIT :limit OFFSET :paginationOffset")
    @RegisterRowMapper(FailedEventResponseMapper.class)
    List<FailedEventResponse> listAllFailedEvents(
        @Bind("limit") int limit, @Bind("paginationOffset") int paginationOffset);

    @SqlQuery(
        "SELECT json, source FROM consumers_dlq WHERE source = :source ORDER BY timestamp DESC LIMIT :limit OFFSET :paginationOffset")
    @RegisterRowMapper(FailedEventResponseMapper.class)
    List<FailedEventResponse> listAllFailedEventsBySource(
        @Bind("source") String source,
        @Bind("limit") int limit,
        @Bind("paginationOffset") int paginationOffset);

    @ConnectionAwareSqlQuery(
        value =
            "SELECT json, status, timestamp "
                + "FROM ( "
                + "    SELECT json, 'FAILED' AS status, timestamp "
                + "    FROM consumers_dlq WHERE id = :id "
                + "    UNION ALL "
                + "    SELECT json, 'SUCCESSFUL' AS status, timestamp "
                + "    FROM successful_sent_change_events WHERE event_subscription_id = :id "
                + ") AS combined_events "
                + "ORDER BY timestamp DESC "
                + "LIMIT :limit OFFSET :paginationOffset",
        connectionType = MYSQL)
    @ConnectionAwareSqlQuery(
        value =
            "SELECT json, status, timestamp "
                + "FROM ( "
                + "    SELECT json, 'failed' AS status, timestamp "
                + "    FROM consumers_dlq WHERE id = :id "
                + "    UNION ALL "
                + "    SELECT json, 'successful' AS status, timestamp "
                + "    FROM successful_sent_change_events WHERE event_subscription_id = :id "
                + ") AS combined_events "
                + "ORDER BY timestamp ASC "
                + "LIMIT :limit OFFSET :paginationOffset",
        connectionType = POSTGRES)
    @RegisterRowMapper(EventResponseMapper.class)
    List<TypedEvent> listAllEventsWithStatuses(
        @Bind("id") String id,
        @Bind("limit") int limit,
        @Bind("paginationOffset") long paginationOffset);

    @SqlQuery("SELECT json FROM change_event ce where ce.offset > :offset")
    List<String> listUnprocessedEvents(@Bind("offset") long offset);

    @SqlQuery(
        "SELECT CASE WHEN EXISTS (SELECT 1 FROM event_subscription_entity WHERE id = :id) THEN 1 ELSE 0 END AS record_exists")
    int recordExists(@Bind("id") String id);

    @ConnectionAwareSqlUpdate(
        value = "INSERT INTO change_event (json) VALUES (:json)",
        connectionType = MYSQL)
    @ConnectionAwareSqlUpdate(
        value = "INSERT INTO change_event (json) VALUES (:json :: jsonb)",
        connectionType = POSTGRES)
    void insert(@Bind("json") String json);

    @SqlUpdate("DELETE FROM change_event WHERE entityType = :entityType")
    void deleteAll(@Bind("entityType") String entityType);

    default List<String> list(EventType eventType, List<String> entityTypes, long timestamp) {
      if (nullOrEmpty(entityTypes)) {
        return Collections.emptyList();
      }
      if (entityTypes.get(0).equals("*")) {
        return listWithoutEntityFilter(eventType.value(), timestamp);
      }
      return listWithEntityFilter(eventType.value(), entityTypes, timestamp);
    }

    @SqlQuery(
        "SELECT json FROM change_event WHERE "
            + "eventType = :eventType AND (entityType IN (<entityTypes>)) AND eventTime >= :timestamp "
            + "ORDER BY eventTime ASC")
    List<String> listWithEntityFilter(
        @Bind("eventType") String eventType,
        @BindList("entityTypes") List<String> entityTypes,
        @Bind("timestamp") long timestamp);

    @SqlQuery(
        "SELECT json FROM change_event WHERE "
            + "eventType = :eventType AND eventTime >= :timestamp "
            + "ORDER BY eventTime ASC")
    List<String> listWithoutEntityFilter(
        @Bind("eventType") String eventType, @Bind("timestamp") long timestamp);

    @SqlQuery(
        "SELECT json FROM change_event ce  WHERE ce.offset > :offset ORDER BY ce.offset ASC LIMIT :limit")
    List<String> list(@Bind("limit") long limit, @Bind("offset") long offset);

    @ConnectionAwareSqlQuery(value = "SELECT MAX(offset) FROM change_event", connectionType = MYSQL)
    @ConnectionAwareSqlQuery(
        value = "SELECT MAX(\"offset\") FROM change_event",
        connectionType = POSTGRES)
    long getLatestOffset();

    @SqlQuery("SELECT count(*) FROM change_event")
    long listCount();
  }

  class FailedEventResponseMapper implements RowMapper<FailedEventResponse> {
    @Override
    public FailedEventResponse map(ResultSet rs, StatementContext ctx) throws SQLException {
      FailedEventResponse response = new FailedEventResponse();
      FailedEvent failedEvent = JsonUtils.readValue(rs.getString("json"), FailedEvent.class);
      response.setFailingSubscriptionId(failedEvent.getFailingSubscriptionId());
      response.setChangeEvent(failedEvent.getChangeEvent());
      response.setReason(failedEvent.getReason());
      response.setSource(rs.getString("source"));
      response.setTimestamp(failedEvent.getTimestamp());
      return response;
    }
  }

  class EventResponseMapper implements RowMapper<TypedEvent> {
    @Override
    public TypedEvent map(ResultSet rs, StatementContext ctx) throws SQLException {
      TypedEvent response = new TypedEvent();
      String status = rs.getString("status").toLowerCase();

      if (TypedEvent.Status.FAILED.value().equalsIgnoreCase(status)) {
        FailedEvent failedEvent = JsonUtils.readValue(rs.getString("json"), FailedEvent.class);
        response.setData(List.of(failedEvent));
        response.setStatus(TypedEvent.Status.FAILED);
      } else {
        ChangeEvent changeEvent = JsonUtils.readValue(rs.getString("json"), ChangeEvent.class);
        response.setData(List.of(changeEvent));
        response.setStatus(TypedEvent.Status.fromValue(status));
      }

      long timestampMillis = rs.getLong("timestamp");
      response.setTimestamp((double) timestampMillis);
      return response;
    }
  }

  interface TypeEntityDAO extends EntityDAO<Type> {
    @Override
    default String getTableName() {
      return "type_entity";
    }

    @Override
    default Class<Type> getEntityClass() {
      return Type.class;
    }

    @Override
    default String getNameHashColumn() {
      return "nameHash";
    }

    @Override
    default boolean supportsSoftDelete() {
      return false;
    }
  }

  interface TestDefinitionDAO extends EntityDAO<TestDefinition> {
    @Override
    default String getTableName() {
      return "test_definition";
    }

    @Override
    default Class<TestDefinition> getEntityClass() {
      return TestDefinition.class;
    }

    @Override
    default String getNameHashColumn() {
      return "nameHash";
    }

    @Override
    default List<String> listBefore(
        ListFilter filter, int limit, String beforeName, String beforeId) {
      String entityType = filter.getQueryParam("entityType");
      String testPlatform = filter.getQueryParam("testPlatform");
      String supportedDataType = filter.getQueryParam("supportedDataType");
      String condition = filter.getCondition();

      if (entityType == null && testPlatform == null && supportedDataType == null) {
        return EntityDAO.super.listBefore(filter, limit, beforeName, beforeId);
      }

      StringBuilder mysqlCondition = new StringBuilder();
      StringBuilder psqlCondition = new StringBuilder();

      mysqlCondition.append(String.format("%s ", condition));
      psqlCondition.append(String.format("%s ", condition));

      if (testPlatform != null) {
        filter.queryParams.put("testPlatformLike", String.format("%%%s%%", testPlatform));
        mysqlCondition.append("AND json_extract(json, '$.testPlatforms') LIKE :testPlatformLike ");
        psqlCondition.append("AND json->>'testPlatforms' LIKE :testPlatformLike ");
      }

      if (entityType != null) {
        mysqlCondition.append("AND entityType=:entityType ");
        psqlCondition.append("AND entityType=:entityType ");
      }

      if (supportedDataType != null) {
        filter.queryParams.put("supportedDataTypeLike", String.format("%%%s%%", supportedDataType));
        mysqlCondition.append(
            "AND json_extract(json, '$.supportedDataTypes') LIKE :supportedDataTypeLike ");
        psqlCondition.append("AND json->>'supportedDataTypes' LIKE :supportedDataTypeLike ");
      }

      return listBefore(
          getTableName(),
          filter.getQueryParams(),
          mysqlCondition.toString(),
          psqlCondition.toString(),
          limit,
          beforeName,
          beforeId);
    }

    @Override
    default List<String> listAfter(ListFilter filter, int limit, String afterName, String afterId) {
      String entityType = filter.getQueryParam("entityType");
      String testPlatform = filter.getQueryParam("testPlatform");
      String supportedDataType = filter.getQueryParam("supportedDataType");
      String condition = filter.getCondition();

      if (entityType == null && testPlatform == null && supportedDataType == null) {
        return EntityDAO.super.listAfter(filter, limit, afterName, afterId);
      }

      StringBuilder mysqlCondition = new StringBuilder();
      StringBuilder psqlCondition = new StringBuilder();

      mysqlCondition.append(String.format("%s ", condition));
      psqlCondition.append(String.format("%s ", condition));

      if (testPlatform != null) {
        filter.queryParams.put("testPlatformLike", String.format("%%%s%%", testPlatform));
        mysqlCondition.append("AND json_extract(json, '$.testPlatforms') LIKE :testPlatformLike ");
        psqlCondition.append("AND json->>'testPlatforms' LIKE :testPlatformLike ");
      }

      if (entityType != null) {
        mysqlCondition.append("AND entityType = :entityType ");
        psqlCondition.append("AND entityType = :entityType ");
      }

      if (supportedDataType != null) {
        filter.queryParams.put("supportedDataTypeLike", String.format("%%%s%%", supportedDataType));
        mysqlCondition.append(
            "AND json_extract(json, '$.supportedDataTypes') LIKE :supportedDataTypeLike ");
        psqlCondition.append("AND json->>'supportedDataTypes' LIKE :supportedDataTypeLike ");
      }

      return listAfter(
          getTableName(),
          filter.getQueryParams(),
          mysqlCondition.toString(),
          psqlCondition.toString(),
          limit,
          afterName,
          afterId);
    }

    @Override
    default int listCount(ListFilter filter) {
      String entityType = filter.getQueryParam("entityType");
      String testPlatform = filter.getQueryParam("testPlatform");
      String supportedDataType = filter.getQueryParam("supportedDataType");
      String condition = filter.getCondition();

      if (entityType == null && testPlatform == null && supportedDataType == null) {
        return EntityDAO.super.listCount(filter);
      }

      StringBuilder mysqlCondition = new StringBuilder();
      StringBuilder psqlCondition = new StringBuilder();

      mysqlCondition.append(String.format("%s ", condition));
      psqlCondition.append(String.format("%s ", condition));

      if (testPlatform != null) {
        filter.queryParams.put("testPlatformLike", String.format("%%%s%%", testPlatform));
        mysqlCondition.append("AND json_extract(json, '$.testPlatforms') LIKE :testPlatformLike ");
        psqlCondition.append("AND json->>'testPlatforms' LIKE :testPlatformLike ");
      }

      if (entityType != null) {
        mysqlCondition.append("AND entityType=:entityType ");
        psqlCondition.append("AND entityType=:entityType ");
      }

      if (supportedDataType != null) {
        filter.queryParams.put("supportedDataTypeLike", String.format("%%%s%%", supportedDataType));
        mysqlCondition.append(
            "AND json_extract(json, '$.supportedDataTypes') LIKE :supportedDataTypeLike ");
        psqlCondition.append("AND json->>'supportedDataTypes' LIKE :supportedDataTypeLike ");
      }
      return listCount(
          getTableName(),
          filter.getQueryParams(),
          getNameHashColumn(),
          mysqlCondition.toString(),
          psqlCondition.toString());
    }

    @ConnectionAwareSqlQuery(
        value =
            "SELECT json FROM ("
                + "SELECT name, id, json FROM <table> <mysqlCond> AND "
                + "(<table>.name < :beforeName OR (<table>.name = :beforeName AND <table>.id < :beforeId))  "
                + "ORDER BY name DESC,id DESC  "
                + "LIMIT :limit"
                + ") last_rows_subquery ORDER BY name,id",
        connectionType = MYSQL)
    @ConnectionAwareSqlQuery(
        value =
            "SELECT json FROM ("
                + "SELECT name, id, json FROM <table> <psqlCond> AND "
                + "(<table>.name < :beforeName OR (<table>.name = :beforeName AND <table>.id < :beforeId))  "
                + "ORDER BY name DESC,id DESC "
                + "LIMIT :limit"
                + ") last_rows_subquery ORDER BY name,id",
        connectionType = POSTGRES)
    List<String> listBefore(
        @Define("table") String table,
        @BindMap Map<String, ?> params,
        @Define("mysqlCond") String mysqlCond,
        @Define("psqlCond") String psqlCond,
        @Bind("limit") int limit,
        @Bind("beforeName") String beforeName,
        @Bind("beforeId") String beforeId);

    @ConnectionAwareSqlQuery(
        value =
            "SELECT json FROM <table> <mysqlCond> AND (<table>.name > :afterName OR (<table>.name = :afterName AND <table>.id > :afterId))  ORDER BY name,id LIMIT :limit",
        connectionType = MYSQL)
    @ConnectionAwareSqlQuery(
        value =
            "SELECT json FROM <table> <psqlCond> AND (<table>.name > :afterName OR (<table>.name = :afterName AND <table>.id > :afterId))  ORDER BY name,id LIMIT :limit",
        connectionType = POSTGRES)
    List<String> listAfter(
        @Define("table") String table,
        @BindMap Map<String, ?> params,
        @Define("mysqlCond") String mysqlCond,
        @Define("psqlCond") String psqlCond,
        @Bind("limit") int limit,
        @Bind("afterName") String afterName,
        @Bind("afterId") String afterId);

    @ConnectionAwareSqlQuery(
        value = "SELECT count(<nameHashColumn>) FROM <table> <mysqlCond>",
        connectionType = MYSQL)
    @ConnectionAwareSqlQuery(
        value = "SELECT count(*) FROM <table> <psqlCond>",
        connectionType = POSTGRES)
    int listCount(
        @Define("table") String table,
        @BindMap Map<String, ?> params,
        @Define("nameHashColumn") String nameHashColumn,
        @Define("mysqlCond") String mysqlCond,
        @Define("psqlCond") String psqlCond);
  }

  interface TestSuiteDAO extends EntityDAO<TestSuite> {
    @Override
    default String getTableName() {
      return "test_suite";
    }

    @Override
    default Class<TestSuite> getEntityClass() {
      return TestSuite.class;
    }

    @Override
    default String getNameHashColumn() {
      return "fqnHash";
    }

    @Override
    default int listCount(ListFilter filter) {
      String mySqlCondition = filter.getCondition(getTableName());
      String postgresCondition = filter.getCondition(getTableName());
      boolean includeEmptyTestSuite =
          Boolean.parseBoolean(filter.getQueryParam("includeEmptyTestSuites"));
      if (!includeEmptyTestSuite) {
        String condition =
            String.format(
                "INNER JOIN entity_relationship er ON %s.id=er.fromId AND er.relation=%s AND er.toEntity='%s'",
                getTableName(), CONTAINS.ordinal(), Entity.TEST_CASE);
        mySqlCondition = condition;
        postgresCondition = condition;

        mySqlCondition =
            String.format("%s %s", mySqlCondition, filter.getCondition(getTableName()));
        postgresCondition =
            String.format("%s %s", postgresCondition, filter.getCondition(getTableName()));
      }
      return listCountDistinct(
          getTableName(),
          mySqlCondition,
          postgresCondition,
          String.format("%s.%s", getTableName(), getNameHashColumn()));
    }

    @Override
    default List<String> listBefore(
        ListFilter filter, int limit, String beforeName, String beforeId) {
      String mySqlCondition = filter.getCondition(getTableName());
      String postgresCondition = filter.getCondition(getTableName());
      String groupBy = "";
      boolean includeEmptyTestSuite =
          Boolean.parseBoolean(filter.getQueryParam("includeEmptyTestSuites"));
      if (!includeEmptyTestSuite) {
        groupBy =
            String.format(
                "group by %s.json, %s.name, %s.id", getTableName(), getTableName(), getTableName());
        String condition =
            String.format(
                "INNER JOIN entity_relationship er ON %s.id=er.fromId AND er.relation=%s AND er.toEntity='%s'",
                getTableName(), CONTAINS.ordinal(), Entity.TEST_CASE);
        mySqlCondition = condition;
        postgresCondition = condition;
        mySqlCondition =
            String.format("%s %s", mySqlCondition, filter.getCondition(getTableName()));
        postgresCondition =
            String.format("%s %s", postgresCondition, filter.getCondition(getTableName()));
      }
      return listBefore(
          getTableName(), mySqlCondition, postgresCondition, limit, beforeName, beforeId, groupBy);
    }

    @Override
    default List<String> listAfter(ListFilter filter, int limit, String afterName, String afterId) {
      String mySqlCondition = filter.getCondition(getTableName());
      String postgresCondition = filter.getCondition(getTableName());
      String groupBy = "";
      boolean includeEmptyTestSuite =
          Boolean.parseBoolean(filter.getQueryParam("includeEmptyTestSuites"));
      if (!includeEmptyTestSuite) {
        groupBy =
            String.format(
                "group by %s.json, %s.name, %s.id", getTableName(), getTableName(), getTableName());
        String condition =
            String.format(
                "INNER JOIN entity_relationship er ON %s.id=er.fromId AND er.relation=%s AND er.toEntity='%s'",
                getTableName(), CONTAINS.ordinal(), Entity.TEST_CASE);
        mySqlCondition = condition;
        postgresCondition = condition;

        mySqlCondition =
            String.format("%s %s", mySqlCondition, filter.getCondition(getTableName()));
        postgresCondition =
            String.format("%s %s", postgresCondition, filter.getCondition(getTableName()));
      }
      return listAfter(
          getTableName(), mySqlCondition, postgresCondition, limit, afterName, afterId, groupBy);
    }

    @SqlQuery(
        "SELECT json FROM <table> tn\n"
            + "INNER JOIN (SELECT DISTINCT fromId FROM entity_relationship er\n"
            + "<cond> AND toEntity = 'testSuite' and fromEntity = :entityType) er ON fromId = tn.id\n"
            + "LIMIT :limit OFFSET :offset;")
    List<String> listEntitiesWithTestSuite(
        @Define("table") String table,
        @BindMap Map<String, ?> params,
        @Define("cond") String cond,
        @Bind("entityType") String entityType,
        @Bind("limit") int limit,
        @Bind("offset") int offset);

    default List<String> listEntitiesWithTestsuite(
        ListFilter filter, String table, String entityType, int limit, int offset) {
      return listEntitiesWithTestSuite(
          table, filter.getQueryParams(), filter.getCondition(), entityType, limit, offset);
    }

    @SqlQuery(
        "SELECT COUNT(DISTINCT fromId) FROM entity_relationship er\n"
            + "<cond> AND toEntity = 'testSuite' and fromEntity = :entityType;")
    Integer countEntitiesWithTestSuite(
        @BindMap Map<String, ?> params,
        @Define("cond") String cond,
        @Bind("entityType") String entityType);

    default Integer countEntitiesWithTestsuite(ListFilter filter, String entityType) {
      return countEntitiesWithTestSuite(filter.getQueryParams(), filter.getCondition(), entityType);
    }
  }

  interface TestCaseDAO extends EntityDAO<TestCase> {
    @Override
    default String getTableName() {
      return "test_case";
    }

    @Override
    default Class<TestCase> getEntityClass() {
      return TestCase.class;
    }

    @Override
    default String getNameHashColumn() {
      return "fqnHash";
    }

    default int countOfTestCases(List<UUID> testCaseIds) {
      return countOfTestCases(getTableName(), testCaseIds.stream().map(Object::toString).toList());
    }

    @SqlQuery("SELECT count(*) FROM <table> WHERE id IN (<testCaseIds>)")
    int countOfTestCases(
        @Define("table") String table, @BindList("testCaseIds") List<String> testCaseIds);

    class TestCaseRecord {
      @Getter String json;
      @Getter Integer rank;

      public TestCaseRecord(String json, Integer rank) {
        this.json = json;
        this.rank = rank;
      }
    }

    class TestCaseRecordMapper implements RowMapper<TestCaseRecord> {
      @Override
      public TestCaseRecord map(ResultSet rs, StatementContext ctx) throws SQLException {
        return new TestCaseRecord(rs.getString("json"), rs.getInt("ranked"));
      }
    }
  }

  interface WebAnalyticEventDAO extends EntityDAO<WebAnalyticEvent> {
    @Override
    default String getTableName() {
      return "web_analytic_event";
    }

    @Override
    default Class<WebAnalyticEvent> getEntityClass() {
      return WebAnalyticEvent.class;
    }

    @Override
    default String getNameHashColumn() {
      return "fqnHash";
    }
  }

  interface DataInsightCustomChartDAO extends EntityDAO<DataInsightCustomChart> {
    @Override
    default String getTableName() {
      return "di_chart_entity";
    }

    @Override
    default Class<DataInsightCustomChart> getEntityClass() {
      return DataInsightCustomChart.class;
    }

    @Override
    default String getNameHashColumn() {
      return "fqnHash";
    }
  }

  interface DataInsightChartDAO extends EntityDAO<DataInsightChart> {
    @Override
    default String getTableName() {
      return "data_insight_chart";
    }

    @Override
    default Class<DataInsightChart> getEntityClass() {
      return DataInsightChart.class;
    }

    @Override
    default String getNameHashColumn() {
      return "fqnHash";
    }
  }

  interface EntityExtensionTimeSeriesDAO extends EntityTimeSeriesDAO {
    @Override
    default String getTimeSeriesTableName() {
      return "entity_extension_time_series";
    }
  }

  interface AppsDataStore {
    @ConnectionAwareSqlUpdate(
        value =
            "INSERT INTO apps_data_store(identifier, type, json) VALUES (:identifier, :type, :json) ON DUPLICATE KEY UPDATE json = VALUES(json)",
        connectionType = MYSQL)
    @ConnectionAwareSqlUpdate(
        value =
            "INSERT INTO apps_data_store(identifier, type, json) VALUES (:identifier, :type, :json :: jsonb) ON CONFLICT (identifier, type) DO UPDATE SET json = EXCLUDED.json",
        connectionType = POSTGRES)
    void insert(
        @Bind("identifier") String identifier,
        @Bind("type") String type,
        @Bind("json") String json);

    @ConnectionAwareSqlUpdate(
        value =
            "UPDATE apps_data_store set json = :json where identifier = :identifier AND type=:type",
        connectionType = MYSQL)
    @ConnectionAwareSqlUpdate(
        value =
            "UPDATE apps_data_store set json = (:json :: jsonb) where identifier = :identifier AND type=:type",
        connectionType = POSTGRES)
    void update(
        @Bind("identifier") String identifier,
        @Bind("type") String type,
        @Bind("json") String json);

    @SqlUpdate("DELETE FROM apps_data_store WHERE identifier = :identifier AND type = :type")
    void delete(@Bind("identifier") String identifier, @Bind("type") String type);

    @SqlQuery(
        "SELECT count(*) FROM apps_data_store where identifier = :identifier AND type = :type")
    int listAppDataCount(@Bind("identifier") String identifier, @Bind("type") String type);

    @SqlQuery(
        "SELECT json FROM apps_data_store where identifier in (<identifier>) AND type = :type")
    List<String> listAppsDataWithIds(
        @BindList("identifier") List<String> identifier, @Bind("type") String type);

    @SqlQuery("SELECT json FROM apps_data_store where type = :type")
    List<String> listAppsDataWithType(@Bind("type") String type);

    @SqlQuery("SELECT json FROM apps_data_store where identifier = :identifier AND type = :type")
    String findAppData(@Bind("identifier") String identifier, @Bind("type") String type);
  }

  interface AppExtensionTimeSeries {
    @ConnectionAwareSqlUpdate(
        value =
            "INSERT INTO apps_extension_time_series(json, extension) VALUES (:json, :extension)",
        connectionType = MYSQL)
    @ConnectionAwareSqlUpdate(
        value =
            "INSERT INTO apps_extension_time_series(json, extension) VALUES (:json :: jsonb, :extension)",
        connectionType = POSTGRES)
    void insert(@Bind("json") String json, @Bind("extension") String extension);

    @ConnectionAwareSqlUpdate(
        value =
            "UPDATE apps_extension_time_series SET json = JSON_SET(json, '$.status', 'stopped') where appId=:appId AND JSON_UNQUOTE(JSON_EXTRACT(json, '$.status')) = 'running' AND extension = 'status'",
        connectionType = MYSQL)
    @ConnectionAwareSqlUpdate(
        value =
            "UPDATE apps_extension_time_series SET json = jsonb_set(json, '{status}', '\"stopped\"') WHERE appId = :appId AND json->>'status' = 'running' AND extension = 'status'",
        connectionType = POSTGRES)
    void markStaleEntriesStopped(@Bind("appId") String appId);

    @ConnectionAwareSqlUpdate(
        value =
            "UPDATE apps_extension_time_series set json = :json where appId=:appId and timestamp=:timestamp and extension=:extension",
        connectionType = MYSQL)
    @ConnectionAwareSqlUpdate(
        value =
            "UPDATE apps_extension_time_series set json = (:json :: jsonb) where appId=:appId and timestamp=:timestamp and extension=:extension",
        connectionType = POSTGRES)
    void update(
        @Bind("appId") String appId,
        @Bind("json") String json,
        @Bind("timestamp") Long timestamp,
        @Bind("extension") String extension);

    @SqlUpdate(
        "DELETE FROM apps_extension_time_series WHERE appId = :appId AND extension = :extension")
    void delete(@Bind("appId") String appId, @Bind("extension") String extension);

    @SqlQuery(
        "SELECT count(*) FROM apps_extension_time_series where appId = :appId and extension = :extension AND <service_filter>")
    int listAppExtensionCount(
        @Bind("appId") String appId,
        @Bind("extension") String extension,
        @BindJsonContains(value = "service_filter", path = "$.services", property = "id")
            UUID service);

    @SqlQuery(
        "SELECT count(*) FROM apps_extension_time_series where appId = :appId and extension = :extension AND timestamp > :startTime AND <service_filter>")
    int listAppExtensionCountAfterTime(
        @Bind("appId") String appId,
        @Bind("startTime") long startTime,
        @Bind("extension") String extension,
        @BindJsonContains(
                value = "service_filter",
                path = "$.services",
                property = "id",
                ifNull = "TRUE")
            UUID service);

    @SqlQuery(
        "SELECT json FROM apps_extension_time_series where appId = :appId AND extension = :extension AND <service_filter> ORDER BY timestamp DESC LIMIT :limit OFFSET :offset")
    List<String> listAppExtension(
        @Bind("appId") String appId,
        @Bind("limit") int limit,
        @Bind("offset") int offset,
        @Bind("extension") String extension,
        @BindJsonContains(
                value = "service_filter",
                path = "$.services",
                property = "id",
                ifNull = "TRUE")
            UUID service);

    @SqlQuery(
        "SELECT json FROM apps_extension_time_series where appId = :appId AND extension = :extension AND timestamp > :startTime AND <service_filter> ORDER BY timestamp DESC LIMIT :limit OFFSET :offset")
    List<String> listAppExtensionAfterTime(
        @Bind("appId") String appId,
        @Bind("limit") int limit,
        @Bind("offset") int offset,
        @Bind("startTime") long startTime,
        @Bind("extension") String extension,
        @BindJsonContains(
                value = "service_filter",
                path = "$.services",
                property = "id",
                ifNull = "TRUE")
            UUID service);

    // Prepare methods to get extension by name instead of ID
    // For example, for limits we need to fetch by app name to ensure if we reinstall the app,
    // they'll still be taken into account
    @SqlQuery(
        "SELECT count(*) FROM apps_extension_time_series where appName = :appName and extension = :extension")
    int listAppExtensionCountByName(
        @Bind("appName") String appName, @Bind("extension") String extension);

    @SqlQuery(
        "SELECT count(*) FROM apps_extension_time_series where appName = :appName and extension = :extension AND timestamp > :startTime")
    int listAppExtensionCountAfterTimeByName(
        @Bind("appName") String appName,
        @Bind("startTime") long startTime,
        @Bind("extension") String extension);

    @SqlQuery(
        "SELECT json FROM apps_extension_time_series where appName = :appName AND extension = :extension ORDER BY timestamp DESC LIMIT :limit OFFSET :offset")
    List<String> listAppExtensionByName(
        @Bind("appName") String appName,
        @Bind("limit") int limit,
        @Bind("offset") int offset,
        @Bind("extension") String extension);

    @SqlQuery(
        "SELECT json FROM apps_extension_time_series where appName = :appName AND extension = :extension AND timestamp > :startTime ORDER BY timestamp DESC LIMIT :limit OFFSET :offset")
    List<String> listAppExtensionAfterTimeByName(
        @Bind("appName") String appName,
        @Bind("limit") int limit,
        @Bind("offset") int offset,
        @Bind("startTime") long startTime,
        @Bind("extension") String extension);

    default List<String> listAppExtensionAfterTime(
        String appId, int limit, int offset, long startTime, String extension) {
      return listAppExtensionAfterTime(appId, limit, offset, startTime, extension, null);
    }

    default int listAppExtensionCountAfterTime(String appName, long startTime, String extension) {
      return listAppExtensionCountAfterTime(appName, startTime, extension, null);
    }

    default List<String> listAppExtension(String appName, int limit, int offset, String extension) {
      return listAppExtension(appName, limit, offset, extension, null);
    }
  }

  interface ReportDataTimeSeriesDAO extends EntityTimeSeriesDAO {
    @Override
    default String getTimeSeriesTableName() {
      return "report_data_time_series";
    }

    @ConnectionAwareSqlUpdate(
        value =
            "DELETE FROM report_data_time_series WHERE entityFQNHash = :reportDataType and date = :date",
        connectionType = MYSQL)
    @ConnectionAwareSqlUpdate(
        value =
            "DELETE FROM report_data_time_series WHERE entityFQNHash = :reportDataType and DATE(TO_TIMESTAMP((json ->> 'timestamp')::bigint/1000)) = DATE(:date)",
        connectionType = POSTGRES)
    void deleteReportDataTypeAtDate(
        @BindFQN("reportDataType") String reportDataType, @Bind("date") String date);

    @SqlUpdate("DELETE FROM report_data_time_series WHERE entityFQNHash = :reportDataType")
    void deletePreviousReportData(@BindFQN("reportDataType") String reportDataType);
  }

  interface ProfilerDataTimeSeriesDAO extends EntityTimeSeriesDAO {
    @Override
    default String getTimeSeriesTableName() {
      return "profiler_data_time_series";
    }
  }

  interface DataQualityDataTimeSeriesDAO extends EntityTimeSeriesDAO {
    @Override
    default String getTimeSeriesTableName() {
      return "data_quality_data_time_series";
    }

    @SqlUpdate(
        "DELETE FROM data_quality_data_time_series WHERE entityFQNHash = :testCaseFQNHash AND extension = 'testCase.testCaseResult'")
    void deleteAll(@BindFQN("testCaseFQNHash") String entityFQNHash);

    @ConnectionAwareSqlUpdate(
        value =
            "INSERT INTO data_quality_data_time_series(entityFQNHash, extension, jsonSchema, json, incidentId) "
                + "VALUES (:testCaseFQNHash, :extension, :jsonSchema, :json, :incidentStateId)",
        connectionType = MYSQL)
    @ConnectionAwareSqlUpdate(
        value =
            "INSERT INTO data_quality_data_time_series(entityFQNHash, extension, jsonSchema, json, incidentId) "
                + "VALUES (:testCaseFQNHash, :extension, :jsonSchema, (:json :: jsonb), :incidentStateId)",
        connectionType = POSTGRES)
    void insert(
        @Define("table") String table,
        @BindFQN("testCaseFQNHash") String testCaseFQNHash,
        @Bind("extension") String extension,
        @Bind("jsonSchema") String jsonSchema,
        @Bind("json") String json,
        @Bind("incidentStateId") String incidentStateId);

    default void insert(
        String entityFQNHash,
        String extension,
        String jsonSchema,
        String json,
        String incidentStateId) {
      insert(getTimeSeriesTableName(), entityFQNHash, extension, jsonSchema, json, incidentStateId);
    }
  }

  interface QueryCostTimeSeriesDAO extends EntityTimeSeriesDAO {
    @Override
    default String getTimeSeriesTableName() {
      return "query_cost_time_series";
    }

    // TODO: Do not change id on override... updating json changed the id as well
    @ConnectionAwareSqlUpdate(
        value =
            "INSERT INTO <table>(entityFQNHash, jsonSchema, json) "
                + "VALUES (:entityFQNHash, :jsonSchema, :json) ON DUPLICATE KEY UPDATE"
                + "    json = VALUES(json);",
        connectionType = MYSQL)
    @ConnectionAwareSqlUpdate(
        value =
            "INSERT INTO <table>(entityFQNHash, jsonSchema, json) "
                + "VALUES (:entityFQNHash, :jsonSchema, (:json :: jsonb)) "
                + "ON CONFLICT (entityFQNHash, timestamp) "
                + "DO UPDATE SET "
                + "json = EXCLUDED.json",
        connectionType = POSTGRES)
    void insertWithoutExtension(
        @Define("table") String table,
        @BindFQN("entityFQNHash") String entityFQNHash,
        @Bind("jsonSchema") String jsonSchema,
        @Bind("json") String json);

    @SqlUpdate("DELETE FROM query_cost_time_series WHERE entityFQNHash = :entityFQNHash ")
    void deleteWithEntityFqnHash(@BindFQN("entityFQNHash") String entityFQNHash);
  }

  interface TestCaseResolutionStatusTimeSeriesDAO extends EntityTimeSeriesDAO {
    @Override
    default String getTimeSeriesTableName() {
      return "test_case_resolution_status_time_series";
    }

    @SqlQuery(
        value =
            "SELECT json FROM test_case_resolution_status_time_series "
                + "WHERE stateId = :stateId ORDER BY timestamp DESC")
    List<String> listTestCaseResolutionStatusesForStateId(@Bind("stateId") String stateId);

    @SqlQuery(
        value =
            "SELECT json FROM test_case_resolution_status_time_series "
                + "WHERE entityFQNHash = :entityFQNHash ORDER BY timestamp DESC")
    List<String> listTestCaseResolutionForEntityFQNHash(
        @BindFQN("entityFQNHash") String entityFqnHas);

    @SqlQuery(
        value =
            "SELECT json FROM test_case_resolution_status_time_series "
                + "WHERE stateId = :stateId ORDER BY timestamp ASC LIMIT 1")
    String listFirstTestCaseResolutionStatusesForStateId(@Bind("stateId") String stateId);

    @SqlUpdate(
        "DELETE FROM test_case_resolution_status_time_series WHERE entityFQNHash = :entityFQNHash")
    void delete(@BindFQN("entityFQNHash") String entityFQNHash);

    @SqlQuery(
        "SELECT json FROM "
            + "(SELECT id, json, testCaseResolutionStatusType, assignee, ROW_NUMBER() OVER(PARTITION BY <partition> ORDER BY timestamp DESC) AS row_num "
            + "FROM <table> <cond> "
            + "AND timestamp BETWEEN :startTs AND :endTs "
            + "ORDER BY timestamp DESC) ranked "
            + "<outerCond> AND ranked.row_num = 1 LIMIT :limit OFFSET :offset")
    List<String> listWithOffset(
        @Define("table") String table,
        @BindMap Map<String, ?> params,
        @Define("cond") String cond,
        @Define("partition") String partition,
        @Bind("limit") int limit,
        @Bind("offset") int offset,
        @Bind("startTs") Long startTs,
        @Bind("endTs") Long endTs,
        @BindMap Map<String, ?> outerParams,
        @Define("outerCond") String outerFilter);

    @Override
    default List<String> listWithOffset(
        ListFilter filter, int limit, int offset, Long startTs, Long endTs, boolean latest) {
      if (latest) {
        // When fetching latest, we need to apply Assignee and Status filters on the outer query
        // i.e. after we have fetched the latest records for each testCaseFQNHash
        // We'll first get the values, remove then from `filter` and then create `outerFilter`
        String testCaseResolutionStatusType = filter.getQueryParam("testCaseResolutionStatusType");
        filter.removeQueryParam("testCaseResolutionStatusType");
        String assignee = filter.getQueryParam("assignee");
        filter.removeQueryParam("assignee");

        ListFilter outerFilter = new ListFilter(null);
        outerFilter.addQueryParam("testCaseResolutionStatusType", testCaseResolutionStatusType);
        outerFilter.addQueryParam("assignee", assignee);

        String condition = filter.getCondition();
        condition = TestCaseResolutionStatusRepository.addOriginEntityFQNJoin(filter, condition);

        return listWithOffset(
            getTimeSeriesTableName(),
            filter.getQueryParams(),
            condition,
            getPartitionFieldName(),
            limit,
            offset,
            startTs,
            endTs,
            filter.getQueryParams(),
            outerFilter.getCondition());
      }
      String condition = filter.getCondition();
      condition = TestCaseResolutionStatusRepository.addOriginEntityFQNJoin(filter, condition);
      return listWithOffset(
          getTimeSeriesTableName(),
          filter.getQueryParams(),
          condition,
          limit,
          offset,
          startTs,
          endTs);
    }

    @Override
    default int listCount(ListFilter filter, Long startTs, Long endTs, boolean latest) {
      String condition = filter.getCondition();
      condition = TestCaseResolutionStatusRepository.addOriginEntityFQNJoin(filter, condition);
      return latest
          ? listCount(
              getTimeSeriesTableName(),
              getPartitionFieldName(),
              filter.getQueryParams(),
              condition,
              startTs,
              endTs)
          : listCount(getTimeSeriesTableName(), filter.getQueryParams(), condition, startTs, endTs);
    }
  }

  interface TestCaseResultTimeSeriesDAO extends EntityTimeSeriesDAO {
    @Override
    default String getTimeSeriesTableName() {
      return "data_quality_data_time_series";
    }

    @ConnectionAwareSqlUpdate(
        value =
            "INSERT INTO data_quality_data_time_series(entityFQNHash, extension, jsonSchema, json, incidentId) "
                + "VALUES (:testCaseFQNHash, :extension, :jsonSchema, :json, :incidentStateId)",
        connectionType = MYSQL)
    @ConnectionAwareSqlUpdate(
        value =
            "INSERT INTO data_quality_data_time_series(entityFQNHash, extension, jsonSchema, json, incidentId) "
                + "VALUES (:testCaseFQNHash, :extension, :jsonSchema, (:json :: jsonb), :incidentStateId)",
        connectionType = POSTGRES)
    void insert(
        @Define("table") String table,
        @BindFQN("testCaseFQNHash") String testCaseFQNHash,
        @Bind("extension") String extension,
        @Bind("jsonSchema") String jsonSchema,
        @Bind("json") String json,
        @Bind("incidentStateId") String incidentStateId);

    @SqlQuery(
        """
              SELECT dqdts1.json FROM
              data_quality_data_time_series dqdts1
              INNER JOIN (
                  SELECT tc.fqnHash
                  FROM entity_relationship er
                  INNER JOIN test_case tc ON er.toId = tc.id
                  where fromEntity = 'testSuite' AND toEntity = 'testCase' and fromId = :testSuiteId
              ) ts ON dqdts1.entityFQNHash = ts.fqnHash
              LEFT JOIN data_quality_data_time_series dqdts2 ON
                  (dqdts1.entityFQNHash = dqdts2.entityFQNHash and dqdts1.timestamp < dqdts2.timestamp)
              WHERE dqdts2.entityFQNHash IS NULL""")
    List<String> listLastTestCaseResultsForTestSuite(@BindMap Map<String, String> params);

    @SqlQuery(
        """
            SELECT dqdts1.json FROM
            data_quality_data_time_series dqdts1
            LEFT JOIN data_quality_data_time_series dqdts2 ON
                (dqdts1.entityFQNHash = dqdts2.entityFQNHash and dqdts1.timestamp < dqdts2.timestamp)
            WHERE dqdts2.entityFQNHash IS NULL AND dqdts1.entityFQNHash = :testCaseFQN""")
    String listLastTestCaseResult(@BindFQN("testCaseFQN") String testCaseFQN);

    default void insert(
        String testCaseFQN,
        String extension,
        String jsonSchema,
        String json,
        UUID incidentStateId) {

      insert(
          getTimeSeriesTableName(),
          testCaseFQN,
          extension,
          jsonSchema,
          json,
          incidentStateId != null ? incidentStateId.toString() : null);
    }

    default List<String> listLastTestCaseResultsForTestSuite(UUID testSuiteId) {
      return listLastTestCaseResultsForTestSuite(Map.of("testSuiteId", testSuiteId.toString()));
    }
  }

  class EntitiesCountRowMapper implements RowMapper<EntitiesCount> {
    @Override
    public EntitiesCount map(ResultSet rs, StatementContext ctx) throws SQLException {
      return new EntitiesCount()
          .withTableCount(rs.getInt("tableCount"))
          .withTopicCount(rs.getInt("topicCount"))
          .withDashboardCount(rs.getInt("dashboardCount"))
          .withPipelineCount(rs.getInt("pipelineCount"))
          .withMlmodelCount(rs.getInt("mlmodelCount"))
          .withServicesCount(rs.getInt("servicesCount"))
          .withUserCount(rs.getInt("userCount"))
          .withTeamCount(rs.getInt("teamCount"))
          .withTestSuiteCount(rs.getInt("testSuiteCount"))
          .withStorageContainerCount(rs.getInt("storageContainerCount"))
          .withGlossaryCount(rs.getInt("glossaryCount"))
          .withGlossaryTermCount(rs.getInt("glossaryTermCount"));
    }
  }

  class ServicesCountRowMapper implements RowMapper<ServicesCount> {
    @Override
    public ServicesCount map(ResultSet rs, StatementContext ctx) throws SQLException {
      return new ServicesCount()
          .withDatabaseServiceCount(rs.getInt("databaseServiceCount"))
          .withMessagingServiceCount(rs.getInt("messagingServiceCount"))
          .withDashboardServiceCount(rs.getInt("dashboardServiceCount"))
          .withPipelineServiceCount(rs.getInt("pipelineServiceCount"))
          .withMlModelServiceCount(rs.getInt("mlModelServiceCount"))
          .withStorageServiceCount(rs.getInt("storageServiceCount"));
    }
  }

  interface SystemDAO {
    @ConnectionAwareSqlQuery(
        value =
            "SELECT (SELECT COUNT(fqnHash) FROM table_entity <cond>) as tableCount, "
                + "(SELECT COUNT(fqnHash) FROM topic_entity <cond>) as topicCount, "
                + "(SELECT COUNT(fqnHash) FROM dashboard_entity <cond>) as dashboardCount, "
                + "(SELECT COUNT(fqnHash) FROM pipeline_entity <cond>) as pipelineCount, "
                + "(SELECT COUNT(fqnHash) FROM ml_model_entity <cond>) as mlmodelCount, "
                + "(SELECT COUNT(fqnHash) FROM storage_container_entity <cond>) as storageContainerCount, "
                + "(SELECT COUNT(fqnHash) FROM search_index_entity <cond>) as searchIndexCount, "
                + "(SELECT COUNT(nameHash) FROM glossary_entity <cond>) as glossaryCount, "
                + "(SELECT COUNT(fqnHash) FROM glossary_term_entity <cond>) as glossaryTermCount, "
                + "(SELECT (SELECT COUNT(nameHash) FROM metadata_service_entity <cond>) + "
                + "(SELECT COUNT(nameHash) FROM dbservice_entity <cond>)+"
                + "(SELECT COUNT(nameHash) FROM messaging_service_entity <cond>)+ "
                + "(SELECT COUNT(nameHash) FROM dashboard_service_entity <cond>)+ "
                + "(SELECT COUNT(nameHash) FROM pipeline_service_entity <cond>)+ "
                + "(SELECT COUNT(nameHash) FROM mlmodel_service_entity <cond>)+ "
                + "(SELECT COUNT(nameHash) FROM search_service_entity <cond>)+ "
                + "(SELECT COUNT(nameHash) FROM storage_service_entity <cond>)) as servicesCount, "
                + "(SELECT COUNT(nameHash) FROM user_entity <cond> AND (JSON_EXTRACT(json, '$.isBot') IS NULL OR JSON_EXTRACT(json, '$.isBot') = FALSE)) as userCount, "
                + "(SELECT COUNT(nameHash) FROM team_entity <cond>) as teamCount, "
                + "(SELECT COUNT(fqnHash) FROM test_suite <cond>) as testSuiteCount",
        connectionType = MYSQL)
    @ConnectionAwareSqlQuery(
        value =
            "SELECT (SELECT COUNT(*) FROM table_entity <cond>) as tableCount, "
                + "(SELECT COUNT(*) FROM topic_entity <cond>) as topicCount, "
                + "(SELECT COUNT(*) FROM dashboard_entity <cond>) as dashboardCount, "
                + "(SELECT COUNT(*) FROM pipeline_entity <cond>) as pipelineCount, "
                + "(SELECT COUNT(*) FROM ml_model_entity <cond>) as mlmodelCount, "
                + "(SELECT COUNT(*) FROM storage_container_entity <cond>) as storageContainerCount, "
                + "(SELECT COUNT(*) FROM search_index_entity <cond>) as searchIndexCount, "
                + "(SELECT COUNT(*) FROM glossary_entity <cond>) as glossaryCount, "
                + "(SELECT COUNT(*) FROM glossary_term_entity <cond>) as glossaryTermCount, "
                + "(SELECT (SELECT COUNT(*) FROM metadata_service_entity <cond>) + "
                + "(SELECT COUNT(*) FROM dbservice_entity <cond>)+"
                + "(SELECT COUNT(*) FROM messaging_service_entity <cond>)+ "
                + "(SELECT COUNT(*) FROM dashboard_service_entity <cond>)+ "
                + "(SELECT COUNT(*) FROM pipeline_service_entity <cond>)+ "
                + "(SELECT COUNT(*) FROM mlmodel_service_entity <cond>)+ "
                + "(SELECT COUNT(*) FROM search_service_entity <cond>)+ "
                + "(SELECT COUNT(*) FROM storage_service_entity <cond>)) as servicesCount, "
                + "(SELECT COUNT(*) FROM user_entity <cond> AND (json#>'{isBot}' IS NULL OR ((json#>'{isBot}')::boolean) = FALSE)) as userCount, "
                + "(SELECT COUNT(*) FROM team_entity <cond>) as teamCount, "
                + "(SELECT COUNT(*) FROM test_suite <cond>) as testSuiteCount",
        connectionType = POSTGRES)
    @RegisterRowMapper(EntitiesCountRowMapper.class)
    EntitiesCount getAggregatedEntitiesCount(@Define("cond") String cond) throws StatementException;

    @ConnectionAwareSqlQuery(
        value =
            "SELECT (SELECT COUNT(nameHash) FROM dbservice_entity <cond>) as databaseServiceCount, "
                + "(SELECT COUNT(nameHash) FROM messaging_service_entity <cond>) as messagingServiceCount, "
                + "(SELECT COUNT(nameHash) FROM dashboard_service_entity <cond>) as dashboardServiceCount, "
                + "(SELECT COUNT(nameHash) FROM pipeline_service_entity <cond>) as pipelineServiceCount, "
                + "(SELECT COUNT(nameHash) FROM mlmodel_service_entity <cond>) as mlModelServiceCount, "
                + "(SELECT COUNT(nameHash) FROM storage_service_entity <cond>) as storageServiceCount, "
                + "(SELECT COUNT(nameHash) FROM search_service_entity <cond>) as searchServiceCount",
        connectionType = MYSQL)
    @ConnectionAwareSqlQuery(
        value =
            "SELECT (SELECT COUNT(*) FROM dbservice_entity <cond>) as databaseServiceCount, "
                + "(SELECT COUNT(*) FROM messaging_service_entity <cond>) as messagingServiceCount, "
                + "(SELECT COUNT(*) FROM dashboard_service_entity <cond>) as dashboardServiceCount, "
                + "(SELECT COUNT(*) FROM pipeline_service_entity <cond>) as pipelineServiceCount, "
                + "(SELECT COUNT(*) FROM mlmodel_service_entity <cond>) as mlModelServiceCount, "
                + "(SELECT COUNT(*) FROM storage_service_entity <cond>) as storageServiceCount, "
                + "(SELECT COUNT(*) FROM search_service_entity <cond>) as searchServiceCount",
        connectionType = POSTGRES)
    @RegisterRowMapper(ServicesCountRowMapper.class)
    ServicesCount getAggregatedServicesCount(@Define("cond") String cond) throws StatementException;

    @SqlQuery("SELECT configType,json FROM openmetadata_settings")
    @RegisterRowMapper(SettingsRowMapper.class)
    List<Settings> getAllConfig() throws StatementException;

    @SqlQuery("SELECT configType, json FROM openmetadata_settings WHERE configType = :configType")
    @RegisterRowMapper(SettingsRowMapper.class)
    Settings getConfigWithKey(@Bind("configType") String configType) throws StatementException;

    @ConnectionAwareSqlUpdate(
        value =
            "INSERT into openmetadata_settings (configType, json)"
                + "VALUES (:configType, :json) ON DUPLICATE KEY UPDATE json = :json",
        connectionType = MYSQL)
    @ConnectionAwareSqlUpdate(
        value =
            "INSERT into openmetadata_settings (configType, json)"
                + "VALUES (:configType, :json :: jsonb) ON CONFLICT (configType) DO UPDATE SET json = EXCLUDED.json",
        connectionType = POSTGRES)
    void insertSettings(@Bind("configType") String configType, @Bind("json") String json);

    @SqlUpdate(value = "DELETE from openmetadata_settings WHERE configType = :configType")
    void delete(@Bind("configType") String configType);

    @SqlQuery("SELECT 42")
    Integer testConnection() throws StatementException;

    @ConnectionAwareSqlQuery(
        value =
            "SELECT JSON_EXTRACT(json, '$.fullyQualifiedName') FROM <table> WHERE id NOT IN ( SELECT toId FROM entity_relationship WHERE fromEntity = :fromEntity AND toEntity = :toEntity)",
        connectionType = MYSQL)
    @ConnectionAwareSqlQuery(
        value =
            "SELECT json ->> 'fullyQualifiedName' FROM <table> WHERE id NOT IN ( SELECT toId FROM entity_relationship WHERE fromEntity = :fromEntity AND toEntity = :toEntity)",
        connectionType = POSTGRES)
    List<String> getBrokenRelationFromParentToChild(
        @Define("table") String tableName,
        @Bind("fromEntity") String fromEntity,
        @Bind("toEntity") String toEntity);

    @SqlUpdate(
        value =
            "DELETE FROM <table> WHERE id NOT IN (SELECT toId FROM entity_relationship WHERE fromEntity = :fromEntity AND toEntity = :toEntity)")
    int deleteBrokenRelationFromParentToChild(
        @Define("table") String tableName,
        @Bind("fromEntity") String fromEntity,
        @Bind("toEntity") String toEntity);
  }

  class SettingsRowMapper implements RowMapper<Settings> {
    @Override
    public Settings map(ResultSet rs, StatementContext ctx) throws SQLException {
      return getSettings(SettingsType.fromValue(rs.getString("configType")), rs.getString("json"));
    }

    public static Settings getSettings(SettingsType configType, String json) {
      Settings settings = new Settings();
      settings.setConfigType(configType);
      Object value =
          switch (configType) {
            case EMAIL_CONFIGURATION -> JsonUtils.readValue(json, SmtpSettings.class);
            case OPEN_METADATA_BASE_URL_CONFIGURATION -> JsonUtils.readValue(
                json, OpenMetadataBaseUrlConfiguration.class);
            case CUSTOM_UI_THEME_PREFERENCE -> JsonUtils.readValue(json, UiThemePreference.class);
            case LOGIN_CONFIGURATION -> JsonUtils.readValue(json, LoginConfiguration.class);
            case SLACK_APP_CONFIGURATION, SLACK_INSTALLER, SLACK_BOT, SLACK_STATE -> JsonUtils
                .readValue(json, String.class);
            case PROFILER_CONFIGURATION -> JsonUtils.readValue(json, ProfilerConfiguration.class);
            case SEARCH_SETTINGS -> JsonUtils.readValue(json, SearchSettings.class);
            case ASSET_CERTIFICATION_SETTINGS -> JsonUtils.readValue(
                json, AssetCertificationSettings.class);
            case WORKFLOW_SETTINGS -> JsonUtils.readValue(json, WorkflowSettings.class);
            case LINEAGE_SETTINGS -> JsonUtils.readValue(json, LineageSettings.class);
<<<<<<< HEAD
            case AUTHENTICATION_CONFIGURATION -> JsonUtils.readValue(
                json, AuthenticationConfiguration.class);
            case AUTHORIZER_CONFIGURATION -> JsonUtils.readValue(
                json, AuthorizerConfiguration.class);
=======
            case ENTITY_RULES_SETTINGS -> JsonUtils.readValue(json, EntityRulesSettings.class);
>>>>>>> 4b06ae35
            default -> throw new IllegalArgumentException("Invalid Settings Type " + configType);
          };
      settings.setConfigValue(value);
      return settings;
    }
  }

  class TokenRowMapper implements RowMapper<TokenInterface> {
    @Override
    public TokenInterface map(ResultSet rs, StatementContext ctx) throws SQLException {
      return getToken(TokenType.fromValue(rs.getString("tokenType")), rs.getString("json"));
    }

    public static TokenInterface getToken(TokenType type, String json) {
      return switch (type) {
        case EMAIL_VERIFICATION -> JsonUtils.readValue(json, EmailVerificationToken.class);
        case PASSWORD_RESET -> JsonUtils.readValue(json, PasswordResetToken.class);
        case REFRESH_TOKEN -> JsonUtils.readValue(json, RefreshToken.class);
        case PERSONAL_ACCESS_TOKEN -> JsonUtils.readValue(json, PersonalAccessToken.class);
        case SUPPORT_TOKEN -> JsonUtils.readValue(json, SupportToken.class);
      };
    }
  }

  interface TokenDAO {
    @SqlQuery("SELECT tokenType, json FROM user_tokens WHERE token = :token")
    @RegisterRowMapper(TokenRowMapper.class)
    TokenInterface findByToken(@Bind("token") String token) throws StatementException;

    @SqlQuery(
        "SELECT tokenType, json FROM user_tokens WHERE userId = :userId AND tokenType = :tokenType ")
    @RegisterRowMapper(TokenRowMapper.class)
    List<TokenInterface> getAllUserTokenWithType(
        @BindUUID("userId") UUID userId, @Bind("tokenType") String tokenType)
        throws StatementException;

    @ConnectionAwareSqlUpdate(
        value = "INSERT INTO user_tokens (json) VALUES (:json)",
        connectionType = MYSQL)
    @ConnectionAwareSqlUpdate(
        value = "INSERT INTO user_tokens (json) VALUES (:json :: jsonb)",
        connectionType = POSTGRES)
    void insert(@Bind("json") String json);

    @ConnectionAwareSqlUpdate(
        value = "UPDATE user_tokens SET json = :json WHERE token = :token",
        connectionType = MYSQL)
    @ConnectionAwareSqlUpdate(
        value = "UPDATE user_tokens SET json = (:json :: jsonb) WHERE token = :token",
        connectionType = POSTGRES)
    void update(@Bind("token") String token, @Bind("json") String json);

    @SqlUpdate(value = "DELETE from user_tokens WHERE token = :token")
    void delete(@Bind("token") String token);

    @SqlUpdate(value = "DELETE from user_tokens WHERE token IN (<tokenIds>)")
    void deleteAll(@BindList("tokenIds") List<String> tokens);

    @SqlUpdate(value = "DELETE from user_tokens WHERE userid = :userid AND tokenType = :tokenType")
    void deleteTokenByUserAndType(
        @BindUUID("userid") UUID userid, @Bind("tokenType") String tokenType);
  }

  interface KpiDAO extends EntityDAO<Kpi> {
    @Override
    default String getTableName() {
      return "kpi_entity";
    }

    @Override
    default Class<Kpi> getEntityClass() {
      return Kpi.class;
    }

    @Override
    default String getNameHashColumn() {
      return "nameHash";
    }
  }

  interface WorkflowDAO extends EntityDAO<Workflow> {
    @Override
    default String getTableName() {
      return "automations_workflow";
    }

    @Override
    default Class<Workflow> getEntityClass() {
      return Workflow.class;
    }

    @Override
    default List<String> listBefore(
        ListFilter filter, int limit, String beforeName, String beforeId) {
      String workflowType = filter.getQueryParam("workflowType");
      String workflowStatus = filter.getQueryParam("workflowStatus");
      String condition = filter.getCondition();

      if (workflowType == null && workflowStatus == null) {
        return EntityDAO.super.listBefore(filter, limit, beforeName, beforeId);
      }

      StringBuilder sqlCondition = new StringBuilder();
      sqlCondition.append(String.format("%s ", condition));

      if (workflowType != null) {
        sqlCondition.append("AND workflowType=:workflowType ");
      }

      if (workflowStatus != null) {
        sqlCondition.append("AND status=:workflowStatus ");
      }

      return listBefore(
          getTableName(),
          filter.getQueryParams(),
          sqlCondition.toString(),
          limit,
          beforeName,
          beforeId);
    }

    @Override
    default List<String> listAfter(ListFilter filter, int limit, String afterName, String afterId) {
      String workflowType = filter.getQueryParam("workflowType");
      String workflowStatus = filter.getQueryParam("workflowStatus");
      String condition = filter.getCondition();

      if (workflowType == null && workflowStatus == null) {
        return EntityDAO.super.listAfter(filter, limit, afterName, afterId);
      }

      StringBuilder sqlCondition = new StringBuilder();
      sqlCondition.append(String.format("%s ", condition));

      if (workflowType != null) {
        sqlCondition.append("AND workflowType=:workflowType ");
      }

      if (workflowStatus != null) {
        sqlCondition.append("AND status=:workflowStatus ");
      }

      return listAfter(
          getTableName(),
          filter.getQueryParams(),
          sqlCondition.toString(),
          limit,
          afterName,
          afterId);
    }

    @Override
    default int listCount(ListFilter filter) {
      String workflowType = filter.getQueryParam("workflowType");
      String workflowStatus = filter.getQueryParam("workflowStatus");
      String condition = filter.getCondition();

      if (workflowType == null && workflowStatus == null) {
        return EntityDAO.super.listCount(filter);
      }

      StringBuilder sqlCondition = new StringBuilder();
      sqlCondition.append(String.format("%s ", condition));

      if (workflowType != null) {
        sqlCondition.append("AND workflowType=:workflowType ");
      }

      if (workflowStatus != null) {
        sqlCondition.append("AND status=:workflowStatus ");
      }

      return listCount(getTableName(), filter.getQueryParams(), sqlCondition.toString());
    }

    @SqlQuery(
        value =
            "SELECT json FROM ("
                + "SELECT name, id, json FROM <table> <sqlCondition> AND "
                + "(<table>.name < :beforeName OR (<table>.name = :beforeName AND <table>.id < :beforeId))  "
                + "ORDER BY name DESC,id DESC "
                + "LIMIT :limit"
                + ") last_rows_subquery ORDER BY name,id")
    List<String> listBefore(
        @Define("table") String table,
        @BindMap Map<String, ?> params,
        @Define("sqlCondition") String sqlCondition,
        @Bind("limit") int limit,
        @Bind("beforeName") String beforeName,
        @Bind("beforeId") String beforeId);

    @SqlQuery(
        value =
            "SELECT json FROM <table> <sqlCondition> AND (<table>.name > :afterName OR (<table>.name = :afterName AND <table>.id > :afterId))  ORDER BY name,id LIMIT :limit")
    List<String> listAfter(
        @Define("table") String table,
        @BindMap Map<String, ?> params,
        @Define("sqlCondition") String sqlCondition,
        @Bind("limit") int limit,
        @Bind("afterName") String afterName,
        @Bind("afterId") String afterId);

    @SqlQuery(value = "SELECT count(*) FROM <table> <sqlCondition>")
    int listCount(
        @Define("table") String table,
        @BindMap Map<String, ?> params,
        @Define("sqlCondition") String sqlCondition);
  }

  interface DataModelDAO extends EntityDAO<DashboardDataModel> {
    @Override
    default String getTableName() {
      return "dashboard_data_model_entity";
    }

    @Override
    default Class<DashboardDataModel> getEntityClass() {
      return DashboardDataModel.class;
    }

    @Override
    default String getNameHashColumn() {
      return "fqnHash";
    }
  }

  interface DocStoreDAO extends EntityDAO<Document> {
    @Override
    default String getTableName() {
      return "doc_store";
    }

    @Override
    default Class<Document> getEntityClass() {
      return Document.class;
    }

    @Override
    default String getNameHashColumn() {
      return "fqnHash";
    }

    @Override
    default boolean supportsSoftDelete() {
      return false;
    }

    @Override
    default List<String> listBefore(
        ListFilter filter, int limit, String beforeName, String beforeId) {
      String entityType = filter.getQueryParam("entityType");
      String fqnPrefix = filter.getQueryParam("fqnPrefix");
      String cond = filter.getCondition();
      if (entityType == null && fqnPrefix == null) {
        return EntityDAO.super.listBefore(filter, limit, beforeName, beforeId);
      }

      StringBuilder mysqlCondition = new StringBuilder();
      StringBuilder psqlCondition = new StringBuilder();
      mysqlCondition.append(cond);
      psqlCondition.append(cond);

      if (fqnPrefix != null) {
        String fqnPrefixHash = FullyQualifiedName.buildHash(fqnPrefix);
        filter.queryParams.put("fqnPrefixHash", fqnPrefixHash);
        filter.queryParams.put("concatFqnPrefixHash", fqnPrefixHash + ".%");
        String fqnCond = " AND (fqnHash LIKE :concatFqnPrefixHash OR fqnHash=:fqnPrefixHash)";
        mysqlCondition.append(fqnCond);
        psqlCondition.append(fqnCond);
      }

      if (entityType != null) {
        mysqlCondition.append(" AND entityType=:entityType ");
        psqlCondition.append(" AND entityType=:entityType ");
      }

      return listBefore(
          getTableName(),
          filter.getQueryParams(),
          mysqlCondition.toString(),
          psqlCondition.toString(),
          limit,
          beforeName,
          beforeId);
    }

    @Override
    default List<String> listAfter(ListFilter filter, int limit, String afterName, String afterId) {
      String entityType = filter.getQueryParam("entityType");
      String fqnPrefix = filter.getQueryParam("fqnPrefix");
      String cond = filter.getCondition();

      if (entityType == null && fqnPrefix == null) {
        return EntityDAO.super.listAfter(filter, limit, afterName, afterId);
      }

      StringBuilder mysqlCondition = new StringBuilder();
      StringBuilder psqlCondition = new StringBuilder();
      mysqlCondition.append(cond);
      psqlCondition.append(cond);

      if (fqnPrefix != null) {
        String fqnPrefixHash = FullyQualifiedName.buildHash(fqnPrefix);
        filter.queryParams.put("fqnPrefixHash", fqnPrefixHash);
        filter.queryParams.put("concatFqnPrefixHash", fqnPrefixHash + ".%");
        String fqnCond = " AND (fqnHash LIKE :concatFqnPrefixHash OR fqnHash=:fqnPrefixHash)";
        mysqlCondition.append(fqnCond);
        psqlCondition.append(fqnCond);
      }
      if (entityType != null) {
        mysqlCondition.append(" AND entityType=:entityType ");
        psqlCondition.append(" AND entityType=:entityType ");
      }

      return listAfter(
          getTableName(),
          filter.getQueryParams(),
          mysqlCondition.toString(),
          psqlCondition.toString(),
          limit,
          afterName,
          afterId);
    }

    @Override
    default int listCount(ListFilter filter) {
      String entityType = filter.getQueryParam("entityType");
      String fqnPrefix = filter.getQueryParam("fqnPrefix");
      String cond = filter.getCondition();

      if (entityType == null && fqnPrefix == null) {
        return EntityDAO.super.listCount(filter);
      }

      StringBuilder mysqlCondition = new StringBuilder();
      StringBuilder psqlCondition = new StringBuilder();
      mysqlCondition.append(cond);
      psqlCondition.append(cond);

      if (fqnPrefix != null) {
        String fqnPrefixHash = FullyQualifiedName.buildHash(fqnPrefix);
        filter.queryParams.put("fqnPrefixHash", fqnPrefixHash);
        filter.queryParams.put("concatFqnPrefixHash", fqnPrefixHash + ".%");
        String fqnCond = " AND (fqnHash LIKE :concatFqnPrefixHash OR fqnHash=:fqnPrefixHash)";
        mysqlCondition.append(fqnCond);
        psqlCondition.append(fqnCond);
      }

      if (entityType != null) {
        mysqlCondition.append(" AND entityType=:entityType ");
        psqlCondition.append(" AND entityType=:entityType ");
      }

      return listCount(
          getTableName(),
          getNameHashColumn(),
          filter.getQueryParams(),
          mysqlCondition.toString(),
          psqlCondition.toString());
    }

    @ConnectionAwareSqlQuery(
        value =
            "SELECT json FROM ("
                + "SELECT name, id, json FROM <table> <mysqlCond> AND "
                + "(name < :beforeName OR (name = :beforeName AND id < :beforeId))  "
                + "ORDER BY name DESC,id DESC "
                + "LIMIT :limit"
                + ") last_rows_subquery ORDER BY name,id",
        connectionType = MYSQL)
    @ConnectionAwareSqlQuery(
        value =
            "SELECT json FROM ("
                + "SELECT name, id, json FROM <table> <psqlCond> AND "
                + "(name < :beforeName OR (name = :beforeName AND id < :beforeId))  "
                + "ORDER BY name DESC,id DESC "
                + "LIMIT :limit"
                + ") last_rows_subquery ORDER BY name,id",
        connectionType = POSTGRES)
    List<String> listBefore(
        @Define("table") String table,
        @BindMap Map<String, ?> params,
        @Define("mysqlCond") String mysqlCond,
        @Define("psqlCond") String psqlCond,
        @Bind("limit") int limit,
        @Bind("beforeName") String beforeName,
        @Bind("beforeId") String beforeId);

    @ConnectionAwareSqlQuery(
        value =
            "SELECT json FROM <table> <mysqlCond> AND (<table>.name > :afterName OR (<table>.name = :afterName AND <table>.id > :afterId))  ORDER BY name,id LIMIT :limit",
        connectionType = MYSQL)
    @ConnectionAwareSqlQuery(
        value =
            "SELECT json FROM <table> <psqlCond> AND (<table>.name > :afterName OR (<table>.name = :afterName AND <table>.id > :afterId))  ORDER BY name,id LIMIT :limit",
        connectionType = POSTGRES)
    List<String> listAfter(
        @Define("table") String table,
        @BindMap Map<String, ?> params,
        @Define("mysqlCond") String mysqlCond,
        @Define("psqlCond") String psqlCond,
        @Bind("limit") int limit,
        @Bind("afterName") String afterName,
        @Bind("afterId") String afterId);

    @ConnectionAwareSqlQuery(
        value = "SELECT json FROM doc_store WHERE name = :name AND entityType = 'EmailTemplate'",
        connectionType = MYSQL)
    @ConnectionAwareSqlQuery(
        value = "SELECT json FROM doc_store WHERE name = :name AND entityType = 'EmailTemplate'",
        connectionType = POSTGRES)
    String fetchEmailTemplateByName(@Bind("name") String name);

    @ConnectionAwareSqlQuery(
        value = "SELECT json FROM doc_store WHERE entityType = 'EmailTemplate'",
        connectionType = MYSQL)
    @ConnectionAwareSqlQuery(
        value = "SELECT json FROM doc_store WHERE entityType = 'EmailTemplate'",
        connectionType = POSTGRES)
    List<String> fetchAllEmailTemplates();

    @ConnectionAwareSqlUpdate(
        value = "DELETE FROM doc_store WHERE entityType = 'EmailTemplate'",
        connectionType = MYSQL)
    @ConnectionAwareSqlUpdate(
        value = "DELETE FROM doc_store WHERE entityType = 'EmailTemplate'",
        connectionType = POSTGRES)
    void deleteEmailTemplates();
  }

  interface SuggestionDAO {
    default String getTableName() {
      return "suggestions";
    }

    @ConnectionAwareSqlUpdate(
        value = "INSERT INTO suggestions(fqnHash, json) VALUES (:fqnHash, :json)",
        connectionType = MYSQL)
    @ConnectionAwareSqlUpdate(
        value = "INSERT INTO suggestions(fqnHash, json) VALUES (:fqnHash, :json :: jsonb)",
        connectionType = POSTGRES)
    void insert(@BindFQN("fqnHash") String fullyQualifiedName, @Bind("json") String json);

    @ConnectionAwareSqlUpdate(
        value = "UPDATE suggestions SET json = :json where id = :id",
        connectionType = MYSQL)
    @ConnectionAwareSqlUpdate(
        value = "UPDATE suggestions SET json = (:json :: jsonb) where id = :id",
        connectionType = POSTGRES)
    void update(@BindUUID("id") UUID id, @Bind("json") String json);

    @SqlQuery("SELECT json FROM suggestions WHERE id = :id")
    String findById(@BindUUID("id") UUID id);

    @SqlUpdate("DELETE FROM suggestions WHERE id = :id")
    void delete(@BindUUID("id") UUID id);

    @SqlUpdate("DELETE FROM suggestions WHERE fqnHash = :fqnHash")
    void deleteByFQN(@BindUUID("fqnHash") String fullyQualifiedName);

    @ConnectionAwareSqlUpdate(
        value =
            "DELETE FROM suggestions suggestions WHERE JSON_EXTRACT(json, '$.createdBy.id') = :createdBy",
        connectionType = MYSQL)
    @ConnectionAwareSqlUpdate(
        value = "DELETE FROM suggestions suggestions WHERE json #>> '{createdBy,id}' = :createdBy",
        connectionType = POSTGRES)
    void deleteByCreatedBy(@BindUUID("createdBy") UUID id);

    @SqlQuery("SELECT json FROM suggestions <condition> ORDER BY updatedAt DESC LIMIT :limit")
    List<String> list(@Bind("limit") int limit, @Define("condition") String condition);

    @ConnectionAwareSqlQuery(
        value = "SELECT count(*) FROM suggestions <mysqlCond>",
        connectionType = MYSQL)
    @ConnectionAwareSqlQuery(
        value = "SELECT count(*) FROM suggestions <postgresCond>",
        connectionType = POSTGRES)
    int listCount(
        @Define("mysqlCond") String mysqlCond, @Define("postgresCond") String postgresCond);

    @ConnectionAwareSqlQuery(
        value =
            "SELECT json FROM ("
                + "SELECT updatedAt, json FROM suggestions <mysqlCond> "
                + "ORDER BY updatedAt DESC "
                + "LIMIT :limit"
                + ") last_rows_subquery ORDER BY updatedAt",
        connectionType = MYSQL)
    @ConnectionAwareSqlQuery(
        value =
            "SELECT json FROM ("
                + "SELECT updatedAt, json FROM suggestions <psqlCond> "
                + "ORDER BY updatedAt DESC "
                + "LIMIT :limit"
                + ") last_rows_subquery ORDER BY updatedAt",
        connectionType = POSTGRES)
    List<String> listBefore(
        @Define("mysqlCond") String mysqlCond,
        @Define("psqlCond") String psqlCond,
        @Bind("limit") int limit,
        @Bind("before") String before);

    @ConnectionAwareSqlQuery(
        value = "SELECT json FROM suggestions <mysqlCond>  ORDER BY updatedAt DESC LIMIT :limit",
        connectionType = MYSQL)
    @ConnectionAwareSqlQuery(
        value = "SELECT json FROM suggestions <psqlCond>  ORDER BY updatedAt DESC LIMIT :limit",
        connectionType = POSTGRES)
    List<String> listAfter(
        @Define("mysqlCond") String mysqlCond,
        @Define("psqlCond") String psqlCond,
        @Bind("limit") int limit,
        @Bind("after") String after);
  }

  interface APICollectionDAO extends EntityDAO<APICollection> {
    @Override
    default String getTableName() {
      return "api_collection_entity";
    }

    @Override
    default Class<APICollection> getEntityClass() {
      return APICollection.class;
    }

    @Override
    default String getNameHashColumn() {
      return "fqnHash";
    }
  }

  interface APIEndpointDAO extends EntityDAO<APIEndpoint> {
    @Override
    default String getTableName() {
      return "api_endpoint_entity";
    }

    @Override
    default Class<APIEndpoint> getEntityClass() {
      return APIEndpoint.class;
    }

    @Override
    default String getNameHashColumn() {
      return "fqnHash";
    }
  }

  interface WorkflowDefinitionDAO extends EntityDAO<WorkflowDefinition> {
    @Override
    default String getTableName() {
      return "workflow_definition_entity";
    }

    @Override
    default Class<WorkflowDefinition> getEntityClass() {
      return WorkflowDefinition.class;
    }

    @Override
    default String getNameHashColumn() {
      return "fqnHash";
    }
  }

  interface WorkflowInstanceTimeSeriesDAO extends EntityTimeSeriesDAO {
    @Override
    default String getTimeSeriesTableName() {
      return "workflow_instance_time_series";
    }
  }

  interface WorkflowInstanceStateTimeSeriesDAO extends EntityTimeSeriesDAO {
    @Override
    default String getTimeSeriesTableName() {
      return "workflow_instance_state_time_series";
    }

    @SqlQuery(
        value =
            "SELECT json FROM workflow_instance_state_time_series "
                + "WHERE workflowInstanceId = :workflowInstanceId AND stage = :stage ORDER BY timestamp DESC")
    List<String> listWorkflowInstanceStateForStage(
        @Bind("workflowInstanceId") String workflowInstanceId, @Bind("stage") String stage);
  }
}<|MERGE_RESOLUTION|>--- conflicted
+++ resolved
@@ -6546,14 +6546,11 @@
                 json, AssetCertificationSettings.class);
             case WORKFLOW_SETTINGS -> JsonUtils.readValue(json, WorkflowSettings.class);
             case LINEAGE_SETTINGS -> JsonUtils.readValue(json, LineageSettings.class);
-<<<<<<< HEAD
             case AUTHENTICATION_CONFIGURATION -> JsonUtils.readValue(
                 json, AuthenticationConfiguration.class);
             case AUTHORIZER_CONFIGURATION -> JsonUtils.readValue(
                 json, AuthorizerConfiguration.class);
-=======
             case ENTITY_RULES_SETTINGS -> JsonUtils.readValue(json, EntityRulesSettings.class);
->>>>>>> 4b06ae35
             default -> throw new IllegalArgumentException("Invalid Settings Type " + configType);
           };
       settings.setConfigValue(value);
