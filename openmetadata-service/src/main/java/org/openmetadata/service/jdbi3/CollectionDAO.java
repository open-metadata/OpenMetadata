/*
 *  Copyright 2021 Collate
 *  Licensed under the Apache License, Version 2.0 (the "License");
 *  you may not use this file except in compliance with the License.
 *  You may obtain a copy of the License at
 *  http://www.apache.org/licenses/LICENSE-2.0
 *  Unless required by applicable law or agreed to in writing, software
 *  distributed under the License is distributed on an "AS IS" BASIS,
 *  WITHOUT WARRANTIES OR CONDITIONS OF ANY KIND, either express or implied.
 *  See the License for the specific language governing permissions and
 *  limitations under the License.
 */

package org.openmetadata.service.jdbi3;

import static org.openmetadata.service.Entity.ORGANIZATION_NAME;
import static org.openmetadata.service.jdbi3.locator.ConnectionType.MYSQL;
import static org.openmetadata.service.jdbi3.locator.ConnectionType.POSTGRES;

import com.fasterxml.jackson.core.type.TypeReference;
import java.io.IOException;
import java.sql.ResultSet;
import java.sql.SQLException;
import java.util.ArrayList;
import java.util.Arrays;
import java.util.Collections;
import java.util.HashMap;
import java.util.List;
import java.util.Map;
import java.util.UUID;
import lombok.Builder;
import lombok.Getter;
import org.apache.commons.lang3.tuple.Triple;
import org.jdbi.v3.core.mapper.RowMapper;
import org.jdbi.v3.core.statement.StatementContext;
import org.jdbi.v3.core.statement.StatementException;
import org.jdbi.v3.sqlobject.CreateSqlObject;
import org.jdbi.v3.sqlobject.config.RegisterRowMapper;
import org.jdbi.v3.sqlobject.customizer.Bind;
import org.jdbi.v3.sqlobject.customizer.BindList;
import org.jdbi.v3.sqlobject.customizer.BindMap;
import org.jdbi.v3.sqlobject.customizer.Define;
import org.jdbi.v3.sqlobject.statement.SqlQuery;
import org.jdbi.v3.sqlobject.statement.SqlUpdate;
import org.openmetadata.common.utils.CommonUtil;
import org.openmetadata.schema.TokenInterface;
import org.openmetadata.schema.analytics.WebAnalyticEvent;
import org.openmetadata.schema.auth.EmailVerificationToken;
import org.openmetadata.schema.auth.PasswordResetToken;
import org.openmetadata.schema.auth.RefreshToken;
import org.openmetadata.schema.auth.TokenType;
import org.openmetadata.schema.dataInsight.DataInsightChart;
import org.openmetadata.schema.entity.Bot;
import org.openmetadata.schema.entity.Type;
import org.openmetadata.schema.entity.data.Chart;
import org.openmetadata.schema.entity.data.Dashboard;
import org.openmetadata.schema.entity.data.Database;
import org.openmetadata.schema.entity.data.DatabaseSchema;
import org.openmetadata.schema.entity.data.Glossary;
import org.openmetadata.schema.entity.data.GlossaryTerm;
import org.openmetadata.schema.entity.data.Location;
import org.openmetadata.schema.entity.data.Metrics;
import org.openmetadata.schema.entity.data.MlModel;
import org.openmetadata.schema.entity.data.Pipeline;
import org.openmetadata.schema.entity.data.Report;
import org.openmetadata.schema.entity.data.Table;
import org.openmetadata.schema.entity.data.Topic;
import org.openmetadata.schema.entity.metadata.Metadata;
import org.openmetadata.schema.entity.policies.Policy;
import org.openmetadata.schema.entity.services.DashboardService;
import org.openmetadata.schema.entity.services.DatabaseService;
import org.openmetadata.schema.entity.services.MessagingService;
import org.openmetadata.schema.entity.services.MlModelService;
import org.openmetadata.schema.entity.services.PipelineService;
import org.openmetadata.schema.entity.services.StorageService;
import org.openmetadata.schema.entity.services.ingestionPipelines.IngestionPipeline;
import org.openmetadata.schema.entity.tags.Tag;
import org.openmetadata.schema.entity.teams.Role;
import org.openmetadata.schema.entity.teams.Team;
import org.openmetadata.schema.entity.teams.User;
import org.openmetadata.schema.filter.EventFilter;
import org.openmetadata.schema.settings.Settings;
import org.openmetadata.schema.settings.SettingsType;
import org.openmetadata.schema.tests.TestCase;
import org.openmetadata.schema.tests.TestDefinition;
import org.openmetadata.schema.tests.TestSuite;
import org.openmetadata.schema.type.Relationship;
import org.openmetadata.schema.type.TagCategory;
import org.openmetadata.schema.type.TagLabel;
import org.openmetadata.schema.type.TaskStatus;
import org.openmetadata.schema.type.ThreadType;
import org.openmetadata.schema.type.UsageDetails;
import org.openmetadata.schema.type.UsageStats;
import org.openmetadata.schema.type.Webhook;
import org.openmetadata.schema.util.EntitiesCount;
import org.openmetadata.schema.util.ServicesCount;
import org.openmetadata.service.Entity;
import org.openmetadata.service.jdbi3.CollectionDAO.TagUsageDAO.TagLabelMapper;
import org.openmetadata.service.jdbi3.CollectionDAO.UsageDAO.UsageDetailsMapper;
import org.openmetadata.service.jdbi3.FeedRepository.FilterType;
import org.openmetadata.service.jdbi3.locator.ConnectionAwareSqlQuery;
import org.openmetadata.service.jdbi3.locator.ConnectionAwareSqlUpdate;
import org.openmetadata.service.util.EntityUtil;
import org.openmetadata.service.util.FullyQualifiedName;
import org.openmetadata.service.util.JsonUtils;

public interface CollectionDAO {
  @CreateSqlObject
  DatabaseDAO databaseDAO();

  @CreateSqlObject
  DatabaseSchemaDAO databaseSchemaDAO();

  @CreateSqlObject
  EntityRelationshipDAO relationshipDAO();

  @CreateSqlObject
  FieldRelationshipDAO fieldRelationshipDAO();

  @CreateSqlObject
  EntityExtensionDAO entityExtensionDAO();

  @CreateSqlObject
  EntityExtensionTimeSeriesDAO entityExtensionTimeSeriesDao();

  @CreateSqlObject
  RoleDAO roleDAO();

  @CreateSqlObject
  UserDAO userDAO();

  @CreateSqlObject
  TeamDAO teamDAO();

  @CreateSqlObject
  TagUsageDAO tagUsageDAO();

  @CreateSqlObject
  TagDAO tagDAO();

  @CreateSqlObject
  TagCategoryDAO tagCategoryDAO();

  @CreateSqlObject
  TableDAO tableDAO();

  @CreateSqlObject
  UsageDAO usageDAO();

  @CreateSqlObject
  MetricsDAO metricsDAO();

  @CreateSqlObject
  ChartDAO chartDAO();

  @CreateSqlObject
  PipelineDAO pipelineDAO();

  @CreateSqlObject
  DashboardDAO dashboardDAO();

  @CreateSqlObject
  ReportDAO reportDAO();

  @CreateSqlObject
  TopicDAO topicDAO();

  @CreateSqlObject
  MlModelDAO mlModelDAO();

  @CreateSqlObject
  GlossaryDAO glossaryDAO();

  @CreateSqlObject
  GlossaryTermDAO glossaryTermDAO();

  @CreateSqlObject
  BotDAO botDAO();

  @CreateSqlObject
  PolicyDAO policyDAO();

  @CreateSqlObject
  IngestionPipelineDAO ingestionPipelineDAO();

  @CreateSqlObject
  DatabaseServiceDAO dbServiceDAO();

  @CreateSqlObject
  PipelineServiceDAO pipelineServiceDAO();

  @CreateSqlObject
  MlModelServiceDAO mlModelServiceDAO();

  @CreateSqlObject
  DashboardServiceDAO dashboardServiceDAO();

  @CreateSqlObject
  MessagingServiceDAO messagingServiceDAO();

  @CreateSqlObject
  StorageServiceDAO storageServiceDAO();

  @CreateSqlObject
  FeedDAO feedDAO();

  @CreateSqlObject
  LocationDAO locationDAO();

  @CreateSqlObject
  ChangeEventDAO changeEventDAO();

  @CreateSqlObject
  WebhookDAO webhookDAO();

  @CreateSqlObject
  TypeEntityDAO typeEntityDAO();

  @CreateSqlObject
  TestDefinitionDAO testDefinitionDAO();

  @CreateSqlObject
  TestSuiteDAO testSuiteDAO();

  @CreateSqlObject
  TestCaseDAO testCaseDAO();

  @CreateSqlObject
  WebAnalyticEventDAO webAnalyticEventDAO();

  @CreateSqlObject
  DataInsightChartDAO dataInsightChartDAO();

  @CreateSqlObject
<<<<<<< HEAD
  MetadataDAO metadataDAO();

  @CreateSqlObject
=======
>>>>>>> 158bd4b9
  UtilDAO utilDAO();

  @CreateSqlObject
  SettingsDAO getSettingsDAO();

  @CreateSqlObject
  TokenDAO getTokenDAO();

  interface DashboardDAO extends EntityDAO<Dashboard> {
    @Override
    default String getTableName() {
      return "dashboard_entity";
    }

    @Override
    default Class<Dashboard> getEntityClass() {
      return Dashboard.class;
    }

    @Override
    default String getNameColumn() {
      return "fullyQualifiedName";
    }
  }

  interface DashboardServiceDAO extends EntityDAO<DashboardService> {
    @Override
    default String getTableName() {
      return "dashboard_service_entity";
    }

    @Override
    default String getNameColumn() {
      return "name";
    }

    @Override
    default Class<DashboardService> getEntityClass() {
      return DashboardService.class;
    }
  }

  interface DatabaseDAO extends EntityDAO<Database> {
    @Override
    default String getTableName() {
      return "database_entity";
    }

    @Override
    default Class<Database> getEntityClass() {
      return Database.class;
    }

    @Override
    default String getNameColumn() {
      return "fullyQualifiedName";
    }
  }

  interface DatabaseSchemaDAO extends EntityDAO<DatabaseSchema> {
    @Override
    default String getTableName() {
      return "database_schema_entity";
    }

    @Override
    default Class<DatabaseSchema> getEntityClass() {
      return DatabaseSchema.class;
    }

    @Override
    default String getNameColumn() {
      return "fullyQualifiedName";
    }
  }

  interface DatabaseServiceDAO extends EntityDAO<DatabaseService> {
    @Override
    default String getTableName() {
      return "dbservice_entity";
    }

    @Override
    default Class<DatabaseService> getEntityClass() {
      return DatabaseService.class;
    }

    @Override
    default String getNameColumn() {
      return "name";
    }
  }

  interface StorageServiceDAO extends EntityDAO<StorageService> {
    @Override
    default String getTableName() {
      return "storage_service_entity";
    }

    @Override
    default Class<StorageService> getEntityClass() {
      return StorageService.class;
    }

    @Override
    default String getNameColumn() {
      return "name";
    }
  }

  interface EntityExtensionDAO {
    @ConnectionAwareSqlUpdate(
        value =
            "REPLACE INTO entity_extension(id, extension, jsonSchema, json) "
                + "VALUES (:id, :extension, :jsonSchema, :json)",
        connectionType = MYSQL)
    @ConnectionAwareSqlUpdate(
        value =
            "INSERT INTO entity_extension(id, extension, jsonSchema, json) "
                + "VALUES (:id, :extension, :jsonSchema, (:json :: jsonb)) "
                + "ON CONFLICT (id, extension) DO UPDATE SET jsonSchema = EXCLUDED.jsonSchema, json = EXCLUDED.json",
        connectionType = POSTGRES)
    void insert(
        @Bind("id") String id,
        @Bind("extension") String extension,
        @Bind("jsonSchema") String jsonSchema,
        @Bind("json") String json);

    @SqlQuery("SELECT json FROM entity_extension WHERE id = :id AND extension = :extension")
    String getExtension(@Bind("id") String id, @Bind("extension") String extension);

    @RegisterRowMapper(ExtensionMapper.class)
    @SqlQuery(
        "SELECT extension, json FROM entity_extension WHERE id = :id AND extension "
            + "LIKE CONCAT (:extensionPrefix, '.%') "
            + "ORDER BY extension")
    List<ExtensionRecord> getExtensions(@Bind("id") String id, @Bind("extensionPrefix") String extensionPrefix);

    @SqlUpdate("DELETE FROM entity_extension WHERE id = :id AND extension = :extension")
    void delete(@Bind("id") String id, @Bind("extension") String extension);

    @SqlUpdate("DELETE FROM entity_extension WHERE extension = :extension")
    void deleteExtension(@Bind("extension") String extension);

    @SqlUpdate("DELETE FROM entity_extension WHERE id = :id")
    void deleteAll(@Bind("id") String id);
  }

  class EntityVersionPair {
    @Getter private final Double version;
    @Getter private final String entityJson;

    public EntityVersionPair(ExtensionRecord extensionRecord) {
      this.version = EntityUtil.getVersion(extensionRecord.getExtensionName());
      this.entityJson = extensionRecord.getExtensionJson();
    }
  }

  class ExtensionRecord {
    @Getter private final String extensionName;
    @Getter private final String extensionJson;

    public ExtensionRecord(String extensionName, String extensionJson) {
      this.extensionName = extensionName;
      this.extensionJson = extensionJson;
    }
  }

  class ExtensionMapper implements RowMapper<ExtensionRecord> {
    @Override
    public ExtensionRecord map(ResultSet rs, StatementContext ctx) throws SQLException {
      return new ExtensionRecord(rs.getString("extension"), rs.getString("json"));
    }
  }

  @Getter
  @Builder
  class EntityRelationshipRecord {
    private UUID id;
    private String type;
    private String json;
  }

  interface EntityRelationshipDAO {
    default void insert(UUID fromId, UUID toId, String fromEntity, String toEntity, int relation) {
      insert(fromId, toId, fromEntity, toEntity, relation, null);
    }

    default void insert(UUID fromId, UUID toId, String fromEntity, String toEntity, int relation, String json) {
      insert(fromId.toString(), toId.toString(), fromEntity, toEntity, relation, json);
    }

    @ConnectionAwareSqlUpdate(
        value =
            "INSERT INTO entity_relationship(fromId, toId, fromEntity, toEntity, relation, json) "
                + "VALUES (:fromId, :toId, :fromEntity, :toEntity, :relation, :json) "
                + "ON DUPLICATE KEY UPDATE json = :json",
        connectionType = MYSQL)
    @ConnectionAwareSqlUpdate(
        value =
            "INSERT INTO entity_relationship(fromId, toId, fromEntity, toEntity, relation, json) VALUES "
                + "(:fromId, :toId, :fromEntity, :toEntity, :relation, (:json :: jsonb)) "
                + "ON CONFLICT (fromId, toId, relation) DO UPDATE SET json = EXCLUDED.json",
        connectionType = POSTGRES)
    void insert(
        @Bind("fromId") String fromId,
        @Bind("toId") String toId,
        @Bind("fromEntity") String fromEntity,
        @Bind("toEntity") String toEntity,
        @Bind("relation") int relation,
        @Bind("json") String json);

    //
    // Find to operations
    //
    @SqlQuery(
        "SELECT toId, toEntity, json FROM entity_relationship "
            + "WHERE fromId = :fromId AND fromEntity = :fromEntity AND relation IN (<relation>) "
            + "ORDER BY toId")
    @RegisterRowMapper(ToRelationshipMapper.class)
    List<EntityRelationshipRecord> findTo(
        @Bind("fromId") String fromId,
        @Bind("fromEntity") String fromEntity,
        @BindList("relation") List<Integer> relation);

    default List<EntityRelationshipRecord> findTo(String fromId, String fromEntity, int relation) {
      return findTo(fromId, fromEntity, List.of(relation));
    }

    // TODO delete this
    @SqlQuery(
        "SELECT toId, toEntity, json FROM entity_relationship "
            + "WHERE fromId = :fromId AND fromEntity = :fromEntity AND relation = :relation AND toEntity = :toEntity "
            + "ORDER BY toId")
    @RegisterRowMapper(ToRelationshipMapper.class)
    List<EntityRelationshipRecord> findTo(
        @Bind("fromId") String fromId,
        @Bind("fromEntity") String fromEntity,
        @Bind("relation") int relation,
        @Bind("toEntity") String toEntity);

    @SqlQuery(
        "SELECT count(*) FROM entity_relationship "
            + "WHERE fromId = :fromId AND fromEntity = :fromEntity AND relation = :relation "
            + "AND (toEntity = :toEntity OR :toEntity IS NULL) "
            + "ORDER BY fromId")
    int findToCount(
        @Bind("fromId") String fromId,
        @Bind("fromEntity") String fromEntity,
        @Bind("relation") int relation,
        @Bind("toEntity") String toEntity);

    //
    // Find from operations
    //
    @SqlQuery(
        "SELECT fromId, fromEntity, json FROM entity_relationship "
            + "WHERE toId = :toId AND toEntity = :toEntity AND relation = :relation AND fromEntity = :fromEntity "
            + "ORDER BY fromId")
    @RegisterRowMapper(FromRelationshipMapper.class)
    List<EntityRelationshipRecord> findFrom(
        @Bind("toId") String toId,
        @Bind("toEntity") String toEntity,
        @Bind("relation") int relation,
        @Bind("fromEntity") String fromEntity);

    @SqlQuery(
        "SELECT fromId, fromEntity, json FROM entity_relationship "
            + "WHERE toId = :toId AND toEntity = :toEntity AND relation = :relation "
            + "ORDER BY fromId")
    @RegisterRowMapper(FromRelationshipMapper.class)
    List<EntityRelationshipRecord> findFrom(
        @Bind("toId") String toId, @Bind("toEntity") String toEntity, @Bind("relation") int relation);

    @SqlQuery("SELECT fromId, fromEntity, json FROM entity_relationship " + "WHERE toId = :toId ORDER BY fromId")
    @RegisterRowMapper(FromRelationshipMapper.class)
    List<EntityRelationshipRecord> findFrom(@Bind("toId") String toId);

    //
    // Delete Operations
    //
    @SqlUpdate(
        "DELETE from entity_relationship WHERE fromId = :fromId "
            + "AND fromEntity = :fromEntity AND toId = :toId AND toEntity = :toEntity "
            + "AND relation = :relation")
    int delete(
        @Bind("fromId") String fromId,
        @Bind("fromEntity") String fromEntity,
        @Bind("toId") String toId,
        @Bind("toEntity") String toEntity,
        @Bind("relation") int relation);

    // Delete all the entity relationship fromID --- relation --> entity of type toEntity
    @SqlUpdate(
        "DELETE from entity_relationship WHERE fromId = :fromId AND fromEntity = :fromEntity "
            + "AND relation = :relation AND toEntity = :toEntity")
    void deleteFrom(
        @Bind("fromId") String fromId,
        @Bind("fromEntity") String fromEntity,
        @Bind("relation") int relation,
        @Bind("toEntity") String toEntity);

    // Delete all the entity relationship toId <-- relation --  entity of type fromEntity
    @SqlUpdate(
        "DELETE from entity_relationship WHERE toId = :toId AND toEntity = :toEntity AND relation = :relation "
            + "AND fromEntity = :fromEntity")
    void deleteTo(
        @Bind("toId") String toId,
        @Bind("toEntity") String toEntity,
        @Bind("relation") int relation,
        @Bind("fromEntity") String fromEntity);

    @SqlUpdate(
        "DELETE from entity_relationship WHERE (toId = :id AND toEntity = :entity) OR "
            + "(fromId = :id AND fromEntity = :entity)")
    void deleteAll(@Bind("id") String id, @Bind("entity") String entity);

    class FromRelationshipMapper implements RowMapper<EntityRelationshipRecord> {
      @Override
      public EntityRelationshipRecord map(ResultSet rs, StatementContext ctx) throws SQLException {
        return EntityRelationshipRecord.builder()
            .id(UUID.fromString(rs.getString("fromId")))
            .type(rs.getString("fromEntity"))
            .json(rs.getString("json"))
            .build();
      }
    }

    class ToRelationshipMapper implements RowMapper<EntityRelationshipRecord> {
      @Override
      public EntityRelationshipRecord map(ResultSet rs, StatementContext ctx) throws SQLException {
        return EntityRelationshipRecord.builder()
            .id(UUID.fromString(rs.getString("toId")))
            .type(rs.getString("toEntity"))
            .json(rs.getString("json"))
            .build();
      }
    }
  }

  interface FeedDAO {
    @ConnectionAwareSqlUpdate(value = "INSERT INTO thread_entity(json) VALUES (:json)", connectionType = MYSQL)
    @ConnectionAwareSqlUpdate(
        value = "INSERT INTO thread_entity(json) VALUES (:json :: jsonb)",
        connectionType = POSTGRES)
    void insert(@Bind("json") String json);

    @SqlQuery("SELECT json FROM thread_entity WHERE id = :id")
    String findById(@Bind("id") String id);

    @SqlQuery("SELECT json FROM thread_entity ORDER BY createdAt DESC")
    List<String> list();

    @SqlQuery(
        "SELECT count(id) FROM thread_entity WHERE resolved = :resolved "
            + "AND (:type IS NULL OR type = :type) AND (:status IS NULL OR taskStatus = :status)")
    int listCount(@Bind("status") TaskStatus status, @Bind("resolved") boolean resolved, @Bind("type") ThreadType type);

    @ConnectionAwareSqlQuery(
        value = "SELECT count(id) FROM thread_entity WHERE " + "(:type IS NULL OR type = :type) AND <mysqlCond>",
        connectionType = MYSQL)
    @ConnectionAwareSqlQuery(
        value = "SELECT count(id) FROM thread_entity WHERE " + "(:type IS NULL OR type = :type) AND <postgresCond>",
        connectionType = POSTGRES)
    int listAnnouncementCount(
        @Bind("type") ThreadType type,
        @Define("mysqlCond") String mysqlCond,
        @Define("postgresCond") String postgresCond);

    default int listCount(TaskStatus status, boolean resolved, ThreadType type, Boolean activeAnnouncement) {
      if (ThreadType.Announcement.equals(type) && activeAnnouncement != null) {
        String mysqlCondition;
        String postgresCondition;
        if (activeAnnouncement) {
          mysqlCondition = " UNIX_TIMESTAMP() BETWEEN announcementStart AND announcementEnd ";
          postgresCondition = " extract(epoch from now()) BETWEEN announcementStart AND announcementEnd ";
        } else {
          mysqlCondition = " UNIX_TIMESTAMP() NOT BETWEEN announcementStart AND announcementEnd ";
          postgresCondition = " extract(epoch from now()) NOT BETWEEN announcementStart AND announcementEnd ";
        }
        return listAnnouncementCount(ThreadType.Announcement, mysqlCondition, postgresCondition);
      } else {
        return listCount(status, resolved, type);
      }
    }

    @SqlUpdate("DELETE FROM thread_entity WHERE id = :id")
    void delete(@Bind("id") String id);

    @ConnectionAwareSqlUpdate(value = "UPDATE task_sequence SET id=LAST_INSERT_ID(id+1)", connectionType = MYSQL)
    @ConnectionAwareSqlUpdate(value = "UPDATE task_sequence SET id=(id+1) RETURNING id", connectionType = POSTGRES)
    void updateTaskId();

    @SqlQuery("SELECT id FROM task_sequence LIMIT 1")
    int getTaskId();

    @SqlQuery("SELECT json FROM thread_entity WHERE taskId = :id")
    String findByTaskId(@Bind("id") int id);

    @SqlQuery(
        "SELECT json FROM thread_entity "
            + "WHERE updatedAt > :before AND resolved = :resolved "
            + "AND (:type IS NULL OR type = :type) AND (:status IS NULL OR taskStatus = :status) "
            + "ORDER BY createdAt DESC "
            + "LIMIT :limit")
    List<String> listBefore(
        @Bind("limit") int limit,
        @Bind("before") long before,
        @Bind("status") TaskStatus status,
        @Bind("resolved") boolean resolved,
        @Bind("type") ThreadType type);

    default List<String> listBefore(
        int limit, long before, TaskStatus status, boolean resolved, ThreadType type, Boolean activeAnnouncement) {
      if (ThreadType.Announcement.equals(type) && activeAnnouncement != null) {
        String mysqlCondition;
        String postgresCondition;
        if (activeAnnouncement) {
          mysqlCondition = " UNIX_TIMESTAMP() BETWEEN announcementStart AND announcementEnd ";
          postgresCondition = " extract(epoch from now()) BETWEEN announcementStart AND announcementEnd ";
        } else {
          mysqlCondition = " UNIX_TIMESTAMP() NOT BETWEEN announcementStart AND announcementEnd ";
          postgresCondition = " extract(epoch from now()) NOT BETWEEN announcementStart AND announcementEnd ";
        }
        return listAnnouncementBefore(limit, before, ThreadType.Announcement, mysqlCondition, postgresCondition);
      }
      return listBefore(limit, before, status, resolved, type);
    }

    default List<String> listAnnouncementBetween(String entityId, long startTs, long endTs) {
      return listAnnouncementBetween(null, entityId, startTs, endTs);
    }

    @SqlQuery(
        "SELECT json FROM thread_entity "
            + "WHERE type='Announcement' AND (:threadId IS NULL OR id != :threadId) "
            + "AND entityId = :entityId "
            + "AND (( :startTs >= announcementStart AND :startTs < announcementEnd) "
            + "OR (:endTs > announcementStart AND :endTs < announcementEnd) "
            + "OR (:startTs <= announcementStart AND :endTs >= announcementEnd))")
    List<String> listAnnouncementBetween(
        @Bind("threadId") String threadId,
        @Bind("entityId") String entityId,
        @Bind("startTs") long startTs,
        @Bind("endTs") long endTs);

    @ConnectionAwareSqlQuery(
        value =
            "SELECT json FROM thread_entity "
                + "WHERE updatedAt > :before "
                + "AND type = :type AND <mysqlCond> "
                + "ORDER BY createdAt DESC "
                + "LIMIT :limit",
        connectionType = MYSQL)
    @ConnectionAwareSqlQuery(
        value =
            "SELECT json FROM thread_entity "
                + "WHERE updatedAt > :before "
                + "AND type = :type AND <postgresCond> "
                + "ORDER BY createdAt DESC "
                + "LIMIT :limit",
        connectionType = POSTGRES)
    List<String> listAnnouncementBefore(
        @Bind("limit") int limit,
        @Bind("before") long before,
        @Bind("type") ThreadType type,
        @Define("mysqlCond") String mysqlCond,
        @Define("postgresCond") String postgresCond);

    default List<String> listAfter(
        int limit, long after, TaskStatus status, boolean resolved, ThreadType type, Boolean activeAnnouncement) {
      if (ThreadType.Announcement.equals(type) && activeAnnouncement != null) {
        String mysqlCondition;
        String postgresCondition;
        if (activeAnnouncement) {
          mysqlCondition = " UNIX_TIMESTAMP() BETWEEN announcementStart AND announcementEnd ";
          postgresCondition = " extract(epoch from now()) BETWEEN announcementStart AND announcementEnd ";
        } else {
          mysqlCondition = " UNIX_TIMESTAMP() NOT BETWEEN announcementStart AND announcementEnd ";
          postgresCondition = " extract(epoch from now()) NOT BETWEEN announcementStart AND announcementEnd ";
        }
        return listAnnouncementAfter(limit, after, ThreadType.Announcement, mysqlCondition, postgresCondition);
      }
      return listAfter(limit, after, status, resolved, type);
    }

    @ConnectionAwareSqlQuery(
        value =
            "SELECT json FROM thread_entity "
                + "WHERE updatedAt < :after "
                + "AND type = :type AND <mysqlCond> "
                + "ORDER BY createdAt DESC "
                + "LIMIT :limit",
        connectionType = MYSQL)
    @ConnectionAwareSqlQuery(
        value =
            "SELECT json FROM thread_entity "
                + "WHERE updatedAt < :after "
                + "AND type = :type AND <postgresCond> "
                + "ORDER BY createdAt DESC "
                + "LIMIT :limit",
        connectionType = POSTGRES)
    List<String> listAnnouncementAfter(
        @Bind("limit") int limit,
        @Bind("after") long after,
        @Bind("type") ThreadType type,
        @Define("mysqlCond") String mysqlCond,
        @Define("postgresCond") String postgresCond);

    @SqlQuery(
        "SELECT json FROM thread_entity "
            + "WHERE updatedAt < :after AND resolved = :resolved "
            + "AND (:type IS NULL OR type = :type) AND (:status IS NULL OR taskStatus = :status) "
            + "ORDER BY createdAt DESC "
            + "LIMIT :limit")
    List<String> listAfter(
        @Bind("limit") int limit,
        @Bind("after") long after,
        @Bind("status") TaskStatus status,
        @Bind("resolved") boolean resolved,
        @Bind("type") ThreadType type);

    @ConnectionAwareSqlQuery(
        value =
            "SELECT json FROM thread_entity WHERE type='Task' AND updatedAt > :before AND taskStatus = :status AND "
                + "taskAssignees @> ANY (ARRAY[<userTeamJsonPostgres>]::jsonb[]) "
                + "ORDER BY createdAt DESC "
                + "LIMIT :limit",
        connectionType = POSTGRES)
    @ConnectionAwareSqlQuery(
        value =
            "SELECT json FROM thread_entity WHERE type='Task' AND updatedAt > :before AND taskStatus = :status AND "
                + "JSON_OVERLAPS(taskAssignees, :userTeamJsonMysql) "
                + "ORDER BY createdAt DESC "
                + "LIMIT :limit",
        connectionType = MYSQL)
    List<String> listTasksAssignedToBefore(
        @BindList("userTeamJsonPostgres") List<String> userTeamJsonPostgres,
        @Bind("userTeamJsonMysql") String userTeamJsonMysql,
        @Bind("limit") int limit,
        @Bind("before") long before,
        @Bind("status") TaskStatus status);

    @ConnectionAwareSqlQuery(
        value =
            "SELECT json FROM thread_entity WHERE type='Task' AND updatedAt < :after "
                + "AND (:status IS NULL OR taskStatus = :status) "
                + "AND taskAssignees @> ANY (ARRAY[<userTeamJsonPostgres>]::jsonb[]) "
                + "ORDER BY createdAt DESC "
                + "LIMIT :limit",
        connectionType = POSTGRES)
    @ConnectionAwareSqlQuery(
        value =
            "SELECT json FROM thread_entity WHERE type='Task' AND updatedAt < :after "
                + "AND (:status IS NULL OR taskStatus = :status) "
                + "AND JSON_OVERLAPS(taskAssignees, :userTeamJsonMysql) "
                + "ORDER BY createdAt DESC "
                + "LIMIT :limit",
        connectionType = MYSQL)
    List<String> listTasksAssignedToAfter(
        @BindList("userTeamJsonPostgres") List<String> userTeamJsonPostgres,
        @Bind("userTeamJsonMysql") String userTeamJsonMysql,
        @Bind("limit") int limit,
        @Bind("after") long after,
        @Bind("status") TaskStatus status);

    @ConnectionAwareSqlQuery(
        value =
            "SELECT count(id) FROM thread_entity WHERE type='Task' AND "
                + "(:status IS NULL OR taskStatus = :status) AND "
                + "taskAssignees @> ANY (ARRAY[<userTeamJsonPostgres>]::jsonb[])",
        connectionType = POSTGRES)
    @ConnectionAwareSqlQuery(
        value =
            "SELECT count(id) FROM thread_entity WHERE type='Task' AND "
                + "(:status IS NULL OR taskStatus = :status) AND "
                + "JSON_OVERLAPS(taskAssignees, :userTeamJsonMysql) ",
        connectionType = MYSQL)
    int listCountTasksAssignedTo(
        @BindList("userTeamJsonPostgres") List<String> userTeamJsonPostgres,
        @Bind("userTeamJsonMysql") String userTeamJsonMysql,
        @Bind("status") TaskStatus status);

    @ConnectionAwareSqlQuery(
        value =
            "SELECT json FROM thread_entity WHERE type='Task' AND updatedAt > :before AND taskStatus = :status AND "
                + "AND (taskAssignees @> ANY (ARRAY[<userTeamJsonPostgres>]::jsonb[]) OR createdBy = :username) "
                + "ORDER BY createdAt DESC "
                + "LIMIT :limit",
        connectionType = POSTGRES)
    @ConnectionAwareSqlQuery(
        value =
            "SELECT json FROM thread_entity WHERE type='Task' AND updatedAt > :before AND taskStatus = :status AND "
                + "AND (JSON_OVERLAPS(taskAssignees, :userTeamJsonMysql) OR createdBy = :username) "
                + "ORDER BY createdAt DESC "
                + "LIMIT :limit",
        connectionType = MYSQL)
    List<String> listTasksOfUserBefore(
        @BindList("userTeamJsonPostgres") List<String> userTeamJsonPostgres,
        @Bind("userTeamJsonMysql") String userTeamJsonMysql,
        @Bind("username") String username,
        @Bind("limit") int limit,
        @Bind("before") long before,
        @Bind("status") TaskStatus status);

    @ConnectionAwareSqlQuery(
        value =
            "SELECT json FROM thread_entity WHERE type='Task' AND updatedAt < :after "
                + "AND (:status IS NULL OR taskStatus = :status) "
                + "AND (taskAssignees @> ANY (ARRAY[<userTeamJsonPostgres>]::jsonb[]) OR createdBy = :username) "
                + "ORDER BY createdAt DESC "
                + "LIMIT :limit",
        connectionType = POSTGRES)
    @ConnectionAwareSqlQuery(
        value =
            "SELECT json FROM thread_entity WHERE type='Task' AND updatedAt < :after "
                + "AND (:status IS NULL OR taskStatus = :status) "
                + "AND (JSON_OVERLAPS(taskAssignees, :userTeamJsonMysql) OR createdBy = :username) "
                + "ORDER BY createdAt DESC "
                + "LIMIT :limit",
        connectionType = MYSQL)
    List<String> listTasksOfUserAfter(
        @BindList("userTeamJsonPostgres") List<String> userTeamJsonPostgres,
        @Bind("userTeamJsonMysql") String userTeamJsonMysql,
        @Bind("username") String username,
        @Bind("limit") int limit,
        @Bind("after") long after,
        @Bind("status") TaskStatus status);

    @ConnectionAwareSqlQuery(
        value =
            "SELECT count(id) FROM thread_entity WHERE type='Task' "
                + "AND (:status IS NULL OR taskStatus = :status) "
                + "AND (taskAssignees @> ANY (ARRAY[<userTeamJsonPostgres>]::jsonb[]) OR createdBy = :username) ",
        connectionType = POSTGRES)
    @ConnectionAwareSqlQuery(
        value =
            "SELECT count(id) FROM thread_entity WHERE type='Task' "
                + "AND (:status IS NULL OR taskStatus = :status) "
                + "AND (JSON_OVERLAPS(taskAssignees, :userTeamJsonMysql) OR createdBy = :username) ",
        connectionType = MYSQL)
    int listCountTasksOfUser(
        @BindList("userTeamJsonPostgres") List<String> userTeamJsonPostgres,
        @Bind("userTeamJsonMysql") String userTeamJsonMysql,
        @Bind("username") String username,
        @Bind("status") TaskStatus status);

    @SqlQuery(
        "SELECT json FROM thread_entity WHERE type='Task' AND updatedAt > :before "
            + "AND (:status IS NULL OR taskStatus = :status) "
            + "AND createdBy = :username "
            + "ORDER BY createdAt DESC "
            + "LIMIT :limit")
    List<String> listTasksAssignedByBefore(
        @Bind("username") String username,
        @Bind("limit") int limit,
        @Bind("before") long before,
        @Bind("status") TaskStatus status);

    @SqlQuery(
        "SELECT json FROM thread_entity WHERE type='Task' AND updatedAt < :after "
            + "AND (:status IS NULL OR taskStatus = :status) "
            + "AND createdBy = :username "
            + "ORDER BY createdAt DESC "
            + "LIMIT :limit")
    List<String> listTasksAssignedByAfter(
        @Bind("username") String username,
        @Bind("limit") int limit,
        @Bind("after") long after,
        @Bind("status") TaskStatus status);

    @SqlQuery(
        "SELECT count(id) FROM thread_entity WHERE type='Task' "
            + "AND (:status IS NULL OR taskStatus = :status) AND createdBy = :username")
    int listCountTasksAssignedBy(@Bind("username") String username, @Bind("status") TaskStatus status);

    @SqlQuery(
        "SELECT json FROM thread_entity WHERE updatedAt > :before AND resolved = :resolved AND (:type IS NULL OR type = :type) AND "
            + "(entityId in (SELECT toId FROM entity_relationship WHERE "
            + "((fromEntity='user' AND fromId= :userId) OR "
            + "(fromEntity='team' AND fromId IN (<teamIds>))) AND relation=8) OR "
            + "id in (SELECT toId FROM entity_relationship WHERE (fromEntity='user' AND fromId= :userId AND toEntity='THREAD' AND relation IN (1,2)))) "
            + "ORDER BY createdAt DESC "
            + "LIMIT :limit")
    List<String> listThreadsByOwnerBefore(
        @Bind("userId") String userId,
        @BindList("teamIds") List<String> teamIds,
        @Bind("limit") int limit,
        @Bind("before") long before,
        @Bind("type") ThreadType type,
        @Bind("resolved") boolean resolved);

    @SqlQuery(
        "SELECT json FROM thread_entity WHERE updatedAt < :after AND resolved = :resolved AND (:type IS NULL OR type = :type) AND "
            + "(entityId in (SELECT toId FROM entity_relationship WHERE "
            + "((fromEntity='user' AND fromId= :userId) OR "
            + "(fromEntity='team' AND fromId IN (<teamIds>))) AND relation=8) OR "
            + "id in (SELECT toId FROM entity_relationship WHERE (fromEntity='user' AND fromId= :userId AND toEntity='THREAD' AND relation IN (1,2)))) "
            + "ORDER BY createdAt DESC "
            + "LIMIT :limit")
    List<String> listThreadsByOwnerAfter(
        @Bind("userId") String userId,
        @BindList("teamIds") List<String> teamIds,
        @Bind("limit") int limit,
        @Bind("after") long after,
        @Bind("type") ThreadType type,
        @Bind("resolved") boolean resolved);

    @SqlQuery(
        "SELECT count(id) FROM thread_entity WHERE resolved = :resolved AND (:type IS NULL OR type = :type) AND "
            + "(entityId in (SELECT toId FROM entity_relationship WHERE "
            + "((fromEntity='user' AND fromId= :userId) OR "
            + "(fromEntity='team' AND fromId IN (<teamIds>))) AND relation=8) OR "
            + "id in (SELECT toId FROM entity_relationship WHERE (fromEntity='user' AND fromId= :userId AND toEntity='THREAD' AND relation IN (1,2)))) ")
    int listCountThreadsByOwner(
        @Bind("userId") String userId,
        @BindList("teamIds") List<String> teamIds,
        @Bind("type") ThreadType type,
        @Bind("resolved") boolean resolved);

    default List<String> listThreadsByEntityLinkBefore(
        String fqnPrefix,
        String toType,
        int limit,
        long before,
        ThreadType type,
        TaskStatus status,
        Boolean activeAnnouncement,
        boolean resolved,
        int relation,
        String userName,
        List<String> teamNames,
        FilterType filterType) {
      int filterRelation = -1;
      if (ThreadType.Announcement.equals(type) && activeAnnouncement != null) {
        String mysqlCondition;
        String postgresCondition;
        if (activeAnnouncement) {
          mysqlCondition = " UNIX_TIMESTAMP() BETWEEN announcementStart AND announcementEnd ";
          postgresCondition = " extract(epoch from now()) BETWEEN announcementStart AND announcementEnd ";
        } else {
          mysqlCondition = " UNIX_TIMESTAMP() NOT BETWEEN announcementStart AND announcementEnd ";
          postgresCondition = " extract(epoch from now()) NOT BETWEEN announcementStart AND announcementEnd ";
        }
        return listAnnouncementsByEntityLinkBefore(
            fqnPrefix, toType, limit, before, type, relation, mysqlCondition, postgresCondition);
      }
      if (userName != null && filterType == FilterType.MENTIONS) {
        filterRelation = Relationship.MENTIONED_IN.ordinal();
      }
      return listThreadsByEntityLinkBefore(
          fqnPrefix, toType, limit, before, type, status, resolved, relation, userName, teamNames, filterRelation);
    }

    @ConnectionAwareSqlQuery(
        value =
            "SELECT json FROM thread_entity WHERE updatedAt > :before "
                + "AND (:type IS NULL OR type = :type) AND <mysqlCond> "
                + "AND id in (SELECT fromFQN FROM field_relationship WHERE "
                + "(:fqnPrefix IS NULL OR toFQN LIKE CONCAT(:fqnPrefix, '.%') OR toFQN=:fqnPrefix) AND fromType='THREAD' AND "
                + "(:toType IS NULL OR toType LIKE CONCAT(:toType, '.%') OR toType=:toType) AND relation= :relation) "
                + "ORDER BY createdAt DESC "
                + "LIMIT :limit",
        connectionType = MYSQL)
    @ConnectionAwareSqlQuery(
        value =
            "SELECT json FROM thread_entity WHERE updatedAt > :before "
                + "AND (:type IS NULL OR type = :type) AND <postgresCond> "
                + "AND id in (SELECT fromFQN FROM field_relationship WHERE "
                + "(:fqnPrefix IS NULL OR toFQN LIKE CONCAT(:fqnPrefix, '.%') OR toFQN=:fqnPrefix) AND fromType='THREAD' AND "
                + "(:toType IS NULL OR toType LIKE CONCAT(:toType, '.%') OR toType=:toType) AND relation= :relation) "
                + "ORDER BY createdAt DESC "
                + "LIMIT :limit",
        connectionType = POSTGRES)
    List<String> listAnnouncementsByEntityLinkBefore(
        @Bind("fqnPrefix") String fqnPrefix,
        @Bind("toType") String toType,
        @Bind("limit") int limit,
        @Bind("before") long before,
        @Bind("type") ThreadType type,
        @Bind("relation") int relation,
        @Define("mysqlCond") String mysqlCond,
        @Define("postgresCond") String postgresCond);

    @SqlQuery(
        "SELECT json FROM thread_entity WHERE updatedAt > :before AND resolved = :resolved "
            + "AND (:status IS NULL OR taskStatus = :status) "
            + "AND (:type IS NULL OR type = :type) "
            + "AND id in (SELECT fromFQN FROM field_relationship WHERE "
            + "(:fqnPrefix IS NULL OR toFQN LIKE CONCAT(:fqnPrefix, '.%') OR toFQN=:fqnPrefix) AND fromType='THREAD' AND "
            + "(:toType IS NULL OR toType LIKE CONCAT(:toType, '.%') OR toType=:toType) AND relation= :relation) "
            + "AND (:userName IS NULL OR id in (SELECT toFQN FROM field_relationship WHERE "
            + " ((fromType='user' AND fromFQN= :userName) OR"
            + " (fromType='team' AND fromFQN IN (<teamNames>))) AND toType='THREAD' AND relation= :filterRelation) )"
            + "ORDER BY createdAt DESC "
            + "LIMIT :limit")
    List<String> listThreadsByEntityLinkBefore(
        @Bind("fqnPrefix") String fqnPrefix,
        @Bind("toType") String toType,
        @Bind("limit") int limit,
        @Bind("before") long before,
        @Bind("type") ThreadType type,
        @Bind("status") TaskStatus status,
        @Bind("resolved") boolean resolved,
        @Bind("relation") int relation,
        @Bind("userName") String userName,
        @BindList("teamNames") List<String> teamNames,
        @Bind("filterRelation") int filterRelation);

    default List<String> listThreadsByEntityLinkAfter(
        String fqnPrefix,
        String toType,
        int limit,
        long after,
        ThreadType type,
        TaskStatus status,
        Boolean activeAnnouncement,
        boolean resolved,
        int relation,
        String userName,
        List<String> teamNames,
        FilterType filterType) {
      int filterRelation = -1;
      if (ThreadType.Announcement.equals(type) && activeAnnouncement != null) {
        String mysqlCondition;
        String postgresCondition;
        if (activeAnnouncement) {
          mysqlCondition = " UNIX_TIMESTAMP() BETWEEN announcementStart AND announcementEnd ";
          postgresCondition = " extract(epoch from now()) BETWEEN announcementStart AND announcementEnd ";
        } else {
          mysqlCondition = " UNIX_TIMESTAMP() NOT BETWEEN announcementStart AND announcementEnd ";
          postgresCondition = " extract(epoch from now()) NOT BETWEEN announcementStart AND announcementEnd ";
        }
        return listAnnouncementsByEntityLinkAfter(
            fqnPrefix, toType, limit, after, type, relation, mysqlCondition, postgresCondition);
      }
      if (userName != null && filterType == FilterType.MENTIONS) {
        filterRelation = Relationship.MENTIONED_IN.ordinal();
      }
      return listThreadsByEntityLinkAfter(
          fqnPrefix, toType, limit, after, type, status, resolved, relation, userName, teamNames, filterRelation);
    }

    @ConnectionAwareSqlQuery(
        value =
            "SELECT json FROM thread_entity WHERE updatedAt < :after "
                + "AND (:type IS NULL OR type = :type) AND <mysqlCond> "
                + "AND id in (SELECT fromFQN FROM field_relationship WHERE "
                + "(:fqnPrefix IS NULL OR toFQN LIKE CONCAT(:fqnPrefix, '.%') OR toFQN=:fqnPrefix) AND fromType='THREAD' AND "
                + "(:toType IS NULL OR toType LIKE CONCAT(:toType, '.%') OR toType=:toType) AND relation= :relation) "
                + "ORDER BY createdAt DESC "
                + "LIMIT :limit",
        connectionType = MYSQL)
    @ConnectionAwareSqlQuery(
        value =
            "SELECT json FROM thread_entity WHERE updatedAt < :after "
                + "AND (:type IS NULL OR type = :type) AND <postgresCond> "
                + "AND id in (SELECT fromFQN FROM field_relationship WHERE "
                + "(:fqnPrefix IS NULL OR toFQN LIKE CONCAT(:fqnPrefix, '.%') OR toFQN=:fqnPrefix) AND fromType='THREAD' AND "
                + "(:toType IS NULL OR toType LIKE CONCAT(:toType, '.%') OR toType=:toType) AND relation= :relation) "
                + "ORDER BY createdAt DESC "
                + "LIMIT :limit",
        connectionType = POSTGRES)
    List<String> listAnnouncementsByEntityLinkAfter(
        @Bind("fqnPrefix") String fqnPrefix,
        @Bind("toType") String toType,
        @Bind("limit") int limit,
        @Bind("after") long after,
        @Bind("type") ThreadType type,
        @Bind("relation") int relation,
        @Define("mysqlCond") String mysqlCond,
        @Define("postgresCond") String postgresCond);

    @SqlQuery(
        "SELECT json FROM thread_entity WHERE updatedAt < :after AND resolved = :resolved "
            + "AND (:status IS NULL OR taskStatus = :status) "
            + "AND (:type IS NULL OR type = :type) "
            + "AND id in (SELECT fromFQN FROM field_relationship WHERE "
            + "(:fqnPrefix IS NULL OR toFQN LIKE CONCAT(:fqnPrefix, '.%') OR toFQN=:fqnPrefix) AND fromType='THREAD' AND "
            + "(:toType IS NULL OR toType LIKE CONCAT(:toType, '.%') OR toType=:toType) AND relation= :relation) "
            + "AND (:userName IS NULL OR id in (SELECT toFQN FROM field_relationship WHERE "
            + " ((fromType='user' AND fromFQN= :userName) OR"
            + " (fromType='team' AND fromFQN IN (<teamNames>))) AND toType='THREAD' AND relation= :filterRelation) )"
            + "ORDER BY createdAt DESC "
            + "LIMIT :limit")
    List<String> listThreadsByEntityLinkAfter(
        @Bind("fqnPrefix") String fqnPrefix,
        @Bind("toType") String toType,
        @Bind("limit") int limit,
        @Bind("after") long after,
        @Bind("type") ThreadType type,
        @Bind("status") TaskStatus status,
        @Bind("resolved") boolean resolved,
        @Bind("relation") int relation,
        @Bind("userName") String userName,
        @BindList("teamNames") List<String> teamNames,
        @Bind("filterRelation") int filterRelation);

    default int listCountThreadsByEntityLink(
        String fqnPrefix,
        String toType,
        ThreadType type,
        TaskStatus status,
        Boolean activeAnnouncement,
        boolean resolved,
        int relation,
        String userName,
        List<String> teamNames,
        FilterType filterType) {
      int filterRelation = -1;
      if (ThreadType.Announcement.equals(type) && activeAnnouncement != null) {
        String mysqlCondition;
        String postgresCondition;
        if (activeAnnouncement) {
          mysqlCondition = " UNIX_TIMESTAMP() BETWEEN announcementStart AND announcementEnd ";
          postgresCondition = " extract(epoch from now()) BETWEEN announcementStart AND announcementEnd ";
        } else {
          mysqlCondition = " UNIX_TIMESTAMP() NOT BETWEEN announcementStart AND announcementEnd ";
          postgresCondition = " extract(epoch from now()) NOT BETWEEN announcementStart AND announcementEnd ";
        }
        return listCountAnnouncementsByEntityLink(fqnPrefix, toType, type, relation, mysqlCondition, postgresCondition);
      }
      if (userName != null && filterType == FilterType.MENTIONS) {
        filterRelation = Relationship.MENTIONED_IN.ordinal();
      }
      return listCountThreadsByEntityLink(
          fqnPrefix, toType, type, status, resolved, relation, userName, teamNames, filterRelation);
    }

    @ConnectionAwareSqlQuery(
        value =
            "SELECT count(id) FROM thread_entity WHERE <mysqlCond> "
                + "AND (:type IS NULL OR type = :type) "
                + "AND id in (SELECT fromFQN FROM field_relationship WHERE "
                + "(:fqnPrefix IS NULL OR toFQN LIKE CONCAT(:fqnPrefix, '.%') OR toFQN=:fqnPrefix) AND fromType='THREAD' AND "
                + "(:toType IS NULL OR toType LIKE CONCAT(:toType, '.%') OR toType=:toType) AND relation= :relation)",
        connectionType = MYSQL)
    @ConnectionAwareSqlQuery(
        value =
            "SELECT count(id) FROM thread_entity WHERE <postgresCond> "
                + "AND (:type IS NULL OR type = :type) "
                + "AND id in (SELECT fromFQN FROM field_relationship WHERE "
                + "(:fqnPrefix IS NULL OR toFQN LIKE CONCAT(:fqnPrefix, '.%') OR toFQN=:fqnPrefix) AND fromType='THREAD' AND "
                + "(:toType IS NULL OR toType LIKE CONCAT(:toType, '.%') OR toType=:toType) AND relation= :relation)",
        connectionType = POSTGRES)
    int listCountAnnouncementsByEntityLink(
        @Bind("fqnPrefix") String fqnPrefix,
        @Bind("toType") String toType,
        @Bind("type") ThreadType type,
        @Bind("relation") int relation,
        @Define("mysqlCond") String mysqlCond,
        @Define("postgresCond") String postgresCond);

    @SqlQuery(
        "SELECT count(id) FROM thread_entity WHERE resolved = :resolved "
            + "AND (:status IS NULL OR taskStatus = :status) "
            + "AND (:type IS NULL OR type = :type) "
            + "AND id in (SELECT fromFQN FROM field_relationship WHERE "
            + "(:fqnPrefix IS NULL OR toFQN LIKE CONCAT(:fqnPrefix, '.%') OR toFQN=:fqnPrefix) AND fromType='THREAD' AND "
            + "(:toType IS NULL OR toType LIKE CONCAT(:toType, '.%') OR toType=:toType) AND relation= :relation) "
            + "AND (:userName IS NULL OR id in (SELECT toFQN FROM field_relationship WHERE "
            + " ((fromType='user' AND fromFQN= :userName) OR"
            + " (fromType='team' AND fromFQN IN (<teamNames>))) AND toType='THREAD' AND relation= :filterRelation) )")
    int listCountThreadsByEntityLink(
        @Bind("fqnPrefix") String fqnPrefix,
        @Bind("toType") String toType,
        @Bind("type") ThreadType type,
        @Bind("status") TaskStatus status,
        @Bind("resolved") boolean resolved,
        @Bind("relation") int relation,
        @Bind("userName") String userName,
        @BindList("teamNames") List<String> teamNames,
        @Bind("filterRelation") int filterRelation);

    @ConnectionAwareSqlUpdate(value = "UPDATE thread_entity SET json = :json where id = :id", connectionType = MYSQL)
    @ConnectionAwareSqlUpdate(
        value = "UPDATE thread_entity SET json = (:json :: jsonb) where id = :id",
        connectionType = POSTGRES)
    void update(@Bind("id") String id, @Bind("json") String json);

    @SqlQuery(
        "SELECT entityLink, COUNT(id) count FROM field_relationship fr INNER JOIN thread_entity te ON fr.fromFQN=te.id "
            + "WHERE (:fqnPrefix IS NULL OR fr.toFQN LIKE CONCAT(:fqnPrefix, '.%') OR fr.toFQN=:fqnPrefix) AND "
            + "(:toType IS NULL OR fr.toType like concat(:toType, '.%') OR fr.toType=:toType) AND fr.fromType = :fromType "
            + "AND fr.relation = :relation AND te.resolved= :isResolved AND (:status IS NULL OR te.taskStatus = :status) "
            + "AND (:type IS NULL OR te.type = :type) "
            + "GROUP BY entityLink")
    @RegisterRowMapper(CountFieldMapper.class)
    List<List<String>> listCountByEntityLink(
        @Bind("fqnPrefix") String fqnPrefix,
        @Bind("fromType") String fromType,
        @Bind("toType") String toType,
        @Bind("relation") int relation,
        @Bind("type") ThreadType type,
        @Bind("status") TaskStatus status,
        @Bind("isResolved") boolean isResolved);

    @SqlQuery(
        "SELECT entityLink, COUNT(id) count FROM thread_entity WHERE resolved = :resolved AND (:type IS NULL OR type = :type) AND "
            + "(entityId in (SELECT toId FROM entity_relationship WHERE "
            + "((fromEntity='user' AND fromId= :userId) OR "
            + "(fromEntity='team' AND fromId IN (<teamIds>))) AND relation=8) OR "
            + "id in (SELECT toId FROM entity_relationship WHERE (fromEntity='user' AND fromId= :userId AND toEntity='THREAD' AND relation IN (1,2)))) "
            + "GROUP BY entityLink")
    @RegisterRowMapper(CountFieldMapper.class)
    List<List<String>> listCountByOwner(
        @Bind("userId") String userId,
        @BindList("teamIds") List<String> teamIds,
        @Bind("type") ThreadType type,
        @Bind("resolved") boolean resolved);

    @SqlQuery(
        "SELECT entityLink, COUNT(id) count FROM thread_entity WHERE (id IN (<threadIds>)) "
            + "AND resolved= :isResolved AND (:type IS NULL OR type = :type) "
            + "AND (:status IS NULL OR taskStatus = :status) GROUP BY entityLink")
    @RegisterRowMapper(CountFieldMapper.class)
    List<List<String>> listCountByThreads(
        @BindList("threadIds") List<String> threadIds,
        @Bind("type") ThreadType type,
        @Bind("status") TaskStatus status,
        @Bind("isResolved") boolean isResolved);

    @SqlQuery(
        "SELECT json FROM thread_entity WHERE updatedAt > :before AND resolved = :resolved AND "
            + "(:type IS NULL OR type = :type) AND entityId in ("
            + "SELECT toId FROM entity_relationship WHERE "
            + "((fromEntity='user' AND fromId= :userId) OR "
            + "(fromEntity='team' AND fromId IN (<teamIds>))) AND relation= :relation) "
            + "ORDER BY createdAt DESC "
            + "LIMIT :limit")
    List<String> listThreadsByFollowsBefore(
        @Bind("userId") String userId,
        @BindList("teamIds") List<String> teamIds,
        @Bind("limit") int limit,
        @Bind("before") long before,
        @Bind("type") ThreadType type,
        @Bind("resolved") boolean resolved,
        @Bind("relation") int relation);

    @SqlQuery(
        "SELECT json FROM thread_entity WHERE updatedAt < :after AND resolved = :resolved AND "
            + "(:type IS NULL OR type = :type) AND entityId in ("
            + "SELECT toId FROM entity_relationship WHERE "
            + "((fromEntity='user' AND fromId= :userId) OR "
            + "(fromEntity='team' AND fromId IN (<teamIds>))) AND relation= :relation) "
            + "ORDER BY createdAt DESC "
            + "LIMIT :limit")
    List<String> listThreadsByFollowsAfter(
        @Bind("userId") String userId,
        @BindList("teamIds") List<String> teamIds,
        @Bind("limit") int limit,
        @Bind("after") long after,
        @Bind("type") ThreadType type,
        @Bind("resolved") boolean resolved,
        @Bind("relation") int relation);

    @SqlQuery(
        "SELECT count(id) FROM thread_entity WHERE resolved = :resolved AND "
            + "(:type IS NULL OR type = :type) AND entityId in ("
            + "SELECT toId FROM entity_relationship WHERE "
            + "((fromEntity='user' AND fromId= :userId) OR "
            + "(fromEntity='team' AND fromId IN (<teamIds>))) AND relation= :relation)")
    int listCountThreadsByFollows(
        @Bind("userId") String userId,
        @BindList("teamIds") List<String> teamIds,
        @Bind("type") ThreadType type,
        @Bind("resolved") boolean resolved,
        @Bind("relation") int relation);

    @SqlQuery(
        "SELECT json FROM thread_entity WHERE updatedAt > :before AND resolved = :resolved AND "
            + "(:type IS NULL OR type = :type) AND id in ("
            + "SELECT toFQN FROM field_relationship WHERE "
            + "((fromType='user' AND fromFQN= :userName) OR "
            + "(fromType='team' AND fromFQN IN (<teamNames>)))  AND toType='THREAD' AND relation= :relation) "
            + "ORDER BY createdAt DESC "
            + "LIMIT :limit")
    List<String> listThreadsByMentionsBefore(
        @Bind("userName") String userName,
        @BindList("teamNames") List<String> teamNames,
        @Bind("limit") int limit,
        @Bind("before") long before,
        @Bind("type") ThreadType type,
        @Bind("resolved") boolean resolved,
        @Bind("relation") int relation);

    @SqlQuery(
        "SELECT json FROM thread_entity WHERE updatedAt < :after AND resolved = :resolved AND "
            + "(:type IS NULL OR type = :type) AND id in ("
            + "SELECT toFQN FROM field_relationship WHERE "
            + "((fromType='user' AND fromFQN= :userName) OR "
            + "(fromType='team' AND fromFQN IN (<teamNames>)))  AND toType='THREAD' AND relation= :relation) "
            + "ORDER BY createdAt DESC "
            + "LIMIT :limit")
    List<String> listThreadsByMentionsAfter(
        @Bind("userName") String userName,
        @BindList("teamNames") List<String> teamNames,
        @Bind("limit") int limit,
        @Bind("after") long after,
        @Bind("type") ThreadType type,
        @Bind("resolved") boolean resolved,
        @Bind("relation") int relation);

    @SqlQuery(
        "SELECT count(id) FROM thread_entity WHERE resolved = :resolved AND (:type IS NULL OR type = :type) AND id in ("
            + "SELECT toFQN FROM field_relationship WHERE "
            + "((fromType='user' AND fromFQN= :userName) OR "
            + "(fromType='team' AND fromFQN IN (<teamNames>)))  AND toType='THREAD' AND relation= :relation) ")
    int listCountThreadsByMentions(
        @Bind("userName") String userName,
        @BindList("teamNames") List<String> teamNames,
        @Bind("type") ThreadType type,
        @Bind("resolved") boolean resolved,
        @Bind("relation") int relation);

    class CountFieldMapper implements RowMapper<List<String>> {
      @Override
      public List<String> map(ResultSet rs, StatementContext ctx) throws SQLException {
        return Arrays.asList(rs.getString("entityLink"), rs.getString("count"));
      }
    }
  }

  interface FieldRelationshipDAO {
    @ConnectionAwareSqlUpdate(
        value =
            "INSERT IGNORE INTO field_relationship(fromFQN, toFQN, fromType, toType, relation, json) "
                + "VALUES (:fromFQN, :toFQN, :fromType, :toType, :relation, :json)",
        connectionType = MYSQL)
    @ConnectionAwareSqlUpdate(
        value =
            "INSERT INTO field_relationship(fromFQN, toFQN, fromType, toType, relation, json) "
                + "VALUES (:fromFQN, :toFQN, :fromType, :toType, :relation, (:json :: jsonb)) "
                + "ON CONFLICT (fromFQN, toFQN, relation) DO NOTHING",
        connectionType = POSTGRES)
    void insert(
        @Bind("fromFQN") String fromFQN,
        @Bind("toFQN") String toFQN,
        @Bind("fromType") String fromType,
        @Bind("toType") String toType,
        @Bind("relation") int relation,
        @Bind("json") String json);

    @ConnectionAwareSqlUpdate(
        value =
            "INSERT INTO field_relationship(fromFQN, toFQN, fromType, toType, relation, jsonSchema, json) "
                + "VALUES (:fromFQN, :toFQN, :fromType, :toType, :relation, :jsonSchema, :json) "
                + "ON DUPLICATE KEY UPDATE json = :json",
        connectionType = MYSQL)
    @ConnectionAwareSqlUpdate(
        value =
            "INSERT INTO field_relationship(fromFQN, toFQN, fromType, toType, relation, jsonSchema, json) "
                + "VALUES (:fromFQN, :toFQN, :fromType, :toType, :relation, :jsonSchema, (:json :: jsonb)) "
                + "ON CONFLICT (fromFQN, toFQN, relation) DO UPDATE SET json = EXCLUDED.json",
        connectionType = POSTGRES)
    void upsert(
        @Bind("fromFQN") String fromFQN,
        @Bind("toFQN") String toFQN,
        @Bind("fromType") String fromType,
        @Bind("toType") String toType,
        @Bind("relation") int relation,
        @Bind("jsonSchema") String jsonSchema,
        @Bind("json") String json);

    @SqlQuery(
        "SELECT json FROM field_relationship WHERE "
            + "fromFQN = :fromFQN AND toFQN = :toFQN AND fromType = :fromType "
            + "AND toType = :toType AND relation = :relation")
    String find(
        @Bind("fromFQN") String fromFQN,
        @Bind("toFQN") String toFQN,
        @Bind("fromType") String fromType,
        @Bind("toType") String toType,
        @Bind("relation") int relation);

    @SqlQuery(
        "SELECT fromFQN, toFQN, json FROM field_relationship WHERE "
            + "toFQN LIKE CONCAT(:fqnPrefix, '%') AND fromType = :fromType AND toType = :toType AND relation = :relation")
    @RegisterRowMapper(FromFieldMapper.class)
    List<Triple<String, String, String>> listFromByPrefix(
        @Bind("fqnPrefix") String fqnPrefix,
        @Bind("fromType") String fromType,
        @Bind("toType") String toType,
        @Bind("relation") int relation);

    @SqlQuery(
        "SELECT fromFQN, toFQN, json FROM field_relationship WHERE "
            + "toFQN LIKE CONCAT(:fqnPrefix, '%') AND fromType = :fromType AND toType LIKE CONCAT(:toType, '%') AND relation = :relation")
    @RegisterRowMapper(FromFieldMapper.class)
    List<Triple<String, String, String>> listFromByAllPrefix(
        @Bind("fqnPrefix") String fqnPrefix,
        @Bind("fromType") String fromType,
        @Bind("toType") String toType,
        @Bind("relation") int relation);

    @SqlQuery(
        "SELECT fromFQN, toFQN, json FROM field_relationship WHERE "
            + "fromFQN LIKE CONCAT(:fqnPrefix, '%') AND fromType = :fromType AND toType = :toType "
            + "AND relation = :relation")
    @RegisterRowMapper(ToFieldMapper.class)
    List<Triple<String, String, String>> listToByPrefix(
        @Bind("fqnPrefix") String fqnPrefix,
        @Bind("fromType") String fromType,
        @Bind("toType") String toType,
        @Bind("relation") int relation);

    @SqlQuery(
        "SELECT fromFQN, toFQN, json FROM field_relationship WHERE "
            + "fromFQN = :fqn AND fromType = :type AND toType = :otherType AND relation = :relation "
            + "UNION "
            + "SELECT toFQN, fromFQN, json FROM field_relationship WHERE "
            + "toFQN = :fqn AND toType = :type AND fromType = :otherType AND relation = :relation")
    @RegisterRowMapper(ToFieldMapper.class)
    List<Triple<String, String, String>> listBidirectional(
        @Bind("fqn") String fqn,
        @Bind("type") String type,
        @Bind("otherType") String otherType,
        @Bind("relation") int relation);

    @SqlQuery(
        "SELECT fromFQN, toFQN, json FROM field_relationship WHERE "
            + "fromFQN LIKE CONCAT(:fqnPrefix, '%') AND fromType = :type AND toType = :otherType AND relation = :relation "
            + "UNION "
            + "SELECT toFQN, fromFQN, json FROM field_relationship WHERE "
            + "toFQN LIKE CONCAT(:fqnPrefix, '%') AND toType = :type AND fromType = :otherType AND relation = :relation")
    @RegisterRowMapper(ToFieldMapper.class)
    List<Triple<String, String, String>> listBidirectionalByPrefix(
        @Bind("fqnPrefix") String fqnPrefix,
        @Bind("type") String type,
        @Bind("otherType") String otherType,
        @Bind("relation") int relation);

    default void deleteAllByPrefix(String fqnPrefix) {
      String prefix = String.format("%s%s%%", fqnPrefix, Entity.SEPARATOR);
      String condition = "WHERE (toFQN LIKE :prefix OR fromFQN LIKE :prefix)";
      Map<String, String> bindMap = new HashMap<>();
      bindMap.put("prefix", prefix);
      deleteAllByPrefixInternal(condition, bindMap);
    }

    @SqlUpdate("DELETE from field_relationship <cond>")
    void deleteAllByPrefixInternal(@Define("cond") String cond, @BindMap Map<String, String> bindings);

    @SqlUpdate(
        "DELETE from field_relationship WHERE fromFQN = :fromFQN AND toFQN = :toFQN AND fromType = :fromType "
            + "AND toType = :toType AND relation = :relation")
    void delete(
        @Bind("fromFQN") String fromFQN,
        @Bind("toFQN") String toFQN,
        @Bind("fromType") String fromType,
        @Bind("toType") String toType,
        @Bind("relation") int relation);

    class ToFieldMapper implements RowMapper<Triple<String, String, String>> {
      @Override
      public Triple<String, String, String> map(ResultSet rs, StatementContext ctx) throws SQLException {
        return Triple.of(rs.getString("fromFQN"), rs.getString("toFQN"), rs.getString("json"));
      }
    }

    class FromFieldMapper implements RowMapper<Triple<String, String, String>> {
      @Override
      public Triple<String, String, String> map(ResultSet rs, StatementContext ctx) throws SQLException {
        return Triple.of(rs.getString("toFQN"), rs.getString("fromFQN"), rs.getString("json"));
      }
    }
  }

  interface BotDAO extends EntityDAO<Bot> {
    @Override
    default String getTableName() {
      return "bot_entity";
    }

    @Override
    default Class<Bot> getEntityClass() {
      return Bot.class;
    }

    @Override
    default String getNameColumn() {
      return "name";
    }
  }

  interface ChartDAO extends EntityDAO<Chart> {
    @Override
    default String getTableName() {
      return "chart_entity";
    }

    @Override
    default Class<Chart> getEntityClass() {
      return Chart.class;
    }

    @Override
    default String getNameColumn() {
      return "fullyQualifiedName";
    }
  }

  interface MessagingServiceDAO extends EntityDAO<MessagingService> {
    @Override
    default String getTableName() {
      return "messaging_service_entity";
    }

    @Override
    default Class<MessagingService> getEntityClass() {
      return MessagingService.class;
    }

    @Override
    default String getNameColumn() {
      return "name";
    }
  }

  interface MetricsDAO extends EntityDAO<Metrics> {
    @Override
    default String getTableName() {
      return "metrics_entity";
    }

    @Override
    default Class<Metrics> getEntityClass() {
      return Metrics.class;
    }

    @Override
    default String getNameColumn() {
      return "fullyQualifiedName";
    }
  }

  interface MlModelDAO extends EntityDAO<MlModel> {
    @Override
    default String getTableName() {
      return "ml_model_entity";
    }

    @Override
    default Class<MlModel> getEntityClass() {
      return MlModel.class;
    }

    @Override
    default String getNameColumn() {
      return "fullyQualifiedName";
    }
  }

  interface GlossaryDAO extends EntityDAO<Glossary> {
    @Override
    default String getTableName() {
      return "glossary_entity";
    }

    @Override
    default Class<Glossary> getEntityClass() {
      return Glossary.class;
    }

    @Override
    default String getNameColumn() {
      return "name";
    }
  }

  interface GlossaryTermDAO extends EntityDAO<GlossaryTerm> {
    @Override
    default String getTableName() {
      return "glossary_term_entity";
    }

    @Override
    default Class<GlossaryTerm> getEntityClass() {
      return GlossaryTerm.class;
    }

    @Override
    default String getNameColumn() {
      return "fullyQualifiedName";
    }
  }

  interface IngestionPipelineDAO extends EntityDAO<IngestionPipeline> {
    @Override
    default String getTableName() {
      return "ingestion_pipeline_entity";
    }

    @Override
    default Class<IngestionPipeline> getEntityClass() {
      return IngestionPipeline.class;
    }

    @Override
    default String getNameColumn() {
      return "fullyQualifiedName";
    }
  }

  interface PipelineServiceDAO extends EntityDAO<PipelineService> {
    @Override
    default String getTableName() {
      return "pipeline_service_entity";
    }

    @Override
    default Class<PipelineService> getEntityClass() {
      return PipelineService.class;
    }

    @Override
    default String getNameColumn() {
      return "name";
    }
  }

  interface MlModelServiceDAO extends EntityDAO<MlModelService> {
    @Override
    default String getTableName() {
      return "mlmodel_service_entity";
    }

    @Override
    default Class<MlModelService> getEntityClass() {
      return MlModelService.class;
    }

    @Override
    default String getNameColumn() {
      return "name";
    }
  }

  interface PolicyDAO extends EntityDAO<Policy> {
    @Override
    default String getTableName() {
      return "policy_entity";
    }

    @Override
    default Class<Policy> getEntityClass() {
      return Policy.class;
    }

    @Override
    default String getNameColumn() {
      return "fullyQualifiedName";
    }
  }

  interface ReportDAO extends EntityDAO<Report> {
    @Override
    default String getTableName() {
      return "report_entity";
    }

    @Override
    default Class<Report> getEntityClass() {
      return Report.class;
    }

    @Override
    default String getNameColumn() {
      return "fullyQualifiedName";
    }
  }

  interface TableDAO extends EntityDAO<Table> {
    @Override
    default String getTableName() {
      return "table_entity";
    }

    @Override
    default Class<Table> getEntityClass() {
      return Table.class;
    }

    @Override
    default String getNameColumn() {
      return "fullyQualifiedName";
    }
  }

  interface LocationDAO extends EntityDAO<Location> {
    @Override
    default String getTableName() {
      return "location_entity";
    }

    @Override
    default Class<Location> getEntityClass() {
      return Location.class;
    }

    @Override
    default String getNameColumn() {
      return "fullyQualifiedName";
    }

    default int listPrefixesCount(String table, String nameColumn, String fqn, String service) {
      return listPrefixesCountInternal(table, nameColumn, fqn, service + Entity.SEPARATOR);
    }

    @SqlQuery(
        "SELECT count(*) FROM <table> WHERE "
            + "LEFT(:fqn, LENGTH(<nameColumn>)) = <nameColumn> AND "
            + "<nameColumn> >= :servicePrefix AND "
            + "<nameColumn> <= :fqn")
    int listPrefixesCountInternal(
        @Define("table") String table,
        @Define("nameColumn") String nameColumn,
        @Bind("fqn") String fqn,
        @Bind("servicePrefix") String service);

    default List<String> listPrefixesBefore(
        String table, String nameColumn, String fqn, String service, int limit, String before) {
      return listPrefixesBeforeInternal(table, nameColumn, fqn, service + Entity.SEPARATOR, limit, before);
    }

    @SqlQuery(
        "SELECT json FROM ("
            + "SELECT <nameColumn>, json FROM <table> WHERE "
            + "LEFT(:fqn, LENGTH(<nameColumn>)) = <nameColumn> AND "
            + "<nameColumn> >= servicePrefix AND "
            + "<nameColumn> <= :fqn AND "
            + "<nameColumn> < :before "
            + "ORDER BY <nameColumn> DESC "
            + // Pagination ordering by chart fullyQualifiedName
            "LIMIT :limit"
            + ") last_rows_subquery ORDER BY <nameColumn>")
    List<String> listPrefixesBeforeInternal(
        @Define("table") String table,
        @Define("nameColumn") String nameColumn,
        @Bind("fqn") String fqn,
        @Bind("servicePrefix") String servicePrefix,
        @Bind("limit") int limit,
        @Bind("before") String before);

    default List<String> listPrefixesAfter(
        String table, String nameColumn, String fqn, String service, int limit, String after) {
      return listPrefixesAfterInternal(table, nameColumn, fqn, service + Entity.SEPARATOR, limit, after);
    }

    @SqlQuery(
        "SELECT json FROM <table> WHERE "
            + "LEFT(:fqn, LENGTH(<nameColumn>)) = <nameColumn> AND "
            + "<nameColumn> >= :servicePrefix AND "
            + "<nameColumn> <= :fqn AND "
            + "<nameColumn> > :after "
            + "ORDER BY <nameColumn> "
            + "LIMIT :limit")
    List<String> listPrefixesAfterInternal(
        @Define("table") String table,
        @Define("nameColumn") String nameColumn,
        @Bind("fqn") String fqn,
        @Bind("servicePrefix") String servicePrefix,
        @Bind("limit") int limit,
        @Bind("after") String after);
  }

  interface PipelineDAO extends EntityDAO<Pipeline> {
    @Override
    default String getTableName() {
      return "pipeline_entity";
    }

    @Override
    default Class<Pipeline> getEntityClass() {
      return Pipeline.class;
    }

    @Override
    default String getNameColumn() {
      return "fullyQualifiedName";
    }
  }

  interface WebhookDAO extends EntityDAO<Webhook> {
    @Override
    default String getTableName() {
      return "webhook_entity";
    }

    @Override
    default Class<Webhook> getEntityClass() {
      return Webhook.class;
    }

    @Override
    default String getNameColumn() {
      return "name";
    }

    @Override
    default boolean supportsSoftDelete() {
      return false;
    }

    @SqlQuery("SELECT json FROM <table>")
    List<String> listAllWebhooks(@Define("table") String table);
  }

  interface TagCategoryDAO extends EntityDAO<TagCategory> {
    @Override
    default String getTableName() {
      return "tag_category";
    }

    @Override
    default Class<TagCategory> getEntityClass() {
      return TagCategory.class;
    }

    @Override
    default String getNameColumn() {
      return "name";
    }
  }

  interface TagDAO extends EntityDAO<Tag> {
    @Override
    default String getTableName() {
      return "tag";
    }

    @Override
    default Class<Tag> getEntityClass() {
      return Tag.class;
    }

    @Override
    default String getNameColumn() {
      return "fullyQualifiedName";
    }

    @SqlUpdate("DELETE FROM tag where fullyQualifiedName LIKE CONCAT(:fqnPrefix, '.%')")
    void deleteTagsByPrefix(@Bind("fqnPrefix") String fqnPrefix);
  }

  @RegisterRowMapper(TagLabelMapper.class)
  interface TagUsageDAO {
    @ConnectionAwareSqlUpdate(
        value =
            "INSERT IGNORE INTO tag_usage (source, tagFQN, targetFQN, labelType, state) VALUES (:source, :tagFQN, :targetFQN, :labelType, :state)",
        connectionType = MYSQL)
    @ConnectionAwareSqlUpdate(
        value =
            "INSERT INTO tag_usage (source, tagFQN, targetFQN, labelType, state) VALUES (:source, :tagFQN, :targetFQN, :labelType, :state) ON CONFLICT (source, tagFQN, targetFQN) DO NOTHING",
        connectionType = POSTGRES)
    void applyTag(
        @Bind("source") int source,
        @Bind("tagFQN") String tagFQN,
        @Bind("targetFQN") String targetFQN,
        @Bind("labelType") int labelType,
        @Bind("state") int state);

    @SqlQuery("SELECT targetFQN FROM tag_usage WHERE tagFQN = :tagFQN")
    List<String> tagTargetFQN(@Bind("tagFQN") String tagFQN);

    @ConnectionAwareSqlQuery(
        value =
            "SELECT tu.source, tu.tagFQN, tu.labelType, tu.state, "
                + "t.json ->> '$.description' AS description1, "
                + "g.json ->> '$.description' AS description2 "
                + "FROM tag_usage tu "
                + "LEFT JOIN tag t ON tu.tagFQN = t.fullyQualifiedName AND tu.source = 0 "
                + "LEFT JOIN glossary_term_entity g ON tu.tagFQN = g.fullyQualifiedName AND tu.source = 1 "
                + "WHERE tu.targetFQN = :targetFQN ORDER BY tu.tagFQN",
        connectionType = MYSQL)
    @ConnectionAwareSqlQuery(
        value =
            "SELECT tu.source, tu.tagFQN, tu.labelType, tu.state, "
                + "t.json ->> 'description' AS description1, "
                + "g.json ->> 'description' AS description2 "
                + "FROM tag_usage tu "
                + "LEFT JOIN tag t ON tu.tagFQN = t.fullyQualifiedName AND tu.source = 0 "
                + "LEFT JOIN glossary_term_entity g ON tu.tagFQN = g.fullyQualifiedName AND tu.source = 1 "
                + "WHERE tu.targetFQN = :targetFQN ORDER BY tu.tagFQN",
        connectionType = POSTGRES)
    List<TagLabel> getTags(@Bind("targetFQN") String targetFQN);

    @SqlQuery("SELECT COUNT(*) FROM tag_usage WHERE tagFQN LIKE CONCAT(:fqnPrefix, '%') AND source = :source")
    int getTagCount(@Bind("source") int source, @Bind("fqnPrefix") String fqnPrefix);

    @SqlUpdate("DELETE FROM tag_usage where targetFQN = :targetFQN")
    void deleteTagsByTarget(@Bind("targetFQN") String targetFQN);

    @SqlUpdate("DELETE FROM tag_usage where tagFQN = :tagFQN AND source = :source")
    void deleteTagLabels(@Bind("source") int source, @Bind("tagFQN") String tagFQN);

    @SqlUpdate("DELETE FROM tag_usage where tagFQN LIKE CONCAT(:tagFQN, '.%') AND source = :source")
    void deleteTagLabelsByPrefix(@Bind("source") int source, @Bind("tagFQN") String tagFQN);

    @SqlUpdate("DELETE FROM tag_usage where targetFQN LIKE CONCAT(:targetFQN, '%')")
    void deleteTagLabelsByTargetPrefix(@Bind("targetFQN") String targetFQN);

    class TagLabelMapper implements RowMapper<TagLabel> {
      @Override
      public TagLabel map(ResultSet r, StatementContext ctx) throws SQLException {
        String description1 = r.getString("description1");
        String description2 = r.getString("description2");
        return new TagLabel()
            .withSource(TagLabel.TagSource.values()[r.getInt("source")])
            .withLabelType(TagLabel.LabelType.values()[r.getInt("labelType")])
            .withState(TagLabel.State.values()[r.getInt("state")])
            .withTagFQN(r.getString("tagFQN"))
            .withDescription(description1 == null ? description2 : description1);
      }
    }
  }

  interface RoleDAO extends EntityDAO<Role> {
    @Override
    default String getTableName() {
      return "role_entity";
    }

    @Override
    default Class<Role> getEntityClass() {
      return Role.class;
    }

    @Override
    default String getNameColumn() {
      return "name";
    }
  }

  interface TeamDAO extends EntityDAO<Team> {
    @Override
    default String getTableName() {
      return "team_entity";
    }

    @Override
    default Class<Team> getEntityClass() {
      return Team.class;
    }

    @Override
    default String getNameColumn() {
      return "name";
    }

    @Override
    default int listCount(ListFilter filter) {
      String parentTeam = filter.getQueryParam("parentTeam");
      String isJoinable = filter.getQueryParam("isJoinable");
      String condition = filter.getCondition();
      if (parentTeam != null) {
        // validate parent team
        Team team = findEntityByName(parentTeam, filter.getInclude());
        if (ORGANIZATION_NAME.equals(team.getName())) {
          // All the teams without parents should come under "organization" team
          condition =
              String.format(
                  "%s AND id NOT IN ( (SELECT '%s') UNION (SELECT toId FROM entity_relationship WHERE fromId!='%s' AND fromEntity='team' AND toEntity='team' AND relation=%d) )",
                  condition, team.getId(), team.getId(), Relationship.PARENT_OF.ordinal());
        } else {
          condition =
              String.format(
                  "%s AND id IN (SELECT toId FROM entity_relationship WHERE fromId='%s' AND fromEntity='team' AND toEntity='team' AND relation=%d)",
                  condition, team.getId(), Relationship.PARENT_OF.ordinal());
        }
      }
      String mySqlCondition = condition;
      String postgresCondition = condition;
      if (isJoinable != null) {
        mySqlCondition = String.format("%s AND JSON_EXTRACT(json, '$.isJoinable') = %s ", mySqlCondition, isJoinable);
        postgresCondition =
            String.format("%s AND ((json#>'{isJoinable}')::boolean)  = %s ", postgresCondition, isJoinable);
      }

      return listCount(getTableName(), getNameColumn(), mySqlCondition, postgresCondition);
    }

    @Override
    default List<String> listBefore(ListFilter filter, int limit, String before) {
      String parentTeam = filter.getQueryParam("parentTeam");
      String isJoinable = filter.getQueryParam("isJoinable");
      String condition = filter.getCondition();
      if (parentTeam != null) {
        // validate parent team
        Team team = findEntityByName(parentTeam);
        if (ORGANIZATION_NAME.equals(team.getName())) {
          // All the parentless teams should come under "organization" team
          condition =
              String.format(
                  "%s AND id NOT IN ( (SELECT '%s') UNION (SELECT toId FROM entity_relationship WHERE fromId!='%s' AND fromEntity='team' AND toEntity='team' AND relation=%d) )",
                  condition, team.getId(), team.getId(), Relationship.PARENT_OF.ordinal());
        } else {
          condition =
              String.format(
                  "%s AND id IN (SELECT toId FROM entity_relationship WHERE fromId='%s' AND fromEntity='team' AND toEntity='team' AND relation=%d)",
                  condition, team.getId(), Relationship.PARENT_OF.ordinal());
        }
      }
      String mySqlCondition = condition;
      String postgresCondition = condition;
      if (isJoinable != null) {
        mySqlCondition = String.format("%s AND JSON_EXTRACT(json, '$.isJoinable') = %s ", mySqlCondition, isJoinable);
        postgresCondition =
            String.format("%s AND ((json#>'{isJoinable}')::boolean)  = %s ", postgresCondition, isJoinable);
      }

      // Quoted name is stored in fullyQualifiedName column and not in the name column
      before = getNameColumn().equals("name") ? FullyQualifiedName.unquoteName(before) : before;
      return listBefore(getTableName(), getNameColumn(), mySqlCondition, postgresCondition, limit, before);
    }

    @Override
    default List<String> listAfter(ListFilter filter, int limit, String after) {
      String parentTeam = filter.getQueryParam("parentTeam");
      String isJoinable = filter.getQueryParam("isJoinable");
      String condition = filter.getCondition();
      if (parentTeam != null) {
        // validate parent team
        Team team = findEntityByName(parentTeam, filter.getInclude());
        if (ORGANIZATION_NAME.equals(team.getName())) {
          // All the parentless teams should come under "organization" team
          condition =
              String.format(
                  "%s AND id NOT IN ( (SELECT '%s') UNION (SELECT toId FROM entity_relationship WHERE fromId!='%s' AND fromEntity='team' AND toEntity='team' AND relation=%d) )",
                  condition, team.getId(), team.getId(), Relationship.PARENT_OF.ordinal());
        } else {
          condition =
              String.format(
                  "%s AND id IN (SELECT toId FROM entity_relationship WHERE fromId='%s' AND fromEntity='team' AND toEntity='team' AND relation=%d)",
                  condition, team.getId(), Relationship.PARENT_OF.ordinal());
        }
      }
      String mySqlCondition = condition;
      String postgresCondition = condition;
      if (isJoinable != null) {
        mySqlCondition = String.format("%s AND JSON_EXTRACT(json, '$.isJoinable') = %s ", mySqlCondition, isJoinable);
        postgresCondition =
            String.format("%s AND ((json#>'{isJoinable}')::boolean)  = %s ", postgresCondition, isJoinable);
      }

      // Quoted name is stored in fullyQualifiedName column and not in the name column
      after = getNameColumn().equals("name") ? FullyQualifiedName.unquoteName(after) : after;
      return listAfter(getTableName(), getNameColumn(), mySqlCondition, postgresCondition, limit, after);
    }

    @ConnectionAwareSqlQuery(value = "SELECT count(*) FROM <table> <mysqlCond>", connectionType = MYSQL)
    @ConnectionAwareSqlQuery(value = "SELECT count(*) FROM <table> <postgresCond>", connectionType = POSTGRES)
    int listCount(
        @Define("table") String table,
        @Define("nameColumn") String nameColumn,
        @Define("mysqlCond") String mysqlCond,
        @Define("postgresCond") String postgresCond);

    @ConnectionAwareSqlQuery(
        value =
            "SELECT json FROM ("
                + "SELECT <nameColumn>, json FROM <table> <mysqlCond> AND "
                + "<nameColumn> < :before "
                + // Pagination by entity fullyQualifiedName or name (when entity does not have fqn)
                "ORDER BY <nameColumn> DESC "
                + // Pagination ordering by entity fullyQualifiedName or name (when entity does not have fqn)
                "LIMIT :limit"
                + ") last_rows_subquery ORDER BY <nameColumn>",
        connectionType = MYSQL)
    @ConnectionAwareSqlQuery(
        value =
            "SELECT json FROM ("
                + "SELECT <nameColumn>, json FROM <table> <postgresCond> AND "
                + "<nameColumn> < :before "
                + // Pagination by entity fullyQualifiedName or name (when entity does not have fqn)
                "ORDER BY <nameColumn> DESC "
                + // Pagination ordering by entity fullyQualifiedName or name (when entity does not have fqn)
                "LIMIT :limit"
                + ") last_rows_subquery ORDER BY <nameColumn>",
        connectionType = POSTGRES)
    List<String> listBefore(
        @Define("table") String table,
        @Define("nameColumn") String nameColumn,
        @Define("mysqlCond") String mysqlCond,
        @Define("postgresCond") String postgresCond,
        @Bind("limit") int limit,
        @Bind("before") String before);

    @ConnectionAwareSqlQuery(
        value =
            "SELECT json FROM <table> <mysqlCond> AND "
                + "<nameColumn> > :after "
                + "ORDER BY <nameColumn> "
                + "LIMIT :limit",
        connectionType = MYSQL)
    @ConnectionAwareSqlQuery(
        value =
            "SELECT json FROM <table> <postgresCond> AND "
                + "<nameColumn> > :after "
                + "ORDER BY <nameColumn> "
                + "LIMIT :limit",
        connectionType = POSTGRES)
    List<String> listAfter(
        @Define("table") String table,
        @Define("nameColumn") String nameColumn,
        @Define("mysqlCond") String mysqlCond,
        @Define("postgresCond") String postgresCond,
        @Bind("limit") int limit,
        @Bind("after") String after);

    default List<String> listUsersUnderOrganization(String teamId) {
      return listUsersUnderOrganization(teamId, Relationship.HAS.ordinal());
    }

    default List<String> listTeamsUnderOrganization(String teamId) {
      return listTeamsUnderOrganization(teamId, Relationship.PARENT_OF.ordinal());
    }

    @SqlQuery(
        "SELECT ue.id "
            + "FROM user_entity ue "
            + "WHERE ue.id NOT IN (SELECT :teamId) UNION "
            + "(SELECT toId FROM entity_relationship "
            + "WHERE fromId != :teamId AND fromEntity = `team` AND relation = :relation AND toEntity = `user`)")
    List<String> listUsersUnderOrganization(@Bind("teamId") String teamId, @Bind("relation") int relation);

    @SqlQuery(
        "SELECT te.id "
            + "FROM team_entity te "
            + "WHERE te.id NOT IN (SELECT :teamId) UNION "
            + "(SELECT toId FROM entity_relationship "
            + "WHERE fromId != :teamId AND fromEntity = 'team' AND relation = :relation AND toEntity = 'team')")
    List<String> listTeamsUnderOrganization(@Bind("teamId") String teamId, @Bind("relation") int relation);
  }

  interface TopicDAO extends EntityDAO<Topic> {
    @Override
    default String getTableName() {
      return "topic_entity";
    }

    @Override
    default Class<Topic> getEntityClass() {
      return Topic.class;
    }

    @Override
    default String getNameColumn() {
      return "fullyQualifiedName";
    }
  }

  @RegisterRowMapper(UsageDetailsMapper.class)
  interface UsageDAO {
    @ConnectionAwareSqlUpdate(
        value =
            "INSERT INTO entity_usage (usageDate, id, entityType, count1, count7, count30) "
                + "SELECT :date, :id, :entityType, :count1, "
                + "(:count1 + (SELECT COALESCE(SUM(count1), 0) FROM entity_usage WHERE id = :id AND usageDate >= :date - "
                + "INTERVAL 6 DAY)), "
                + "(:count1 + (SELECT COALESCE(SUM(count1), 0) FROM entity_usage WHERE id = :id AND usageDate >= :date - "
                + "INTERVAL 29 DAY))",
        connectionType = MYSQL)
    @ConnectionAwareSqlUpdate(
        value =
            "INSERT INTO entity_usage (usageDate, id, entityType, count1, count7, count30) "
                + "SELECT (:date :: date), :id, :entityType, :count1, "
                + "(:count1 + (SELECT COALESCE(SUM(count1), 0) FROM entity_usage WHERE id = :id AND usageDate >= (:date :: date) - INTERVAL '6 days')), "
                + "(:count1 + (SELECT COALESCE(SUM(count1), 0) FROM entity_usage WHERE id = :id AND usageDate >= (:date :: date) - INTERVAL '29 days'))",
        connectionType = POSTGRES)
    void insert(
        @Bind("date") String date,
        @Bind("id") String id,
        @Bind("entityType") String entityType,
        @Bind("count1") int count1);

    @ConnectionAwareSqlUpdate(
        value =
            "INSERT INTO entity_usage (usageDate, id, entityType, count1, count7, count30) "
                + "SELECT :date, :id, :entityType, :count1, "
                + "(:count1 + (SELECT COALESCE(SUM(count1), 0) FROM entity_usage WHERE id = :id AND usageDate >= :date - "
                + "INTERVAL 6 DAY)), "
                + "(:count1 + (SELECT COALESCE(SUM(count1), 0) FROM entity_usage WHERE id = :id AND usageDate >= :date - "
                + "INTERVAL 29 DAY)) "
                + "ON DUPLICATE KEY UPDATE count1 = count1 + :count1, count7 = count7 + :count1, count30 = count30 + :count1",
        connectionType = MYSQL)
    @ConnectionAwareSqlUpdate(
        value =
            "INSERT INTO entity_usage (usageDate, id, entityType, count1, count7, count30) "
                + "SELECT (:date :: date), :id, :entityType, :count1, "
                + "(:count1 + (SELECT COALESCE(SUM(count1), 0) FROM entity_usage WHERE id = :id AND usageDate >= (:date :: date) - INTERVAL '6 days')), "
                + "(:count1 + (SELECT COALESCE(SUM(count1), 0) FROM entity_usage WHERE id = :id AND usageDate >= (:date :: date) - INTERVAL '29 days')) "
                + "ON CONFLICT (usageDate, id) DO UPDATE SET count1 = entity_usage.count1 + :count1, count7 = entity_usage.count7 + :count1, count30 = entity_usage.count30 + :count1",
        connectionType = POSTGRES)
    void insertOrUpdateCount(
        @Bind("date") String date,
        @Bind("id") String id,
        @Bind("entityType") String entityType,
        @Bind("count1") int count1);

    @ConnectionAwareSqlQuery(
        value =
            "SELECT id, usageDate, entityType, count1, count7, count30, "
                + "percentile1, percentile7, percentile30 FROM entity_usage "
                + "WHERE id = :id AND usageDate >= :date - INTERVAL :days DAY AND usageDate <= :date ORDER BY usageDate DESC",
        connectionType = MYSQL)
    @ConnectionAwareSqlQuery(
        value =
            "SELECT id, usageDate, entityType, count1, count7, count30, "
                + "percentile1, percentile7, percentile30 FROM entity_usage "
                + "WHERE id = :id AND usageDate >= (:date :: date) - make_interval(days => :days) AND usageDate <= (:date :: date) ORDER BY usageDate DESC",
        connectionType = POSTGRES)
    List<UsageDetails> getUsageById(@Bind("id") String id, @Bind("date") String date, @Bind("days") int days);

    /** Get latest usage record */
    @SqlQuery(
        "SELECT id, usageDate, entityType, count1, count7, count30, "
            + "percentile1, percentile7, percentile30 FROM entity_usage "
            + "WHERE usageDate IN (SELECT MAX(usageDate) FROM entity_usage WHERE id = :id) AND id = :id")
    UsageDetails getLatestUsage(@Bind("id") String id);

    @SqlUpdate("DELETE FROM entity_usage WHERE id = :id")
    void delete(@Bind("id") String id);

    /**
     * TODO: Not sure I get what the next comment means, but tests now use mysql 8 so maybe tests can be improved here
     * Note not using in following percentile computation PERCENT_RANK function as unit tests use mysql5.7, and it does
     * not have window function
     */
    @ConnectionAwareSqlUpdate(
        value =
            "UPDATE entity_usage u JOIN ( "
                + "SELECT u1.id, "
                + "(SELECT COUNT(*) FROM entity_usage as u2 WHERE u2.count1 <  u1.count1 AND u2.entityType = :entityType "
                + "AND u2.usageDate = :date) as p1, "
                + "(SELECT COUNT(*) FROM entity_usage as u3 WHERE u3.count7 <  u1.count7 AND u3.entityType = :entityType "
                + "AND u3.usageDate = :date) as p7, "
                + "(SELECT COUNT(*) FROM entity_usage as u4 WHERE u4.count30 <  u1.count30 AND u4.entityType = :entityType "
                + "AND u4.usageDate = :date) as p30, "
                + "(SELECT COUNT(*) FROM entity_usage WHERE entityType = :entityType AND usageDate = :date) as total "
                + "FROM entity_usage u1 WHERE u1.entityType = :entityType AND u1.usageDate = :date"
                + ") vals ON u.id = vals.id AND usageDate = :date "
                + "SET u.percentile1 = ROUND(100 * p1/total, 2), u.percentile7 = ROUND(p7 * 100/total, 2), u.percentile30 ="
                + " ROUND(p30*100/total, 2)",
        connectionType = MYSQL)
    @ConnectionAwareSqlUpdate(
        value =
            "UPDATE entity_usage u "
                + "SET percentile1 = ROUND(100 * p1 / total, 2), percentile7 = ROUND(p7 * 100 / total, 2), percentile30 = ROUND(p30 * 100 / total, 2) "
                + "FROM ("
                + "   SELECT u1.id, "
                + "       (SELECT COUNT(*) FROM entity_usage as u2 WHERE u2.count1 < u1.count1 AND u2.entityType = :entityType AND u2.usageDate = (:date :: date)) as p1, "
                + "       (SELECT COUNT(*) FROM entity_usage as u3 WHERE u3.count7 < u1.count7 AND u3.entityType = :entityType AND u3.usageDate = (:date :: date)) as p7, "
                + "       (SELECT COUNT(*) FROM entity_usage as u4 WHERE u4.count30 < u1.count30 AND u4.entityType = :entityType AND u4.usageDate = (:date :: date)) as p30, "
                + "       (SELECT COUNT(*) FROM entity_usage WHERE entityType = :entityType AND usageDate = (:date :: date)"
                + "   ) as total FROM entity_usage u1 "
                + "   WHERE u1.entityType = :entityType AND u1.usageDate = (:date :: date)"
                + ") vals "
                + "WHERE u.id = vals.id AND usageDate = (:date :: date);",
        connectionType = POSTGRES)
    void computePercentile(@Bind("entityType") String entityType, @Bind("date") String date);

    class UsageDetailsMapper implements RowMapper<UsageDetails> {
      @Override
      public UsageDetails map(ResultSet r, StatementContext ctx) throws SQLException {
        UsageStats dailyStats =
            new UsageStats().withCount(r.getInt("count1")).withPercentileRank(r.getDouble("percentile1"));
        UsageStats weeklyStats =
            new UsageStats().withCount(r.getInt("count7")).withPercentileRank(r.getDouble("percentile7"));
        UsageStats monthlyStats =
            new UsageStats().withCount(r.getInt("count30")).withPercentileRank(r.getDouble("percentile30"));
        return new UsageDetails()
            .withDate(r.getString("usageDate"))
            .withDailyStats(dailyStats)
            .withWeeklyStats(weeklyStats)
            .withMonthlyStats(monthlyStats);
      }
    }
  }

  interface UserDAO extends EntityDAO<User> {
    @Override
    default String getTableName() {
      return "user_entity";
    }

    @Override
    default Class<User> getEntityClass() {
      return User.class;
    }

    @Override
    default String getNameColumn() {
      return "name";
    }

    @Override
    default int listCount(ListFilter filter) {
      String team = filter.getQueryParam("team");
      String isBotStr = filter.getQueryParam("isBot");
      String isAdminStr = filter.getQueryParam("isAdmin");
      String mySqlCondition = filter.getCondition("ue");
      String postgresCondition = filter.getCondition("ue");
      if (isAdminStr != null) {
        boolean isAdmin = Boolean.parseBoolean(isAdminStr);
        if (isAdmin) {
          mySqlCondition = String.format("%s AND JSON_EXTRACT(ue.json, '$.isAdmin') = TRUE ", mySqlCondition);
          postgresCondition = String.format("%s AND ((ue.json#>'{isAdmin}')::boolean)  = TRUE ", postgresCondition);
        } else {
          mySqlCondition =
              String.format(
                  "%s AND (JSON_EXTRACT(ue.json, '$.isAdmin') IS NULL OR JSON_EXTRACT(ue.json, '$.isAdmin') = FALSE ) ",
                  mySqlCondition);
          postgresCondition =
              String.format(
                  "%s AND (ue.json#>'{isAdmin}' IS NULL OR ((ue.json#>'{isAdmin}')::boolean) = FALSE ) ",
                  postgresCondition);
        }
      }
      if (isBotStr != null) {
        boolean isBot = Boolean.parseBoolean(isBotStr);
        if (isBot) {
          mySqlCondition = String.format("%s AND JSON_EXTRACT(ue.json, '$.isBot') = TRUE ", mySqlCondition);
          postgresCondition = String.format("%s AND ((ue.json#>'{isBot}')::boolean) = TRUE ", postgresCondition);
        } else {
          mySqlCondition =
              String.format(
                  "%s AND (JSON_EXTRACT(ue.json, '$.isBot') IS NULL OR JSON_EXTRACT(ue.json, '$.isBot') = FALSE ) ",
                  mySqlCondition);
          postgresCondition =
              String.format(
                  "%s AND ue.json#>'{isBot}' IS NULL OR ((ue.json#>'{isBot}')::boolean) = FALSE ", postgresCondition);
        }
      }
      if (team == null && isAdminStr == null && isBotStr == null) {
        return EntityDAO.super.listCount(filter);
      }
      return listCount(
          getTableName(), getNameColumn(), mySqlCondition, postgresCondition, team, Relationship.HAS.ordinal());
    }

    @Override
    default List<String> listBefore(ListFilter filter, int limit, String before) {
      String team = filter.getQueryParam("team");
      String isBotStr = filter.getQueryParam("isBot");
      String isAdminStr = filter.getQueryParam("isAdmin");
      String mySqlCondition = filter.getCondition("ue");
      String postgresCondition = filter.getCondition("ue");
      if (isAdminStr != null) {
        boolean isAdmin = Boolean.parseBoolean(isAdminStr);
        if (isAdmin) {
          mySqlCondition = String.format("%s AND JSON_EXTRACT(ue.json, '$.isAdmin') = TRUE ", mySqlCondition);
          postgresCondition = String.format("%s AND ((ue.json#>'{isAdmin}')::boolean) = TRUE ", postgresCondition);
        } else {
          mySqlCondition =
              String.format(
                  "%s AND (JSON_EXTRACT(ue.json, '$.isAdmin') IS NULL OR JSON_EXTRACT(ue.json, '$.isAdmin') = FALSE ) ",
                  mySqlCondition);
          postgresCondition =
              String.format(
                  "%s AND (ue.json#>'{isAdmin}' IS NULL OR ((ue.json#>'{isAdmin}')::boolean) = FALSE ) ",
                  postgresCondition);
        }
      }
      if (isBotStr != null) {
        boolean isBot = Boolean.parseBoolean(isBotStr);
        if (isBot) {
          mySqlCondition = String.format("%s AND JSON_EXTRACT(ue.json, '$.isBot') = TRUE ", mySqlCondition);
          postgresCondition = String.format("%s AND ((ue.json#>'{isBot}')::boolean) = TRUE ", postgresCondition);
        } else {
          mySqlCondition =
              String.format(
                  "%s AND (JSON_EXTRACT(ue.json, '$.isBot') IS NULL OR JSON_EXTRACT(ue.json, '$.isBot') = FALSE ) ",
                  mySqlCondition);
          postgresCondition =
              String.format(
                  "%s AND ue.json#>'{isBot}' IS NULL OR ((ue.json#>'{isBot}')::boolean) = FALSE ", postgresCondition);
        }
      }
      if (team == null && isAdminStr == null && isBotStr == null) {
        return EntityDAO.super.listBefore(filter, limit, before);
      }
      return listBefore(
          getTableName(),
          getNameColumn(),
          mySqlCondition,
          postgresCondition,
          team,
          limit,
          before,
          Relationship.HAS.ordinal());
    }

    @Override
    default List<String> listAfter(ListFilter filter, int limit, String after) {
      String team = filter.getQueryParam("team");
      String isBotStr = filter.getQueryParam("isBot");
      String isAdminStr = filter.getQueryParam("isAdmin");
      String mySqlCondition = filter.getCondition("ue");
      String postgresCondition = filter.getCondition("ue");
      if (isAdminStr != null) {
        boolean isAdmin = Boolean.parseBoolean(isAdminStr);
        if (isAdmin) {
          mySqlCondition = String.format("%s AND JSON_EXTRACT(ue.json, '$.isAdmin') = TRUE ", mySqlCondition);
          postgresCondition = String.format("%s AND ((ue.json#>'{isAdmin}')::boolean) = TRUE ", postgresCondition);
        } else {
          mySqlCondition =
              String.format(
                  "%s AND (JSON_EXTRACT(ue.json, '$.isAdmin') IS NULL OR JSON_EXTRACT(ue.json, '$.isAdmin') = FALSE ) ",
                  mySqlCondition);
          postgresCondition =
              String.format(
                  "%s AND (ue.json#>'{isAdmin}' IS NULL OR ((ue.json#>'{isAdmin}')::boolean) = FALSE ) ",
                  postgresCondition);
        }
      }
      if (isBotStr != null) {
        boolean isBot = Boolean.parseBoolean(isBotStr);
        if (isBot) {
          mySqlCondition = String.format("%s AND JSON_EXTRACT(ue.json, '$.isBot') = TRUE ", mySqlCondition);
          postgresCondition = String.format("%s AND ((ue.json#>'{isBot}')::boolean) = TRUE ", postgresCondition);
        } else {
          mySqlCondition =
              String.format(
                  "%s AND (JSON_EXTRACT(ue.json, '$.isBot') IS NULL OR JSON_EXTRACT(ue.json, '$.isBot') = FALSE ) ",
                  mySqlCondition);
          postgresCondition =
              String.format(
                  "%s AND ue.json#>'{isBot}' IS NULL OR ((ue.json#>'{isBot}')::boolean) = FALSE ", postgresCondition);
        }
      }
      if (team == null && isAdminStr == null && isBotStr == null) {
        return EntityDAO.super.listAfter(filter, limit, after);
      }
      return listAfter(
          getTableName(),
          getNameColumn(),
          mySqlCondition,
          postgresCondition,
          team,
          limit,
          after,
          Relationship.HAS.ordinal());
    }

    @ConnectionAwareSqlQuery(
        value =
            "SELECT count(id) FROM ("
                + "SELECT ue.id "
                + "FROM user_entity ue "
                + "LEFT JOIN entity_relationship er on ue.id = er.toId "
                + "LEFT JOIN team_entity te on te.id = er.fromId and er.relation = :relation "
                + " <mysqlCond> "
                + " AND (:team IS NULL OR te.name = :team) "
                + "GROUP BY ue.id) subquery",
        connectionType = MYSQL)
    @ConnectionAwareSqlQuery(
        value =
            "SELECT count(id) FROM ("
                + "SELECT ue.id "
                + "FROM user_entity ue "
                + "LEFT JOIN entity_relationship er on ue.id = er.toId "
                + "LEFT JOIN team_entity te on te.id = er.fromId and er.relation = :relation "
                + " <postgresCond> "
                + " AND (:team IS NULL OR te.name = :team) "
                + "GROUP BY ue.id) subquery",
        connectionType = POSTGRES)
    int listCount(
        @Define("table") String table,
        @Define("nameColumn") String nameColumn,
        @Define("mysqlCond") String mysqlCond,
        @Define("postgresCond") String postgresCond,
        @Bind("team") String team,
        @Bind("relation") int relation);

    @ConnectionAwareSqlQuery(
        value =
            "SELECT json FROM ("
                + "SELECT ue.<nameColumn>, ue.json "
                + "FROM user_entity ue "
                + "LEFT JOIN entity_relationship er on ue.id = er.toId "
                + "LEFT JOIN team_entity te on te.id = er.fromId and er.relation = :relation "
                + " <mysqlCond> "
                + "AND (:team IS NULL OR te.name = :team) "
                + "AND ue.<nameColumn> < :before "
                + "GROUP BY ue.<nameColumn>, ue.json "
                + "ORDER BY ue.<nameColumn> DESC "
                + "LIMIT :limit"
                + ") last_rows_subquery ORDER BY <nameColumn>",
        connectionType = MYSQL)
    @ConnectionAwareSqlQuery(
        value =
            "SELECT json FROM ("
                + "SELECT ue.<nameColumn>, ue.json "
                + "FROM user_entity ue "
                + "LEFT JOIN entity_relationship er on ue.id = er.toId "
                + "LEFT JOIN team_entity te on te.id = er.fromId and er.relation = :relation "
                + " <postgresCond> "
                + "AND (:team IS NULL OR te.name = :team) "
                + "AND ue.<nameColumn> < :before "
                + "GROUP BY ue.<nameColumn>, ue.json "
                + "ORDER BY ue.<nameColumn> DESC "
                + "LIMIT :limit"
                + ") last_rows_subquery ORDER BY <nameColumn>",
        connectionType = POSTGRES)
    List<String> listBefore(
        @Define("table") String table,
        @Define("nameColumn") String nameColumn,
        @Define("mysqlCond") String mysqlCond,
        @Define("postgresCond") String postgresCond,
        @Bind("team") String team,
        @Bind("limit") int limit,
        @Bind("before") String before,
        @Bind("relation") int relation);

    @ConnectionAwareSqlQuery(
        value =
            "SELECT ue.json "
                + "FROM user_entity ue "
                + "LEFT JOIN entity_relationship er on ue.id = er.toId "
                + "LEFT JOIN team_entity te on te.id = er.fromId and er.relation = :relation "
                + " <mysqlCond> "
                + "AND (:team IS NULL OR te.name = :team) "
                + "AND ue.<nameColumn> > :after "
                + "GROUP BY ue.<nameColumn>, ue.json "
                + "ORDER BY ue.<nameColumn> "
                + "LIMIT :limit",
        connectionType = MYSQL)
    @ConnectionAwareSqlQuery(
        value =
            "SELECT ue.json "
                + "FROM user_entity ue "
                + "LEFT JOIN entity_relationship er on ue.id = er.toId "
                + "LEFT JOIN team_entity te on te.id = er.fromId and er.relation = :relation "
                + " <postgresCond> "
                + "AND (:team IS NULL OR te.name = :team) "
                + "AND ue.<nameColumn> > :after "
                + "GROUP BY ue.<nameColumn>, ue.json "
                + "ORDER BY ue.<nameColumn> "
                + "LIMIT :limit",
        connectionType = POSTGRES)
    List<String> listAfter(
        @Define("table") String table,
        @Define("nameColumn") String nameColumn,
        @Define("mysqlCond") String mysqlCond,
        @Define("postgresCond") String postgresCond,
        @Bind("team") String team,
        @Bind("limit") int limit,
        @Bind("after") String after,
        @Bind("relation") int relation);

    @ConnectionAwareSqlQuery(value = "SELECT count(*) FROM user_entity WHERE email = :email", connectionType = MYSQL)
    @ConnectionAwareSqlQuery(value = "SELECT count(*) FROM user_entity WHERE email = :email", connectionType = POSTGRES)
    int checkEmailExists(@Bind("email") String email);

    @SqlQuery(value = "SELECT json FROM user_entity WHERE email = :email")
    String findUserByEmail(@Bind("email") String email);
  }

  interface ChangeEventDAO {
    @ConnectionAwareSqlUpdate(value = "INSERT INTO change_event (json) VALUES (:json)", connectionType = MYSQL)
    @ConnectionAwareSqlUpdate(
        value = "INSERT INTO change_event (json) VALUES (:json :: jsonb)",
        connectionType = POSTGRES)
    void insert(@Bind("json") String json);

    @SqlUpdate("DELETE FROM change_event WHERE entityType = :entityType")
    void deleteAll(@Bind("entityType") String entityType);

    default List<String> list(String eventType, List<String> entityTypes, long timestamp) {
      if (CommonUtil.nullOrEmpty(entityTypes)) {
        return Collections.emptyList();
      }
      if (entityTypes.get(0).equals("*")) {
        return listWithoutEntityFilter(eventType, timestamp);
      }
      return listWithEntityFilter(eventType, entityTypes, timestamp);
    }

    @SqlQuery(
        "SELECT json FROM change_event WHERE "
            + "eventType = :eventType AND (entityType IN (<entityTypes>)) AND eventTime >= :timestamp "
            + "ORDER BY eventTime ASC")
    List<String> listWithEntityFilter(
        @Bind("eventType") String eventType,
        @BindList("entityTypes") List<String> entityTypes,
        @Bind("timestamp") long timestamp);

    @SqlQuery(
        "SELECT json FROM change_event WHERE "
            + "eventType = :eventType AND eventTime >= :timestamp "
            + "ORDER BY eventTime ASC")
    List<String> listWithoutEntityFilter(@Bind("eventType") String eventType, @Bind("timestamp") long timestamp);
  }

  interface TypeEntityDAO extends EntityDAO<Type> {
    @Override
    default String getTableName() {
      return "type_entity";
    }

    @Override
    default Class<Type> getEntityClass() {
      return Type.class;
    }

    @Override
    default String getNameColumn() {
      return "name";
    }

    @Override
    default boolean supportsSoftDelete() {
      return false;
    }
  }

  interface TestDefinitionDAO extends EntityDAO<TestDefinition> {
    @Override
    default String getTableName() {
      return "test_definition";
    }

    @Override
    default Class<TestDefinition> getEntityClass() {
      return TestDefinition.class;
    }

    @Override
    default String getNameColumn() {
      return "name";
    }

    @Override
    default List<String> listBefore(ListFilter filter, int limit, String before) {
      String entityType = filter.getQueryParam("entityType");
      String testPlatform = filter.getQueryParam("testPlatform");
      String supportedDataType = filter.getQueryParam("supportedDataType");
      String condition = filter.getCondition();

      if (entityType == null && testPlatform == null && supportedDataType == null) {
        return EntityDAO.super.listBefore(filter, limit, before);
      }

      StringBuilder mysqlCondition = new StringBuilder();
      StringBuilder psqlCondition = new StringBuilder();

      mysqlCondition.append(String.format("%s ", condition));
      psqlCondition.append(String.format("%s ", condition));

      if (testPlatform != null) {
        mysqlCondition.append(String.format("AND json_extract(json, '$.testPlatforms') LIKE '%%%s%%' ", testPlatform));
        psqlCondition.append(String.format("AND json->>'testPlatforms' LIKE '%%%s%%' ", testPlatform));
      }

      if (entityType != null) {
        mysqlCondition.append(String.format("AND entityType='%s' ", entityType));
        psqlCondition.append(String.format("AND entityType='%s' ", entityType));
      }

      if (supportedDataType != null) {
        mysqlCondition.append(String.format("AND supported_data_types LIKE '%%%s%%' ", supportedDataType));
        String psqlStr = String.format("AND supported_data_types @> '`%s`' ", supportedDataType);
        psqlCondition.append(psqlStr.replace('`', '"'));
      }

      return listBefore(
          getTableName(), getNameColumn(), mysqlCondition.toString(), psqlCondition.toString(), limit, before);
    }

    @Override
    default List<String> listAfter(ListFilter filter, int limit, String after) {
      String entityType = filter.getQueryParam("entityType");
      String testPlatform = filter.getQueryParam("testPlatform");
      String supportedDataType = filter.getQueryParam("supportedDataType");
      String condition = filter.getCondition();

      if (entityType == null && testPlatform == null && supportedDataType == null) {
        return EntityDAO.super.listAfter(filter, limit, after);
      }

      StringBuilder mysqlCondition = new StringBuilder();
      StringBuilder psqlCondition = new StringBuilder();

      mysqlCondition.append(String.format("%s ", condition));
      psqlCondition.append(String.format("%s ", condition));

      if (testPlatform != null) {
        mysqlCondition.append(String.format("AND json_extract(json, '$.testPlatforms') LIKE '%%%s%%' ", testPlatform));
        psqlCondition.append(String.format("AND json->>'testPlatforms' LIKE '%%%s%%' ", testPlatform));
      }

      if (entityType != null) {
        mysqlCondition.append(String.format("AND entityType='%s' ", entityType));
        psqlCondition.append(String.format("AND entityType='%s' ", entityType));
      }

      if (supportedDataType != null) {
        mysqlCondition.append(String.format("AND supported_data_types LIKE '%%%s%%' ", supportedDataType));
        String psqlStr = String.format("AND supported_data_types @> '`%s`' ", supportedDataType);
        psqlCondition.append(psqlStr.replace('`', '"'));
      }

      return listAfter(
          getTableName(), getNameColumn(), mysqlCondition.toString(), psqlCondition.toString(), limit, after);
    }

    @Override
    default int listCount(ListFilter filter) {
      String entityType = filter.getQueryParam("entityType");
      String testPlatform = filter.getQueryParam("testPlatform");
      String supportedDataType = filter.getQueryParam("supportedDataType");
      String condition = filter.getCondition();

      if (entityType == null && testPlatform == null && supportedDataType == null) {
        return EntityDAO.super.listCount(filter);
      }

      StringBuilder mysqlCondition = new StringBuilder();
      StringBuilder psqlCondition = new StringBuilder();

      mysqlCondition.append(String.format("%s ", condition));
      psqlCondition.append(String.format("%s ", condition));

      if (testPlatform != null) {
        mysqlCondition.append(String.format("AND json_extract(json, '$.testPlatforms') LIKE '%%%s%%' ", testPlatform));
        psqlCondition.append(String.format("AND json->>'testPlatforms' LIKE '%%%s%%' ", testPlatform));
      }

      if (entityType != null) {
        mysqlCondition.append(String.format("AND entityType='%s' ", entityType));
        psqlCondition.append(String.format("AND entityType='%s' ", entityType));
      }

      if (supportedDataType != null) {
        mysqlCondition.append(String.format("AND supported_data_types LIKE '%%%s%%' ", supportedDataType));
        String psqlStr = String.format("AND supported_data_types @> '`%s`' ", supportedDataType);
        psqlCondition.append(psqlStr.replace('`', '"'));
      }
      return listCount(getTableName(), getNameColumn(), mysqlCondition.toString(), psqlCondition.toString());
    }

    @ConnectionAwareSqlQuery(
        value =
            "SELECT json FROM ("
                + "SELECT <nameColumn>, json FROM <table> <mysqlCond> AND "
                + "<nameColumn> < :before "
                + "ORDER BY <nameColumn> DESC "
                + "LIMIT :limit"
                + ") last_rows_subquery ORDER BY <nameColumn>",
        connectionType = MYSQL)
    @ConnectionAwareSqlQuery(
        value =
            "SELECT json FROM ("
                + "SELECT <nameColumn>, json FROM <table> <psqlCond> AND "
                + "<nameColumn> < :before "
                + "ORDER BY <nameColumn> DESC "
                + "LIMIT :limit"
                + ") last_rows_subquery ORDER BY <nameColumn>",
        connectionType = POSTGRES)
    List<String> listBefore(
        @Define("table") String table,
        @Define("nameColumn") String nameColumn,
        @Define("mysqlCond") String mysqlCond,
        @Define("psqlCond") String psqlCond,
        @Bind("limit") int limit,
        @Bind("before") String before);

    @ConnectionAwareSqlQuery(
        value =
            "SELECT json FROM <table> <mysqlCond> AND "
                + "<nameColumn> > :after "
                + "ORDER BY <nameColumn> "
                + "LIMIT :limit",
        connectionType = MYSQL)
    @ConnectionAwareSqlQuery(
        value =
            "SELECT json FROM <table> <psqlCond> AND "
                + "<nameColumn> > :after "
                + "ORDER BY <nameColumn> "
                + "LIMIT :limit",
        connectionType = POSTGRES)
    List<String> listAfter(
        @Define("table") String table,
        @Define("nameColumn") String nameColumn,
        @Define("mysqlCond") String mysqlCond,
        @Define("psqlCond") String psqlCond,
        @Bind("limit") int limit,
        @Bind("after") String after);

    @ConnectionAwareSqlQuery(value = "SELECT count(*) FROM <table> <mysqlCond>", connectionType = MYSQL)
    @ConnectionAwareSqlQuery(value = "SELECT count(*) FROM <table> <psqlCond>", connectionType = POSTGRES)
    int listCount(
        @Define("table") String table,
        @Define("nameColumn") String nameColumn,
        @Define("mysqlCond") String mysqlCond,
        @Define("psqlCond") String psqlCond);
  }

  interface TestSuiteDAO extends EntityDAO<TestSuite> {
    @Override
    default String getTableName() {
      return "test_suite";
    }

    @Override
    default Class<TestSuite> getEntityClass() {
      return TestSuite.class;
    }

    @Override
    default String getNameColumn() {
      return "name";
    }
  }

  interface TestCaseDAO extends EntityDAO<TestCase> {
    @Override
    default String getTableName() {
      return "test_case";
    }

    @Override
    default Class<TestCase> getEntityClass() {
      return TestCase.class;
    }

    @Override
    default String getNameColumn() {
      return "fullyQualifiedName";
    }

    @Override
    default List<String> listBefore(ListFilter filter, int limit, String before) {
      String entityFQN = filter.getQueryParam("entityFQN");
      String testSuiteId = filter.getQueryParam("testSuiteId");
      boolean includeAllTests = Boolean.parseBoolean(filter.getQueryParam("includeAllTests"));
      String condition = filter.getCondition();

      if (entityFQN == null && testSuiteId == null) {
        return EntityDAO.super.listBefore(filter, limit, before);
      }
      if (entityFQN != null) {
        if (includeAllTests) {
          condition =
              String.format("%s AND entityFQN LIKE %s OR entityFQN = '%s'", condition, entityFQN + ".%", entityFQN);
        } else {
          condition = String.format("%s AND entityFQN = '%s') ", condition, entityFQN);
        }
      }
      if (testSuiteId != null) {
        condition =
            String.format(
                "%s AND id IN (SELECT toId FROM entity_relationship WHERE fromId='%s' AND toEntity='%s' AND relation=%d AND fromEntity='%s')",
                condition, testSuiteId, Entity.TEST_CASE, Relationship.CONTAINS.ordinal(), Entity.TEST_SUITE);
      }

      return listBefore(getTableName(), getNameColumn(), condition, limit, before);
    }

    @Override
    default List<String> listAfter(ListFilter filter, int limit, String after) {
      String entityFQN = filter.getQueryParam("entityFQN");
      String testSuiteId = filter.getQueryParam("testSuiteId");
      boolean includeAllTests = Boolean.parseBoolean(filter.getQueryParam("includeAllTests"));
      String condition = filter.getCondition();
      if (entityFQN == null && testSuiteId == null) {
        return EntityDAO.super.listAfter(filter, limit, after);
      }
      if (entityFQN != null) {
        if (includeAllTests) {
          condition =
              String.format("%s AND entityFQN LIKE '%s' OR entityFQN = '%s'", condition, entityFQN + ".%", entityFQN);
        } else {
          condition = String.format("%s AND entityFQN = '%s'", condition, entityFQN);
        }
      }
      if (testSuiteId != null) {
        condition =
            String.format(
                "%s AND id IN (SELECT toId FROM entity_relationship WHERE fromId='%s' AND toEntity='%s' AND relation=%d AND fromEntity='%s')",
                condition, testSuiteId, Entity.TEST_CASE, Relationship.CONTAINS.ordinal(), Entity.TEST_SUITE);
      }

      return listAfter(getTableName(), getNameColumn(), condition, limit, after);
    }

    @Override
    default int listCount(ListFilter filter) {
      String entityFQN = filter.getQueryParam("entityFQN");
      String testSuiteId = filter.getQueryParam("testSuiteId");
      boolean includeAllTests = Boolean.parseBoolean(filter.getQueryParam("includeAllTests"));
      String condition = filter.getCondition();
      if (entityFQN == null && testSuiteId == null) {
        return EntityDAO.super.listCount(filter);
      }
      if (entityFQN != null) {
        if (includeAllTests) {
          condition =
              String.format("%s AND entityFQN LIKE '%s' OR entityFQN = '%s'", condition, entityFQN + ".%", entityFQN);
        } else {
          condition = String.format("%s AND entityFQN = '%s'", condition, entityFQN);
        }
      }
      if (testSuiteId != null) {
        condition =
            String.format(
                "%s AND id IN (SELECT toId FROM entity_relationship WHERE fromId='%s' AND toEntity='%s' AND relation=%d AND fromEntity='%s')",
                condition, testSuiteId, Entity.TEST_CASE, Relationship.CONTAINS.ordinal(), Entity.TEST_SUITE);
      }

      return listCount(getTableName(), getNameColumn(), condition);
    }
  }

  interface WebAnalyticEventDAO extends EntityDAO<WebAnalyticEvent> {
    @Override
    default String getTableName() {
      return "web_analytic_event";
    }

    @Override
    default Class<WebAnalyticEvent> getEntityClass() {
      return WebAnalyticEvent.class;
    }

    @Override
    default String getNameColumn() {
      return "fullyQualifiedName";
    }
  }

  interface DataInsightChartDAO extends EntityDAO<DataInsightChart> {
    @Override
    default String getTableName() {
      return "data_insight_chart";
    }

    @Override
    default Class<DataInsightChart> getEntityClass() {
      return DataInsightChart.class;
    }

    @Override
    default String getNameColumn() {
      return "fullyQualifiedName";
    }
  }

<<<<<<< HEAD
  interface MetadataDAO extends EntityDAO<Metadata> {
    @Override
    default String getTableName() {
      return "metadata_entity";
    }

    @Override
    default Class<Metadata> getEntityClass() {
      return Metadata.class;
    }

    @Override
    default String getNameColumn() {
      return "fullyQualifiedName";
    }
  }

=======
>>>>>>> 158bd4b9
  interface EntityExtensionTimeSeriesDAO {
    @ConnectionAwareSqlUpdate(
        value =
            "INSERT INTO entity_extension_time_series(entityFQN, extension, jsonSchema, json) "
                + "VALUES (:entityFQN, :extension, :jsonSchema, :json)",
        connectionType = MYSQL)
    @ConnectionAwareSqlUpdate(
        value =
            "INSERT INTO entity_extension_time_series(entityFQN, extension, jsonSchema, json) "
                + "VALUES (:entityFQN, :extension, :jsonSchema, (:json :: jsonb))",
        connectionType = POSTGRES)
    void insert(
        @Bind("entityFQN") String entityFQN,
        @Bind("extension") String extension,
        @Bind("jsonSchema") String jsonSchema,
        @Bind("json") String json);

    @ConnectionAwareSqlUpdate(
        value =
            "UPDATE entity_extension_time_series set json = :json where entityFQN=:entityFQN and extension=:extension and timestamp=:timestamp",
        connectionType = MYSQL)
    @ConnectionAwareSqlUpdate(
        value =
            "UPDATE entity_extension_time_series set json = (:json :: jsonb) where entityFQN=:entityFQN and extension=:extension and timestamp=:timestamp",
        connectionType = POSTGRES)
    void update(
        @Bind("entityFQN") String entityFQN,
        @Bind("extension") String extension,
        @Bind("json") String json,
        @Bind("timestamp") Long timestamp);

    @SqlQuery("SELECT json FROM entity_extension_time_series WHERE entityFQN = :entityFQN AND extension = :extension")
    String getExtension(@Bind("entityFQN") String entityId, @Bind("extension") String extension);

    @SqlQuery(
        "SELECT json FROM entity_extension_time_series WHERE entityFQN = :entityFQN AND extension = :extension AND timestamp = :timestamp")
    String getExtensionAtTimestamp(
        @Bind("entityFQN") String entityFQN, @Bind("extension") String extension, @Bind("timestamp") long timestamp);

    @SqlQuery(
        "SELECT json FROM entity_extension_time_series WHERE entityFQN = :entityFQN AND extension = :extension "
            + "ORDER BY timestamp DESC LIMIT 1")
    String getLatestExtension(@Bind("entityFQN") String entityFQN, @Bind("extension") String extension);

    @SqlQuery(
        "SELECT json FROM entity_extension_time_series WHERE entityFQN = :entityFQN AND extension = :extension "
            + "ORDER BY timestamp DESC LIMIT :limit")
    List<String> getLastLatestExtension(
        @Bind("entityFQN") String entityFQN, @Bind("extension") String extension, @Bind("limit") int limit);

    @RegisterRowMapper(ExtensionMapper.class)
    @SqlQuery(
        "SELECT extension, json FROM entity_extension WHERE id = :id AND extension "
            + "LIKE CONCAT (:extensionPrefix, '.%') "
            + "ORDER BY extension")
    List<ExtensionRecord> getExtensions(@Bind("id") String id, @Bind("extensionPrefix") String extensionPrefix);

    @SqlUpdate("DELETE FROM entity_extension_time_series WHERE entityFQN = :entityFQN AND extension = :extension")
    void delete(@Bind("entityFQN") String entityFQN, @Bind("extension") String extension);

    @SqlUpdate("DELETE FROM entity_extension_time_series WHERE entityFQN = :entityFQN")
    void deleteAll(@Bind("entityFQN") String entityFQN);

    @SqlUpdate(
        "DELETE FROM entity_extension_time_series WHERE entityFQN = :entityFQN AND extension = :extension AND timestamp = :timestamp")
    void deleteAtTimestamp(
        @Bind("entityFQN") String entityFQN, @Bind("extension") String extension, @Bind("timestamp") Long timestamp);

    @SqlQuery("SELECT json FROM entity_extension_time_series WHERE entityFQN = :entityFQN and jsonSchema = :jsonSchema")
    List<String> listByFQN(@Bind("entityFQN") String entityFQN, @Bind("jsonSchema") String jsonSchema);

    @SqlQuery(
        "SELECT json FROM entity_extension_time_series WHERE entityFQN = :entityFQN AND jsonSchema = :jsonSchema "
            + "ORDER BY timestamp DESC LIMIT 1")
    String getLatestExtensionByFQN(@Bind("entityFQN") String entityFQN, @Bind("jsonSchema") String jsonSchema);

    @SqlQuery(
        "SELECT json FROM entity_extension_time_series where entityFQN = :entityFQN and jsonSchema = :jsonSchema "
            + " AND timestamp >= :startTs and timestamp <= :endTs ORDER BY timestamp DESC")
    List<String> listBetweenTimestampsByFQN(
        @Bind("entityFQN") String entityFQN,
        @Bind("jsonSchema") String jsonSchema,
        @Bind("startTs") Long startTs,
        @Bind("endTs") long endTs);

    @SqlQuery(
        "SELECT json FROM entity_extension_time_series where entityFQN = :entityFQN and extension = :extension "
            + " AND timestamp >= :startTs and timestamp <= :endTs ORDER BY timestamp DESC")
    List<String> listBetweenTimestamps(
        @Bind("entityFQN") String entityFQN,
        @Bind("extension") String extension,
        @Bind("startTs") Long startTs,
        @Bind("endTs") long endTs);
  }

  class EntitiesCountRowMapper implements RowMapper<EntitiesCount> {
    @Override
    public EntitiesCount map(ResultSet rs, StatementContext ctx) throws SQLException {
      return new EntitiesCount()
          .withTableCount(rs.getInt("tableCount"))
          .withTopicCount(rs.getInt("topicCount"))
          .withDashboardCount(rs.getInt("dashboardCount"))
          .withPipelineCount(rs.getInt("pipelineCount"))
          .withMlmodelCount(rs.getInt("mlmodelCount"))
          .withServicesCount(rs.getInt("servicesCount"))
          .withUserCount(rs.getInt("userCount"))
          .withTeamCount(rs.getInt("teamCount"))
          .withTestSuiteCount(rs.getInt("testSuiteCount"));
    }
  }

  class ServicesCountRowMapper implements RowMapper<ServicesCount> {
    @Override
    public ServicesCount map(ResultSet rs, StatementContext ctx) throws SQLException {
      return new ServicesCount()
          .withDatabaseServiceCount(rs.getInt("databaseServiceCount"))
          .withMessagingServiceCount(rs.getInt("messagingServiceCount"))
          .withDashboardServiceCount(rs.getInt("dashboardServiceCount"))
          .withPipelineServiceCounte(rs.getInt("pipelineServiceCount"))
          .withMlModelServiceCount(rs.getInt("mlModelServiceCount"));
    }
  }

  interface UtilDAO {
    @ConnectionAwareSqlQuery(
        value =
            "SELECT (SELECT COUNT(*) FROM table_entity <cond>) as tableCount, "
                + "(SELECT COUNT(*) FROM topic_entity <cond>) as topicCount, "
                + "(SELECT COUNT(*) FROM dashboard_entity <cond>) as dashboardCount, "
                + "(SELECT COUNT(*) FROM pipeline_entity <cond>) as pipelineCount, "
                + "(SELECT COUNT(*) FROM ml_model_entity <cond>) as mlmodelCount, "
                + "(SELECT (SELECT COUNT(*) FROM database_entity <cond>) + "
                + "(SELECT COUNT(*) FROM messaging_service_entity <cond>)+ "
                + "(SELECT COUNT(*) FROM dashboard_service_entity <cond>)+ "
                + "(SELECT COUNT(*) FROM pipeline_service_entity <cond>)+ "
                + "(SELECT COUNT(*) FROM mlmodel_service_entity <cond>)) as servicesCount, "
                + "(SELECT COUNT(*) FROM user_entity <cond> AND (JSON_EXTRACT(json, '$.isBot') IS NULL OR JSON_EXTRACT(json, '$.isBot') = FALSE)) as userCount, "
                + "(SELECT COUNT(*) FROM team_entity <cond>) as teamCount, "
                + "(SELECT COUNT(*) FROM test_suite <cond>) as testSuiteCount",
        connectionType = MYSQL)
    @ConnectionAwareSqlQuery(
        value =
            "SELECT (SELECT COUNT(*) FROM table_entity <cond>) as tableCount, "
                + "(SELECT COUNT(*) FROM topic_entity <cond>) as topicCount, "
                + "(SELECT COUNT(*) FROM dashboard_entity <cond>) as dashboardCount, "
                + "(SELECT COUNT(*) FROM pipeline_entity <cond>) as pipelineCount, "
                + "(SELECT COUNT(*) FROM ml_model_entity <cond>) as mlmodelCount, "
                + "(SELECT (SELECT COUNT(*) FROM database_entity <cond>) + "
                + "(SELECT COUNT(*) FROM messaging_service_entity <cond>)+ "
                + "(SELECT COUNT(*) FROM dashboard_service_entity <cond>)+ "
                + "(SELECT COUNT(*) FROM pipeline_service_entity <cond>)+ "
                + "(SELECT COUNT(*) FROM mlmodel_service_entity <cond>)) as servicesCount, "
                + "(SELECT COUNT(*) FROM user_entity <cond> AND (json#>'{isBot}' IS NULL OR ((json#>'{isBot}')::boolean) = FALSE)) as userCount, "
                + "(SELECT COUNT(*) FROM team_entity <cond>) as teamCount, "
                + "(SELECT COUNT(*) FROM test_suite <cond>  ) as testSuiteCount",
        connectionType = POSTGRES)
    @RegisterRowMapper(EntitiesCountRowMapper.class)
    EntitiesCount getAggregatedEntitiesCount(@Define("cond") String cond) throws StatementException;

    @SqlQuery(
        "SELECT (SELECT COUNT(*) FROM database_entity <cond>) as databaseServiceCount, "
            + "(SELECT COUNT(*) FROM messaging_service_entity <cond>) as messagingServiceCount, "
            + "(SELECT COUNT(*) FROM dashboard_service_entity <cond>) as dashboardServiceCount, "
            + "(SELECT COUNT(*) FROM pipeline_service_entity <cond>) as pipelineServiceCount, "
            + "(SELECT COUNT(*) FROM mlmodel_service_entity <cond>) as mlModelServiceCount")
    @RegisterRowMapper(ServicesCountRowMapper.class)
    ServicesCount getAggregatedServicesCount(@Define("cond") String cond) throws StatementException;
  }

  class SettingsRowMapper implements RowMapper<Settings> {
    @Override
    public Settings map(ResultSet rs, StatementContext ctx) throws SQLException {
      return getSettings(SettingsType.fromValue(rs.getString("configType")), rs.getString("json"));
    }

    public static Settings getSettings(SettingsType configType, String json) {
      Settings settings = new Settings();
      settings.setConfigType(configType);
      Object value = null;
      try {
        if (configType == SettingsType.ACTIVITY_FEED_FILTER_SETTING) {
          value = JsonUtils.readValue(json, new TypeReference<ArrayList<EventFilter>>() {});
        } else {
          throw new RuntimeException("Invalid Settings Type");
        }
      } catch (IOException e) {
        throw new RuntimeException(e);
      }
      settings.setConfigValue(value);
      return settings;
    }
  }

  interface SettingsDAO {
    @SqlQuery("SELECT configType,json FROM openmetadata_settings")
    @RegisterRowMapper(SettingsRowMapper.class)
    List<Settings> getAllConfig() throws StatementException;

    @SqlQuery("SELECT configType, json FROM openmetadata_settings WHERE configType = :configType")
    @RegisterRowMapper(SettingsRowMapper.class)
    Settings getConfigWithKey(@Bind("configType") String configType) throws StatementException;

    @ConnectionAwareSqlUpdate(
        value =
            "INSERT into openmetadata_settings (configType, json)"
                + "VALUES (:configType, :json) ON DUPLICATE KEY UPDATE json = :json",
        connectionType = MYSQL)
    @ConnectionAwareSqlUpdate(
        value =
            "INSERT into openmetadata_settings (configType, json)"
                + "VALUES (:configType, :json :: jsonb) ON CONFLICT (configType) DO UPDATE SET json = EXCLUDED.json",
        connectionType = POSTGRES)
    void insertSettings(@Bind("configType") String configType, @Bind("json") String json);
  }

  class TokenRowMapper implements RowMapper<TokenInterface> {
    @Override
    public TokenInterface map(ResultSet rs, StatementContext ctx) throws SQLException {
      try {
        return getToken(TokenType.fromValue(rs.getString("tokenType")), rs.getString("json"));
      } catch (IOException e) {
        throw new RuntimeException(e);
      }
    }

    public static TokenInterface getToken(TokenType type, String json) throws IOException {
      TokenInterface resp = null;
      try {
        switch (type) {
          case EMAIL_VERIFICATION:
            resp = JsonUtils.readValue(json, EmailVerificationToken.class);
            break;
          case PASSWORD_RESET:
            resp = JsonUtils.readValue(json, PasswordResetToken.class);
            break;
          case REFRESH_TOKEN:
            resp = JsonUtils.readValue(json, RefreshToken.class);
            break;
          default:
            throw new RuntimeException("Invalid Token Type.");
        }
      } catch (IOException e) {
        throw e;
      }
      return resp;
    }
  }

  interface TokenDAO {
    @SqlQuery("SELECT tokenType, json FROM user_tokens WHERE token = :token")
    @RegisterRowMapper(TokenRowMapper.class)
    TokenInterface findByToken(@Bind("token") String token) throws StatementException;

    @SqlQuery("SELECT tokenType, json FROM user_tokens WHERE userId = :userId AND tokenType = :tokenType ")
    @RegisterRowMapper(TokenRowMapper.class)
    List<TokenInterface> getAllUserTokenWithType(@Bind("userId") String userId, @Bind("tokenType") String tokenType)
        throws StatementException;

    @ConnectionAwareSqlUpdate(value = "INSERT INTO user_tokens (json) VALUES (:json)", connectionType = MYSQL)
    @ConnectionAwareSqlUpdate(
        value = "INSERT INTO user_tokens (json) VALUES (:json :: jsonb)",
        connectionType = POSTGRES)
    void insert(@Bind("json") String json);

    @ConnectionAwareSqlUpdate(
        value = "UPDATE user_tokens SET json = :json WHERE token = :token",
        connectionType = MYSQL)
    @ConnectionAwareSqlUpdate(
        value = "UPDATE user_tokens SET json = (:json :: jsonb) WHERE token = :token",
        connectionType = POSTGRES)
    void update(@Bind("token") String token, @Bind("json") String json);

    @SqlUpdate(value = "DELETE from user_tokens WHERE token = :token")
    void delete(@Bind("token") String token);

    @SqlUpdate(value = "DELETE from user_tokens WHERE userid = :userid AND tokenType = :tokenType")
    void deleteTokenByUserAndType(@Bind("userid") String userid, @Bind("tokenType") String tokenType);
  }
}<|MERGE_RESOLUTION|>--- conflicted
+++ resolved
@@ -65,7 +65,6 @@
 import org.openmetadata.schema.entity.data.Report;
 import org.openmetadata.schema.entity.data.Table;
 import org.openmetadata.schema.entity.data.Topic;
-import org.openmetadata.schema.entity.metadata.Metadata;
 import org.openmetadata.schema.entity.policies.Policy;
 import org.openmetadata.schema.entity.services.DashboardService;
 import org.openmetadata.schema.entity.services.DatabaseService;
@@ -232,12 +231,6 @@
   DataInsightChartDAO dataInsightChartDAO();
 
   @CreateSqlObject
-<<<<<<< HEAD
-  MetadataDAO metadataDAO();
-
-  @CreateSqlObject
-=======
->>>>>>> 158bd4b9
   UtilDAO utilDAO();
 
   @CreateSqlObject
@@ -2987,26 +2980,6 @@
     }
   }
 
-<<<<<<< HEAD
-  interface MetadataDAO extends EntityDAO<Metadata> {
-    @Override
-    default String getTableName() {
-      return "metadata_entity";
-    }
-
-    @Override
-    default Class<Metadata> getEntityClass() {
-      return Metadata.class;
-    }
-
-    @Override
-    default String getNameColumn() {
-      return "fullyQualifiedName";
-    }
-  }
-
-=======
->>>>>>> 158bd4b9
   interface EntityExtensionTimeSeriesDAO {
     @ConnectionAwareSqlUpdate(
         value =
