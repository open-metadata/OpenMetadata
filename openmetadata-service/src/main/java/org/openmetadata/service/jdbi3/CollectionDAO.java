--- conflicted
+++ resolved
@@ -234,12 +234,9 @@
   @CreateSqlObject
   QueryDAO queryDAO();
 
-<<<<<<< HEAD
-=======
   @CreateSqlObject
   ChangeEventDAO changeEventDAO();
 
->>>>>>> fc5cad91
   @CreateSqlObject
   TypeEntityDAO typeEntityDAO();
 
