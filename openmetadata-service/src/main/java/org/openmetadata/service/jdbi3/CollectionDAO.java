--- conflicted
+++ resolved
@@ -3167,22 +3167,7 @@
     default String getTimeSeriesTableName() {
       return "report_data_time_series";
     }
-  }
-
-<<<<<<< HEAD
-  interface ProfilerDataTimeSeriesDAO extends EntityTimeSeriesDAO {
-    @Override
-    default String getTimeSeriesTableName() {
-      return "profiler_data_time_series";
-    }
-  }
-
-  interface DataQualityDataTimeSeriesDAO extends EntityTimeSeriesDAO {
-    @Override
-    default String getTimeSeriesTableName() {
-      return "data_quality_data_time_series";
-    }
-=======
+
     @SqlQuery("SELECT json FROM report_data_time_series WHERE entityFQNHash = :reportDataType and date = :date")
     List<String> listReportDataAtDate(@BindFQN("reportDataType") String reportDataType, @Bind("date") String date);
 
@@ -3208,7 +3193,6 @@
     default String getTimeSeriesTableName() {
       return "data_quality_data_time_series";
     }
->>>>>>> 890aae73
   }
 
   class EntitiesCountRowMapper implements RowMapper<EntitiesCount> {
