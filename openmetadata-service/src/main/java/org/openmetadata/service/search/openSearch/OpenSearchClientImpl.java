--- conflicted
+++ resolved
@@ -337,11 +337,7 @@
 
     /* For backward-compatibility we continue supporting the deleted argument, this should be removed in future versions */
     if (request.getIndex().equalsIgnoreCase("domain_search_index")
-<<<<<<< HEAD
-        || request.getIndex().equalsIgnoreCase("query_search_index")) {
-=======
         || request.getIndex().equalsIgnoreCase("data_products_search_index")) {
->>>>>>> cc47f561
       searchSourceBuilder.query(QueryBuilders.boolQuery().must(searchSourceBuilder.query()));
     } else {
       searchSourceBuilder.query(
