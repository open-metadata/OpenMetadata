package org.openmetadata.service.search.opensearch;

import static jakarta.ws.rs.core.Response.Status.NOT_FOUND;
import static jakarta.ws.rs.core.Response.Status.OK;
import static org.openmetadata.common.utils.CommonUtil.nullOrEmpty;
import static org.openmetadata.service.Entity.AGGREGATED_COST_ANALYSIS_REPORT_DATA;
import static org.openmetadata.service.Entity.DATA_PRODUCT;
import static org.openmetadata.service.Entity.DOMAIN;
import static org.openmetadata.service.Entity.FIELD_DESCRIPTION;
import static org.openmetadata.service.Entity.FIELD_DISPLAY_NAME;
import static org.openmetadata.service.Entity.GLOSSARY_TERM;
import static org.openmetadata.service.Entity.QUERY;
import static org.openmetadata.service.Entity.RAW_COST_ANALYSIS_REPORT_DATA;
import static org.openmetadata.service.Entity.TABLE;
import static org.openmetadata.service.events.scheduled.ServicesStatusJobHandler.HEALTHY_STATUS;
import static org.openmetadata.service.events.scheduled.ServicesStatusJobHandler.UNHEALTHY_STATUS;
import static org.openmetadata.service.exception.CatalogGenericExceptionMapper.getResponse;
import static org.openmetadata.service.search.EntityBuilderConstant.DOMAIN_DISPLAY_NAME_KEYWORD;
import static org.openmetadata.service.search.EntityBuilderConstant.ES_TAG_FQN_FIELD;
import static org.openmetadata.service.search.EntityBuilderConstant.FIELD_DISPLAY_NAME_NGRAM;
import static org.openmetadata.service.search.EntityBuilderConstant.MAX_AGGREGATE_SIZE;
import static org.openmetadata.service.search.EntityBuilderConstant.MAX_ANALYZED_OFFSET;
import static org.openmetadata.service.search.EntityBuilderConstant.MAX_RESULT_HITS;
import static org.openmetadata.service.search.EntityBuilderConstant.OWNER_DISPLAY_NAME_KEYWORD;
import static org.openmetadata.service.search.EntityBuilderConstant.POST_TAG;
import static org.openmetadata.service.search.EntityBuilderConstant.PRE_TAG;
import static org.openmetadata.service.search.EntityBuilderConstant.UNIFIED;
import static org.openmetadata.service.search.SearchConstants.SENDING_REQUEST_TO_ELASTIC_SEARCH;
import static org.openmetadata.service.search.SearchUtils.createElasticSearchSSLContext;
import static org.openmetadata.service.search.SearchUtils.getLineageDirection;
import static org.openmetadata.service.search.SearchUtils.getRelationshipRef;
import static org.openmetadata.service.search.SearchUtils.shouldApplyRbacConditions;
import static org.openmetadata.service.search.opensearch.OpenSearchEntitiesProcessor.getUpdateRequest;
import static org.openmetadata.service.util.FullyQualifiedName.getParentFQN;

import com.fasterxml.jackson.databind.JsonNode;
import jakarta.json.JsonObject;
import jakarta.ws.rs.core.Response;
import java.io.IOException;
import java.util.ArrayList;
import java.util.Arrays;
import java.util.Collections;
import java.util.HashMap;
import java.util.HashSet;
import java.util.LinkedHashMap;
import java.util.List;
import java.util.Map;
import java.util.Optional;
import java.util.Set;
import java.util.concurrent.TimeUnit;
import java.util.stream.Collectors;
import java.util.stream.Stream;
import javax.net.ssl.SSLContext;
import lombok.Getter;
import lombok.SneakyThrows;
import lombok.extern.slf4j.Slf4j;
import org.apache.commons.lang.WordUtils;
import org.apache.commons.lang3.StringUtils;
import org.apache.commons.lang3.tuple.Pair;
import org.apache.http.HttpHost;
import org.apache.http.auth.AuthScope;
import org.apache.http.auth.UsernamePasswordCredentials;
import org.apache.http.client.CredentialsProvider;
import org.apache.http.impl.client.BasicCredentialsProvider;
import org.jetbrains.annotations.NotNull;
import org.openmetadata.common.utils.CommonUtil;
import org.openmetadata.schema.api.lineage.EsLineageData;
import org.openmetadata.schema.api.lineage.LineageDirection;
import org.openmetadata.schema.api.lineage.SearchLineageRequest;
import org.openmetadata.schema.api.lineage.SearchLineageResult;
import org.openmetadata.schema.api.search.SearchSettings;
import org.openmetadata.schema.dataInsight.DataInsightChartResult;
import org.openmetadata.schema.dataInsight.custom.DataInsightCustomChart;
import org.openmetadata.schema.dataInsight.custom.DataInsightCustomChartResultList;
import org.openmetadata.schema.dataInsight.custom.FormulaHolder;
import org.openmetadata.schema.entity.data.EntityHierarchy;
import org.openmetadata.schema.entity.data.QueryCostSearchResult;
import org.openmetadata.schema.entity.data.Table;
import org.openmetadata.schema.search.AggregationRequest;
import org.openmetadata.schema.search.SearchRequest;
import org.openmetadata.schema.search.TopHits;
import org.openmetadata.schema.service.configuration.elasticsearch.ElasticSearchConfiguration;
import org.openmetadata.schema.settings.SettingsType;
import org.openmetadata.schema.tests.DataQualityReport;
import org.openmetadata.schema.type.EntityReference;
import org.openmetadata.schema.type.Include;
import org.openmetadata.schema.type.LayerPaging;
import org.openmetadata.schema.type.lineage.NodeInformation;
import org.openmetadata.sdk.exception.SearchException;
import org.openmetadata.sdk.exception.SearchIndexNotFoundException;
import org.openmetadata.service.Entity;
import org.openmetadata.service.dataInsight.DataInsightAggregatorInterface;
import org.openmetadata.service.jdbi3.DataInsightChartRepository;
import org.openmetadata.service.jdbi3.DataInsightSystemChartRepository;
import org.openmetadata.service.jdbi3.ListFilter;
import org.openmetadata.service.jdbi3.TableRepository;
import org.openmetadata.service.jdbi3.TestCaseResultRepository;
import org.openmetadata.service.resources.settings.SettingsCache;
import org.openmetadata.service.search.SearchAggregation;
import org.openmetadata.service.search.SearchClient;
import org.openmetadata.service.search.SearchHealthStatus;
import org.openmetadata.service.search.SearchIndexUtils;
import org.openmetadata.service.search.SearchResultListMapper;
import org.openmetadata.service.search.SearchSortFilter;
import org.openmetadata.service.search.models.IndexMapping;
import org.openmetadata.service.search.nlq.NLQService;
import org.openmetadata.service.search.opensearch.aggregations.OpenAggregations;
import org.openmetadata.service.search.opensearch.aggregations.OpenAggregationsBuilder;
import org.openmetadata.service.search.opensearch.dataInsightAggregator.OpenSearchAggregatedUnusedAssetsCountAggregator;
import org.openmetadata.service.search.opensearch.dataInsightAggregator.OpenSearchAggregatedUnusedAssetsSizeAggregator;
import org.openmetadata.service.search.opensearch.dataInsightAggregator.OpenSearchAggregatedUsedvsUnusedAssetsCountAggregator;
import org.openmetadata.service.search.opensearch.dataInsightAggregator.OpenSearchAggregatedUsedvsUnusedAssetsSizeAggregator;
import org.openmetadata.service.search.opensearch.dataInsightAggregator.OpenSearchDailyActiveUsersAggregator;
import org.openmetadata.service.search.opensearch.dataInsightAggregator.OpenSearchDynamicChartAggregatorFactory;
import org.openmetadata.service.search.opensearch.dataInsightAggregator.OpenSearchDynamicChartAggregatorInterface;
import org.openmetadata.service.search.opensearch.dataInsightAggregator.OpenSearchLineChartAggregator;
import org.openmetadata.service.search.opensearch.dataInsightAggregator.OpenSearchMostActiveUsersAggregator;
import org.openmetadata.service.search.opensearch.dataInsightAggregator.OpenSearchMostViewedEntitiesAggregator;
import org.openmetadata.service.search.opensearch.dataInsightAggregator.OpenSearchPageViewsByEntitiesAggregator;
import org.openmetadata.service.search.opensearch.dataInsightAggregator.OpenSearchUnusedAssetsAggregator;
import org.openmetadata.service.search.opensearch.dataInsightAggregator.QueryCostRecordsAggregator;
import org.openmetadata.service.search.opensearch.queries.OpenSearchQueryBuilder;
import org.openmetadata.service.search.opensearch.queries.OpenSearchQueryBuilderFactory;
import org.openmetadata.service.search.queries.OMQueryBuilder;
import org.openmetadata.service.search.queries.QueryBuilderFactory;
import org.openmetadata.service.search.security.RBACConditionEvaluator;
import org.openmetadata.service.security.policyevaluator.SubjectContext;
import org.openmetadata.service.util.FullyQualifiedName;
import org.openmetadata.service.util.JsonUtils;
import org.openmetadata.service.workflows.searchIndex.ReindexingUtil;
import os.org.opensearch.OpenSearchException;
import os.org.opensearch.OpenSearchStatusException;
import os.org.opensearch.action.ActionListener;
import os.org.opensearch.action.admin.cluster.health.ClusterHealthRequest;
import os.org.opensearch.action.admin.cluster.health.ClusterHealthResponse;
import os.org.opensearch.action.admin.indices.alias.IndicesAliasesRequest;
import os.org.opensearch.action.admin.indices.delete.DeleteIndexRequest;
import os.org.opensearch.action.bulk.BulkRequest;
import os.org.opensearch.action.bulk.BulkResponse;
import os.org.opensearch.action.delete.DeleteRequest;
import os.org.opensearch.action.get.GetRequest;
import os.org.opensearch.action.get.GetResponse;
import os.org.opensearch.action.search.SearchResponse;
import os.org.opensearch.action.support.WriteRequest;
import os.org.opensearch.action.support.master.AcknowledgedResponse;
import os.org.opensearch.action.update.UpdateRequest;
import os.org.opensearch.client.Request;
import os.org.opensearch.client.RequestOptions;
import os.org.opensearch.client.ResponseException;
import os.org.opensearch.client.RestClient;
import os.org.opensearch.client.RestClientBuilder;
import os.org.opensearch.client.RestHighLevelClient;
import os.org.opensearch.client.WarningsHandler;
import os.org.opensearch.client.indices.CreateIndexRequest;
import os.org.opensearch.client.indices.CreateIndexResponse;
import os.org.opensearch.client.indices.DataStream;
import os.org.opensearch.client.indices.DeleteDataStreamRequest;
import os.org.opensearch.client.indices.GetDataStreamRequest;
import os.org.opensearch.client.indices.GetDataStreamResponse;
import os.org.opensearch.client.indices.GetIndexRequest;
import os.org.opensearch.client.indices.GetMappingsRequest;
import os.org.opensearch.client.indices.GetMappingsResponse;
import os.org.opensearch.client.indices.PutMappingRequest;
import os.org.opensearch.cluster.health.ClusterHealthStatus;
import os.org.opensearch.cluster.metadata.MappingMetadata;
import os.org.opensearch.common.lucene.search.function.CombineFunction;
import os.org.opensearch.common.lucene.search.function.FieldValueFactorFunction;
import os.org.opensearch.common.lucene.search.function.FunctionScoreQuery;
import os.org.opensearch.common.unit.Fuzziness;
import os.org.opensearch.common.unit.TimeValue;
import os.org.opensearch.common.xcontent.LoggingDeprecationHandler;
import os.org.opensearch.common.xcontent.XContentParser;
import os.org.opensearch.common.xcontent.XContentType;
import os.org.opensearch.index.IndexNotFoundException;
import os.org.opensearch.index.query.BoolQueryBuilder;
import os.org.opensearch.index.query.MatchQueryBuilder;
import os.org.opensearch.index.query.MultiMatchQueryBuilder;
import os.org.opensearch.index.query.Operator;
import os.org.opensearch.index.query.PrefixQueryBuilder;
import os.org.opensearch.index.query.QueryBuilder;
import os.org.opensearch.index.query.QueryBuilders;
import os.org.opensearch.index.query.QueryStringQueryBuilder;
import os.org.opensearch.index.query.RangeQueryBuilder;
import os.org.opensearch.index.query.ScriptQueryBuilder;
import os.org.opensearch.index.query.TermQueryBuilder;
import os.org.opensearch.index.query.functionscore.FunctionScoreQueryBuilder;
import os.org.opensearch.index.query.functionscore.ScoreFunctionBuilders;
import os.org.opensearch.index.reindex.DeleteByQueryRequest;
import os.org.opensearch.index.reindex.UpdateByQueryRequest;
import os.org.opensearch.rest.RestStatus;
import os.org.opensearch.script.Script;
import os.org.opensearch.script.ScriptType;
import os.org.opensearch.search.SearchHit;
import os.org.opensearch.search.SearchHits;
import os.org.opensearch.search.aggregations.AggregationBuilder;
import os.org.opensearch.search.aggregations.AggregationBuilders;
import os.org.opensearch.search.aggregations.BucketOrder;
import os.org.opensearch.search.aggregations.bucket.histogram.DateHistogramAggregationBuilder;
import os.org.opensearch.search.aggregations.bucket.histogram.DateHistogramInterval;
import os.org.opensearch.search.aggregations.bucket.terms.IncludeExclude;
import os.org.opensearch.search.aggregations.bucket.terms.Terms;
import os.org.opensearch.search.aggregations.bucket.terms.TermsAggregationBuilder;
import os.org.opensearch.search.aggregations.metrics.MaxAggregationBuilder;
import os.org.opensearch.search.aggregations.metrics.SumAggregationBuilder;
import os.org.opensearch.search.aggregations.metrics.TopHitsAggregationBuilder;
import os.org.opensearch.search.builder.SearchSourceBuilder;
import os.org.opensearch.search.fetch.subphase.FetchSourceContext;
import os.org.opensearch.search.fetch.subphase.highlight.HighlightBuilder;
import os.org.opensearch.search.sort.FieldSortBuilder;
import os.org.opensearch.search.sort.NestedSortBuilder;
import os.org.opensearch.search.sort.SortBuilders;
import os.org.opensearch.search.sort.SortMode;
import os.org.opensearch.search.sort.SortOrder;

@Slf4j
// Not tagged with Repository annotation as it is programmatically initialized
public class OpenSearchClient implements SearchClient {
  @Getter protected final RestHighLevelClient client;
  private final boolean isClientAvailable;
  private final RBACConditionEvaluator rbacConditionEvaluator;

  private final OSLineageGraphBuilder lineageGraphBuilder;

  private final String clusterAlias;

  private static final Set<String> FIELDS_TO_REMOVE =
      Set.of(
          "suggest",
          "service_suggest",
          "column_suggest",
          "schema_suggest",
          "database_suggest",
          "lifeCycle",
          "fqnParts",
          "chart_suggest",
          "field_suggest");

  private static final RequestOptions OPENSEARCH_REQUEST_OPTIONS;

  static {
    RequestOptions.Builder builder = RequestOptions.DEFAULT.toBuilder();
    builder.addHeader("Content-Type", "application/json");
    builder.addHeader("Accept", "application/json");
    builder.setWarningsHandler(WarningsHandler.PERMISSIVE);
    OPENSEARCH_REQUEST_OPTIONS = builder.build();
  }

  private NLQService nlqService;

  public OpenSearchClient(ElasticSearchConfiguration config, NLQService nlqService) {
    this(config);
    this.nlqService = nlqService;
  }

  public OpenSearchClient(ElasticSearchConfiguration config) {
    this.client = createOpenSearchClient(config);
    clusterAlias = config != null ? config.getClusterAlias() : "";
    isClientAvailable = client != null;
    QueryBuilderFactory queryBuilderFactory = new OpenSearchQueryBuilderFactory();
    rbacConditionEvaluator = new RBACConditionEvaluator(queryBuilderFactory);
    lineageGraphBuilder = new OSLineageGraphBuilder(client);
  }

  @Override
  public boolean isClientAvailable() {
    return isClientAvailable;
  }

  @Override
  public boolean indexExists(String indexName) {
    try {
      GetIndexRequest gRequest = new GetIndexRequest(indexName);
      gRequest.local(false);
      return client.indices().exists(gRequest, RequestOptions.DEFAULT);
    } catch (Exception e) {
      LOG.error(String.format("Failed to check if index %s exists due to", indexName), e);
      return false;
    }
  }

  @Override
  public void createIndex(IndexMapping indexMapping, String indexMappingContent) {
    if (Boolean.TRUE.equals(isClientAvailable)) {
      try {
        CreateIndexRequest request =
            new CreateIndexRequest(indexMapping.getIndexName(clusterAlias));
        request.source(indexMappingContent, XContentType.JSON);
        CreateIndexResponse createIndexResponse =
            client.indices().create(request, RequestOptions.DEFAULT);
        LOG.debug(
            "{} Created {}",
            indexMapping.getIndexName(clusterAlias),
            createIndexResponse.isAcknowledged());
        // creating alias for indexes
        createAliases(indexMapping);
      } catch (Exception e) {
        LOG.error("Failed to create Open Search indexes due to", e);
      }
    } else {
      LOG.error(
          "Failed to create Open Search index as client is not property configured, Please check your OpenMetadata configuration");
    }
  }

  @Override
  public void addIndexAlias(IndexMapping indexMapping, String... aliasName) {
    try {
      IndicesAliasesRequest.AliasActions aliasAction =
          IndicesAliasesRequest.AliasActions.add()
              .index(indexMapping.getIndexName(clusterAlias))
              .aliases(aliasName);
      IndicesAliasesRequest aliasesRequest = new IndicesAliasesRequest();
      aliasesRequest.addAliasAction(aliasAction);
      client.indices().updateAliases(aliasesRequest, RequestOptions.DEFAULT);
    } catch (Exception e) {
      LOG.error(
          String.format(
              "Failed to create alias for %s due to", indexMapping.getAlias(clusterAlias)),
          e);
    }
  }

  @Override
  public void createAliases(IndexMapping indexMapping) {
    try {
      Set<String> aliases = new HashSet<>(indexMapping.getParentAliases(clusterAlias));
      aliases.add(indexMapping.getAlias(clusterAlias));
      addIndexAlias(indexMapping, aliases.toArray(new String[0]));
    } catch (Exception e) {
      LOG.error(
          String.format(
              "Failed to create alias for %s due to", indexMapping.getIndexName(clusterAlias)),
          e);
    }
  }

  @Override
  public void updateIndex(IndexMapping indexMapping, String indexMappingContent) {
    try {
      PutMappingRequest request = new PutMappingRequest(indexMapping.getIndexName(clusterAlias));
      JsonNode readProperties = JsonUtils.readTree(indexMappingContent).get("mappings");
      request.source(JsonUtils.getMap(readProperties));
      AcknowledgedResponse putMappingResponse =
          client.indices().putMapping(request, RequestOptions.DEFAULT);
      LOG.debug(
          "{} Updated {}", indexMapping.getIndexMappingFile(), putMappingResponse.isAcknowledged());
    } catch (Exception e) {
      LOG.warn(
          String.format(
              "Failed to Update Open Search index %s", indexMapping.getIndexName(clusterAlias)));
    }
  }

  @Override
  public void deleteIndex(IndexMapping indexMapping) {
    try {
      DeleteIndexRequest request = new DeleteIndexRequest(indexMapping.getIndexName(clusterAlias));
      AcknowledgedResponse deleteIndexResponse =
          client.indices().delete(request, RequestOptions.DEFAULT);
      LOG.debug(
          "{} Deleted {}",
          indexMapping.getIndexName(clusterAlias),
          deleteIndexResponse.isAcknowledged());
    } catch (Exception e) {
      LOG.error("Failed to delete Open Search indexes due to", e);
    }
  }

  @Override
  public Response search(SearchRequest request, SubjectContext subjectContext) throws IOException {
    SearchSettings searchSettings =
        SettingsCache.getSetting(SettingsType.SEARCH_SETTINGS, SearchSettings.class);
    return doSearch(request, subjectContext, searchSettings);
  }

  @Override
  public Response previewSearch(
      SearchRequest request, SubjectContext subjectContext, SearchSettings searchSettings)
      throws IOException {
    return doSearch(request, subjectContext, searchSettings);
  }

  public Response doSearch(
      SearchRequest request, SubjectContext subjectContext, SearchSettings searchSettings)
      throws IOException {
    OpenSearchSourceBuilderFactory searchBuilderFactory =
        new OpenSearchSourceBuilderFactory(searchSettings);
    SearchSourceBuilder searchSourceBuilder =
        searchBuilderFactory.getSearchSourceBuilder(
            request.getIndex(), request.getQuery(), request.getFrom(), request.getSize());

    buildSearchRBACQuery(subjectContext, searchSourceBuilder);

    // Add Query Filter
    buildSearchSourceFilter(request.getQueryFilter(), searchSourceBuilder);

    if (!nullOrEmpty(request.getPostFilter())) {
      try {
        XContentParser filterParser =
            XContentType.JSON
                .xContent()
                .createParser(
                    OsUtils.osXContentRegistry,
                    LoggingDeprecationHandler.INSTANCE,
                    request.getPostFilter());
        QueryBuilder filter = SearchSourceBuilder.fromXContent(filterParser).query();
        searchSourceBuilder.postFilter(filter);
      } catch (Exception ex) {
        LOG.warn("Error parsing post_filter from query parameters, ignoring filter", ex);
      }
    }

    if (!nullOrEmpty(request.getSearchAfter())) {
      searchSourceBuilder.searchAfter(request.getSearchAfter().toArray());
    }

    /* For backward-compatibility we continue supporting the deleted argument, this should be removed in future versions */
    if (request
            .getIndex()
            .equalsIgnoreCase(Entity.getSearchRepository().getIndexOrAliasName(GLOBAL_SEARCH_ALIAS))
        || request
            .getIndex()
            .equalsIgnoreCase(Entity.getSearchRepository().getIndexOrAliasName("dataAsset"))) {
      BoolQueryBuilder deletedOptions =
          QueryBuilders.boolQuery()
              .should(
                  QueryBuilders.boolQuery()
                      .must(QueryBuilders.existsQuery("deleted"))
                      .must(QueryBuilders.termQuery("deleted", request.getDeleted())))
              .should(QueryBuilders.boolQuery().mustNot(QueryBuilders.existsQuery("deleted")));
      BoolQueryBuilder combined =
          QueryBuilders.boolQuery().must(searchSourceBuilder.query()).filter(deletedOptions);

      searchSourceBuilder.query(combined);
    } else if (request
            .getIndex()
            .equalsIgnoreCase(
                Entity.getSearchRepository().getIndexMapping(DOMAIN).getIndexName(clusterAlias))
        || request
            .getIndex()
            .equalsIgnoreCase(
                Entity.getSearchRepository()
                    .getIndexMapping(DATA_PRODUCT)
                    .getIndexName(clusterAlias))
        || request
            .getIndex()
            .equalsIgnoreCase(
                Entity.getSearchRepository().getIndexMapping(QUERY).getIndexName(clusterAlias))
        || request
            .getIndex()
            .equalsIgnoreCase(
                Entity.getSearchRepository().getIndexOrAliasName("knowledge_page_search_index"))
        || request
            .getIndex()
            .equalsIgnoreCase(
                Entity.getSearchRepository()
                    .getIndexMapping(RAW_COST_ANALYSIS_REPORT_DATA)
                    .getIndexName(clusterAlias))
        || request
            .getIndex()
            .equalsIgnoreCase(
                Entity.getSearchRepository()
                    .getIndexMapping(AGGREGATED_COST_ANALYSIS_REPORT_DATA)
                    .getIndexName(clusterAlias))) {
      searchSourceBuilder.query(QueryBuilders.boolQuery().must(searchSourceBuilder.query()));
    } else {
      searchSourceBuilder.query(
          QueryBuilders.boolQuery()
              .must(searchSourceBuilder.query())
              .must(QueryBuilders.termQuery("deleted", request.getDeleted())));
    }

    if (!nullOrEmpty(request.getSortFieldParam())
        && Boolean.TRUE.equals(!request.getIsHierarchy())) {
      FieldSortBuilder fieldSortBuilder =
          new FieldSortBuilder(request.getSortFieldParam())
              .order(SortOrder.fromString(request.getSortOrder()));
      // Score is an internal ES Field
      if (!request.getSortFieldParam().equalsIgnoreCase("_score")) {
        fieldSortBuilder.unmappedType("integer");
      }
      searchSourceBuilder.sort(fieldSortBuilder);
    }

    buildHierarchyQuery(request, searchSourceBuilder, client);

    /* for performance reasons OpenSearch doesn't provide accurate hits
    if we enable trackTotalHits parameter it will try to match every result, count and return hits
    however in most cases for search results an approximate value is good enough.
    we are displaying total entity counts in landing page and explore page where we need the total count
    https://github.com/Open/Opensearch/issues/33028 */
    searchSourceBuilder.fetchSource(
        new FetchSourceContext(
            request.getFetchSource(),
            request.getIncludeSourceFields().toArray(String[]::new),
            request.getExcludeSourceFields().toArray(String[]::new)));

    if (Boolean.TRUE.equals(request.getTrackTotalHits())) {
      searchSourceBuilder.trackTotalHits(true);
    } else {
      searchSourceBuilder.trackTotalHitsUpTo(MAX_RESULT_HITS);
    }

    searchSourceBuilder.timeout(new TimeValue(30, TimeUnit.SECONDS));

    try {
      RequestOptions.Builder builder = RequestOptions.DEFAULT.toBuilder();
      builder.addHeader("Content-Type", "application/json");
      SearchResponse searchResponse =
          client.search(
              new os.org.opensearch.action.search.SearchRequest(request.getIndex())
                  .source(searchSourceBuilder),
              RequestOptions.DEFAULT);
      if (Boolean.FALSE.equals(request.getIsHierarchy())) {
        return Response.status(OK).entity(searchResponse.toString()).build();
      } else {
        List<?> response = buildSearchHierarchy(request, searchResponse);
        return Response.status(OK).entity(response).build();
      }
    } catch (IndexNotFoundException e) {
      throw new SearchIndexNotFoundException(
          String.format("Failed to to find index %s", request.getIndex()));
    }
  }

  @Override
  public Response searchWithNLQ(SearchRequest request, SubjectContext subjectContext)
      throws IOException {
    LOG.info("Searching with NLQ: {}", request.getQuery());

    if (nlqService != null) {
      try {
        String transformedQuery = nlqService.transformNaturalLanguageQuery(request, null);
        if (transformedQuery == null) {
          LOG.info("Failed to  get Transformed NLQ query ");
          return fallbackToBasicSearch(request, subjectContext);
        } else {
          LOG.debug("Transformed NLQ query: {}", transformedQuery);
          XContentParser parser = createXContentParser(transformedQuery);
          SearchSourceBuilder searchSourceBuilder = SearchSourceBuilder.fromXContent(parser);
          searchSourceBuilder.from(request.getFrom());
          searchSourceBuilder.size(request.getSize());
          OpenSearchSourceBuilderFactory sourceBuilderFactory = getSearchBuilderFactory();
          sourceBuilderFactory.addAggregationsToNLQQuery(searchSourceBuilder, request.getIndex());
          os.org.opensearch.action.search.SearchRequest searchRequest =
              new os.org.opensearch.action.search.SearchRequest(request.getIndex());
          searchRequest.source(searchSourceBuilder);
          os.org.opensearch.action.search.SearchResponse response =
              client.search(searchRequest, os.org.opensearch.client.RequestOptions.DEFAULT);
          if (response.getHits() != null
              && response.getHits().getTotalHits() != null
              && response.getHits().getTotalHits().value > 0) {
            nlqService.cacheQuery(request.getQuery(), transformedQuery);
          }
          return Response.status(Response.Status.OK).entity(response.toString()).build();
        }
      } catch (Exception e) {
        LOG.error("Error transforming or executing NLQ query: {}", e.getMessage(), e);
        return fallbackToBasicSearch(request, subjectContext);
      }
    } else {
      return fallbackToBasicSearch(request, subjectContext);
    }
  }

  private Response fallbackToBasicSearch(SearchRequest request, SubjectContext subjectContext) {
    try {
      LOG.debug("Falling back to basic query_string search for NLQ: {}", request.getQuery());

      SearchSourceBuilder searchSourceBuilder = new SearchSourceBuilder();
      QueryStringQueryBuilder queryBuilder = new QueryStringQueryBuilder(request.getQuery());
      searchSourceBuilder.query(queryBuilder);
      searchSourceBuilder.from(request.getFrom());
      searchSourceBuilder.size(request.getSize());
      buildSearchRBACQuery(subjectContext, searchSourceBuilder);

      os.org.opensearch.action.search.SearchRequest osRequest =
          new os.org.opensearch.action.search.SearchRequest(request.getIndex());
      osRequest.source(searchSourceBuilder);
      getSearchBuilderFactory().addAggregationsToNLQQuery(searchSourceBuilder, request.getIndex());
      SearchResponse searchResponse = client.search(osRequest, OPENSEARCH_REQUEST_OPTIONS);
      return Response.status(Response.Status.OK).entity(searchResponse.toString()).build();
    } catch (Exception e) {
      LOG.error("Error in fallback search: {}", e.getMessage(), e);
      return Response.status(Response.Status.INTERNAL_SERVER_ERROR)
          .entity(String.format("Failed to execute natural language search: %s", e.getMessage()))
          .build();
    }
  }

  @Override
  public Response getDocByID(String indexName, String entityId) throws IOException {
    try {
      GetRequest request =
          new GetRequest(Entity.getSearchRepository().getIndexOrAliasName(indexName), entityId);
      GetResponse response = client.get(request, RequestOptions.DEFAULT);

      if (response.isExists()) {
        return Response.status(OK).entity(response.toString()).build();
      }

    } catch (OpenSearchException e) {
      if (e.status() == RestStatus.NOT_FOUND) {
        throw new SearchIndexNotFoundException(
            String.format("Failed to to find doc with id %s", entityId));
      } else {
        throw new SearchException(String.format("Search failed due to %s", e.getMessage()));
      }
    }
    return getResponse(NOT_FOUND, "Document not found.");
  }

  private void buildHierarchyQuery(
      SearchRequest request, SearchSourceBuilder searchSourceBuilder, RestHighLevelClient client)
      throws IOException {

    if (Boolean.FALSE.equals(request.getIsHierarchy())) {
      return;
    }

    String indexName = request.getIndex();
    String glossaryTermIndex =
        Entity.getSearchRepository().getIndexMapping(GLOSSARY_TERM).getIndexName(clusterAlias);
    String domainIndex =
        Entity.getSearchRepository().getIndexMapping(DOMAIN).getIndexName(clusterAlias);

    BoolQueryBuilder baseQuery =
        QueryBuilders.boolQuery()
            .should(searchSourceBuilder.query())
            .should(QueryBuilders.matchPhraseQuery("fullyQualifiedName", request.getQuery()))
            .should(QueryBuilders.matchPhraseQuery("name", request.getQuery()))
            .should(QueryBuilders.matchPhraseQuery("displayName", request.getQuery()));

    if (indexName.equalsIgnoreCase(glossaryTermIndex)) {
      baseQuery
          .should(QueryBuilders.matchPhraseQuery("glossary.fullyQualifiedName", request.getQuery()))
          .should(QueryBuilders.matchPhraseQuery("glossary.displayName", request.getQuery()))
          .must(QueryBuilders.matchQuery("status", "Approved"));
    } else if (indexName.equalsIgnoreCase(domainIndex)) {
      baseQuery
          .should(QueryBuilders.matchPhraseQuery("parent.fullyQualifiedName", request.getQuery()))
          .should(QueryBuilders.matchPhraseQuery("parent.displayName", request.getQuery()));
    }

    baseQuery.minimumShouldMatch(1);
    searchSourceBuilder.query(baseQuery);

    SearchResponse searchResponse =
        client.search(
            new os.org.opensearch.action.search.SearchRequest(request.getIndex())
                .source(searchSourceBuilder),
            RequestOptions.DEFAULT);

    Terms parentTerms = searchResponse.getAggregations().get("fqnParts_agg");

    // Build  es query to get parent terms for the user input query , to build correct hierarchy
    // In case of default search , no need to get parent terms they are already present in the
    // response
    if (parentTerms != null
        && !parentTerms.getBuckets().isEmpty()
        && !request.getQuery().equals("*")) {
      BoolQueryBuilder parentTermQueryBuilder = QueryBuilders.boolQuery();

      parentTerms.getBuckets().stream()
          .map(Terms.Bucket::getKeyAsString)
          .forEach(
              parentTerm ->
                  parentTermQueryBuilder.should(
                      QueryBuilders.matchQuery("fullyQualifiedName", parentTerm)));
      if (indexName.equalsIgnoreCase(glossaryTermIndex)) {
        parentTermQueryBuilder
            .minimumShouldMatch(1)
            .must(QueryBuilders.matchQuery("status", "Approved"));
      } else {
        parentTermQueryBuilder.minimumShouldMatch(1);
      }
      searchSourceBuilder.query(parentTermQueryBuilder);
    }

    searchSourceBuilder.sort(SortBuilders.fieldSort("fullyQualifiedName").order(SortOrder.ASC));
  }

  public List<?> buildSearchHierarchy(SearchRequest request, SearchResponse searchResponse) {
    List<?> response = new ArrayList<>();
    String indexName = request.getIndex();
    String glossaryTermIndex =
        Entity.getSearchRepository().getIndexMapping(GLOSSARY_TERM).getIndexName(clusterAlias);
    String domainIndex =
        Entity.getSearchRepository().getIndexMapping(DOMAIN).getIndexName(clusterAlias);

    if (indexName.equalsIgnoreCase(glossaryTermIndex)) {
      response = buildGlossaryTermSearchHierarchy(searchResponse);
    } else if (indexName.equalsIgnoreCase(domainIndex)) {
      response = buildDomainSearchHierarchy(searchResponse);
    }
    return response;
  }

  public List<EntityHierarchy> buildGlossaryTermSearchHierarchy(SearchResponse searchResponse) {
    Map<String, EntityHierarchy> termMap =
        new LinkedHashMap<>(); // termMap represent glossary terms
    Map<String, EntityHierarchy> rootTerms =
        new LinkedHashMap<>(); // rootTerms represent glossaries

    for (var hit : searchResponse.getHits().getHits()) {
      String jsonSource = hit.getSourceAsString();

      EntityHierarchy term = JsonUtils.readValue(jsonSource, EntityHierarchy.class);
      EntityHierarchy glossaryInfo =
          JsonUtils.readTree(jsonSource).path("glossary").isMissingNode()
              ? null
              : JsonUtils.convertValue(
                  JsonUtils.readTree(jsonSource).path("glossary"), EntityHierarchy.class);

      if (glossaryInfo != null) {
        rootTerms.putIfAbsent(glossaryInfo.getFullyQualifiedName(), glossaryInfo);
      }

      term.setChildren(new ArrayList<>());
      termMap.putIfAbsent(term.getFullyQualifiedName(), term);
    }

    termMap.putAll(rootTerms);

    termMap
        .values()
        .forEach(
            term -> {
              String parentFQN = getParentFQN(term.getFullyQualifiedName());
              String termFQN = term.getFullyQualifiedName();

              if (parentFQN != null && termMap.containsKey(parentFQN)) {
                EntityHierarchy parentTerm = termMap.get(parentFQN);
                List<EntityHierarchy> children = parentTerm.getChildren();
                children.removeIf(
                    child -> child.getFullyQualifiedName().equals(term.getFullyQualifiedName()));
                children.add(term);
                parentTerm.setChildren(children);
              } else {
                if (rootTerms.containsKey(termFQN)) {
                  EntityHierarchy rootTerm = rootTerms.get(termFQN);
                  rootTerm.setChildren(term.getChildren());
                }
              }
            });

    return new ArrayList<>(rootTerms.values());
  }

  public List<EntityHierarchy> buildDomainSearchHierarchy(SearchResponse searchResponse) {
    Map<String, EntityHierarchy> entityHierarchyMap =
        Arrays.stream(searchResponse.getHits().getHits())
            .map(hit -> JsonUtils.readValue(hit.getSourceAsString(), EntityHierarchy.class))
            .collect(
                Collectors.toMap(
                    EntityHierarchy::getFullyQualifiedName,
                    entity -> {
                      entity.setChildren(new ArrayList<>());
                      return entity;
                    },
                    (existing, replacement) -> existing,
                    LinkedHashMap::new));

    List<EntityHierarchy> rootDomains = new ArrayList<>();

    entityHierarchyMap
        .values()
        .forEach(
            entity -> {
              String parentFqn = getParentFQN(entity.getFullyQualifiedName());
              EntityHierarchy parentEntity = entityHierarchyMap.get(parentFqn);
              if (parentEntity != null) {
                parentEntity.getChildren().add(entity);
              } else {
                rootDomains.add(entity);
              }
            });

    return rootDomains;
  }

  @Override
  public SearchResultListMapper listWithOffset(
      String filter,
      int limit,
      int offset,
      String index,
      SearchSortFilter searchSortFilter,
      String q,
      String queryString)
      throws IOException {
    SearchSourceBuilder searchSourceBuilder = new SearchSourceBuilder();
    if (!nullOrEmpty(q)) {
      searchSourceBuilder =
          getSearchBuilderFactory().getSearchSourceBuilder(index, q, offset, limit);
    }

    if (!nullOrEmpty(queryString)) {
      XContentParser queryParser = createXContentParser(queryString);
      searchSourceBuilder = SearchSourceBuilder.fromXContent(queryParser);
    }

    List<Map<String, Object>> results = new ArrayList<>();
    getSearchFilter(filter, searchSourceBuilder);

    searchSourceBuilder.timeout(new TimeValue(30, TimeUnit.SECONDS));
    searchSourceBuilder.from(offset);
    searchSourceBuilder.size(limit);
    if (searchSortFilter.isSorted()) {
      FieldSortBuilder fieldSortBuilder =
          SortBuilders.fieldSort(searchSortFilter.getSortField())
              .order(SortOrder.fromString(searchSortFilter.getSortType()));
      if (searchSortFilter.isNested()) {
        NestedSortBuilder nestedSortBuilder =
            new NestedSortBuilder(searchSortFilter.getSortNestedPath());
        fieldSortBuilder.setNestedSort(nestedSortBuilder);
        fieldSortBuilder.sortMode(
            SortMode.valueOf(searchSortFilter.getSortNestedMode().toUpperCase()));
      }
      searchSourceBuilder.sort(fieldSortBuilder);
    }
    try {
      SearchResponse response =
          client.search(
              new os.org.opensearch.action.search.SearchRequest(index).source(searchSourceBuilder),
              RequestOptions.DEFAULT);
      SearchHits searchHits = response.getHits();
      SearchHit[] hits = searchHits.getHits();
      Arrays.stream(hits).forEach(hit -> results.add(hit.getSourceAsMap()));
      return new SearchResultListMapper(
          results, searchHits.getTotalHits() != null ? searchHits.getTotalHits().value : 0);
    } catch (OpenSearchStatusException e) {
      if (e.status() == RestStatus.NOT_FOUND) {
        throw new SearchIndexNotFoundException(String.format("Failed to to find index %s", index));
      } else {
        throw new SearchException(String.format("Search failed due to %s", e.getDetailedMessage()));
      }
    }
  }

  @Override
  public SearchResultListMapper listWithDeepPagination(
      String index,
      String query,
      String filter,
      String[] fields,
      SearchSortFilter searchSortFilter,
      int size,
      Object[] searchAfter)
      throws IOException {
    SearchSourceBuilder searchSourceBuilder = new SearchSourceBuilder();
    if (!nullOrEmpty(query)) {
      searchSourceBuilder = getSearchBuilderFactory().getSearchSourceBuilder(index, query, 0, size);
    }
    if (!nullOrEmpty(fields)) {
      searchSourceBuilder.fetchSource(fields, null);
    }

    List<Map<String, Object>> results = new ArrayList<>();

    if (Optional.ofNullable(filter).isPresent()) {
      getSearchFilter(filter, searchSourceBuilder);
    }

    searchSourceBuilder.timeout(new TimeValue(30, TimeUnit.SECONDS));
    searchSourceBuilder.from(0);
    searchSourceBuilder.size(size);

    if (Optional.ofNullable(searchAfter).isPresent()) {
      searchSourceBuilder.searchAfter(searchAfter);
    }

    if (searchSortFilter.isSorted()) {
      FieldSortBuilder fieldSortBuilder =
          SortBuilders.fieldSort(searchSortFilter.getSortField())
              .order(SortOrder.fromString(searchSortFilter.getSortType()));
      if (searchSortFilter.isNested()) {
        NestedSortBuilder nestedSortBuilder =
            new NestedSortBuilder(searchSortFilter.getSortNestedPath());
        fieldSortBuilder.setNestedSort(nestedSortBuilder);
        fieldSortBuilder.sortMode(
            SortMode.valueOf(searchSortFilter.getSortNestedMode().toUpperCase()));
      }
      searchSourceBuilder.sort(fieldSortBuilder);
    }
    try {
      SearchResponse response =
          client.search(
              new os.org.opensearch.action.search.SearchRequest(index).source(searchSourceBuilder),
              RequestOptions.DEFAULT);
      SearchHits searchHits = response.getHits();
      List<SearchHit> hits = List.of(searchHits.getHits());
      Object[] lastHitSortValues = null;

      if (!hits.isEmpty()) {
        lastHitSortValues = hits.get(hits.size() - 1).getSortValues();
      }

      hits.forEach(hit -> results.add(hit.getSourceAsMap()));
      return new SearchResultListMapper(
          results, searchHits.getTotalHits().value, lastHitSortValues);
    } catch (OpenSearchStatusException e) {
      if (e.status() == RestStatus.NOT_FOUND) {
        throw new SearchIndexNotFoundException(String.format("Failed to to find index %s", index));
      } else {
        throw new SearchException(String.format("Search failed due to %s", e.getDetailedMessage()));
      }
    }
  }

  @Override
  public Response searchBySourceUrl(String sourceUrl) throws IOException {
    os.org.opensearch.action.search.SearchRequest searchRequest =
        new os.org.opensearch.action.search.SearchRequest(
            Entity.getSearchRepository().getIndexOrAliasName(GLOBAL_SEARCH_ALIAS));
    SearchSourceBuilder searchSourceBuilder = new SearchSourceBuilder();
    searchSourceBuilder.query(
        QueryBuilders.boolQuery().must(QueryBuilders.termQuery("sourceUrl", sourceUrl)));
    searchRequest.source(searchSourceBuilder);
    String response = client.search(searchRequest, RequestOptions.DEFAULT).toString();
    return Response.status(OK).entity(response).build();
  }

  @Override
  public SearchLineageResult searchLineage(SearchLineageRequest lineageRequest) throws IOException {
    int upstreamDepth = lineageRequest.getUpstreamDepth();
    int downstreamDepth = lineageRequest.getDownstreamDepth();
    SearchLineageResult result =
        lineageGraphBuilder.getDownstreamLineage(
            lineageRequest
                .withUpstreamDepth(upstreamDepth + 1)
                .withDownstreamDepth(downstreamDepth + 1)
                .withDirection(LineageDirection.DOWNSTREAM)
                .withDirectionValue(
                    getLineageDirection(
                        lineageRequest.getDirection(), lineageRequest.getIsConnectedVia())));
    SearchLineageResult upstreamLineage =
        lineageGraphBuilder.getUpstreamLineage(
            lineageRequest
                .withUpstreamDepth(upstreamDepth + 1)
                .withDownstreamDepth(downstreamDepth + 1)
                .withDirection(LineageDirection.UPSTREAM)
                .withDirectionValue(
                    getLineageDirection(
                        lineageRequest.getDirection(), lineageRequest.getIsConnectedVia())));

    // Here we are merging everything from downstream paging into upstream paging
    for (var nodeFromDownstream : result.getNodes().entrySet()) {
      if (upstreamLineage.getNodes().containsKey(nodeFromDownstream.getKey())) {
        NodeInformation existingNode = upstreamLineage.getNodes().get(nodeFromDownstream.getKey());
        LayerPaging existingPaging = existingNode.getPaging();
        existingPaging.setEntityDownstreamCount(
            nodeFromDownstream.getValue().getPaging().getEntityDownstreamCount());
      }
    }
    // since paging from downstream is merged into upstream, we can just put the upstream result
    result.getNodes().putAll(upstreamLineage.getNodes());
    result.getUpstreamEdges().putAll(upstreamLineage.getUpstreamEdges());
    return result;
  }

  public SearchLineageResult searchLineageWithDirection(SearchLineageRequest lineageRequest)
      throws IOException {
    int upstreamDepth = lineageRequest.getUpstreamDepth();
    int downstreamDepth = lineageRequest.getDownstreamDepth();
    if (lineageRequest.getDirection().equals(LineageDirection.UPSTREAM)) {
      return lineageGraphBuilder.getUpstreamLineage(
          lineageRequest
              .withUpstreamDepth(upstreamDepth + 1)
              .withDownstreamDepth(downstreamDepth + 1)
              .withDirectionValue(
                  getLineageDirection(
                      lineageRequest.getDirection(), lineageRequest.getIsConnectedVia())));
    } else {
      return lineageGraphBuilder.getDownstreamLineage(
          lineageRequest
              .withUpstreamDepth(upstreamDepth + 1)
              .withDownstreamDepth(downstreamDepth + 1)
              .withDirectionValue(
                  getLineageDirection(
                      lineageRequest.getDirection(), lineageRequest.getIsConnectedVia())));
    }
  }

  @Override
  public SearchLineageResult searchPlatformLineage(
      String index, String queryFilter, boolean deleted) throws IOException {
    return lineageGraphBuilder.getPlatformLineage(index, queryFilter, deleted);
  }

  private void getEntityRelationship(
      String fqn,
      int depth,
      Set<Map<String, Object>> edges,
      Set<Map<String, Object>> nodes,
      String queryFilter,
      String direction,
      boolean deleted)
      throws IOException {
    if (depth <= 0) {
      return;
    }
    os.org.opensearch.action.search.SearchRequest searchRequest =
        new os.org.opensearch.action.search.SearchRequest(
            Entity.getSearchRepository().getIndexOrAliasName(GLOBAL_SEARCH_ALIAS));
    SearchSourceBuilder searchSourceBuilder = new SearchSourceBuilder();
    searchSourceBuilder.query(
        QueryBuilders.boolQuery()
            .must(QueryBuilders.termQuery(direction, FullyQualifiedName.buildHash(fqn))));
    if (CommonUtil.nullOrEmpty(deleted)) {
      searchSourceBuilder.query(
          QueryBuilders.boolQuery()
              .must(QueryBuilders.termQuery(direction, FullyQualifiedName.buildHash(fqn)))
              .must(QueryBuilders.termQuery("deleted", deleted)));
    }
    if (!nullOrEmpty(queryFilter) && !queryFilter.equals("{}")) {
      try {
        XContentParser filterParser =
            XContentType.JSON
                .xContent()
                .createParser(
                    OsUtils.osXContentRegistry, LoggingDeprecationHandler.INSTANCE, queryFilter);
        QueryBuilder filter = SearchSourceBuilder.fromXContent(filterParser).query();
        BoolQueryBuilder newQuery =
            QueryBuilders.boolQuery().must(searchSourceBuilder.query()).filter(filter);
        searchSourceBuilder.query(newQuery);
      } catch (Exception ex) {
        LOG.warn("Error parsing query_filter from query parameters, ignoring filter", ex);
      }
    }
    searchRequest.source(searchSourceBuilder.size(1000));
    os.org.opensearch.action.search.SearchResponse searchResponse =
        client.search(searchRequest, RequestOptions.DEFAULT);
    for (var hit : searchResponse.getHits().getHits()) {
      List<Map<String, Object>> entityRelationship =
          (List<Map<String, Object>>) hit.getSourceAsMap().get("entityRelationship");
      HashMap<String, Object> tempMap = new HashMap<>(JsonUtils.getMap(hit.getSourceAsMap()));
      tempMap.keySet().removeAll(FIELDS_TO_REMOVE_ENTITY_RELATIONSHIP);
      nodes.add(tempMap);
      for (Map<String, Object> er : entityRelationship) {
        Map<String, String> entity = (HashMap<String, String>) er.get("entity");
        Map<String, String> relatedEntity = (HashMap<String, String>) er.get("relatedEntity");
        if (direction.equalsIgnoreCase(ENTITY_RELATIONSHIP_DIRECTION_ENTITY)) {
          if (!edges.contains(er) && entity.get("fqn").equals(fqn)) {
            edges.add(er);
            getEntityRelationship(
                relatedEntity.get("fqn"), depth - 1, edges, nodes, queryFilter, direction, deleted);
          }
        } else {
          if (!edges.contains(er) && relatedEntity.get("fqn").equals(fqn)) {
            edges.add(er);
            getEntityRelationship(
                entity.get("fqn"), depth - 1, edges, nodes, queryFilter, direction, deleted);
          }
        }
      }
    }
  }

  public Map<String, Object> searchEntityRelationshipInternal(
      String fqn, int upstreamDepth, int downstreamDepth, String queryFilter, boolean deleted)
      throws IOException {
    Map<String, Object> responseMap = new HashMap<>();
    Set<Map<String, Object>> edges = new HashSet<>();
    Set<Map<String, Object>> nodes = new HashSet<>();
    os.org.opensearch.action.search.SearchRequest searchRequest =
        new os.org.opensearch.action.search.SearchRequest(
            Entity.getSearchRepository().getIndexOrAliasName(GLOBAL_SEARCH_ALIAS));
    SearchSourceBuilder searchSourceBuilder = new SearchSourceBuilder();
    searchSourceBuilder.query(
        QueryBuilders.boolQuery().must(QueryBuilders.termQuery("fullyQualifiedName", fqn)));
    searchRequest.source(searchSourceBuilder.size(1000));
    SearchResponse searchResponse = client.search(searchRequest, RequestOptions.DEFAULT);
    for (var hit : searchResponse.getHits().getHits()) {
      Map<String, Object> tempMap = new HashMap<>(JsonUtils.getMap(hit.getSourceAsMap()));
      tempMap.keySet().removeAll(FIELDS_TO_REMOVE);
      responseMap.put("entity", tempMap);
    }
    getEntityRelationship(
        fqn,
        downstreamDepth,
        edges,
        nodes,
        queryFilter,
        ENTITY_RELATIONSHIP_DIRECTION_ENTITY,
        deleted);
    getEntityRelationship(
        fqn,
        upstreamDepth,
        edges,
        nodes,
        queryFilter,
        ENTITY_RELATIONSHIP_DIRECTION_RELATED_ENTITY,
        deleted);
    responseMap.put("edges", edges);
    responseMap.put("nodes", nodes);
    return responseMap;
  }

  @Override
  public Response searchEntityRelationship(
      String fqn, int upstreamDepth, int downstreamDepth, String queryFilter, boolean deleted)
      throws IOException {
    Map<String, Object> responseMap =
        searchEntityRelationshipInternal(fqn, upstreamDepth, downstreamDepth, queryFilter, deleted);
    return Response.status(OK).entity(responseMap).build();
  }

  @Override
  public Response searchDataQualityLineage(
      String fqn, int upstreamDepth, String queryFilter, boolean deleted) throws IOException {
    Map<String, Object> responseMap = new HashMap<>();
    Set<EsLineageData> edges = new HashSet<>();
    Set<Map<String, Object>> nodes = new HashSet<>();
    searchDataQualityLineage(fqn, upstreamDepth, queryFilter, deleted, edges, nodes);
    responseMap.put("edges", edges);
    responseMap.put("nodes", nodes);
    return Response.status(OK).entity(responseMap).build();
  }

  public Map<String, Object> searchSchemaEntityRelationshipInternal(
      String fqn, int upstreamDepth, int downstreamDepth, String queryFilter, boolean deleted)
      throws IOException {
    Map<String, Object> responseMap = new HashMap<>();
    Set<Map<String, Object>> edges = new HashSet<>();
    Set<Map<String, Object>> nodes = new HashSet<>();
    os.org.opensearch.action.search.SearchRequest searchRequest =
        new os.org.opensearch.action.search.SearchRequest(
            Entity.getSearchRepository().getIndexOrAliasName(GLOBAL_SEARCH_ALIAS));
    SearchSourceBuilder searchSourceBuilder = new SearchSourceBuilder();
    searchSourceBuilder.query(
        QueryBuilders.boolQuery().must(QueryBuilders.termQuery("fullyQualifiedName", fqn)));
    searchRequest.source(searchSourceBuilder.size(1000));
    SearchResponse searchResponse = client.search(searchRequest, RequestOptions.DEFAULT);
    for (var hit : searchResponse.getHits().getHits()) {
      Map<String, Object> tempMap = new HashMap<>(JsonUtils.getMap(hit.getSourceAsMap()));
      tempMap.keySet().removeAll(FIELDS_TO_REMOVE);
      responseMap.put("entity", tempMap);
    }
    TableRepository repository = (TableRepository) Entity.getEntityRepository(TABLE);
    ListFilter filter = new ListFilter(Include.NON_DELETED).addQueryParam("databaseSchema", fqn);
    List<Table> tables =
        repository.listAll(repository.getFields("tableConstraints, displayName, owners"), filter);
    for (Table table : tables) {
      getEntityRelationship(
          table.getFullyQualifiedName(),
          downstreamDepth,
          edges,
          nodes,
          queryFilter,
          ENTITY_RELATIONSHIP_DIRECTION_ENTITY,
          deleted);
      getEntityRelationship(
          table.getFullyQualifiedName(),
          upstreamDepth,
          edges,
          nodes,
          queryFilter,
          ENTITY_RELATIONSHIP_DIRECTION_RELATED_ENTITY,
          deleted);
    }
    // Add the remaining tables from the list into the nodes
    // These will the one's that do not have any entity relationship
    for (Table table : tables) {
      boolean tablePresent = false;
      for (Map<String, Object> node : nodes) {
        if (table.getId().toString().equals(node.get("id"))) {
          tablePresent = true;
          break;
        }
      }
      if (!tablePresent) {
        HashMap<String, Object> tableMap = new HashMap<>(JsonUtils.getMap(table));
        tableMap.keySet().removeAll(FIELDS_TO_REMOVE_ENTITY_RELATIONSHIP);
        tableMap.put("entityType", "table");
        nodes.add(tableMap);
      }
    }
    responseMap.put("edges", edges);
    responseMap.put("nodes", nodes);
    return responseMap;
  }

  @Override
  public Response searchSchemaEntityRelationship(
      String fqn, int upstreamDepth, int downstreamDepth, String queryFilter, boolean deleted)
      throws IOException {
    Map<String, Object> responseMap =
        searchSchemaEntityRelationshipInternal(
            fqn, upstreamDepth, downstreamDepth, queryFilter, deleted);
    return Response.status(OK).entity(responseMap).build();
  }

  private void searchDataQualityLineage(
      String fqn,
      int upstreamDepth,
      String queryFilter,
      boolean deleted,
      Set<EsLineageData> edges,
      Set<Map<String, Object>> nodes)
      throws IOException {
    Map<String, Map<String, Object>> allNodes = new HashMap<>();
    Map<String, List<EsLineageData>> allEdges = new HashMap<>();
    Set<String> nodesWithFailures = new HashSet<>();

    collectNodesAndEdges(
        fqn,
        upstreamDepth,
        queryFilter,
        deleted,
        allEdges,
        allNodes,
        nodesWithFailures,
        new HashSet<>());
    for (String nodeWithFailure : nodesWithFailures) {
      traceBackDQLineage(
          nodeWithFailure, nodesWithFailures, allEdges, allNodes, nodes, edges, new HashSet<>());
    }
  }

  private void collectNodesAndEdges(
      String fqn,
      int upstreamDepth,
      String queryFilter,
      boolean deleted,
      Map<String, List<EsLineageData>> allEdges,
      Map<String, Map<String, Object>> allNodes,
      Set<String> nodesWithFailure,
      Set<String> processedNode)
      throws IOException {
    TestCaseResultRepository testCaseResultRepository = new TestCaseResultRepository();
    if (upstreamDepth <= 0 || processedNode.contains(fqn)) {
      return;
    }
    processedNode.add(fqn);
    SearchResponse searchResponse = performLineageSearch(fqn, queryFilter, deleted);
    Optional<List> optionalDocs =
        JsonUtils.readJsonAtPath(searchResponse.toString(), "$.hits.hits[*]._source", List.class);

    if (optionalDocs.isPresent()) {
      List<Map<String, Object>> docs = (List<Map<String, Object>>) optionalDocs.get();
      for (Map<String, Object> doc : docs) {
        String nodeId = doc.get("id").toString();
        allNodes.put(nodeId, doc);
        if (testCaseResultRepository.hasTestCaseFailure(doc.get("fullyQualifiedName").toString())) {
          nodesWithFailure.add(nodeId);
        }

        List<EsLineageData> lineageDataList =
            JsonUtils.readOrConvertValues(doc.get("upstreamLineage"), EsLineageData.class);
        for (EsLineageData lineage : lineageDataList) {
          // lineage toEntity is the entity itself
          lineage.withToEntity(getRelationshipRef(doc));
          String fromEntityId = lineage.getFromEntity().getId().toString();
          allEdges.computeIfAbsent(fromEntityId, k -> new ArrayList<>()).add(lineage);
          collectNodesAndEdges(
              lineage.getFromEntity().getFullyQualifiedName(),
              upstreamDepth - 1,
              queryFilter,
              deleted,
              allEdges,
              allNodes,
              nodesWithFailure,
              processedNode);
        }
      }
    }
  }

  private void traceBackDQLineage(
      String nodeFailureId,
      Set<String> nodesWithFailures,
      Map<String, List<EsLineageData>> allEdges,
      Map<String, Map<String, Object>> allNodes,
      Set<Map<String, Object>> nodes,
      Set<EsLineageData> edges,
      Set<String> processedNodes) {
    if (processedNodes.contains(nodeFailureId)) {
      return;
    }

    processedNodes.add(nodeFailureId);
    if (nodesWithFailures.contains(nodeFailureId)) {
      Map<String, Object> node = allNodes.get(nodeFailureId);
      if (node != null) {
        node.keySet().removeAll(FIELDS_TO_REMOVE);
        node.remove("upstreamLineage");
        nodes.add(node);
      }
    }
    List<EsLineageData> edgesForNode = allEdges.get(nodeFailureId);
    if (edgesForNode != null) {
      for (EsLineageData edge : edgesForNode) {
        String fromEntityId = edge.getFromEntity().getId().toString();
        if (!fromEntityId.equals(nodeFailureId)) continue;
        edges.add(edge);
        traceBackDQLineage(
            edge.getToEntity().getId().toString(),
            nodesWithFailures,
            allEdges,
            allNodes,
            nodes,
            edges,
            processedNodes);
      }
    }
  }

  private SearchResponse performLineageSearch(String fqn, String queryFilter, boolean deleted)
      throws IOException {
    os.org.opensearch.action.search.SearchRequest searchRequest =
        new os.org.opensearch.action.search.SearchRequest(
            Entity.getSearchRepository().getIndexOrAliasName(GLOBAL_SEARCH_ALIAS));
    SearchSourceBuilder searchSourceBuilder = new SearchSourceBuilder();
    searchSourceBuilder.query(
        QueryBuilders.boolQuery()
            .must(QueryBuilders.termQuery("fqnHash.keyword", FullyQualifiedName.buildHash(fqn)))
            .must(QueryBuilders.termQuery("deleted", !nullOrEmpty(deleted) && deleted)));

    buildSearchSourceFilter(queryFilter, searchSourceBuilder);
    searchRequest.source(searchSourceBuilder.size(1000));
    return client.search(searchRequest, RequestOptions.DEFAULT);
  }

  private static FunctionScoreQueryBuilder boostScore(QueryStringQueryBuilder queryBuilder) {
    FunctionScoreQueryBuilder.FilterFunctionBuilder tier1Boost =
        new FunctionScoreQueryBuilder.FilterFunctionBuilder(
            QueryBuilders.termQuery("tier.tagFQN", "Tier1"),
            ScoreFunctionBuilders.weightFactorFunction(50.0f));

    FunctionScoreQueryBuilder.FilterFunctionBuilder tier2Boost =
        new FunctionScoreQueryBuilder.FilterFunctionBuilder(
            QueryBuilders.termQuery("tier.tagFQN", "Tier2"),
            ScoreFunctionBuilders.weightFactorFunction(30.0f));

    FunctionScoreQueryBuilder.FilterFunctionBuilder tier3Boost =
        new FunctionScoreQueryBuilder.FilterFunctionBuilder(
            QueryBuilders.termQuery("tier.tagFQN", "Tier3"),
            ScoreFunctionBuilders.weightFactorFunction(15.0f));

    FunctionScoreQueryBuilder.FilterFunctionBuilder weeklyStatsBoost =
        new FunctionScoreQueryBuilder.FilterFunctionBuilder(
            QueryBuilders.rangeQuery("usageSummary.weeklyStats.count").gt(0),
            ScoreFunctionBuilders.fieldValueFactorFunction("usageSummary.weeklyStats.count")
                .factor(4.0f)
                .modifier(FieldValueFactorFunction.Modifier.SQRT)
                .missing(1));

    FunctionScoreQueryBuilder.FilterFunctionBuilder totalVotesBoost =
        new FunctionScoreQueryBuilder.FilterFunctionBuilder(
            QueryBuilders.rangeQuery("totalVotes").gt(0),
            ScoreFunctionBuilders.fieldValueFactorFunction("totalVotes")
                .factor(3.0f)
                .modifier(FieldValueFactorFunction.Modifier.LN1P)
                .missing(0));

    // FunctionScoreQueryBuilder with an array of score functions
    return QueryBuilders.functionScoreQuery(
            queryBuilder,
            new FunctionScoreQueryBuilder.FilterFunctionBuilder[] {
              tier1Boost, tier2Boost, tier3Boost, weeklyStatsBoost, totalVotesBoost
            })
        .scoreMode(FunctionScoreQuery.ScoreMode.SUM)
        .boostMode(CombineFunction.MULTIPLY);
  }

  private static HighlightBuilder buildHighlights(List<String> fields) {
    List<String> defaultFields =
        List.of(FIELD_DISPLAY_NAME, FIELD_DESCRIPTION, FIELD_DISPLAY_NAME_NGRAM);
    defaultFields = Stream.concat(defaultFields.stream(), fields.stream()).toList();
    HighlightBuilder hb = new HighlightBuilder();
    for (String field : defaultFields) {
      HighlightBuilder.Field highlightField = new HighlightBuilder.Field(field);
      highlightField.highlighterType(UNIFIED);
      hb.field(highlightField);
    }
    hb.preTags(PRE_TAG);
    hb.postTags(POST_TAG);
    hb.maxAnalyzerOffset(MAX_ANALYZED_OFFSET);
    hb.requireFieldMatch(false);
    return hb;
  }

  @Override
  public Response searchByField(String fieldName, String fieldValue, String index, Boolean deleted)
      throws IOException {
    os.org.opensearch.action.search.SearchRequest searchRequest =
        new os.org.opensearch.action.search.SearchRequest(
            Entity.getSearchRepository().getIndexOrAliasName(index));
    SearchSourceBuilder searchSourceBuilder = new SearchSourceBuilder();
    BoolQueryBuilder query =
        QueryBuilders.boolQuery()
            .must(QueryBuilders.wildcardQuery(fieldName, fieldValue))
            .filter(QueryBuilders.termQuery("deleted", deleted));
    searchSourceBuilder.query(query);
    searchRequest.source(searchSourceBuilder);
    String response = client.search(searchRequest, RequestOptions.DEFAULT).toString();
    return Response.status(OK).entity(response).build();
  }

  @Override
  public Response aggregate(AggregationRequest request) throws IOException {
    SearchSourceBuilder searchSourceBuilder = new SearchSourceBuilder();

    buildSearchSourceFilter(request.getQuery(), searchSourceBuilder);

    String aggregationField = request.getFieldName();
    if (aggregationField == null || aggregationField.isBlank()) {
      throw new IllegalArgumentException("Aggregation field (fieldName) cannot be null or empty");
    }

    int bucketSize = request.getSize();
    String includeValue = request.getFieldValue().toLowerCase();

    TermsAggregationBuilder termsAgg =
        AggregationBuilders.terms(aggregationField)
            .field(aggregationField)
            .size(bucketSize)
            .includeExclude(new IncludeExclude(includeValue, null))
            .order(BucketOrder.key(true));

    if (request.getSourceFields() != null && !request.getSourceFields().isEmpty()) {
      request.setTopHits(Optional.ofNullable(request.getTopHits()).orElse(new TopHits()));

      List<String> topHitFields = request.getSourceFields();

      TopHitsAggregationBuilder topHitsAgg =
          AggregationBuilders.topHits("top")
              .size(request.getTopHits().getSize())
              .fetchSource(topHitFields.toArray(new String[0]), null)
              .trackScores(false);

      termsAgg.subAggregation(topHitsAgg);
    }

    searchSourceBuilder.aggregation(termsAgg).size(0).timeout(new TimeValue(30, TimeUnit.SECONDS));

    SearchResponse searchResponse =
        client.search(
            new os.org.opensearch.action.search.SearchRequest(
                    Entity.getSearchRepository().getIndexOrAliasName(request.getIndex()))
                .source(searchSourceBuilder),
            RequestOptions.DEFAULT);

    return Response.status(Response.Status.OK).entity(searchResponse.toString()).build();
  }

  @Override
  public DataQualityReport genericAggregation(
      String query, String index, SearchAggregation aggregationMetadata) throws IOException {
    List<OpenAggregations> aggregationBuilder =
        OpenAggregationsBuilder.buildAggregation(
            aggregationMetadata.getAggregationTree(), null, new ArrayList<>());

    // Create search request
    os.org.opensearch.action.search.SearchRequest searchRequest =
        new os.org.opensearch.action.search.SearchRequest(
            Entity.getSearchRepository().getIndexOrAliasName(index));

    // Create search source builder
    SearchSourceBuilder searchSourceBuilder = new SearchSourceBuilder();
    if (query != null) {
      XContentParser queryParser =
          XContentType.JSON
              .xContent()
              .createParser(OsUtils.osXContentRegistry, LoggingDeprecationHandler.INSTANCE, query);
      QueryBuilder parsedQuery = SearchSourceBuilder.fromXContent(queryParser).query();
      BoolQueryBuilder boolQueryBuilder = QueryBuilders.boolQuery().must(parsedQuery);
      searchSourceBuilder.query(boolQueryBuilder);
    }
    searchSourceBuilder.size(0).timeout(new TimeValue(30, TimeUnit.SECONDS));

    for (OpenAggregations aggregation : aggregationBuilder) {
      if (!aggregation.isPipelineAggregation()) {
        searchSourceBuilder.aggregation(aggregation.getElasticAggregationBuilder());
      } else {
        searchSourceBuilder.aggregation(aggregation.getElasticPipelineAggregationBuilder());
      }
    }

    searchRequest.source(searchSourceBuilder);
    String response = client.search(searchRequest, RequestOptions.DEFAULT).toString();
    JsonObject jsonResponse = JsonUtils.readJson(response).asJsonObject();
    Optional<JsonObject> aggregationResults =
        Optional.ofNullable(jsonResponse.getJsonObject("aggregations"));
    return SearchIndexUtils.parseAggregationResults(
        aggregationResults, aggregationMetadata.getAggregationMetadata());
  }

  @Override
  public JsonObject aggregate(
      String query, String index, SearchAggregation searchAggregation, String filter)
      throws IOException {
    if (searchAggregation == null) {
      return null;
    }

    List<OpenAggregations> aggregationBuilder =
        OpenAggregationsBuilder.buildAggregation(
            searchAggregation.getAggregationTree(), null, new ArrayList<>());
    os.org.opensearch.action.search.SearchRequest searchRequest =
        new os.org.opensearch.action.search.SearchRequest(
            Entity.getSearchRepository().getIndexOrAliasName(index));
    SearchSourceBuilder searchSourceBuilder = new SearchSourceBuilder();
    if (query != null) {
      XContentParser queryParser =
          XContentType.JSON
              .xContent()
              .createParser(OsUtils.osXContentRegistry, LoggingDeprecationHandler.INSTANCE, query);
      QueryBuilder parsedQuery = SearchSourceBuilder.fromXContent(queryParser).query();
      BoolQueryBuilder boolQueryBuilder = QueryBuilders.boolQuery().must(parsedQuery);
      searchSourceBuilder.query(boolQueryBuilder);
    }
    getSearchFilter(filter, searchSourceBuilder);

    searchSourceBuilder.size(0).timeout(new TimeValue(30, TimeUnit.SECONDS));

    for (OpenAggregations aggregation : aggregationBuilder) {
      if (!aggregation.isPipelineAggregation()) {
        searchSourceBuilder.aggregation(aggregation.getElasticAggregationBuilder());
      } else {
        searchSourceBuilder.aggregation(aggregation.getElasticPipelineAggregationBuilder());
      }
    }

    searchRequest.source(searchSourceBuilder);

    String response = client.search(searchRequest, RequestOptions.DEFAULT).toString();
    JsonObject jsonResponse = JsonUtils.readJson(response).asJsonObject();
    return jsonResponse.getJsonObject("aggregations");
  }

  @SneakyThrows
  public void updateSearch(UpdateRequest updateRequest) {
    if (updateRequest != null) {
      updateRequest.setRefreshPolicy(WriteRequest.RefreshPolicy.IMMEDIATE);
      LOG.debug(SENDING_REQUEST_TO_ELASTIC_SEARCH, updateRequest);
      client.update(updateRequest, RequestOptions.DEFAULT);
    }
  }

<<<<<<< HEAD
  public Response suggest(SearchRequest request) throws IOException {
    String fieldName = request.getFieldName();
    SearchSourceBuilder searchSourceBuilder = new SearchSourceBuilder();
    CompletionSuggestionBuilder suggestionBuilder =
        SuggestBuilders.completionSuggestion(fieldName)
            .prefix(request.getQuery(), Fuzziness.AUTO)
            .size(request.getSize())
            .skipDuplicates(true);
    if (fieldName.equalsIgnoreCase("suggest")) {
      suggestionBuilder.contexts(
          Collections.singletonMap(
              "deleted",
              Collections.singletonList(
                  CategoryQueryContext.builder()
                      .setCategory(String.valueOf(request.getDeleted()))
                      .build())));
    }
    SuggestBuilder suggestBuilder = new SuggestBuilder();
    suggestBuilder.addSuggestion("metadata-suggest", suggestionBuilder);
    searchSourceBuilder
        .suggest(suggestBuilder)
        .timeout(new TimeValue(30, TimeUnit.SECONDS))
        .fetchSource(
            new FetchSourceContext(
                request.getFetchSource(),
                request.getIncludeSourceFields().toArray(String[]::new),
                request.getExcludeSourceFields().toArray(String[]::new)));
    os.org.opensearch.action.search.SearchRequest searchRequest =
        new os.org.opensearch.action.search.SearchRequest(
                Entity.getSearchRepository().getIndexOrAliasName(request.getIndex()))
            .source(searchSourceBuilder);
    SearchResponse searchResponse = client.search(searchRequest, RequestOptions.DEFAULT);
    Suggest suggest = searchResponse.getSuggest();
    return Response.status(OK).entity(suggest.toString()).build();
  }

=======
>>>>>>> dd9449c8
  private static QueryStringQueryBuilder buildSearchQueryBuilder(
      String query, Map<String, Float> fields) {
    return QueryBuilders.queryStringQuery(query)
        .fields(fields)
        .type(MultiMatchQueryBuilder.Type.MOST_FIELDS)
        .defaultOperator(Operator.AND)
        .fuzziness(Fuzziness.AUTO)
        .fuzzyPrefixLength(3)
        .tieBreaker(0.5f);
  }

  private static SearchSourceBuilder addAggregation(SearchSourceBuilder builder) {
    builder
        .aggregation(
            AggregationBuilders.terms("serviceType").field("serviceType").size(MAX_AGGREGATE_SIZE))
        .aggregation(
            AggregationBuilders.terms("service.displayName.keyword")
                .field("service.displayName.keyword")
                .size(MAX_AGGREGATE_SIZE))
        .aggregation(
            AggregationBuilders.terms("entityType").field("entityType").size(MAX_AGGREGATE_SIZE))
        .aggregation(
            AggregationBuilders.terms("tier.tagFQN").field("tier.tagFQN").size(MAX_AGGREGATE_SIZE))
        .aggregation(
            AggregationBuilders.terms("certification.tagLabel.tagFQN")
                .field("certification.tagLabel.tagFQN")
                .size(MAX_AGGREGATE_SIZE))
        .aggregation(
            AggregationBuilders.terms(OWNER_DISPLAY_NAME_KEYWORD)
                .field(OWNER_DISPLAY_NAME_KEYWORD)
                .size(MAX_AGGREGATE_SIZE))
        .aggregation(
            AggregationBuilders.terms(DOMAIN_DISPLAY_NAME_KEYWORD)
                .field(DOMAIN_DISPLAY_NAME_KEYWORD)
                .size(MAX_AGGREGATE_SIZE))
        .aggregation(AggregationBuilders.terms(ES_TAG_FQN_FIELD).field(ES_TAG_FQN_FIELD))
        .aggregation(
            AggregationBuilders.terms("index_count").field("_index").size(MAX_AGGREGATE_SIZE));
    return builder;
  }

  private static SearchSourceBuilder searchBuilder(
      QueryBuilder queryBuilder, HighlightBuilder hb, int from, int size) {
    SearchSourceBuilder builder =
        new SearchSourceBuilder().query(queryBuilder).from(from).size(size);
    if (hb != null) {
      hb.preTags(PRE_TAG);
      hb.postTags(POST_TAG);
      builder.highlighter(hb);
    }
    return builder;
  }

  @Override
  public ElasticSearchConfiguration.SearchType getSearchType() {
    return ElasticSearchConfiguration.SearchType.OPENSEARCH;
  }

  @Override
  public void createEntity(String indexName, String docId, String doc) {
    if (isClientAvailable) {
      UpdateRequest updateRequest = new UpdateRequest(indexName, docId);
      updateRequest.doc(doc, XContentType.JSON);
      updateRequest.docAsUpsert(true);
      updateSearch(updateRequest);
    }
  }

  @Override
  public void createEntities(String indexName, List<Map<String, String>> docsAndIds)
      throws IOException {
    if (isClientAvailable) {
      BulkRequest bulkRequest = new BulkRequest();
      for (Map<String, String> docAndId : docsAndIds) {
        Map.Entry<String, String> entry = docAndId.entrySet().iterator().next();
        UpdateRequest updateRequest = new UpdateRequest(indexName, entry.getKey());
        updateRequest.doc(entry.getValue(), XContentType.JSON);
        bulkRequest.add(updateRequest);
      }
      bulkRequest.setRefreshPolicy(WriteRequest.RefreshPolicy.IMMEDIATE);
      ActionListener<BulkResponse> listener =
          new ActionListener<BulkResponse>() {
            @Override
            public void onResponse(BulkResponse bulkItemResponses) {
              if (bulkItemResponses.hasFailures()) {
                LOG.error(
                    "Failed to create entities in ElasticSearch: {}",
                    bulkItemResponses.buildFailureMessage());
              } else {
                LOG.debug("Successfully created {} entities in ElasticSearch", docsAndIds.size());
              }
            }

            @Override
            public void onFailure(Exception e) {
              LOG.error("Failed to create entities in ElasticSearch", e);
            }
          };
      client.bulkAsync(bulkRequest, RequestOptions.DEFAULT, listener);
    }
  }

  @Override
  public void createTimeSeriesEntity(String indexName, String docId, String doc) {
    if (isClientAvailable) {
      UpdateRequest updateRequest = new UpdateRequest(indexName, docId);
      updateRequest.doc(doc, XContentType.JSON);
      updateRequest.docAsUpsert(true);
      updateSearch(updateRequest);
    }
  }

  @Override
  public void deleteByScript(String indexName, String scriptTxt, Map<String, Object> params) {
    if (isClientAvailable) {
      Script script = new Script(ScriptType.INLINE, Script.DEFAULT_SCRIPT_LANG, scriptTxt, params);
      ScriptQueryBuilder scriptQuery = new ScriptQueryBuilder(script);
      DeleteByQueryRequest deleteByQueryRequest = new DeleteByQueryRequest(indexName);
      deleteByQueryRequest.setQuery(scriptQuery);
      deleteEntityFromOpenSearchByQuery(deleteByQueryRequest);
    }
  }

  @Override
  public void deleteEntity(String indexName, String docId) {
    if (isClientAvailable) {
      DeleteRequest deleteRequest = new DeleteRequest(indexName, docId);
      deleteEntityFromOpenSearch(deleteRequest);
    }
  }

  @Override
  public void deleteEntityByFQNPrefix(String indexName, String fqnPrefix) {
    if (isClientAvailable) {
      DeleteByQueryRequest deleteByQueryRequest = new DeleteByQueryRequest(indexName);
      deleteByQueryRequest.setQuery(
          new PrefixQueryBuilder("fullyQualifiedName.keyword", fqnPrefix.toLowerCase()));
      deleteEntityFromOpenSearchByQuery(deleteByQueryRequest);
    }
  }

  @Override
  public void deleteEntityByFields(
      List<String> indexName, List<Pair<String, String>> fieldAndValue) {
    if (isClientAvailable) {
      BoolQueryBuilder queryBuilder = new BoolQueryBuilder();
      DeleteByQueryRequest deleteByQueryRequest =
          new DeleteByQueryRequest(indexName.toArray(new String[0]));
      for (Pair<String, String> p : fieldAndValue) {
        queryBuilder.must(new TermQueryBuilder(p.getKey(), p.getValue()));
      }
      deleteByQueryRequest.setQuery(queryBuilder);
      deleteEntityFromOpenSearchByQuery(deleteByQueryRequest);
    }
  }

  @Override
  public void softDeleteOrRestoreEntity(String indexName, String docId, String scriptTxt) {
    if (isClientAvailable) {
      UpdateRequest updateRequest = new UpdateRequest(indexName, docId);
      Script script =
          new Script(ScriptType.INLINE, Script.DEFAULT_SCRIPT_LANG, scriptTxt, new HashMap<>());
      updateRequest.script(script);
      updateSearch(updateRequest);
    }
  }

  @Override
  public void softDeleteOrRestoreChildren(
      List<String> indexName, String scriptTxt, List<Pair<String, String>> fieldAndValue) {
    if (isClientAvailable) {
      UpdateByQueryRequest updateByQueryRequest =
          new UpdateByQueryRequest(indexName.toArray(new String[0]));
      BoolQueryBuilder queryBuilder = new BoolQueryBuilder();
      for (Pair<String, String> p : fieldAndValue) {
        queryBuilder.must(new TermQueryBuilder(p.getKey(), p.getValue()));
      }
      updateByQueryRequest.setQuery(queryBuilder);
      Script script =
          new Script(ScriptType.INLINE, Script.DEFAULT_SCRIPT_LANG, scriptTxt, new HashMap<>());
      updateByQueryRequest.setScript(script);
      updateOpenSearchByQuery(updateByQueryRequest);
    }
  }

  @Override
  public void updateEntity(
      String indexName, String docId, Map<String, Object> doc, String scriptTxt) {
    if (isClientAvailable) {
      UpdateRequest updateRequest = new UpdateRequest(indexName, docId);
      Script script =
          new Script(
              ScriptType.INLINE, Script.DEFAULT_SCRIPT_LANG, scriptTxt, JsonUtils.getMap(doc));
      updateRequest.scriptedUpsert(true);
      updateRequest.script(script);
      updateOpenSearch(updateRequest);
    }
  }

  @Override
  public void reindexAcrossIndices(String matchingKey, EntityReference sourceRef) {
    if (isClientAvailable) {
      getAsyncExecutor()
          .submit(
              () -> {
                try {
                  // Initialize the 'from' parameter to 0
                  int from = 0;
                  boolean hasMoreResults = true;

                  while (hasMoreResults) {
                    List<EntityReference> entities =
                        ReindexingUtil.findReferenceInElasticSearchAcrossAllIndexes(
                            matchingKey,
                            ReindexingUtil.escapeDoubleQuotes(sourceRef.getFullyQualifiedName()),
                            from);

                    // Async Re-index the entities which matched
                    processEntitiesForReindex(entities);

                    // Update from
                    from += entities.size();
                    hasMoreResults = !entities.isEmpty();
                  }
                } catch (Exception ex) {
                  LOG.error("Reindexing Across Entities Failed", ex);
                }
              });
    }
  }

  private void processEntitiesForReindex(List<EntityReference> references) throws IOException {
    if (!references.isEmpty()) {
      // Process entities for reindex
      BulkRequest bulkRequests = new BulkRequest();
      // Build Bulk request
      for (EntityReference entityRef : references) {
        // Reindex entity
        UpdateRequest request =
            getUpdateRequest(entityRef.getType(), Entity.getEntity(entityRef, "*", Include.ALL));
        bulkRequests.add(request);
      }

      if (isClientAvailable) {
        client.bulk(bulkRequests, RequestOptions.DEFAULT);
      }
    }
  }

  private void updateChildren(
      UpdateByQueryRequest updateByQueryRequest,
      Pair<String, String> fieldAndValue,
      Pair<String, Map<String, Object>> updates) {
    updateByQueryRequest.setQuery(
        new MatchQueryBuilder(fieldAndValue.getKey(), fieldAndValue.getValue())
            .operator(Operator.AND));
    Script script =
        new Script(
            ScriptType.INLINE,
            Script.DEFAULT_SCRIPT_LANG,
            updates.getKey(),
            JsonUtils.getMap(updates.getValue() == null ? new HashMap<>() : updates.getValue()));
    updateByQueryRequest.setScript(script);
    updateOpenSearchByQuery(updateByQueryRequest);
  }

  @Override
  public void updateChildren(
      String indexName,
      Pair<String, String> fieldAndValue,
      Pair<String, Map<String, Object>> updates) {
    if (isClientAvailable) {
      UpdateByQueryRequest updateByQueryRequest =
          new UpdateByQueryRequest(Entity.getSearchRepository().getIndexOrAliasName(indexName));
      updateChildren(updateByQueryRequest, fieldAndValue, updates);
    }
  }

  @Override
  public void updateChildren(
      List<String> indexName,
      Pair<String, String> fieldAndValue,
      Pair<String, Map<String, Object>> updates) {
    if (isClientAvailable) {
      UpdateByQueryRequest updateByQueryRequest =
          new UpdateByQueryRequest(indexName.toArray(new String[0]));
      updateChildren(updateByQueryRequest, fieldAndValue, updates);
    }
  }

  @Override
  public void updateByFqnPrefix(
      String indexName, String oldParentFQN, String newParentFQN, String prefixFieldCondition) {
    // Match all children documents whose fullyQualifiedName starts with the old parent's FQN
    PrefixQueryBuilder prefixQuery = new PrefixQueryBuilder(prefixFieldCondition, oldParentFQN);
    UpdateByQueryRequest updateByQueryRequest =
        new UpdateByQueryRequest(Entity.getSearchRepository().getIndexOrAliasName(indexName));
    updateByQueryRequest.setQuery(prefixQuery);

    Map<String, Object> params = new HashMap<>();
    params.put("oldParentFQN", oldParentFQN);
    params.put("newParentFQN", newParentFQN);

    String painlessScript =
        "String updatedFQN = ctx._source.fullyQualifiedName.replace(params.oldParentFQN, params.newParentFQN); "
            + "ctx._source.fullyQualifiedName = updatedFQN; "
            + "ctx._source.fqnDepth = updatedFQN.splitOnToken('.').length; "
            + "if (ctx._source.containsKey('parent')) { "
            + "    if (ctx._source.parent.containsKey('fullyQualifiedName')) { "
            + "        String parentFQN = ctx._source.parent.fullyQualifiedName; "
            + "        ctx._source.parent.fullyQualifiedName = parentFQN.replace(params.oldParentFQN, params.newParentFQN); "
            + "    } "
            + "} "
            + "if (ctx._source.containsKey('tags')) { "
            + "    for (int i = 0; i < ctx._source.tags.size(); i++) { "
            + "        if (ctx._source.tags[i].containsKey('tagFQN')) { "
            + "            String tagFQN = ctx._source.tags[i].tagFQN; "
            + "            ctx._source.tags[i].tagFQN = tagFQN.replace(params.oldParentFQN, params.newParentFQN); "
            + "        } "
            + "    } "
            + "}";
    Script inlineScript =
        new Script(ScriptType.INLINE, Script.DEFAULT_SCRIPT_LANG, painlessScript, params);

    updateByQueryRequest.setScript(inlineScript);

    try {
      updateOpenSearchByQuery(updateByQueryRequest);
      LOG.info("Successfully propagated FQN updates for parent FQN: {}", oldParentFQN);
    } catch (Exception e) {
      LOG.error("Error while propagating FQN updates: {}", e.getMessage(), e);
    }
  }

  @Override
  public void updateLineage(
      String indexName, Pair<String, String> fieldAndValue, EsLineageData lineageData) {
    if (isClientAvailable) {
      UpdateByQueryRequest updateByQueryRequest = new UpdateByQueryRequest(indexName);
      updateByQueryRequest.setQuery(
          new MatchQueryBuilder(fieldAndValue.getKey(), fieldAndValue.getValue())
              .operator(Operator.AND));
      Map<String, Object> params =
          Collections.singletonMap("lineageData", JsonUtils.getMap(lineageData));
      Script script =
          new Script(ScriptType.INLINE, Script.DEFAULT_SCRIPT_LANG, ADD_UPDATE_LINEAGE, params);
      updateByQueryRequest.setScript(script);
      updateOpenSearchByQuery(updateByQueryRequest);
    }
  }

  @Override
  public void updateEntityRelationship(
      String indexName,
      Pair<String, String> fieldAndValue,
      Map<String, Object> entityRelationshipData) {
    if (isClientAvailable) {
      UpdateByQueryRequest updateByQueryRequest = new UpdateByQueryRequest(indexName);
      updateByQueryRequest.setQuery(
          new MatchQueryBuilder(fieldAndValue.getKey(), fieldAndValue.getValue())
              .operator(Operator.AND));
      Map<String, Object> params =
          Collections.singletonMap("entityRelationshipData", entityRelationshipData);
      Script script =
          new Script(
              ScriptType.INLINE,
              Script.DEFAULT_SCRIPT_LANG,
              ADD_UPDATE_ENTITY_RELATIONSHIP,
              params);
      updateByQueryRequest.setScript(script);
      updateOpenSearchByQuery(updateByQueryRequest);
    }
  }

  @SneakyThrows
  private void updateOpenSearchByQuery(UpdateByQueryRequest updateByQueryRequest) {
    if (updateByQueryRequest != null && isClientAvailable) {
      updateByQueryRequest.setRefresh(true);
      LOG.debug(SENDING_REQUEST_TO_ELASTIC_SEARCH, updateByQueryRequest);
      client.updateByQuery(updateByQueryRequest, RequestOptions.DEFAULT);
    }
  }

  @SneakyThrows
  public void updateOpenSearch(UpdateRequest updateRequest) {
    if (updateRequest != null && isClientAvailable) {
      updateRequest.setRefreshPolicy(WriteRequest.RefreshPolicy.IMMEDIATE);
      LOG.debug(SENDING_REQUEST_TO_ELASTIC_SEARCH, updateRequest);
      client.update(updateRequest, RequestOptions.DEFAULT);
    }
  }

  @SneakyThrows
  public void deleteByQuery(String index, String query) {
    DeleteByQueryRequest deleteRequest = new DeleteByQueryRequest(index);
    // Hack: Due to an issue on how the RangeQueryBuilder.fromXContent works, we're removing the
    // first token from the Parser
    XContentParser parser = createXContentParser(query);
    parser.nextToken();
    deleteRequest.setQuery(RangeQueryBuilder.fromXContent(parser));
    deleteEntityFromOpenSearchByQuery(deleteRequest);
  }

  @SneakyThrows
  public void deleteByRangeAndTerm(
      String index, String rangeQueryStr, String termKey, String termValue) {
    DeleteByQueryRequest deleteRequest = new DeleteByQueryRequest(index);
    // Hack: Due to an issue on how the RangeQueryBuilder.fromXContent works, we're removing the
    // first token from the Parser
    XContentParser rangeParser = createXContentParser(rangeQueryStr);
    rangeParser.nextToken();
    RangeQueryBuilder rangeQuery = RangeQueryBuilder.fromXContent(rangeParser);

    TermQueryBuilder termQuery = QueryBuilders.termQuery(termKey, termValue);

    BoolQueryBuilder query = QueryBuilders.boolQuery().must(rangeQuery).must(termQuery);
    deleteRequest.setQuery(query);
    deleteEntityFromOpenSearchByQuery(deleteRequest);
  }

  @SneakyThrows
  private void deleteEntityFromOpenSearch(DeleteRequest deleteRequest) {
    if (deleteRequest != null && isClientAvailable) {
      LOG.debug(SENDING_REQUEST_TO_ELASTIC_SEARCH, deleteRequest);
      client.delete(deleteRequest, RequestOptions.DEFAULT);
    }
  }

  @SneakyThrows
  private void deleteEntityFromOpenSearchByQuery(DeleteByQueryRequest deleteRequest) {
    if (deleteRequest != null && isClientAvailable) {
      deleteRequest.setRefresh(true);
      client.deleteByQuery(deleteRequest, RequestOptions.DEFAULT);
    }
  }

  /** */
  @Override
  public void close() {}

  @Override
  public BulkResponse bulk(BulkRequest data, RequestOptions options) throws IOException {
    return client.bulk(data, RequestOptions.DEFAULT);
  }

  @Override
  public Response listDataInsightChartResult(
      Long startTs,
      Long endTs,
      String tier,
      String team,
      DataInsightChartResult.DataInsightChartType dataInsightChartName,
      Integer size,
      Integer from,
      String queryFilter,
      String dataReportIndex)
      throws IOException {
    os.org.opensearch.action.search.SearchRequest searchRequest =
        buildSearchRequest(
            startTs,
            endTs,
            tier,
            team,
            dataInsightChartName,
            size,
            from,
            queryFilter,
            dataReportIndex);
    SearchResponse searchResponse = client.search(searchRequest, RequestOptions.DEFAULT);
    return Response.status(OK)
        .entity(processDataInsightChartResult(searchResponse, dataInsightChartName))
        .build();
  }

  private static DataInsightChartResult processDataInsightChartResult(
      SearchResponse searchResponse,
      DataInsightChartResult.DataInsightChartType dataInsightChartName) {
    DataInsightAggregatorInterface processor =
        createDataAggregator(searchResponse, dataInsightChartName);
    return processor.process(dataInsightChartName);
  }

  private static DataInsightAggregatorInterface createDataAggregator(
      SearchResponse aggregations, DataInsightChartResult.DataInsightChartType dataInsightChartType)
      throws IllegalArgumentException {
    return switch (dataInsightChartType) {
      case DAILY_ACTIVE_USERS -> new OpenSearchDailyActiveUsersAggregator(
          aggregations.getAggregations());
      case PAGE_VIEWS_BY_ENTITIES -> new OpenSearchPageViewsByEntitiesAggregator(
          aggregations.getAggregations());
      case MOST_ACTIVE_USERS -> new OpenSearchMostActiveUsersAggregator(
          aggregations.getAggregations());
      case MOST_VIEWED_ENTITIES -> new OpenSearchMostViewedEntitiesAggregator(
          aggregations.getAggregations());
      case UNUSED_ASSETS -> new OpenSearchUnusedAssetsAggregator(aggregations.getHits());
      case AGGREGATED_UNUSED_ASSETS_SIZE -> new OpenSearchAggregatedUnusedAssetsSizeAggregator(
          aggregations.getAggregations());
      case AGGREGATED_UNUSED_ASSETS_COUNT -> new OpenSearchAggregatedUnusedAssetsCountAggregator(
          aggregations.getAggregations());
      case AGGREGATED_USED_VS_UNUSED_ASSETS_COUNT -> new OpenSearchAggregatedUsedvsUnusedAssetsCountAggregator(
          aggregations.getAggregations());
      case AGGREGATED_USED_VS_UNUSED_ASSETS_SIZE -> new OpenSearchAggregatedUsedvsUnusedAssetsSizeAggregator(
          aggregations.getAggregations());
    };
  }

  private static os.org.opensearch.action.search.SearchRequest buildSearchRequest(
      Long startTs,
      Long endTs,
      String tier,
      String team,
      DataInsightChartResult.DataInsightChartType dataInsightChartName,
      Integer size,
      Integer from,
      String queryFilter,
      String dataReportIndex) {
    SearchSourceBuilder searchSourceBuilder =
        buildQueryFilter(startTs, endTs, tier, team, queryFilter, dataInsightChartName.value());
    if (!dataInsightChartName
        .toString()
        .equalsIgnoreCase(DataInsightChartResult.DataInsightChartType.UNUSED_ASSETS.toString())) {
      AggregationBuilder aggregationBuilder = buildQueryAggregation(dataInsightChartName);
      searchSourceBuilder.aggregation(aggregationBuilder);
      searchSourceBuilder.timeout(new TimeValue(30, TimeUnit.SECONDS));
    } else {
      searchSourceBuilder.fetchSource(true);
      searchSourceBuilder.from(from);
      searchSourceBuilder.size(size);
      searchSourceBuilder.sort("data.lifeCycle.accessed.timestamp", SortOrder.DESC);
    }

    os.org.opensearch.action.search.SearchRequest searchRequest =
        new os.org.opensearch.action.search.SearchRequest(
            Entity.getSearchRepository().getIndexOrAliasName(dataReportIndex));
    searchRequest.source(searchSourceBuilder);
    return searchRequest;
  }

  private static SearchSourceBuilder buildQueryFilter(
      Long startTs,
      Long endTs,
      String tier,
      String team,
      String queryFilter,
      String dataInsightChartName) {

    SearchSourceBuilder searchSourceBuilder = new SearchSourceBuilder();
    BoolQueryBuilder searchQueryFiler = new BoolQueryBuilder();

    if (team != null
        && DataInsightChartRepository.SUPPORTS_TEAM_FILTER.contains(dataInsightChartName)) {
      List<String> teamArray = Arrays.asList(team.split("\\s*,\\s*"));

      BoolQueryBuilder teamQueryFilter = QueryBuilders.boolQuery();
      teamQueryFilter.should(
          QueryBuilders.termsQuery(DataInsightChartRepository.DATA_TEAM, teamArray));
      searchQueryFiler.must(teamQueryFilter);
    }

    if (tier != null
        && DataInsightChartRepository.SUPPORTS_TIER_FILTER.contains(dataInsightChartName)) {
      List<String> tierArray = Arrays.asList(tier.split("\\s*,\\s*"));

      BoolQueryBuilder tierQueryFilter = QueryBuilders.boolQuery();
      tierQueryFilter.should(
          QueryBuilders.termsQuery(DataInsightChartRepository.DATA_ENTITY_TIER, tierArray));
      searchQueryFiler.must(tierQueryFilter);
    }

    if (!DataInsightChartRepository.SUPPORTS_NULL_DATE_RANGE.contains(dataInsightChartName)) {
      if (startTs == null || endTs == null) {
        throw new IllegalArgumentException(
            String.format(
                "Start and End date are required for chart type %s ", dataInsightChartName));
      }
      RangeQueryBuilder dateQueryFilter =
          QueryBuilders.rangeQuery(DataInsightChartRepository.TIMESTAMP).gte(startTs).lte(endTs);
      searchQueryFiler.must(dateQueryFilter);
    }

    searchSourceBuilder.query(searchQueryFiler).fetchSource(false);

    buildSearchSourceFilter(queryFilter, searchSourceBuilder);

    return searchSourceBuilder;
  }

  @Override
  public List<Map<String, String>> fetchDIChartFields() {
    List<Map<String, String>> fields = new ArrayList<>();
    for (String type : DataInsightSystemChartRepository.dataAssetTypes) {
      // This function is being used for creating custom charts in Data Insights
      try {
        GetMappingsRequest request =
            new GetMappingsRequest()
                .indices(
                    DataInsightSystemChartRepository.getDataInsightsIndexPrefix()
                        + "-"
                        + type.toLowerCase());

        // Execute request
        GetMappingsResponse response = client.indices().getMapping(request, RequestOptions.DEFAULT);

        // Get mappings for the index
        for (Map.Entry<String, MappingMetadata> entry : response.mappings().entrySet()) {
          // Get fields for the index
          Map<String, Object> indexFields = entry.getValue().sourceAsMap();
          getFieldNames((Map<String, Object>) indexFields.get("properties"), "", fields, type);
        }
      } catch (Exception exception) {
        LOG.error(exception.getMessage());
      }
    }
    return fields;
  }

  void getFieldNames(
      @NotNull Map<String, Object> fields,
      String prefix,
      List<Map<String, String>> fieldList,
      String entityType) {
    for (Map.Entry<String, Object> entry : fields.entrySet()) {
      String postfix = "";
      String type = (String) ((Map<String, Object>) entry.getValue()).get("type");
      if (type != null && type.equals("text")) {
        postfix = ".keyword";
      }

      String fieldName = prefix + entry.getKey() + postfix;
      String fieldNameOriginal = WordUtils.capitalize((prefix + entry.getKey()).replace(".", " "));

      if (entry.getValue() instanceof Map) {
        Map<String, Object> subFields = (Map<String, Object>) entry.getValue();
        if (subFields.containsKey("properties")) {
          getFieldNames(
              (Map<String, Object>) subFields.get("properties"),
              fieldName + ".",
              fieldList,
              entityType);
        } else {
          if (fieldList.stream().noneMatch(e -> e.get("name").equals(fieldName))) {
            Map<String, String> map = new HashMap<>();
            map.put("name", fieldName);
            map.put("displayName", fieldNameOriginal);
            map.put("type", type);
            map.put("entityType", entityType);
            fieldList.add(map);
          }
        }
      }
    }
  }

  public DataInsightCustomChartResultList buildDIChart(
      @NotNull DataInsightCustomChart diChart, long start, long end) throws IOException {
    OpenSearchDynamicChartAggregatorInterface aggregator =
        OpenSearchDynamicChartAggregatorFactory.getAggregator(diChart);
    if (aggregator != null) {
      List<FormulaHolder> formulas = new ArrayList<>();
      Map<String, OpenSearchLineChartAggregator.MetricFormulaHolder> metricFormulaHolder =
          new HashMap<>();
      os.org.opensearch.action.search.SearchRequest searchRequest =
          aggregator.prepareSearchRequest(diChart, start, end, formulas, metricFormulaHolder);
      SearchResponse searchResponse = client.search(searchRequest, RequestOptions.DEFAULT);
      return aggregator.processSearchResponse(
          diChart, searchResponse, formulas, metricFormulaHolder);
    }
    return null;
  }

  private static AggregationBuilder buildQueryAggregation(
      DataInsightChartResult.DataInsightChartType dataInsightChartName)
      throws IllegalArgumentException {
    DateHistogramAggregationBuilder dateHistogramAggregationBuilder =
        AggregationBuilders.dateHistogram(DataInsightChartRepository.TIMESTAMP)
            .field(DataInsightChartRepository.TIMESTAMP)
            .calendarInterval(DateHistogramInterval.DAY);

    TermsAggregationBuilder termsAggregationBuilder;
    SumAggregationBuilder sumAggregationBuilder;
    SumAggregationBuilder sumEntityCountAggregationBuilder =
        AggregationBuilders.sum(DataInsightChartRepository.ENTITY_COUNT)
            .field(DataInsightChartRepository.DATA_ENTITY_COUNT);

    switch (dataInsightChartName) {
      case AGGREGATED_UNUSED_ASSETS_COUNT, AGGREGATED_UNUSED_ASSETS_SIZE:
        boolean isSize =
            dataInsightChartName.equals(
                DataInsightChartResult.DataInsightChartType.AGGREGATED_UNUSED_ASSETS_SIZE);
        String fieldType = isSize ? "size" : "count";
        String totalField = isSize ? "totalSize" : "totalCount";
        SumAggregationBuilder threeDaysAgg =
            AggregationBuilders.sum("threeDays")
                .field(String.format("data.unusedDataAssets.%s.threeDays", fieldType));
        SumAggregationBuilder sevenDaysAgg =
            AggregationBuilders.sum("sevenDays")
                .field(String.format("data.unusedDataAssets.%s.sevenDays", fieldType));
        SumAggregationBuilder fourteenDaysAgg =
            AggregationBuilders.sum("fourteenDays")
                .field(String.format("data.unusedDataAssets.%s.fourteenDays", fieldType));
        SumAggregationBuilder thirtyDaysAgg =
            AggregationBuilders.sum("thirtyDays")
                .field(String.format("data.unusedDataAssets.%s.thirtyDays", fieldType));
        SumAggregationBuilder sixtyDaysAgg =
            AggregationBuilders.sum("sixtyDays")
                .field(String.format("data.unusedDataAssets.%s.sixtyDays", fieldType));
        SumAggregationBuilder totalUnused =
            AggregationBuilders.sum("totalUnused")
                .field(String.format("data.unusedDataAssets.%s", totalField));
        SumAggregationBuilder totalUsed =
            AggregationBuilders.sum("totalUsed")
                .field(String.format("data.unusedDataAssets.%s", totalField));
        return dateHistogramAggregationBuilder
            .subAggregation(threeDaysAgg)
            .subAggregation(sevenDaysAgg)
            .subAggregation(fourteenDaysAgg)
            .subAggregation(thirtyDaysAgg)
            .subAggregation(sixtyDaysAgg)
            .subAggregation(totalUnused)
            .subAggregation(totalUsed);
      case AGGREGATED_USED_VS_UNUSED_ASSETS_SIZE, AGGREGATED_USED_VS_UNUSED_ASSETS_COUNT:
        boolean isSizeReport =
            dataInsightChartName.equals(
                DataInsightChartResult.DataInsightChartType.AGGREGATED_USED_VS_UNUSED_ASSETS_SIZE);
        String totalFieldString = isSizeReport ? "totalSize" : "totalCount";
        SumAggregationBuilder totalUnusedAssets =
            AggregationBuilders.sum("totalUnused")
                .field(String.format("data.unusedDataAssets.%s", totalFieldString));
        SumAggregationBuilder totalUsedAssets =
            AggregationBuilders.sum("totalUsed")
                .field(String.format("data.frequentlyUsedDataAssets.%s", totalFieldString));
        return dateHistogramAggregationBuilder
            .subAggregation(totalUnusedAssets)
            .subAggregation(totalUsedAssets);
      case DAILY_ACTIVE_USERS:
        return dateHistogramAggregationBuilder;
      case PAGE_VIEWS_BY_ENTITIES:
        termsAggregationBuilder =
            AggregationBuilders.terms(DataInsightChartRepository.ENTITY_TYPE)
                .field(DataInsightChartRepository.DATA_ENTITY_TYPE)
                .size(1000);
        SumAggregationBuilder sumPageViewsByEntityTypes =
            AggregationBuilders.sum(DataInsightChartRepository.PAGE_VIEWS)
                .field(DataInsightChartRepository.DATA_VIEWS);
        return dateHistogramAggregationBuilder.subAggregation(
            termsAggregationBuilder.subAggregation(sumPageViewsByEntityTypes));
      case MOST_VIEWED_ENTITIES:
        termsAggregationBuilder =
            AggregationBuilders.terms(DataInsightChartRepository.ENTITY_FQN)
                .field(DataInsightChartRepository.DATA_ENTITY_FQN)
                .size(10)
                .order(BucketOrder.aggregation(DataInsightChartRepository.PAGE_VIEWS, false));

        TermsAggregationBuilder ownerTermsAggregationBuilder =
            AggregationBuilders.terms(DataInsightChartRepository.OWNER)
                .field(DataInsightChartRepository.DATA_OWNER);
        TermsAggregationBuilder entityTypeTermsAggregationBuilder =
            AggregationBuilders.terms(DataInsightChartRepository.ENTITY_TYPE)
                .field(DataInsightChartRepository.DATA_ENTITY_TYPE);
        TermsAggregationBuilder entityHrefAggregationBuilder =
            AggregationBuilders.terms(DataInsightChartRepository.ENTITY_HREF)
                .field(DataInsightChartRepository.DATA_ENTITY_HREF);
        SumAggregationBuilder sumEntityPageViewsAggregationBuilder =
            AggregationBuilders.sum(DataInsightChartRepository.PAGE_VIEWS)
                .field(DataInsightChartRepository.DATA_VIEWS);

        return termsAggregationBuilder
            .subAggregation(sumEntityPageViewsAggregationBuilder)
            .subAggregation(ownerTermsAggregationBuilder)
            .subAggregation(entityTypeTermsAggregationBuilder)
            .subAggregation(entityHrefAggregationBuilder);
      case MOST_ACTIVE_USERS:
        termsAggregationBuilder =
            AggregationBuilders.terms(DataInsightChartRepository.USER_NAME)
                .field(DataInsightChartRepository.DATA_USER_NAME)
                .size(10)
                .order(BucketOrder.aggregation(DataInsightChartRepository.SESSIONS, false));
        TermsAggregationBuilder teamTermsAggregationBuilder =
            AggregationBuilders.terms(DataInsightChartRepository.TEAM)
                .field(DataInsightChartRepository.DATA_TEAM);
        SumAggregationBuilder sumSessionAggregationBuilder =
            AggregationBuilders.sum(DataInsightChartRepository.SESSIONS)
                .field(DataInsightChartRepository.DATA_SESSIONS);
        SumAggregationBuilder sumUserPageViewsAggregationBuilder =
            AggregationBuilders.sum(DataInsightChartRepository.PAGE_VIEWS)
                .field(DataInsightChartRepository.DATA_PAGE_VIEWS);
        MaxAggregationBuilder lastSessionAggregationBuilder =
            AggregationBuilders.max(DataInsightChartRepository.LAST_SESSION)
                .field(DataInsightChartRepository.DATA_LAST_SESSION);
        SumAggregationBuilder sumSessionDurationAggregationBuilder =
            AggregationBuilders.sum(DataInsightChartRepository.SESSION_DURATION)
                .field(DataInsightChartRepository.DATA_TOTAL_SESSION_DURATION);
        return termsAggregationBuilder
            .subAggregation(sumSessionAggregationBuilder)
            .subAggregation(sumUserPageViewsAggregationBuilder)
            .subAggregation(lastSessionAggregationBuilder)
            .subAggregation(sumSessionDurationAggregationBuilder)
            .subAggregation(teamTermsAggregationBuilder);
      default:
        throw new IllegalArgumentException(
            String.format("Invalid dataInsightChartType name %s", dataInsightChartName));
    }
  }

  public RestHighLevelClient createOpenSearchClient(ElasticSearchConfiguration esConfig) {
    if (esConfig != null) {
      try {
        RestClientBuilder restClientBuilder =
            RestClient.builder(
                new HttpHost(esConfig.getHost(), esConfig.getPort(), esConfig.getScheme()));
        if (StringUtils.isNotEmpty(esConfig.getUsername())
            && StringUtils.isNotEmpty(esConfig.getPassword())) {
          CredentialsProvider credentialsProvider = new BasicCredentialsProvider();
          credentialsProvider.setCredentials(
              AuthScope.ANY,
              new UsernamePasswordCredentials(esConfig.getUsername(), esConfig.getPassword()));
          SSLContext sslContext = createElasticSearchSSLContext(esConfig);
          restClientBuilder.setHttpClientConfigCallback(
              httpAsyncClientBuilder -> {
                httpAsyncClientBuilder.setDefaultCredentialsProvider(credentialsProvider);
                if (sslContext != null) {
                  httpAsyncClientBuilder.setSSLContext(sslContext);
                }
                // Enable TCP keep alive strategy
                if (esConfig.getKeepAliveTimeoutSecs() != null
                    && esConfig.getKeepAliveTimeoutSecs() > 0) {
                  httpAsyncClientBuilder.setKeepAliveStrategy(
                      (response, context) -> esConfig.getKeepAliveTimeoutSecs() * 1000);
                }
                return httpAsyncClientBuilder;
              });
        }
        restClientBuilder.setRequestConfigCallback(
            requestConfigBuilder ->
                requestConfigBuilder
                    .setConnectTimeout(esConfig.getConnectionTimeoutSecs() * 1000)
                    .setSocketTimeout(esConfig.getSocketTimeoutSecs() * 1000));
        restClientBuilder.setCompressionEnabled(true);
        restClientBuilder.setChunkedEnabled(true);
        return new RestHighLevelClient(restClientBuilder);
      } catch (Exception e) {
        LOG.error("Failed to create open search client ", e);
        return null;
      }
    } else {
      return null;
    }
  }

  private XContentParser createXContentParser(String query) throws IOException {
    try {
      return XContentType.JSON
          .xContent()
          .createParser(OsUtils.osXContentRegistry, LoggingDeprecationHandler.INSTANCE, query);
    } catch (IOException e) {
      LOG.error("Failed to create XContentParser", e);
      throw e;
    }
  }

  private void getSearchFilter(String filter, SearchSourceBuilder searchSourceBuilder)
      throws IOException {
    if (!filter.isEmpty()) {
      try {
        XContentParser queryParser = createXContentParser(filter);
        XContentParser sourceParser = createXContentParser(filter);
        QueryBuilder queryFromXContent = SearchSourceBuilder.fromXContent(queryParser).query();
        FetchSourceContext sourceFromXContent =
            SearchSourceBuilder.fromXContent(sourceParser).fetchSource();
        BoolQueryBuilder boolQuery = QueryBuilders.boolQuery();
        if (searchSourceBuilder.query() != null) {
          boolQuery = boolQuery.must(searchSourceBuilder.query());
        }
        boolQuery = boolQuery.filter(queryFromXContent);
        searchSourceBuilder.query(boolQuery);
        searchSourceBuilder.fetchSource(sourceFromXContent);
      } catch (Exception e) {
        throw new IOException("Failed to parse query filter: %s", e);
      }
    }
  }

  public Object getLowLevelClient() {
    return client.getLowLevelClient();
  }

  private void buildSearchRBACQuery(
      SubjectContext subjectContext, SearchSourceBuilder searchSourceBuilder) {
    if (shouldApplyRbacConditions(subjectContext, rbacConditionEvaluator)) {
      OMQueryBuilder rbacQuery = rbacConditionEvaluator.evaluateConditions(subjectContext);
      if (rbacQuery != null) {
        searchSourceBuilder.query(
            QueryBuilders.boolQuery()
                .must(searchSourceBuilder.query())
                .filter(((OpenSearchQueryBuilder) rbacQuery).build()));
      }
    }
  }

  private static void buildSearchSourceFilter(
      String queryFilter, SearchSourceBuilder searchSourceBuilder) {
    if (!nullOrEmpty(queryFilter) && !queryFilter.equals("{}")) {
      try {
        XContentParser filterParser =
            XContentType.JSON
                .xContent()
                .createParser(
                    OsUtils.osXContentRegistry, LoggingDeprecationHandler.INSTANCE, queryFilter);
        QueryBuilder filter = SearchSourceBuilder.fromXContent(filterParser).query();
        BoolQueryBuilder newQuery;
        if (!nullOrEmpty(searchSourceBuilder.query())) {
          newQuery = QueryBuilders.boolQuery().must(searchSourceBuilder.query()).filter(filter);
        } else {
          newQuery = QueryBuilders.boolQuery().filter(filter);
        }
        searchSourceBuilder.query(newQuery);
      } catch (Exception ex) {
        LOG.warn("Error parsing query_filter from query parameters, ignoring filter", ex);
      }
    }
  }

  @Override
  public SearchHealthStatus getSearchHealthStatus() throws IOException {
    ClusterHealthRequest request = new ClusterHealthRequest();
    ClusterHealthResponse response = client.cluster().health(request, RequestOptions.DEFAULT);
    if (response.getStatus().equals(ClusterHealthStatus.GREEN)
        || response.getStatus().equals(ClusterHealthStatus.YELLOW)) {
      return new SearchHealthStatus(HEALTHY_STATUS);
    } else {
      return new SearchHealthStatus(UNHEALTHY_STATUS);
    }
  }

  private OpenSearchSourceBuilderFactory getSearchBuilderFactory() {
    SearchSettings searchSettings =
        SettingsCache.getSetting(SettingsType.SEARCH_SETTINGS, SearchSettings.class);
    return new OpenSearchSourceBuilderFactory(searchSettings);
  }

  @Override
  public QueryCostSearchResult getQueryCostRecords(String serviceName) throws IOException {
    QueryCostRecordsAggregator queryCostRecordsAggregator = new QueryCostRecordsAggregator();
    os.org.opensearch.action.search.SearchRequest searchRequest =
        queryCostRecordsAggregator.getQueryCostRecords(serviceName);
    os.org.opensearch.action.search.SearchResponse searchResponse =
        client.search(searchRequest, RequestOptions.DEFAULT);
    return queryCostRecordsAggregator.parseQueryCostResponse(searchResponse);
  }

  @Override
  public List<String> getDataStreams(String prefix) throws IOException {
    try {
      GetDataStreamRequest request = new GetDataStreamRequest(prefix + "*");
      GetDataStreamResponse response =
          client.indices().getDataStream(request, RequestOptions.DEFAULT);
      return response.getDataStreams().stream()
          .map(DataStream::getName)
          .collect(Collectors.toList());
    } catch (OpenSearchException e) {
      if (e.status().getStatus() == 404) {
        LOG.warn("No DataStreams exist with prefix  '{}'. Skipping deletion.", prefix);
        return Collections.emptyList();
      } else {
        LOG.error("Failed to find DataStreams", e);
        throw e;
      }
    } catch (Exception e) {
      LOG.error("Failed to get data streams with prefix {}", prefix, e);
      return Collections.emptyList();
    }
  }

  @Override
  public void deleteDataStream(String dataStreamName) throws IOException {
    try {
      DeleteDataStreamRequest request = new DeleteDataStreamRequest(dataStreamName);
      client.indices().deleteDataStream(request, RequestOptions.DEFAULT);
      LOG.debug("Deleted data stream {}", dataStreamName);
    } catch (OpenSearchStatusException e) {
      if (e.status().getStatus() == 404) {
        LOG.warn("Data Stream {} does not exist. Skipping Deletion.", dataStreamName);
      } else {
        LOG.error("Failed to delete data stream {}", dataStreamName, e);
        throw e;
      }
    } catch (Exception e) {
      LOG.error("Failed to delete data stream {}", dataStreamName, e);
      throw e;
    }
  }

  @Override
  public void deleteILMPolicy(String policyName) throws IOException {
    try {
      // OpenSearch uses _plugins/_ism/policies/{policyName} for ISM policies
      Request request = new Request("DELETE", "/_plugins/_ism/policies/" + policyName);
      os.org.opensearch.client.Response response =
          client.getLowLevelClient().performRequest(request);

      if (response.getStatusLine().getStatusCode() == 404) {
        LOG.warn("ISM policy {} does not exist", policyName);
        return;
      }
      if (response.getStatusLine().getStatusCode() != 200) {
        throw new IOException(
            "Failed to delete ISM policy: " + response.getStatusLine().getReasonPhrase());
      }
      LOG.info("Successfully deleted ISM policy: {}", policyName);
    } catch (ResponseException e) {
      if (e.getResponse().getStatusLine().getStatusCode() == 404) {
        LOG.warn("ISM Policy {} does not exist. Skipping deletion.", policyName);
      } else {
        throw new IOException(
            "Failed to delete ISM policy: " + e.getResponse().getStatusLine().getReasonPhrase());
      }
    } catch (Exception e) {
      LOG.error("Error deleting ISM policy: {}", policyName, e);
      throw new IOException("Failed to delete ISM policy: " + e.getMessage());
    }
  }

  @Override
  public void deleteIndexTemplate(String templateName) throws IOException {
    try {
      // OpenSearch uses the low-level REST client for index template operations
      Request request = new Request("DELETE", "/_index_template/" + templateName);
      os.org.opensearch.client.Response response =
          client.getLowLevelClient().performRequest(request);
      if (response.getStatusLine().getStatusCode() == 200) {
        LOG.debug("Deleted index template {}", templateName);
      } else if (response.getStatusLine().getStatusCode() == 404) {
        LOG.warn("Index Template {} does not exist. Skipping deletion.", templateName);
      } else {
        LOG.error(
            "Failed to delete index template {}. Status: {}",
            templateName,
            response.getStatusLine().getStatusCode());
        throw new IOException(
            "Failed to delete index template: " + response.getStatusLine().getReasonPhrase());
      }
    } catch (ResponseException e) {
      if (e.getResponse().getStatusLine().getStatusCode() == 404) {
        LOG.warn("Index Template {} does not exist. Skipping deletion.", templateName);
      } else {
        throw new IOException(
            "Failed to delete index template: "
                + e.getResponse().getStatusLine().getReasonPhrase());
      }
    } catch (Exception e) {
      LOG.error("Failed to delete index template {}", templateName, e);
      throw e;
    }
  }

  @Override
  public void deleteComponentTemplate(String componentTemplateName) throws IOException {
    try {
      Request request = new Request("DELETE", "/_component_template/" + componentTemplateName);
      os.org.opensearch.client.Response response =
          client.getLowLevelClient().performRequest(request);
      if (response.getStatusLine().getStatusCode() == 404) {
        LOG.warn("Component template {} does not exist", componentTemplateName);
        return;
      }
      if (response.getStatusLine().getStatusCode() != 200) {
        throw new IOException(
            "Failed to delete component template: " + response.getStatusLine().getReasonPhrase());
      }
      LOG.info("Successfully deleted component template: {}", componentTemplateName);
    } catch (ResponseException e) {
      if (e.getResponse().getStatusLine().getStatusCode() == 404) {
        LOG.warn("Component template {} does not exist. Skipping deletion.", componentTemplateName);
      } else {
        throw new IOException(
            "Failed to delete component template: "
                + e.getResponse().getStatusLine().getReasonPhrase());
      }
    } catch (Exception e) {
      LOG.error("Error deleting component template: {}", componentTemplateName, e);
      throw new IOException("Failed to delete component template: " + e.getMessage());
    }
  }

  @Override
  public void dettachIlmPolicyFromIndexes(String indexPattern) throws IOException {
    try {
      // 1. Get all indices matching the pattern
      Request catRequest = new Request("GET", "/_cat/indices/" + indexPattern);
      catRequest.addParameter("format", "json");
      os.org.opensearch.client.Response catResponse =
          client.getLowLevelClient().performRequest(catRequest);
      String responseBody = org.apache.http.util.EntityUtils.toString(catResponse.getEntity());
      com.fasterxml.jackson.databind.JsonNode indices =
          org.openmetadata.service.util.JsonUtils.readTree(responseBody);
      if (!indices.isArray()) {
        LOG.warn("No indices found matching pattern: {}", indexPattern);
        return;
      }
      for (com.fasterxml.jackson.databind.JsonNode indexNode : indices) {
        String indexName = indexNode.get("index").asText();
        try {
          // 2. Remove ISM policy by updating settings
          Request putSettings = new Request("PUT", "/" + indexName + "/_settings");
          putSettings.setJsonEntity("{\"index.plugins.index_state_management.policy_id\": null}");
          os.org.opensearch.client.Response putResponse =
              client.getLowLevelClient().performRequest(putSettings);
          if (putResponse.getStatusLine().getStatusCode() == 200) {
            LOG.info("Detached ISM policy from index: {}", indexName);
          } else {
            LOG.warn(
                "Failed to detach ISM policy from index: {}. Status: {}",
                indexName,
                putResponse.getStatusLine().getStatusCode());
          }
        } catch (Exception e) {
          LOG.error("Error detaching ISM policy from index: {}", indexName, e);
        }
      }
    } catch (Exception e) {
      LOG.error("Error detaching ISM policy from indexes matching pattern: {}", indexPattern, e);
      throw new IOException("Failed to detach ISM policy from indexes: " + e.getMessage());
    }
  }
}<|MERGE_RESOLUTION|>--- conflicted
+++ resolved
@@ -1539,45 +1539,6 @@
     }
   }
 
-<<<<<<< HEAD
-  public Response suggest(SearchRequest request) throws IOException {
-    String fieldName = request.getFieldName();
-    SearchSourceBuilder searchSourceBuilder = new SearchSourceBuilder();
-    CompletionSuggestionBuilder suggestionBuilder =
-        SuggestBuilders.completionSuggestion(fieldName)
-            .prefix(request.getQuery(), Fuzziness.AUTO)
-            .size(request.getSize())
-            .skipDuplicates(true);
-    if (fieldName.equalsIgnoreCase("suggest")) {
-      suggestionBuilder.contexts(
-          Collections.singletonMap(
-              "deleted",
-              Collections.singletonList(
-                  CategoryQueryContext.builder()
-                      .setCategory(String.valueOf(request.getDeleted()))
-                      .build())));
-    }
-    SuggestBuilder suggestBuilder = new SuggestBuilder();
-    suggestBuilder.addSuggestion("metadata-suggest", suggestionBuilder);
-    searchSourceBuilder
-        .suggest(suggestBuilder)
-        .timeout(new TimeValue(30, TimeUnit.SECONDS))
-        .fetchSource(
-            new FetchSourceContext(
-                request.getFetchSource(),
-                request.getIncludeSourceFields().toArray(String[]::new),
-                request.getExcludeSourceFields().toArray(String[]::new)));
-    os.org.opensearch.action.search.SearchRequest searchRequest =
-        new os.org.opensearch.action.search.SearchRequest(
-                Entity.getSearchRepository().getIndexOrAliasName(request.getIndex()))
-            .source(searchSourceBuilder);
-    SearchResponse searchResponse = client.search(searchRequest, RequestOptions.DEFAULT);
-    Suggest suggest = searchResponse.getSuggest();
-    return Response.status(OK).entity(suggest.toString()).build();
-  }
-
-=======
->>>>>>> dd9449c8
   private static QueryStringQueryBuilder buildSearchQueryBuilder(
       String query, Map<String, Float> fields) {
     return QueryBuilders.queryStringQuery(query)
