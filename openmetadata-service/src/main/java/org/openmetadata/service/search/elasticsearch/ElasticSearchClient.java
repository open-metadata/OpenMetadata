--- conflicted
+++ resolved
@@ -46,7 +46,6 @@
 import es.org.elasticsearch.action.support.WriteRequest;
 import es.org.elasticsearch.action.support.master.AcknowledgedResponse;
 import es.org.elasticsearch.action.update.UpdateRequest;
-import es.org.elasticsearch.client.Request;
 import es.org.elasticsearch.client.RequestOptions;
 import es.org.elasticsearch.client.RestClient;
 import es.org.elasticsearch.client.RestClientBuilder;
@@ -140,11 +139,7 @@
 import org.apache.http.auth.UsernamePasswordCredentials;
 import org.apache.http.client.CredentialsProvider;
 import org.apache.http.impl.client.BasicCredentialsProvider;
-<<<<<<< HEAD
-import org.apache.http.util.EntityUtils;
-=======
 import org.jetbrains.annotations.NotNull;
->>>>>>> c84baaf6
 import org.openmetadata.common.utils.CommonUtil;
 import org.openmetadata.schema.DataInsightInterface;
 import org.openmetadata.schema.dataInsight.DataInsightChartResult;
@@ -156,12 +151,10 @@
 import org.openmetadata.schema.tests.DataQualityReport;
 import org.openmetadata.schema.type.EntityReference;
 import org.openmetadata.schema.type.Include;
-import org.openmetadata.schema.type.IndexMappingLanguage;
 import org.openmetadata.sdk.exception.SearchException;
 import org.openmetadata.sdk.exception.SearchIndexNotFoundException;
 import org.openmetadata.service.Entity;
 import org.openmetadata.service.dataInsight.DataInsightAggregatorInterface;
-import org.openmetadata.service.exception.CatalogExceptionMessage;
 import org.openmetadata.service.jdbi3.DataInsightChartRepository;
 import org.openmetadata.service.jdbi3.DataInsightSystemChartRepository;
 import org.openmetadata.service.search.SearchClient;
@@ -1627,48 +1620,6 @@
                 }
               });
     }
-  }
-
-  @Override
-  public boolean isPluginPresent(IndexMappingLanguage searchIndexMappingLanguage) {
-    if (!isClientAvailable) {
-      return false;
-    }
-
-    String pluginName = getPluginName(searchIndexMappingLanguage);
-    if (pluginName == null) {
-      return false;
-    }
-
-    try {
-      // Check if the plugin is installed
-      Request request = new Request("GET", "/_cat/plugins");
-      es.org.elasticsearch.client.Response response =
-          client.getLowLevelClient().performRequest(request);
-      String responseBody = EntityUtils.toString(response.getEntity());
-
-      boolean pluginFound =
-          Arrays.stream(responseBody.split("\n")).anyMatch(line -> line.contains(pluginName));
-
-      if (!pluginFound) {
-        throw new IllegalArgumentException(
-            CatalogExceptionMessage.pluginNotPresent(
-                String.valueOf(ElasticSearchConfiguration.SearchType.ELASTICSEARCH), pluginName));
-      }
-
-      return true;
-    } catch (IOException e) {
-      LOG.error("IOException occurred while checking for plugin: {}", e.getMessage());
-      return false;
-    }
-  }
-
-  private String getPluginName(IndexMappingLanguage searchIndexMappingLanguage) {
-    return switch (String.valueOf(searchIndexMappingLanguage).toUpperCase()) {
-      case "ZH" -> "analysis-ik";
-      case "JP" -> "analysis-kuromoji";
-      default -> null;
-    };
   }
 
   private void processEntitiesForReindex(List<EntityReference> references) throws IOException {
