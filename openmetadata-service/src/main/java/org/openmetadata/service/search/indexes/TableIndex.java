package org.openmetadata.service.search.indexes;

import static org.openmetadata.service.search.EntityBuilderConstant.COLUMNS_NAME_KEYWORD;

import java.util.ArrayList;
import java.util.HashSet;
import java.util.List;
import java.util.Map;
import java.util.Set;
import java.util.regex.Pattern;
import org.openmetadata.schema.entity.data.Table;
import org.openmetadata.schema.type.TagLabel;
import org.openmetadata.service.Entity;
import org.openmetadata.service.search.ParseTags;
import org.openmetadata.service.search.models.FlattenColumn;
import org.openmetadata.service.search.models.SearchSuggest;

public record TableIndex(Table table) implements ColumnIndex {
  private static final Set<String> excludeFields =
      Set.of(
          "sampleData",
          "tableProfile",
          "joins",
<<<<<<< HEAD
          "changeDescription",
          "schemaDefinition, tableProfilerConfig, profile, location, tableQueries, tests, dataModel");
=======
          "viewDefinition, tableProfilerConfig, profile, location, tableQueries, tests, dataModel",
          "testSuite.changeDescription");
>>>>>>> 920ed4cd

  @Override
  public List<SearchSuggest> getSuggest() {
    List<SearchSuggest> suggest = new ArrayList<>();
    suggest.add(SearchSuggest.builder().input(table.getFullyQualifiedName()).weight(5).build());
    suggest.add(SearchSuggest.builder().input(table.getName()).weight(10).build());
    suggest.add(SearchSuggest.builder().input(table.getDatabase().getName()).weight(5).build());
    suggest.add(
        SearchSuggest.builder().input(table.getDatabaseSchema().getName()).weight(5).build());
    // Table FQN has 4 parts
    String[] fqnPartsWithoutService =
        table.getFullyQualifiedName().split(Pattern.quote(Entity.SEPARATOR), 2);
    if (fqnPartsWithoutService.length == 2) {
      suggest.add(SearchSuggest.builder().input(fqnPartsWithoutService[1]).weight(5).build());
      String[] fqnPartsWithoutDB =
          fqnPartsWithoutService[1].split(Pattern.quote(Entity.SEPARATOR), 2);
      if (fqnPartsWithoutDB.length == 2) {
        suggest.add(SearchSuggest.builder().input(fqnPartsWithoutDB[1]).weight(5).build());
      }
    }
    return suggest;
  }

  @Override
  public Object getEntity() {
    return table;
  }

  @Override
  public Set<String> getExcludedFields() {
    return excludeFields;
  }

  public Map<String, Object> buildSearchIndexDocInternal(Map<String, Object> doc) {
    List<SearchSuggest> columnSuggest = new ArrayList<>();
    List<SearchSuggest> schemaSuggest = new ArrayList<>();
    List<SearchSuggest> databaseSuggest = new ArrayList<>();
    List<SearchSuggest> serviceSuggest = new ArrayList<>();
    Set<List<TagLabel>> tagsWithChildren = new HashSet<>();
    List<String> columnsWithChildrenName = new ArrayList<>();
    if (table.getColumns() != null) {
      List<FlattenColumn> cols = new ArrayList<>();
      parseColumns(table.getColumns(), cols, null);

      for (FlattenColumn col : cols) {
        columnSuggest.add(SearchSuggest.builder().input(col.getName()).weight(5).build());
        columnsWithChildrenName.add(col.getName());
        if (col.getTags() != null) {
          tagsWithChildren.add(col.getTags());
        }
      }
      doc.put("columnNames", columnsWithChildrenName);
    }
    serviceSuggest.add(
        SearchSuggest.builder().input(table.getService().getName()).weight(5).build());
    databaseSuggest.add(
        SearchSuggest.builder().input(table.getDatabase().getName()).weight(5).build());
    schemaSuggest.add(
        SearchSuggest.builder().input(table.getDatabaseSchema().getName()).weight(5).build());
    ParseTags parseTags = new ParseTags(Entity.getEntityTags(Entity.TABLE, table));
    tagsWithChildren.add(parseTags.getTags());
    List<TagLabel> flattenedTagList =
        tagsWithChildren.stream()
            .flatMap(List::stream)
            .collect(ArrayList::new, ArrayList::add, ArrayList::addAll);
    Map<String, Object> commonAttributes = getCommonAttributesMap(table, Entity.TABLE);
    doc.putAll(commonAttributes);
    doc.put(
        "displayName", table.getDisplayName() != null ? table.getDisplayName() : table.getName());
    doc.put("tags", flattenedTagList);
    doc.put("tier", parseTags.getTierTag());
    doc.put("service_suggest", serviceSuggest);
    doc.put("column_suggest", columnSuggest);
    doc.put("schema_suggest", schemaSuggest);
    doc.put("database_suggest", databaseSuggest);
    doc.put("serviceType", table.getServiceType());
    doc.put("service", getEntityWithDisplayName(table.getService()));
    doc.put("database", getEntityWithDisplayName(table.getDatabase()));
    doc.put("lineage", SearchIndex.getLineageData(table.getEntityReference()));
    doc.put("databaseSchema", getEntityWithDisplayName(table.getDatabaseSchema()));
    return doc;
  }

  public static Map<String, Float> getFields() {
    Map<String, Float> fields = SearchIndex.getDefaultFields();
    fields.put(COLUMNS_NAME_KEYWORD, 5.0f);
    fields.put("columns.name", 7.0f);
    fields.put("columns.displayName", 7.0f);
    fields.put("columns.description", 2.0f);
    fields.put("columns.children.name", 7.0f);
    return fields;
  }
}<|MERGE_RESOLUTION|>--- conflicted
+++ resolved
@@ -21,13 +21,9 @@
           "sampleData",
           "tableProfile",
           "joins",
-<<<<<<< HEAD
           "changeDescription",
-          "schemaDefinition, tableProfilerConfig, profile, location, tableQueries, tests, dataModel");
-=======
-          "viewDefinition, tableProfilerConfig, profile, location, tableQueries, tests, dataModel",
+          "schemaDefinition, tableProfilerConfig, profile, location, tableQueries, tests, dataModel",
           "testSuite.changeDescription");
->>>>>>> 920ed4cd
 
   @Override
   public List<SearchSuggest> getSuggest() {
