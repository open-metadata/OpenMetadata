--- conflicted
+++ resolved
@@ -60,22 +60,6 @@
     doc.put("tags", parseTags.getTags());
     doc.put("tier", parseTags.getTierTag());
     doc.put("service_suggest", serviceSuggest);
-<<<<<<< HEAD
-=======
-    doc.put("entityType", Entity.INGESTION_PIPELINE);
-    doc.put(
-        "totalVotes",
-        nullOrEmpty(ingestionPipeline.getVotes())
-            ? 0
-            : ingestionPipeline.getVotes().getUpVotes()
-                - ingestionPipeline.getVotes().getDownVotes());
-    doc.put(
-        "fqnParts",
-        getFQNParts(
-            ingestionPipeline.getFullyQualifiedName(),
-            suggest.stream().map(SearchSuggest::getInput).toList()));
-    doc.put("owner", getEntityWithDisplayName(ingestionPipeline.getOwner()));
->>>>>>> 47f0d993
     doc.put("service", getEntityWithDisplayName(ingestionPipeline.getService()));
     return doc;
   }
