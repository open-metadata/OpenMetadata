package org.openmetadata.service.search;

import static org.openmetadata.service.exception.CatalogExceptionMessage.NOT_IMPLEMENTED_METHOD;

import java.io.IOException;
import java.security.KeyStoreException;
import java.util.List;
import java.util.Map;
import java.util.concurrent.ExecutorService;
import java.util.concurrent.Executors;
import javax.json.JsonArray;
import javax.json.JsonObject;
import javax.net.ssl.SSLContext;
import javax.ws.rs.core.Response;
import lombok.Getter;
import org.apache.commons.lang3.tuple.Pair;
import org.openmetadata.schema.dataInsight.DataInsightChartResult;
import org.openmetadata.schema.dataInsight.custom.DataInsightCustomChart;
import org.openmetadata.schema.dataInsight.custom.DataInsightCustomChartResultList;
import org.openmetadata.schema.service.configuration.elasticsearch.ElasticSearchConfiguration;
import org.openmetadata.schema.tests.DataQualityReport;
import org.openmetadata.schema.type.EntityReference;
import org.openmetadata.service.exception.CustomExceptionMessage;
import org.openmetadata.service.search.models.IndexMapping;
import org.openmetadata.service.security.policyevaluator.SubjectContext;
import org.openmetadata.service.util.SSLUtil;
import os.org.opensearch.action.bulk.BulkRequest;
import os.org.opensearch.action.bulk.BulkResponse;
import os.org.opensearch.client.RequestOptions;

public interface SearchClient {
  ExecutorService asyncExecutor = Executors.newFixedThreadPool(1);
  String UPDATE = "update";

  String ADD = "add";

  String DELETE = "delete";
  String GLOBAL_SEARCH_ALIAS = "all";
  String GLOSSARY_TERM_SEARCH_INDEX = "glossary_term_search_index";
  String TAG_SEARCH_INDEX = "tag_search_index";
  String DEFAULT_UPDATE_SCRIPT = "for (k in params.keySet()) { ctx._source.put(k, params.get(k)) }";
  String REMOVE_DOMAINS_CHILDREN_SCRIPT = "ctx._source.remove('domain')";

  // Updates field if null or if inherited is true and the parent is the same (matched by previous
  // ID), setting inherited=true on the new object.
  String PROPAGATE_ENTITY_REFERENCE_FIELD_SCRIPT =
      "if (ctx._source.%s == null || (ctx._source.%s != null && ctx._source.%s.inherited == true)) { "
          + "def newObject = params.%s; "
          + "newObject.inherited = true; "
          + "ctx._source.put('%s', newObject); "
          + "}";

  String PROPAGATE_FIELD_SCRIPT = "ctx._source.put('%s', '%s')";

  String REMOVE_PROPAGATED_ENTITY_REFERENCE_FIELD_SCRIPT =
      "if ((ctx._source.%s != null) && (ctx._source.%s.inherited == true)){ ctx._source.remove('%s');}";
  String REMOVE_PROPAGATED_FIELD_SCRIPT = "ctx._source.remove('%s')";

  // Updates field if inherited is true and the parent is the same (matched by previous ID), setting
  // inherited=true on the new object.
  String UPDATE_PROPAGATED_ENTITY_REFERENCE_FIELD_SCRIPT =
      "if (ctx._source.%s == null || (ctx._source.%s.inherited == true && ctx._source.%s.id == params.entityBeforeUpdate.id)) { "
          + "def newObject = params.%s; "
          + "newObject.inherited = true; "
          + "ctx._source.put('%s', newObject); "
          + "}";
  String SOFT_DELETE_RESTORE_SCRIPT = "ctx._source.put('deleted', '%s')";
  String REMOVE_TAGS_CHILDREN_SCRIPT =
      "for (int i = 0; i < ctx._source.tags.length; i++) { if (ctx._source.tags[i].tagFQN == params.fqn) { ctx._source.tags.remove(i) }}";

  String REMOVE_LINEAGE_SCRIPT =
      "for (int i = 0; i < ctx._source.lineage.length; i++) { if (ctx._source.lineage[i].doc_id == '%s') { ctx._source.lineage.remove(i) }}";

  String ADD_UPDATE_LINEAGE =
      "boolean docIdExists = false; for (int i = 0; i < ctx._source.lineage.size(); i++) { if (ctx._source.lineage[i].doc_id.equalsIgnoreCase(params.lineageData.doc_id)) { ctx._source.lineage[i] = params.lineageData; docIdExists = true; break;}}if (!docIdExists) {ctx._source.lineage.add(params.lineageData);}";
  String ADD_UPDATE_ENTITY_RELATIONSHIP =
      "boolean docIdExists = false; for (int i = 0; i < ctx._source.entityRelationship.size(); i++) { if (ctx._source.entityRelationship[i].doc_id.equalsIgnoreCase(params.entityRelationshipData.doc_id)) { ctx._source.entityRelationship[i] = params.entityRelationshipData; docIdExists = true; break;}}if (!docIdExists) {ctx._source.entityRelationship.add(params.entityRelationshipData);}";
  String UPDATE_ADDED_DELETE_GLOSSARY_TAGS =
      "if (ctx._source.tags != null) { for (int i = ctx._source.tags.size() - 1; i >= 0; i--) { if (params.tagDeleted != null) { for (int j = 0; j < params.tagDeleted.size(); j++) { if (ctx._source.tags[i].tagFQN.equalsIgnoreCase(params.tagDeleted[j].tagFQN)) { ctx._source.tags.remove(i); } } } } } if (ctx._source.tags == null) { ctx._source.tags = []; } if (params.tagAdded != null) { ctx._source.tags.addAll(params.tagAdded); } ctx._source.tags = ctx._source.tags .stream() .distinct() .sorted((o1, o2) -> o1.tagFQN.compareTo(o2.tagFQN)) .collect(Collectors.toList());";
  String REMOVE_TEST_SUITE_CHILDREN_SCRIPT =
      "for (int i = 0; i < ctx._source.testSuites.length; i++) { if (ctx._source.testSuites[i].id == '%s') { ctx._source.testSuites.remove(i) }}";

  String ADD_OWNERS_SCRIPT =
      "if (ctx._source.owners == null || ctx._source.owners.isEmpty() || "
          + "(ctx._source.owners.size() > 0 && ctx._source.owners[0] != null && ctx._source.owners[0].inherited == true)) { "
          + "ctx._source.owners = params.updatedOwners; "
          + "}";

  String PROPAGATE_TEST_SUITES_SCRIPT = "ctx._source.testSuites = params.testSuites";

  String REMOVE_OWNERS_SCRIPT =
      "if (ctx._source.owners != null && !ctx._source.owners.isEmpty()) { "
          + "ctx._source.owners.removeIf(owner -> "
          + "params.deletedOwners.stream().anyMatch(deletedOwner -> deletedOwner.id == owner.id) && owner.inherited == true); "
          + "}";

  String NOT_IMPLEMENTED_ERROR_TYPE = "NOT_IMPLEMENTED";

  boolean isClientAvailable();

  ElasticSearchConfiguration.SearchType getSearchType();

  boolean indexExists(String indexName);

  void createIndex(IndexMapping indexMapping, String indexMappingContent);

  void updateIndex(IndexMapping indexMapping, String indexMappingContent);

  void deleteIndex(IndexMapping indexMapping);

  void createAliases(IndexMapping indexMapping);

  void addIndexAlias(IndexMapping indexMapping, String... aliasName);

  Response search(SearchRequest request, SubjectContext subjectContext) throws IOException;

  Response getDocByID(String indexName, String entityId) throws IOException;

  default ExecutorService getAsyncExecutor() {
    return asyncExecutor;
  }

  SearchResultListMapper listWithOffset(
      String filter,
      int limit,
      int offset,
      String index,
      SearchSortFilter searchSortFilter,
      String q)
      throws IOException;

  Response searchBySourceUrl(String sourceUrl) throws IOException;

  Response searchLineage(
      String fqn,
      int upstreamDepth,
      int downstreamDepth,
      String queryFilter,
      boolean deleted,
      String entityType)
      throws IOException;

<<<<<<< HEAD
  Response searchEntityRelationship(
      String fqn, int upstreamDepth, int downstreamDepth, String queryFilter, boolean deleted)
      throws IOException;
=======
  Response searchDataQualityLineage(
      String fqn, int upstreamDepth, String queryFilter, boolean deleted) throws IOException;
>>>>>>> bb02af26

  /*
   Used for listing knowledge page hierarchy for a given parent and page type, used in Elastic/Open SearchClientExtension
  */
  @SuppressWarnings("unused")
  default Response listPageHierarchy(String parent, String pageType) {
    throw new CustomExceptionMessage(
        Response.Status.NOT_IMPLEMENTED, NOT_IMPLEMENTED_ERROR_TYPE, NOT_IMPLEMENTED_METHOD);
  }

  Map<String, Object> searchLineageInternal(
      String fqn,
      int upstreamDepth,
      int downstreamDepth,
      String queryFilter,
      boolean deleted,
      String entityType)
      throws IOException;

  Response searchByField(String fieldName, String fieldValue, String index) throws IOException;

  Response aggregate(String index, String fieldName, String value, String query) throws IOException;

  JsonObject aggregate(String query, String index, JsonObject aggregationJson, String filters)
      throws IOException;

  DataQualityReport genericAggregation(
      String query, String index, Map<String, Object> aggregationMetadata) throws IOException;

  Response suggest(SearchRequest request) throws IOException;

  void createEntity(String indexName, String docId, String doc);

  void createTimeSeriesEntity(String indexName, String docId, String doc);

  void updateEntity(String indexName, String docId, Map<String, Object> doc, String scriptTxt);

  /* This function takes in Entity Reference, Search for occurances of those  entity across ES, and perform an update for that with reindexing the data from the database to ES */
  void reindexAcrossIndices(String matchingKey, EntityReference sourceRef);

  void deleteByScript(String indexName, String scriptTxt, Map<String, Object> params);

  void deleteEntity(String indexName, String docId);

  void deleteEntityByFields(List<String> indexName, List<Pair<String, String>> fieldAndValue);

  void softDeleteOrRestoreEntity(String indexName, String docId, String scriptTxt);

  void softDeleteOrRestoreChildren(
      List<String> indexName, String scriptTxt, List<Pair<String, String>> fieldAndValue);

  void updateChildren(
      String indexName,
      Pair<String, String> fieldAndValue,
      Pair<String, Map<String, Object>> updates);

  void updateChildren(
      List<String> indexName,
      Pair<String, String> fieldAndValue,
      Pair<String, Map<String, Object>> updates);

  void updateLineage(
      String indexName, Pair<String, String> fieldAndValue, Map<String, Object> lineagaData);

  void updateEntityRelationship(
      String indexName,
      Pair<String, String> fieldAndValue,
      Map<String, Object> entityRelationshipData);

  Response listDataInsightChartResult(
      Long startTs,
      Long endTs,
      String tier,
      String team,
      DataInsightChartResult.DataInsightChartType dataInsightChartName,
      Integer size,
      Integer from,
      String queryFilter,
      String dataReportIndex)
      throws IOException;

  // TODO: Think if it makes sense to have this or maybe a specific deleteByRange
  void deleteByQuery(String index, String query);

  default BulkResponse bulk(BulkRequest data, RequestOptions options) throws IOException {
    throw new CustomExceptionMessage(
        Response.Status.NOT_IMPLEMENTED, NOT_IMPLEMENTED_ERROR_TYPE, NOT_IMPLEMENTED_METHOD);
  }

  default es.org.elasticsearch.action.bulk.BulkResponse bulk(
      es.org.elasticsearch.action.bulk.BulkRequest data,
      es.org.elasticsearch.client.RequestOptions options)
      throws IOException {
    throw new CustomExceptionMessage(
        Response.Status.NOT_IMPLEMENTED, NOT_IMPLEMENTED_ERROR_TYPE, NOT_IMPLEMENTED_METHOD);
  }

  void close();

  default SSLContext createElasticSearchSSLContext(
      ElasticSearchConfiguration elasticSearchConfiguration) throws KeyStoreException {
    return elasticSearchConfiguration.getScheme().equals("https")
        ? SSLUtil.createSSLContext(
            elasticSearchConfiguration.getTruststorePath(),
            elasticSearchConfiguration.getTruststorePassword(),
            "ElasticSearch")
        : null;
  }

  @Getter
  class SearchResultListMapper {
    public List<Map<String, Object>> results;
    public long total;

    public SearchResultListMapper(List<Map<String, Object>> results, long total) {
      this.results = results;
      this.total = total;
    }
  }

  static JsonArray getAggregationBuckets(JsonObject aggregationJson) {
    return aggregationJson.getJsonArray("buckets");
  }

  static JsonObject getAggregationObject(JsonObject aggregationJson, String key) {
    return aggregationJson.getJsonObject(key);
  }

  static String getAggregationKeyValue(JsonObject aggregationJson) {
    return aggregationJson.getString("key");
  }

  default DataInsightCustomChartResultList buildDIChart(
      DataInsightCustomChart diChart, long start, long end) throws IOException {
    return null;
  }

  default List<Map<String, String>> fetchDIChartFields() throws IOException {
    return null;
  }

  Object getLowLevelClient();
}<|MERGE_RESOLUTION|>--- conflicted
+++ resolved
@@ -140,14 +140,11 @@
       String entityType)
       throws IOException;
 
-<<<<<<< HEAD
   Response searchEntityRelationship(
       String fqn, int upstreamDepth, int downstreamDepth, String queryFilter, boolean deleted)
       throws IOException;
-=======
   Response searchDataQualityLineage(
       String fqn, int upstreamDepth, String queryFilter, boolean deleted) throws IOException;
->>>>>>> bb02af26
 
   /*
    Used for listing knowledge page hierarchy for a given parent and page type, used in Elastic/Open SearchClientExtension
