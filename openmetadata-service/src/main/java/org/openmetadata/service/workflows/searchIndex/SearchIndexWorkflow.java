--- conflicted
+++ resolved
@@ -1,4 +1,3 @@
-<<<<<<< HEAD
 /// *
 // *  Copyright 2022 Collate
 // *  Licensed under the Apache License, Version 2.0 (the "License");
@@ -486,477 +485,4 @@
 //  public void stopJob() {
 //    stopped = true;
 //  }
-// }
-=======
-/*
- *  Copyright 2022 Collate
- *  Licensed under the Apache License, Version 2.0 (the "License");
- *  you may not use this file except in compliance with the License.
- *  You may obtain a copy of the License at
- *  http://www.apache.org/licenses/LICENSE-2.0
- *  Unless required by applicable law or agreed to in writing, software
- *  distributed under the License is distributed on an "AS IS" BASIS,
- *  WITHOUT WARRANTIES OR CONDITIONS OF ANY KIND, either express or implied.
- *  See the License for the specific language governing permissions and
- *  limitations under the License.
- */
-
-package org.openmetadata.service.workflows.searchIndex;
-
-import static org.openmetadata.service.jdbi3.unitofwork.JdbiUnitOfWorkProvider.getWrappedInstanceForDaoClass;
-import static org.openmetadata.service.util.ReIndexingHandler.REINDEXING_JOB_EXTENSION;
-import static org.openmetadata.service.workflows.searchIndex.ReindexingUtil.ENTITY_TYPE_KEY;
-import static org.openmetadata.service.workflows.searchIndex.ReindexingUtil.getTotalRequestToProcess;
-import static org.openmetadata.service.workflows.searchIndex.ReindexingUtil.getUpdatedStats;
-import static org.openmetadata.service.workflows.searchIndex.ReindexingUtil.isDataInsightIndex;
-
-import es.org.elasticsearch.action.bulk.BulkItemResponse;
-import es.org.elasticsearch.action.bulk.BulkRequest;
-import es.org.elasticsearch.action.bulk.BulkResponse;
-import java.util.ArrayList;
-import java.util.HashMap;
-import java.util.List;
-import java.util.Map;
-import lombok.Getter;
-import lombok.SneakyThrows;
-import lombok.extern.slf4j.Slf4j;
-import org.apache.commons.lang.exception.ExceptionUtils;
-import org.openmetadata.common.utils.CommonUtil;
-import org.openmetadata.schema.EntityInterface;
-import org.openmetadata.schema.analytics.ReportData;
-import org.openmetadata.schema.service.configuration.elasticsearch.ElasticSearchConfiguration;
-import org.openmetadata.schema.system.EventPublisherJob;
-import org.openmetadata.schema.system.Failure;
-import org.openmetadata.schema.system.FailureDetails;
-import org.openmetadata.schema.system.Stats;
-import org.openmetadata.schema.system.StepStats;
-import org.openmetadata.service.exception.ProcessorException;
-import org.openmetadata.service.exception.SinkException;
-import org.openmetadata.service.exception.SourceException;
-import org.openmetadata.service.jdbi3.CollectionDAO;
-import org.openmetadata.service.search.SearchRepository;
-import org.openmetadata.service.search.elasticsearch.ElasticSearchDataInsightProcessor;
-import org.openmetadata.service.search.elasticsearch.ElasticSearchEntitiesProcessor;
-import org.openmetadata.service.search.elasticsearch.ElasticSearchIndexSink;
-import org.openmetadata.service.search.models.IndexMapping;
-import org.openmetadata.service.search.opensearch.OpenSearchDataInsightProcessor;
-import org.openmetadata.service.search.opensearch.OpenSearchEntitiesProcessor;
-import org.openmetadata.service.search.opensearch.OpenSearchIndexSink;
-import org.openmetadata.service.socket.WebSocketManager;
-import org.openmetadata.service.util.JsonUtils;
-import org.openmetadata.service.util.ReIndexingHandler;
-import org.openmetadata.service.util.ResultList;
-import org.openmetadata.service.workflows.interfaces.Processor;
-import org.openmetadata.service.workflows.interfaces.Sink;
-
-@Slf4j
-public class SearchIndexWorkflow implements Runnable {
-  private static final String ENTITY_TYPE_ERROR_MSG = "EntityType: %s %n Cause: %s %n Stack: %s";
-  private final List<PaginatedEntitiesSource> paginatedEntitiesSources = new ArrayList<>();
-  private final List<PaginatedDataInsightSource> paginatedDataInsightSources = new ArrayList<>();
-  private final Processor entityProcessor;
-  private final Processor dataInsightProcessor;
-  private final Sink searchIndexSink;
-  private final SearchRepository searchRepository;
-  @Getter final EventPublisherJob jobData;
-  private final CollectionDAO dao;
-  private volatile boolean stopped = false;
-
-  public SearchIndexWorkflow(SearchRepository client, EventPublisherJob request) {
-    this.dao = (CollectionDAO) getWrappedInstanceForDaoClass(CollectionDAO.class);
-    this.jobData = request;
-    request
-        .getEntities()
-        .forEach(
-            entityType -> {
-              if (!isDataInsightIndex(entityType)) {
-                List<String> fields = List.of("*");
-                PaginatedEntitiesSource source =
-                    new PaginatedEntitiesSource(entityType, jobData.getBatchSize(), fields);
-                if (!CommonUtil.nullOrEmpty(request.getAfterCursor())) {
-                  source.setCursor(request.getAfterCursor());
-                }
-                paginatedEntitiesSources.add(source);
-              } else {
-                paginatedDataInsightSources.add(
-                    new PaginatedDataInsightSource(dao, entityType, jobData.getBatchSize()));
-              }
-            });
-    this.searchRepository = client;
-    if (searchRepository.getSearchType().equals(ElasticSearchConfiguration.SearchType.OPENSEARCH)) {
-      this.entityProcessor = new OpenSearchEntitiesProcessor();
-      this.dataInsightProcessor = new OpenSearchDataInsightProcessor();
-      this.searchIndexSink = new OpenSearchIndexSink(searchRepository);
-    } else {
-      this.entityProcessor = new ElasticSearchEntitiesProcessor();
-      this.dataInsightProcessor = new ElasticSearchDataInsightProcessor();
-      this.searchIndexSink = new ElasticSearchIndexSink(searchRepository);
-    }
-  }
-
-  @SneakyThrows
-  public void run() {
-    try {
-      LOG.info("Executing Reindexing Job with JobData : {}", jobData);
-      // Update Job Status
-      jobData.setStatus(EventPublisherJob.Status.RUNNING);
-      // Run ReIndexing
-      entitiesReIndex();
-      dataInsightReindex();
-      // Mark Job as Completed
-      updateJobStatus();
-      jobData.setEndTime(System.currentTimeMillis());
-    } catch (Exception ex) {
-      String error =
-          String.format(
-              "Reindexing Job Has Encountered an Exception. %n Job Data: %s, %n  Stack : %s ",
-              jobData.toString(), ExceptionUtils.getStackTrace(ex));
-      LOG.error(error);
-      jobData.setStatus(EventPublisherJob.Status.FAILED);
-      handleJobError("Failure in Job: Check Stack", error, System.currentTimeMillis());
-    } finally {
-      // store job details in Database
-      updateRecordToDb();
-      // Send update
-      sendUpdates();
-      // Remove list from active jobs
-      ReIndexingHandler.getInstance().removeCompletedJob(jobData.getId());
-    }
-  }
-
-  private void entitiesReIndex() {
-    Map<String, Object> contextData = new HashMap<>();
-    for (PaginatedEntitiesSource paginatedEntitiesSource : paginatedEntitiesSources) {
-      reCreateIndexes(paginatedEntitiesSource.getEntityType());
-      contextData.put(ENTITY_TYPE_KEY, paginatedEntitiesSource.getEntityType());
-      ResultList<? extends EntityInterface> resultList;
-      while (!stopped && !paginatedEntitiesSource.isDone()) {
-        long currentTime = System.currentTimeMillis();
-        int requestToProcess = jobData.getBatchSize();
-        int failed = requestToProcess;
-        int success = 0;
-        try {
-          resultList = paginatedEntitiesSource.readNext(null);
-          requestToProcess = resultList.getData().size() + resultList.getErrors().size();
-          if (!resultList.getData().isEmpty()) {
-            if (searchRepository.getSearchType().equals(ElasticSearchConfiguration.SearchType.OPENSEARCH)) {
-              // process data to build Reindex Request
-              os.org.opensearch.action.bulk.BulkRequest requests =
-                  (os.org.opensearch.action.bulk.BulkRequest) entityProcessor.process(resultList, contextData);
-              // process data to build Reindex Request
-              os.org.opensearch.action.bulk.BulkResponse response =
-                  (os.org.opensearch.action.bulk.BulkResponse) searchIndexSink.write(requests, contextData);
-              // update Status
-              handleErrorsOs(resultList, paginatedEntitiesSource.getLastFailedCursor(), response, currentTime);
-              // Update stats
-              success = searchRepository.getSearchClient().getSuccessFromBulkResponse(response);
-            } else {
-              // process data to build Reindex Request
-              BulkRequest requests = (BulkRequest) entityProcessor.process(resultList, contextData);
-              // process data to build Reindex Request
-              BulkResponse response = (BulkResponse) searchIndexSink.write(requests, contextData);
-              // update Status
-              handleErrorsEs(resultList, paginatedEntitiesSource.getLastFailedCursor(), response, currentTime);
-              // Update stats
-              success = searchRepository.getSearchClient().getSuccessFromBulkResponse(response);
-            }
-            failed = requestToProcess - success;
-          } else {
-            failed = 0;
-          }
-        } catch (ProcessorException px) {
-          handleProcessorError(
-              px.getMessage(),
-              String.format(
-                  ENTITY_TYPE_ERROR_MSG,
-                  paginatedEntitiesSource.getEntityType(),
-                  px.getCause(),
-                  ExceptionUtils.getStackTrace(px)),
-              currentTime);
-        } catch (SinkException wx) {
-          handleEsSinkError(
-              wx.getMessage(),
-              String.format(
-                  ENTITY_TYPE_ERROR_MSG,
-                  paginatedEntitiesSource.getEntityType(),
-                  wx.getCause(),
-                  ExceptionUtils.getStackTrace(wx)),
-              currentTime);
-        } finally {
-          updateStats(
-              success,
-              failed,
-              paginatedEntitiesSource.getStats(),
-              entityProcessor.getStats(),
-              searchIndexSink.getStats());
-          sendUpdates();
-        }
-      }
-    }
-  }
-
-  private void dataInsightReindex() {
-    Map<String, Object> contextData = new HashMap<>();
-    for (PaginatedDataInsightSource paginatedDataInsightSource : paginatedDataInsightSources) {
-      reCreateIndexes(paginatedDataInsightSource.getEntityType());
-      contextData.put(ENTITY_TYPE_KEY, paginatedDataInsightSource.getEntityType());
-      ResultList<ReportData> resultList;
-      while (!stopped && !paginatedDataInsightSource.isDone()) {
-        long currentTime = System.currentTimeMillis();
-        int requestToProcess = jobData.getBatchSize();
-        int failed = requestToProcess;
-        int success = 0;
-        try {
-          resultList = paginatedDataInsightSource.readNext(null);
-          requestToProcess = resultList.getData().size() + resultList.getErrors().size();
-          if (!resultList.getData().isEmpty()) {
-            if (searchRepository.getSearchType().equals(ElasticSearchConfiguration.SearchType.OPENSEARCH)) {
-              // process data to build Reindex Request
-              os.org.opensearch.action.bulk.BulkRequest requests =
-                  (os.org.opensearch.action.bulk.BulkRequest) dataInsightProcessor.process(resultList, contextData);
-              // process data to build Reindex Request
-              os.org.opensearch.action.bulk.BulkResponse response =
-                  (os.org.opensearch.action.bulk.BulkResponse) searchIndexSink.write(requests, contextData);
-              handleErrorsOs(resultList, "", response, currentTime);
-              // Update stats
-              success = searchRepository.getSearchClient().getSuccessFromBulkResponse(response);
-            } else {
-              // process data to build Reindex Request
-              BulkRequest requests = (BulkRequest) dataInsightProcessor.process(resultList, contextData);
-              // process data to build Reindex Request
-              BulkResponse response = (BulkResponse) searchIndexSink.write(requests, contextData);
-              handleErrorsEs(resultList, "", response, currentTime);
-              // Update stats
-              success = searchRepository.getSearchClient().getSuccessFromBulkResponse(response);
-            }
-            failed = requestToProcess - success;
-          } else {
-            failed = 0;
-          }
-        } catch (SourceException rx) {
-          handleSourceError(
-              rx.getMessage(),
-              String.format(
-                  ENTITY_TYPE_ERROR_MSG,
-                  paginatedDataInsightSource.getEntityType(),
-                  rx.getCause(),
-                  ExceptionUtils.getStackTrace(rx)),
-              currentTime);
-        } catch (ProcessorException px) {
-          handleProcessorError(
-              px.getMessage(),
-              String.format(
-                  ENTITY_TYPE_ERROR_MSG,
-                  paginatedDataInsightSource.getEntityType(),
-                  px.getCause(),
-                  ExceptionUtils.getStackTrace(px)),
-              currentTime);
-        } catch (SinkException wx) {
-          handleEsSinkError(
-              wx.getMessage(),
-              String.format(
-                  ENTITY_TYPE_ERROR_MSG,
-                  paginatedDataInsightSource.getEntityType(),
-                  wx.getCause(),
-                  ExceptionUtils.getStackTrace(wx)),
-              currentTime);
-        } finally {
-          updateStats(
-              success,
-              failed,
-              paginatedDataInsightSource.getStats(),
-              dataInsightProcessor.getStats(),
-              searchIndexSink.getStats());
-          sendUpdates();
-        }
-      }
-    }
-  }
-
-  private void sendUpdates() {
-    try {
-      WebSocketManager.getInstance()
-          .sendToOne(
-              jobData.getStartedBy(), WebSocketManager.JOB_STATUS_BROADCAST_CHANNEL, JsonUtils.pojoToJson(jobData));
-    } catch (Exception ex) {
-      LOG.error("Failed to send updated stats with WebSocket", ex);
-    }
-  }
-
-  public void updateStats(
-      int currentSuccess, int currentFailed, StepStats reader, StepStats processor, StepStats writer) {
-    // Job Level Stats
-    Stats jobDataStats = jobData.getStats() != null ? jobData.getStats() : new Stats();
-
-    // Total Stats
-    StepStats stats = jobData.getStats().getJobStats();
-    if (stats == null) {
-      stats = new StepStats().withTotalRecords(getTotalRequestToProcess(jobData.getEntities(), dao));
-    }
-    getUpdatedStats(stats, currentSuccess, currentFailed);
-
-    // Update for the Job
-    jobDataStats.setJobStats(stats);
-    // Reader Stats
-    jobDataStats.setSourceStats(reader);
-    // Processor
-    jobDataStats.setProcessorStats(processor);
-    // Writer
-    jobDataStats.setSinkStats(writer);
-
-    jobData.setStats(jobDataStats);
-  }
-
-  public void updateRecordToDb() {
-    String recordString =
-        dao.entityExtensionTimeSeriesDao().getExtension(jobData.getId().toString(), REINDEXING_JOB_EXTENSION);
-    EventPublisherJob lastRecord = JsonUtils.readValue(recordString, EventPublisherJob.class);
-    long originalLastUpdate = lastRecord.getTimestamp();
-    dao.entityExtensionTimeSeriesDao()
-        .update(
-            jobData.getId().toString(), REINDEXING_JOB_EXTENSION, JsonUtils.pojoToJson(jobData), originalLastUpdate);
-  }
-
-  private void reCreateIndexes(String entityType) {
-    if (Boolean.TRUE.equals(jobData.getRecreateIndex())) {
-      IndexMapping indexMapping = searchRepository.getIndexMapping(entityType);
-      if (indexMapping != null) {
-        searchRepository.deleteIndex(indexMapping);
-        searchRepository.createIndex(indexMapping);
-      }
-    }
-  }
-
-  private void handleErrorsOs(
-      ResultList<?> data, String lastCursor, os.org.opensearch.action.bulk.BulkResponse response, long time) {
-    handleSourceError(data, lastCursor, time);
-    handleOsSinkErrors(response, time);
-  }
-
-  private void handleErrorsEs(ResultList<?> data, String lastCursor, BulkResponse response, long time) {
-    handleSourceError(data, lastCursor, time);
-    handleEsSinkErrors(response, time);
-  }
-
-  private void handleSourceError(String context, String reason, long time) {
-    Failure failures = getFailure();
-    FailureDetails readerFailures = getFailureDetails(context, reason, time);
-    failures.setSourceError(readerFailures);
-    jobData.setFailure(failures);
-  }
-
-  private void handleProcessorError(String context, String reason, long time) {
-    Failure failures = getFailure();
-    FailureDetails processorError = getFailureDetails(context, reason, time);
-    failures.setProcessorError(processorError);
-    jobData.setFailure(failures);
-  }
-
-  private void handleEsSinkError(String context, String reason, long time) {
-    Failure failures = getFailure();
-    FailureDetails writerFailure = getFailureDetails(context, reason, time);
-    failures.setSinkError(writerFailure);
-    jobData.setFailure(failures);
-  }
-
-  private void handleJobError(String context, String reason, long time) {
-    Failure failures = getFailure();
-    FailureDetails jobFailure = getFailureDetails(context, reason, time);
-    failures.setJobError(jobFailure);
-    jobData.setFailure(failures);
-  }
-
-  @SneakyThrows
-  private void handleSourceError(ResultList<?> data, String lastCursor, long time) {
-    if (!data.getErrors().isEmpty()) {
-      handleSourceError(
-          String.format("SourceContext: After Cursor : %s, Encountered Error While Reading Data.", lastCursor),
-          String.format(
-              "Following Entities were not fetched Successfully : %s", JsonUtils.pojoToJson(data.getErrors())),
-          time);
-    }
-  }
-
-  @SneakyThrows
-  private void handleOsSinkErrors(os.org.opensearch.action.bulk.BulkResponse response, long time) {
-    List<FailureDetails> details = new ArrayList<>();
-    for (os.org.opensearch.action.bulk.BulkItemResponse bulkItemResponse : response) {
-      if (bulkItemResponse.isFailed()) {
-        os.org.opensearch.action.bulk.BulkItemResponse.Failure failure = bulkItemResponse.getFailure();
-        FailureDetails esFailure =
-            new FailureDetails()
-                .withContext(
-                    String.format(
-                        "EsWriterContext: Encountered Error While Writing Data %n Entity %n ID : [%s] ",
-                        failure.getId()))
-                .withLastFailedReason(
-                    String.format(
-                        "Index Type: [%s], Reason: [%s] %n Trace : [%s]",
-                        failure.getIndex(), failure.getMessage(), ExceptionUtils.getStackTrace(failure.getCause())))
-                .withLastFailedAt(System.currentTimeMillis());
-        details.add(esFailure);
-      }
-    }
-    if (!details.isEmpty()) {
-      handleEsSinkError(
-          "[EsWriter] BulkResponseItems",
-          String.format("[BulkItemResponse] Got Following Error Responses: %n %s ", JsonUtils.pojoToJson(details)),
-          time);
-    }
-  }
-
-  @SneakyThrows
-  private void handleEsSinkErrors(BulkResponse response, long time) {
-    List<FailureDetails> details = new ArrayList<>();
-    for (BulkItemResponse bulkItemResponse : response) {
-      if (bulkItemResponse.isFailed()) {
-        BulkItemResponse.Failure failure = bulkItemResponse.getFailure();
-        FailureDetails esFailure =
-            new FailureDetails()
-                .withContext(
-                    String.format(
-                        "EsWriterContext: Encountered Error While Writing Data %n Entity %n ID : [%s] ",
-                        failure.getId()))
-                .withLastFailedReason(
-                    String.format(
-                        "Index Type: [%s], Reason: [%s] %n Trace : [%s]",
-                        failure.getIndex(), failure.getMessage(), ExceptionUtils.getStackTrace(failure.getCause())))
-                .withLastFailedAt(System.currentTimeMillis());
-        details.add(esFailure);
-      }
-    }
-    if (!details.isEmpty()) {
-      handleEsSinkError(
-          "[EsWriter] BulkResponseItems",
-          String.format("[BulkItemResponse] Got Following Error Responses: %n %s ", JsonUtils.pojoToJson(details)),
-          time);
-    }
-  }
-
-  private void updateJobStatus() {
-    if (stopped) {
-      jobData.setStatus(EventPublisherJob.Status.STOPPED);
-    } else {
-      if (jobData.getFailure().getSinkError() != null
-          || jobData.getFailure().getSourceError() != null
-          || jobData.getFailure().getProcessorError() != null) {
-        jobData.setStatus(EventPublisherJob.Status.FAILED);
-      } else {
-        jobData.setStatus(EventPublisherJob.Status.COMPLETED);
-      }
-    }
-  }
-
-  private Failure getFailure() {
-    return jobData.getFailure() != null ? jobData.getFailure() : new Failure();
-  }
-
-  private FailureDetails getFailureDetails(String context, String reason, long time) {
-    return new FailureDetails().withContext(context).withLastFailedReason(reason).withLastFailedAt(time);
-  }
-
-  public void stopJob() {
-    stopped = true;
-  }
-}
->>>>>>> 2df27c46
+// }