/*
 *  Copyright 2021 Collate
 *  Licensed under the Apache License, Version 2.0 (the "License");
 *  you may not use this file except in compliance with the License.
 *  You may obtain a copy of the License at
 *  http://www.apache.org/licenses/LICENSE-2.0
 *  Unless required by applicable law or agreed to in writing, software
 *  distributed under the License is distributed on an "AS IS" BASIS,
 *  WITHOUT WARRANTIES OR CONDITIONS OF ANY KIND, either express or implied.
 *  See the License for the specific language governing permissions and
 *  limitations under the License.
 */

package org.openmetadata.service.util;

import static org.openmetadata.common.utils.CommonUtil.listOf;
import static org.openmetadata.common.utils.CommonUtil.nullOrEmpty;
import static org.openmetadata.schema.entity.teams.AuthenticationMechanism.AuthType.JWT;
import static org.openmetadata.service.Entity.ADMIN_USER_NAME;

import at.favre.lib.crypto.bcrypt.BCrypt;
import java.io.IOException;
import java.util.ArrayList;
import java.util.List;
import java.util.Objects;
import java.util.Set;
import java.util.UUID;
import lombok.extern.slf4j.Slf4j;
import org.openmetadata.schema.api.configuration.pipelineServiceClient.PipelineServiceClientConfiguration;
import org.openmetadata.schema.auth.BasicAuthMechanism;
import org.openmetadata.schema.auth.JWTAuthMechanism;
import org.openmetadata.schema.auth.JWTTokenExpiry;
import org.openmetadata.schema.auth.SSOAuthMechanism;
import org.openmetadata.schema.entity.teams.AuthenticationMechanism;
import org.openmetadata.schema.entity.teams.User;
import org.openmetadata.schema.security.client.OpenMetadataJWTClientConfig;
import org.openmetadata.schema.services.connections.metadata.AuthProvider;
import org.openmetadata.schema.type.EntityReference;
import org.openmetadata.service.Entity;
import org.openmetadata.service.OpenMetadataApplicationConfig;
import org.openmetadata.service.exception.EntityNotFoundException;
import org.openmetadata.service.jdbi3.EntityRepository;
import org.openmetadata.service.jdbi3.UserRepository;
import org.openmetadata.service.resources.teams.RoleResource;
import org.openmetadata.service.security.jwt.JWTTokenGenerator;

@Slf4j
public final class UserUtil {

  public static void addUsers(AuthProvider authProvider, Set<String> adminUsers, String domain, Boolean isAdmin) {
    try {
      for (String username : adminUsers) {
        createOrUpdateUser(authProvider, username, domain, isAdmin);
      }
    } catch (Exception ex) {
      LOG.error("[BootstrapUser] Encountered Exception while bootstrapping admin user", ex);
    }
  }

  private static void createOrUpdateUser(AuthProvider authProvider, String username, String domain, Boolean isAdmin)
      throws IOException {
    UserRepository userRepository = (UserRepository) Entity.getEntityRepository(Entity.USER);
    User updatedUser;
    try {
      // Create Required Fields List
      List<String> fieldList = new ArrayList<>(userRepository.getPatchFields().getFieldList());
      fieldList.add("authenticationMechanism");

      // Fetch Original User, is available
      User originalUser = userRepository.getByName(null, username, new EntityUtil.Fields(fieldList));
      updatedUser = originalUser;

      // Update Auth Mechanism if not present, and send mail to the user
      if (Objects.equals(authProvider.value(), SSOAuthMechanism.SsoServiceType.BASIC.value())) {
        if (originalUser.getAuthenticationMechanism() == null
            || originalUser.getAuthenticationMechanism().equals(new AuthenticationMechanism())) {
          updateUserWithHashedPwd(updatedUser, getPassword());
          EmailUtil.sendInviteMailToAdmin(updatedUser, ADMIN_USER_NAME);
        }
      } else {
        updatedUser.setAuthenticationMechanism(new AuthenticationMechanism());
      }

      // Update the specific fields isAdmin
      updatedUser.setIsAdmin(isAdmin);

      // user email
      updatedUser.setEmail(String.format("%s@%s", username, domain));
    } catch (EntityNotFoundException e) {
      updatedUser = user(username, domain, username).withIsAdmin(isAdmin).withIsEmailVerified(true);
      // Update Auth Mechanism if not present, and send mail to the user
<<<<<<< HEAD
      if (authProvider.equals(AuthProvider.BASIC)) {
        updateUserWithHashedPwd(updatedUser, ADMIN_USER_NAME);
=======
      if (providerType.equals(SSOAuthMechanism.SsoServiceType.BASIC.value())) {
        updateUserWithHashedPwd(updatedUser, getPassword());
>>>>>>> 65f370e4
        EmailUtil.sendInviteMailToAdmin(updatedUser, ADMIN_USER_NAME);
      }
    }

    // Update the user
    addOrUpdateUser(updatedUser);
  }

  private static String getPassword() {
    try {
      EmailUtil.getInstance().testConnection();
      return PasswordUtil.generateRandomPassword();
    } catch (Exception ex) {
      LOG.info("Password set to Default.");
    }
    return ADMIN_USER_NAME;
  }

  public static void updateUserWithHashedPwd(User user, String pwd) {
    String hashedPwd = BCrypt.withDefaults().hashToString(12, pwd.toCharArray());
    user.setAuthenticationMechanism(
        new AuthenticationMechanism()
            .withAuthType(AuthenticationMechanism.AuthType.BASIC)
            .withConfig(new BasicAuthMechanism().withPassword(hashedPwd)));
  }

  public static User addOrUpdateUser(User user) {
    UserRepository userRepository = (UserRepository) Entity.getEntityRepository(Entity.USER);
    try {
      RestUtil.PutResponse<User> addedUser = userRepository.createOrUpdate(null, user);
      // should not log the user auth details in LOGS
      LOG.debug("Added user entry: {}", addedUser.getEntity().getName());
      return addedUser.getEntity();
    } catch (Exception exception) {
      // In HA set up the other server may have already added the user.
      LOG.debug("Caught exception", exception);
      user.setAuthenticationMechanism(null);
      LOG.debug("User entry: {} already exists.", user.getName());
    }
    return null;
  }

  public static User user(String name, String domain, String updatedBy) {
    return new User()
        .withId(UUID.randomUUID())
        .withName(name)
        .withFullyQualifiedName(name)
        .withEmail(name + "@" + domain)
        .withUpdatedBy(updatedBy)
        .withUpdatedAt(System.currentTimeMillis())
        .withIsBot(false);
  }

  /**
   * This method add auth mechanism in the following way:
   *
   * <ul>
   *   <li>If original user has already an authMechanism, add it to the user
   *   <li>Otherwise:
   *       <ul>
   *         <li>If airflow configuration is 'openmetadata' and server auth provider is not basic, add JWT auth
   *             mechanism from Airflow configuration
   *         <li>Otherwise:
   *             <ul>
   *               <li>If airflow configuration is 'basic', add JWT auth mechanism with a generated token which does not
   *                   expire
   *               <li>Otherwise, add SSO auth mechanism from Airflow configuration
   *             </ul>
   *       </ul>
   * </ul>
   */
  public static User addOrUpdateBotUser(User user, OpenMetadataApplicationConfig openMetadataApplicationConfig) {
    User originalUser = retrieveWithAuthMechanism(user);
    PipelineServiceClientConfiguration pipelineServiceClientConfiguration =
        openMetadataApplicationConfig.getPipelineServiceClientConfiguration();
    AuthenticationMechanism authMechanism = originalUser != null ? originalUser.getAuthenticationMechanism() : null;
    // the user did not have an auth mechanism and auth config is present
    if (authMechanism == null) {
      authMechanism = buildAuthMechanism(JWT, buildJWTAuthMechanism(null, user));
    }
    user.setAuthenticationMechanism(authMechanism);
    user.setDescription(user.getDescription());
    user.setDisplayName(user.getDisplayName());
    return addOrUpdateUser(user);
  }

  private static JWTAuthMechanism buildJWTAuthMechanism(OpenMetadataJWTClientConfig jwtClientConfig, User user) {
    return Objects.isNull(jwtClientConfig) || nullOrEmpty(jwtClientConfig.getJwtToken())
        ? JWTTokenGenerator.getInstance().generateJWTToken(user, JWTTokenExpiry.Unlimited)
        : new JWTAuthMechanism()
            .withJWTToken(jwtClientConfig.getJwtToken())
            .withJWTTokenExpiry(JWTTokenExpiry.Unlimited);
  }

  private static SSOAuthMechanism buildAuthMechanismConfig(
      SSOAuthMechanism.SsoServiceType ssoServiceType, Object config) {
    return new SSOAuthMechanism().withSsoServiceType(ssoServiceType).withAuthConfig(config);
  }

  private static AuthenticationMechanism buildAuthMechanism(AuthenticationMechanism.AuthType authType, Object config) {
    return new AuthenticationMechanism().withAuthType(authType).withConfig(config);
  }

  private static User retrieveWithAuthMechanism(User user) {
    EntityRepository<User> userRepository = (UserRepository) Entity.getEntityRepository(Entity.USER);
    try {
      return userRepository.getByName(null, user.getName(), new EntityUtil.Fields(List.of("authenticationMechanism")));
    } catch (IOException | EntityNotFoundException e) {
      LOG.debug("Bot entity: {} does not exists.", user);
      return null;
    }
  }

  public static List<EntityReference> getRoleForBot(String botName) {
    String botRole;
    switch (botName) {
      case Entity.INGESTION_BOT_NAME:
        botRole = Entity.INGESTION_BOT_ROLE;
        break;
      case Entity.QUALITY_BOT_NAME:
        botRole = Entity.QUALITY_BOT_ROLE;
        break;
      case Entity.PROFILER_BOT_NAME:
        botRole = Entity.PROFILER_BOT_ROLE;
        break;
      default:
        throw new IllegalArgumentException("No role found for the bot " + botName);
    }
    return listOf(RoleResource.getRole(botRole));
  }
}<|MERGE_RESOLUTION|>--- conflicted
+++ resolved
@@ -89,13 +89,8 @@
     } catch (EntityNotFoundException e) {
       updatedUser = user(username, domain, username).withIsAdmin(isAdmin).withIsEmailVerified(true);
       // Update Auth Mechanism if not present, and send mail to the user
-<<<<<<< HEAD
       if (authProvider.equals(AuthProvider.BASIC)) {
         updateUserWithHashedPwd(updatedUser, ADMIN_USER_NAME);
-=======
-      if (providerType.equals(SSOAuthMechanism.SsoServiceType.BASIC.value())) {
-        updateUserWithHashedPwd(updatedUser, getPassword());
->>>>>>> 65f370e4
         EmailUtil.sendInviteMailToAdmin(updatedUser, ADMIN_USER_NAME);
       }
     }
