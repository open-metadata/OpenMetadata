--- conflicted
+++ resolved
@@ -118,26 +118,10 @@
 
   private OpenMetadataJWTClientConfig extractSecurityConfig(User botUser) {
     AuthenticationMechanism authMechanism = botUser.getAuthenticationMechanism();
-<<<<<<< HEAD
     if (Objects.requireNonNull(botUser.getAuthenticationMechanism().getAuthType())
         == AuthenticationMechanism.AuthType.JWT) {
       JWTAuthMechanism jwtAuthMechanism = JsonUtils.convertValue(authMechanism.getConfig(), JWTAuthMechanism.class);
       return new OpenMetadataJWTClientConfig().withJwtToken(jwtAuthMechanism.getJWTToken());
-=======
-    switch (botUser.getAuthenticationMechanism().getAuthType()) {
-      case SSO:
-        return JsonUtils.convertValue(authMechanism.getConfig(), SSOAuthMechanism.class)
-            .getAuthConfig();
-      case JWT:
-        JWTAuthMechanism jwtAuthMechanism =
-            JsonUtils.convertValue(authMechanism.getConfig(), JWTAuthMechanism.class);
-        return new OpenMetadataJWTClientConfig().withJwtToken(jwtAuthMechanism.getJWTToken());
-      default:
-        throw new IllegalArgumentException(
-            String.format(
-                "Not supported authentication mechanism type: [%s]",
-                authMechanism.getAuthType().value()));
->>>>>>> 6612ac9a
     }
     throw new IllegalArgumentException(
         String.format("Not supported authentication mechanism type: [%s]", authMechanism.getAuthType().value()));
