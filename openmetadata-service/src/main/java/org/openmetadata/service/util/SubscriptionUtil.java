--- conflicted
+++ resolved
@@ -195,23 +195,14 @@
     List<Invocation.Builder> targets = new ArrayList<>();
     Set<String> receiversUrls =
         buildReceiversListFromActions(
-<<<<<<< HEAD
             action, type, Entity.getCollectionDAO(), entityInterface.getId(), event.getEntityType());
-=======
-            action, type, daoCollection, entityInterface.getId(), event.getEntityType());
->>>>>>> 123ed599
     for (String url : receiversUrls) {
       targets.add(client.target(url).request());
     }
     return targets;
   }
 
-<<<<<<< HEAD
   public static void postWebhookMessage(AbstractEventConsumer publisher, Invocation.Builder target, Object message)
-=======
-  public static void postWebhookMessage(
-      SubscriptionPublisher publisher, Invocation.Builder target, Object message)
->>>>>>> 123ed599
       throws InterruptedException {
     long attemptTime = System.currentTimeMillis();
     Response response =
@@ -228,14 +219,8 @@
     } else if (response.getStatus() >= 400 && response.getStatus() < 600) {
       // 4xx, 5xx response retry delivering events after timeout
       publisher.setNextBackOff();
-<<<<<<< HEAD
       publisher.setAwaitingRetry(attemptTime, response.getStatus(), response.getStatusInfo().getReasonPhrase());
       Thread.sleep(publisher.getCurrentBackoffTime());
-=======
-      publisher.setAwaitingRetry(
-          attemptTime, response.getStatus(), response.getStatusInfo().getReasonPhrase());
-      Thread.sleep(publisher.getCurrentBackOff());
->>>>>>> 123ed599
     } else if (response.getStatus() == 200) {
       publisher.setSuccessStatus(System.currentTimeMillis());
     }
