package org.openmetadata.service.util;

import static org.openmetadata.common.utils.CommonUtil.nullOrEmpty;
import static org.openmetadata.service.Entity.ADMIN_USER_NAME;
import static org.openmetadata.service.Entity.FIELD_OWNERS;
import static org.openmetadata.service.Entity.ORGANIZATION_NAME;
import static org.openmetadata.service.apps.bundles.insights.utils.TimestampUtils.timestampToString;
import static org.openmetadata.service.formatter.decorators.MessageDecorator.getDateStringEpochMilli;
import static org.openmetadata.service.jdbi3.UserRepository.AUTH_MECHANISM_FIELD;
import static org.openmetadata.service.resources.services.ingestionpipelines.IngestionPipelineResource.COLLECTION_PATH;
import static org.openmetadata.service.util.AsciiTable.printOpenMetadataText;
import static org.openmetadata.service.util.UserUtil.updateUserWithHashedPwd;

import ch.qos.logback.classic.Level;
import ch.qos.logback.classic.LoggerContext;
import com.fasterxml.jackson.core.type.TypeReference;
import com.fasterxml.jackson.databind.ObjectMapper;
import com.google.gson.Gson;
import com.google.gson.JsonElement;
import com.google.gson.JsonObject;
import io.dropwizard.configuration.EnvironmentVariableSubstitutor;
import io.dropwizard.configuration.FileConfigurationSourceProvider;
import io.dropwizard.configuration.SubstitutingSourceProvider;
import io.dropwizard.configuration.YamlConfigurationFactory;
import io.dropwizard.db.DataSourceFactory;
import io.dropwizard.jackson.Jackson;
import io.dropwizard.jersey.validation.Validators;
import jakarta.validation.Validator;
import java.net.URI;
import java.net.http.HttpClient;
import java.net.http.HttpRequest;
import java.net.http.HttpResponse;
import java.nio.charset.StandardCharsets;
import java.time.Duration;
import java.util.ArrayList;
import java.util.Arrays;
import java.util.HashSet;
import java.util.LinkedHashSet;
import java.util.List;
import java.util.Map;
import java.util.Objects;
import java.util.Scanner;
import java.util.Set;
import java.util.UUID;
import java.util.concurrent.Callable;
import java.util.stream.Collectors;
import lombok.SneakyThrows;
import lombok.extern.slf4j.Slf4j;
import org.jdbi.v3.core.Handle;
import org.jdbi.v3.core.Jdbi;
import org.openmetadata.schema.EntityInterface;
import org.openmetadata.schema.api.configuration.OpenMetadataBaseUrlConfiguration;
import org.openmetadata.schema.auth.JWTAuthMechanism;
import org.openmetadata.schema.email.SmtpSettings;
import org.openmetadata.schema.entity.Bot;
import org.openmetadata.schema.entity.app.App;
import org.openmetadata.schema.entity.app.AppMarketPlaceDefinition;
import org.openmetadata.schema.entity.app.AppRunRecord;
import org.openmetadata.schema.entity.app.AppSchedule;
import org.openmetadata.schema.entity.app.CreateApp;
import org.openmetadata.schema.entity.app.ScheduleTimeline;
import org.openmetadata.schema.entity.applications.configuration.internal.BackfillConfiguration;
import org.openmetadata.schema.entity.applications.configuration.internal.DataInsightsAppConfig;
import org.openmetadata.schema.entity.services.ingestionPipelines.IngestionPipeline;
import org.openmetadata.schema.entity.services.ingestionPipelines.PipelineServiceClientResponse;
import org.openmetadata.schema.entity.teams.AuthenticationMechanism;
import org.openmetadata.schema.entity.teams.Role;
import org.openmetadata.schema.entity.teams.User;
import org.openmetadata.schema.services.connections.metadata.AuthProvider;
import org.openmetadata.schema.settings.Settings;
import org.openmetadata.schema.settings.SettingsType;
import org.openmetadata.schema.system.EventPublisherJob;
import org.openmetadata.schema.type.EntityReference;
import org.openmetadata.schema.type.Include;
import org.openmetadata.schema.utils.JsonUtils;
import org.openmetadata.sdk.PipelineServiceClientInterface;
import org.openmetadata.search.IndexMapping;
import org.openmetadata.search.IndexMappingLoader;
import org.openmetadata.service.Entity;
import org.openmetadata.service.OpenMetadataApplicationConfig;
import org.openmetadata.service.TypeRegistry;
import org.openmetadata.service.apps.ApplicationHandler;
import org.openmetadata.service.apps.bundles.insights.DataInsightsApp;
import org.openmetadata.service.apps.bundles.searchIndex.SlackWebApiClient;
import org.openmetadata.service.apps.scheduler.AppScheduler;
import org.openmetadata.service.clients.pipeline.PipelineServiceClientFactory;
import org.openmetadata.service.events.AuditExcludeFilterFactory;
import org.openmetadata.service.events.AuditOnlyFilterFactory;
import org.openmetadata.service.exception.EntityNotFoundException;
import org.openmetadata.service.fernet.Fernet;
import org.openmetadata.service.governance.workflows.WorkflowHandler;
import org.openmetadata.service.jdbi3.AppMarketPlaceRepository;
import org.openmetadata.service.jdbi3.AppRepository;
import org.openmetadata.service.jdbi3.BotRepository;
import org.openmetadata.service.jdbi3.CollectionDAO;
import org.openmetadata.service.jdbi3.EntityRepository;
import org.openmetadata.service.jdbi3.EventSubscriptionRepository;
import org.openmetadata.service.jdbi3.IngestionPipelineRepository;
import org.openmetadata.service.jdbi3.ListFilter;
import org.openmetadata.service.jdbi3.MigrationDAO;
import org.openmetadata.service.jdbi3.PolicyRepository;
import org.openmetadata.service.jdbi3.RoleRepository;
import org.openmetadata.service.jdbi3.SystemRepository;
import org.openmetadata.service.jdbi3.TeamRepository;
import org.openmetadata.service.jdbi3.TypeRepository;
import org.openmetadata.service.jdbi3.UserRepository;
import org.openmetadata.service.jdbi3.locator.ConnectionType;
import org.openmetadata.service.migration.api.MigrationWorkflow;
import org.openmetadata.service.resources.CollectionRegistry;
import org.openmetadata.service.resources.apps.AppMapper;
import org.openmetadata.service.resources.apps.AppMarketPlaceMapper;
import org.openmetadata.service.resources.databases.DatasourceConfig;
import org.openmetadata.service.resources.settings.SettingsCache;
import org.openmetadata.service.search.IndexMappingVersionTracker;
import org.openmetadata.service.search.SearchClient;
import org.openmetadata.service.search.SearchRepository;
import org.openmetadata.service.search.SearchRepositoryFactory;
import org.openmetadata.service.search.elasticsearch.ElasticSearchClient;
import org.openmetadata.service.search.opensearch.OpenSearchClient;
import org.openmetadata.service.secrets.SecretsManager;
import org.openmetadata.service.secrets.SecretsManagerFactory;
import org.openmetadata.service.secrets.SecretsManagerUpdateService;
import org.openmetadata.service.security.auth.SecurityConfigurationManager;
import org.openmetadata.service.security.jwt.JWTTokenGenerator;
import org.openmetadata.service.util.jdbi.DatabaseAuthenticationProviderFactory;
import org.openmetadata.service.util.jdbi.JdbiUtils;
import org.slf4j.LoggerFactory;
import picocli.CommandLine;
import picocli.CommandLine.Command;
import picocli.CommandLine.Option;

@Slf4j
@Command(
    name = "OpenMetadataSetup",
    mixinStandardHelpOptions = true,
    version = "OpenMetadataSetup 1.3",
    description =
        "Creates or Migrates Database/Search Indexes. ReIndex the existing data into Elastic Search "
            + "or OpenSearch. Re-Deploys the service pipelines.")
public class OpenMetadataOperations implements Callable<Integer> {

  private OpenMetadataApplicationConfig config;
  private Jdbi jdbi;
  private SearchRepository searchRepository;
  private String nativeSQLScriptRootPath;
  private String extensionSQLScriptRootPath;
  private SecretsManager secretsManager;
  private CollectionDAO collectionDAO;

  @Option(
      names = {"-d", "--debug"},
      defaultValue = "false")
  private boolean debug;

  @Option(
      names = {"-c", "--config"},
      required = true)
  private String configFilePath;

  @Override
  public Integer call() {
    LOG.info(
        "Subcommand needed: 'info', 'validate', 'repair', 'check-connection', "
<<<<<<< HEAD
            + "'drop-create', 'changelog', 'migrate', 'migrate-secrets', 'reindex', 'reindex-rdf', 'deploy-pipelines', "
            + "'dbServiceCleanup', 'relationshipCleanup', 'tagUsageCleanup', 'drop-indexes', 'remove-security-config', 'create-indexes', 'cleanup-flowable-history'");
=======
            + "'drop-create', 'changelog', 'migrate', 'migrate-secrets', 'reindex', 'reindex-rdf', 'reindexdi', 'deploy-pipelines', "
            + "'dbServiceCleanup', 'relationshipCleanup', 'tagUsageCleanup', 'drop-indexes', 'remove-security-config', 'create-indexes', "
            + "'setOpenMetadataUrl', 'configureEmailSettings', 'install-app', 'delete-app', 'create-user', 'reset-password', "
            + "'syncAlertOffset', 'analyze-tables'");
>>>>>>> e3074afa
    LOG.info(
        "Use 'reindex --auto-tune' for automatic performance optimization based on cluster capabilities");
    LOG.info(
        "Use 'cleanup-flowable-history --delete --runtime-batch-size=1000 --history-batch-size=1000' for Flowable cleanup with custom options");
    return 0;
  }

  @Command(
      name = "setOpenMetadataUrl",
      description = "Set or update the OpenMetadata URL in the system repository")
  public Integer setOpenMetadataUrl(
      @Option(
              names = {"-u", "--url"},
              description = "OpenMetadata URL to store in the system repository",
              required = true)
          String openMetadataUrl) {
    try {
      URI uri = URI.create(openMetadataUrl);
      parseConfig();
      Settings updatedSettings =
          new Settings()
              .withConfigType(SettingsType.OPEN_METADATA_BASE_URL_CONFIGURATION)
              .withConfigValue(
                  new OpenMetadataBaseUrlConfiguration().withOpenMetadataUrl(uri.toString()));

      Entity.getSystemRepository().createOrUpdate(updatedSettings);
      LOG.info("Updated OpenMetadata URL to: {}", openMetadataUrl);
      return 0;
    } catch (Exception e) {
      LOG.error("Failed to set OpenMetadata URL due to: ", e);
      return 1;
    }
  }

  @Command(
      name = "configureEmailSettings",
      description =
          "Set or update the SMTP/Email configuration in the OpenMetadata system repository")
  public Integer configureEmailSettings(
      @Option(
              names = {"--emailingEntity"},
              description = "Identifier or entity name used for sending emails (e.g. OpenMetadata)",
              required = true)
          String emailingEntity,
      @Option(
              names = {"--supportUrl"},
              description =
                  "Support URL for help or documentation (e.g. https://slack.open-metadata.org)",
              required = true)
          String supportUrl,
      @Option(
              names = {"--enableSmtpServer"},
              description = "Flag indicating whether SMTP server is enabled (true/false)",
              required = true,
              arity = "1")
          boolean enableSmtpServer,
      @Option(
              names = {"--senderMail"},
              description = "Sender email address used for outgoing messages",
              required = true)
          String senderMail,
      @Option(
              names = {"--serverEndpoint"},
              description = "SMTP server endpoint (host)",
              required = true)
          String serverEndpoint,
      @Option(
              names = {"--serverPort"},
              description = "SMTP server port",
              required = true)
          String serverPort,
      @Option(
              names = {"--username"},
              description = "SMTP server username",
              required = true)
          String username,
      @Option(
              names = {"--password"},
              description = "SMTP server password (may be masked)",
              interactive = true,
              arity = "0..1",
              required = true)
          char[] password,
      @Option(
              names = {"--transportationStrategy"},
              description = "SMTP connection strategy (one of: SMTP, SMTPS, SMTP_TLS)",
              required = true)
          String transportationStrategy,
      @Option(
              names = {"--templatePath"},
              description = "Custom path to email templates (if needed)")
          String templatePath,
      @Option(
              names = {"--templates"},
              description = "Email templates (e.g. openmetadata, collate)",
              required = true)
          String templates) {
    try {
      parseConfig();

      SmtpSettings smtpSettings = new SmtpSettings();
      smtpSettings.setEmailingEntity(emailingEntity);
      smtpSettings.setSupportUrl(supportUrl);
      smtpSettings.setEnableSmtpServer(enableSmtpServer);
      smtpSettings.setSenderMail(senderMail);
      smtpSettings.setServerEndpoint(serverEndpoint);

      smtpSettings.setServerPort(Integer.parseInt(serverPort));

      smtpSettings.setUsername(username);
      smtpSettings.setPassword(password != null ? new String(password) : "");

      try {
        smtpSettings.setTransportationStrategy(
            SmtpSettings.TransportationStrategy.valueOf(transportationStrategy.toUpperCase()));
      } catch (IllegalArgumentException e) {
        LOG.warn(
            "Invalid transportation strategy '{}'. Falling back to SMTP_TLS.",
            transportationStrategy);
        smtpSettings.setTransportationStrategy(SmtpSettings.TransportationStrategy.SMTP_TLS);
      }

      smtpSettings.setTemplatePath(templatePath);

      try {
        smtpSettings.setTemplates(SmtpSettings.Templates.valueOf(templates.toUpperCase()));
      } catch (IllegalArgumentException e) {
        LOG.warn("Invalid template value '{}'. Falling back to OPENMETADATA.", templates);
        smtpSettings.setTemplates(SmtpSettings.Templates.OPENMETADATA);
      }

      Settings emailSettings =
          new Settings()
              .withConfigType(SettingsType.EMAIL_CONFIGURATION)
              .withConfigValue(smtpSettings);

      Entity.getSystemRepository().createOrUpdate(emailSettings);

      LOG.info(
          "Email settings updated. (Email Entity: {}, SMTP Enabled: {}, SMTP Host: {})",
          emailingEntity,
          enableSmtpServer,
          serverEndpoint);
      return 0;

    } catch (Exception e) {
      LOG.error("Failed to configure email settings due to: ", e);
      return 1;
    }
  }

  @Command(name = "install-app", description = "Install the application from App MarketPlace.")
  public Integer installApp(
      @Option(
              names = {"-n", "--name"},
              description = "The name of the application to install.",
              required = true)
          String appName,
      @Option(
              names = {"--force"},
              description = "Forces migrations to be run again, even if they have ran previously",
              defaultValue = "false")
          boolean force) {
    try {
      parseConfig();
      initializeCollectionRegistry();
      WorkflowHandler.initialize(config);
      SettingsCache.initialize(config);
      initializeSecurityConfig();
      AppRepository appRepository = (AppRepository) Entity.getEntityRepository(Entity.APPLICATION);

      if (!force && isAppInstalled(appRepository, appName)) {
        LOG.info("App already installed.");
        return 0;
      }

      if (force && deleteApplication(appRepository, appName)) {
        LOG.info("App deleted.");
      }

      LOG.info("App not installed. Installing...");
      installApplication(appName, appRepository);
      LOG.info("App Installed.");
      return 0;
    } catch (Exception e) {
      LOG.error("Install Application Failed", e);
      return 1;
    }
  }

  @Command(name = "delete-app", description = "Delete the installed application.")
  public Integer deleteApp(
      @Option(
              names = {"-n", "--name"},
              description = "The name of the application to install.",
              required = true)
          String appName) {
    try {
      parseConfig();
      initializeCollectionRegistry();
      SettingsCache.initialize(config);
      initializeSecurityConfig();
      AppRepository appRepository = (AppRepository) Entity.getEntityRepository(Entity.APPLICATION);
      if (deleteApplication(appRepository, appName)) {
        LOG.info("App deleted.");
      }
      return 0;
    } catch (Exception e) {
      LOG.error("Delete Application Failed", e);
      return 1;
    }
  }

  @Command(
      name = "create-user",
      description = "Creates a new user when basic authentication is enabled.")
  public Integer createUser(
      @Option(
              names = {"-u", "--user"},
              description = "User email address",
              required = true)
          String email,
      @Option(
              names = {"-p", "--password"},
              description = "User password",
              interactive = true,
              arity = "0..1",
              required = true)
          char[] password,
      @Option(
              names = {"--admin"},
              description = "Promote the user as an admin",
              defaultValue = "false")
          boolean admin) {
    try {
      LOG.info("Creating user: {}", email);
      if (nullOrEmpty(password)) {
        throw new IllegalArgumentException("Password cannot be empty.");
      }
      if (nullOrEmpty(email)
          || !email.matches("^[A-Za-z0-9._%+-]+@[A-Za-z0-9.-]+\\.[A-Za-z]{2,}$")) {
        throw new IllegalArgumentException("Invalid email address: " + email);
      }
      parseConfig();
      initializeCollectionRegistry();
      SettingsCache.initialize(config);
      initializeSecurityConfig();
      AuthProvider authProvider = SecurityConfigurationManager.getCurrentAuthConfig().getProvider();
      if (!authProvider.equals(AuthProvider.BASIC)) {
        LOG.error("Authentication is not set to basic. User creation is not supported.");
        return 1;
      }
      UserRepository userRepository = (UserRepository) Entity.getEntityRepository(Entity.USER);
      try {
        userRepository.getByEmail(null, email, EntityUtil.Fields.EMPTY_FIELDS);
        LOG.info("User {} already exists.", email);
        return 0;
      } catch (EntityNotFoundException ex) {
        // Expected – continue to create the user.
      }
      initOrganization();
      String domain = email.substring(email.indexOf("@") + 1);
      String username = email.substring(0, email.indexOf("@"));
      UserUtil.createOrUpdateUser(authProvider, username, new String(password), domain, admin);
      LOG.info("User {} created successfully. Admin: {}", email, admin);
      return 0;
    } catch (Exception e) {
      LOG.error("Failed to create user: {}", email, e);
      return 1;
    }
  }

  private void initializeCollectionRegistry() {
    LoggerContext loggerContext = (LoggerContext) LoggerFactory.getILoggerFactory();
    ch.qos.logback.classic.Logger rootLogger =
        loggerContext.getLogger(org.slf4j.Logger.ROOT_LOGGER_NAME);
    Level originalLevel = rootLogger.getLevel();

    try {
      rootLogger.setLevel(Level.ERROR);
      CollectionRegistry.initialize();
    } finally {
      // Restore the original logging level.
      rootLogger.setLevel(originalLevel);
    }
  }

  private void initializeSecurityConfig() {
    try {
      var authConfig =
          Entity.getSystemRepository()
              .getConfigWithKey(SettingsType.AUTHENTICATION_CONFIGURATION.value());
      if (authConfig != null) {
        SecurityConfigurationManager.getInstance()
            .setCurrentAuthConfig(
                JsonUtils.convertValue(
                    authConfig.getConfigValue(),
                    org.openmetadata.schema.api.security.AuthenticationConfiguration.class));
      } else if (config.getAuthenticationConfiguration() != null) {
        SecurityConfigurationManager.getInstance()
            .setCurrentAuthConfig(config.getAuthenticationConfiguration());
      }
    } catch (Exception e) {
      if (config.getAuthenticationConfiguration() != null) {
        SecurityConfigurationManager.getInstance()
            .setCurrentAuthConfig(config.getAuthenticationConfiguration());
      }
    }
  }

  private boolean isAppInstalled(AppRepository appRepository, String appName) {
    try {
      appRepository.findByName(appName, Include.NON_DELETED);
      return true;
    } catch (EntityNotFoundException e) {
      return false;
    }
  }

  private boolean deleteApplication(AppRepository appRepository, String appName) {
    try {
      appRepository.deleteByName(ADMIN_USER_NAME, appName, true, true);
      return true;
    } catch (EntityNotFoundException e) {
      return false;
    }
  }

  private void installApplication(String appName, AppRepository appRepository) throws Exception {
    PipelineServiceClientInterface pipelineServiceClient =
        PipelineServiceClientFactory.createPipelineServiceClient(
            config.getPipelineServiceClientConfiguration());

    JWTTokenGenerator.getInstance()
        .init(
            SecurityConfigurationManager.getInstance()
                .getCurrentAuthConfig()
                .getTokenValidationAlgorithm(),
            config.getJwtTokenConfiguration());

    AppMarketPlaceMapper mapper = new AppMarketPlaceMapper(pipelineServiceClient);
    AppMarketPlaceRepository appMarketRepository =
        (AppMarketPlaceRepository) Entity.getEntityRepository(Entity.APP_MARKET_PLACE_DEF);

    AppMarketPlaceUtil.createAppMarketPlaceDefinitions(appMarketRepository, mapper);

    AppMarketPlaceDefinition definition =
        appMarketRepository.getByName(null, appName, appMarketRepository.getFields("id"));

    CreateApp createApp =
        new CreateApp()
            .withName(definition.getName())
            .withDescription(definition.getDescription())
            .withDisplayName(definition.getDisplayName())
            .withAppSchedule(new AppSchedule().withScheduleTimeline(ScheduleTimeline.NONE))
            .withAppConfiguration(Map.of());

    AppMapper appMapper = new AppMapper();
    App entity = appMapper.createToEntity(createApp, ADMIN_USER_NAME);
    appRepository.prepareInternal(entity, true);
    appRepository.createOrUpdate(null, entity, ADMIN_USER_NAME);
  }

  @Command(
      name = "check-connection",
      description =
          "Checks if a connection can be successfully " + "obtained for the target database")
  public Integer checkConnection() {
    try {
      parseConfig();
      jdbi.open().getConnection();
      return 0;
    } catch (Exception e) {
      LOG.error("Failed to check connection due to ", e);
      return 1;
    }
  }

  @Command(
      name = "drop-create",
      description =
          "Deletes any tables in configured database and creates a new tables "
              + "based on current version of OpenMetadata. This command also re-creates the search indexes.")
  public Integer dropCreate() {
    try {
      promptUserForDelete();
      parseConfig();
      LOG.info("Deleting all the OpenMetadata tables.");
      dropAllTables();
      LOG.info("Running the Native Migrations.");
      validateAndRunSystemDataMigrations(true);
      LOG.info("OpenMetadata Database Schema is Updated.");
      LOG.info("create indexes.");
      searchRepository.createIndexes();
      Entity.cleanup();
      return 0;
    } catch (Exception e) {
      LOG.error("Failed to drop create due to ", e);
      return 1;
    }
  }

  @Command(name = "reset-password", description = "Reset the password for a user.")
  public Integer resetUserPassword(
      @Option(
              names = {"-e", "--email"},
              description = "Email for which to reset the password.",
              required = true)
          String email,
      @Option(
              names = {"-p", "--password"},
              description = "Enter user password",
              arity = "0..1",
              interactive = true,
              required = true)
          char[] password) {
    try {
      LOG.info("Resetting password for user : {}", email);
      if (nullOrEmpty(password)) {
        throw new IllegalArgumentException("Password cannot be empty.");
      }
      parseConfig();
      CollectionRegistry.initialize();
      SettingsCache.initialize(config);
      initializeSecurityConfig();

      AuthProvider authProvider = SecurityConfigurationManager.getCurrentAuthConfig().getProvider();

      // Only Basic Auth provider is supported for password reset
      if (!authProvider.equals(AuthProvider.BASIC)) {
        LOG.error("Auth Provider is Not Basic. Cannot apply Password");
        return 1;
      }

      UserRepository userRepository = (UserRepository) Entity.getEntityRepository(Entity.USER);
      Set<String> fieldList = new HashSet<>(userRepository.getPatchFields().getFieldList());
      fieldList.add(AUTH_MECHANISM_FIELD);
      User originalUser = userRepository.getByEmail(null, email, new EntityUtil.Fields(fieldList));

      // Check if the user is a bot user
      if (Boolean.TRUE.equals(originalUser.getIsBot())) {
        LOG.error("Bot user : {} cannot have password.", originalUser.getName());
        return 1;
      }

      User updatedUser = JsonUtils.deepCopy(originalUser, User.class);
      String inputPwd = new String(password);
      updateUserWithHashedPwd(updatedUser, inputPwd);
      UserUtil.addOrUpdateUser(updatedUser);
      LOG.info("Password updated successfully.");
      return 0;
    } catch (Exception e) {
      LOG.error("Failed to reset user password.", e);
      return 1;
    }
  }

  @Command(
      name = "migrate",
      description = "Migrates the OpenMetadata database schema and search index mappings.")
  public Integer migrate(
      @Option(
              names = {"--force"},
              description = "Forces migrations to be run again, even if they have ran previously",
              defaultValue = "false")
          boolean force) {
    try {
      LOG.info("Migrating the OpenMetadata Schema.");
      parseConfig();
      validateAndRunSystemDataMigrations(force);
      LOG.info("Update Search Indexes.");
      searchRepository.updateIndexes();
      printChangeLog();
      // update entities secrets if required
      new SecretsManagerUpdateService(secretsManager, config.getClusterName()).updateEntities();
      Entity.cleanup();
      return 0;
    } catch (Exception e) {
      LOG.error("Failed to db migration due to ", e);
      return 1;
    }
  }

  @Command(name = "changelog", description = "Prints the change log of database migration.")
  public Integer changelog() {
    try {
      parseConfig();
      printChangeLog();
      return 0;
    } catch (Exception e) {
      LOG.error("Failed to fetch db change log due to ", e);
      return 1;
    }
  }

  @Command(
      name = "dbServiceCleanup",
      description = "Cleans Up broken relationship hierarchy for database service.")
  public Integer cleanupOrphanedEntities() {
    try {
      LOG.info("Running a Database Service Hierarchy Cleanup");
      parseConfig();

      // Check Broken Tables
      List<String> brokenTables = Entity.getCollectionDAO().tableDAO().getBrokenTables();
      LOG.info("Following Tables seems to be Broken.");
      List<String> tableColumns = List.of(String.format("Tables(%d)", brokenTables.size()));
      List<List<String>> allRowsForTables = new ArrayList<>();
      for (String name : brokenTables) {
        List<String> row = new ArrayList<>();
        row.add(name);
        allRowsForTables.add(row);
      }
      printToAsciiTable(tableColumns.stream().toList(), allRowsForTables, "No Broken Tables.");
      LOG.info("Cleaning up the broken tables.");
      if (!brokenTables.isEmpty()) {
        Entity.getCollectionDAO().tableDAO().removeBrokenTables();
      }

      List<String> brokenSchemas =
          Entity.getCollectionDAO().databaseSchemaDAO().getBrokenDatabaseSchemas();
      LOG.info("Following DatabaseSchemas seems to be Broken.");
      List<String> dbSchemaColumns =
          List.of(String.format("DatabaseSchemas(%d)", brokenSchemas.size()));
      List<List<String>> allRowsForSchemas = new ArrayList<>();
      for (String name : brokenSchemas) {
        List<String> row = new ArrayList<>();
        row.add(name);
        allRowsForSchemas.add(row);
      }
      printToAsciiTable(dbSchemaColumns.stream().toList(), allRowsForSchemas, "No Broken Schemas.");
      if (!brokenSchemas.isEmpty()) {
        Entity.getCollectionDAO().databaseSchemaDAO().removeBrokenDatabaseSchemas();
      }

      List<String> brokenDatabases = Entity.getCollectionDAO().databaseDAO().getBrokenDatabase();
      LOG.info("Following Database seems to be Broken.");
      List<String> databaseColumns = List.of(String.format("Database(%d)", brokenSchemas.size()));
      List<List<String>> allRowsForDatabases = new ArrayList<>();
      for (String name : brokenDatabases) {
        List<String> row = new ArrayList<>();
        row.add(name);
        allRowsForDatabases.add(row);
      }
      printToAsciiTable(
          databaseColumns.stream().toList(), allRowsForDatabases, "No Broken Databases.");
      if (!brokenDatabases.isEmpty()) {
        Entity.getCollectionDAO().databaseDAO().removeDatabase();
      }

      return 0;
    } catch (Exception e) {
      LOG.error("Failed to Entity Cleanup due to ", e);
      return 1;
    }
  }

  @Command(
      name = "relationshipCleanup",
      description =
          "Cleans up orphaned entity relationships where referenced entities no longer exist, "
              + "and broken service hierarchy entities. By default, runs in dry-run mode to only identify orphaned relationships.")
  public Integer cleanupOrphanedRelationships(
      @Option(
              names = {"--delete"},
              description =
                  "Actually delete the orphaned relationships and broken entities. Without this flag, the command only identifies orphaned relationships (dry-run mode).",
              defaultValue = "false")
          boolean delete,
      @Option(
              names = {"-b", "--batch-size"},
              defaultValue = "1000",
              description = "Number of relationships to process in each batch.")
          int batchSize,
      @Option(
              names = {"--skip-hierarchy-cleanup"},
              description =
                  "Skip the service hierarchy cleanup and only perform generic relationship cleanup.",
              defaultValue = "false")
          boolean skipHierarchyCleanup) {
    try {
      boolean dryRun = !delete;
      LOG.info(
          "Running Entity Relationship Cleanup. Dry run: {}, Batch size: {}, Skip hierarchy cleanup: {}",
          dryRun,
          batchSize,
          skipHierarchyCleanup);
      parseConfig();

      if (skipHierarchyCleanup) {
        // Only perform relationship cleanup
        LOG.info("=== Entity Relationship Cleanup Only ===");
        EntityRelationshipCleanup cleanup = new EntityRelationshipCleanup(collectionDAO, dryRun);
        EntityRelationshipCleanup.EntityCleanupResult result = cleanup.performCleanup(batchSize);

        LOG.info("Total relationships scanned: {}", result.getTotalRelationshipsScanned());
        LOG.info("Orphaned relationships found: {}", result.getOrphanedRelationshipsFound());
        LOG.info("Relationships deleted: {}", result.getRelationshipsDeleted());

        if (dryRun && result.getOrphanedRelationshipsFound() > 0) {
          LOG.info("To actually delete these orphaned relationships, run with --delete");
          return 1;
        }
      } else {
        // Perform comprehensive cleanup (relationships + hierarchies)
        EntityRelationshipCleanupUtil comprehensiveCleanup =
            dryRun
                ? EntityRelationshipCleanupUtil.forDryRun(collectionDAO, batchSize)
                : EntityRelationshipCleanupUtil.forActualCleanup(collectionDAO, batchSize);

        EntityRelationshipCleanupUtil.CleanupResult result =
            comprehensiveCleanup.performComprehensiveCleanup();
        comprehensiveCleanup.printComprehensiveResults(result);

        if (dryRun && result.getTotalEntitiesDeleted() > 0) {
          LOG.info(
              "To actually delete these orphaned relationships and broken entities, run with --delete");
          return 1;
        }
      }

      return 0;
    } catch (Exception e) {
      LOG.error("Failed to cleanup orphaned relationships due to ", e);
      return 1;
    }
  }

  @Command(
      name = "tagUsageCleanup",
      description =
          "Cleans up orphaned tag usages where referenced tags or glossary terms no longer exist. "
              + "By default, runs in dry-run mode to only identify orphaned tag usages.")
  public Integer cleanupOrphanedTagUsages(
      @Option(
              names = {"--delete"},
              description =
                  "Actually delete the orphaned tag usages. Without this flag, the command only identifies orphaned tag usages (dry-run mode).",
              defaultValue = "false")
          boolean delete,
      @Option(
              names = {"-b", "--batch-size"},
              defaultValue = "1000",
              description = "Number of tag usages to process in each batch.")
          int batchSize) {
    try {
      boolean dryRun = !delete;
      LOG.info("Running Tag Usage Cleanup. Dry run: {}, Batch size: {}", dryRun, batchSize);
      parseConfig();

      TagUsageCleanup cleanup = new TagUsageCleanup(collectionDAO, dryRun);
      TagUsageCleanup.TagCleanupResult result = cleanup.performCleanup(batchSize);

      LOG.info("Total tag usages scanned: {}", result.getTotalTagUsagesScanned());
      LOG.info("Orphaned tag usages found: {}", result.getOrphanedTagUsagesFound());
      LOG.info("Tag usages deleted: {}", result.getTagUsagesDeleted());

      if (dryRun && result.getOrphanedTagUsagesFound() > 0) {
        LOG.info("To actually delete these orphaned tag usages, run with --delete");
        return 1;
      }

      return 0;
    } catch (Exception e) {
      LOG.error("Failed to cleanup orphaned tag usages due to ", e);
      return 1;
    }
  }

  @Command(name = "reindex", description = "Re Indexes data into search engine from command line.")
  public Integer reIndex(
      @Option(
              names = {"-b", "--batch-size"},
              defaultValue = "300",
              description = "Number of records to process in each batch.")
          int batchSize,
      @Option(
              names = {"-p", "--payload-size"},
              defaultValue = "104857600",
              description = "Maximum size of the payload in bytes.")
          long payloadSize,
      @Option(
              names = {"--recreate-indexes"},
              defaultValue = "true",
              description = "Flag to determine if indexes should be recreated.")
          boolean recreateIndexes,
      @Option(
              names = {"--producer-threads"},
              defaultValue = "10",
              description = "Number of threads to use for processing.")
          int producerThreads,
      @Option(
              names = {"--consumer-threads"},
              defaultValue = "5",
              description = "Number of threads to use for processing.")
          int consumerThreads,
      @Option(
              names = {"--queue-size"},
              defaultValue = "300",
              description = "Queue Size to use internally for reindexing.")
          int queueSize,
      @Option(
              names = {"--back-off"},
              defaultValue = "1000",
              description = "Back-off time in milliseconds for retries.")
          int backOff,
      @Option(
              names = {"--max-back-off"},
              defaultValue = "10000",
              description = "Max Back-off time in milliseconds for retries.")
          int maxBackOff,
      @Option(
              names = {"--max-requests"},
              defaultValue = "1000",
              description = "Maximum number of concurrent search requests.")
          int maxRequests,
      @Option(
              names = {"--retries"},
              defaultValue = "3",
              description = "Maximum number of retries for failed search requests.")
          int retries,
      @Option(
              names = {"--auto-tune"},
              defaultValue = "false",
              description =
                  "Enable automatic performance tuning based on cluster capabilities and database entity count. When enabled, overrides manual parameter settings.")
          boolean autoTune,
      @Option(
              names = {"--force"},
              defaultValue = "false",
              description = "Force reindexing even if no index mapping changes are detected.")
          boolean force,
      @Option(
              names = {"--entities"},
              defaultValue = "'all'",
              description =
                  "Entities to reindex. Passing --entities='table,dashboard' will reindex table and dashboard entities. Passing nothing will reindex everything.")
          String entityStr,
      @Option(
              names = {"--slack-bot-token"},
              description = "Optional Slack bot token for real-time progress updates in Slack.")
          String slackBotToken,
      @Option(
              names = {"--slack-channel"},
              description =
                  "Slack channel ID or name (required when using bot token, e.g., 'C1234567890' or '#general').")
          String slackChannel) {
    try {
      LOG.info(
          "Running Reindexing with Entities:{} , Batch Size: {}, Payload Size: {}, Recreate-Index: {}, Producer threads: {}, Consumer threads: {}, Queue Size: {}, Back-off: {}, Max Back-off: {}, Max Requests: {}, Retries: {}, Auto-tune: {}",
          entityStr,
          batchSize,
          payloadSize,
          recreateIndexes,
          producerThreads,
          consumerThreads,
          queueSize,
          backOff,
          maxBackOff,
          maxRequests,
          retries,
          autoTune);
      parseConfig();
      CollectionRegistry.initialize();
      ApplicationHandler.initialize(config);
      CollectionRegistry.getInstance().loadSeedData(jdbi, config, null, null, null, true);
      ApplicationHandler.initialize(config);
      TypeRepository typeRepository = (TypeRepository) Entity.getEntityRepository(Entity.TYPE);
      TypeRegistry.instance().initialize(typeRepository);
      AppScheduler.initialize(config, collectionDAO, searchRepository);
      String appName = "SearchIndexingApplication";
      // Handle entityStr with or without quotes
      String cleanEntityStr = entityStr;
      if (entityStr.startsWith("'") && entityStr.endsWith("'")) {
        cleanEntityStr = entityStr.substring(1, entityStr.length() - 1);
      }
      Set<String> entities = new HashSet<>(Arrays.asList(cleanEntityStr.split(",")));
      return executeSearchReindexApp(
          appName,
          entities,
          batchSize,
          payloadSize,
          recreateIndexes,
          producerThreads,
          consumerThreads,
          queueSize,
          backOff,
          maxBackOff,
          maxRequests,
          retries,
          autoTune,
          force,
          slackBotToken,
          slackChannel);
    } catch (Exception e) {
      LOG.error("Failed to reindex due to ", e);
      return 1;
    }
  }

  @Command(name = "syncAlertOffset", description = "Sync the Alert Offset.")
  public Integer reIndex(
      @Option(
              names = {"-n", "--name"},
              description = "Name of the alerts.",
              required = true)
          String alertName) {
    try {
      parseConfig();
      CollectionRegistry.initialize();
      EventSubscriptionRepository repository =
          (EventSubscriptionRepository) Entity.getEntityRepository(Entity.EVENT_SUBSCRIPTION);
      repository.syncEventSubscriptionOffset(alertName);
      return 0;
    } catch (Exception e) {
      LOG.error("Failed to sync alert offset due to ", e);
      return 1;
    }
  }

  private int executeSearchReindexApp(
      String appName,
      Set<String> entities,
      int batchSize,
      long payloadSize,
      boolean recreateIndexes,
      int producerThreads,
      int consumerThreads,
      int queueSize,
      int backOff,
      int maxBackOff,
      int maxRequests,
      int retries,
      boolean autoTune,
      boolean force,
      String slackBotToken,
      String slackChannel) {
    AppRepository appRepository = (AppRepository) Entity.getEntityRepository(Entity.APPLICATION);
    App app = appRepository.getByName(null, appName, appRepository.getFields("id"));

    // Check for index mapping changes only when running from CLI
    IndexMappingVersionTracker versionTracker = null;
    boolean shouldUpdateVersions = false;
    ReindexingProgressMonitor progressMonitor = null;

    if (!force && recreateIndexes) {
      try {
        String version = System.getProperty("project.version", "1.8.0-SNAPSHOT");
        versionTracker = new IndexMappingVersionTracker(collectionDAO, version, "system");

        List<String> changedMappings = versionTracker.getChangedMappings();

        if (changedMappings.isEmpty()) {
          LOG.info("✅ Smart reindexing: No index mapping changes detected, skipping reindex");
          recreateIndexes = false;

          // Send Slack notification if configured
          if (slackBotToken != null
              && !slackBotToken.isEmpty()
              && slackChannel != null
              && !slackChannel.isEmpty()) {
            try {
              String instanceUrl = getInstanceUrlFromSettings();
              SlackWebApiClient slackClient =
                  new SlackWebApiClient(slackBotToken, slackChannel, instanceUrl);
              slackClient.sendNoChangesNotification();
            } catch (Exception e) {
              LOG.warn("Failed to send Slack notification for no changes", e);
            }
          }
        } else {
          shouldUpdateVersions = true;

          // If 'all' entities were requested, only reindex changed ones
          if (entities.contains("all")) {
            entities = new HashSet<>(changedMappings);
          } else {
            // If specific entities were requested, check if any have changed mappings
            Set<String> requestedAndChanged = new HashSet<>(entities);
            requestedAndChanged.retainAll(changedMappings);
            if (requestedAndChanged.isEmpty()) {
              LOG.info(
                  "✅ Smart reindexing: None of the requested entities have mapping changes, skipping reindex");
              recreateIndexes = false;
              shouldUpdateVersions = false;

              // Send Slack notification if configured
              if (slackBotToken != null
                  && !slackBotToken.isEmpty()
                  && slackChannel != null
                  && !slackChannel.isEmpty()) {
                try {
                  String instanceUrl = getInstanceUrlFromSettings();
                  SlackWebApiClient slackClient =
                      new SlackWebApiClient(slackBotToken, slackChannel, instanceUrl);
                  slackClient.sendNoChangesNotification();
                } catch (Exception e) {
                  LOG.warn("Failed to send Slack notification for no changes", e);
                }
              }
            } else {
              entities = requestedAndChanged;
            }
          }

          // Initialize progress monitor for entities that will be reindexed
          if (recreateIndexes) {
            progressMonitor = new ReindexingProgressMonitor(entities.stream().sorted().toList());
            progressMonitor.printInitialSummary();
          }
        }
      } catch (Exception e) {
        LOG.warn("⚠️  Smart reindexing unavailable: {}", e.getMessage());
        LOG.info("🔄 Falling back to standard reindexing for all requested entities");
      }
    }

    // Initialize progress monitor for force mode as well to get clean output
    if (progressMonitor == null && recreateIndexes && force) {
      progressMonitor = new ReindexingProgressMonitor(entities.stream().sorted().toList());
      LOG.info("");
      LOG.info("🔄 Force Reindexing");
      LOG.info("═".repeat(80));
      LOG.info("🎯 Entities to reindex: {}", String.join(", ", entities));
      LOG.info("⏳ Reindexing in progress...");
      LOG.info("");
    }

    // If recreateIndexes is false, we should not proceed with reindexing
    if (!recreateIndexes) {
      LOG.info("Reindexing skipped - no changes detected");
      return 0; // Success - no reindexing needed
    }

    EventPublisherJob config =
        (JsonUtils.convertValue(app.getAppConfiguration(), EventPublisherJob.class))
            .withEntities(entities)
            .withBatchSize(batchSize)
            .withPayLoadSize(payloadSize)
            .withRecreateIndex(recreateIndexes)
            .withProducerThreads(producerThreads)
            .withConsumerThreads(consumerThreads)
            .withQueueSize(queueSize)
            .withInitialBackoff(backOff)
            .withMaxBackoff(maxBackOff)
            .withMaxConcurrentRequests(maxRequests)
            .withMaxRetries(retries)
            .withAutoTune(autoTune)
            .withForce(force)
            .withSlackBotToken(slackBotToken)
            .withSlackChannel(slackChannel);

    // Log auto-tune behavior
    if (autoTune) {
      LOG.info(
          "Auto-tune enabled: SearchIndexApp will analyze cluster capabilities and optimize parameters automatically");
      LOG.info("Manual parameter settings will be overridden by auto-tuned values based on:");
      LOG.info("  - OpenSearch/ElasticSearch cluster stats and settings");
      LOG.info("  - Database entity counts");
      LOG.info("  - Available cluster resources and capacity");
      LOG.info("  - Request compression benefits (JSON payloads will be gzip compressed)");
    }

    // Trigger Application
    long currentTime = System.currentTimeMillis();
    AppScheduler.getInstance().triggerOnDemandApplication(app, JsonUtils.getMap(config));

    int result = waitAndReturnReindexingAppStatus(app, currentTime, progressMonitor);

    // Update mapping versions after successful reindexing
    if (result == 0 && shouldUpdateVersions && versionTracker != null) {
      try {
        versionTracker.updateMappingVersions();
        LOG.info(
            "✅ Smart reindexing: Updated mapping versions in database for future change detection");
      } catch (Exception e) {
        LOG.warn("⚠️  Failed to update index mapping versions in database", e);
        // Don't fail the operation if version update fails
      }
    }

    return result;
  }

  @Command(
      name = "reindexdi",
      description = "Re Indexes data insights into search engine from command line.")
  public Integer reIndexDI(
      @Option(
              names = {"-b", "--batch-size"},
              defaultValue = "100",
              description = "Number of records to process in each batch.")
          int batchSize,
      @Option(
              names = {"--recreate-indexes"},
              defaultValue = "true",
              description = "Flag to determine if indexes should be recreated.")
          boolean recreateIndexes,
      @Option(
              names = {"--start-date"},
              description = "Start Date to backfill from.")
          String startDate,
      @Option(
              names = {"--end-date"},
              description = "End Date to backfill to.")
          String endDate) {
    try {
      LOG.info(
          "Running Reindexing with Batch Size: {}, Recreate-Index: {}, Start Date: {}, End Date: {}.",
          batchSize,
          recreateIndexes,
          startDate,
          endDate);
      parseConfig();
      CollectionRegistry.initialize();
      ApplicationHandler.initialize(config);
      CollectionRegistry.getInstance().loadSeedData(jdbi, config, null, null, null, true);
      ApplicationHandler.initialize(config);
      AppScheduler.initialize(config, collectionDAO, searchRepository);
      return executeDataInsightsReindexApp(
          batchSize, recreateIndexes, getBackfillConfiguration(startDate, endDate));
    } catch (Exception e) {
      LOG.error("Failed to reindex due to ", e);
      return 1;
    }
  }

  private BackfillConfiguration getBackfillConfiguration(String startDate, String endDate) {
    BackfillConfiguration backfillConfiguration = new BackfillConfiguration();
    backfillConfiguration.withEnabled(false);

    if (startDate != null) {
      backfillConfiguration.withEnabled(true);
      backfillConfiguration.withStartDate(startDate);
      backfillConfiguration.withEndDate(
          Objects.requireNonNullElseGet(
              endDate, () -> timestampToString(System.currentTimeMillis(), "yyyy-MM-dd")));
    }
    return backfillConfiguration;
  }

  private int executeDataInsightsReindexApp(
      int batchSize, boolean recreateIndexes, BackfillConfiguration backfillConfiguration) {
    AppRepository appRepository = (AppRepository) Entity.getEntityRepository(Entity.APPLICATION);
    App app =
        appRepository.getByName(null, "DataInsightsApplication", appRepository.getFields("id"));

    DataInsightsAppConfig config =
        JsonUtils.convertValue(app.getAppConfiguration(), DataInsightsAppConfig.class)
            .withBatchSize(batchSize)
            .withRecreateDataAssetsIndex(recreateIndexes)
            .withBackfillConfiguration(backfillConfiguration);

    // Trigger Application
    long currentTime = System.currentTimeMillis();
    AppScheduler.getInstance().triggerOnDemandApplication(app, JsonUtils.getMap(config));

    int result = waitAndReturnReindexingAppStatus(app, currentTime);

    return result;
  }

  @SneakyThrows
  private int waitAndReturnReindexingAppStatus(App searchIndexApp, long startTime) {
    return waitAndReturnReindexingAppStatus(searchIndexApp, startTime, null);
  }

  @SneakyThrows
  private int waitAndReturnReindexingAppStatus(
      App searchIndexApp, long startTime, ReindexingProgressMonitor progressMonitor) {
    AppRunRecord appRunRecord = null;
    do {
      try {
        AppRepository appRepository =
            (AppRepository) Entity.getEntityRepository(Entity.APPLICATION);
        appRunRecord = appRepository.getLatestAppRunsAfterStartTime(searchIndexApp, startTime);
        if (isRunCompleted(appRunRecord)) {
          // Only show the ugly table if we don't have a progress monitor
          LOG.debug(
              "Job completed. Progress monitor is: {}",
              progressMonitor != null ? "present" : "null");
          if (progressMonitor == null) {
            List<String> columns =
                new ArrayList<>(
                    List.of(
                        "jobStatus",
                        "startTime",
                        "endTime",
                        "executionTime",
                        "successContext",
                        "failureContext"));
            List<List<String>> rows = new ArrayList<>();

            String startTimeofJob =
                nullOrEmpty(appRunRecord.getStartTime())
                    ? "Unavailable"
                    : getDateStringEpochMilli(appRunRecord.getStartTime());
            String endTimeOfJob =
                nullOrEmpty(appRunRecord.getEndTime())
                    ? "Unavailable"
                    : getDateStringEpochMilli(appRunRecord.getEndTime());
            String executionTime =
                nullOrEmpty(appRunRecord.getExecutionTime())
                    ? "Unavailable"
                    : String.format("%d seconds", appRunRecord.getExecutionTime() / 1000);
            rows.add(
                Arrays.asList(
                    getValueOrUnavailable(appRunRecord.getStatus().value()),
                    getValueOrUnavailable(startTimeofJob),
                    getValueOrUnavailable(endTimeOfJob),
                    getValueOrUnavailable(executionTime),
                    getValueOrUnavailable(appRunRecord.getSuccessContext()),
                    getValueOrUnavailable(appRunRecord.getFailureContext())));
            printToAsciiTable(columns, rows, "Failed to run Search Reindexing");
          }
        }
      } catch (Exception ignored) {
      }

      if (!isRunCompleted(appRunRecord)) {
        // Show clean progress updates instead of verbose JSON
        if (progressMonitor != null) {
          // Progress monitor will handle the display
          LOG.debug("Waiting for reindexing completion...");
        } else {
          // Show simple status message for non-smart reindexing
          LOG.info("⏳ Reindexing in progress... waiting for completion");
        }
        Thread.sleep(10000);
      }
    } while (!isRunCompleted(appRunRecord));

    if (appRunRecord.getStatus().equals(AppRunRecord.Status.SUCCESS)
        || appRunRecord.getStatus().equals(AppRunRecord.Status.COMPLETED)) {
      if (progressMonitor == null) {
        LOG.info("✅ Reindexing completed successfully");
      }
      return 0;
    }
    LOG.error("❌ Reindexing failed");
    return 1;
  }

  public String getValueOrUnavailable(Object obj) {
    return nullOrEmpty(obj) ? "Unavailable" : JsonUtils.pojoToJson(obj);
  }

  boolean isRunCompleted(AppRunRecord appRunRecord) {
    if (appRunRecord == null) {
      return false;
    }

    return !nullOrEmpty(appRunRecord.getExecutionTime());
  }

  @Command(name = "reindex-rdf", description = "Re-index all entities into RDF triple store.")
  public Integer reIndexRdf(
      @Option(
              names = {"-r", "--recreate"},
              defaultValue = "true",
              description = "Clear and recreate all RDF data.")
          boolean recreate,
      @Option(
              names = {"-e", "--entity-type"},
              description =
                  "Specific entity type to process (optional). Use 'all' for all entities.")
          String entityType,
      @Option(
              names = {"-b", "--batch-size"},
              defaultValue = "100",
              description = "Number of records to process in each batch.")
          int batchSize) {
    try {
      LOG.info("Starting RDF reindexing...");
      parseConfig();

      // Check if RDF is enabled
      if (config.getRdfConfiguration() == null
          || !Boolean.TRUE.equals(config.getRdfConfiguration().getEnabled())) {
        LOG.error("RDF is not enabled in configuration. Please set rdf.enabled=true");
        return 1;
      }

      // Get entities to process
      Set<String> entities = new HashSet<>();
      if (entityType == null || "all".equalsIgnoreCase(entityType)) {
        entities.add("all");
      } else {
        entities.add(entityType);
      }

      return executeRdfReindexApp(entities, batchSize, recreate);
    } catch (Exception e) {
      LOG.error("Failed to reindex RDF due to", e);
      return 1;
    }
  }

  private int executeRdfReindexApp(Set<String> entities, int batchSize, boolean recreateIndexes) {
    try {
      AppRepository appRepository = (AppRepository) Entity.getEntityRepository(Entity.APPLICATION);
      App app = appRepository.getByName(null, "RdfIndexApp", appRepository.getFields("id"));

      EventPublisherJob config =
          new EventPublisherJob()
              .withEntities(entities)
              .withBatchSize(batchSize)
              .withRecreateIndex(recreateIndexes);

      LOG.info("Triggering RDF reindex application");
      LOG.info("  Entities: {}", entities);
      LOG.info("  Batch size: {}", batchSize);
      LOG.info("  Recreate indexes: {}", recreateIndexes);

      // Trigger Application
      long currentTime = System.currentTimeMillis();
      AppScheduler.getInstance().triggerOnDemandApplication(app, JsonUtils.getMap(config));

      // Wait for completion and return status
      return waitAndReturnReindexingAppStatus(app, currentTime, null);
    } catch (EntityNotFoundException e) {
      LOG.error("RdfIndexApp not found. Please ensure the RDF indexing application is registered.");
      return 1;
    } catch (Exception e) {
      LOG.error("Failed to execute RDF reindex app", e);
      return 1;
    }
  }

  @Command(name = "deploy-pipelines", description = "Deploy all the service pipelines.")
  public Integer deployPipelines() {
    try {
      LOG.info("Deploying Pipelines via API");
      parseConfig();
      IngestionPipelineRepository pipelineRepository =
          (IngestionPipelineRepository) Entity.getEntityRepository(Entity.INGESTION_PIPELINE);
      List<IngestionPipeline> pipelines =
          pipelineRepository.listAll(
              new EntityUtil.Fields(Set.of(FIELD_OWNERS, "service")),
              new ListFilter(Include.NON_DELETED));
      LOG.debug(String.format("Pipelines %d", pipelines.size()));
      List<String> columns = Arrays.asList("Name", "Type", "Service Name", "Status");
      List<List<String>> pipelineStatuses = new ArrayList<>();

      if (!pipelines.isEmpty()) {
        deployPipelinesViaAPI(pipelines, pipelineStatuses);
      }

      printToAsciiTable(columns, pipelineStatuses, "No Pipelines Found");

      // Check if any pipeline deployments failed by examining the status column
      boolean hasFailures =
          pipelineStatuses.stream().anyMatch(status -> status.get(3).startsWith("FAILED"));

      if (hasFailures) {
        LOG.error("Some pipeline deployments failed. Check the table above for details.");
        return 1;
      }

      return 0;
    } catch (Exception e) {
      LOG.error("Failed to deploy pipelines due to ", e);
      return 1;
    }
  }

  @Command(
      name = "migrate-secrets",
      description =
          "Migrate secrets from DB to the configured Secrets Manager. "
              + "Note that this does not support migrating between external Secrets Managers")
  public Integer migrateSecrets() {
    try {
      LOG.info("Migrating Secrets from DB...");
      parseConfig();
      // update entities secrets if required
      new SecretsManagerUpdateService(secretsManager, config.getClusterName()).updateEntities();
      return 0;
    } catch (Exception e) {
      LOG.error("Failed to migrate secrets due to ", e);
      return 1;
    }
  }

  @Command(name = "drop-indexes", description = "Drop all indexes from Elasticsearch/OpenSearch.")
  public Integer dropIndexes() {
    try {
      LOG.info("Dropping all indexes from search engine...");
      parseConfig();

      // Drop regular search repository indexes
      for (String entityType : searchRepository.getEntityIndexMap().keySet()) {
        LOG.info("Dropping index for entity type: {}", entityType);
        IndexMapping entityIndexMapping = searchRepository.getIndexMapping(entityType);
        Set<String> allEntityIndices =
            searchRepository
                .getSearchClient()
                .listIndicesByPrefix(
                    entityIndexMapping.getIndexName(searchRepository.getClusterAlias()));
        for (String oldIndex : allEntityIndices) {
          try {
            if (searchRepository.getSearchClient().indexExists(oldIndex)) {
              searchRepository.getSearchClient().deleteIndex(oldIndex);
              LOG.info("Cleaned up old index '{}' for entity '{}'.", oldIndex, entityType);
            }
          } catch (Exception deleteEx) {
            LOG.warn(
                "Failed to delete old index '{}' for entity '{}'.", oldIndex, entityType, deleteEx);
          }
        }
      }

      // Drop data streams and data quality indexes created by DataInsightsApp
      dropDataInsightsIndexes();

      LOG.info("All indexes dropped successfully.");
      return 0;
    } catch (Exception e) {
      LOG.error("Failed to drop indexes due to ", e);
      return 1;
    }
  }

  @Command(name = "create-indexes", description = "Creates Indexes for Elastic/OpenSearch")
  public Integer createIndexes() {
    try {
      LOG.info("Creating indexes for search engine...");
      parseConfig();
      searchRepository.createIndexes();
      createDataInsightsIndexes();
      Entity.cleanup();
      LOG.info("All indexes created successfully.");
      return 0;
    } catch (Exception e) {
      LOG.error("Failed to drop create due to ", e);
      return 1;
    }
  }

  private void dropDataInsightsIndexes() {
    try {
      LOG.info("Dropping Data Insights data streams and indexes...");

      // Create a DataInsightsApp instance to access its cleanup methods
      DataInsightsApp dataInsightsApp = new DataInsightsApp(collectionDAO, searchRepository);

      // Drop data assets data streams
      LOG.info("Dropping data assets data streams...");
      dataInsightsApp.deleteDataAssetsDataStream();

      // Drop data quality indexes
      LOG.info("Dropping data quality indexes...");
      dataInsightsApp.deleteDataQualityDataIndex();

      LOG.info("Data Insights indexes and data streams dropped successfully.");
    } catch (Exception e) {
      LOG.warn("Failed to drop some Data Insights indexes: {}", e.getMessage());
      LOG.debug("Data Insights index cleanup error details: ", e);
    }
  }

  private void createDataInsightsIndexes() {
    try {
      LOG.info("Create Data Insights data streams and indexes...");

      // Create a DataInsightsApp instance to access its cleanup methods
      DataInsightsApp dataInsightsApp = new DataInsightsApp(collectionDAO, searchRepository);

      // Drop data assets data streams
      LOG.info("Create/Update data assets data streams...");
      dataInsightsApp.createOrUpdateDataAssetsDataStream();

      // Drop data quality indexes
      LOG.info("Create/Updated data quality indexes...");
      dataInsightsApp.createDataQualityDataIndex();

      LOG.info("Data Insights indexes and data streams created successfully.");
    } catch (Exception e) {
      LOG.warn("Failed to create some Data Insights indexes: {}", e.getMessage());
      LOG.debug("Data Insights index creation error details: ", e);
    }
  }

  private Set<String> getAllIndices() {
    Set<String> indices = new HashSet<>();
    try {
      SearchClient searchClient = searchRepository.getSearchClient();

      if (searchClient instanceof ElasticSearchClient) {
        es.org.elasticsearch.client.Request request =
            new es.org.elasticsearch.client.Request("GET", "/_cat/indices?format=json");
        es.org.elasticsearch.client.RestClient lowLevelClient =
            (es.org.elasticsearch.client.RestClient) searchClient.getLowLevelClient();
        es.org.elasticsearch.client.Response response = lowLevelClient.performRequest(request);
        String responseBody =
            org.apache.http.util.EntityUtils.toString(response.getEntity(), StandardCharsets.UTF_8);

        com.fasterxml.jackson.databind.JsonNode root = JsonUtils.readTree(responseBody);
        for (com.fasterxml.jackson.databind.JsonNode node : root) {
          String indexName = node.get("index").asText();
          indices.add(indexName);
        }
      } else if (searchClient instanceof OpenSearchClient) {
        os.org.opensearch.client.Request request =
            new os.org.opensearch.client.Request("GET", "/_cat/indices?format=json");
        os.org.opensearch.client.RestClient lowLevelClient =
            (os.org.opensearch.client.RestClient) searchClient.getLowLevelClient();
        os.org.opensearch.client.Response response = lowLevelClient.performRequest(request);
        String responseBody =
            org.apache.http.util.EntityUtils.toString(response.getEntity(), StandardCharsets.UTF_8);

        com.fasterxml.jackson.databind.JsonNode root = JsonUtils.readTree(responseBody);
        for (com.fasterxml.jackson.databind.JsonNode node : root) {
          String indexName = node.get("index").asText();
          indices.add(indexName);
        }
      }
    } catch (Exception e) {
      LOG.error("Failed to retrieve all indices", e);
    }
    return indices;
  }

  @Command(
      name = "remove-security-config",
      description =
          "Remove security configuration (authentication and authorization) from the database. "
              + "WARNING: This will delete all authentication and authorization settings!")
  public Integer removeSecurityConfig(
      @Option(
              names = {"--force"},
              description = "Force removal without confirmation prompt.",
              defaultValue = "false")
          boolean force) {
    try {
      if (!force) {
        LOG.warn(
            "WARNING: This will remove all authentication and authorization configuration from the database!");
        LOG.warn("This includes authenticationConfiguration and authorizerConfiguration settings.");
        LOG.info("Use --force to skip this confirmation.");

        Scanner scanner = new Scanner(System.in);
        LOG.info("Enter 'DELETE' to confirm removal of security configuration: ");
        String input = scanner.next();
        if (!input.equals("DELETE")) {
          LOG.info("Operation cancelled.");
          return 0;
        }
      }

      LOG.info("Removing security configuration from database...");
      parseConfig();

      SystemRepository systemRepository = Entity.getSystemRepository();

      // Remove authentication configuration
      try {
        Settings authenticationSettings =
            systemRepository.getConfigWithKey(SettingsType.AUTHENTICATION_CONFIGURATION.value());
        if (authenticationSettings != null) {
          systemRepository.deleteSettings(SettingsType.AUTHENTICATION_CONFIGURATION);
          LOG.info("Removed authenticationConfiguration from database.");
        } else {
          LOG.info("No authenticationConfiguration found in database.");
        }
      } catch (Exception e) {
        LOG.debug("Failed to remove authenticationConfiguration: {}", e.getMessage());
      }

      // Remove authorizer configuration
      try {
        Settings authorizerSettings =
            systemRepository.getConfigWithKey(SettingsType.AUTHORIZER_CONFIGURATION.value());
        if (authorizerSettings != null) {
          systemRepository.deleteSettings(SettingsType.AUTHORIZER_CONFIGURATION);
          LOG.info("Removed authorizerConfiguration from database.");
        } else {
          LOG.info("No authorizerConfiguration found in database.");
        }
      } catch (Exception e) {
        LOG.debug("Failed to remove authorizerConfiguration: {}", e.getMessage());
      }

      LOG.info("Security configuration removal completed.");
      LOG.info(
          "Note: You will need to restart the OpenMetadata service for changes to take effect.");
      return 0;
    } catch (Exception e) {
      LOG.error("Failed to remove security configuration due to ", e);
      return 1;
    }
  }

  @Command(
      name = "analyze-tables",
      description =
          "Migrate secrets from DB to the configured Secrets Manager. "
              + "Note that this does not support migrating between external Secrets Managers")
  public Integer analyzeTables() {
    try {
      LOG.info("Analyzing Tables...");
      parseConfig();
      Entity.getEntityList().forEach(this::analyzeEntityTable);
      return 0;
    } catch (Exception e) {
      LOG.error("Failed to analyze tables due to ", e);
      return 1;
    }
  }

  @Command(
      name = "cleanup-flowable-history",
      description =
          "Cleans up old workflow deployments and history. "
              + "For Periodic Batch workflows: cleans up both deployments and history. "
              + "For Event Based workflows: cleans up only history. "
              + "By default, runs in dry-run mode to only analyze what would be cleaned.")
  public Integer cleanupFlowableHistory(
      @Option(
              names = {"--delete"},
              defaultValue = "false",
              description =
                  "Actually perform the cleanup. Without this flag, the command only analyzes what would be cleaned (dry-run mode).")
          boolean delete,
      @Option(
              names = {"--runtime-batch-size"},
              defaultValue = "1000",
              description = "Batch size for runtime instance cleanup.")
          int runtimeBatchSize,
      @Option(
              names = {"--history-batch-size"},
              defaultValue = "1000",
              description = "Batch size for history instance cleanup.")
          int historyBatchSize) {
    try {
      boolean dryRun = !delete;
      LOG.info("Running Flowable workflow cleanup. Dry run: {}", dryRun);

      parseConfig();
      initializeCollectionRegistry();
      SettingsCache.initialize(config);
      initializeSecurityConfig();
      WorkflowHandler.initialize(config);

      WorkflowHandler workflowHandler = WorkflowHandler.getInstance();
      FlowableCleanup cleanup = new FlowableCleanup(workflowHandler, dryRun);
      FlowableCleanup.FlowableCleanupResult result =
          cleanup.performCleanup(historyBatchSize, runtimeBatchSize);

      if (dryRun && !result.getCleanedWorkflows().isEmpty()) {
        LOG.info("Dry run completed. To actually perform the cleanup, run with --delete");
        return 1;
      }

      LOG.info("Flowable cleanup completed successfully.");
      return 0;
    } catch (Exception e) {
      LOG.error("Failed to cleanup Flowable history due to ", e);
      return 1;
    }
  }

  private void analyzeEntityTable(String entity) {
    try {
      EntityRepository<? extends EntityInterface> repository = Entity.getEntityRepository(entity);
      LOG.info("Analyzing table for [{}] Entity", entity);
      repository.getDao().analyzeTable();
    } catch (EntityNotFoundException e) {
      LOG.debug("No repository for [{}] Entity", entity);
    }
  }

  private void deployPipelinesViaAPI(
      List<IngestionPipeline> pipelines, List<List<String>> pipelineStatuses) {
    try {
      // Get ingestion-bot JWT token
      String jwtToken = getIngestionBotToken();
      if (jwtToken == null) {
        throw new RuntimeException("Failed to retrieve ingestion-bot JWT token");
      }

      // Get server API URL from config
      String serverUrl = getServerApiUrl();
      if (serverUrl == null) {
        throw new RuntimeException("SERVER_HOST_API_URL not configured");
      }
      LOG.info("Deploying pipelines to server URL: {}", serverUrl);

      // Create HTTP client
      HttpClient client = HttpClient.newBuilder().connectTimeout(Duration.ofSeconds(30)).build();

      // Process pipelines in chunks of 20
      int chunkSize = 20;
      int totalPipelines = pipelines.size();
      LOG.info(
          "Deploying {} pipelines via bulk API calls in chunks of {}", totalPipelines, chunkSize);

      List<List<IngestionPipeline>> pipelineChunks = chunkList(pipelines, chunkSize);

      for (int chunkIndex = 0; chunkIndex < pipelineChunks.size(); chunkIndex++) {
        List<IngestionPipeline> chunk = pipelineChunks.get(chunkIndex);
        LOG.info(
            "Processing chunk {} of {} (pipelines {}-{})",
            chunkIndex + 1,
            pipelineChunks.size(),
            chunkIndex * chunkSize + 1,
            Math.min((chunkIndex + 1) * chunkSize, totalPipelines));

        deployPipelineChunk(client, jwtToken, serverUrl, chunk, pipelineStatuses);
      }

      LOG.info("Completed bulk deployment of {} pipelines", totalPipelines);
    } catch (Exception e) {
      LOG.error("Failed to deploy pipelines via API", e);
      // Mark all pipelines as failed
      for (IngestionPipeline pipeline : pipelines) {
        pipelineStatuses.add(
            Arrays.asList(
                pipeline.getName(),
                pipeline.getPipelineType().value(),
                pipeline.getService().getName(),
                "FAILED - " + e.getMessage()));
      }
    }
  }

  private void deployPipelineChunk(
      HttpClient client,
      String jwtToken,
      String serverUrl,
      List<IngestionPipeline> pipelineChunk,
      List<List<String>> pipelineStatuses) {
    try {
      // Collect pipeline IDs for this chunk
      List<UUID> pipelineIds =
          pipelineChunk.stream().map(IngestionPipeline::getId).collect(Collectors.toList());

      // Make bulk deploy API call for this chunk
      String jsonBody = JsonUtils.pojoToJson(pipelineIds);

      HttpRequest request =
          HttpRequest.newBuilder()
              .uri(URI.create(serverUrl + COLLECTION_PATH + "bulk/deploy"))
              .header("Authorization", "Bearer " + jwtToken)
              .header("Content-Type", "application/json")
              .POST(HttpRequest.BodyPublishers.ofString(jsonBody))
              .timeout(Duration.ofMinutes(2))
              .build();

      HttpResponse<String> response = client.send(request, HttpResponse.BodyHandlers.ofString());

      if (response.statusCode() == 200) {
        LOG.debug("Chunk deployment completed successfully");
        // Parse response and update status table for this chunk
        updatePipelineStatuses(pipelineChunk, response.body(), pipelineStatuses);
      } else {
        LOG.error(
            "Chunk deployment failed with status: {} - {}", response.statusCode(), response.body());
        // Mark chunk pipelines as failed
        for (IngestionPipeline pipeline : pipelineChunk) {
          pipelineStatuses.add(
              Arrays.asList(
                  pipeline.getName(),
                  pipeline.getPipelineType().value(),
                  pipeline.getService().getName(),
                  "FAILED - HTTP " + response.statusCode()));
        }
      }
    } catch (Exception e) {
      LOG.error("Failed to deploy pipeline chunk", e);
      // Mark chunk pipelines as failed
      for (IngestionPipeline pipeline : pipelineChunk) {
        pipelineStatuses.add(
            Arrays.asList(
                pipeline.getName(),
                pipeline.getPipelineType().value(),
                pipeline.getService().getName(),
                "FAILED - " + e));
      }
    }
  }

  private <T> List<List<T>> chunkList(List<T> list, int chunkSize) {
    List<List<T>> chunks = new ArrayList<>();
    for (int i = 0; i < list.size(); i += chunkSize) {
      int end = Math.min(list.size(), i + chunkSize);
      chunks.add(list.subList(i, end));
    }
    return chunks;
  }

  private String getIngestionBotToken() {
    try {
      // Use the same pattern as OpenMetadataConnectionBuilder
      BotRepository botRepository = (BotRepository) Entity.getEntityRepository(Entity.BOT);
      UserRepository userRepository = (UserRepository) Entity.getEntityRepository(Entity.USER);

      // First get the bot entity
      Bot bot =
          botRepository.getByName(null, Entity.INGESTION_BOT_NAME, new EntityUtil.Fields(Set.of()));
      if (bot == null || bot.getBotUser() == null) {
        LOG.error("Ingestion bot not found or bot has no associated user");
        return null;
      }

      // Get the bot user with authentication mechanism
      User botUser =
          userRepository.getByName(
              null,
              bot.getBotUser().getFullyQualifiedName(),
              new EntityUtil.Fields(Set.of("authenticationMechanism")));

      if (botUser == null || botUser.getAuthenticationMechanism() == null) {
        LOG.error("Bot user not found or missing authentication mechanism");
        return null;
      }

      // Extract and decrypt the JWT token
      AuthenticationMechanism authMechanism = botUser.getAuthenticationMechanism();
      if (authMechanism.getAuthType() != AuthenticationMechanism.AuthType.JWT) {
        LOG.error("Bot user does not have JWT authentication mechanism");
        return null;
      }

      JWTAuthMechanism jwtAuthMechanism =
          JsonUtils.convertValue(authMechanism.getConfig(), JWTAuthMechanism.class);

      // Decrypt the JWT token - this is the crucial step that was missing
      secretsManager.decryptJWTAuthMechanism(jwtAuthMechanism);
      String token = jwtAuthMechanism.getJWTToken();
      if (secretsManager.isSecret(token)) {
        return secretsManager.getSecretValue(token);
      }
      return jwtAuthMechanism.getJWTToken();
    } catch (Exception e) {
      LOG.error("Failed to retrieve ingestion-bot token", e);
      return null;
    }
  }

  private String getServerApiUrl() {
    if (config.getPipelineServiceClientConfiguration() != null
        && config.getPipelineServiceClientConfiguration().getMetadataApiEndpoint() != null) {
      String serverUrl = config.getPipelineServiceClientConfiguration().getMetadataApiEndpoint();
      return serverUrl.endsWith("/") ? serverUrl : serverUrl + "/";
    }
    return null;
  }

  private void updatePipelineStatuses(
      List<IngestionPipeline> pipelines, String responseBody, List<List<String>> pipelineStatuses) {
    try {
      // Parse the bulk deploy response to typed PipelineServiceClientResponse objects
      List<PipelineServiceClientResponse> responses =
          JsonUtils.readValue(
              responseBody, new TypeReference<List<PipelineServiceClientResponse>>() {});

      // Log the parsed responses for debugging
      LOG.info("Received {} deployment responses", responses.size());
      for (int i = 0; i < responses.size(); i++) {
        PipelineServiceClientResponse response = responses.get(i);
        String pipelineName = i < pipelines.size() ? pipelines.get(i).getName() : "unknown";
        LOG.info(
            "Pipeline {}: code={}, platform={}, reason={}",
            pipelineName,
            response.getCode(),
            response.getPlatform(),
            response.getReason() != null ? response.getReason() : "N/A");
      }

      // Correlate responses with pipelines by position (assuming same order)
      for (int i = 0; i < pipelines.size(); i++) {
        IngestionPipeline pipeline = pipelines.get(i);
        String status;

        if (i < responses.size()) {
          PipelineServiceClientResponse response = responses.get(i);
          Integer code = response.getCode();
          String reason = response.getReason();

          if (code != null && (code == 200 || code == 201)) {
            status = "DEPLOYED";
          } else if (code != null) {
            status = "FAILED - " + code + (reason != null ? ": " + reason : "");
          } else {
            status = "UNKNOWN";
          }
        } else {
          status = "NO_RESPONSE";
        }

        pipelineStatuses.add(
            Arrays.asList(
                pipeline.getName(),
                pipeline.getPipelineType().value(),
                pipeline.getService().getName(),
                status));
      }
    } catch (Exception e) {
      LOG.warn("Failed to parse bulk deploy response, using default status", e);
      // Fallback to showing all as failed in display
      for (IngestionPipeline pipeline : pipelines) {
        pipelineStatuses.add(
            Arrays.asList(
                pipeline.getName(),
                pipeline.getPipelineType().value(),
                pipeline.getService().getName(),
                "FAILED"));
      }
    }
  }

  public void parseConfig() throws Exception {
    ObjectMapper objectMapper = Jackson.newObjectMapper();
    objectMapper.registerSubtypes(AuditExcludeFilterFactory.class, AuditOnlyFilterFactory.class);
    Validator validator = Validators.newValidator();
    YamlConfigurationFactory<OpenMetadataApplicationConfig> factory =
        new YamlConfigurationFactory<>(
            OpenMetadataApplicationConfig.class, validator, objectMapper, "dw");
    config =
        factory.build(
            new SubstitutingSourceProvider(
                new FileConfigurationSourceProvider(), new EnvironmentVariableSubstitutor(false)),
            configFilePath);
    IndexMappingLoader.init(config.getElasticSearchConfiguration());
    Fernet.getInstance().setFernetKey(config);
    DataSourceFactory dataSourceFactory = config.getDataSourceFactory();
    if (dataSourceFactory == null) {
      throw new IllegalArgumentException("No database in config file");
    }
    // Check for db auth providers.
    DatabaseAuthenticationProviderFactory.get(dataSourceFactory.getUrl())
        .ifPresent(
            databaseAuthenticationProvider -> {
              String token =
                  databaseAuthenticationProvider.authenticate(
                      dataSourceFactory.getUrl(),
                      dataSourceFactory.getUser(),
                      dataSourceFactory.getPassword());
              dataSourceFactory.setPassword(token);
            });

    nativeSQLScriptRootPath = config.getMigrationConfiguration().getNativePath();
    extensionSQLScriptRootPath = config.getMigrationConfiguration().getExtensionPath();

    jdbi = JdbiUtils.createAndSetupJDBI(dataSourceFactory);

    searchRepository =
        SearchRepositoryFactory.createSearchRepository(
            config.getElasticSearchConfiguration(), config.getDataSourceFactory().getMaxSize());

    // Initialize secrets manager
    secretsManager =
        SecretsManagerFactory.createSecretsManager(
            config.getSecretsManagerConfiguration(), config.getClusterName());

    collectionDAO = jdbi.onDemand(CollectionDAO.class);
    Entity.setSearchRepository(searchRepository);
    Entity.setJdbi(jdbi);
    Entity.setCollectionDAO(collectionDAO);
    Entity.setSystemRepository(new SystemRepository());
    Entity.initializeRepositories(config, jdbi);
    ConnectionType connType = ConnectionType.from(config.getDataSourceFactory().getDriverClass());
    DatasourceConfig.initialize(connType.label);
  }

  // This was before handled via flyway's clean command.
  private void dropAllTables() {
    try (Handle handle = jdbi.open()) {
      ConnectionType connType = ConnectionType.from(config.getDataSourceFactory().getDriverClass());
      if (connType == ConnectionType.MYSQL) {
        handle.execute("SET FOREIGN_KEY_CHECKS = 0");
        handle
            .createQuery("SHOW TABLES")
            .mapTo(String.class)
            .list()
            .forEach(
                tableName -> {
                  try {
                    handle.execute("DROP TABLE IF EXISTS " + tableName);
                  } catch (Exception e) {
                    LOG.warn("Failed to drop table: " + tableName, e);
                  }
                });
        handle.execute("SET FOREIGN_KEY_CHECKS = 1");
      } else if (connType == ConnectionType.POSTGRES) {
        handle
            .createQuery(
                "SELECT table_name FROM information_schema.tables WHERE table_schema = 'public'")
            .mapTo(String.class)
            .list()
            .forEach(
                tableName -> {
                  try {
                    handle.execute("DROP TABLE IF EXISTS \"" + tableName + "\" CASCADE");
                  } catch (Exception e) {
                    LOG.warn("Failed to drop table: " + tableName, e);
                  }
                });
      }
    }
  }

  private void promptUserForDelete() {
    LOG.info(
        """
                    You are about drop all the data in the database. ALL METADATA WILL BE DELETED.\s
                    This is not recommended for a Production setup or any deployment where you have collected\s
                    a lot of information from the users, such as descriptions, tags, etc.
                    """);
    String input = "";
    Scanner scanner = new Scanner(System.in);
    while (!input.equals("DELETE")) {
      LOG.info("Enter QUIT to quit. If you still want to continue, please enter DELETE: ");
      input = scanner.next();
      if (input.equals("QUIT")) {
        LOG.info("Exiting without deleting data");
        System.exit(1);
      }
    }
  }

  private void validateAndRunSystemDataMigrations(boolean force) {
    ConnectionType connType = ConnectionType.from(config.getDataSourceFactory().getDriverClass());
    DatasourceConfig.initialize(connType.label);
    MigrationWorkflow workflow =
        new MigrationWorkflow(
            jdbi,
            nativeSQLScriptRootPath,
            connType,
            extensionSQLScriptRootPath,
            config.getMigrationConfiguration().getFlywayPath(),
            config,
            force);
    workflow.loadMigrations();
    workflow.printMigrationInfo();
    workflow.runMigrationWorkflows(true);
  }

  private void initOrganization() {
    LoggerContext loggerContext = (LoggerContext) LoggerFactory.getILoggerFactory();
    ch.qos.logback.classic.Logger rootLogger =
        loggerContext.getLogger(org.slf4j.Logger.ROOT_LOGGER_NAME);
    Level originalLevel = rootLogger.getLevel();
    TeamRepository teamRepository = (TeamRepository) Entity.getEntityRepository(Entity.TEAM);
    try {
      teamRepository.getByName(null, ORGANIZATION_NAME, EntityUtil.Fields.EMPTY_FIELDS);
    } catch (EntityNotFoundException e) {
      try {
        PolicyRepository policyRepository =
            (PolicyRepository) Entity.getEntityRepository(Entity.POLICY);
        policyRepository.initSeedDataFromResources();
        RoleRepository roleRepository = (RoleRepository) Entity.getEntityRepository(Entity.ROLE);
        List<Role> roles = roleRepository.getEntitiesFromSeedData();
        for (Role role : roles) {
          role.setFullyQualifiedName(role.getName());
          List<EntityReference> policies = role.getPolicies();
          for (EntityReference policy : policies) {
            EntityReference ref =
                Entity.getEntityReferenceByName(
                    Entity.POLICY, policy.getName(), Include.NON_DELETED);
            policy.setId(ref.getId());
          }
          roleRepository.initializeEntity(role);
        }
        teamRepository.initOrganization();
      } catch (Exception ex) {
        LOG.error("Failed to initialize organization due to ", ex);
        throw new RuntimeException(ex);
      } finally {
        rootLogger.setLevel(originalLevel);
      }
    }
  }

  public static void printToAsciiTable(
      List<String> columns, List<List<String>> rows, String emptyText) {
    LOG.info(new AsciiTable(columns, rows, true, "", emptyText).render());
  }

  private void performServiceHierarchyCleanup(boolean dryRun) {
    ServiceHierarchyCleanup hierarchyCleanup = new ServiceHierarchyCleanup(collectionDAO, dryRun);
    ServiceHierarchyCleanup.HierarchyCleanupResult result =
        hierarchyCleanup.performHierarchyCleanup();
    hierarchyCleanup.printCleanupResults(result);
  }

  private void printChangeLog() {
    MigrationDAO migrationDAO = jdbi.onDemand(MigrationDAO.class);
    List<MigrationDAO.ServerChangeLog> serverChangeLogs =
        migrationDAO.listMetricsFromDBMigrations();
    Set<String> columns = new LinkedHashSet<>(Set.of("version", "installedOn"));
    List<List<String>> rows = new ArrayList<>();
    try {
      for (MigrationDAO.ServerChangeLog serverChangeLog : serverChangeLogs) {
        List<String> row = new ArrayList<>();
        if (serverChangeLog.getMetrics() != null) {
          JsonObject metricsJson =
              new Gson().fromJson(serverChangeLog.getMetrics(), JsonObject.class);
          Set<String> keys = metricsJson.keySet();
          columns.addAll(keys);
          row.add(serverChangeLog.getVersion());
          row.add(serverChangeLog.getInstalledOn());
          row.addAll(
              metricsJson.entrySet().stream()
                  .map(Map.Entry::getValue)
                  .map(JsonElement::toString)
                  .toList());
          rows.add(row);
        }
      }
    } catch (Exception e) {
      LOG.warn("Failed to generate migration metrics due to", e);
    }
    printToAsciiTable(columns.stream().toList(), rows, "No Server Change log found");
  }

  private String getInstanceUrlFromSettings() {
    try {
      SystemRepository systemRepository = Entity.getSystemRepository();
      if (systemRepository != null) {
        Settings settings = systemRepository.getOMBaseUrlConfigInternal();
        if (settings != null && settings.getConfigValue() != null) {
          OpenMetadataBaseUrlConfiguration urlConfig =
              (OpenMetadataBaseUrlConfiguration) settings.getConfigValue();
          if (urlConfig != null && urlConfig.getOpenMetadataUrl() != null) {
            return urlConfig.getOpenMetadataUrl();
          }
        }
      }
    } catch (Exception e) {
      LOG.debug("Could not get instance URL from SystemSettings", e);
    }
    return "http://localhost:8585";
  }

  public static void main(String... args) {
    LOG.info(printOpenMetadataText());
    int exitCode =
        new CommandLine(new org.openmetadata.service.util.OpenMetadataOperations()).execute(args);
    System.exit(exitCode);
  }
}<|MERGE_RESOLUTION|>--- conflicted
+++ resolved
@@ -161,15 +161,10 @@
   public Integer call() {
     LOG.info(
         "Subcommand needed: 'info', 'validate', 'repair', 'check-connection', "
-<<<<<<< HEAD
-            + "'drop-create', 'changelog', 'migrate', 'migrate-secrets', 'reindex', 'reindex-rdf', 'deploy-pipelines', "
-            + "'dbServiceCleanup', 'relationshipCleanup', 'tagUsageCleanup', 'drop-indexes', 'remove-security-config', 'create-indexes', 'cleanup-flowable-history'");
-=======
             + "'drop-create', 'changelog', 'migrate', 'migrate-secrets', 'reindex', 'reindex-rdf', 'reindexdi', 'deploy-pipelines', "
             + "'dbServiceCleanup', 'relationshipCleanup', 'tagUsageCleanup', 'drop-indexes', 'remove-security-config', 'create-indexes', "
             + "'setOpenMetadataUrl', 'configureEmailSettings', 'install-app', 'delete-app', 'create-user', 'reset-password', "
-            + "'syncAlertOffset', 'analyze-tables'");
->>>>>>> e3074afa
+            + "'syncAlertOffset', 'analyze-tables', 'cleanup-flowable-history'");
     LOG.info(
         "Use 'reindex --auto-tune' for automatic performance optimization based on cluster capabilities");
     LOG.info(
