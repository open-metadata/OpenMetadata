package org.openmetadata.service.util;

import static org.openmetadata.common.utils.CommonUtil.nullOrEmpty;
import static org.openmetadata.service.Entity.ADMIN_USER_NAME;
import static org.openmetadata.service.Entity.FIELD_OWNERS;
import static org.openmetadata.service.Entity.ORGANIZATION_NAME;
import static org.openmetadata.service.apps.bundles.insights.utils.TimestampUtils.timestampToString;
import static org.openmetadata.service.formatter.decorators.MessageDecorator.getDateStringEpochMilli;
import static org.openmetadata.service.jdbi3.UserRepository.AUTH_MECHANISM_FIELD;
import static org.openmetadata.service.resources.services.ingestionpipelines.IngestionPipelineResource.COLLECTION_PATH;
import static org.openmetadata.service.util.AsciiTable.printOpenMetadataText;
import static org.openmetadata.service.util.UserUtil.updateUserWithHashedPwd;

import ch.qos.logback.classic.Level;
import ch.qos.logback.classic.LoggerContext;
import com.fasterxml.jackson.core.type.TypeReference;
import com.fasterxml.jackson.databind.ObjectMapper;
import com.google.gson.Gson;
import com.google.gson.JsonElement;
import com.google.gson.JsonObject;
import io.dropwizard.configuration.EnvironmentVariableSubstitutor;
import io.dropwizard.configuration.FileConfigurationSourceProvider;
import io.dropwizard.configuration.SubstitutingSourceProvider;
import io.dropwizard.configuration.YamlConfigurationFactory;
import io.dropwizard.db.DataSourceFactory;
import io.dropwizard.jackson.Jackson;
import io.dropwizard.jersey.validation.Validators;
import jakarta.validation.Validator;
import java.net.URI;
import java.net.http.HttpClient;
import java.net.http.HttpRequest;
import java.net.http.HttpResponse;
import java.nio.charset.StandardCharsets;
import java.time.Duration;
import java.util.ArrayList;
import java.util.Arrays;
import java.util.HashSet;
import java.util.LinkedHashSet;
import java.util.List;
import java.util.Map;
import java.util.Objects;
import java.util.Scanner;
import java.util.Set;
import java.util.UUID;
import java.util.concurrent.Callable;
import java.util.stream.Collectors;
import lombok.SneakyThrows;
import lombok.extern.slf4j.Slf4j;
import org.jdbi.v3.core.Handle;
import org.jdbi.v3.core.Jdbi;
import org.openmetadata.schema.EntityInterface;
import org.openmetadata.schema.api.configuration.OpenMetadataBaseUrlConfiguration;
import org.openmetadata.schema.auth.JWTAuthMechanism;
import org.openmetadata.schema.email.SmtpSettings;
import org.openmetadata.schema.entity.Bot;
import org.openmetadata.schema.entity.app.App;
import org.openmetadata.schema.entity.app.AppMarketPlaceDefinition;
import org.openmetadata.schema.entity.app.AppRunRecord;
import org.openmetadata.schema.entity.app.AppSchedule;
import org.openmetadata.schema.entity.app.CreateApp;
import org.openmetadata.schema.entity.app.ScheduleTimeline;
import org.openmetadata.schema.entity.applications.configuration.internal.BackfillConfiguration;
import org.openmetadata.schema.entity.applications.configuration.internal.DataInsightsAppConfig;
import org.openmetadata.schema.entity.services.ingestionPipelines.IngestionPipeline;
import org.openmetadata.schema.entity.services.ingestionPipelines.PipelineServiceClientResponse;
import org.openmetadata.schema.entity.teams.AuthenticationMechanism;
import org.openmetadata.schema.entity.teams.Role;
import org.openmetadata.schema.entity.teams.User;
import org.openmetadata.schema.services.connections.metadata.AuthProvider;
import org.openmetadata.schema.settings.Settings;
import org.openmetadata.schema.settings.SettingsType;
import org.openmetadata.schema.system.EventPublisherJob;
import org.openmetadata.schema.type.EntityReference;
import org.openmetadata.schema.type.Include;
import org.openmetadata.schema.utils.JsonUtils;
import org.openmetadata.sdk.PipelineServiceClientInterface;
import org.openmetadata.search.IndexMapping;
import org.openmetadata.search.IndexMappingLoader;
import org.openmetadata.service.Entity;
import org.openmetadata.service.OpenMetadataApplicationConfig;
import org.openmetadata.service.TypeRegistry;
import org.openmetadata.service.apps.ApplicationHandler;
import org.openmetadata.service.apps.bundles.insights.DataInsightsApp;
import org.openmetadata.service.apps.bundles.searchIndex.SlackWebApiClient;
import org.openmetadata.service.apps.scheduler.AppScheduler;
import org.openmetadata.service.clients.pipeline.PipelineServiceClientFactory;
import org.openmetadata.service.events.AuditExcludeFilterFactory;
import org.openmetadata.service.events.AuditOnlyFilterFactory;
import org.openmetadata.service.exception.EntityNotFoundException;
import org.openmetadata.service.fernet.Fernet;
import org.openmetadata.service.governance.workflows.WorkflowHandler;
import org.openmetadata.service.jdbi3.AppMarketPlaceRepository;
import org.openmetadata.service.jdbi3.AppRepository;
import org.openmetadata.service.jdbi3.BotRepository;
import org.openmetadata.service.jdbi3.CollectionDAO;
import org.openmetadata.service.jdbi3.EntityRepository;
import org.openmetadata.service.jdbi3.EventSubscriptionRepository;
import org.openmetadata.service.jdbi3.IngestionPipelineRepository;
import org.openmetadata.service.jdbi3.ListFilter;
import org.openmetadata.service.jdbi3.MigrationDAO;
import org.openmetadata.service.jdbi3.PolicyRepository;
import org.openmetadata.service.jdbi3.RoleRepository;
import org.openmetadata.service.jdbi3.SystemRepository;
import org.openmetadata.service.jdbi3.TeamRepository;
import org.openmetadata.service.jdbi3.TypeRepository;
import org.openmetadata.service.jdbi3.UserRepository;
import org.openmetadata.service.jdbi3.locator.ConnectionType;
import org.openmetadata.service.migration.api.MigrationWorkflow;
import org.openmetadata.service.resources.CollectionRegistry;
import org.openmetadata.service.resources.apps.AppMapper;
import org.openmetadata.service.resources.apps.AppMarketPlaceMapper;
import org.openmetadata.service.resources.databases.DatasourceConfig;
import org.openmetadata.service.resources.settings.SettingsCache;
import org.openmetadata.service.search.IndexMappingVersionTracker;
import org.openmetadata.service.search.SearchClient;
import org.openmetadata.service.search.SearchRepository;
import org.openmetadata.service.search.SearchRepositoryFactory;
import org.openmetadata.service.search.elasticsearch.ElasticSearchClient;
import org.openmetadata.service.search.opensearch.OpenSearchClient;
import org.openmetadata.service.secrets.SecretsManager;
import org.openmetadata.service.secrets.SecretsManagerFactory;
import org.openmetadata.service.secrets.SecretsManagerUpdateService;
import org.openmetadata.service.security.auth.SecurityConfigurationManager;
import org.openmetadata.service.security.jwt.JWTTokenGenerator;
import org.openmetadata.service.util.jdbi.DatabaseAuthenticationProviderFactory;
import org.openmetadata.service.util.jdbi.JdbiUtils;
import org.slf4j.LoggerFactory;
import picocli.CommandLine;
import picocli.CommandLine.Command;
import picocli.CommandLine.Option;

@Slf4j
@Command(
    name = "OpenMetadataSetup",
    mixinStandardHelpOptions = true,
    version = "OpenMetadataSetup 1.3",
    description =
        "Creates or Migrates Database/Search Indexes. ReIndex the existing data into Elastic Search "
            + "or OpenSearch. Re-Deploys the service pipelines.")
public class OpenMetadataOperations implements Callable<Integer> {

  private OpenMetadataApplicationConfig config;
  private Jdbi jdbi;
  private SearchRepository searchRepository;
  private String nativeSQLScriptRootPath;
  private String extensionSQLScriptRootPath;
  private SecretsManager secretsManager;
  private CollectionDAO collectionDAO;

  @Option(
      names = {"-d", "--debug"},
      defaultValue = "false")
  private boolean debug;

  @Option(
      names = {"-c", "--config"},
      required = true)
  private String configFilePath;

  @Override
  public Integer call() {
    LOG.info(
        "Subcommand needed: 'info', 'validate', 'repair', 'check-connection', "
            + "'drop-create', 'changelog', 'migrate', 'migrate-secrets', 'reindex', 'reindex-rdf', 'reindexdi', 'deploy-pipelines', "
            + "'dbServiceCleanup', 'relationshipCleanup', 'tagUsageCleanup', 'drop-indexes', 'remove-security-config', 'create-indexes', "
            + "'setOpenMetadataUrl', 'configureEmailSettings', 'install-app', 'delete-app', 'create-user', 'reset-password', "
            + "'syncAlertOffset', 'analyze-tables', 'cleanup-flowable-history'");
    LOG.info(
        "Use 'reindex --auto-tune' for automatic performance optimization based on cluster capabilities");
    LOG.info(
        "Use 'cleanup-flowable-history --delete --runtime-batch-size=1000 --history-batch-size=1000' for Flowable cleanup with custom options");
    return 0;
  }

  @Command(
<<<<<<< HEAD
      name = "info",
      description =
          "Shows the list of migrations applied and the pending migration "
              + "waiting to be applied on the target database")
  public Integer info() {
    try {
      parseConfig();
      // First get the Flyway migration info
      LOG.info("Database Schema Migrations:");
      LOG.info(dumpToAsciiTable(flyway.info().all()));

      // Then get the native migration info from SERVER_CHANGE_LOG and SERVER_MIGRATION_SQL_LOGS
      LOG.info("Native System Data Migrations:");
      MigrationDAO migrationDAO = jdbi.onDemand(MigrationDAO.class);
      List<MigrationDAO.ServerChangeLog> serverChangeLogs = migrationDAO.listMetricsFromDBMigrations();

      // Create a formatted display for native migrations
      Set<String> columns = new LinkedHashSet<>(Set.of("version", "installedOn", "status"));
      List<List<String>> rows = new ArrayList<>();

      for (MigrationDAO.ServerChangeLog serverChangeLog : serverChangeLogs) {
        List<String> row = new ArrayList<>();
        row.add(serverChangeLog.getVersion());
        row.add(serverChangeLog.getInstalledOn());
        row.add(serverChangeLog.getStatus() != null ? serverChangeLog.getStatus() : "COMPLETED");

        if (serverChangeLog.getMetrics() != null) {
          JsonObject metricsJson = new Gson().fromJson(serverChangeLog.getMetrics(), JsonObject.class);
          for (Map.Entry<String, JsonElement> entry : metricsJson.entrySet()) {
            if (!columns.contains(entry.getKey())) { columns.add(entry.getKey()); }
            row.add(entry.getValue().toString());
          }
        }
        rows.add(row);
      }

      printToAsciiTable(columns.stream().toList(), rows, "No Native Migrations Found");

      return 0;
    } catch (Exception e) {
      LOG.error("Failed due to ", e);
      return 1;
    }
  }

  @Command(
      name = "validate",
      description =
          "Checks if the all the migrations haven been applied " + "on the target database.")
  public Integer validate() {
    try {
      parseConfig();
      //Validate flyway migrations
      flyway.validate();

      // Validate native migrations
      ConnectionType connType = ConnectionType.from(config.getDataSourceFactory().getDriverClass());
      DatasourceConfig.initialize(connType.label);
      MigrationWorkflow workflow = new MigrationWorkflow(
              jdbi, nativeSQLScriptRootPath, connType, extensionSQLScriptRootPath, config, false);
      workflow.loadMigrations();
      List<String> appliedMigrations = jdbi.withHandle(handle ->
              handle.createQuery("SELECT version FROM SERVER_CHANGE_LOG WHERE status = 'SUCCESS' ORDER BY version")
                      .mapTo(String.class)
                      .list());
      List<String> pendingMigrations = workflow.getPendingMigrations();
      if (!pendingMigrations.isEmpty()) {
        throw new RuntimeException("Native migrations validation failed - pending migrations exist");
      }
      List<String> failedMigrations = jdbi.withHandle(handle ->
              handle.createQuery("SELECT version FROM SERVER_CHANGE_LOG WHERE status = 'FAILED' ORDER BY version")
                      .mapTo(String.class)
                      .list());
      if (!failedMigrations.isEmpty()) {
        throw new RuntimeException("Native migrations validation failed - failed migrations exist");
      }
      return 0;
    } catch (Exception e) {
      LOG.error("Database migration validation failed due to ", e);
      return 1;
    }
  }

  @Command(
      name = "repair",
      description =
          "Repairs the SERVER_MIGRATION_SQL_LOGS and SERVER_CHANGE_LOG tables which are used to track "
              + "all the migrations on the target database This involves removing entries for the failed migrations and update"
              + "the checksum of migrations already applied on the target database")
  public Integer repair() {
    try {
      parseConfig();
      // Repair Flyway migration records
      flyway.repair();

      // Get the migration workflow to repair native migrations
      ConnectionType connType = ConnectionType.from(config.getDataSourceFactory().getDriverClass());
      DatasourceConfig.initialize(connType.label);

      // Handle repair of SERVER_MIGRATION_SQL_LOGS and SERVER_CHANGE_LOG tables
      try {
        List<String> failedVersions = jdbi.withHandle(handle ->
                handle.createQuery("SELECT version FROM SERVER_CHANGE_LOG WHERE status = 'FAILED'")
                        .mapTo(String.class)
                        .list());

        if (!failedVersions.isEmpty()) {
          LOG.info("Found {} failed migrations in SERVER_CHANGE_LOG", failedVersions.size());

          // Remove failed migrations from SERVER_CHANGE_LOG
          jdbi.useHandle(handle ->
                  handle.createUpdate("DELETE FROM SERVER_CHANGE_LOG WHERE status = 'FAILED'")
                          .execute());

          // Clean up related entries in SERVER_MIGRATION_SQL_LOGS
          for (String version : failedVersions) {
            jdbi.useHandle(handle ->
                    handle.createUpdate("DELETE FROM SERVER_MIGRATION_SQL_LOGS WHERE version = :version")
                            .bind("version", version)
                            .execute());
          }
        }
      } catch (Exception e) {
        LOG.error("Error repairing SERVER_CHANGE_LOG and SERVER_MIGRATION_SQL_LOGS tables", e);
        throw e;
      }
      return 0;
    } catch (Exception e) {
      LOG.error("Repair of migration tables failed due to ", e);
      return 1;
    }
  }

  @Command(
=======
>>>>>>> e1ad1477
      name = "setOpenMetadataUrl",
      description = "Set or update the OpenMetadata URL in the system repository")
  public Integer setOpenMetadataUrl(
      @Option(
              names = {"-u", "--url"},
              description = "OpenMetadata URL to store in the system repository",
              required = true)
          String openMetadataUrl) {
    try {
      URI uri = URI.create(openMetadataUrl);
      parseConfig();
      Settings updatedSettings =
          new Settings()
              .withConfigType(SettingsType.OPEN_METADATA_BASE_URL_CONFIGURATION)
              .withConfigValue(
                  new OpenMetadataBaseUrlConfiguration().withOpenMetadataUrl(uri.toString()));

      Entity.getSystemRepository().createOrUpdate(updatedSettings);
      LOG.info("Updated OpenMetadata URL to: {}", openMetadataUrl);
      return 0;
    } catch (Exception e) {
      LOG.error("Failed to set OpenMetadata URL due to: ", e);
      return 1;
    }
  }

  @Command(
      name = "configureEmailSettings",
      description =
          "Set or update the SMTP/Email configuration in the OpenMetadata system repository")
  public Integer configureEmailSettings(
      @Option(
              names = {"--emailingEntity"},
              description = "Identifier or entity name used for sending emails (e.g. OpenMetadata)",
              required = true)
          String emailingEntity,
      @Option(
              names = {"--supportUrl"},
              description =
                  "Support URL for help or documentation (e.g. https://slack.open-metadata.org)",
              required = true)
          String supportUrl,
      @Option(
              names = {"--enableSmtpServer"},
              description = "Flag indicating whether SMTP server is enabled (true/false)",
              required = true,
              arity = "1")
          boolean enableSmtpServer,
      @Option(
              names = {"--senderMail"},
              description = "Sender email address used for outgoing messages",
              required = true)
          String senderMail,
      @Option(
              names = {"--serverEndpoint"},
              description = "SMTP server endpoint (host)",
              required = true)
          String serverEndpoint,
      @Option(
              names = {"--serverPort"},
              description = "SMTP server port",
              required = true)
          String serverPort,
      @Option(
              names = {"--username"},
              description = "SMTP server username",
              required = true)
          String username,
      @Option(
              names = {"--password"},
              description = "SMTP server password (may be masked)",
              interactive = true,
              arity = "0..1",
              required = true)
          char[] password,
      @Option(
              names = {"--transportationStrategy"},
              description = "SMTP connection strategy (one of: SMTP, SMTPS, SMTP_TLS)",
              required = true)
          String transportationStrategy,
      @Option(
              names = {"--templatePath"},
              description = "Custom path to email templates (if needed)")
          String templatePath,
      @Option(
              names = {"--templates"},
              description = "Email templates (e.g. openmetadata, collate)",
              required = true)
          String templates) {
    try {
      parseConfig();

      SmtpSettings smtpSettings = new SmtpSettings();
      smtpSettings.setEmailingEntity(emailingEntity);
      smtpSettings.setSupportUrl(supportUrl);
      smtpSettings.setEnableSmtpServer(enableSmtpServer);
      smtpSettings.setSenderMail(senderMail);
      smtpSettings.setServerEndpoint(serverEndpoint);

      smtpSettings.setServerPort(Integer.parseInt(serverPort));

      smtpSettings.setUsername(username);
      smtpSettings.setPassword(password != null ? new String(password) : "");

      try {
        smtpSettings.setTransportationStrategy(
            SmtpSettings.TransportationStrategy.valueOf(transportationStrategy.toUpperCase()));
      } catch (IllegalArgumentException e) {
        LOG.warn(
            "Invalid transportation strategy '{}'. Falling back to SMTP_TLS.",
            transportationStrategy);
        smtpSettings.setTransportationStrategy(SmtpSettings.TransportationStrategy.SMTP_TLS);
      }

      smtpSettings.setTemplatePath(templatePath);

      try {
        smtpSettings.setTemplates(SmtpSettings.Templates.valueOf(templates.toUpperCase()));
      } catch (IllegalArgumentException e) {
        LOG.warn("Invalid template value '{}'. Falling back to OPENMETADATA.", templates);
        smtpSettings.setTemplates(SmtpSettings.Templates.OPENMETADATA);
      }

      Settings emailSettings =
          new Settings()
              .withConfigType(SettingsType.EMAIL_CONFIGURATION)
              .withConfigValue(smtpSettings);

      Entity.getSystemRepository().createOrUpdate(emailSettings);

      LOG.info(
          "Email settings updated. (Email Entity: {}, SMTP Enabled: {}, SMTP Host: {})",
          emailingEntity,
          enableSmtpServer,
          serverEndpoint);
      return 0;

    } catch (Exception e) {
      LOG.error("Failed to configure email settings due to: ", e);
      return 1;
    }
  }

  @Command(name = "install-app", description = "Install the application from App MarketPlace.")
  public Integer installApp(
      @Option(
              names = {"-n", "--name"},
              description = "The name of the application to install.",
              required = true)
          String appName,
      @Option(
              names = {"--force"},
              description = "Forces migrations to be run again, even if they have ran previously",
              defaultValue = "false")
          boolean force) {
    try {
      parseConfig();
      initializeCollectionRegistry();
      WorkflowHandler.initialize(config);
      SettingsCache.initialize(config);
      initializeSecurityConfig();
      AppRepository appRepository = (AppRepository) Entity.getEntityRepository(Entity.APPLICATION);

      if (!force && isAppInstalled(appRepository, appName)) {
        LOG.info("App already installed.");
        return 0;
      }

      if (force && deleteApplication(appRepository, appName)) {
        LOG.info("App deleted.");
      }

      LOG.info("App not installed. Installing...");
      installApplication(appName, appRepository);
      LOG.info("App Installed.");
      return 0;
    } catch (Exception e) {
      LOG.error("Install Application Failed", e);
      return 1;
    }
  }

  @Command(name = "delete-app", description = "Delete the installed application.")
  public Integer deleteApp(
      @Option(
              names = {"-n", "--name"},
              description = "The name of the application to install.",
              required = true)
          String appName) {
    try {
      parseConfig();
      initializeCollectionRegistry();
      SettingsCache.initialize(config);
      initializeSecurityConfig();
      AppRepository appRepository = (AppRepository) Entity.getEntityRepository(Entity.APPLICATION);
      if (deleteApplication(appRepository, appName)) {
        LOG.info("App deleted.");
      }
      return 0;
    } catch (Exception e) {
      LOG.error("Delete Application Failed", e);
      return 1;
    }
  }

  @Command(
      name = "create-user",
      description = "Creates a new user when basic authentication is enabled.")
  public Integer createUser(
      @Option(
              names = {"-u", "--user"},
              description = "User email address",
              required = true)
          String email,
      @Option(
              names = {"-p", "--password"},
              description = "User password",
              interactive = true,
              arity = "0..1",
              required = true)
          char[] password,
      @Option(
              names = {"--admin"},
              description = "Promote the user as an admin",
              defaultValue = "false")
          boolean admin) {
    try {
      LOG.info("Creating user: {}", email);
      if (nullOrEmpty(password)) {
        throw new IllegalArgumentException("Password cannot be empty.");
      }
      if (nullOrEmpty(email)
          || !email.matches("^[A-Za-z0-9._%+-]+@[A-Za-z0-9.-]+\\.[A-Za-z]{2,}$")) {
        throw new IllegalArgumentException("Invalid email address: " + email);
      }
      parseConfig();
      initializeCollectionRegistry();
      SettingsCache.initialize(config);
      initializeSecurityConfig();
      AuthProvider authProvider = SecurityConfigurationManager.getCurrentAuthConfig().getProvider();
      if (!authProvider.equals(AuthProvider.BASIC)) {
        LOG.error("Authentication is not set to basic. User creation is not supported.");
        return 1;
      }
      UserRepository userRepository = (UserRepository) Entity.getEntityRepository(Entity.USER);
      try {
        userRepository.getByEmail(null, email, EntityUtil.Fields.EMPTY_FIELDS);
        LOG.info("User {} already exists.", email);
        return 0;
      } catch (EntityNotFoundException ex) {
        // Expected – continue to create the user.
      }
      initOrganization();
      String domain = email.substring(email.indexOf("@") + 1);
      String username = email.substring(0, email.indexOf("@"));
      UserUtil.createOrUpdateUser(authProvider, username, new String(password), domain, admin);
      LOG.info("User {} created successfully. Admin: {}", email, admin);
      return 0;
    } catch (Exception e) {
      LOG.error("Failed to create user: {}", email, e);
      return 1;
    }
  }

  private void initializeCollectionRegistry() {
    LoggerContext loggerContext = (LoggerContext) LoggerFactory.getILoggerFactory();
    ch.qos.logback.classic.Logger rootLogger =
        loggerContext.getLogger(org.slf4j.Logger.ROOT_LOGGER_NAME);
    Level originalLevel = rootLogger.getLevel();

    try {
      rootLogger.setLevel(Level.ERROR);
      CollectionRegistry.initialize();
    } finally {
      // Restore the original logging level.
      rootLogger.setLevel(originalLevel);
    }
  }

  private void initializeSecurityConfig() {
    try {
      var authConfig =
          Entity.getSystemRepository()
              .getConfigWithKey(SettingsType.AUTHENTICATION_CONFIGURATION.value());
      if (authConfig != null) {
        SecurityConfigurationManager.getInstance()
            .setCurrentAuthConfig(
                JsonUtils.convertValue(
                    authConfig.getConfigValue(),
                    org.openmetadata.schema.api.security.AuthenticationConfiguration.class));
      } else if (config.getAuthenticationConfiguration() != null) {
        SecurityConfigurationManager.getInstance()
            .setCurrentAuthConfig(config.getAuthenticationConfiguration());
      }
    } catch (Exception e) {
      if (config.getAuthenticationConfiguration() != null) {
        SecurityConfigurationManager.getInstance()
            .setCurrentAuthConfig(config.getAuthenticationConfiguration());
      }
    }
  }

  private boolean isAppInstalled(AppRepository appRepository, String appName) {
    try {
      appRepository.findByName(appName, Include.NON_DELETED);
      return true;
    } catch (EntityNotFoundException e) {
      return false;
    }
  }

  private boolean deleteApplication(AppRepository appRepository, String appName) {
    try {
      appRepository.deleteByName(ADMIN_USER_NAME, appName, true, true);
      return true;
    } catch (EntityNotFoundException e) {
      return false;
    }
  }

  private void installApplication(String appName, AppRepository appRepository) throws Exception {
    PipelineServiceClientInterface pipelineServiceClient =
        PipelineServiceClientFactory.createPipelineServiceClient(
            config.getPipelineServiceClientConfiguration());

    JWTTokenGenerator.getInstance()
        .init(
            SecurityConfigurationManager.getInstance()
                .getCurrentAuthConfig()
                .getTokenValidationAlgorithm(),
            config.getJwtTokenConfiguration());

    AppMarketPlaceMapper mapper = new AppMarketPlaceMapper(pipelineServiceClient);
    AppMarketPlaceRepository appMarketRepository =
        (AppMarketPlaceRepository) Entity.getEntityRepository(Entity.APP_MARKET_PLACE_DEF);

    AppMarketPlaceUtil.createAppMarketPlaceDefinitions(appMarketRepository, mapper);

    AppMarketPlaceDefinition definition =
        appMarketRepository.getByName(null, appName, appMarketRepository.getFields("id"));

    CreateApp createApp =
        new CreateApp()
            .withName(definition.getName())
            .withDescription(definition.getDescription())
            .withDisplayName(definition.getDisplayName())
            .withAppSchedule(new AppSchedule().withScheduleTimeline(ScheduleTimeline.NONE))
            .withAppConfiguration(Map.of());

    AppMapper appMapper = new AppMapper();
    App entity = appMapper.createToEntity(createApp, ADMIN_USER_NAME);
    appRepository.prepareInternal(entity, true);
    appRepository.createOrUpdate(null, entity, ADMIN_USER_NAME);
  }

  @Command(
      name = "check-connection",
      description =
          "Checks if a connection can be successfully " + "obtained for the target database")
  public Integer checkConnection() {
    try {
      parseConfig();
<<<<<<< HEAD
      //Check flyway
      flyway.getConfiguration().getDataSource().getConnection();

      //Check native tables
      try {
        jdbi.withHandle(handle -> {
          try {
            handle.createQuery("SELECT COUNT(*) FROM SERVER_CHANGE_LOG")
                    .mapTo(Integer.class)
                    .findOne();
            return true;
          } catch (Exception e) {
            LOG.warn("Could not access SERVER_CHANGE_LOG table: {}", e.getMessage());
            return false;
          }
        });

        // querying SERVER_MIGRATION_SQL_LOGS table
        jdbi.withHandle(handle -> {
          try {
            handle.createQuery("SELECT COUNT(*) FROM SERVER_MIGRATION_SQL_LOGS")
                    .mapTo(Integer.class)
                    .findOne();
            return true;
          } catch (Exception e) {
            LOG.warn("Could not access SERVER_MIGRATION_SQL_LOGS table: {}", e.getMessage());
            return false;
          }
        });

      } catch (Exception e) {
        LOG.warn("Error checking migration tables: {}", e.getMessage());
      } finally {
        if (connection != null && !connection.isClosed()) {
          connection.close();
        }
      }
=======
      jdbi.open().getConnection();
>>>>>>> e1ad1477
      return 0;
    } catch (Exception e) {
      LOG.error("Failed to check connection due to ", e);
      return 1;
    }
  }

  @Command(
      name = "drop-create",
      description =
          "Deletes any tables in configured database and creates a new tables "
              + "based on current version of OpenMetadata. This command also re-creates the search indexes.")
  public Integer dropCreate() {
    try {
      promptUserForDelete();
      parseConfig();
      LOG.info("Deleting all the OpenMetadata tables.");
      dropAllTables();
      LOG.info("Running the Native Migrations.");
      validateAndRunSystemDataMigrations(true);
      LOG.info("OpenMetadata Database Schema is Updated.");
      LOG.info("create indexes.");
      searchRepository.createIndexes();
      Entity.cleanup();
      return 0;
    } catch (Exception e) {
      LOG.error("Failed to drop create due to ", e);
      return 1;
    }
  }

  @Command(name = "reset-password", description = "Reset the password for a user.")
  public Integer resetUserPassword(
      @Option(
              names = {"-e", "--email"},
              description = "Email for which to reset the password.",
              required = true)
          String email,
      @Option(
              names = {"-p", "--password"},
              description = "Enter user password",
              arity = "0..1",
              interactive = true,
              required = true)
          char[] password) {
    try {
      LOG.info("Resetting password for user : {}", email);
      if (nullOrEmpty(password)) {
        throw new IllegalArgumentException("Password cannot be empty.");
      }
      parseConfig();
      CollectionRegistry.initialize();
      SettingsCache.initialize(config);
      initializeSecurityConfig();

      AuthProvider authProvider = SecurityConfigurationManager.getCurrentAuthConfig().getProvider();

      // Only Basic Auth provider is supported for password reset
      if (!authProvider.equals(AuthProvider.BASIC)) {
        LOG.error("Auth Provider is Not Basic. Cannot apply Password");
        return 1;
      }

      UserRepository userRepository = (UserRepository) Entity.getEntityRepository(Entity.USER);
      Set<String> fieldList = new HashSet<>(userRepository.getPatchFields().getFieldList());
      fieldList.add(AUTH_MECHANISM_FIELD);
      User originalUser = userRepository.getByEmail(null, email, new EntityUtil.Fields(fieldList));

      // Check if the user is a bot user
      if (Boolean.TRUE.equals(originalUser.getIsBot())) {
        LOG.error("Bot user : {} cannot have password.", originalUser.getName());
        return 1;
      }

      User updatedUser = JsonUtils.deepCopy(originalUser, User.class);
      String inputPwd = new String(password);
      updateUserWithHashedPwd(updatedUser, inputPwd);
      UserUtil.addOrUpdateUser(updatedUser);
      LOG.info("Password updated successfully.");
      return 0;
    } catch (Exception e) {
      LOG.error("Failed to reset user password.", e);
      return 1;
    }
  }

  @Command(
      name = "migrate",
      description = "Migrates the OpenMetadata database schema and search index mappings.")
  public Integer migrate(
      @Option(
              names = {"--force"},
              description = "Forces migrations to be run again, even if they have ran previously",
              defaultValue = "false")
          boolean force) {
    try {
      LOG.info("Migrating the OpenMetadata Schema.");
      parseConfig();
      validateAndRunSystemDataMigrations(force);
      LOG.info("Update Search Indexes.");
      searchRepository.updateIndexes();
      printChangeLog();
      // update entities secrets if required
      new SecretsManagerUpdateService(secretsManager, config.getClusterName()).updateEntities();
      Entity.cleanup();
      return 0;
    } catch (Exception e) {
      LOG.error("Failed to db migration due to ", e);
      return 1;
    }
  }

  @Command(name = "changelog", description = "Prints the change log of database migration.")
  public Integer changelog() {
    try {
      parseConfig();
      printChangeLog();
      return 0;
    } catch (Exception e) {
      LOG.error("Failed to fetch db change log due to ", e);
      return 1;
    }
  }

  @Command(
      name = "dbServiceCleanup",
      description = "Cleans Up broken relationship hierarchy for database service.")
  public Integer cleanupOrphanedEntities() {
    try {
      LOG.info("Running a Database Service Hierarchy Cleanup");
      parseConfig();

      // Check Broken Tables
      List<String> brokenTables = Entity.getCollectionDAO().tableDAO().getBrokenTables();
      LOG.info("Following Tables seems to be Broken.");
      List<String> tableColumns = List.of(String.format("Tables(%d)", brokenTables.size()));
      List<List<String>> allRowsForTables = new ArrayList<>();
      for (String name : brokenTables) {
        List<String> row = new ArrayList<>();
        row.add(name);
        allRowsForTables.add(row);
      }
      printToAsciiTable(tableColumns.stream().toList(), allRowsForTables, "No Broken Tables.");
      LOG.info("Cleaning up the broken tables.");
      if (!brokenTables.isEmpty()) {
        Entity.getCollectionDAO().tableDAO().removeBrokenTables();
      }

      List<String> brokenSchemas =
          Entity.getCollectionDAO().databaseSchemaDAO().getBrokenDatabaseSchemas();
      LOG.info("Following DatabaseSchemas seems to be Broken.");
      List<String> dbSchemaColumns =
          List.of(String.format("DatabaseSchemas(%d)", brokenSchemas.size()));
      List<List<String>> allRowsForSchemas = new ArrayList<>();
      for (String name : brokenSchemas) {
        List<String> row = new ArrayList<>();
        row.add(name);
        allRowsForSchemas.add(row);
      }
      printToAsciiTable(dbSchemaColumns.stream().toList(), allRowsForSchemas, "No Broken Schemas.");
      if (!brokenSchemas.isEmpty()) {
        Entity.getCollectionDAO().databaseSchemaDAO().removeBrokenDatabaseSchemas();
      }

      List<String> brokenDatabases = Entity.getCollectionDAO().databaseDAO().getBrokenDatabase();
      LOG.info("Following Database seems to be Broken.");
      List<String> databaseColumns = List.of(String.format("Database(%d)", brokenSchemas.size()));
      List<List<String>> allRowsForDatabases = new ArrayList<>();
      for (String name : brokenDatabases) {
        List<String> row = new ArrayList<>();
        row.add(name);
        allRowsForDatabases.add(row);
      }
      printToAsciiTable(
          databaseColumns.stream().toList(), allRowsForDatabases, "No Broken Databases.");
      if (!brokenDatabases.isEmpty()) {
        Entity.getCollectionDAO().databaseDAO().removeDatabase();
      }

      return 0;
    } catch (Exception e) {
      LOG.error("Failed to Entity Cleanup due to ", e);
      return 1;
    }
  }

  @Command(
      name = "relationshipCleanup",
      description =
          "Cleans up orphaned entity relationships where referenced entities no longer exist, "
              + "and broken service hierarchy entities. By default, runs in dry-run mode to only identify orphaned relationships.")
  public Integer cleanupOrphanedRelationships(
      @Option(
              names = {"--delete"},
              description =
                  "Actually delete the orphaned relationships and broken entities. Without this flag, the command only identifies orphaned relationships (dry-run mode).",
              defaultValue = "false")
          boolean delete,
      @Option(
              names = {"-b", "--batch-size"},
              defaultValue = "1000",
              description = "Number of relationships to process in each batch.")
          int batchSize,
      @Option(
              names = {"--skip-hierarchy-cleanup"},
              description =
                  "Skip the service hierarchy cleanup and only perform generic relationship cleanup.",
              defaultValue = "false")
          boolean skipHierarchyCleanup) {
    try {
      boolean dryRun = !delete;
      LOG.info(
          "Running Entity Relationship Cleanup. Dry run: {}, Batch size: {}, Skip hierarchy cleanup: {}",
          dryRun,
          batchSize,
          skipHierarchyCleanup);
      parseConfig();

      if (skipHierarchyCleanup) {
        // Only perform relationship cleanup
        LOG.info("=== Entity Relationship Cleanup Only ===");
        EntityRelationshipCleanup cleanup = new EntityRelationshipCleanup(collectionDAO, dryRun);
        EntityRelationshipCleanup.EntityCleanupResult result = cleanup.performCleanup(batchSize);

        LOG.info("Total relationships scanned: {}", result.getTotalRelationshipsScanned());
        LOG.info("Orphaned relationships found: {}", result.getOrphanedRelationshipsFound());
        LOG.info("Relationships deleted: {}", result.getRelationshipsDeleted());

        if (dryRun && result.getOrphanedRelationshipsFound() > 0) {
          LOG.info("To actually delete these orphaned relationships, run with --delete");
          return 1;
        }
      } else {
        // Perform comprehensive cleanup (relationships + hierarchies)
        EntityRelationshipCleanupUtil comprehensiveCleanup =
            dryRun
                ? EntityRelationshipCleanupUtil.forDryRun(collectionDAO, batchSize)
                : EntityRelationshipCleanupUtil.forActualCleanup(collectionDAO, batchSize);

        EntityRelationshipCleanupUtil.CleanupResult result =
            comprehensiveCleanup.performComprehensiveCleanup();
        comprehensiveCleanup.printComprehensiveResults(result);

        if (dryRun && result.getTotalEntitiesDeleted() > 0) {
          LOG.info(
              "To actually delete these orphaned relationships and broken entities, run with --delete");
          return 1;
        }
      }

      return 0;
    } catch (Exception e) {
      LOG.error("Failed to cleanup orphaned relationships due to ", e);
      return 1;
    }
  }

  @Command(
      name = "tagUsageCleanup",
      description =
          "Cleans up orphaned tag usages where referenced tags or glossary terms no longer exist. "
              + "By default, runs in dry-run mode to only identify orphaned tag usages.")
  public Integer cleanupOrphanedTagUsages(
      @Option(
              names = {"--delete"},
              description =
                  "Actually delete the orphaned tag usages. Without this flag, the command only identifies orphaned tag usages (dry-run mode).",
              defaultValue = "false")
          boolean delete,
      @Option(
              names = {"-b", "--batch-size"},
              defaultValue = "1000",
              description = "Number of tag usages to process in each batch.")
          int batchSize) {
    try {
      boolean dryRun = !delete;
      LOG.info("Running Tag Usage Cleanup. Dry run: {}, Batch size: {}", dryRun, batchSize);
      parseConfig();

      TagUsageCleanup cleanup = new TagUsageCleanup(collectionDAO, dryRun);
      TagUsageCleanup.TagCleanupResult result = cleanup.performCleanup(batchSize);

      LOG.info("Total tag usages scanned: {}", result.getTotalTagUsagesScanned());
      LOG.info("Orphaned tag usages found: {}", result.getOrphanedTagUsagesFound());
      LOG.info("Tag usages deleted: {}", result.getTagUsagesDeleted());

      if (dryRun && result.getOrphanedTagUsagesFound() > 0) {
        LOG.info("To actually delete these orphaned tag usages, run with --delete");
        return 1;
      }

      return 0;
    } catch (Exception e) {
      LOG.error("Failed to cleanup orphaned tag usages due to ", e);
      return 1;
    }
  }

  @Command(name = "reindex", description = "Re Indexes data into search engine from command line.")
  public Integer reIndex(
      @Option(
              names = {"-b", "--batch-size"},
              defaultValue = "300",
              description = "Number of records to process in each batch.")
          int batchSize,
      @Option(
              names = {"-p", "--payload-size"},
              defaultValue = "104857600",
              description = "Maximum size of the payload in bytes.")
          long payloadSize,
      @Option(
              names = {"--recreate-indexes"},
              defaultValue = "true",
              description = "Flag to determine if indexes should be recreated.")
          boolean recreateIndexes,
      @Option(
              names = {"--producer-threads"},
              defaultValue = "10",
              description = "Number of threads to use for processing.")
          int producerThreads,
      @Option(
              names = {"--consumer-threads"},
              defaultValue = "5",
              description = "Number of threads to use for processing.")
          int consumerThreads,
      @Option(
              names = {"--queue-size"},
              defaultValue = "300",
              description = "Queue Size to use internally for reindexing.")
          int queueSize,
      @Option(
              names = {"--back-off"},
              defaultValue = "1000",
              description = "Back-off time in milliseconds for retries.")
          int backOff,
      @Option(
              names = {"--max-back-off"},
              defaultValue = "10000",
              description = "Max Back-off time in milliseconds for retries.")
          int maxBackOff,
      @Option(
              names = {"--max-requests"},
              defaultValue = "1000",
              description = "Maximum number of concurrent search requests.")
          int maxRequests,
      @Option(
              names = {"--retries"},
              defaultValue = "3",
              description = "Maximum number of retries for failed search requests.")
          int retries,
      @Option(
              names = {"--auto-tune"},
              defaultValue = "false",
              description =
                  "Enable automatic performance tuning based on cluster capabilities and database entity count. When enabled, overrides manual parameter settings.")
          boolean autoTune,
      @Option(
              names = {"--force"},
              defaultValue = "false",
              description = "Force reindexing even if no index mapping changes are detected.")
          boolean force,
      @Option(
              names = {"--entities"},
              defaultValue = "'all'",
              description =
                  "Entities to reindex. Passing --entities='table,dashboard' will reindex table and dashboard entities. Passing nothing will reindex everything.")
          String entityStr,
      @Option(
              names = {"--slack-bot-token"},
              description = "Optional Slack bot token for real-time progress updates in Slack.")
          String slackBotToken,
      @Option(
              names = {"--slack-channel"},
              description =
                  "Slack channel ID or name (required when using bot token, e.g., 'C1234567890' or '#general').")
          String slackChannel) {
    try {
      LOG.info(
          "Running Reindexing with Entities:{} , Batch Size: {}, Payload Size: {}, Recreate-Index: {}, Producer threads: {}, Consumer threads: {}, Queue Size: {}, Back-off: {}, Max Back-off: {}, Max Requests: {}, Retries: {}, Auto-tune: {}",
          entityStr,
          batchSize,
          payloadSize,
          recreateIndexes,
          producerThreads,
          consumerThreads,
          queueSize,
          backOff,
          maxBackOff,
          maxRequests,
          retries,
          autoTune);
      parseConfig();
      CollectionRegistry.initialize();
      ApplicationHandler.initialize(config);
      CollectionRegistry.getInstance().loadSeedData(jdbi, config, null, null, null, true);
      ApplicationHandler.initialize(config);
      TypeRepository typeRepository = (TypeRepository) Entity.getEntityRepository(Entity.TYPE);
      TypeRegistry.instance().initialize(typeRepository);
      AppScheduler.initialize(config, collectionDAO, searchRepository);

      // Prepare search repository for reindexing (e.g., initialize vector services)
      searchRepository.prepareForReindex();

      String appName = "SearchIndexingApplication";
      // Handle entityStr with or without quotes
      String cleanEntityStr = entityStr;
      if (entityStr.startsWith("'") && entityStr.endsWith("'")) {
        cleanEntityStr = entityStr.substring(1, entityStr.length() - 1);
      }
      Set<String> entities = new HashSet<>(Arrays.asList(cleanEntityStr.split(",")));
      return executeSearchReindexApp(
          appName,
          entities,
          batchSize,
          payloadSize,
          recreateIndexes,
          producerThreads,
          consumerThreads,
          queueSize,
          backOff,
          maxBackOff,
          maxRequests,
          retries,
          autoTune,
          force,
          slackBotToken,
          slackChannel);
    } catch (Exception e) {
      LOG.error("Failed to reindex due to ", e);
      return 1;
    }
  }

  @Command(name = "syncAlertOffset", description = "Sync the Alert Offset.")
  public Integer reIndex(
      @Option(
              names = {"-n", "--name"},
              description = "Name of the alerts.",
              required = true)
          String alertName) {
    try {
      parseConfig();
      CollectionRegistry.initialize();
      EventSubscriptionRepository repository =
          (EventSubscriptionRepository) Entity.getEntityRepository(Entity.EVENT_SUBSCRIPTION);
      repository.syncEventSubscriptionOffset(alertName);
      return 0;
    } catch (Exception e) {
      LOG.error("Failed to sync alert offset due to ", e);
      return 1;
    }
  }

  private int executeSearchReindexApp(
      String appName,
      Set<String> entities,
      int batchSize,
      long payloadSize,
      boolean recreateIndexes,
      int producerThreads,
      int consumerThreads,
      int queueSize,
      int backOff,
      int maxBackOff,
      int maxRequests,
      int retries,
      boolean autoTune,
      boolean force,
      String slackBotToken,
      String slackChannel) {
    AppRepository appRepository = (AppRepository) Entity.getEntityRepository(Entity.APPLICATION);
    App app = appRepository.getByName(null, appName, appRepository.getFields("id"));

    // Check for index mapping changes only when running from CLI
    IndexMappingVersionTracker versionTracker = null;
    boolean shouldUpdateVersions = false;
    ReindexingProgressMonitor progressMonitor = null;

    if (!force && recreateIndexes) {
      try {
        String version = System.getProperty("project.version", "1.8.0-SNAPSHOT");
        versionTracker = new IndexMappingVersionTracker(collectionDAO, version, "system");

        List<String> changedMappings = versionTracker.getChangedMappings();

        if (changedMappings.isEmpty()) {
          LOG.info("✅ Smart reindexing: No index mapping changes detected, skipping reindex");
          recreateIndexes = false;

          // Send Slack notification if configured
          if (slackBotToken != null
              && !slackBotToken.isEmpty()
              && slackChannel != null
              && !slackChannel.isEmpty()) {
            try {
              String instanceUrl = getInstanceUrlFromSettings();
              SlackWebApiClient slackClient =
                  new SlackWebApiClient(slackBotToken, slackChannel, instanceUrl);
              slackClient.sendNoChangesNotification();
            } catch (Exception e) {
              LOG.warn("Failed to send Slack notification for no changes", e);
            }
          }
        } else {
          shouldUpdateVersions = true;

          // If 'all' entities were requested, only reindex changed ones
          if (entities.contains("all")) {
            entities = new HashSet<>(changedMappings);
          } else {
            // If specific entities were requested, check if any have changed mappings
            Set<String> requestedAndChanged = new HashSet<>(entities);
            requestedAndChanged.retainAll(changedMappings);
            if (requestedAndChanged.isEmpty()) {
              LOG.info(
                  "✅ Smart reindexing: None of the requested entities have mapping changes, skipping reindex");
              recreateIndexes = false;
              shouldUpdateVersions = false;

              // Send Slack notification if configured
              if (slackBotToken != null
                  && !slackBotToken.isEmpty()
                  && slackChannel != null
                  && !slackChannel.isEmpty()) {
                try {
                  String instanceUrl = getInstanceUrlFromSettings();
                  SlackWebApiClient slackClient =
                      new SlackWebApiClient(slackBotToken, slackChannel, instanceUrl);
                  slackClient.sendNoChangesNotification();
                } catch (Exception e) {
                  LOG.warn("Failed to send Slack notification for no changes", e);
                }
              }
            } else {
              entities = requestedAndChanged;
            }
          }

          // Initialize progress monitor for entities that will be reindexed
          if (recreateIndexes) {
            progressMonitor = new ReindexingProgressMonitor(entities.stream().sorted().toList());
            progressMonitor.printInitialSummary();
          }
        }
      } catch (Exception e) {
        LOG.warn("⚠️  Smart reindexing unavailable: {}", e.getMessage());
        LOG.info("🔄 Falling back to standard reindexing for all requested entities");
      }
    }

    // Initialize progress monitor for force mode as well to get clean output
    if (progressMonitor == null && recreateIndexes && force) {
      progressMonitor = new ReindexingProgressMonitor(entities.stream().sorted().toList());
      LOG.info("");
      LOG.info("🔄 Force Reindexing");
      LOG.info("═".repeat(80));
      LOG.info("🎯 Entities to reindex: {}", String.join(", ", entities));
      LOG.info("⏳ Reindexing in progress...");
      LOG.info("");
    }

    // If recreateIndexes is false, we should not proceed with reindexing
    if (!recreateIndexes) {
      LOG.info("Reindexing skipped - no changes detected");
      return 0; // Success - no reindexing needed
    }

    EventPublisherJob config =
        (JsonUtils.convertValue(app.getAppConfiguration(), EventPublisherJob.class))
            .withEntities(entities)
            .withBatchSize(batchSize)
            .withPayLoadSize(payloadSize)
            .withRecreateIndex(recreateIndexes)
            .withProducerThreads(producerThreads)
            .withConsumerThreads(consumerThreads)
            .withQueueSize(queueSize)
            .withInitialBackoff(backOff)
            .withMaxBackoff(maxBackOff)
            .withMaxConcurrentRequests(maxRequests)
            .withMaxRetries(retries)
            .withAutoTune(autoTune)
            .withForce(force)
            .withSlackBotToken(slackBotToken)
            .withSlackChannel(slackChannel);

    // Log auto-tune behavior
    if (autoTune) {
      LOG.info(
          "Auto-tune enabled: SearchIndexApp will analyze cluster capabilities and optimize parameters automatically");
      LOG.info("Manual parameter settings will be overridden by auto-tuned values based on:");
      LOG.info("  - OpenSearch/ElasticSearch cluster stats and settings");
      LOG.info("  - Database entity counts");
      LOG.info("  - Available cluster resources and capacity");
      LOG.info("  - Request compression benefits (JSON payloads will be gzip compressed)");
    }

    // Trigger Application
    long currentTime = System.currentTimeMillis();
    AppScheduler.getInstance().triggerOnDemandApplication(app, JsonUtils.getMap(config));

    int result = waitAndReturnReindexingAppStatus(app, currentTime, progressMonitor);

    // Update mapping versions after successful reindexing
    if (result == 0 && shouldUpdateVersions && versionTracker != null) {
      try {
        versionTracker.updateMappingVersions();
        LOG.info(
            "✅ Smart reindexing: Updated mapping versions in database for future change detection");
      } catch (Exception e) {
        LOG.warn("⚠️  Failed to update index mapping versions in database", e);
        // Don't fail the operation if version update fails
      }
    }

    return result;
  }

  @Command(
      name = "reindexdi",
      description = "Re Indexes data insights into search engine from command line.")
  public Integer reIndexDI(
      @Option(
              names = {"-b", "--batch-size"},
              defaultValue = "100",
              description = "Number of records to process in each batch.")
          int batchSize,
      @Option(
              names = {"--recreate-indexes"},
              defaultValue = "true",
              description = "Flag to determine if indexes should be recreated.")
          boolean recreateIndexes,
      @Option(
              names = {"--start-date"},
              description = "Start Date to backfill from.")
          String startDate,
      @Option(
              names = {"--end-date"},
              description = "End Date to backfill to.")
          String endDate) {
    try {
      LOG.info(
          "Running Reindexing with Batch Size: {}, Recreate-Index: {}, Start Date: {}, End Date: {}.",
          batchSize,
          recreateIndexes,
          startDate,
          endDate);
      parseConfig();
      CollectionRegistry.initialize();
      ApplicationHandler.initialize(config);
      CollectionRegistry.getInstance().loadSeedData(jdbi, config, null, null, null, true);
      ApplicationHandler.initialize(config);
      AppScheduler.initialize(config, collectionDAO, searchRepository);
      return executeDataInsightsReindexApp(
          batchSize, recreateIndexes, getBackfillConfiguration(startDate, endDate));
    } catch (Exception e) {
      LOG.error("Failed to reindex due to ", e);
      return 1;
    }
  }

  private BackfillConfiguration getBackfillConfiguration(String startDate, String endDate) {
    BackfillConfiguration backfillConfiguration = new BackfillConfiguration();
    backfillConfiguration.withEnabled(false);

    if (startDate != null) {
      backfillConfiguration.withEnabled(true);
      backfillConfiguration.withStartDate(startDate);
      backfillConfiguration.withEndDate(
          Objects.requireNonNullElseGet(
              endDate, () -> timestampToString(System.currentTimeMillis(), "yyyy-MM-dd")));
    }
    return backfillConfiguration;
  }

  private int executeDataInsightsReindexApp(
      int batchSize, boolean recreateIndexes, BackfillConfiguration backfillConfiguration) {
    AppRepository appRepository = (AppRepository) Entity.getEntityRepository(Entity.APPLICATION);
    App app =
        appRepository.getByName(null, "DataInsightsApplication", appRepository.getFields("id"));

    DataInsightsAppConfig config =
        JsonUtils.convertValue(app.getAppConfiguration(), DataInsightsAppConfig.class)
            .withBatchSize(batchSize)
            .withRecreateDataAssetsIndex(recreateIndexes)
            .withBackfillConfiguration(backfillConfiguration);

    // Trigger Application
    long currentTime = System.currentTimeMillis();
    AppScheduler.getInstance().triggerOnDemandApplication(app, JsonUtils.getMap(config));

    int result = waitAndReturnReindexingAppStatus(app, currentTime);

    return result;
  }

  @SneakyThrows
  private int waitAndReturnReindexingAppStatus(App searchIndexApp, long startTime) {
    return waitAndReturnReindexingAppStatus(searchIndexApp, startTime, null);
  }

  @SneakyThrows
  private int waitAndReturnReindexingAppStatus(
      App searchIndexApp, long startTime, ReindexingProgressMonitor progressMonitor) {
    AppRunRecord appRunRecord = null;
    do {
      try {
        AppRepository appRepository =
            (AppRepository) Entity.getEntityRepository(Entity.APPLICATION);
        appRunRecord = appRepository.getLatestAppRunsAfterStartTime(searchIndexApp, startTime);
        if (isRunCompleted(appRunRecord)) {
          // Only show the ugly table if we don't have a progress monitor
          LOG.debug(
              "Job completed. Progress monitor is: {}",
              progressMonitor != null ? "present" : "null");
          if (progressMonitor == null) {
            List<String> columns =
                new ArrayList<>(
                    List.of(
                        "jobStatus",
                        "startTime",
                        "endTime",
                        "executionTime",
                        "successContext",
                        "failureContext"));
            List<List<String>> rows = new ArrayList<>();

            String startTimeofJob =
                nullOrEmpty(appRunRecord.getStartTime())
                    ? "Unavailable"
                    : getDateStringEpochMilli(appRunRecord.getStartTime());
            String endTimeOfJob =
                nullOrEmpty(appRunRecord.getEndTime())
                    ? "Unavailable"
                    : getDateStringEpochMilli(appRunRecord.getEndTime());
            String executionTime =
                nullOrEmpty(appRunRecord.getExecutionTime())
                    ? "Unavailable"
                    : String.format("%d seconds", appRunRecord.getExecutionTime() / 1000);
            rows.add(
                Arrays.asList(
                    getValueOrUnavailable(appRunRecord.getStatus().value()),
                    getValueOrUnavailable(startTimeofJob),
                    getValueOrUnavailable(endTimeOfJob),
                    getValueOrUnavailable(executionTime),
                    getValueOrUnavailable(appRunRecord.getSuccessContext()),
                    getValueOrUnavailable(appRunRecord.getFailureContext())));
            printToAsciiTable(columns, rows, "Failed to run Search Reindexing");
          }
        }
      } catch (Exception ignored) {
      }

      if (!isRunCompleted(appRunRecord)) {
        // Show clean progress updates instead of verbose JSON
        if (progressMonitor != null) {
          // Progress monitor will handle the display
          LOG.debug("Waiting for reindexing completion...");
        } else {
          // Show simple status message for non-smart reindexing
          LOG.info("⏳ Reindexing in progress... waiting for completion");
        }
        Thread.sleep(10000);
      }
    } while (!isRunCompleted(appRunRecord));

    if (appRunRecord.getStatus().equals(AppRunRecord.Status.SUCCESS)
        || appRunRecord.getStatus().equals(AppRunRecord.Status.COMPLETED)) {
      if (progressMonitor == null) {
        LOG.info("✅ Reindexing completed successfully");
      }
      return 0;
    }
    LOG.error("❌ Reindexing failed");
    return 1;
  }

  public String getValueOrUnavailable(Object obj) {
    return nullOrEmpty(obj) ? "Unavailable" : JsonUtils.pojoToJson(obj);
  }

  boolean isRunCompleted(AppRunRecord appRunRecord) {
    if (appRunRecord == null) {
      return false;
    }

    return !nullOrEmpty(appRunRecord.getExecutionTime());
  }

  @Command(name = "reindex-rdf", description = "Re-index all entities into RDF triple store.")
  public Integer reIndexRdf(
      @Option(
              names = {"-r", "--recreate"},
              defaultValue = "true",
              description = "Clear and recreate all RDF data.")
          boolean recreate,
      @Option(
              names = {"-e", "--entity-type"},
              description =
                  "Specific entity type to process (optional). Use 'all' for all entities.")
          String entityType,
      @Option(
              names = {"-b", "--batch-size"},
              defaultValue = "100",
              description = "Number of records to process in each batch.")
          int batchSize) {
    try {
      LOG.info("Starting RDF reindexing...");
      parseConfig();

      // Check if RDF is enabled
      if (config.getRdfConfiguration() == null
          || !Boolean.TRUE.equals(config.getRdfConfiguration().getEnabled())) {
        LOG.error("RDF is not enabled in configuration. Please set rdf.enabled=true");
        return 1;
      }

      // Get entities to process
      Set<String> entities = new HashSet<>();
      if (entityType == null || "all".equalsIgnoreCase(entityType)) {
        entities.add("all");
      } else {
        entities.add(entityType);
      }

      return executeRdfReindexApp(entities, batchSize, recreate);
    } catch (Exception e) {
      LOG.error("Failed to reindex RDF due to", e);
      return 1;
    }
  }

  private int executeRdfReindexApp(Set<String> entities, int batchSize, boolean recreateIndexes) {
    try {
      AppRepository appRepository = (AppRepository) Entity.getEntityRepository(Entity.APPLICATION);
      App app = appRepository.getByName(null, "RdfIndexApp", appRepository.getFields("id"));

      EventPublisherJob config =
          new EventPublisherJob()
              .withEntities(entities)
              .withBatchSize(batchSize)
              .withRecreateIndex(recreateIndexes);

      LOG.info("Triggering RDF reindex application");
      LOG.info("  Entities: {}", entities);
      LOG.info("  Batch size: {}", batchSize);
      LOG.info("  Recreate indexes: {}", recreateIndexes);

      // Trigger Application
      long currentTime = System.currentTimeMillis();
      AppScheduler.getInstance().triggerOnDemandApplication(app, JsonUtils.getMap(config));

      // Wait for completion and return status
      return waitAndReturnReindexingAppStatus(app, currentTime, null);
    } catch (EntityNotFoundException e) {
      LOG.error("RdfIndexApp not found. Please ensure the RDF indexing application is registered.");
      return 1;
    } catch (Exception e) {
      LOG.error("Failed to execute RDF reindex app", e);
      return 1;
    }
  }

  @Command(name = "deploy-pipelines", description = "Deploy all the service pipelines.")
  public Integer deployPipelines() {
    try {
      LOG.info("Deploying Pipelines via API");
      parseConfig();
      IngestionPipelineRepository pipelineRepository =
          (IngestionPipelineRepository) Entity.getEntityRepository(Entity.INGESTION_PIPELINE);
      List<IngestionPipeline> pipelines =
          pipelineRepository.listAll(
              new EntityUtil.Fields(Set.of(FIELD_OWNERS, "service")),
              new ListFilter(Include.NON_DELETED));
      LOG.debug(String.format("Pipelines %d", pipelines.size()));
      List<String> columns = Arrays.asList("Name", "Type", "Service Name", "Status");
      List<List<String>> pipelineStatuses = new ArrayList<>();

      if (!pipelines.isEmpty()) {
        deployPipelinesViaAPI(pipelines, pipelineStatuses);
      }

      printToAsciiTable(columns, pipelineStatuses, "No Pipelines Found");

      // Check if any pipeline deployments failed by examining the status column
      boolean hasFailures =
          pipelineStatuses.stream().anyMatch(status -> status.get(3).startsWith("FAILED"));

      if (hasFailures) {
        LOG.error("Some pipeline deployments failed. Check the table above for details.");
        return 1;
      }

      return 0;
    } catch (Exception e) {
      LOG.error("Failed to deploy pipelines due to ", e);
      return 1;
    }
  }

  @Command(
      name = "migrate-secrets",
      description =
          "Migrate secrets from DB to the configured Secrets Manager. "
              + "Note that this does not support migrating between external Secrets Managers")
  public Integer migrateSecrets() {
    try {
      LOG.info("Migrating Secrets from DB...");
      parseConfig();
      // update entities secrets if required
      new SecretsManagerUpdateService(secretsManager, config.getClusterName()).updateEntities();
      return 0;
    } catch (Exception e) {
      LOG.error("Failed to migrate secrets due to ", e);
      return 1;
    }
  }

  @Command(name = "drop-indexes", description = "Drop all indexes from Elasticsearch/OpenSearch.")
  public Integer dropIndexes() {
    try {
      LOG.info("Dropping all indexes from search engine...");
      parseConfig();

      // Drop regular search repository indexes
      for (String entityType : searchRepository.getEntityIndexMap().keySet()) {
        LOG.info("Dropping index for entity type: {}", entityType);
        IndexMapping entityIndexMapping = searchRepository.getIndexMapping(entityType);
        Set<String> allEntityIndices =
            searchRepository
                .getSearchClient()
                .listIndicesByPrefix(
                    entityIndexMapping.getIndexName(searchRepository.getClusterAlias()));
        for (String oldIndex : allEntityIndices) {
          try {
            if (searchRepository.getSearchClient().indexExists(oldIndex)) {
              searchRepository.getSearchClient().deleteIndex(oldIndex);
              LOG.info("Cleaned up old index '{}' for entity '{}'.", oldIndex, entityType);
            }
          } catch (Exception deleteEx) {
            LOG.warn(
                "Failed to delete old index '{}' for entity '{}'.", oldIndex, entityType, deleteEx);
          }
        }
      }

      // Drop data streams and data quality indexes created by DataInsightsApp
      dropDataInsightsIndexes();

      LOG.info("All indexes dropped successfully.");
      return 0;
    } catch (Exception e) {
      LOG.error("Failed to drop indexes due to ", e);
      return 1;
    }
  }

  @Command(name = "create-indexes", description = "Creates Indexes for Elastic/OpenSearch")
  public Integer createIndexes() {
    try {
      LOG.info("Creating indexes for search engine...");
      parseConfig();
      searchRepository.createIndexes();
      createDataInsightsIndexes();
      Entity.cleanup();
      LOG.info("All indexes created successfully.");
      return 0;
    } catch (Exception e) {
      LOG.error("Failed to drop create due to ", e);
      return 1;
    }
  }

  private void dropDataInsightsIndexes() {
    try {
      LOG.info("Dropping Data Insights data streams and indexes...");

      // Create a DataInsightsApp instance to access its cleanup methods
      DataInsightsApp dataInsightsApp = new DataInsightsApp(collectionDAO, searchRepository);

      // Drop data assets data streams
      LOG.info("Dropping data assets data streams...");
      dataInsightsApp.deleteDataAssetsDataStream();

      // Drop data quality indexes
      LOG.info("Dropping data quality indexes...");
      dataInsightsApp.deleteDataQualityDataIndex();

      LOG.info("Data Insights indexes and data streams dropped successfully.");
    } catch (Exception e) {
      LOG.warn("Failed to drop some Data Insights indexes: {}", e.getMessage());
      LOG.debug("Data Insights index cleanup error details: ", e);
    }
  }

  private void createDataInsightsIndexes() {
    try {
      LOG.info("Create Data Insights data streams and indexes...");

      // Create a DataInsightsApp instance to access its cleanup methods
      DataInsightsApp dataInsightsApp = new DataInsightsApp(collectionDAO, searchRepository);

      // Drop data assets data streams
      LOG.info("Create/Update data assets data streams...");
      dataInsightsApp.createOrUpdateDataAssetsDataStream();

      // Drop data quality indexes
      LOG.info("Create/Updated data quality indexes...");
      dataInsightsApp.createDataQualityDataIndex();

      LOG.info("Data Insights indexes and data streams created successfully.");
    } catch (Exception e) {
      LOG.warn("Failed to create some Data Insights indexes: {}", e.getMessage());
      LOG.debug("Data Insights index creation error details: ", e);
    }
  }

  private Set<String> getAllIndices() {
    Set<String> indices = new HashSet<>();
    try {
      SearchClient searchClient = searchRepository.getSearchClient();

      if (searchClient instanceof ElasticSearchClient) {
        es.org.elasticsearch.client.Request request =
            new es.org.elasticsearch.client.Request("GET", "/_cat/indices?format=json");
        es.org.elasticsearch.client.RestClient lowLevelClient =
            (es.org.elasticsearch.client.RestClient) searchClient.getLowLevelClient();
        es.org.elasticsearch.client.Response response = lowLevelClient.performRequest(request);
        String responseBody =
            org.apache.http.util.EntityUtils.toString(response.getEntity(), StandardCharsets.UTF_8);

        com.fasterxml.jackson.databind.JsonNode root = JsonUtils.readTree(responseBody);
        for (com.fasterxml.jackson.databind.JsonNode node : root) {
          String indexName = node.get("index").asText();
          indices.add(indexName);
        }
      } else if (searchClient instanceof OpenSearchClient) {
        os.org.opensearch.client.Request request =
            new os.org.opensearch.client.Request("GET", "/_cat/indices?format=json");
        os.org.opensearch.client.RestClient lowLevelClient =
            (os.org.opensearch.client.RestClient) searchClient.getLowLevelClient();
        os.org.opensearch.client.Response response = lowLevelClient.performRequest(request);
        String responseBody =
            org.apache.http.util.EntityUtils.toString(response.getEntity(), StandardCharsets.UTF_8);

        com.fasterxml.jackson.databind.JsonNode root = JsonUtils.readTree(responseBody);
        for (com.fasterxml.jackson.databind.JsonNode node : root) {
          String indexName = node.get("index").asText();
          indices.add(indexName);
        }
      }
    } catch (Exception e) {
      LOG.error("Failed to retrieve all indices", e);
    }
    return indices;
  }

  @Command(
      name = "remove-security-config",
      description =
          "Remove security configuration (authentication and authorization) from the database. "
              + "WARNING: This will delete all authentication and authorization settings!")
  public Integer removeSecurityConfig(
      @Option(
              names = {"--force"},
              description = "Force removal without confirmation prompt.",
              defaultValue = "false")
          boolean force) {
    try {
      if (!force) {
        LOG.warn(
            "WARNING: This will remove all authentication and authorization configuration from the database!");
        LOG.warn("This includes authenticationConfiguration and authorizerConfiguration settings.");
        LOG.info("Use --force to skip this confirmation.");

        Scanner scanner = new Scanner(System.in);
        LOG.info("Enter 'DELETE' to confirm removal of security configuration: ");
        String input = scanner.next();
        if (!input.equals("DELETE")) {
          LOG.info("Operation cancelled.");
          return 0;
        }
      }

      LOG.info("Removing security configuration from database...");
      parseConfig();

      SystemRepository systemRepository = Entity.getSystemRepository();

      // Remove authentication configuration
      try {
        Settings authenticationSettings =
            systemRepository.getConfigWithKey(SettingsType.AUTHENTICATION_CONFIGURATION.value());
        if (authenticationSettings != null) {
          systemRepository.deleteSettings(SettingsType.AUTHENTICATION_CONFIGURATION);
          LOG.info("Removed authenticationConfiguration from database.");
        } else {
          LOG.info("No authenticationConfiguration found in database.");
        }
      } catch (Exception e) {
        LOG.debug("Failed to remove authenticationConfiguration: {}", e.getMessage());
      }

      // Remove authorizer configuration
      try {
        Settings authorizerSettings =
            systemRepository.getConfigWithKey(SettingsType.AUTHORIZER_CONFIGURATION.value());
        if (authorizerSettings != null) {
          systemRepository.deleteSettings(SettingsType.AUTHORIZER_CONFIGURATION);
          LOG.info("Removed authorizerConfiguration from database.");
        } else {
          LOG.info("No authorizerConfiguration found in database.");
        }
      } catch (Exception e) {
        LOG.debug("Failed to remove authorizerConfiguration: {}", e.getMessage());
      }

      LOG.info("Security configuration removal completed.");
      LOG.info(
          "Note: You will need to restart the OpenMetadata service for changes to take effect.");
      return 0;
    } catch (Exception e) {
      LOG.error("Failed to remove security configuration due to ", e);
      return 1;
    }
  }

  @Command(
      name = "analyze-tables",
      description =
          "Migrate secrets from DB to the configured Secrets Manager. "
              + "Note that this does not support migrating between external Secrets Managers")
  public Integer analyzeTables() {
    try {
      LOG.info("Analyzing Tables...");
      parseConfig();
      Entity.getEntityList().forEach(this::analyzeEntityTable);
      return 0;
    } catch (Exception e) {
      LOG.error("Failed to analyze tables due to ", e);
      return 1;
    }
  }

  @Command(
      name = "cleanup-flowable-history",
      description =
          "Cleans up old workflow deployments and history. "
              + "For Periodic Batch workflows: cleans up both deployments and history. "
              + "For Event Based workflows: cleans up only history. "
              + "By default, runs in dry-run mode to only analyze what would be cleaned.")
  public Integer cleanupFlowableHistory(
      @Option(
              names = {"--delete"},
              defaultValue = "false",
              description =
                  "Actually perform the cleanup. Without this flag, the command only analyzes what would be cleaned (dry-run mode).")
          boolean delete,
      @Option(
              names = {"--runtime-batch-size"},
              defaultValue = "1000",
              description = "Batch size for runtime instance cleanup.")
          int runtimeBatchSize,
      @Option(
              names = {"--history-batch-size"},
              defaultValue = "1000",
              description = "Batch size for history instance cleanup.")
          int historyBatchSize) {
    try {
      boolean dryRun = !delete;
      LOG.info("Running Flowable workflow cleanup. Dry run: {}", dryRun);

      parseConfig();
      initializeCollectionRegistry();
      SettingsCache.initialize(config);
      initializeSecurityConfig();
      WorkflowHandler.initialize(config);

      WorkflowHandler workflowHandler = WorkflowHandler.getInstance();
      FlowableCleanup cleanup = new FlowableCleanup(workflowHandler, dryRun);
      FlowableCleanup.FlowableCleanupResult result =
          cleanup.performCleanup(historyBatchSize, runtimeBatchSize);

      if (dryRun && !result.getCleanedWorkflows().isEmpty()) {
        LOG.info("Dry run completed. To actually perform the cleanup, run with --delete");
        return 1;
      }

      LOG.info("Flowable cleanup completed successfully.");
      return 0;
    } catch (Exception e) {
      LOG.error("Failed to cleanup Flowable history due to ", e);
      return 1;
    }
  }

  private void analyzeEntityTable(String entity) {
    try {
      EntityRepository<? extends EntityInterface> repository = Entity.getEntityRepository(entity);
      LOG.info("Analyzing table for [{}] Entity", entity);
      repository.getDao().analyzeTable();
    } catch (EntityNotFoundException e) {
      LOG.debug("No repository for [{}] Entity", entity);
    }
  }

  private void deployPipelinesViaAPI(
      List<IngestionPipeline> pipelines, List<List<String>> pipelineStatuses) {
    try {
      // Get ingestion-bot JWT token
      String jwtToken = getIngestionBotToken();
      if (jwtToken == null) {
        throw new RuntimeException("Failed to retrieve ingestion-bot JWT token");
      }

      // Get server API URL from config
      String serverUrl = getServerApiUrl();
      if (serverUrl == null) {
        throw new RuntimeException("SERVER_HOST_API_URL not configured");
      }
      LOG.info("Deploying pipelines to server URL: {}", serverUrl);

      // Create HTTP client
      HttpClient client = HttpClient.newBuilder().connectTimeout(Duration.ofSeconds(30)).build();

      // Process pipelines in chunks of 20
      int chunkSize = 20;
      int totalPipelines = pipelines.size();
      LOG.info(
          "Deploying {} pipelines via bulk API calls in chunks of {}", totalPipelines, chunkSize);

      List<List<IngestionPipeline>> pipelineChunks = chunkList(pipelines, chunkSize);

      for (int chunkIndex = 0; chunkIndex < pipelineChunks.size(); chunkIndex++) {
        List<IngestionPipeline> chunk = pipelineChunks.get(chunkIndex);
        LOG.info(
            "Processing chunk {} of {} (pipelines {}-{})",
            chunkIndex + 1,
            pipelineChunks.size(),
            chunkIndex * chunkSize + 1,
            Math.min((chunkIndex + 1) * chunkSize, totalPipelines));

        deployPipelineChunk(client, jwtToken, serverUrl, chunk, pipelineStatuses);
      }

      LOG.info("Completed bulk deployment of {} pipelines", totalPipelines);
    } catch (Exception e) {
      LOG.error("Failed to deploy pipelines via API", e);
      // Mark all pipelines as failed
      for (IngestionPipeline pipeline : pipelines) {
        pipelineStatuses.add(
            Arrays.asList(
                pipeline.getName(),
                pipeline.getPipelineType().value(),
                pipeline.getService().getName(),
                "FAILED - " + e.getMessage()));
      }
    }
  }

  private void deployPipelineChunk(
      HttpClient client,
      String jwtToken,
      String serverUrl,
      List<IngestionPipeline> pipelineChunk,
      List<List<String>> pipelineStatuses) {
    try {
      // Collect pipeline IDs for this chunk
      List<UUID> pipelineIds =
          pipelineChunk.stream().map(IngestionPipeline::getId).collect(Collectors.toList());

      // Make bulk deploy API call for this chunk
      String jsonBody = JsonUtils.pojoToJson(pipelineIds);

      HttpRequest request =
          HttpRequest.newBuilder()
              .uri(URI.create(serverUrl + COLLECTION_PATH + "bulk/deploy"))
              .header("Authorization", "Bearer " + jwtToken)
              .header("Content-Type", "application/json")
              .POST(HttpRequest.BodyPublishers.ofString(jsonBody))
              .timeout(Duration.ofMinutes(2))
              .build();

      HttpResponse<String> response = client.send(request, HttpResponse.BodyHandlers.ofString());

      if (response.statusCode() == 200) {
        LOG.debug("Chunk deployment completed successfully");
        // Parse response and update status table for this chunk
        updatePipelineStatuses(pipelineChunk, response.body(), pipelineStatuses);
      } else {
        LOG.error(
            "Chunk deployment failed with status: {} - {}", response.statusCode(), response.body());
        // Mark chunk pipelines as failed
        for (IngestionPipeline pipeline : pipelineChunk) {
          pipelineStatuses.add(
              Arrays.asList(
                  pipeline.getName(),
                  pipeline.getPipelineType().value(),
                  pipeline.getService().getName(),
                  "FAILED - HTTP " + response.statusCode()));
        }
      }
    } catch (Exception e) {
      LOG.error("Failed to deploy pipeline chunk", e);
      // Mark chunk pipelines as failed
      for (IngestionPipeline pipeline : pipelineChunk) {
        pipelineStatuses.add(
            Arrays.asList(
                pipeline.getName(),
                pipeline.getPipelineType().value(),
                pipeline.getService().getName(),
                "FAILED - " + e));
      }
    }
  }

  private <T> List<List<T>> chunkList(List<T> list, int chunkSize) {
    List<List<T>> chunks = new ArrayList<>();
    for (int i = 0; i < list.size(); i += chunkSize) {
      int end = Math.min(list.size(), i + chunkSize);
      chunks.add(list.subList(i, end));
    }
    return chunks;
  }

  private String getIngestionBotToken() {
    try {
      // Use the same pattern as OpenMetadataConnectionBuilder
      BotRepository botRepository = (BotRepository) Entity.getEntityRepository(Entity.BOT);
      UserRepository userRepository = (UserRepository) Entity.getEntityRepository(Entity.USER);

      // First get the bot entity
      Bot bot =
          botRepository.getByName(null, Entity.INGESTION_BOT_NAME, new EntityUtil.Fields(Set.of()));
      if (bot == null || bot.getBotUser() == null) {
        LOG.error("Ingestion bot not found or bot has no associated user");
        return null;
      }

      // Get the bot user with authentication mechanism
      User botUser =
          userRepository.getByName(
              null,
              bot.getBotUser().getFullyQualifiedName(),
              new EntityUtil.Fields(Set.of("authenticationMechanism")));

      if (botUser == null || botUser.getAuthenticationMechanism() == null) {
        LOG.error("Bot user not found or missing authentication mechanism");
        return null;
      }

      // Extract and decrypt the JWT token
      AuthenticationMechanism authMechanism = botUser.getAuthenticationMechanism();
      if (authMechanism.getAuthType() != AuthenticationMechanism.AuthType.JWT) {
        LOG.error("Bot user does not have JWT authentication mechanism");
        return null;
      }

      JWTAuthMechanism jwtAuthMechanism =
          JsonUtils.convertValue(authMechanism.getConfig(), JWTAuthMechanism.class);

      // Decrypt the JWT token - this is the crucial step that was missing
      secretsManager.decryptJWTAuthMechanism(jwtAuthMechanism);
      String token = jwtAuthMechanism.getJWTToken();
      if (secretsManager.isSecret(token)) {
        return secretsManager.getSecretValue(token);
      }
      return jwtAuthMechanism.getJWTToken();
    } catch (Exception e) {
      LOG.error("Failed to retrieve ingestion-bot token", e);
      return null;
    }
  }

  private String getServerApiUrl() {
    if (config.getPipelineServiceClientConfiguration() != null
        && config.getPipelineServiceClientConfiguration().getMetadataApiEndpoint() != null) {
      String serverUrl = config.getPipelineServiceClientConfiguration().getMetadataApiEndpoint();
      return serverUrl.endsWith("/") ? serverUrl : serverUrl + "/";
    }
    return null;
  }

  private void updatePipelineStatuses(
      List<IngestionPipeline> pipelines, String responseBody, List<List<String>> pipelineStatuses) {
    try {
      // Parse the bulk deploy response to typed PipelineServiceClientResponse objects
      List<PipelineServiceClientResponse> responses =
          JsonUtils.readValue(
              responseBody, new TypeReference<List<PipelineServiceClientResponse>>() {});

      // Log the parsed responses for debugging
      LOG.info("Received {} deployment responses", responses.size());
      for (int i = 0; i < responses.size(); i++) {
        PipelineServiceClientResponse response = responses.get(i);
        String pipelineName = i < pipelines.size() ? pipelines.get(i).getName() : "unknown";
        LOG.info(
            "Pipeline {}: code={}, platform={}, reason={}",
            pipelineName,
            response.getCode(),
            response.getPlatform(),
            response.getReason() != null ? response.getReason() : "N/A");
      }

      // Correlate responses with pipelines by position (assuming same order)
      for (int i = 0; i < pipelines.size(); i++) {
        IngestionPipeline pipeline = pipelines.get(i);
        String status;

        if (i < responses.size()) {
          PipelineServiceClientResponse response = responses.get(i);
          Integer code = response.getCode();
          String reason = response.getReason();

          if (code != null && (code == 200 || code == 201)) {
            status = "DEPLOYED";
          } else if (code != null) {
            status = "FAILED - " + code + (reason != null ? ": " + reason : "");
          } else {
            status = "UNKNOWN";
          }
        } else {
          status = "NO_RESPONSE";
        }

        pipelineStatuses.add(
            Arrays.asList(
                pipeline.getName(),
                pipeline.getPipelineType().value(),
                pipeline.getService().getName(),
                status));
      }
    } catch (Exception e) {
      LOG.warn("Failed to parse bulk deploy response, using default status", e);
      // Fallback to showing all as failed in display
      for (IngestionPipeline pipeline : pipelines) {
        pipelineStatuses.add(
            Arrays.asList(
                pipeline.getName(),
                pipeline.getPipelineType().value(),
                pipeline.getService().getName(),
                "FAILED"));
      }
    }
  }

  public void parseConfig() throws Exception {
    ObjectMapper objectMapper = Jackson.newObjectMapper();
    objectMapper.registerSubtypes(AuditExcludeFilterFactory.class, AuditOnlyFilterFactory.class);
    Validator validator = Validators.newValidator();
    YamlConfigurationFactory<OpenMetadataApplicationConfig> factory =
        new YamlConfigurationFactory<>(
            OpenMetadataApplicationConfig.class, validator, objectMapper, "dw");
    config =
        factory.build(
            new SubstitutingSourceProvider(
                new FileConfigurationSourceProvider(), new EnvironmentVariableSubstitutor(false)),
            configFilePath);
    IndexMappingLoader.init(config.getElasticSearchConfiguration());
    Fernet.getInstance().setFernetKey(config);
    DataSourceFactory dataSourceFactory = config.getDataSourceFactory();
    if (dataSourceFactory == null) {
      throw new IllegalArgumentException("No database in config file");
    }
    // Check for db auth providers.
    DatabaseAuthenticationProviderFactory.get(dataSourceFactory.getUrl())
        .ifPresent(
            databaseAuthenticationProvider -> {
              String token =
                  databaseAuthenticationProvider.authenticate(
                      dataSourceFactory.getUrl(),
                      dataSourceFactory.getUser(),
                      dataSourceFactory.getPassword());
              dataSourceFactory.setPassword(token);
            });

    nativeSQLScriptRootPath = config.getMigrationConfiguration().getNativePath();
    extensionSQLScriptRootPath = config.getMigrationConfiguration().getExtensionPath();

    jdbi = JdbiUtils.createAndSetupJDBI(dataSourceFactory);

    searchRepository =
        SearchRepositoryFactory.createSearchRepository(
            config.getElasticSearchConfiguration(), config.getDataSourceFactory().getMaxSize());

    // Initialize secrets manager
    secretsManager =
        SecretsManagerFactory.createSecretsManager(
            config.getSecretsManagerConfiguration(), config.getClusterName());

    collectionDAO = jdbi.onDemand(CollectionDAO.class);
    Entity.setSearchRepository(searchRepository);
    Entity.setJdbi(jdbi);
    Entity.setCollectionDAO(collectionDAO);
    Entity.setSystemRepository(new SystemRepository());
    Entity.initializeRepositories(config, jdbi);
    ConnectionType connType = ConnectionType.from(config.getDataSourceFactory().getDriverClass());
    DatasourceConfig.initialize(connType.label);
  }

  // This was before handled via flyway's clean command.
  private void dropAllTables() {
    try (Handle handle = jdbi.open()) {
      ConnectionType connType = ConnectionType.from(config.getDataSourceFactory().getDriverClass());
      if (connType == ConnectionType.MYSQL) {
        handle.execute("SET FOREIGN_KEY_CHECKS = 0");
        handle
            .createQuery("SHOW TABLES")
            .mapTo(String.class)
            .list()
            .forEach(
                tableName -> {
                  try {
                    handle.execute("DROP TABLE IF EXISTS " + tableName);
                  } catch (Exception e) {
                    LOG.warn("Failed to drop table: " + tableName, e);
                  }
                });
        handle.execute("SET FOREIGN_KEY_CHECKS = 1");
      } else if (connType == ConnectionType.POSTGRES) {
        handle
            .createQuery(
                "SELECT table_name FROM information_schema.tables WHERE table_schema = 'public'")
            .mapTo(String.class)
            .list()
            .forEach(
                tableName -> {
                  try {
                    handle.execute("DROP TABLE IF EXISTS \"" + tableName + "\" CASCADE");
                  } catch (Exception e) {
                    LOG.warn("Failed to drop table: " + tableName, e);
                  }
                });
      }
    }
  }

  private void promptUserForDelete() {
    LOG.info(
        """
                    You are about drop all the data in the database. ALL METADATA WILL BE DELETED.\s
                    This is not recommended for a Production setup or any deployment where you have collected\s
                    a lot of information from the users, such as descriptions, tags, etc.
                    """);
    String input = "";
    Scanner scanner = new Scanner(System.in);
    while (!input.equals("DELETE")) {
      LOG.info("Enter QUIT to quit. If you still want to continue, please enter DELETE: ");
      input = scanner.next();
      if (input.equals("QUIT")) {
        LOG.info("Exiting without deleting data");
        System.exit(1);
      }
    }
  }

  private void validateAndRunSystemDataMigrations(boolean force) {
    ConnectionType connType = ConnectionType.from(config.getDataSourceFactory().getDriverClass());
    DatasourceConfig.initialize(connType.label);
    MigrationWorkflow workflow =
        new MigrationWorkflow(
            jdbi,
            nativeSQLScriptRootPath,
            connType,
            extensionSQLScriptRootPath,
            config.getMigrationConfiguration().getFlywayPath(),
            config,
            force);
    workflow.loadMigrations();
    workflow.printMigrationInfo();
    workflow.runMigrationWorkflows(true);
  }

  private void initOrganization() {
    LoggerContext loggerContext = (LoggerContext) LoggerFactory.getILoggerFactory();
    ch.qos.logback.classic.Logger rootLogger =
        loggerContext.getLogger(org.slf4j.Logger.ROOT_LOGGER_NAME);
    Level originalLevel = rootLogger.getLevel();
    TeamRepository teamRepository = (TeamRepository) Entity.getEntityRepository(Entity.TEAM);
    try {
      teamRepository.getByName(null, ORGANIZATION_NAME, EntityUtil.Fields.EMPTY_FIELDS);
    } catch (EntityNotFoundException e) {
      try {
        PolicyRepository policyRepository =
            (PolicyRepository) Entity.getEntityRepository(Entity.POLICY);
        policyRepository.initSeedDataFromResources();
        RoleRepository roleRepository = (RoleRepository) Entity.getEntityRepository(Entity.ROLE);
        List<Role> roles = roleRepository.getEntitiesFromSeedData();
        for (Role role : roles) {
          role.setFullyQualifiedName(role.getName());
          List<EntityReference> policies = role.getPolicies();
          for (EntityReference policy : policies) {
            EntityReference ref =
                Entity.getEntityReferenceByName(
                    Entity.POLICY, policy.getName(), Include.NON_DELETED);
            policy.setId(ref.getId());
          }
          roleRepository.initializeEntity(role);
        }
        teamRepository.initOrganization();
      } catch (Exception ex) {
        LOG.error("Failed to initialize organization due to ", ex);
        throw new RuntimeException(ex);
      } finally {
        rootLogger.setLevel(originalLevel);
      }
    }
  }

  public static void printToAsciiTable(
      List<String> columns, List<List<String>> rows, String emptyText) {
    LOG.info(new AsciiTable(columns, rows, true, "", emptyText).render());
  }

  private void performServiceHierarchyCleanup(boolean dryRun) {
    ServiceHierarchyCleanup hierarchyCleanup = new ServiceHierarchyCleanup(collectionDAO, dryRun);
    ServiceHierarchyCleanup.HierarchyCleanupResult result =
        hierarchyCleanup.performHierarchyCleanup();
    hierarchyCleanup.printCleanupResults(result);
  }

  private void printChangeLog() {
    MigrationDAO migrationDAO = jdbi.onDemand(MigrationDAO.class);
    List<MigrationDAO.ServerChangeLog> serverChangeLogs =
        migrationDAO.listMetricsFromDBMigrations();
    Set<String> columns = new LinkedHashSet<>(Set.of("version", "installedOn"));
    List<List<String>> rows = new ArrayList<>();
    try {
      for (MigrationDAO.ServerChangeLog serverChangeLog : serverChangeLogs) {
        List<String> row = new ArrayList<>();
        if (serverChangeLog.getMetrics() != null) {
          JsonObject metricsJson =
              new Gson().fromJson(serverChangeLog.getMetrics(), JsonObject.class);
          Set<String> keys = metricsJson.keySet();
          columns.addAll(keys);
          row.add(serverChangeLog.getVersion());
          row.add(serverChangeLog.getInstalledOn());
          row.addAll(
              metricsJson.entrySet().stream()
                  .map(Map.Entry::getValue)
                  .map(JsonElement::toString)
                  .toList());
          rows.add(row);
        }
      }
    } catch (Exception e) {
      LOG.warn("Failed to generate migration metrics due to", e);
    }
    printToAsciiTable(columns.stream().toList(), rows, "No Server Change log found");
  }

  private String getInstanceUrlFromSettings() {
    try {
      SystemRepository systemRepository = Entity.getSystemRepository();
      if (systemRepository != null) {
        Settings settings = systemRepository.getOMBaseUrlConfigInternal();
        if (settings != null && settings.getConfigValue() != null) {
          OpenMetadataBaseUrlConfiguration urlConfig =
              (OpenMetadataBaseUrlConfiguration) settings.getConfigValue();
          if (urlConfig != null && urlConfig.getOpenMetadataUrl() != null) {
            return urlConfig.getOpenMetadataUrl();
          }
        }
      }
    } catch (Exception e) {
      LOG.debug("Could not get instance URL from SystemSettings", e);
    }
    return "http://localhost:8585";
  }

  public static void main(String... args) {
    LOG.info(printOpenMetadataText());
    int exitCode =
        new CommandLine(new org.openmetadata.service.util.OpenMetadataOperations()).execute(args);
    System.exit(exitCode);
  }
}<|MERGE_RESOLUTION|>--- conflicted
+++ resolved
@@ -173,7 +173,6 @@
   }
 
   @Command(
-<<<<<<< HEAD
       name = "info",
       description =
           "Shows the list of migrations applied and the pending migration "
@@ -308,8 +307,6 @@
   }
 
   @Command(
-=======
->>>>>>> e1ad1477
       name = "setOpenMetadataUrl",
       description = "Set or update the OpenMetadata URL in the system repository")
   public Integer setOpenMetadataUrl(
@@ -672,7 +669,6 @@
   public Integer checkConnection() {
     try {
       parseConfig();
-<<<<<<< HEAD
       //Check flyway
       flyway.getConfiguration().getDataSource().getConnection();
 
@@ -710,9 +706,7 @@
           connection.close();
         }
       }
-=======
       jdbi.open().getConnection();
->>>>>>> e1ad1477
       return 0;
     } catch (Exception e) {
       LOG.error("Failed to check connection due to ", e);
