--- conflicted
+++ resolved
@@ -105,13 +105,8 @@
     <postgres.connector.version>42.7.5</postgres.connector.version>
     <jsonschema2pojo.version>1.2.1</jsonschema2pojo.version>
     <commons-lang.version>2.6</commons-lang.version>
-<<<<<<< HEAD
     <lombok.version>1.18.36</lombok.version>
-    <tomcat-jdbc.version>10.1.10</tomcat-jdbc.version>
-=======
-    <lombok.version>1.18.34</lombok.version>
     <tomcat-jdbc.version>11.0.5</tomcat-jdbc.version>
->>>>>>> a510ac0a
     <elasticsearch.version>7.17.23</elasticsearch.version>
     <opensearch.version>2.6.0</opensearch.version>
     <httpasyncclient.version>4.1.5</httpasyncclient.version>
@@ -610,17 +605,13 @@
       <dependency>
         <groupId>com.microsoft.azure</groupId>
         <artifactId>msal4j</artifactId>
-<<<<<<< HEAD
         <version>1.18.0</version>
-=======
-        <version>1.17.2</version>
         <exclusions>
           <exclusion>
             <groupId>net.minidev</groupId>
             <artifactId>json-smart</artifactId>
           </exclusion>
         </exclusions>
->>>>>>> a510ac0a
       </dependency>
       <dependency>
         <groupId>com.azure</groupId>
