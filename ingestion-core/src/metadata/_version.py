"""
Provides metadata version information.
"""

# This file is auto-generated! Do not edit!
# Use `python -m incremental.update metadata` to change this file.

from incremental import Version

<<<<<<< HEAD
__version__ = Version("metadata", 0, 11, 0, dev=12)
=======
__version__ = Version("metadata", 0, 12, 0)
>>>>>>> 5b7a0708
__all__ = ["__version__"]<|MERGE_RESOLUTION|>--- conflicted
+++ resolved
@@ -7,9 +7,5 @@
 
 from incremental import Version
 
-<<<<<<< HEAD
-__version__ = Version("metadata", 0, 11, 0, dev=12)
-=======
 __version__ = Version("metadata", 0, 12, 0)
->>>>>>> 5b7a0708
 __all__ = ["__version__"]