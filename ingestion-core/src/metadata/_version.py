"""
Provides metadata version information.
"""

# This file is auto-generated! Do not edit!
# Use `python -m incremental.update metadata` to change this file.

from incremental import Version

<<<<<<< HEAD
__version__ = Version("metadata", 0, 8, 0, dev=10)
=======
__version__ = Version("metadata", 0, 9, 0)
>>>>>>> edea57b4
__all__ = ["__version__"]<|MERGE_RESOLUTION|>--- conflicted
+++ resolved
@@ -7,9 +7,5 @@
 
 from incremental import Version
 
-<<<<<<< HEAD
-__version__ = Version("metadata", 0, 8, 0, dev=10)
-=======
 __version__ = Version("metadata", 0, 9, 0)
->>>>>>> edea57b4
 __all__ = ["__version__"]