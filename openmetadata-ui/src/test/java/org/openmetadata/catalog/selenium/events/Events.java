/*
 *  Copyright 2021 Collate
 *  Licensed under the Apache License, Version 2.0 (the "License");
 *  you may not use this file except in compliance with the License.
 *  You may obtain a copy of the License at
 *  http://www.apache.org/licenses/LICENSE-2.0
 *  Unless required by applicable law or agreed to in writing, software
 *  distributed under the License is distributed on an "AS IS" BASIS,
 *  WITHOUT WARRANTIES OR CONDITIONS OF ANY KIND, either express or implied.
 *  See the License for the specific language governing permissions and
 *  limitations under the License.
 */

package org.openmetadata.catalog.selenium.events;

import java.time.Duration;
<<<<<<< HEAD
import lombok.extern.slf4j.Slf4j;
=======
>>>>>>> 8cb210b1
import org.openqa.selenium.*;
import org.openqa.selenium.support.ui.ExpectedConditions;
import org.openqa.selenium.support.ui.FluentWait;
import org.openqa.selenium.support.ui.WebDriverWait;

@Slf4j
public final class Events {

  @SuppressWarnings("unused")
  private Events() {}

  public static void click(WebDriver driver, By by) {
    (new WebDriverWait(driver, 15)).until(ExpectedConditions.elementToBeClickable(by));
    driver.findElement(by).click();
  }

  public static void sendKeys(WebDriver driver, By by, String sendKeys) {
    (new WebDriverWait(driver, 15)).until(ExpectedConditions.elementToBeClickable(by));
    driver.findElement(by).sendKeys(sendKeys);
  }

  public static WebElement waitForElementToDisplay(WebDriver driver, By by, int timeOutSec, int pollingSec) {
    FluentWait<WebDriver> fWait =
        new FluentWait<WebDriver>(driver)
            .withTimeout(Duration.ofSeconds(timeOutSec))
            .pollingEvery(Duration.ofSeconds(pollingSec))
            .ignoring(NoSuchElementException.class, TimeoutException.class)
            .ignoring(StaleElementReferenceException.class);
    for (int i = 0; i < 2; i++) {
      try {
        fWait.until(ExpectedConditions.presenceOfElementLocated(by));
        fWait.until(ExpectedConditions.visibilityOf(driver.findElement(by)));
        fWait.until(ExpectedConditions.elementToBeClickable(driver.findElement(by)));
      } catch (Exception e) {
        System.out.println("Element Not found trying again");
        e.printStackTrace();
        fWait.withTimeout(Duration.ofSeconds(2));
      }
    }
    return driver.findElement(by);
  }

  public static void sendEnter(WebDriver driver, By by) {
    (new WebDriverWait(driver, 15)).until(ExpectedConditions.elementToBeClickable(by));
    driver.findElement(by).sendKeys(Keys.ENTER);
  }

  public static WebElement waitForElementToDisplay(WebDriver driver, By by, int timeOutSec, int pollingSec) {
    FluentWait<WebDriver> fWait =
        new FluentWait<WebDriver>(driver)
            .withTimeout(Duration.ofSeconds(timeOutSec))
            .pollingEvery(Duration.ofSeconds(pollingSec))
            .ignoring(NoSuchElementException.class, TimeoutException.class)
            .ignoring(StaleElementReferenceException.class);
    for (int i = 0; i < 2; i++) {
      try {
        fWait.until(ExpectedConditions.presenceOfElementLocated(by));
        fWait.until(ExpectedConditions.visibilityOf(driver.findElement(by)));
        fWait.until(ExpectedConditions.elementToBeClickable(driver.findElement(by)));
      } catch (Exception e) {
        System.out.println("Element Not found trying again");
        e.printStackTrace();
        fWait.withTimeout(Duration.ofSeconds(2));
      }
    }
    return driver.findElement(by);
  }
}<|MERGE_RESOLUTION|>--- conflicted
+++ resolved
@@ -14,10 +14,7 @@
 package org.openmetadata.catalog.selenium.events;
 
 import java.time.Duration;
-<<<<<<< HEAD
 import lombok.extern.slf4j.Slf4j;
-=======
->>>>>>> 8cb210b1
 import org.openqa.selenium.*;
 import org.openqa.selenium.support.ui.ExpectedConditions;
 import org.openqa.selenium.support.ui.FluentWait;
@@ -64,25 +61,4 @@
     (new WebDriverWait(driver, 15)).until(ExpectedConditions.elementToBeClickable(by));
     driver.findElement(by).sendKeys(Keys.ENTER);
   }
-
-  public static WebElement waitForElementToDisplay(WebDriver driver, By by, int timeOutSec, int pollingSec) {
-    FluentWait<WebDriver> fWait =
-        new FluentWait<WebDriver>(driver)
-            .withTimeout(Duration.ofSeconds(timeOutSec))
-            .pollingEvery(Duration.ofSeconds(pollingSec))
-            .ignoring(NoSuchElementException.class, TimeoutException.class)
-            .ignoring(StaleElementReferenceException.class);
-    for (int i = 0; i < 2; i++) {
-      try {
-        fWait.until(ExpectedConditions.presenceOfElementLocated(by));
-        fWait.until(ExpectedConditions.visibilityOf(driver.findElement(by)));
-        fWait.until(ExpectedConditions.elementToBeClickable(driver.findElement(by)));
-      } catch (Exception e) {
-        System.out.println("Element Not found trying again");
-        e.printStackTrace();
-        fWait.withTimeout(Duration.ofSeconds(2));
-      }
-    }
-    return driver.findElement(by);
-  }
 }