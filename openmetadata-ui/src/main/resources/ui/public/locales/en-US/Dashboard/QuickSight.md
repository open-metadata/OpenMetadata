--- conflicted
+++ resolved
@@ -2,11 +2,6 @@
 
 In this section, we provide guides and references to use the QuickSight connector.
 
-<<<<<<< HEAD
-## Requirements
-<!-- to be updated -->
-You can find further information on the Quicksight connector in the [docs](https://docs.open-metadata.org/connectors/dashboard/quicksight).
-=======
 # Requirements
 AWS QuickSight Permissions
 To execute metadata extraction and usage workflow successfully the IAM User should have enough access to fetch required data. Following table describes the minimum required permissions
@@ -58,7 +53,6 @@
 
 
 You can find further information on the QuickSight connector in the [docs](https://docs.open-metadata.org/connectors/dashboard/quicksight).
->>>>>>> 9a0fb262
 
 ## Connection Details
 
