--- conflicted
+++ resolved
@@ -16,30 +16,19 @@
 ### Profiler & Data Quality
 Executing the profiler worflow or data quality tests, will require the user to have `SELECT` permission on the tables/schemas where the profiler/tests will be executed. More information on the profiler workflow setup can be found [here](https://docs.open-metadata.org/connectors/ingestion/workflows/profiler) and data quality tests [here](https://docs.open-metadata.org/connectors/ingestion/workflows/data-quality).
 
-### Usage & Linegae
+### Usage & Lineage
 For the usage and lineage workflow, the user will need `SELECT` privilege on `STL_QUERY` table. You can find more information on the usage workflow [here](https://docs.open-metadata.org/connectors/ingestion/workflows/usage) and the lineage workflow [here](https://docs.open-metadata.org/connectors/ingestion/workflows/lineage).
 
 ## Connection Details
-
 $$section
 ### Scheme $(id="scheme")
-<<<<<<< HEAD
 SQLAlchemy driver scheme options. If you are unsure about this setting, you can use the default value.
-=======
-
-SQLAlchemy driver scheme options
 $$
->>>>>>> ca861bc0
 
 $$section
 ### Username $(id="username")
-<<<<<<< HEAD
 Username to connect to Redshift. This user should have access to `SVV_TABLE_INFO` to extract metadata. Other workflows may require different permissions -- refer to the section above for more information.
-=======
-
-Username to connect to Redshift. This user should have privileges to read all the metadata in Redshift.
 $$
->>>>>>> ca861bc0
 
 $$section
 ### Password $(id="password")
@@ -54,52 +43,26 @@
 $$section
 ### Database $(id="database")
 
-<<<<<<< HEAD
 Initial Redshift database to connect to. If you want to ingest all databases, set `ingestAllDatabases` to true. This should be specified as a string in the format 'hostname:port'.
 **Example**: `localhost:5439`, `host.docker.internal:5439`
-=======
-Initial Redshift database to connect to. If you want to ingest all databases, set `ingestAllDatabases` to true.
 $$
->>>>>>> ca861bc0
 
 $$section
 ### Ingest All Databases $(id="ingestAllDatabases")
 If ticked, the workflow will be able to ingest all database in the cluster. If not ticked, the workflow will only ingest tables from the database set above.
 $$
 
-<<<<<<< HEAD
+$$section
 ### SSL Mode $(id="sslMode")
-=======
-$$section
-### Ssl Mode $(id="sslMode")
-
->>>>>>> ca861bc0
 SSL Mode to connect to redshift database. E.g, prefer, verify-ca etc.
 $$
 
 $$section
 ### Connection Options $(id="connectionOptions")
 Additional connection options to build the URL that can be sent to service during the connection.
-<<<<<<< HEAD
-=======
-<!-- connectionOptions to be updated -->
 $$
->>>>>>> ca861bc0
 
 $$section
 ### Connection Arguments $(id="connectionArguments")
-<<<<<<< HEAD
 Additional connection arguments such as security or protocol configs that can be sent to service during connection.
-=======
-
-Additional connection arguments such as security or protocol configs that can be sent to service during connection.
-<!-- connectionArguments to be updated -->
-$$
-
-$$section
-### Supports Database $(id="supportsDatabase")
-
-The source service supports the database concept in its hierarchy
-<!-- supportsDatabase to be updated -->
-$$
->>>>>>> ca861bc0
+$$