--- conflicted
+++ resolved
@@ -2,7 +2,6 @@
 
 In this section, we provide guides and references to use the DynamoDB connector.
 
-<<<<<<< HEAD
 # Requirements
 
 The DynamoDB connector ingests metadata using the DynamoDB boto3 client.
@@ -29,11 +28,6 @@
 For more information on Dynamodb permissions visit the [AWS DynamoDB official documentation](https://docs.aws.amazon.com/amazondynamodb/latest/developerguide/api-permissions-reference.html).
 
 You can find further information on the DynamoDB connector in the [docs](https://docs.open-metadata.org/connectors/database/dynamodb).
-=======
-## Requirements
-<!-- to be updated -->
-You can find further information on the Kafka connector in the [docs](https://docs.open-metadata.org/connectors/database/dynamodb).
->>>>>>> d6aa4952
 
 ## Connection Details
 
@@ -112,7 +106,6 @@
 $$section
 ### Assume Role ARN $(id="assumeRoleArn")
 
-<<<<<<< HEAD
 Typically, you use `AssumeRole` within your account or for cross-account access. In this field you'll set the
 `ARN` (Amazon Resource Name) of the policy of the other account.  
 
@@ -122,10 +115,6 @@
 This is a required field if you'd like to `AssumeRole`.
 
 Find more information on [AssumeRole](https://docs.aws.amazon.com/STS/latest/APIReference/API_AssumeRole.html).
-=======
-The Amazon Resource Name (ARN) of the role to assume. Required Field in case of Assume Role
-<!-- assumeRoleARN to be updated -->
->>>>>>> d6aa4952
 $$
 
 $$section
