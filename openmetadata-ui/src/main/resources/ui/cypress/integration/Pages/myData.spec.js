--- conflicted
+++ resolved
@@ -89,14 +89,8 @@
 
     cy.wait('@searchApi');
     // click on the 1st result and go to entity details page and follow the entity
-<<<<<<< HEAD
     cy.wait(500);
     cy.get('[data-testid="table-link"]').first().contains(termObj.term).click();
-=======
-    cy.get('[data-testid="table-link"]').first().contains(termObj.term).as('resultLink');
-    cy.wait(500); // Wait for result to load after api success
-    cy.get('@resultLink').click();
->>>>>>> 4944f031
     cy.get('[data-testid="follow-button"]').should('be.visible').click();
 
     // go to manage tab and search for logged in user and set the owner
