/*
 *  Copyright 2021 Collate
 *  Licensed under the Apache License, Version 2.0 (the "License");
 *  you may not use this file except in compliance with the License.
 *  You may obtain a copy of the License at
 *  http://www.apache.org/licenses/LICENSE-2.0
 *  Unless required by applicable law or agreed to in writing, software
 *  distributed under the License is distributed on an "AS IS" BASIS,
 *  WITHOUT WARRANTIES OR CONDITIONS OF ANY KIND, either express or implied.
 *  See the License for the specific language governing permissions and
 *  limitations under the License.
 */

import { searchEntity, visitEntityTab } from '../../common/common';
import { FOLLOWING_TITLE, MYDATA_SUMMARY_OPTIONS, MY_DATA_TITLE, NO_SEARCHED_TERMS, RECENT_SEARCH_TITLE, RECENT_VIEW_TITLE, SEARCH_ENTITY_DASHBOARD, SEARCH_ENTITY_PIPELINE, SEARCH_ENTITY_TABLE, SEARCH_ENTITY_TOPIC } from '../../constants/constants';

const tables = Object.values(SEARCH_ENTITY_TABLE);
const topics = Object.values(SEARCH_ENTITY_TOPIC);
const dashboards = Object.values(SEARCH_ENTITY_DASHBOARD);
const pipelines = Object.values(SEARCH_ENTITY_PIPELINE);

describe('MyData page should work', () => {
  beforeEach(() => {
    cy.goToHomePage();
  });

  const checkRecentlyViewElement = () => {
    cy.intercept(
      '/api/v1/search/query?q=*&from=0&size=*&sort_field=last_updated_timestamp&sort_order=desc&index=*'
    ).as('searchApi');
    cy.wait('@searchApi');

    cy.get('[data-testid="table-data-card"]')
      .first()
      .should('be.visible')
      .scrollIntoView();

    cy.get('[data-testid="table-link"]').first().should('be.visible').click();

    cy.get('[data-testid="inactive-link"]')
      .invoke('text')
      .then((text) => {
        cy.clickOnLogo();
        cy.get(`[data-testid="Recently Viewed-${text}"]`)
          .contains(text)
          .should('be.visible')
          .click();
        cy.get('[data-testid="inactive-link"]')
          .invoke('text')
          .then((newText) => {
            expect(newText).equal(text);
          });
        cy.clickOnLogo();
      });
  };

  const checkRecentlySearchElement = (term) => {
    searchEntity(term);
    cy.clickOnLogo();
    cy.get(`[data-testid="search-term-${term}"]`).should('be.visible').click();
    cy.get('[data-testid="searchBox"]')
      .invoke('val')
      .then((text) => {
        expect(text).equal(term);
      });
    cy.clickOnLogo();
    cy.get(
      `[data-testid="Recently-Search-${term}"] > :nth-child(1) > .tw-flex > .tw-opacity-0 > [data-testid="image"]`
    )
      .invoke('show')
      .click();
    cy.contains(NO_SEARCHED_TERMS).should('be.visible');
  };

  const followAndOwnTheEntity = (termObj) => {
    cy.intercept(
      '/api/v1/search/query?q=*&from=0&size=10&sort_order=desc&index=*'
    ).as('searchApi');
    // search for the term and redirect to the respective entity tab
    searchEntity(termObj.term);

    cy.get(`[data-testid="${termObj.entity}-tab"]`)
      .should('be.visible')
      .click();

    cy.get(`[data-testid="${termObj.entity}-tab"]`)
      .should('be.visible')
      .should('have.class', 'active');

    cy.wait('@searchApi');
    // click on the 1st result and go to entity details page and follow the entity
    cy.get('[data-testid="table-link"]').first().contains(termObj.term).click();
    cy.get('[data-testid="follow-button"]').should('be.visible').click();

    // go to manage tab and search for logged in user and set the owner
    cy.get('[data-testid="Manage"]').should('be.visible').click();

    cy.get(
      '[data-testid="dropdown-profile"] > [data-testid="dropdown-item"] > :nth-child(1) > [data-testid="menu-button"]'
    )
      .should('be.visible')
      .click();
    cy.get('[data-testid="greeting-text"] > a > :nth-child(1)')
      .should('be.visible')
      .invoke('text')
      .then((name) => {
        cy.get('.tw-z-10').click();
        cy.get('[data-testid="owner-dropdown"]').should('be.visible').click();
        cy.get('[data-testid="searchInputText"]').type(name);
        cy.get('[data-testid="list-item"]').should('be.visible').click();
        cy.get('[data-testid="owner-dropdown"] > .tw-truncate')
          .invoke('text')
          .then((text) => {
            expect(text).equal(name);
          });
        cy.clickOnLogo();

        // checks newly generated feed for follow and setting owner
        cy.get('[data-testid="message-container"]')
          .first()
          .contains(`Added owner: ${name}`)
          .should('be.visible');

        cy.get('[data-testid="message-container"]')
          .eq(1)
          .scrollIntoView()
          .contains(`Started to follow ${termObj.entity.slice(0, -1)}`)
          .should('be.visible');
      });

    cy.clickOnLogo();
  };

  it('MyData Page should render properly with all the required components', () => {
    cy.get('[data-testid="data-summary-container"]').should('be.visible');
    cy.contains(RECENT_SEARCH_TITLE).should('be.visible');
    cy.contains(RECENT_VIEW_TITLE).should('be.visible');
    cy.contains(MY_DATA_TITLE).should('be.visible');
    cy.contains(FOLLOWING_TITLE).should('be.visible');

    Object.values(MYDATA_SUMMARY_OPTIONS).forEach((value) => {
      cy.get(
        `[data-testid="data-summary-container"] [data-testid="${value}-summary"]`
      ).should('be.visible');
    });
  });

  it('onClick of table should redirect to tables tab in explore page', () => {
    visitEntityTab(MYDATA_SUMMARY_OPTIONS.tables);
    checkRecentlyViewElement();
  });

  it('onClick of topics should redirect to topics tab in explore page', () => {
    visitEntityTab(MYDATA_SUMMARY_OPTIONS.topics);
    checkRecentlyViewElement();
  });

  it('onClick of dashboards should redirect to dashboards tab in explore page', () => {
    visitEntityTab(MYDATA_SUMMARY_OPTIONS.dashboards);
    checkRecentlyViewElement();
  });

  it('onClick of pipelines should redirect to pipelines tab in explore page', () => {
    visitEntityTab(MYDATA_SUMMARY_OPTIONS.pipelines);
    checkRecentlyViewElement();
  });

  it('Listing Recent search terms with redirection should work properly', () => {
    cy.contains(NO_SEARCHED_TERMS).should('be.visible');

    checkRecentlySearchElement(SEARCH_ENTITY_TABLE.table_1.term);
    checkRecentlySearchElement(SEARCH_ENTITY_TOPIC.topic_1.term);
    checkRecentlySearchElement(SEARCH_ENTITY_DASHBOARD.dashboard_1.term);
    checkRecentlySearchElement(SEARCH_ENTITY_PIPELINE.pipeline_1.term);
  });

<<<<<<< HEAD
  it.skip('Listing Recent search terms with redirection should work properly', () => {
    cy.contains(NO_SEARCHED_TERMS).should('be.visible');
=======
  it('My data, following & feed section should work properly for table entity', () => {
    tables.forEach((table) => {
      followAndOwnTheEntity(table);
    });
  });
>>>>>>> baedff51

  it('My data, following & feed section should work properly for topic entity', () => {
    topics.forEach((topic) => {
      followAndOwnTheEntity(topic);
    });
  });

  it('My data, following & feed section should work properly for dashboard entity', () => {
    dashboards.forEach((dashboard) => {
      followAndOwnTheEntity(dashboard);
    });
  });

  it('My data, following & feed section should work properly for pipeline entity', () => {
    pipelines.forEach((pipeline) => {
      followAndOwnTheEntity(pipeline);
    });
  });

  it('My data and following section, CTA should work properly', () => {
    const totalCount =
      tables.length + pipelines.length + dashboards.length + topics.length;

    cy.get('[data-testid="my-data-container"]')
      .children()
      .should('have.length', 9);
    cy.get('[data-testid="following-data-container"]')
      .children()
      .should('have.length', 9);

    cy.get('[data-testid="my-data-total-count"]')
      .invoke('text')
      .then((text) => {
        expect(text).equal(`(${totalCount})`);
      });
    cy.get('[data-testid="following-data-total-count"]')
      .invoke('text')
      .then((text) => {
        expect(text).equal(`(${totalCount})`);
      });

    cy.get('[data-testid="my-data-total-count"]').should('be.visible').click();

    cy.intercept(
      '/api/v1/search/query?q=*&from=0&size=*&sort_field=last_updated_timestamp&sort_order=desc&index=*'
    ).as('searchApi');
    cy.wait('@searchApi');
    cy.get('[data-testid="table-data-card"]').first().should('be.visible');
    cy.clickOnLogo();

    cy.get('[data-testid="following-data-total-count"]')
      .should('be.visible')
      .click();

    cy.wait('@searchApi');
    cy.get('[data-testid="table-data-card"]').first().should('be.visible');
    cy.clickOnLogo();
  });
});<|MERGE_RESOLUTION|>--- conflicted
+++ resolved
@@ -145,22 +145,22 @@
     });
   });
 
-  it('onClick of table should redirect to tables tab in explore page', () => {
+  it('Recent view section and redirection should work for table entity', () => {
     visitEntityTab(MYDATA_SUMMARY_OPTIONS.tables);
     checkRecentlyViewElement();
   });
 
-  it('onClick of topics should redirect to topics tab in explore page', () => {
+  it('Recent view section and redirection should work for topic entity', () => {
     visitEntityTab(MYDATA_SUMMARY_OPTIONS.topics);
     checkRecentlyViewElement();
   });
 
-  it('onClick of dashboards should redirect to dashboards tab in explore page', () => {
+  it('Recent view section and redirection should work for dashboard entity', () => {
     visitEntityTab(MYDATA_SUMMARY_OPTIONS.dashboards);
     checkRecentlyViewElement();
   });
 
-  it('onClick of pipelines should redirect to pipelines tab in explore page', () => {
+  it('Recent view section and redirection should work for pipeline entity', () => {
     visitEntityTab(MYDATA_SUMMARY_OPTIONS.pipelines);
     checkRecentlyViewElement();
   });
@@ -174,16 +174,11 @@
     checkRecentlySearchElement(SEARCH_ENTITY_PIPELINE.pipeline_1.term);
   });
 
-<<<<<<< HEAD
-  it.skip('Listing Recent search terms with redirection should work properly', () => {
-    cy.contains(NO_SEARCHED_TERMS).should('be.visible');
-=======
   it('My data, following & feed section should work properly for table entity', () => {
     tables.forEach((table) => {
       followAndOwnTheEntity(table);
     });
   });
->>>>>>> baedff51
 
   it('My data, following & feed section should work properly for topic entity', () => {
     topics.forEach((topic) => {
