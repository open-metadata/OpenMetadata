--- conflicted
+++ resolved
@@ -74,15 +74,7 @@
   topic: {
     term: 'shop_updates',
     entity: MYDATA_SUMMARY_OPTIONS.topics,
-<<<<<<< HEAD
-  },
-  pipeline: {
-    term: 'Presto',
-    entity: MYDATA_SUMMARY_OPTIONS.pipelines,
-  },
-=======
   }
->>>>>>> 99a74417
 };
 
 export const RECENT_SEARCH_TITLE = 'Recent Search Terms';
