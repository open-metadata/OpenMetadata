/*
 *  Copyright 2022 Collate.
 *  Licensed under the Apache License, Version 2.0 (the "License");
 *  you may not use this file except in compliance with the License.
 *  You may obtain a copy of the License at
 *  http://www.apache.org/licenses/LICENSE-2.0
 *  Unless required by applicable law or agreed to in writing, software
 *  distributed under the License is distributed on an "AS IS" BASIS,
 *  WITHOUT WARRANTIES OR CONDITIONS OF ANY KIND, either express or implied.
 *  See the License for the specific language governing permissions and
 *  limitations under the License.
 */

import {
  deleteCreatedService,
  editOwnerforCreatedService,
  goToAddNewServicePage,
  testServiceCreationAndIngestion,
  updateDescriptionForIngestedTables,
  uuid,
} from '../../common/common';
import { API_SERVICE, SERVICE_TYPE } from '../../constants/constants';

const serviceType = 'BigQuery';
const serviceName = `${serviceType}-ct-test-${uuid()}`;
const tableName = 'testtable';
const description = `This is ${serviceName} description`;
const filterPattern = 'testschema';

describe('BigQuery Ingestion', () => {
  beforeEach(() => {
    cy.login();
  });

  it('add and ingest data', () => {
    goToAddNewServicePage(SERVICE_TYPE.Database);
    const connectionInput = () => {
      const clientEmail = Cypress.env('bigqueryClientEmail');
<<<<<<< HEAD
      cy.get('#root_credentials_gcsConfig_type')
        .scrollIntoView()
        .type('service_account');
      cy.get('#root_credentials_gcsConfig_projectId')
        .scrollIntoView()
        .type(Cypress.env('bigqueryProjectId'));
      cy.get('#root_credentials_gcsConfig_privateKeyId')
        .scrollIntoView()
        .type(Cypress.env('bigqueryPrivateKeyId'));
      cy.get('#root_credentials_gcsConfig_privateKey')
        .scrollIntoView()
        .type(Cypress.env('bigqueryPrivateKey'));
      cy.get('#root_credentials_gcsConfig_clientEmail')
        .scrollIntoView()
        .type(clientEmail);
      cy.get('#root_credentials_gcsConfig_clientId')
        .scrollIntoView()
        .type(Cypress.env('bigqueryClientId'));
      cy.get('#root_credentials_gcsConfig_clientX509CertUrl')
=======
      cy.get('.form-group > #root\\/type')
        .scrollIntoView()
        .type('service_account');
      cy.get(':nth-child(3) > .form-group > #root\\/projectId')
        .scrollIntoView()
        .type(Cypress.env('bigqueryProjectId'));
      cy.get('#root\\/privateKeyId')
        .scrollIntoView()
        .type(Cypress.env('bigqueryPrivateKeyId'));
      cy.get('#root\\/privateKey')
        .scrollIntoView()
        .type(Cypress.env('bigqueryPrivateKey'));
      cy.get('#root\\/clientEmail').scrollIntoView().type(clientEmail);
      cy.get('#root\\/clientId')
        .scrollIntoView()
        .type(Cypress.env('bigqueryClientId'));
      cy.get('#root\\/clientX509CertUrl')
>>>>>>> 63edc5d5
        .scrollIntoView()
        .type(
          `https://www.googleapis.com/robot/v1/metadata/x509/${encodeURIComponent(
            clientEmail
          )}`
        );
      cy.get('[data-testid="add-item-Taxonomy Project IDs"]')
        .scrollIntoView()
        .click();
      cy.get('#root_taxonomyProjectID_0')
        .scrollIntoView()
        .type(Cypress.env('bigqueryProjectIdTaxonomy'));
    };

    const addIngestionInput = () => {
      cy.get('[data-testid="schema-filter-pattern-checkbox"]')
        .invoke('show')
        .trigger('mouseover')
        .check();
      cy.get('[data-testid="filter-pattern-includes-schema"]')
        .scrollIntoView()
        .should('be.visible')
        .type(filterPattern);
    };

    testServiceCreationAndIngestion(
      serviceType,
      connectionInput,
      addIngestionInput,
      serviceName
    );
  });

  it('Update table description and verify description after re-run', () => {
    updateDescriptionForIngestedTables(
      serviceName,
      tableName,
      description,
      SERVICE_TYPE.Database,
      'tables'
    );
  });

  it('Edit and validate owner', () => {
    editOwnerforCreatedService(
      SERVICE_TYPE.Database,
      serviceName,
      API_SERVICE.databaseServices
    );
  });

  it('delete created service', () => {
    deleteCreatedService(
      SERVICE_TYPE.Database,
      serviceName,
      API_SERVICE.databaseServices
    );
  });
});<|MERGE_RESOLUTION|>--- conflicted
+++ resolved
@@ -36,7 +36,6 @@
     goToAddNewServicePage(SERVICE_TYPE.Database);
     const connectionInput = () => {
       const clientEmail = Cypress.env('bigqueryClientEmail');
-<<<<<<< HEAD
       cy.get('#root_credentials_gcsConfig_type')
         .scrollIntoView()
         .type('service_account');
@@ -56,25 +55,6 @@
         .scrollIntoView()
         .type(Cypress.env('bigqueryClientId'));
       cy.get('#root_credentials_gcsConfig_clientX509CertUrl')
-=======
-      cy.get('.form-group > #root\\/type')
-        .scrollIntoView()
-        .type('service_account');
-      cy.get(':nth-child(3) > .form-group > #root\\/projectId')
-        .scrollIntoView()
-        .type(Cypress.env('bigqueryProjectId'));
-      cy.get('#root\\/privateKeyId')
-        .scrollIntoView()
-        .type(Cypress.env('bigqueryPrivateKeyId'));
-      cy.get('#root\\/privateKey')
-        .scrollIntoView()
-        .type(Cypress.env('bigqueryPrivateKey'));
-      cy.get('#root\\/clientEmail').scrollIntoView().type(clientEmail);
-      cy.get('#root\\/clientId')
-        .scrollIntoView()
-        .type(Cypress.env('bigqueryClientId'));
-      cy.get('#root\\/clientX509CertUrl')
->>>>>>> 63edc5d5
         .scrollIntoView()
         .type(
           `https://www.googleapis.com/robot/v1/metadata/x509/${encodeURIComponent(
