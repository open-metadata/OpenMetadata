--- conflicted
+++ resolved
@@ -114,14 +114,9 @@
       .should('exist')
       .and('be.visible')
       .click({ animationDistanceThreshold: 20 });
-<<<<<<< HEAD
-    //Clicking on Glossary
-    cy.get('[data-testid="appbar-item-glossary"]')
-=======
 
       //Clicking on Glossary
       cy.get('.ant-dropdown-menu')
->>>>>>> d4c8cae6
       .should('exist')
       .and('be.visible')
       .then(($el) => {
