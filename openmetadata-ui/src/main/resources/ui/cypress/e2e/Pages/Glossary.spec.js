--- conflicted
+++ resolved
@@ -115,12 +115,7 @@
     //Clicking on Glossary
     cy.get('[data-testid="appbar-item-glossary"]')
       .should('exist')
-<<<<<<< HEAD
-      .click({ force: true });
-=======
-      .should('be.visible')
-      .click();
->>>>>>> 63afdc79
+      .click({ force: true });
 
     // Todo: need to remove below uncaught exception once tree-view error resolves
     cy.on('uncaught:exception', () => {
