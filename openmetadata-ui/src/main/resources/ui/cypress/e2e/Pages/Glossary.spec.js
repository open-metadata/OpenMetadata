--- conflicted
+++ resolved
@@ -412,15 +412,6 @@
       .should('be.visible')
       .first()
       .click();
-<<<<<<< HEAD
-    cy.get('[class*="-control"]').should('be.visible').type(term);
-    cy.get('[id*="-option-0"]').should('contain', term);
-    cy.get('[id*="-option-0"]').should('be.visible').click();
-    cy.get(
-        '[data-row-key="comments"] [data-testid="tags-wrapper"] [data-testid="tag-container"]'
-      ).contains(term);
-=======
->>>>>>> 1bddfefb
 
       cy.get('[class*="-control"]').should('be.visible').type(term);
       cy.get('[id*="-option-0"]').should('contain', term);
