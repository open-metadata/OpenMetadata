--- conflicted
+++ resolved
@@ -68,21 +68,7 @@
       `/api/v1/search/query?q=*%20AND%20disabled%3Afalse&index=tag_search_index*`,
       'suggestTag'
     );
-<<<<<<< HEAD
-    interceptURL('GET', '/api/v1/tags*', 'getTags');
-
-    cy.get('[data-testid="governance"]')
-      .should('exist')
-      .and('be.visible')
-      .click({ animationDistanceThreshold: 20 });
-
-    // adding manual wait to open dropdown in UI
-    cy.wait(500);
-    cy.get('[data-testid="app-bar-item-tags"]').should('be.visible').click();
-    verifyResponseStatusCode('@getTags', 200);
-=======
     visitClassificationPage();
->>>>>>> 890aae73
   });
 
   it('Required Details should be available', () => {
