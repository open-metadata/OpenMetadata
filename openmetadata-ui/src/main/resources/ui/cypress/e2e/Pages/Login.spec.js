--- conflicted
+++ resolved
@@ -84,20 +84,12 @@
     cy.get('[data-testid="user-name"]')
       .should('be.visible')
       .click({ force: true });
-<<<<<<< HEAD
     cy.wait('@getUser').then((response) => {
       CREDENTIALS.id = response.response.body.id;
     });
-    cy.get('[data-testid="left-panel"]').should(
-      'contain',
-      `${CREDENTIALS.firstName}${CREDENTIALS.lastName}`
-    );
-=======
-    verifyResponseStatusCode('@getUser', 200);
     cy.get(
       '[data-testid="user-profile"] [data-testid="user-profile-details"]'
     ).should('contain', `${CREDENTIALS.firstName}${CREDENTIALS.lastName}`);
->>>>>>> 225c3667
   });
 
   it('Signin using invalid credentials', () => {
