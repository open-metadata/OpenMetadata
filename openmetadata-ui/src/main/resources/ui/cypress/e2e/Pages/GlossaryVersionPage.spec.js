/*
 *  Copyright 2023 Collate.
 *  Licensed under the Apache License, Version 2.0 (the "License");
 *  you may not use this file except in compliance with the License.
 *  You may obtain a copy of the License at
 *  http://www.apache.org/licenses/LICENSE-2.0
 *  Unless required by applicable law or agreed to in writing, software
 *  distributed under the License is distributed on an "AS IS" BASIS,
 *  WITHOUT WARRANTIES OR CONDITIONS OF ANY KIND, either express or implied.
 *  See the License for the specific language governing permissions and
 *  limitations under the License.
 */
// eslint-disable-next-line spaced-comment
/// <reference types="Cypress" />

import { interceptURL, verifyResponseStatusCode } from '../../common/common';
import {
  addReviewer,
  deleteGlossary,
  removeReviewer,
  visitGlossaryPage,
} from '../../common/GlossaryUtils';
import { addOwner, removeOwner } from '../../common/Utils/Owner';
import {
  GLOSSARY_FOR_VERSION_TEST,
  GLOSSARY_PATCH_PAYLOAD,
  GLOSSARY_TERM_FOR_VERSION_TEST1,
  GLOSSARY_TERM_FOR_VERSION_TEST2,
  GLOSSARY_TERM_NAME_FOR_VERSION_TEST1,
  GLOSSARY_TERM_NAME_FOR_VERSION_TEST2,
  GLOSSARY_TERM_PATCH_PAYLOAD2,
  OWNER,
  REVIEWER,
} from '../../constants/Version.constants';

describe('Glossary and glossary term version pages should work properly', () => {
  let glossaryId;
  let glossaryTerm1Id;
  let glossaryTerm2Id;

  before(() => {
    cy.login();
    cy.getAllLocalStorage().then((data) => {
      const token = Object.values(data)[0].oidcIdToken;
      // Create Glossary
      cy.request({
        method: 'PUT',
        url: `/api/v1/glossaries`,
        headers: { Authorization: `Bearer ${token}` },
        body: GLOSSARY_FOR_VERSION_TEST,
      }).then((response) => {
        glossaryId = response.body.id;

        cy.request({
          method: 'PATCH',
          url: `/api/v1/glossaries/${glossaryId}`,
          headers: {
            Authorization: `Bearer ${token}`,
            'Content-Type': 'application/json-patch+json',
          },
          body: GLOSSARY_PATCH_PAYLOAD,
        });
      });

      // Create First Glossary Term
      cy.request({
        method: 'PUT',
        url: `/api/v1/glossaryTerms`,
        headers: { Authorization: `Bearer ${token}` },
        body: GLOSSARY_TERM_FOR_VERSION_TEST1,
      }).then((response) => {
        glossaryTerm1Id = response.body.id;
      });

      // Create Second Glossary Term
      cy.request({
        method: 'PUT',
        url: `/api/v1/glossaryTerms`,
        headers: { Authorization: `Bearer ${token}` },
        body: GLOSSARY_TERM_FOR_VERSION_TEST2,
      }).then((response) => {
        glossaryTerm2Id = response.body.id;

        const relatedTermsPatchValue = {
          op: 'add',
          path: '/relatedTerms/0',
          value: {
            id: glossaryTerm1Id,
            type: 'glossaryTerm',
            displayName: GLOSSARY_TERM_NAME_FOR_VERSION_TEST1,
            name: GLOSSARY_TERM_NAME_FOR_VERSION_TEST1,
          },
        };

        cy.request({
          method: 'PATCH',
          url: `/api/v1/glossaryTerms/${glossaryTerm2Id}`,
          headers: {
            Authorization: `Bearer ${token}`,
            'Content-Type': 'application/json-patch+json',
          },
          body: [...GLOSSARY_TERM_PATCH_PAYLOAD2, relatedTermsPatchValue],
        });
      });
    });
  });

  beforeEach(() => {
    cy.login();
    interceptURL('GET', `/api/v1/glossaries?fields=*`, 'getGlossaryDetails');
    interceptURL('GET', '/api/v1/glossaryTerms?glossary=*', 'getGlossaryTerms');
    visitGlossaryPage();
  });

  it('Glossary version page should display the version changes properly', () => {
    cy.get(`[data-menu-id*=${GLOSSARY_FOR_VERSION_TEST.displayName}]`).click();

    verifyResponseStatusCode('@getGlossaryDetails', 200);
    verifyResponseStatusCode('@getGlossaryTerms', 200);

    cy.get('[data-testid="version-button"]').contains('0.2').click();

    cy.get(`[data-testid="diff-added"]`).scrollIntoView().should('be.visible');

    cy.get(`.diff-added [data-testid="tag-PersonalData.SpecialCategory"]`)
      .scrollIntoView()
      .should('be.visible');

    cy.get(`.diff-added [data-testid="tag-PII.Sensitive"]`)
      .scrollIntoView()
      .should('be.visible');
  });

  it('Glossary version page should display the owner and reviewer changes properly', () => {
    cy.get(`[data-menu-id*=${GLOSSARY_FOR_VERSION_TEST.displayName}]`).click();

    verifyResponseStatusCode('@getGlossaryDetails', 200);
    verifyResponseStatusCode('@getGlossaryTerms', 200);

    cy.get('[data-testid="version-button"]').contains('0.2');

    addOwner(OWNER);

    interceptURL('GET', `/api/v1/glossaries/*/versions`, 'getVersionsList');
    interceptURL(
      'GET',
      `/api/v1/glossaries/*/versions/0.2`,
      'getSelectedVersionDetails'
    );

    cy.get('[data-testid="version-button"]').contains('0.2').click();

    verifyResponseStatusCode('@getVersionsList', 200);
    verifyResponseStatusCode('@getSelectedVersionDetails', 200);

    cy.get('[data-testid="owner-link"] [data-testid="diff-added"]')
      .scrollIntoView()
      .should('be.visible');

    cy.get('[data-testid="version-button"]').contains('0.2').click();

    verifyResponseStatusCode('@getGlossaryDetails', 200);
    verifyResponseStatusCode('@getGlossaryTerms', 200);

    removeOwner(OWNER);

    addReviewer(REVIEWER, 'glossaries');

    interceptURL(
      'GET',
      `/api/v1/glossaries/*/versions/0.2`,
      'getSelectedVersionDetails'
    );

    cy.get('[data-testid="version-button"]').contains('0.2').click();

    verifyResponseStatusCode('@getVersionsList', 200);
    verifyResponseStatusCode('@getSelectedVersionDetails', 200);

    cy.get('[data-testid="glossary-reviewer"] [data-testid="diff-added"]')
      .scrollIntoView()
      .should('be.visible');

    cy.get('[data-testid="version-button"]').contains('0.2').click();

    verifyResponseStatusCode('@getGlossaryDetails', 200);
    verifyResponseStatusCode('@getGlossaryTerms', 200);

    removeReviewer('glossaries');
  });

  it('Glossary term version page should display version changes properly', () => {
    cy.get(`[data-menu-id*=${GLOSSARY_FOR_VERSION_TEST.displayName}]`).click();

    interceptURL(
      'GET',
      `/api/v1/glossaryTerms/name/*?fields=*`,
      'getGlossaryTermDetails'
    );
    interceptURL(
      'GET',
      `/api/v1/glossaryTerms?parent=*&limit=*&fields=*`,
      'getGlossaryTermParents'
    );
    interceptURL(
      'GET',
      `/api/v1/glossaryTerms?parent=*&limit=*`,
      'getChildGlossaryTerms'
    );

    cy.get(`[data-testid="${GLOSSARY_TERM_NAME_FOR_VERSION_TEST2}"]`).click();

    verifyResponseStatusCode('@getGlossaryTermDetails', 200);
    verifyResponseStatusCode('@getGlossaryTermParents', 200);
    verifyResponseStatusCode('@getChildGlossaryTerms', 200);

    cy.get('[data-testid="version-button"]').contains('0.2').click();

    cy.get(`[data-testid="diff-added"]`).scrollIntoView().should('be.visible');

    cy.get(`.diff-added [data-testid="tag-PersonalData.SpecialCategory"]`)
      .scrollIntoView()
      .should('be.visible');

    cy.get(`.diff-added [data-testid="tag-PII.Sensitive"]`)
      .scrollIntoView()
      .should('be.visible');

    cy.get('[data-testid="test-synonym"].diff-added')
      .scrollIntoView()
      .should('be.visible');

    cy.get(`[data-testid="${GLOSSARY_TERM_NAME_FOR_VERSION_TEST1}"].diff-added`)
      .scrollIntoView()
      .should('be.visible');

    cy.get('.diff-added [data-testid="reference-link-reference1"]')
      .scrollIntoView()
      .should('be.visible');
  });

  it('Glossary term version page should display owner and reviewer changes properly', () => {
    cy.get(`[data-menu-id*=${GLOSSARY_FOR_VERSION_TEST.displayName}]`).click();

    interceptURL(
      'GET',
      `/api/v1/glossaryTerms/name/*?fields=*`,
      'getGlossaryTermDetails'
    );
    interceptURL(
      'GET',
      `/api/v1/glossaryTerms?parent=*&limit=*&fields=*`,
      'getGlossaryTermParents'
    );
    interceptURL(
      'GET',
      `/api/v1/glossaryTerms?parent=*&limit=*`,
      'getChildGlossaryTerms'
    );

    cy.get(`[data-testid="${GLOSSARY_TERM_NAME_FOR_VERSION_TEST2}"]`).click();

    verifyResponseStatusCode('@getGlossaryTermDetails', 200);
    verifyResponseStatusCode('@getGlossaryTermParents', 200);
    verifyResponseStatusCode('@getChildGlossaryTerms', 200);

    cy.get('[data-testid="version-button"]').contains('0.2');

    addOwner(OWNER);

    interceptURL('GET', `/api/v1/glossaryTerms/*/versions`, 'getVersionsList');
    interceptURL(
      'GET',
      `/api/v1/glossaryTerms/*/versions/0.2`,
      'getSelectedVersionDetails'
    );

    cy.get('[data-testid="version-button"]').contains('0.2').click();

    verifyResponseStatusCode('@getVersionsList', 200);
    verifyResponseStatusCode('@getSelectedVersionDetails', 200);

    cy.get('[data-testid="owner-link"] [data-testid="diff-added"]')
      .scrollIntoView()
      .should('be.visible');

    cy.get('[data-testid="version-button"]').contains('0.2').click();

    verifyResponseStatusCode('@getGlossaryTermParents', 200);
    verifyResponseStatusCode('@getChildGlossaryTerms', 200);

<<<<<<< HEAD
    cy.get(`[data-testid="${GLOSSARY_TERM_NAME_FOR_VERSION_TEST2}"]`).click();

    removeOwner('glossaryTerms', true);
=======
    removeOwner(OWNER);
>>>>>>> 569c6681

    addReviewer(REVIEWER, 'glossaryTerms');

    interceptURL(
      'GET',
      `/api/v1/glossaryTerms/*/versions/0.2`,
      'getSelectedVersionDetails'
    );

    cy.get('[data-testid="version-button"]').contains('0.2').click();

    verifyResponseStatusCode('@getVersionsList', 200);
    verifyResponseStatusCode('@getSelectedVersionDetails', 200);

    cy.get('[data-testid="glossary-reviewer"] [data-testid="diff-added"]')
      .scrollIntoView()
      .should('be.visible');

    cy.get('[data-testid="version-button"]').contains('0.2').click();

    verifyResponseStatusCode('@getGlossaryTermParents', 200);
    verifyResponseStatusCode('@getChildGlossaryTerms', 200);

    cy.get(`[data-testid="${GLOSSARY_TERM_NAME_FOR_VERSION_TEST2}"]`).click();

    removeReviewer('glossaryTerms');
  });

  it('Cleanup for glossary and glossary term version page tests', () => {
    deleteGlossary(GLOSSARY_FOR_VERSION_TEST.name);
  });
});<|MERGE_RESOLUTION|>--- conflicted
+++ resolved
@@ -289,13 +289,7 @@
     verifyResponseStatusCode('@getGlossaryTermParents', 200);
     verifyResponseStatusCode('@getChildGlossaryTerms', 200);
 
-<<<<<<< HEAD
-    cy.get(`[data-testid="${GLOSSARY_TERM_NAME_FOR_VERSION_TEST2}"]`).click();
-
-    removeOwner('glossaryTerms', true);
-=======
     removeOwner(OWNER);
->>>>>>> 569c6681
 
     addReviewer(REVIEWER, 'glossaryTerms');
 
