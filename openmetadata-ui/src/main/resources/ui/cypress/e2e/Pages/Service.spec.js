--- conflicted
+++ resolved
@@ -112,18 +112,12 @@
   it('Remove owner from service', () => {
     interceptURL(
       'GET',
-<<<<<<< HEAD
-      '/api/v1/search/query?q=*teamType:Group&from=0&size=15&index=team_search_index',
-      'editOwner'
-    );
-=======
       '/api/v1/system/config/pipeline-service-client',
       'getService'
     );
 
     interceptURL('GET', '/api/v1/users?&isBot=false&limit=15', 'waitForUsers');
 
->>>>>>> 445ac90e
     cy.get(`[data-testid="service-name-${service.name}"]`)
       .should('be.visible')
       .click();
