--- conflicted
+++ resolved
@@ -18,11 +18,7 @@
   verifyResponseStatusCode,
 } from '../../common/common';
 import { BASE_URL } from '../../constants/constants';
-<<<<<<< HEAD
-import { SidebarItem } from '../../constants/Entity.interface';
-=======
 import { GlobalSettingOptions } from '../../constants/settings.constant';
->>>>>>> 59d97357
 
 const roles = {
   dataConsumer: 'Data Consumer',
@@ -66,16 +62,7 @@
 
     interceptURL('GET', '*api/v1/roles*', 'getRoles');
 
-<<<<<<< HEAD
-    cy.sidebarClick(SidebarItem.SETTINGS);
-
-    cy.get('[data-testid="settings-left-panel"]')
-      .contains('Roles')
-      .should('be.visible')
-      .click();
-=======
     cy.settingClick(GlobalSettingOptions.ROLES);
->>>>>>> 59d97357
 
     verifyResponseStatusCode('@getRoles', 200);
 
