/*
 *  Copyright 2022 Collate.
 *  Licensed under the Apache License, Version 2.0 (the "License");
 *  you may not use this file except in compliance with the License.
 *  You may obtain a copy of the License at
 *  http://www.apache.org/licenses/LICENSE-2.0
 *  Unless required by applicable law or agreed to in writing, software
 *  distributed under the License is distributed on an "AS IS" BASIS,
 *  WITHOUT WARRANTIES OR CONDITIONS OF ANY KIND, either express or implied.
 *  See the License for the specific language governing permissions and
 *  limitations under the License.
 */

import {
  addCustomPropertiesForEntity,
  deleteCreatedProperty,
  editCreatedProperty,
  interceptURL,
  verifyResponseStatusCode,
} from '../../common/common';
import { ENTITIES, uuid } from '../../constants/constants';
import { SidebarItem } from '../../constants/Entity.interface';

describe('Custom Properties should work properly', () => {
  beforeEach(() => {
    cy.login();
<<<<<<< HEAD
=======
    interceptURL('GET', '/api/v1/teams/name/*', 'settingsPage');
    cy.sidebarClick(SidebarItem.SETTINGS);
    verifyResponseStatusCode('@settingsPage', 200);
    cy.get('[data-testid="settings-left-panel"]').should('be.visible');
>>>>>>> 740541c0
  });

  describe('Add update and delete Integer custom properties', () => {
    Object.values(ENTITIES).forEach((entity) => {
      const propertyName = `addcyentity${entity.name}test${uuid()}`;

      it(`Add Integer custom property for ${entity.name}  Entities`, () => {
        interceptURL(
          'GET',
          `/api/v1/metadata/types/name/${entity.name}*`,
          'getEntity'
        );
        cy.settingClick(entity.entityApiType, true);

        verifyResponseStatusCode('@getEntity', 200);

        // Getting the property
        addCustomPropertiesForEntity(
          propertyName,
          entity,
          'Integer',
          entity.integerValue,
          entity.entityObj
        );

        // Navigating back to custom properties page
<<<<<<< HEAD
        cy.settingClick(entity.entityApiType, true);
=======
        cy.sidebarClick(SidebarItem.SETTINGS);
        cy.get(`[data-menu-id*="customAttributes.${entity.name}"]`)
          .scrollIntoView()
          .click();

>>>>>>> 740541c0
        verifyResponseStatusCode('@getEntity', 200);
      });

      it(`Edit created property for ${entity.name} entity`, () => {
        interceptURL(
          'GET',
          `/api/v1/metadata/types/name/${entity.name}*`,
          'getEntity'
        );

        // Selecting the entity
        cy.settingClick(entity.entityApiType, true);

        verifyResponseStatusCode('@getEntity', 200);
        editCreatedProperty(propertyName);
      });

      it(`Delete created property for ${entity.name} entity`, () => {
        interceptURL(
          'GET',
          `/api/v1/metadata/types/name/${entity.name}*`,
          'getEntity'
        );

        // Selecting the entity
        cy.settingClick(entity.entityApiType, true);

        verifyResponseStatusCode('@getEntity', 200);
        deleteCreatedProperty(propertyName);
      });
    });
  });

  describe('Add update and delete String custom properties', () => {
    Object.values(ENTITIES).forEach((entity) => {
      const propertyName = `addcyentity${entity.name}test${uuid()}`;

      it(`Add String custom property for ${entity.name} Entities`, () => {
        interceptURL(
          'GET',
          `/api/v1/metadata/types/name/${entity.name}*`,
          'getEntity'
        );

        // Selecting the entity
        cy.settingClick(entity.entityApiType, true);

        verifyResponseStatusCode('@getEntity', 200);

        addCustomPropertiesForEntity(
          propertyName,
          entity,
          'String',
          entity.stringValue,
          entity.entityObj
        );

        // Navigating back to custom properties page
<<<<<<< HEAD
        cy.settingClick(entity.entityApiType, true);
=======
        cy.sidebarClick(SidebarItem.SETTINGS);
        // Selecting the entity
        cy.get(`[data-menu-id*="customAttributes.${entity.name}"]`)
          .scrollIntoView()
          .should('be.visible')
          .click();
>>>>>>> 740541c0

        verifyResponseStatusCode('@getEntity', 200);
      });

      it(`Edit created property for ${entity.name} entity`, () => {
        interceptURL(
          'GET',
          `/api/v1/metadata/types/name/${entity.name}*`,
          'getEntity'
        );

        // Selecting the entity
        cy.settingClick(entity.entityApiType, true);

        verifyResponseStatusCode('@getEntity', 200);
        editCreatedProperty(propertyName);
      });

      it(`Delete created property for ${entity.name} entity`, () => {
        interceptURL(
          'GET',
          `/api/v1/metadata/types/name/${entity.name}*`,
          'getEntity'
        );

        // Selecting the entity
        cy.settingClick(entity.entityApiType, true);

        verifyResponseStatusCode('@getEntity', 200);
        deleteCreatedProperty(propertyName);
      });
    });
  });

  describe('Add update and delete Markdown custom properties', () => {
    Object.values(ENTITIES).forEach((entity) => {
      const propertyName = `addcyentity${entity.name}test${uuid()}`;

      it(`Add Markdown custom property for ${entity.name} Entities`, () => {
        interceptURL(
          'GET',
          `/api/v1/metadata/types/name/${entity.name}*`,
          'getEntity'
        );

        // Selecting the entity
        cy.settingClick(entity.entityApiType, true);

        verifyResponseStatusCode('@getEntity', 200);

        addCustomPropertiesForEntity(
          propertyName,
          entity,
          'Markdown',
          entity.markdownValue,
          entity.entityObj
        );

        // Navigating back to custom properties page
<<<<<<< HEAD
        cy.settingClick(entity.entityApiType, true);
=======
        cy.sidebarClick(SidebarItem.SETTINGS);
        cy.get(`[data-menu-id*="customAttributes.${entity.name}"]`)
          .scrollIntoView()
          .should('be.visible')
          .click();
>>>>>>> 740541c0

        verifyResponseStatusCode('@getEntity', 200);
      });

      it(`Edit created property for ${entity.name} entity`, () => {
        interceptURL(
          'GET',
          `/api/v1/metadata/types/name/${entity.name}*`,
          'getEntity'
        );

        // Selecting the entity
        cy.settingClick(entity.entityApiType, true);

        verifyResponseStatusCode('@getEntity', 200);
        editCreatedProperty(propertyName);
      });

      it(`Delete created property for ${entity.name} entity`, () => {
        interceptURL(
          'GET',
          `/api/v1/metadata/types/name/${entity.name}*`,
          'getEntity'
        );

        // Selecting the entity
        cy.settingClick(entity.entityApiType, true);

        verifyResponseStatusCode('@getEntity', 200);
        deleteCreatedProperty(propertyName);
      });
    });
  });

  describe('Create custom properties for glossary', () => {
    const glossaryTerm = {
      name: 'glossaryTerm',
      description: 'This is Glossary Term custom property',
      integerValue: '45',
      stringValue: 'This is string propery',
      markdownValue: 'This is markdown value',
      entityApiType: 'glossaryTerm',
    };
    const propertyName = `addcyentity${glossaryTerm.name}test${uuid()}`;

    it('test custom properties in advanced search modal', () => {
      cy.settingClick(glossaryTerm.entityApiType, true);

      addCustomPropertiesForEntity(
        propertyName,
        glossaryTerm,
        'Integer',
        '45',
        null
      );

      // Navigating to explore page
      cy.sidebarClick(SidebarItem.EXPLORE);
      interceptURL(
        'GET',
        `/api/v1/metadata/types/name/glossaryTerm*`,
        'getEntity'
      );
      cy.get('[data-testid="glossaries-tab"]').click();

      cy.get('[data-testid="advance-search-button"]').click();
      verifyResponseStatusCode('@getEntity', 200);

      // Click on field dropdown
      cy.get('.rule--field > .ant-select > .ant-select-selector').eq(0).click();

      // Select custom property fields
      cy.get(`[title="Custom Properties"]`).eq(0).click();

      // Click on field dropdown
      cy.get('.rule--field > .ant-select > .ant-select-selector').eq(0).click();

      // Verify field exists
      cy.get(`[title="${propertyName}"]`).should('be.visible');
    });

    it(`Delete created property for glossary term entity`, () => {
      interceptURL(
        'GET',
        `/api/v1/metadata/types/name/${glossaryTerm.name}*`,
        'getEntity'
      );

      // Selecting the entity
      cy.settingClick(glossaryTerm.entityApiType, true);

      verifyResponseStatusCode('@getEntity', 200);
      deleteCreatedProperty(propertyName);
    });
  });
});<|MERGE_RESOLUTION|>--- conflicted
+++ resolved
@@ -24,13 +24,6 @@
 describe('Custom Properties should work properly', () => {
   beforeEach(() => {
     cy.login();
-<<<<<<< HEAD
-=======
-    interceptURL('GET', '/api/v1/teams/name/*', 'settingsPage');
-    cy.sidebarClick(SidebarItem.SETTINGS);
-    verifyResponseStatusCode('@settingsPage', 200);
-    cy.get('[data-testid="settings-left-panel"]').should('be.visible');
->>>>>>> 740541c0
   });
 
   describe('Add update and delete Integer custom properties', () => {
@@ -57,15 +50,7 @@
         );
 
         // Navigating back to custom properties page
-<<<<<<< HEAD
-        cy.settingClick(entity.entityApiType, true);
-=======
-        cy.sidebarClick(SidebarItem.SETTINGS);
-        cy.get(`[data-menu-id*="customAttributes.${entity.name}"]`)
-          .scrollIntoView()
-          .click();
-
->>>>>>> 740541c0
+        cy.settingClick(entity.entityApiType, true);
         verifyResponseStatusCode('@getEntity', 200);
       });
 
@@ -124,16 +109,7 @@
         );
 
         // Navigating back to custom properties page
-<<<<<<< HEAD
-        cy.settingClick(entity.entityApiType, true);
-=======
-        cy.sidebarClick(SidebarItem.SETTINGS);
-        // Selecting the entity
-        cy.get(`[data-menu-id*="customAttributes.${entity.name}"]`)
-          .scrollIntoView()
-          .should('be.visible')
-          .click();
->>>>>>> 740541c0
+        cy.settingClick(entity.entityApiType, true);
 
         verifyResponseStatusCode('@getEntity', 200);
       });
@@ -193,15 +169,7 @@
         );
 
         // Navigating back to custom properties page
-<<<<<<< HEAD
-        cy.settingClick(entity.entityApiType, true);
-=======
-        cy.sidebarClick(SidebarItem.SETTINGS);
-        cy.get(`[data-menu-id*="customAttributes.${entity.name}"]`)
-          .scrollIntoView()
-          .should('be.visible')
-          .click();
->>>>>>> 740541c0
+        cy.settingClick(entity.entityApiType, true);
 
         verifyResponseStatusCode('@getEntity', 200);
       });
