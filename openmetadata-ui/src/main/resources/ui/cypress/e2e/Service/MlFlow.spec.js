--- conflicted
+++ resolved
@@ -17,15 +17,7 @@
   testServiceCreationAndIngestion,
   uuid,
 } from '../../common/common';
-<<<<<<< HEAD
-import {
-  API_SERVICE,
-  DATA_ASSETS,
-  SERVICE_TYPE,
-} from '../../constants/constants';
-=======
 import { API_SERVICE, SERVICE_TYPE } from '../../constants/constants';
->>>>>>> e97559b8
 
 const serviceType = 'Mlflow';
 const serviceName = `${serviceType}-ct-test-${uuid()}`;
@@ -64,19 +56,6 @@
     });
   });
 
-<<<<<<< HEAD
-  it('Update MlModel description and verify description after re-run', () => {
-    updateDescriptionForIngestedTables(
-      serviceName,
-      modelName,
-      description,
-      SERVICE_TYPE.MLModels,
-      DATA_ASSETS.mlmodels
-    );
-  });
-
-=======
->>>>>>> e97559b8
   it('delete created service', () => {
     deleteCreatedService(
       SERVICE_TYPE.MLModels,
