/*
 *  Copyright 2023 Collate.
 *  Licensed under the Apache License, Version 2.0 (the "License");
 *  you may not use this file except in compliance with the License.
 *  You may obtain a copy of the License at
 *  http://www.apache.org/licenses/LICENSE-2.0
 *  Unless required by applicable law or agreed to in writing, software
 *  distributed under the License is distributed on an "AS IS" BASIS,
 *  WITHOUT WARRANTIES OR CONDITIONS OF ANY KIND, either express or implied.
 *  See the License for the specific language governing permissions and
 *  limitations under the License.
 */
import {
  descriptionBox,
  interceptURL,
  verifyResponseStatusCode,
  visitEntityDetailsPage,
} from '../../common/common';
import {
  createEntityTable,
  createQueryByTableName,
  generateRandomTable,
  hardDeleteService,
} from '../../common/EntityUtils';
import { DATA_ASSETS } from '../../constants/constants';
import {
  DATABASE_SERVICE,
  DATABASE_SERVICE_DETAILS,
} from '../../constants/EntityConstant';
import { SERVICE_CATEGORIES } from '../../constants/service.constants';

const queryTable = {
  term: DATABASE_SERVICE.entity.name,
  displayName: DATABASE_SERVICE.entity.name,
  entity: DATA_ASSETS.tables,
  serviceName: DATABASE_SERVICE.service.name,
  entityType: 'Table',
};
const table1 = generateRandomTable();
const table2 = generateRandomTable();

const DATA = {
  ...queryTable,
  query: `select * from table ${queryTable.term}`,
  description: 'select all the field from table',
  owner: 'Aaron Johnson',
  tag: 'Personal',
  queryUsedIn: {
    table1: table1.name,
    table2: table2.name,
  },
};

describe('Query Entity', () => {
  before(() => {
    cy.login();
    cy.getAllLocalStorage().then((data) => {
      const token = Object.values(data)[0].oidcIdToken;

      createEntityTable({
        token,
        ...DATABASE_SERVICE,
        tables: [DATABASE_SERVICE.entity, table1, table2],
      });
      // get Table by name and create query in the table
      createQueryByTableName(token, table1);
    });
  });

  after(() => {
    cy.login();
    cy.getAllLocalStorage().then((data) => {
      const token = Object.values(data)[0].oidcIdToken;

      hardDeleteService({
        token,
        serviceFqn: DATABASE_SERVICE.service.name,
        serviceType: SERVICE_CATEGORIES.DATABASE_SERVICES,
      });
    });
  });

  beforeEach(() => {
    cy.login();
  });

  it('Create query', () => {
    interceptURL(
      'GET',
      '/api/v1/search/query?q=*&from=0&size=15&index=table_search_index',
      'explorePageSearch'
    );
    interceptURL('GET', '/api/v1/queries?*', 'fetchQuery');
    interceptURL('POST', '/api/v1/queries', 'createQuery');
    visitEntityDetailsPage({
      term: DATA.term,
      serviceName: DATA.serviceName,
      entity: DATA.entity,
    });
    cy.get('[data-testid="table_queries"]').click();
    verifyResponseStatusCode('@fetchQuery', 200);

    cy.get('[data-testid="add-query-btn"]').click();

    cy.get('[data-testid="code-mirror-container"]').type(DATA.query);
    cy.get(descriptionBox).scrollIntoView().type(DATA.description);
    cy.get('[data-testid="query-used-in"]').type(DATA.queryUsedIn.table1);
    verifyResponseStatusCode('@explorePageSearch', 200);
    cy.get(`[title="${DATA.queryUsedIn.table1}"]`).click();
    cy.clickOutside();

    cy.get('[data-testid="save-btn"]').click();
    verifyResponseStatusCode('@createQuery', 201);

    cy.get('[data-testid="query-card"]').should('have.length.above', 0);
    cy.get('[data-testid="query-card"]')
      .contains(DATA.query)
      .scrollIntoView()
      .should('be.visible');
  });

  it('Update owner, description and tag', () => {
    interceptURL('GET', '/api/v1/queries?*', 'fetchQuery');
    interceptURL('GET', '/api/v1/users?*', 'getUsers');
    interceptURL('PATCH', '/api/v1/queries/*', 'patchQuery');
    interceptURL(
      'GET',
      '/api/v1/search/query?q=*&from=0&size=15&index=table_search_index',
      'explorePageSearch'
    );
    visitEntityDetailsPage({
      term: DATA.term,
      serviceName: DATA.serviceName,
      entity: DATA.entity,
    });
    cy.get('[data-testid="table_queries"]').click();
    verifyResponseStatusCode('@fetchQuery', 200);

    cy.get('[data-testid="query-card"]').should('have.length.above', 0);

    // Update owner
    cy.get(':nth-child(2) > [data-testid="edit-owner"]').click();
    verifyResponseStatusCode('@getUsers', 200);
    interceptURL(
      'GET',
      `api/v1/search/query?q=*${encodeURI(DATA.owner)}*`,
      'searchOwner'
    );
    cy.get('[data-testid="owner-select-users-search-bar"]').type(DATA.owner);
    verifyResponseStatusCode('@searchOwner', 200);
    cy.get(`.ant-popover [title="${DATA.owner}"]`).click();
    verifyResponseStatusCode('@patchQuery', 200);
    cy.get('[data-testid="owner-link"]').should('contain', DATA.owner);

    // Update Description
    cy.get('[data-testid="edit-description-btn"]').click();
    cy.get(descriptionBox).clear().type('updated description');
    cy.get('[data-testid="save"]').click();
    verifyResponseStatusCode('@patchQuery', 200);

    // Update Tags
<<<<<<< HEAD
    cy.get(
      '[id="tablequeries"] [data-testid="tags-container"] [data-testid="entity-tags"] [data-testid="add-tag"]'
    )
      .scrollIntoView()
      .click();
=======
    cy.get('[data-testid="entity-tags"] .ant-tag').filter(':visible').click();
>>>>>>> 569c6681
    cy.get('[data-testid="tag-selector"]').type(DATA.tag);
    cy.get('[data-testid="tag-PersonalData.Personal"]').click();
    cy.clickOutside();
    cy.get('[data-testid="saveAssociatedTag"]').scrollIntoView().click();
    verifyResponseStatusCode('@patchQuery', 200);
  });

  it('Update query and QueryUsedIn', () => {
    interceptURL('GET', '/api/v1/queries?*', 'fetchQuery');
    interceptURL('GET', '/api/v1/users?&isBot=false&limit=15', 'getUsers');
    interceptURL('PATCH', '/api/v1/queries/*', 'patchQuery');
    interceptURL(
      'GET',
      '/api/v1/search/query?q=*&from=0&size=15&index=table_search_index',
      'explorePageSearch'
    );
    visitEntityDetailsPage({
      term: DATA.term,
      serviceName: DATA.serviceName,
      entity: DATA.entity,
    });
    cy.get('[data-testid="table_queries"]').click();
    verifyResponseStatusCode('@fetchQuery', 200);

    cy.get('[data-testid="more-option-btn"]').click();
    cy.get('[data-menu-id*="edit-query"]').click();
    cy.get('.CodeMirror-line')
      .click()
      .type(`{selectAll}{selectAll}${DATA.queryUsedIn.table1}`);
    cy.get('[data-testid="edit-query-used-in"]').type(DATA.queryUsedIn.table2);
    verifyResponseStatusCode('@explorePageSearch', 200);
    cy.get(`[title="${DATA.queryUsedIn.table2}"]`).click();
    cy.clickOutside();

    cy.get('[data-testid="save-query-btn"]').click();
    verifyResponseStatusCode('@patchQuery', 200);
  });

  it('Visit full screen view of query', () => {
    interceptURL('GET', '/api/v1/queries?*', 'fetchQuery');
    interceptURL('GET', '/api/v1/users?&isBot=false&limit=15', 'getUsers');
    interceptURL('GET', '/api/v1/queries/*', 'getQueryById');
    interceptURL(
      'GET',
      '/api/v1/search/query?q=*&from=0&size=15&index=table_search_index',
      'explorePageSearch'
    );

    visitEntityDetailsPage({
      term: DATA.term,
      serviceName: DATA.serviceName,
      entity: DATA.entity,
    });
    cy.get('[data-testid="table_queries"]').click();
    verifyResponseStatusCode('@fetchQuery', 200);
    cy.get('[data-testid="query-entity-expand-button"]').click();
    verifyResponseStatusCode('@getQueryById', 200);

    cy.get('[data-testid="more-option-btn"]').click();
    cy.get('.ant-dropdown').should('be.visible');
    cy.get('[data-menu-id*="delete-query"]').click();
    cy.get('[data-testid="save-button"]').click();
  });

  it('Verify query duration', () => {
    interceptURL('GET', '/api/v1/queries?*', 'fetchQuery');

    visitEntityDetailsPage({
      term: table1.name,
      serviceName: DATABASE_SERVICE_DETAILS.name,
      entity: DATA.entity,
    });

    cy.get('[data-testid="table_queries"]').click();
    verifyResponseStatusCode('@fetchQuery', 200);

    // Validate that the duration is in sec or not
    cy.get('[data-testid="query-run-duration"]')
      .should('be.visible')
      .should('contain', '6.199 sec');
  });
});<|MERGE_RESOLUTION|>--- conflicted
+++ resolved
@@ -159,15 +159,7 @@
     verifyResponseStatusCode('@patchQuery', 200);
 
     // Update Tags
-<<<<<<< HEAD
-    cy.get(
-      '[id="tablequeries"] [data-testid="tags-container"] [data-testid="entity-tags"] [data-testid="add-tag"]'
-    )
-      .scrollIntoView()
-      .click();
-=======
     cy.get('[data-testid="entity-tags"] .ant-tag').filter(':visible').click();
->>>>>>> 569c6681
     cy.get('[data-testid="tag-selector"]').type(DATA.tag);
     cy.get('[data-testid="tag-PersonalData.Personal"]').click();
     cy.clickOutside();
