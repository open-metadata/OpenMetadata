--- conflicted
+++ resolved
@@ -11,12 +11,8 @@
  *  limitations under the License.
  */
 import { DELETE_TERM } from '../../constants/constants';
-<<<<<<< HEAD
-import { EntityType, SidebarItem } from '../../constants/Entity.interface';
-=======
 import { EntityType } from '../../constants/Entity.interface';
 import { GlobalSettingOptions } from '../../constants/settings.constant';
->>>>>>> 59d97357
 import {
   interceptURL,
   toastNotification,
@@ -47,17 +43,6 @@
 export const BASE_WAIT_TIME = 20000;
 
 export const goToServiceListingPage = (services: Services) => {
-<<<<<<< HEAD
-  interceptURL(
-    'GET',
-    'api/v1/teams/name/Organization?fields=*',
-    'getSettingsPage'
-  );
-  // Click on settings page
-  cy.sidebarClick(SidebarItem.SETTINGS);
-  verifyResponseStatusCode('@getSettingsPage', 200);
-=======
->>>>>>> 59d97357
   // Services page
   interceptURL('GET', '/api/v1/services/*', 'getServiceList');
   cy.settingClick(services);
