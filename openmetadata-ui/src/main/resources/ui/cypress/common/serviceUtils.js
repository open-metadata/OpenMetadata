/*
 *  Copyright 2023 Collate.
 *  Licensed under the Apache License, Version 2.0 (the "License");
 *  you may not use this file except in compliance with the License.
 *  You may obtain a copy of the License at
 *  http://www.apache.org/licenses/LICENSE-2.0
 *  Unless required by applicable law or agreed to in writing, software
 *  distributed under the License is distributed on an "AS IS" BASIS,
 *  WITHOUT WARRANTIES OR CONDITIONS OF ANY KIND, either express or implied.
 *  See the License for the specific language governing permissions and
 *  limitations under the License.
 */
import { SidebarItem } from '../constants/Entity.interface';
import { interceptURL, verifyResponseStatusCode } from './common';

export const searchServiceFromSettingPage = (service) => {
  interceptURL(
    'GET',
    'api/v1/search/query?q=*&from=0&size=15&index=*',
    'searchService'
  );
  cy.get('[data-testid="searchbar"]').type(service);

  verifyResponseStatusCode('@searchService', 200);
};

export const visitServiceDetailsPage = (service, verifyHeader = true) => {
<<<<<<< HEAD
  cy.sidebarClick(SidebarItem.SETTINGS);

=======
>>>>>>> 59d97357
  // Services page
  interceptURL('GET', '/api/v1/services/*', 'getServices');
  cy.settingClick(service.type);

  cy.wait('@getServices');

  searchServiceFromSettingPage(service.name);

  // click on created service
  cy.get(`[data-testid="service-name-${service.name}"]`).click();

  if (verifyHeader) {
    cy.get(`[data-testid="entity-header-display-name"]`)
      .invoke('text')
      .then((text) => {
        expect(text).to.equal(service.displayName);
      });
  }

  verifyResponseStatusCode('@getServices', 200);
};

export const createDataWithApi = (data, token) => {
  data.map(({ method, url, body }) => {
    cy.request({
      method,
      url,
      auth: {
        bearer: token,
      },
      body,
    });
  });
};<|MERGE_RESOLUTION|>--- conflicted
+++ resolved
@@ -10,7 +10,6 @@
  *  See the License for the specific language governing permissions and
  *  limitations under the License.
  */
-import { SidebarItem } from '../constants/Entity.interface';
 import { interceptURL, verifyResponseStatusCode } from './common';
 
 export const searchServiceFromSettingPage = (service) => {
@@ -25,11 +24,6 @@
 };
 
 export const visitServiceDetailsPage = (service, verifyHeader = true) => {
-<<<<<<< HEAD
-  cy.sidebarClick(SidebarItem.SETTINGS);
-
-=======
->>>>>>> 59d97357
   // Services page
   interceptURL('GET', '/api/v1/services/*', 'getServices');
   cy.settingClick(service.type);
