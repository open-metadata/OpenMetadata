--- conflicted
+++ resolved
@@ -565,13 +565,8 @@
     .should('be.visible')
     .contains(term);
 
-<<<<<<< HEAD
-  cy.get('[data-testid="tags"] > [data-testid="add-tag"]')
-    .eq(1)
-=======
   cy.get('[data-testid="tag-container"]')
     .contains('Add')
->>>>>>> 09b28381
     .should('be.visible')
     .scrollIntoView()
     .click();
