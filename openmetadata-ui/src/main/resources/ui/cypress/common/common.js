--- conflicted
+++ resolved
@@ -15,15 +15,12 @@
 /// <reference types="cypress" />
 
 import {
-<<<<<<< HEAD
-  BASE_URL,
-=======
   customFormatDateTime,
   getCurrentMillis,
   getEpochMillisForFutureDays,
 } from '../../src/utils/date-time/DateTimeUtils';
 import {
->>>>>>> 82b06b1a
+  BASE_URL,
   CUSTOM_PROPERTY_INVALID_NAMES,
   CUSTOM_PROPERTY_NAME_VALIDATION_ERROR,
   DELETE_TERM,
@@ -1317,7 +1314,6 @@
   verifyResponseStatusCode('@getDataModelDetails', 200);
 };
 
-<<<<<<< HEAD
 export const signupAndLogin = (email, password, firstName, lastName) => {
   return new Cypress.Promise((resolve) => {
     let createdUserId = '';
@@ -1386,7 +1382,8 @@
   }).then((response) => {
     expect(response.status).to.eq(200);
   });
-=======
+};
+
 export const createAnnouncement = (title, startDate, endDate, description) => {
   cy.get('[data-testid="add-announcement"]').should('be.visible').click();
   cy.get('.ant-modal-header').contains('Make an announcement');
@@ -1629,5 +1626,4 @@
   cy.get('[data-testid="save"]').click();
 
   verifyResponseStatusCode('@updateDescription', 200);
->>>>>>> 82b06b1a
-};+};
