/*
 *  Copyright 2022 Collate.
 *  Licensed under the Apache License, Version 2.0 (the "License");
 *  you may not use this file except in compliance with the License.
 *  You may obtain a copy of the License at
 *  http://www.apache.org/licenses/LICENSE-2.0
 *  Unless required by applicable law or agreed to in writing, software
 *  distributed under the License is distributed on an "AS IS" BASIS,
 *  WITHOUT WARRANTIES OR CONDITIONS OF ANY KIND, either express or implied.
 *  See the License for the specific language governing permissions and
 *  limitations under the License.
 */

const path = require('path');
const { CleanWebpackPlugin } = require('clean-webpack-plugin');
const ForkTsCheckerWebpackPlugin = require('fork-ts-checker-webpack-plugin');
const HtmlWebpackPlugin = require('html-webpack-plugin');
const CopyWebpackPlugin = require('copy-webpack-plugin');
const WebpackBar = require('webpackbar');
const webpack = require('webpack');
const MiniCssExtractPlugin = require('mini-css-extract-plugin');
const TsconfigPathsPlugin = require('tsconfig-paths-webpack-plugin');

const outputPath = path.join(__dirname, 'build');

module.exports = {
  // Development mode
  mode: 'development',

  // Input configuration
  entry: ['@babel/polyfill', path.join(__dirname, 'src/index.tsx')],

  // Output configuration
  output: {
    path: outputPath,
    filename: '[name].js',
    chunkFilename: '[name].js',
    publicPath: '/', // Ensures bundle is served from absolute path as opposed to relative
  },

  // Loaders
  module: {
    rules: [
      // .js and .jsx files to be handled by babel-loader
      {
        test: /\.(js|jsx)$/,
        include: path.resolve(__dirname, 'src'),
        use: {
          loader: 'babel-loader',
          options: {
            presets: ['@babel/preset-env', '@babel/preset-react'],
          },
        },
      },
      // .mjs files to be handled
      {
        test: /\.m?js/,
        include: path.resolve(__dirname, 'node_modules/kleur'),
        resolve: {
          fullySpecified: false,
        },
      },

      // .ts and .tsx files to be handled by ts-loader
      {
        test: /\.(ts|tsx)$/,
        loader: 'ts-loader',
        options: {
          configFile: 'tsconfig.json',
          transpileOnly: true, // Speed up compilation in development mode
        },
        include: path.resolve(__dirname, 'src'), // Just the source code
      },
      // .css and .scss files to be handled by sass-loader
      // include scss rule and sass-loader if injecting scss/sass file
      {
        test: /\.(css|s[ac]ss)$/,
        use: [
          'style-loader',
          'css-loader',
          {
            loader: 'sass-loader',
            options: {
              // Prefer `dart-sass`
              implementation: require.resolve('sass'),
            },
          },
          'postcss-loader',
        ],
        include: [
          path.resolve(__dirname, 'src'),
          path.resolve(__dirname, 'node_modules/@fontsource/inter'),
          path.resolve(__dirname, 'node_modules/tailwindcss'),
          path.resolve(__dirname, 'node_modules/reactflow'),
          path.resolve(__dirname, 'node_modules/codemirror'),
          path.resolve(__dirname, 'node_modules/react-toastify'),
          path.resolve(__dirname, 'node_modules/quill-emoji'),
          path.resolve(__dirname, 'node_modules/react-awesome-query-builder'),
        ],
        // May need to handle files outside the source code
        // (from node_modules)
      },
      // .less files to be handled by sass-loader
      {
        test: /\.less$/,
        use: [
          {
            loader: 'style-loader',
          },
          {
            loader: 'css-loader', // translates CSS into CommonJS
          },
          {
            loader: 'less-loader', // compiles Less to CSS
            options: {
              lessOptions: {
                javascriptEnabled: true,
              },
            },
          },
        ],
      },
      // .svg files to be handled by @svgr/webpack
      {
        test: /\.svg$/,
        use: ['@svgr/webpack'],
        include: path.resolve(__dirname, 'src'), // Just the source code
      },
      // different urls to be handled by url-loader
      {
        test: /\.(png|jpg|jpeg|gif|svg|ico)$/i,
        use: [
          {
            loader: 'url-loader',
            options: {
              limit: 8192,
              name: `[name].[ext]`,
            },
          },
        ],
        include: [
          path.resolve(__dirname, 'src'),
          path.resolve(__dirname, 'node_modules/slick-carousel'),
          path.resolve(__dirname, 'node_modules/quill-emoji'),
        ], // Just the source code
      },
      // Font files to be handled by asset-modules, see https://webpack.js.org/guides/asset-modules/
      {
<<<<<<< HEAD
        test: /\.(woff|woff2)$/,
        loader: 'url-loader',
        options: {
          limit: 4096,
          name: './fonts/[name].[ext]?[hash]', // was '/fonts/[name].[ext]?[hash]',
        },
=======
        test: /\.(ttf|eot|woff|woff2)$/i,
        type: 'asset/resource',
        generator: {
          filename: 'fonts/[name][ext]',
        },
        include: [
          path.resolve(__dirname, 'src'),
          path.resolve(__dirname, 'node_modules/@fontsource/inter'),
          path.resolve(__dirname, 'node_modules/slick-carousel'),
        ], // Just the source code
>>>>>>> ddbc7fe1
      },
    ],
  },

  // Module resolution
  resolve: {
    // File types to be handled
    extensions: ['.ts', '.tsx', '.js', '.jsx', '.css', '.svg'],
    fallback: {
      http: require.resolve('stream-http'),
      https: require.resolve('https-browserify'),
      path: require.resolve('path-browserify'),
      fs: false,
      url: require.resolve('url/'),
    },
    plugins: [new TsconfigPathsPlugin()],
  },

  plugins: [
    // Clean webpack output directory
    new CleanWebpackPlugin({
      verbose: true,
    }),
    // In development mode, fork TypeScript checking to run in another thread and not block main
    // transpilation
    new ForkTsCheckerWebpackPlugin({
      typescript: {
        configFile: 'tsconfig.json',
      },
    }),
    // Generate index.html from template
    new HtmlWebpackPlugin({
      favicon: path.join(__dirname, 'public/favicon.png'),
      template: path.join(__dirname, 'public/index.html'),
      scriptLoading: 'defer',
    }),
    // Copy favicon, logo and manifest for index.html
    new CopyWebpackPlugin({
      patterns: [
        {
          from: path.join(__dirname, 'public/favicon.png'),
          to: outputPath,
        },
        {
          from: path.join(__dirname, 'public/logo192.png'),
          to: outputPath,
        },
        {
          from: path.join(__dirname, 'public/manifest.json'),
          to: outputPath,
        },
        {
          from: path.join(__dirname, 'public/swagger.html'),
          to: outputPath,
        },
        {
          from: path.join(__dirname, 'public/robots.txt'),
          to: outputPath,
        },
        {
          from: path.join(__dirname, 'public/locales'),
          to: outputPath,
        },
      ],
    }),
    // Build progress bar
    new WebpackBar({
      name: '@openmetadata [dev]',
      color: '#54BAC9',
    }),
    new MiniCssExtractPlugin({
      filename: '[name].bundle.css',
      chunkFilename: '[id].css',
    }),
    new webpack.ProvidePlugin({
      process: 'process/browser',
      Buffer: ['buffer', 'Buffer'],
    }),
  ],

  // webpack-dev-server
  devServer: {
    // Disable webpack browser window overlay
    client: {
      overlay: false,
    },
    static: {
      directory: outputPath,
    },
    compress: true,
    hot: true,
    port: 3000,
    open: true,
    // Route all requests to index.html so that app gets to handle all copy pasted deep links
    historyApiFallback: {
      disableDotRule: true,
    },
    // Proxy configuration
    proxy: [
      {
        context: '/api',
        target: 'http://localhost:8585/',
        changeOrigin: true,
      },
    ],
  },

  // Source map
  devtool: 'eval-cheap-module-source-map',
};<|MERGE_RESOLUTION|>--- conflicted
+++ resolved
@@ -146,14 +146,6 @@
       },
       // Font files to be handled by asset-modules, see https://webpack.js.org/guides/asset-modules/
       {
-<<<<<<< HEAD
-        test: /\.(woff|woff2)$/,
-        loader: 'url-loader',
-        options: {
-          limit: 4096,
-          name: './fonts/[name].[ext]?[hash]', // was '/fonts/[name].[ext]?[hash]',
-        },
-=======
         test: /\.(ttf|eot|woff|woff2)$/i,
         type: 'asset/resource',
         generator: {
@@ -164,7 +156,6 @@
           path.resolve(__dirname, 'node_modules/@fontsource/inter'),
           path.resolve(__dirname, 'node_modules/slick-carousel'),
         ], // Just the source code
->>>>>>> ddbc7fe1
       },
     ],
   },
