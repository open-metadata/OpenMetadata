--- conflicted
+++ resolved
@@ -18,13 +18,7 @@
 const process = require('process');
 
 const outputPath = path.join(__dirname, 'build');
-<<<<<<< HEAD
 const devServerTarget = process.env.DEV_SERVER_TARGET ?? 'http://localhost:8585/';
-=======
-const subPath = process.env.APP_SUB_PATH ?? '';
-const devServerTarget =
-  process.env.DEV_SERVER_TARGET ?? 'http://localhost:8585/';
->>>>>>> 70a23502
 
 module.exports = {
   // Development mode
