/*
 *  Copyright 2022 Collate.
 *  Licensed under the Apache License, Version 2.0 (the "License");
 *  you may not use this file except in compliance with the License.
 *  You may obtain a copy of the License at
 *  http://www.apache.org/licenses/LICENSE-2.0
 *  Unless required by applicable law or agreed to in writing, software
 *  distributed under the License is distributed on an "AS IS" BASIS,
 *  WITHOUT WARRANTIES OR CONDITIONS OF ANY KIND, either express or implied.
 *  See the License for the specific language governing permissions and
 *  limitations under the License.
 */

const path = require('path');
const ForkTsCheckerWebpackPlugin = require('fork-ts-checker-webpack-plugin');
const HtmlWebpackPlugin = require('html-webpack-plugin');
const CopyWebpackPlugin = require('copy-webpack-plugin');
const process = require('process');

const outputPath = path.join(__dirname, 'build');
<<<<<<< HEAD
=======
const subPath = process.env.APP_SUB_PATH ?? '';
const devServerTarget = process.env.DEV_SERVER_TARGET ?? 'http://localhost:8585/';
>>>>>>> 1a42f463

module.exports = {
  // Development mode
  mode: 'development',

  // Input configuration
  entry: ['@babel/polyfill', path.join(__dirname, 'src/index.tsx')],

  // Output configuration
  output: {
    path: outputPath,
    filename: '[name].js',
    chunkFilename: '[name].js',
    // Clean the output directory before emit.
    clean: true,
    // Ensures bundle is served from absolute path as opposed to relative
    publicPath: `/`,
  },

  // Loaders
  module: {
    rules: [
      // .mjs files to be handled
      {
        test: /\.m?js/,
        include: path.resolve(__dirname, 'node_modules/kleur'),
        resolve: {
          fullySpecified: false,
        },
      },

      // .ts and .tsx files to be handled by ts-loader
      {
        test: /\.(ts|tsx)$/,
        loader: 'ts-loader',
        options: {
          configFile: 'tsconfig.json',
          transpileOnly: true, // Speed up compilation in development mode
        },
        include: path.resolve(__dirname, 'src'), // Just the source code
      },
      // .css files to be handled by style-loader & css-loader
      {
        test: /\.(css)$/,
        use: ['style-loader', 'css-loader'],
      },
      // .less files to be handled by less-loader
      {
        test: /\.less$/,
        use: [
          'style-loader',
          'css-loader',
          'postcss-loader',
          {
            loader: 'less-loader',
            options: {
              lessOptions: {
                javascriptEnabled: true,
              },
            },
          },
        ],
      },
      // .svg files to be handled by @svgr/webpack
      {
        test: /\.svg$/,
        use: ['@svgr/webpack', 'url-loader'],
        include: path.resolve(__dirname, 'src'), // Just the source code
      },
      // images files to be handled by file-loader
      {
        test: /\.png$/,
        use: [
          {
            loader: 'file-loader',
            options: {
              name: '[name].[ext]',
              outputPath: 'images/',
            },
          },
        ],
      },
    ],
  },

  // Module resolution
  resolve: {
    // File types to be handled
    extensions: ['.ts', '.tsx', '.js', '.css', '.less', '.svg'],
    fallback: {
      https: require.resolve('https-browserify'),
      fs: false,
      'process/browser': require.resolve('process/browser'),
    },
    alias: {
      process: 'process/browser',
    },
  },

  plugins: [
    // In development mode, fork TypeScript checking to run in another thread and not block main
    // transpilation
    new ForkTsCheckerWebpackPlugin({
      typescript: {
        configFile: 'tsconfig.json',
      },
    }),
    // Generate index.html from template
    new HtmlWebpackPlugin({
      favicon: path.join(__dirname, 'public/favicon.png'),
      template: path.join(__dirname, 'public/index.dev.html'),
      scriptLoading: 'defer',
      hash: true,
    }),
    // Copy favicon, logo and manifest for index.html
    new CopyWebpackPlugin({
      patterns: [
        {
          from: path.join(__dirname, 'public/favicon.png'),
          to: outputPath,
        },
        {
          from: path.join(__dirname, 'public/favicons/favicon-16x16.png'),
          to: outputPath,
        },
        {
          from: path.join(__dirname, 'public/favicons/favicon-32x32.png'),
          to: outputPath,
        },
        {
          from: path.join(__dirname, 'public/logo192.png'),
          to: outputPath,
        },
        {
          from: path.join(__dirname, 'public/manifest.json'),
          to: outputPath,
        },
        {
          from: path.join(__dirname, 'public/swagger.html'),
          to: outputPath,
        },
        {
          from: path.join(__dirname, 'public/locales'),
          to: outputPath,
        },
      ],
    }),
  ],

  // webpack-dev-server
  devServer: {
    // Disable webpack browser window overlay
    client: {
      overlay: false,
    },
    static: {
      directory: outputPath,
    },
    compress: true,
    hot: true,
    port: 3000,
    open: true,
    // Route all requests to index.html so that app gets to handle all copy pasted deep links
    historyApiFallback: {
      disableDotRule: true,
    },
    // Proxy configuration
    proxy: [
      {
        context: '/api/',
        target: devServerTarget,
        changeOrigin: true,
      },
    ],
  },

  // Source map
  devtool: 'eval-cheap-module-source-map',
};<|MERGE_RESOLUTION|>--- conflicted
+++ resolved
@@ -18,11 +18,7 @@
 const process = require('process');
 
 const outputPath = path.join(__dirname, 'build');
-<<<<<<< HEAD
-=======
-const subPath = process.env.APP_SUB_PATH ?? '';
 const devServerTarget = process.env.DEV_SERVER_TARGET ?? 'http://localhost:8585/';
->>>>>>> 1a42f463
 
 module.exports = {
   // Development mode
