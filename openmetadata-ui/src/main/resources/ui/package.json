{
  "name": "open-metadata",
  "version": "0.1.0",
  "private": true,
  "engines": {
    "node": ">=10.0.0",
    "yarn": "^1.22.0"
  },
  "repository": {
    "type": "git",
    "url": "https://github.com/open-metadata/OpenMetadata.git",
    "directory": "openmetadata-ui/src/main/resources/ui"
  },
  "scripts": {
    "start": "NODE_ENV=development BABEL_ENV=development webpack serve --config ./webpack.config.dev.js --env development",
    "build": "NODE_ENV=production BABEL_ENV=production webpack --config ./webpack.config.prod.js --env production",
    "preinstall": "cd ../../../../.. && yarn install --frozen-lockfile",
    "postinstall": "yarn run build-check",
    "pre-commit": "lint-staged --concurrent false",
    "test": "jest --passWithNoTests --maxWorkers=3 --silent",
    "prepare": "cd ../../../../.. && husky install openmetadata-ui/src/main/resources/ui/.husky",
    "test:watch": "jest --passWithNoTests --watch --maxWorkers=3",
    "test:coverage": "jest --passWithNoTests --coverage --maxWorkers=3",
    "test:cov-summary": "jest --passWithNoTests --coverage --coverageReporters json-summary --maxWorkers=3",
    "lint": "eslint \"./**/*.{js,jsx,ts,tsx,json}\"",
    "lint:fix": "eslint './**/*.{js,jsx,ts,tsx,json}' --fix",
    "pretty": "prettier . --config './.prettierrc.yaml' --ignore-path './.prettierignore'  --write",
    "build-check": "yarn run json2ts && yarn run js-antlr && yarn run parse-schema",
    "commit-check": "yarn run pretty && yarn run build",
    "license-header-check": "license-check-and-add check --config-file .licenseheaderrc.json",
    "license-header-fix": "license-check-and-add add --config-file .licenseheaderrc.json --regex-replacements $(date +%Y)",
    "json2ts": "sh json2ts.sh",
    "parse-schema": "yarn run parse-conn-schema && yarn run parse-ingestion-schema",
    "parse-conn-schema": "node parseConnectionSchema && rm -rf connTemp",
    "parse-ingestion-schema": "node parseIngestionSchema && rm -rf ingestionTemp",
    "js-antlr": "PWD=$(echo $PWD) antlr4 -Dlanguage=JavaScript -o src/generated/antlr \"$PWD\"/../../../../../openmetadata-spec/src/main/antlr4/org/openmetadata/schema/*.g4",
    "cypress:open": "CYPRESS_BASE_URL=http://localhost:8585 cypress open --e2e",
    "cypress:run": "CYPRESS_BASE_URL=http://localhost:8585 cypress run --config-file=cypress.config.ts",
    "cypress:run:record": "cypress run --config-file=cypress.config.ts --record --parallel",
    "i18n": "sync-i18n --files '**/locale/languages/*.json' --primary en-us --space 2 --fn",
    "check-i18n": "npm run i18n -- --check"
  },
  "dependencies": {
    "@analytics/session-utils": "^0.1.17",
    "@ant-design/icons": "^4.7.0",
    "@apidevtools/json-schema-ref-parser": "^9.0.9",
    "@auth0/auth0-react": "^1.9.0",
    "@azure/msal-browser": "^2.37.0",
    "@azure/msal-react": "^1.5.11",
    "@deuex-solutions/react-tour": "^1.2.5",
    "@fontsource/poppins": "^5.0.0",
    "@fontsource/source-code-pro": "^5.0.0",
    "@github/g-emoji-element": "^1.1.5",
    "@okta/okta-auth-js": "^7.5.0",
    "@okta/okta-react": "^6.4.3",
<<<<<<< HEAD
    "@rjsf/core": "5.15.0",
    "@rjsf/utils": "5.4.0",
=======
    "@rjsf/core": "5.4.0",
    "@rjsf/utils": "5.15.0",
>>>>>>> 8a1c75b7
    "@rjsf/validator-ajv8": "5.4.0",
    "@tiptap/core": "^2.1.7",
    "@tiptap/extension-link": "^2.1.7",
    "@tiptap/extension-placeholder": "^2.1.7",
    "@tiptap/extension-table": "^2.1.13",
    "@tiptap/extension-table-cell": "^2.1.13",
    "@tiptap/extension-table-header": "^2.1.13",
    "@tiptap/extension-table-row": "^2.1.13",
    "@tiptap/extension-task-item": "^2.1.7",
    "@tiptap/extension-task-list": "^2.1.7",
    "@tiptap/pm": "^2.1.7",
    "@tiptap/react": "^2.1.7",
    "@tiptap/starter-kit": "^2.1.7",
    "@tiptap/suggestion": "^2.1.7",
    "@toast-ui/react-editor": "^3.1.8",
    "@types/react-grid-layout": "^1.3.3",
    "analytics": "^0.8.1",
    "antd": "4.24.0",
    "antlr4": "4.9.2",
    "autoprefixer": "^10.0.0",
    "axios": "1.6.3",
    "classnames": "^2.3.1",
    "codemirror": "^5.62.3",
    "cookie-storage": "^6.1.0",
    "core-js": "^3.30.1",
    "cronstrue": "^1.122.0",
    "crypto-random-string-with-promisify-polyfill": "^5.0.0",
    "dagre": "^0.8.5",
    "diff": "^5.0.0",
    "fast-json-patch": "^3.1.1",
    "fs-extra": "^10.1.0",
    "history": "4.5.1",
    "html-react-parser": "^1.2.6",
    "https-browserify": "^1.0.0",
    "i18next": "^21.10.0",
    "i18next-browser-languagedetector": "^6.1.6",
    "i18next-json-sync": "^3.1.2",
    "jwt-decode": "^3.1.2",
    "less": "^4.1.3",
    "less-loader": "^11.0.0",
    "lodash": "^4.17.21",
    "luxon": "^3.2.1",
    "oidc-client": "^1.11.5",
    "path-browserify": "^1.0.1",
    "postcss": "^8.4.31",
    "process": "^0.11.10",
    "prop-types": "^15.7.2",
    "qs": "6.10.3",
    "quill-emoji": "^0.2.0",
    "quill-mention": "^4.0.0",
    "quilljs-markdown": "^1.1.10",
    "rapidoc": "9.3.4",
    "react": "^16.14.0",
    "react-awesome-query-builder": "5.1.2",
    "react-codemirror2": "^7.2.1",
    "react-context-mutex": "^2.0.0",
    "react-dnd": "14.0.2",
    "react-dnd-html5-backend": "14.0.2",
    "react-dom": "^16.14.0",
    "react-error-boundary": "^3.1.4",
    "react-grid-layout": "^1.4.2",
    "react-helmet-async": "^1.3.0",
    "react-i18next": "^11.18.6",
    "react-lazylog": "^4.5.3",
    "react-oidc": "^1.0.3",
    "react-papaparse": "^4.1.0",
    "react-quill": "^2.0.0",
    "react-reflex": "^4.0.12",
    "react-router-dom": "^5.2.0",
    "react-toastify": "^8.2.0",
    "reactflow": "^11.8.3",
    "reactjs-localstorage": "^1.0.1",
    "recharts": "2.5.0",
    "showdown": "^2.1.0",
    "socket.io-client": "^4.5.1",
    "stream-http": "^3.2.0",
    "styled-components": "^5.3.7",
    "to-arraybuffer": "^1.0.1",
    "turndown": "^7.1.1",
    "url": "^0.11.0",
    "use-analytics": "^0.0.5"
  },
  "browserslist": {
    "production": [
      ">0.2%",
      "not dead",
      "not op_mini all"
    ],
    "development": [
      "last 1 chrome version",
      "last 1 firefox version",
      "last 1 safari version"
    ]
  },
  "devDependencies": {
    "@babel/core": "^7.11.1",
    "@babel/plugin-transform-runtime": "^7.14.5",
    "@babel/polyfill": "^7.12.1",
    "@babel/preset-env": "^7.11.0",
    "@babel/preset-react": "^7.10.4",
    "@svgr/webpack": "^6.5.0",
    "@testing-library/jest-dom": "^5.11.8",
    "@testing-library/react": "^9.3.2",
    "@testing-library/react-hooks": "^5.0.3",
    "@testing-library/user-event": "^7.1.2",
    "@types/antlr4": "^4.11.2",
    "@types/classnames": "^2.3.1",
    "@types/codemirror": "^0.0.104",
    "@types/dagre": "^0.7.47",
    "@types/diff": "^5.0.2",
    "@types/jest": "^26.0.23",
    "@types/lodash": "^4.14.167",
    "@types/luxon": "^3.0.1",
    "@types/moment": "^2.13.0",
    "@types/node": "^15.6.1",
    "@types/pako": "^2.0.0",
    "@types/react": "^17.0.8",
    "@types/react-dom": "^17.0.11",
    "@types/react-lazylog": "^4.5.1",
    "@types/react-router-dom": "^5.1.7",
    "@types/react-test-renderer": "^17.0.0",
    "@types/reactjs-localstorage": "^1.0.0",
    "@types/recharts": "^1.8.23",
    "@types/showdown": "^2.0.0",
    "@types/testing-library__jest-dom": "^5.9.5",
    "@types/turndown": "^5.0.1",
    "@types/use-analytics": "^0.0.0",
    "@typescript-eslint/eslint-plugin": "4.31.0",
    "@typescript-eslint/parser": "4.31.0",
    "babel-eslint": "^10.1.0",
    "babel-jest": "^24.9.0",
    "babel-loader": "8.3.0",
    "clean-webpack-plugin": "^3.0.0",
    "copy-webpack-plugin": "^7.0.0",
    "css-loader": "^6.7.2",
    "cypress": "12.17.4",
    "cypress-postgresql": "^1.0.8",
    "dotenv": "^16.0.0",
    "eslint": "7.32.0",
    "eslint-config-prettier": "8.3.0",
    "eslint-plugin-cypress": "^2.12.1",
    "eslint-plugin-i18next": "^6.0.0-2",
    "eslint-plugin-jest": "24.4.0",
    "eslint-plugin-jest-formatting": "3.0.0",
    "eslint-plugin-jsonc": "2.5.0",
    "eslint-plugin-jsx-a11y": "^6.6.1",
    "eslint-plugin-prettier": "^4.2.1",
    "eslint-plugin-react": "7.25.1",
    "eslint-plugin-react-hooks": "4.2.0",
    "eslint-webpack-plugin": "^3.2.0",
    "file-loader": "^6.2.0",
    "fork-ts-checker-webpack-plugin": "6.5.0",
    "html-webpack-plugin": "^5.5.0",
    "husky": "^8.0.1",
    "jest": "^26.6.3",
    "jest-sonar-reporter": "^2.0.0",
    "license-check-and-add": "^4.0.5",
    "lint-staged": "^10.3.0",
    "mini-css-extract-plugin": "^2.7.0",
    "organize-imports-cli": "^0.10.0",
    "pinst": "^3.0.0",
    "postcss-loader": "^6.1.0",
    "prettier": "^2.1.2",
    "react-test-renderer": "^16.14.0",
    "sass": "^1.39.0",
    "sass-loader": "^12.1.0",
    "style-loader": "^3.3.1",
    "sync-i18n": "^0.0.20",
    "ts-jest": "^26.4.4",
    "ts-loader": "^8.0.14",
    "tslib": "^2.4.1",
    "typescript": "^4.2.4",
    "url-loader": "^4.1.1",
    "webpack": "5.76.0",
    "webpack-bundle-analyzer": "4.5.0",
    "webpack-cli": "4.10.0",
    "webpack-dev-server": "4.7.4",
    "webpackbar": "5.0.2"
  },
  "resolutions": {
    "history": "4.5.1",
    "prosemirror-model": "1.18.1",
    "prosemirror-state": "1.4.1",
    "prosemirror-transform": "1.7.0",
    "prosemirror-view": "1.28.2"
  }
}<|MERGE_RESOLUTION|>--- conflicted
+++ resolved
@@ -53,13 +53,8 @@
     "@github/g-emoji-element": "^1.1.5",
     "@okta/okta-auth-js": "^7.5.0",
     "@okta/okta-react": "^6.4.3",
-<<<<<<< HEAD
     "@rjsf/core": "5.15.0",
-    "@rjsf/utils": "5.4.0",
-=======
-    "@rjsf/core": "5.4.0",
     "@rjsf/utils": "5.15.0",
->>>>>>> 8a1c75b7
     "@rjsf/validator-ajv8": "5.4.0",
     "@tiptap/core": "^2.1.7",
     "@tiptap/extension-link": "^2.1.7",
