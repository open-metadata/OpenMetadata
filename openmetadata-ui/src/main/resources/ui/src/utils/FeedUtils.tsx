/*
 *  Copyright 2021 Collate
 *  Licensed under the Apache License, Version 2.0 (the "License");
 *  you may not use this file except in compliance with the License.
 *  You may obtain a copy of the License at
 *  http://www.apache.org/licenses/LICENSE-2.0
 *  Unless required by applicable law or agreed to in writing, software
 *  distributed under the License is distributed on an "AS IS" BASIS,
 *  WITHOUT WARRANTIES OR CONDITIONS OF ANY KIND, either express or implied.
 *  See the License for the specific language governing permissions and
 *  limitations under the License.
 */

import { faAngleRight } from '@fortawesome/free-solid-svg-icons';
import { FontAwesomeIcon } from '@fortawesome/react-fontawesome';
import { AxiosError } from 'axios';
import { Operation } from 'fast-json-patch';
import { isEqual } from 'lodash';
import {
  EntityFieldThreadCount,
  EntityFieldThreads,
  EntityThreadField,
} from 'Models';
import React from 'react';
import TurndownService from 'turndown';
import {
  deletePostById,
  getFeedById,
  updatePost,
  updateThread,
} from '../axiosAPIs/feedsAPI';
import {
  getInitialEntity,
  getSuggestions,
  getUserSuggestions,
} from '../axiosAPIs/miscAPI';
import { FQN_SEPARATOR_CHAR } from '../constants/char.constants';
import {
  entityLinkRegEx,
  entityRegex,
  EntityRegEx,
  entityUrlMap,
  hashtagRegEx,
  linkRegEx,
  mentionRegEx,
} from '../constants/feed.constants';
import { EntityType, FqnPart, TabSpecificField } from '../enums/entity.enum';
import { SearchIndex } from '../enums/search.enum';
import { Post, Thread, ThreadType } from '../generated/entity/feed/thread';
import {
  getEntityPlaceHolder,
  getPartialNameFromFQN,
  getPartialNameFromTableFQN,
} from './CommonUtils';
import { ENTITY_LINK_SEPARATOR } from './EntityUtils';
import { getEncodedFqn } from './StringsUtils';
import { getEntityLink } from './TableUtils';
import { getRelativeDateByTimeStamp } from './TimeUtils';
import { showErrorToast } from './ToastUtils';

export const getEntityType = (entityLink: string) => {
  const match = EntityRegEx.exec(entityLink);

  return match?.[1];
};
export const getEntityFQN = (entityLink: string) => {
  const match = EntityRegEx.exec(entityLink);

  return match?.[2];
};
export const getEntityField = (entityLink: string) => {
  const match = EntityRegEx.exec(entityLink);

  return match?.[3];
};

export const getFeedListWithRelativeDays = (feedList: Thread[]) => {
  const updatedFeedList = feedList.map((feed) => ({
    ...feed,
    relativeDay: getRelativeDateByTimeStamp(feed.updatedAt || 0),
  }));
  const relativeDays = [...new Set(updatedFeedList.map((f) => f.relativeDay))];

  return { updatedFeedList, relativeDays };
};

export const HTMLToMarkdown = new TurndownService({
  bulletListMarker: '-',
  fence: '```',
  codeBlockStyle: 'fenced',
})
  .addRule('codeblock', {
    filter: ['pre'],
    replacement: function (content: string) {
      return '```\n' + content + '\n```';
    },
  })
  .addRule('strikethrough', {
    filter: ['del', 's'],
    replacement: function (content: string) {
      return '~~' + content + '~~';
    },
  });

export const getReplyText = (
  count: number,
  singular?: string,
  plural?: string
) => {
  if (count === 0) return 'Reply in conversation';
  if (count === 1) return `${count} ${singular ? singular : 'older reply'}`;

  return `${count} ${plural ? plural : 'older replies'}`;
};

export const getEntityFieldThreadCounts = (
  field: EntityThreadField,
  entityFieldThreadCount: EntityFieldThreadCount[]
) => {
  const entityFieldThreads: EntityFieldThreads[] = [];

  entityFieldThreadCount.map((fieldCount) => {
    const entityField = getEntityField(fieldCount.entityLink);
    if (entityField?.startsWith(field)) {
      entityFieldThreads.push({
        entityLink: fieldCount.entityLink,
        count: fieldCount.count,
        entityField,
      });
    }
  });

  return entityFieldThreads;
};

export const getThreadField = (
  value: string,
  separator = ENTITY_LINK_SEPARATOR
) => {
  return value.split(separator).slice(-2);
};

export const getThreadValue = (
  columnName: string,
  columnField: string,
  entityFieldThreads: EntityFieldThreads[]
) => {
  let threadValue;

  entityFieldThreads?.forEach((thread) => {
    const threadField = getThreadField(thread.entityField);
    if (threadField[0] === columnName && threadField[1] === columnField) {
      threadValue = thread;
    }
  });

  return threadValue;
};

export const buildMentionLink = (entityType: string, entityFqn: string) => {
  return `${document.location.protocol}//${document.location.host}/${entityType}/${entityFqn}`;
};

export async function suggestions(searchTerm: string, mentionChar: string) {
  if (mentionChar === '@') {
    let atValues = [];
    if (!searchTerm) {
      const data = await getInitialEntity(SearchIndex.USER);
      // TODO: fix below type issues
      // eslint-disable-next-line @typescript-eslint/no-explicit-any
      const hits = (data as any).data.hits.hits;
      // eslint-disable-next-line @typescript-eslint/no-explicit-any
      atValues = hits.map((hit: any) => {
        const entityType = hit._source.entityType;

        return {
          id: hit._id,
          value: getEntityPlaceHolder(
            `@${hit._source.name ?? hit._source.display_name}`,
            hit._source.deleted
          ),
          link: buildMentionLink(
            entityUrlMap[entityType as keyof typeof entityUrlMap],
            hit._source.name
          ),
        };
      });
    } else {
      // eslint-disable-next-line @typescript-eslint/no-explicit-any
      const data: any = await getUserSuggestions(searchTerm);
      const hits = data.data.suggest['metadata-suggest'][0]['options'];
      // eslint-disable-next-line @typescript-eslint/no-explicit-any
      atValues = hits.map((hit: any) => {
        const entityType = hit._source.entityType;

        return {
          id: hit._id,
          value: getEntityPlaceHolder(
            `@${hit._source.name ?? hit._source.display_name}`,
            hit._source.deleted
          ),
          link: buildMentionLink(
            entityUrlMap[entityType as keyof typeof entityUrlMap],
            hit._source.name
          ),
        };
      });
    }

    return atValues;
  } else {
    let hashValues = [];
    if (!searchTerm) {
      // TODO: fix below type issues
      // eslint-disable-next-line @typescript-eslint/no-explicit-any
      const data: any = await getInitialEntity(SearchIndex.TABLE);
      const hits = data.data.hits.hits;
      // eslint-disable-next-line @typescript-eslint/no-explicit-any
      hashValues = hits.map((hit: any) => {
        const entityType = hit._source.entityType;

        return {
          id: hit._id,
          value: `#${entityType}/${hit._source.name}`,
          link: buildMentionLink(
            entityType,
            getEncodedFqn(hit._source.fullyQualifiedName)
          ),
        };
      });
    } else {
      // eslint-disable-next-line @typescript-eslint/no-explicit-any
      const data: any = await getSuggestions(searchTerm);
      const hits = data.data.suggest['metadata-suggest'][0]['options'];
      // eslint-disable-next-line @typescript-eslint/no-explicit-any
      hashValues = hits.map((hit: any) => {
        const entityType = hit._source.entityType;

        return {
          id: hit._id,
          value: `#${entityType}/${hit._source.name}`,
          link: buildMentionLink(
            entityType,
            getEncodedFqn(hit._source.fullyQualifiedName)
          ),
        };
      });
    }

    return hashValues;
  }
}

export async function matcher(
  searchTerm: string,
  renderList: Function,
  mentionChar: string
) {
  const matches = await suggestions(searchTerm, mentionChar);
  renderList(matches, searchTerm);
}

const getMentionList = (message: string) => {
  return message.match(mentionRegEx);
};

const getHashTagList = (message: string) => {
  return message.match(hashtagRegEx);
};

const getEntityDetail = (item: string) => {
  return item.match(linkRegEx);
};

const getEntityLinkList = (message: string) => {
  return message.match(entityLinkRegEx);
};

const getEntityLinkDetail = (item: string) => {
  return item.match(entityRegex);
};

export const getBackendFormat = (message: string) => {
  let updatedMessage = message;
  const mentionList = [...new Set(getMentionList(message) ?? [])];
  const hashtagList = [...new Set(getHashTagList(message) ?? [])];
  const mentionDetails = mentionList.map((m) => getEntityDetail(m) ?? []);
  const hashtagDetails = hashtagList.map((h) => getEntityDetail(h) ?? []);
  const urlEntries = Object.entries(entityUrlMap);

  mentionList.forEach((m, i) => {
    const updatedDetails = mentionDetails[i].slice(-2);
    const entityType = urlEntries.find((e) => e[1] === updatedDetails[0])?.[0];
    const entityLink = `<#E${ENTITY_LINK_SEPARATOR}${entityType}${ENTITY_LINK_SEPARATOR}${updatedDetails[1]}|${m}>`;
    updatedMessage = updatedMessage.replaceAll(m, entityLink);
  });
  hashtagList.forEach((h, i) => {
    const updatedDetails = hashtagDetails[i].slice(-2);
    const entityLink = `<#E${ENTITY_LINK_SEPARATOR}${updatedDetails[0]}${ENTITY_LINK_SEPARATOR}${updatedDetails[1]}|${h}>`;
    updatedMessage = updatedMessage.replaceAll(h, entityLink);
  });

  return updatedMessage;
};

export const getFrontEndFormat = (message: string) => {
  let updatedMessage = message;
  const entityLinkList = [...new Set(getEntityLinkList(message) ?? [])];
  const entityLinkDetails = entityLinkList.map(
    (m) => getEntityLinkDetail(m) ?? []
  );
  entityLinkList.forEach((m, i) => {
    const markdownLink = entityLinkDetails[i][3];
    updatedMessage = updatedMessage.replaceAll(m, markdownLink);
  });

  return updatedMessage;
};

export const deletePost = (threadId: string, postId: string) => {
  return new Promise<Post>((resolve, reject) => {
    deletePostById(threadId, postId)
      .then((res) => {
        if (res.status === 200) {
          resolve(res.data);
        } else {
          reject(res.data);
        }
      })
      .catch((error: AxiosError) => {
        reject(error);
      });
  });
};

export const getUpdatedThread = (id: string) => {
  return new Promise<Thread>((resolve, reject) => {
    getFeedById(id)
      .then((res) => {
        if (res.status === 200) {
          resolve(res.data);
        } else {
          reject(res.data);
        }
      })
      .catch((error: AxiosError) => {
        reject(error);
      });
  });
};

/**
 * if entity field is columns::name::description
 * return columns > name > description
 */
export const getEntityFieldDisplay = (entityField: string) => {
  if (entityField && entityField.length) {
    const entityFields = entityField.split(ENTITY_LINK_SEPARATOR);
    const separator = (
      <span className="tw-px-1">
        <FontAwesomeIcon
          className="tw-text-xs tw-cursor-default tw-text-gray-400 tw-align-middle"
          icon={faAngleRight}
        />
      </span>
    );

    return entityFields.map((field, i) => {
      return (
        <span className="tw-font-bold" key={`field-${i}`}>
          {field}
          {i < entityFields.length - 1 ? separator : null}
        </span>
      );
    });
  }

  return null;
};

export const updateThreadData = (
  threadId: string,
  postId: string,
  isThread: boolean,
  data: Operation[],
  callback: (value: React.SetStateAction<Thread[]>) => void
) => {
  if (isThread) {
    updateThread(threadId, data)
      .then((res) => {
        callback((prevData) => {
          return prevData.map((thread) => {
            if (isEqual(threadId, thread.id)) {
<<<<<<< HEAD
              return { ...thread, reactions: res.reactions };
=======
              return {
                ...thread,
                reactions: res.data.reactions,
                message: res.data.message,
                announcement: res.data?.announcement,
              };
>>>>>>> 92ea12dd
            } else {
              return thread;
            }
          });
        });
      })
      .catch((err: AxiosError) => {
        showErrorToast(err);
      });
  } else {
    updatePost(threadId, postId, data)
      .then((res) => {
        callback((prevData) => {
          return prevData.map((thread) => {
            if (isEqual(threadId, thread.id)) {
              const updatedPosts = (thread.posts || []).map((post) => {
                if (isEqual(postId, post.id)) {
<<<<<<< HEAD
                  return { ...post, reactions: res.reactions };
=======
                  return {
                    ...post,
                    reactions: res.data.reactions,
                    message: res.data.message,
                  };
>>>>>>> 92ea12dd
                } else {
                  return post;
                }
              });

              return { ...thread, posts: updatedPosts };
            } else {
              return thread;
            }
          });
        });
      })
      .catch((err: AxiosError) => {
        showErrorToast(err);
      });
  }
};

export const getFeedAction = (type: ThreadType) => {
  if (type === ThreadType.Task) {
    return 'created a task';
  }

  return 'posted on';
};

export const prepareFeedLink = (entityType: string, entityFQN: string) => {
  const withoutFeedEntities = [
    EntityType.WEBHOOK,
    EntityType.GLOSSARY,
    EntityType.GLOSSARY_TERM,
    EntityType.TYPE,
    EntityType.MLMODEL,
  ];

  const entityLink = getEntityLink(entityType, entityFQN);

  if (!withoutFeedEntities.includes(entityType as EntityType)) {
    return `${entityLink}/${TabSpecificField.ACTIVITY_FEED}`;
  } else {
    return entityLink;
  }
};

export const entityDisplayName = (entityType: string, entityFQN: string) => {
  let displayName;
  if (entityType === EntityType.TABLE) {
    displayName = getPartialNameFromTableFQN(
      entityFQN,
      [FqnPart.Database, FqnPart.Schema, FqnPart.Table],
      '.'
    );
  } else if (entityType === EntityType.DATABASE_SCHEMA) {
    displayName = getPartialNameFromTableFQN(entityFQN, [FqnPart.Schema]);
  } else if (
    [
      EntityType.DATABASE_SERVICE,
      EntityType.DASHBOARD_SERVICE,
      EntityType.MESSAGING_SERVICE,
      EntityType.PIPELINE_SERVICE,
      EntityType.TYPE,
      EntityType.MLMODEL,
    ].includes(entityType as EntityType)
  ) {
    displayName = getPartialNameFromFQN(entityFQN, ['service']);
  } else if (
    [EntityType.GLOSSARY, EntityType.GLOSSARY_TERM].includes(
      entityType as EntityType
    )
  ) {
    displayName = entityFQN.split(FQN_SEPARATOR_CHAR).pop();
  } else {
    displayName = getPartialNameFromFQN(entityFQN, ['database']);
  }

  // Remove quotes if the name is wrapped in quotes
  if (displayName) {
    displayName = displayName.replace(/(?:^"+)|(?:"+$)/g, '');
  }

  return displayName;
};<|MERGE_RESOLUTION|>--- conflicted
+++ resolved
@@ -391,16 +391,12 @@
         callback((prevData) => {
           return prevData.map((thread) => {
             if (isEqual(threadId, thread.id)) {
-<<<<<<< HEAD
-              return { ...thread, reactions: res.reactions };
-=======
               return {
                 ...thread,
-                reactions: res.data.reactions,
-                message: res.data.message,
-                announcement: res.data?.announcement,
+                reactions: res.reactions,
+                message: res.message,
+                announcement: res?.announcement,
               };
->>>>>>> 92ea12dd
             } else {
               return thread;
             }
@@ -418,15 +414,11 @@
             if (isEqual(threadId, thread.id)) {
               const updatedPosts = (thread.posts || []).map((post) => {
                 if (isEqual(postId, post.id)) {
-<<<<<<< HEAD
-                  return { ...post, reactions: res.reactions };
-=======
                   return {
                     ...post,
-                    reactions: res.data.reactions,
-                    message: res.data.message,
+                    reactions: res.reactions,
+                    message: res.message,
                   };
->>>>>>> 92ea12dd
                 } else {
                   return post;
                 }
