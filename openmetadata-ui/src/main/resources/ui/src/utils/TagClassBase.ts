/*
 *  Copyright 2023 Collate.
 *  Licensed under the Apache License, Version 2.0 (the "License");
 *  you may not use this file except in compliance with the License.
 *  You may obtain a copy of the License at
 *  http://www.apache.org/licenses/LICENSE-2.0
 *  Unless required by applicable law or agreed to in writing, software
 *  distributed under the License is distributed on an "AS IS" BASIS,
 *  WITHOUT WARRANTIES OR CONDITIONS OF ANY KIND, either express or implied.
 *  See the License for the specific language governing permissions and
 *  limitations under the License.
 */
<<<<<<< HEAD
import React from 'react';
import { CommonWidgets } from '../components/DataAssets/CommonWidgets/CommonWidgets';
import { DomainLabelV2 } from '../components/DataAssets/DomainLabelV2/DomainLabelV2';
import { OwnerLabelV2 } from '../components/DataAssets/OwnerLabelV2/OwnerLabelV2';
=======
import { isEmpty } from 'lodash';
>>>>>>> c8d3412f
import { PAGE_SIZE } from '../constants/constants';
import {
  DESCRIPTION_WIDGET,
  GridSizes,
} from '../constants/CustomizeWidgets.constants';
import { queryFilterToRemoveSomeClassification } from '../constants/Tag.constants';
import { DetailPageWidgetKeys } from '../enums/CustomizeDetailPage.enum';
import { EntityTabs, EntityType } from '../enums/entity.enum';
import { SearchIndex } from '../enums/search.enum';
import { Tag } from '../generated/entity/classification/tag';
import { Tab } from '../generated/system/ui/uiCustomization';
import { WidgetConfig } from '../pages/CustomizablePage/CustomizablePage.interface';
import { searchQuery } from '../rest/searchAPI';
<<<<<<< HEAD
import { getTabLabelFromId } from './CustomizePage/CustomizePageUtils';
import i18n from './i18next/LocalUtil';
=======
import { getTermQuery } from './SearchUtils';
>>>>>>> c8d3412f
import { escapeESReservedCharacters, getEncodedFqn } from './StringsUtils';

export interface TagRightPanelParams {
  editOwnerPermission: boolean;
  editDomainPermission: boolean;
}

type TagWidgetKeys =
  | DetailPageWidgetKeys.DESCRIPTION
  | DetailPageWidgetKeys.OWNERS
  | DetailPageWidgetKeys.DOMAIN;

class TagClassBase {
  defaultWidgetHeight: Record<TagWidgetKeys, number>;

  constructor() {
    this.defaultWidgetHeight = {
      [DetailPageWidgetKeys.DESCRIPTION]: 4,
      [DetailPageWidgetKeys.OWNERS]: 1.5,
      [DetailPageWidgetKeys.DOMAIN]: 1.5,
    };
  }

  public async getTags(
    searchText: string,
    page: number,
    emptyQueryFilter?: boolean
  ) {
    const encodedValue = getEncodedFqn(escapeESReservedCharacters(searchText));

    // Build the queryFilter by merging disabled:false with any existing filters
    const disabledFilter = getTermQuery({ disabled: 'false' });

    let mergedQueryFilter = {};
    if (emptyQueryFilter) {
      // If emptyQueryFilter is true, only use the disabled filter
      mergedQueryFilter = disabledFilter;
    } else if (!isEmpty(queryFilterToRemoveSomeClassification)) {
      // Merge both filters: disabled:false (must) + classification exclusions (must_not)
      mergedQueryFilter = {
        query: {
          bool: {
            must: disabledFilter.query.bool.must,
            must_not: queryFilterToRemoveSomeClassification.query.bool.must_not,
          },
        },
      };
    } else {
      mergedQueryFilter = disabledFilter;
    }

    const res = await searchQuery({
      query: `*${encodedValue}*`,
      pageNumber: page,
      pageSize: PAGE_SIZE,
      queryFilter: mergedQueryFilter,
      searchIndex: SearchIndex.TAG,
    });

    return {
      data: res.hits.hits.map(({ _source }) => ({
        label: _source.fullyQualifiedName ?? '',
        value: _source.fullyQualifiedName ?? '',
        data: _source,
      })),
      paging: {
        total: res.hits.total.value,
      },
    };
  }

  public getRightPanelForOverviewTab(
    params: TagRightPanelParams
  ): React.ReactElement {
    const { editOwnerPermission, editDomainPermission } = params;

    return React.createElement(
      'div',
      { className: 'd-flex flex-column gap-5' },
      React.createElement(DomainLabelV2, {
        multiple: true,
        showDomainHeading: true,
        hasPermission: editDomainPermission,
      }),
      React.createElement(OwnerLabelV2, {
        dataTestId: 'tag-owner-name',
        hasPermission: editOwnerPermission,
      })
    );
  }

  public getTagDetailPageTabsIds(): Tab[] {
    return [
      EntityTabs.OVERVIEW,
      EntityTabs.ASSETS,
      EntityTabs.ACTIVITY_FEED,
      EntityTabs.CUSTOM_PROPERTIES,
    ].map((tab: EntityTabs) => ({
      id: tab,
      name: tab,
      displayName: getTabLabelFromId(tab),
      layout: this.getDefaultLayout(tab),
      editable: tab === EntityTabs.OVERVIEW,
    }));
  }

  public getDefaultLayout(tab?: EntityTabs): WidgetConfig[] {
    if (tab && tab !== EntityTabs.OVERVIEW) {
      return [];
    }

    return [
      {
        h: this.defaultWidgetHeight[DetailPageWidgetKeys.DESCRIPTION] + 0.5,
        i: DetailPageWidgetKeys.LEFT_PANEL,
        w: 6,
        x: 0,
        y: 0,
        children: [
          {
            h: this.defaultWidgetHeight[DetailPageWidgetKeys.DESCRIPTION],
            i: DetailPageWidgetKeys.DESCRIPTION,
            w: 1,
            x: 0,
            y: 0,
            static: false,
          },
        ],
        static: true,
      },
      {
        h: this.defaultWidgetHeight[DetailPageWidgetKeys.DOMAIN],
        i: DetailPageWidgetKeys.DOMAIN,
        w: 2,
        x: 6,
        y: 0,
        static: false,
      },
      {
        h: this.defaultWidgetHeight[DetailPageWidgetKeys.OWNERS],
        i: DetailPageWidgetKeys.OWNERS,
        w: 2,
        x: 6,
        y: 1,
        static: false,
      },
    ];
  }

  public getCommonWidgetList() {
    return [
      DESCRIPTION_WIDGET,
      {
        fullyQualifiedName: DetailPageWidgetKeys.DOMAIN,
        name: i18n.t('label.domain'),
        data: {
          gridSizes: ['large'] as GridSizes[],
        },
      },
      {
        fullyQualifiedName: DetailPageWidgetKeys.OWNERS,
        name: i18n.t('label.owner-plural'),
        data: {
          gridSizes: ['large'] as GridSizes[],
        },
      },
    ];
  }

  public getWidgetsFromKey(widgetConfig: WidgetConfig): React.ReactElement {
    return React.createElement(CommonWidgets, {
      entityType: EntityType.TAG,
      showTaskHandler: false,
      widgetConfig,
    });
  }

  public getWidgetHeight(widgetName: string) {
    switch (widgetName) {
      case DetailPageWidgetKeys.DESCRIPTION:
        return this.defaultWidgetHeight[DetailPageWidgetKeys.DESCRIPTION];
      case DetailPageWidgetKeys.OWNERS:
        return this.defaultWidgetHeight[DetailPageWidgetKeys.OWNERS];
      case DetailPageWidgetKeys.DOMAIN:
        return this.defaultWidgetHeight[DetailPageWidgetKeys.DOMAIN];
      default:
        return 1;
    }
  }

  public getDummyData(): Tag {
    return {
      id: 'dummy-tag',
      name: 'Sample Tag',
      displayName: 'Sample Tag',
      description: 'This is a sample tag for demonstration purposes',
      fullyQualifiedName: 'sample.classification.tag',
      deprecated: false,
      disabled: false,
      version: 0.1,
      updatedAt: Date.now(),
      updatedBy: 'admin',
      href: '',
    } as Tag;
  }
}

const tagClassBase = new TagClassBase();

export default tagClassBase;
export { TagClassBase };<|MERGE_RESOLUTION|>--- conflicted
+++ resolved
@@ -10,14 +10,11 @@
  *  See the License for the specific language governing permissions and
  *  limitations under the License.
  */
-<<<<<<< HEAD
+import { isEmpty } from 'lodash';
 import React from 'react';
 import { CommonWidgets } from '../components/DataAssets/CommonWidgets/CommonWidgets';
 import { DomainLabelV2 } from '../components/DataAssets/DomainLabelV2/DomainLabelV2';
 import { OwnerLabelV2 } from '../components/DataAssets/OwnerLabelV2/OwnerLabelV2';
-=======
-import { isEmpty } from 'lodash';
->>>>>>> c8d3412f
 import { PAGE_SIZE } from '../constants/constants';
 import {
   DESCRIPTION_WIDGET,
@@ -31,12 +28,9 @@
 import { Tab } from '../generated/system/ui/uiCustomization';
 import { WidgetConfig } from '../pages/CustomizablePage/CustomizablePage.interface';
 import { searchQuery } from '../rest/searchAPI';
-<<<<<<< HEAD
 import { getTabLabelFromId } from './CustomizePage/CustomizePageUtils';
 import i18n from './i18next/LocalUtil';
-=======
 import { getTermQuery } from './SearchUtils';
->>>>>>> c8d3412f
 import { escapeESReservedCharacters, getEncodedFqn } from './StringsUtils';
 
 export interface TagRightPanelParams {
