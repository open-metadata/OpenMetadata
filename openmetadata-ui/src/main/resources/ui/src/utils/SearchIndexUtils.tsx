/*
 *  Copyright 2023 Collate.
 *  Licensed under the Apache License, Version 2.0 (the "License");
 *  you may not use this file except in compliance with the License.
 *  You may obtain a copy of the License at
 *  http://www.apache.org/licenses/LICENSE-2.0
 *  Unless required by applicable law or agreed to in writing, software
 *  distributed under the License is distributed on an "AS IS" BASIS,
 *  WITHOUT WARRANTIES OR CONDITIONS OF ANY KIND, either express or implied.
 *  See the License for the specific language governing permissions and
 *  limitations under the License.
 */

import {
  PLACEHOLDER_ROUTE_FQN,
  PLACEHOLDER_ROUTE_SUB_TAB,
  PLACEHOLDER_ROUTE_TAB,
  ROUTES,
} from 'constants/constants';
import { EntityTabs, TabSpecificField } from 'enums/entity.enum';
import { SearchIndexField } from 'generated/entity/data/searchIndex';
import { uniqueId } from 'lodash';
import { sortTagsCaseInsensitive } from './CommonUtils';

export const defaultFields = `${TabSpecificField.FIELDS},${TabSpecificField.FOLLOWERS},${TabSpecificField.TAGS},${TabSpecificField.OWNER}`;

export const makeRow = (column: SearchIndexField) => {
  return {
    description: column.description ?? '',
    // Sorting tags as the response of PATCH request does not return the sorted order
    // of tags, but is stored in sorted manner in the database
    // which leads to wrong PATCH payload sent after further tags removal
    tags: sortTagsCaseInsensitive(column.tags ?? []),
    key: column?.name,
    ...column,
  };
};

export const makeData = (
  columns: SearchIndexField[] = []
): Array<SearchIndexField & { id: string }> => {
  return columns.map((column) => ({
    ...makeRow(column),
    id: uniqueId(column.name),
    children: column.children ? makeData(column.children) : undefined,
  }));
};

export const getSearchIndexDetailsPath = (searchIndexFQN: string) => {
  let path = ROUTES.SEARCH_INDEX_DETAILS;
  path = path.replace(PLACEHOLDER_ROUTE_FQN, searchIndexFQN);

  return path;
};

export const getSearchIndexTabPath = (
  searchIndexFQN: string,
  tab = 'fields',
  subTab = 'all'
) => {
  let path = ROUTES.SEARCH_INDEX_DETAILS_WITH_TAB;
  if (tab === EntityTabs.ACTIVITY_FEED) {
    path = ROUTES.SEARCH_INDEX_DETAILS_WITH_SUB_TAB;

    path = path.replace(PLACEHOLDER_ROUTE_SUB_TAB, subTab);
  }
  path = path
<<<<<<< HEAD
    .replace(PLACEHOLDER_ROUTE_FQN, tableFQN)
=======
    .replace(PLACEHOLDER_ROUTE_SEARCH_INDEX_FQN, searchIndexFQN)
>>>>>>> 326ab466
    .replace(PLACEHOLDER_ROUTE_TAB, tab);

  return path;
};<|MERGE_RESOLUTION|>--- conflicted
+++ resolved
@@ -65,11 +65,7 @@
     path = path.replace(PLACEHOLDER_ROUTE_SUB_TAB, subTab);
   }
   path = path
-<<<<<<< HEAD
-    .replace(PLACEHOLDER_ROUTE_FQN, tableFQN)
-=======
-    .replace(PLACEHOLDER_ROUTE_SEARCH_INDEX_FQN, searchIndexFQN)
->>>>>>> 326ab466
+    .replace(PLACEHOLDER_ROUTE_FQN, searchIndexFQN)
     .replace(PLACEHOLDER_ROUTE_TAB, tab);
 
   return path;
