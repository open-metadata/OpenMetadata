/*
 *  Copyright 2022 Collate.
 *  Licensed under the Apache License, Version 2.0 (the "License");
 *  you may not use this file except in compliance with the License.
 *  You may obtain a copy of the License at
 *  http://www.apache.org/licenses/LICENSE-2.0
 *  Unless required by applicable law or agreed to in writing, software
 *  distributed under the License is distributed on an "AS IS" BASIS,
 *  WITHOUT WARRANTIES OR CONDITIONS OF ANY KIND, either express or implied.
 *  See the License for the specific language governing permissions and
 *  limitations under the License.
 */

import { Edge } from 'reactflow';
<<<<<<< HEAD
import { SourceType } from '../components/SearchedData/SearchedData.interface';
import { MOCK_NODES_AND_EDGES } from '../mocks/Lineage.mock';
import {
=======
import { EdgeTypeEnum } from '../components/Entity/EntityLineage/EntityLineage.interface';
import { EdgeDetails } from '../components/Lineage/Lineage.interface';
import { SourceType } from '../components/SearchedData/SearchedData.interface';
import { AddLineage } from '../generated/api/lineage/addLineage';
import { MOCK_NODES_AND_EDGES } from '../mocks/Lineage.mock';
import { addLineage } from '../rest/miscAPI';
import {
  addLineageHandler,
  createNewEdge,
>>>>>>> ade1383e
  getAllTracedColumnEdge,
  getAllTracedEdges,
  getAllTracedNodes,
  getClassifiedEdge,
  getColumnLineageData,
<<<<<<< HEAD
=======
  getConnectedNodesEdges,
>>>>>>> ade1383e
  getEdgeStyle,
  getLineageDetailsObject,
  getLineageEdge,
  getLineageEdgeForAPI,
<<<<<<< HEAD
=======
  getUpdatedColumnsFromEdge,
>>>>>>> ade1383e
  isColumnLineageTraced,
  isTracedEdge,
} from './EntityLineageUtils';

<<<<<<< HEAD
=======
jest.mock('../rest/miscAPI', () => ({
  addLineage: jest.fn(),
}));

>>>>>>> ade1383e
describe('Test EntityLineageUtils utility', () => {
  it('getAllTracedNodes & isTracedEdge function should work properly', () => {
    const { nodes, edges } = MOCK_NODES_AND_EDGES;
    const incomerNode = getAllTracedNodes(nodes[1], nodes, edges, [], true);
    const outGoverNode = getAllTracedNodes(nodes[1], nodes, edges, [], false);
    const noData = getAllTracedNodes(nodes[0], [], [], [], true);

    const incomerNodeId = incomerNode.map((node) => node.id);
    const outGoverNodeId = outGoverNode.map((node) => node.id);
    const isTracedTruthy = isTracedEdge(
      nodes[1],
      edges[1],
      incomerNodeId,
      outGoverNodeId
    );
    const isTracedFalsy = isTracedEdge(
      nodes[1],
      edges[0],
      incomerNodeId,
      outGoverNodeId
    );

    expect(incomerNode).toStrictEqual([nodes[0]]);
    expect(outGoverNode).toStrictEqual([]);
    expect(isTracedTruthy).toBeTruthy();
    expect(isTracedFalsy).toBeFalsy();
    expect(noData).toMatchObject([]);
  });

  it('getAllTracedEdges function should work properly', () => {
    const { edges } = MOCK_NODES_AND_EDGES;
    const selectedIncomerColumn =
      'sample_data.ecommerce_db.shopify.dim_location.location_id';
    const incomerNode = getAllTracedEdges(
      selectedIncomerColumn,
      edges,
      [],
      true
    );
    const noData = getAllTracedEdges(selectedIncomerColumn, [], [], true);

    expect(incomerNode).toStrictEqual([
      'sample_data.ecommerce_db.shopify.raw_product_catalog.comments',
    ]);
    expect(noData).toStrictEqual([]);
  });

  it('getClassifiedEdge & getAllTracedColumnEdge function should work properly', () => {
    const { edges } = MOCK_NODES_AND_EDGES;
    const selectedColumn =
      'sample_data.ecommerce_db.shopify.dim_location.location_id';
    const classifiedEdges = getClassifiedEdge(edges);
    const allTracedEdges = getAllTracedColumnEdge(
      selectedColumn,
      classifiedEdges.columnEdge
    );
    const isColumnTracedTruthy = isColumnLineageTraced(
      selectedColumn,
      edges[0],
      allTracedEdges.incomingColumnEdges,
      allTracedEdges.outGoingColumnEdges
    );
    const isColumnTracedFalsy = isColumnLineageTraced(
      selectedColumn,
      edges[1],
      allTracedEdges.incomingColumnEdges,
      allTracedEdges.outGoingColumnEdges
    );

    expect(classifiedEdges).toStrictEqual({
      normalEdge: [edges[1]],
      columnEdge: [edges[0]],
    });
    expect(allTracedEdges).toStrictEqual({
      incomingColumnEdges: [
        'sample_data.ecommerce_db.shopify.raw_product_catalog.comments',
      ],
      outGoingColumnEdges: [],
      connectedColumnEdges: [
        'sample_data.ecommerce_db.shopify.dim_location.location_id',
        'sample_data.ecommerce_db.shopify.raw_product_catalog.comments',
      ],
    });
    expect(isColumnTracedTruthy).toBeTruthy();
    expect(isColumnTracedFalsy).toBeFalsy();
  });

  it('getEdgeStyle should returns the expected edge style for a value', () => {
    const expectedStyle = {
      opacity: 1,
      strokeWidth: 2,
      stroke: '#2196f3',
    };

    expect(getEdgeStyle(true)).toEqual(expectedStyle);

    const expectedFalseStyle = {
      opacity: 0.25,
      strokeWidth: 1,
      stroke: undefined,
    };

    expect(getEdgeStyle(false)).toEqual(expectedFalseStyle);
  });

  it('getLineageDetailsObject should return correct object', () => {
    const edgeWithData = {
      data: {
        edge: {
          sqlQuery: 'SELECT * FROM table',
          columns: ['column1', 'column2'],
          description: 'This is a test',
          pipeline: 'Test Pipeline',
          source: 'Test Source',
        },
      },
    } as Edge;

    const resultWithData = getLineageDetailsObject(edgeWithData);

    expect(resultWithData).toEqual({
      sqlQuery: 'SELECT * FROM table',
      columnsLineage: ['column1', 'column2'],
      description: 'This is a test',
      pipeline: 'Test Pipeline',
      source: 'Test Source',
    });

    const edgeWithoutData = {} as Edge;
    const resultWithoutData = getLineageDetailsObject(edgeWithoutData);

    expect(resultWithoutData).toEqual({
      sqlQuery: '',
      columnsLineage: [],
      description: '',
      pipeline: undefined,
<<<<<<< HEAD
      source: '',
=======
      source: undefined,
>>>>>>> ade1383e
    });
  });

  it('should return the correct lineage edge with valid source and target nodes', () => {
    const sourceNode = {
      id: 'sourceId',
      entityType: 'table',
    } as SourceType;
    const targetNode = {
      id: 'targetId',
      entityType: 'table',
    } as SourceType;
    const expectedEdge = {
      fromEntity: { id: 'sourceId', type: 'table' },
      toEntity: { id: 'targetId', type: 'table' },
      lineageDetails: {
        sqlQuery: '',
        columnsLineage: [],
      },
    };

    const result = getLineageEdgeForAPI(sourceNode, targetNode);

    expect(result).toEqual({ edge: expectedEdge });
  });

  it('getLineageEdge should return the lineage edge with correct properties', () => {
    const sourceNode = {
      id: 'sourceId',
      entityType: 'table',
      fullyQualifiedName: 'sourceFqn',
    } as SourceType;
    const targetNode = {
      id: 'targetId',
      entityType: 'table',
      fullyQualifiedName: 'targetFqn',
    } as SourceType;

    const result = getLineageEdge(sourceNode, targetNode);

    expect(result).toEqual({
      edge: {
        fromEntity: {
          id: 'sourceId',
          type: 'table',
          fqn: 'sourceFqn',
        },
        toEntity: {
          id: 'targetId',
          type: 'table',
          fqn: 'targetFqn',
        },
        sqlQuery: '',
      },
    });
    expect(result.edge.fromEntity.type).toBe('table');
    expect(result.edge.toEntity.fqn).toBe('targetFqn');
    expect(result.edge.fromEntity.fqn).toBe('sourceFqn');
    expect(result.edge.toEntity.type).toBe('table');
  });

<<<<<<< HEAD
  it.skip('should handle different scenarios for getColumnLineageData', () => {
=======
  it('should handle different scenarios for getColumnLineageData', () => {
>>>>>>> ade1383e
    const mockEdge = {
      data: { targetHandle: 'target', sourceHandle: 'source' },
    } as Edge;
    const columnsDataNoMatch = [
      { toColumn: 'column1', fromColumns: ['column2', 'column3'] },
      { toColumn: 'column4', fromColumns: ['column5', 'column6'] },
    ];
    const columnsDataRemoveSource = [
      { toColumn: 'column1', fromColumns: ['column2', 'column3', 'source'] },
      { toColumn: 'column4', fromColumns: ['column5', 'column6'] },
    ];
    const columnsDataEmptyResult = [
      { toColumn: 'column1', fromColumns: ['source'] },
      { toColumn: 'column4', fromColumns: ['column5', 'column6'] },
    ];

    const resultUndefined = getColumnLineageData([], mockEdge);
    const resultNoMatch = getColumnLineageData(columnsDataNoMatch, mockEdge);
    const resultRemoveSource = getColumnLineageData(
      columnsDataRemoveSource,
      mockEdge
    );
    const resultEmptyResult = getColumnLineageData(
      columnsDataEmptyResult,
      mockEdge
    );

<<<<<<< HEAD
    // Assert
    expect(resultUndefined).toEqual([]);
    expect(resultNoMatch).toEqual(columnsDataNoMatch);
    expect(resultRemoveSource).toEqual([
      { toColumn: 'column1', fromColumns: ['column2', 'column3'] },
      { toColumn: 'column4', fromColumns: ['column5', 'column6'] },
    ]);
    expect(resultEmptyResult).toEqual([
      { toColumn: 'column4', fromColumns: ['column5', 'column6'] },
    ]);
  });
=======
    expect(resultUndefined).toEqual([]);
    expect(resultNoMatch).toEqual(columnsDataNoMatch);
    expect(resultRemoveSource).toEqual([
      { toColumn: 'column1', fromColumns: ['column2', 'column3', 'source'] },
      { toColumn: 'column4', fromColumns: ['column5', 'column6'] },
    ]);
    expect(resultEmptyResult).toEqual([
      {
        fromColumns: ['source'],
        toColumn: 'column1',
      },
      { toColumn: 'column4', fromColumns: ['column5', 'column6'] },
    ]);
  });

  it('getConnectedNodesEdges should return an object with nodes, edges, and nodeFqn properties for downstream', () => {
    const selectedNode = { id: '1', position: { x: 0, y: 0 }, data: {} };
    const nodes = [
      {
        id: '1',
        position: { x: 0, y: 0 },
        data: { node: { fullyQualifiedName: '1' } },
      },
      {
        id: '2',
        position: { x: 0, y: 0 },
        data: { node: { fullyQualifiedName: '2' } },
      },
      {
        id: '3',
        position: { x: 0, y: 0 },
        data: { node: { fullyQualifiedName: '3' } },
      },
    ];
    const edges = [
      { id: '1', source: '1', target: '2' },
      { id: '2', source: '1', target: '3' },
      { id: '3', source: '2', target: '3' },
    ];
    const direction = EdgeTypeEnum.DOWN_STREAM;

    const result = getConnectedNodesEdges(
      selectedNode,
      nodes,
      edges,
      direction
    );

    expect(result).toHaveProperty('nodes');
    expect(result).toHaveProperty('edges');
    expect(result).toHaveProperty('nodeFqn');

    expect(result.nodes).toContainEqual(nodes[1]);
    expect(result.nodes).toContainEqual(nodes[2]);
    expect(result.edges).toContainEqual(edges[1]);
    expect(result.edges).toContainEqual(edges[2]);

    const emptyResult = getConnectedNodesEdges(selectedNode, [], [], direction);

    expect(emptyResult.nodes).toEqual([]);
    expect(emptyResult.edges).toEqual([]);
  });

  it('getConnectedNodesEdges should return an object with nodes, edges, and nodeFqn properties for upstream', () => {
    const selectedNode = { id: '1', position: { x: 0, y: 0 }, data: {} };
    const nodes = [
      {
        id: '1',
        position: { x: 0, y: 0 },
        data: { node: { fullyQualifiedName: '1' } },
      },
      {
        id: '2',
        position: { x: 0, y: 0 },
        data: { node: { fullyQualifiedName: '2' } },
      },
      {
        id: '3',
        position: { x: 0, y: 0 },
        data: { node: { fullyQualifiedName: '3' } },
      },
    ];
    const edges = [
      { id: '1', source: '1', target: '2' },
      { id: '2', source: '1', target: '3' },
      { id: '3', source: '2', target: '3' },
    ];
    const direction = EdgeTypeEnum.UP_STREAM;

    const result = getConnectedNodesEdges(
      selectedNode,
      nodes,
      edges,
      direction
    );

    expect(result).toHaveProperty('nodes');
    expect(result).toHaveProperty('edges');
    expect(result).toHaveProperty('nodeFqn');

    expect(result.nodes).toEqual([]);
    expect(result.edges).toEqual([]);

    const emptyResult = getConnectedNodesEdges(selectedNode, [], [], direction);

    expect(emptyResult.nodes).toEqual([]);
    expect(emptyResult.edges).toEqual([]);
  });

  it('should call addLineage with the provided edge', async () => {
    const edge = {
      edge: { fromEntity: {}, toEntity: {} },
    } as AddLineage;
    await addLineageHandler(edge);

    expect(addLineage).toHaveBeenCalledWith(edge);
  });

  it('getUpdatedColumnsFromEdge should appropriate columns', () => {
    const edgeToConnect = {
      source: 'dim_customer',
      sourceHandle: 'shopId',
      target: 'dim_client',
      targetHandle: 'shopId',
    };
    const currentEdge: EdgeDetails = {
      fromEntity: {
        id: 'source',
        type: 'table',
        fqn: 'sourceFqn',
      },
      toEntity: {
        id: 'target',
        type: 'table',
        fqn: 'targetFqn',
      },
      columns: [],
    };

    const result = getUpdatedColumnsFromEdge(edgeToConnect, currentEdge);

    expect(result).toEqual([
      {
        fromColumns: ['shopId'],
        toColumn: 'shopId',
      },
    ]);

    currentEdge.columns = [
      {
        fromColumns: ['customerId'],
        toColumn: 'customerId',
      },
    ];
    const result1 = getUpdatedColumnsFromEdge(edgeToConnect, currentEdge);

    expect(result1).toEqual([
      {
        fromColumns: ['customerId'],
        toColumn: 'customerId',
      },
      {
        fromColumns: ['shopId'],
        toColumn: 'shopId',
      },
    ]);
  });

  describe('createNewEdge', () => {
    it('should create a new edge with the correct properties', () => {
      const edge = {
        data: {
          edge: {
            fromEntity: {
              id: 'fromEntityId',
              type: 'fromEntityType',
            },
            toEntity: {
              id: 'toEntityId',
              type: 'toEntityType',
            },
            columns: [],
          },
        },
      };

      const result = createNewEdge(edge as Edge);

      expect(result.edge.fromEntity.id).toEqual('fromEntityId');
      expect(result.edge.fromEntity.type).toEqual('fromEntityType');
      expect(result.edge.toEntity.id).toEqual('toEntityId');
      expect(result.edge.toEntity.type).toEqual('toEntityType');
      expect(result.edge.lineageDetails).toBeDefined();
      expect(result.edge.lineageDetails?.columnsLineage).toBeDefined();
    });

    it('should update the columns lineage details correctly', () => {
      const edge = {
        data: {
          edge: {
            fromEntity: {
              id: 'table1',
              type: 'table',
            },
            toEntity: {
              id: 'table2',
              type: 'table',
            },
            columns: [
              { name: 'column1', type: 'type1' },
              { name: 'column2', type: 'type2' },
            ],
          },
        },
      };

      const result = createNewEdge(edge as Edge);

      expect(result).toEqual({
        edge: {
          fromEntity: {
            id: 'table1',
            type: 'table',
          },
          toEntity: {
            id: 'table2',
            type: 'table',
          },
          lineageDetails: {
            columnsLineage: [],
            description: '',
            pipeline: undefined,
            source: undefined,
            sqlQuery: '',
          },
        },
      });
    });
  });
>>>>>>> ade1383e
});<|MERGE_RESOLUTION|>--- conflicted
+++ resolved
@@ -12,11 +12,6 @@
  */
 
 import { Edge } from 'reactflow';
-<<<<<<< HEAD
-import { SourceType } from '../components/SearchedData/SearchedData.interface';
-import { MOCK_NODES_AND_EDGES } from '../mocks/Lineage.mock';
-import {
-=======
 import { EdgeTypeEnum } from '../components/Entity/EntityLineage/EntityLineage.interface';
 import { EdgeDetails } from '../components/Lineage/Lineage.interface';
 import { SourceType } from '../components/SearchedData/SearchedData.interface';
@@ -26,35 +21,25 @@
 import {
   addLineageHandler,
   createNewEdge,
->>>>>>> ade1383e
   getAllTracedColumnEdge,
   getAllTracedEdges,
   getAllTracedNodes,
   getClassifiedEdge,
   getColumnLineageData,
-<<<<<<< HEAD
-=======
   getConnectedNodesEdges,
->>>>>>> ade1383e
   getEdgeStyle,
   getLineageDetailsObject,
   getLineageEdge,
   getLineageEdgeForAPI,
-<<<<<<< HEAD
-=======
   getUpdatedColumnsFromEdge,
->>>>>>> ade1383e
   isColumnLineageTraced,
   isTracedEdge,
 } from './EntityLineageUtils';
 
-<<<<<<< HEAD
-=======
 jest.mock('../rest/miscAPI', () => ({
   addLineage: jest.fn(),
 }));
 
->>>>>>> ade1383e
 describe('Test EntityLineageUtils utility', () => {
   it('getAllTracedNodes & isTracedEdge function should work properly', () => {
     const { nodes, edges } = MOCK_NODES_AND_EDGES;
@@ -191,11 +176,7 @@
       columnsLineage: [],
       description: '',
       pipeline: undefined,
-<<<<<<< HEAD
-      source: '',
-=======
       source: undefined,
->>>>>>> ade1383e
     });
   });
 
@@ -257,11 +238,7 @@
     expect(result.edge.toEntity.type).toBe('table');
   });
 
-<<<<<<< HEAD
-  it.skip('should handle different scenarios for getColumnLineageData', () => {
-=======
   it('should handle different scenarios for getColumnLineageData', () => {
->>>>>>> ade1383e
     const mockEdge = {
       data: { targetHandle: 'target', sourceHandle: 'source' },
     } as Edge;
@@ -289,19 +266,6 @@
       mockEdge
     );
 
-<<<<<<< HEAD
-    // Assert
-    expect(resultUndefined).toEqual([]);
-    expect(resultNoMatch).toEqual(columnsDataNoMatch);
-    expect(resultRemoveSource).toEqual([
-      { toColumn: 'column1', fromColumns: ['column2', 'column3'] },
-      { toColumn: 'column4', fromColumns: ['column5', 'column6'] },
-    ]);
-    expect(resultEmptyResult).toEqual([
-      { toColumn: 'column4', fromColumns: ['column5', 'column6'] },
-    ]);
-  });
-=======
     expect(resultUndefined).toEqual([]);
     expect(resultNoMatch).toEqual(columnsDataNoMatch);
     expect(resultRemoveSource).toEqual([
@@ -541,5 +505,4 @@
       });
     });
   });
->>>>>>> ade1383e
 });