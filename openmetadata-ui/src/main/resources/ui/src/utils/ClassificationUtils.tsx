--- conflicted
+++ resolved
@@ -88,23 +88,6 @@
             size="small"
             onChange={() => options.handleToggleDisable?.(record)}
           />
-<<<<<<< HEAD
-        ) : null}
-      </div>
-    ),
-  },
-  {
-    title: t('label.display-name'),
-    dataIndex: 'displayName',
-    key: 'displayName',
-    width: 200,
-    render: (text) => (
-      <Typography.Text>{text || NO_DATA_PLACEHOLDER}</Typography.Text>
-    ),
-  },
-  ...descriptionTableObject<Tag>({ width: 300 }),
-];
-=======
         </Tooltip>
       ),
     });
@@ -145,32 +128,11 @@
         <Typography.Text>{text || NO_DATA_PLACEHOLDER}</Typography.Text>
       ),
     },
-    {
-      title: t('label.description'),
-      dataIndex: 'description',
-      key: 'description',
-      width: 300,
-      render: (text: string) => (
-        <div className="cursor-pointer d-flex">
-          <div>
-            {text ? (
-              <RichTextEditorPreviewerNew markdown={text} />
-            ) : (
-              <span className="text-grey-muted">
-                {t('label.no-entity', {
-                  entity: t('label.description'),
-                })}
-              </span>
-            )}
-          </div>
-        </div>
-      ),
-    }
+    ...descriptionTableObject<Tag>({ width: 300 })
   );
 
   return columns;
 };
->>>>>>> 6fdc3539
 
 export const getTagsTableColumn = ({
   isClassificationDisabled,
