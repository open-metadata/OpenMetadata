/*
 *  Copyright 2023 Collate.
 *  Licensed under the Apache License, Version 2.0 (the "License");
 *  you may not use this file except in compliance with the License.
 *  You may obtain a copy of the License at
 *  http://www.apache.org/licenses/LICENSE-2.0
 *  Unless required by applicable law or agreed to in writing, software
 *  distributed under the License is distributed on an "AS IS" BASIS,
 *  WITHOUT WARRANTIES OR CONDITIONS OF ANY KIND, either express or implied.
 *  See the License for the specific language governing permissions and
 *  limitations under the License.
 */

import { Typography } from 'antd';
import { ReactComponent as IconExternalLink } from 'assets/svg/external-links.svg';
import { NO_DATA_PLACEHOLDER } from 'constants/constants';
import { isEmpty } from 'lodash';
import React from 'react';
import { Link } from 'react-router-dom';
import { BasicEntityInfo } from '../components/Explore/EntitySummaryPanel/SummaryList/SummaryList.interface';
import { SummaryEntityType } from '../enums/EntitySummary.enum';
import { Chart } from '../generated/entity/data/chart';
import { MlFeature } from '../generated/entity/data/mlmodel';
import { Task } from '../generated/entity/data/pipeline';
import { Column, TableConstraint } from '../generated/entity/data/table';
import { Field } from '../generated/entity/data/topic';
import { getEntityName } from './EntityUtils';

const { Text } = Typography;

export interface EntityNameProps {
  name?: string;
  displayName?: string;
}

const getTitleName = (data: EntityNameProps) =>
  getEntityName(data) || NO_DATA_PLACEHOLDER;

export const getFormattedEntityData = (
  entityType: SummaryEntityType,
  entityInfo?: Array<Column | Field | Chart | Task | MlFeature>,
  tableConstraints?: TableConstraint[]
): BasicEntityInfo[] => {
  if (isEmpty(entityInfo)) {
    return [];
  }
  switch (entityType) {
    case SummaryEntityType.COLUMN: {
      return (entityInfo as Column[]).map((column) => ({
        name: column.name,
        title: <Text className="entity-title">{getTitleName(column)}</Text>,
        type: column.dataType,
        tags: column.tags,
        description: column.description,
        columnConstraint: column.constraint,
        tableConstraints: tableConstraints,
        children: getFormattedEntityData(
          SummaryEntityType.COLUMN,
          column.children
        ),
      }));
    }
    case SummaryEntityType.CHART: {
      return (entityInfo as Chart[]).map((chart) => ({
        name: chart.name,
        title: (
<<<<<<< HEAD
          <Link target="_blank" to={{ pathname: chart.chartUrl }}>
            <div className="d-flex">
              <Text className="entity-title text-link-color font-medium m-r-xss">
=======
          <Link target="_blank" to={{ pathname: chart.sourceUrl }}>
            <div className="d-flex items-center">
              <Text className="entity-title text-primary font-medium m-r-xss">
>>>>>>> 3f01ee93
                {getTitleName(chart)}
              </Text>
              <IconExternalLink width={12} />
            </div>
          </Link>
        ),
        type: chart.chartType,
        tags: chart.tags,
        description: chart.description,
      }));
    }
    case SummaryEntityType.TASK: {
      return (entityInfo as Task[]).map((task) => ({
        name: task.name,
        title: (
<<<<<<< HEAD
          <Link target="_blank" to={{ pathname: task.taskUrl }}>
            <div className="d-flex">
=======
          <Link target="_blank" to={{ pathname: task.sourceUrl }}>
            <div className="d-flex items-center">
>>>>>>> 3f01ee93
              <Text
                className="entity-title text-link-color font-medium m-r-xss"
                ellipsis={{ tooltip: true }}>
                {getTitleName(task)}
              </Text>
              <IconExternalLink width={12} />
            </div>
          </Link>
        ),
        type: task.taskType,
        tags: task.tags,
        description: task.description,
      }));
    }
    case SummaryEntityType.MLFEATURE: {
      return (entityInfo as MlFeature[]).map((feature) => ({
        algorithm: feature.featureAlgorithm,
        name: feature.name || '--',
        title: <Text className="entity-title">{getTitleName(feature)}</Text>,
        type: feature.dataType,
        tags: feature.tags,
        description: feature.description,
      }));
    }
    case SummaryEntityType.SCHEMAFIELD: {
      return (entityInfo as Field[]).map((field) => ({
        name: field.name,
        title: <Text className="entity-title"> {getTitleName(field)}</Text>,
        type: field.dataType,
        description: field.description,
        tags: field.tags,
        children: getFormattedEntityData(
          SummaryEntityType.SCHEMAFIELD,
          field.children
        ),
      }));
    }
    default: {
      return [];
    }
  }
};<|MERGE_RESOLUTION|>--- conflicted
+++ resolved
@@ -64,15 +64,9 @@
       return (entityInfo as Chart[]).map((chart) => ({
         name: chart.name,
         title: (
-<<<<<<< HEAD
-          <Link target="_blank" to={{ pathname: chart.chartUrl }}>
+          <Link target="_blank" to={{ pathname: chart.sourceUrl }}>
             <div className="d-flex">
               <Text className="entity-title text-link-color font-medium m-r-xss">
-=======
-          <Link target="_blank" to={{ pathname: chart.sourceUrl }}>
-            <div className="d-flex items-center">
-              <Text className="entity-title text-primary font-medium m-r-xss">
->>>>>>> 3f01ee93
                 {getTitleName(chart)}
               </Text>
               <IconExternalLink width={12} />
@@ -88,13 +82,8 @@
       return (entityInfo as Task[]).map((task) => ({
         name: task.name,
         title: (
-<<<<<<< HEAD
-          <Link target="_blank" to={{ pathname: task.taskUrl }}>
+          <Link target="_blank" to={{ pathname: task.sourceUrl }}>
             <div className="d-flex">
-=======
-          <Link target="_blank" to={{ pathname: task.sourceUrl }}>
-            <div className="d-flex items-center">
->>>>>>> 3f01ee93
               <Text
                 className="entity-title text-link-color font-medium m-r-xss"
                 ellipsis={{ tooltip: true }}>
