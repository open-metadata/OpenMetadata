--- conflicted
+++ resolved
@@ -333,11 +333,8 @@
   FOREGIN_KEY: 'foreign-key',
   ROLE_GREY: 'role-grey',
   POLICIES: 'policies',
-<<<<<<< HEAD
+  ICON_REMOVE: 'icon-remove',
   IC_EDIT_PRIMARY: 'ic-edit-primary',
-=======
-  ICON_REMOVE: 'icon-remove',
->>>>>>> b2cf8993
 };
 
 const SVGIcons: FunctionComponent<Props> = ({
@@ -973,17 +970,16 @@
       IconComponent = IconPolicies;
 
       break;
-<<<<<<< HEAD
+    case Icons.ICON_REMOVE:
+      IconComponent = IconRemove;
+
+      break;
     case Icons.IC_EDIT_PRIMARY:
       IconComponent = IcEditPrimary;
 
       break;
     case Icons.ICON_PLUS_PRIMARY_OUTLINED:
       IconComponent = IconPlusPrimaryOutlined;
-=======
-    case Icons.ICON_REMOVE:
-      IconComponent = IconRemove;
->>>>>>> b2cf8993
 
       break;
 
