/*
 *  Copyright 2021 Collate
 *  Licensed under the Apache License, Version 2.0 (the "License");
 *  you may not use this file except in compliance with the License.
 *  You may obtain a copy of the License at
 *  http://www.apache.org/licenses/LICENSE-2.0
 *  Unless required by applicable law or agreed to in writing, software
 *  distributed under the License is distributed on an "AS IS" BASIS,
 *  WITHOUT WARRANTIES OR CONDITIONS OF ANY KIND, either express or implied.
 *  See the License for the specific language governing permissions and
 *  limitations under the License.
 */

import React, { FunctionComponent } from 'react';
import IconAuth0 from '../assets/img/icon-auth0.png';
import IconAzure from '../assets/img/icon-azure.png';
import IconGithub from '../assets/img/icon-github.png';
import IconGoogle from '../assets/img/icon-google.png';
import IconOkta from '../assets/img/icon-okta.png';
import IconWelcomePopper from '../assets/img/welcome-popper-icon.png';
import IconCommentPlus from '../assets/svg/add-chat.svg';
import IconAnnouncementWhite from '../assets/svg/announcements-white.svg';
import IconAnnouncement from '../assets/svg/announcements.svg';
import IconAPI from '../assets/svg/api.svg';
import IconArrowDownPrimary from '../assets/svg/arrow-down-primary.svg';
import IconArrowRightPrimary from '../assets/svg/arrow-right-primary.svg';
import IconBotProfile from '../assets/svg/bot-profile.svg';
import IconSuccess from '../assets/svg/check.svg';
import IconCheckboxPrimary from '../assets/svg/checkbox-primary.svg';
import IconCircleCheckbox from '../assets/svg/circle-checkbox.svg';
import IconComments from '../assets/svg/comment.svg';
import IconConfigColor from '../assets/svg/config-color.svg';
import IconConfig from '../assets/svg/config.svg';
import IconControlMinus from '../assets/svg/control-minus.svg';
import IconControlPlus from '../assets/svg/control-plus.svg';
import IconCreateIngestion from '../assets/svg/creating-ingestion.svg';
import IconDashboardGrey from '../assets/svg/dashboard-grey.svg';
import IconDashboard from '../assets/svg/dashboard.svg';
import IconAsstest from '../assets/svg/data-assets.svg';
import IconDBTModelGrey from '../assets/svg/dbt-model-grey.svg';
import IconDBTModelLightGrey from '../assets/svg/dbt-model-light-grey.svg';
import IconDBTModelPrimeryColor from '../assets/svg/dbt-model-primery.svg';
import IconDBTModel from '../assets/svg/dbt-model.svg';
import IconDeploy from '../assets/svg/deploy-icon.svg';
import IconDeployIngestion from '../assets/svg/deploy-ingestion.svg';
import IconDocPrimary from '../assets/svg/doc-primary.svg';
import IconDocWhite from '../assets/svg/doc-white.svg';
import IconDoc from '../assets/svg/doc.svg';
import IconEditBlack from '../assets/svg/edit-black.svg';
import IconEditPrimary from '../assets/svg/edit-primary.svg';
import IconError from '../assets/svg/error.svg';
import IconExternalLinkGrey from '../assets/svg/external-link-grey.svg';
import IconExternalLinkWhite from '../assets/svg/external-link-white.svg';
import IconExternalLink from '../assets/svg/external-link.svg';
import IconFailBadge from '../assets/svg/fail-badge.svg';
import IconFitView from '../assets/svg/fitview.svg';
import IconGithubStar from '../assets/svg/github-star.svg';
import IconCheckCircle from '../assets/svg/ic-check-circle.svg';
import IconDelete from '../assets/svg/ic-delete.svg';
import IconDownArrow from '../assets/svg/ic-down-arrow.svg';
import IconEditLineageColor from '../assets/svg/ic-edit-lineage-colored.svg';
import IconEditLineage from '../assets/svg/ic-edit-lineage.svg';
import IconEdit from '../assets/svg/ic-edit.svg';
import IconExclamationCircle from '../assets/svg/ic-exclamation-circle.svg';
import IconExplore from '../assets/svg/ic-explore.svg';
import IconFeed from '../assets/svg/ic-feed.svg';
import IconFilter from '../assets/svg/ic-filter.svg';
import IconGrowthArrow from '../assets/svg/ic-growth-arrow.svg';
import IconHome from '../assets/svg/ic-home.svg';
import IconIncreaseArrow from '../assets/svg/ic-increase-arrow.svg';
import IconIssues from '../assets/svg/ic-issues.svg';
import IconLineage from '../assets/svg/ic-lineage.svg';
import IconLossArrow from '../assets/svg/ic-loss-arrow.svg';
import IconManage from '../assets/svg/ic-manage.svg';
import IconMenu from '../assets/svg/ic-menu.svg';
import IconMyData from '../assets/svg/ic-mydata.svg';
import IconQuality from '../assets/svg/ic-quality.svg';
import IconReply from '../assets/svg/ic-reply.svg';
import IconReports from '../assets/svg/ic-reports.svg';
import IconSchema from '../assets/svg/ic-schema.svg';
import IconSearch from '../assets/svg/ic-search.svg';
import IconSettings from '../assets/svg/ic-settings.svg';
import IconSQLBuilder from '../assets/svg/ic-sql-builder.svg';
import IconStore from '../assets/svg/ic-store.svg';
import IconSync from '../assets/svg/ic-sync.svg';
import IconTeams from '../assets/svg/ic-teams.svg';
import IconThumbsUp from '../assets/svg/ic-thumbs-up.svg';
import IconTimesCircle from '../assets/svg/ic-times-circle.svg';
import IconTrends from '../assets/svg/ic-trends.svg';
import IconUpArrow from '../assets/svg/ic-up-arrow.svg';
import IconVEllipsis from '../assets/svg/ic-v-ellipsis.svg';
import IconWorkflows from '../assets/svg/ic-workflows.svg';
import IconChevronDown from '../assets/svg/icon-chevron-down.svg';
import IconCopy from '../assets/svg/icon-copy.svg';
import IconDown from '../assets/svg/icon-down.svg';
import IconKey from '../assets/svg/icon-key.svg';
import IconNotNull from '../assets/svg/icon-notnull.svg';
import IconTour from '../assets/svg/icon-tour.svg';
import IconUnique from '../assets/svg/icon-unique.svg';
import IconUp from '../assets/svg/icon-up.svg';
import IconInfo from '../assets/svg/info.svg';
import IconIngestion from '../assets/svg/ingestion.svg';
import IconLineageColor from '../assets/svg/lineage-color.svg';
import LogoMonogram from '../assets/svg/logo-monogram.svg';
import Logo from '../assets/svg/logo.svg';
import IconManageColor from '../assets/svg/manage-color.svg';
import IconMinus from '../assets/svg/minus.svg';
import IconPaperPlanePrimary from '../assets/svg/paper-plane-primary.svg';
import IconPaperPlane from '../assets/svg/paper-plane.svg';
import IconPendingBadge from '../assets/svg/pending-badge.svg';
import IconPipelineGrey from '../assets/svg/pipeline-grey.svg';
import IconPipeline from '../assets/svg/pipeline.svg';
import IconPlus from '../assets/svg/plus.svg';
import IconProfilerColor from '../assets/svg/profiler-color.svg';
import IconProfiler from '../assets/svg/profiler.svg';
import IconHelpCircle from '../assets/svg/question-circle.svg';
import IconRequest from '../assets/svg/request-icon.svg';
import IconSampleDataColor from '../assets/svg/sample-data-colored.svg';
import IconSampleData from '../assets/svg/sample-data.svg';
import IconSchemaColor from '../assets/svg/schema-color.svg';
import IconSearchV1Color from '../assets/svg/search-color.svg';
import IconSearchV1 from '../assets/svg/search.svg';
import IconSetting from '../assets/svg/service.svg';
import IconSlackGrey from '../assets/svg/slack-grey.svg';
import IconSlack from '../assets/svg/slack.svg';
import IconSuccessBadge from '../assets/svg/success-badge.svg';
import IconTableGrey from '../assets/svg/table-grey.svg';
import IconTable from '../assets/svg/table.svg';
import IconTagGrey from '../assets/svg/tag-grey.svg';
import IconTag from '../assets/svg/tag.svg';
import IconTeamsGrey from '../assets/svg/teams-grey.svg';
import IconTerns from '../assets/svg/terms.svg';
import IconTier from '../assets/svg/tier.svg';
import IconTopicGrey from '../assets/svg/topic-grey.svg';
import IconTopic from '../assets/svg/topic.svg';
import IconUser from '../assets/svg/user.svg';
import IconVersionBlack from '../assets/svg/version-black.svg';
import IconVersionWhite from '../assets/svg/version-white.svg';
import IconVersion from '../assets/svg/version.svg';
import IconWarning from '../assets/svg/warning.svg';
import IconWebhookGrey from '../assets/svg/webhook-grey.svg';
import IconWebhookPrimary from '../assets/svg/webhook-primary.svg';
import IconWebhook from '../assets/svg/webhook.svg';
import IconWhatsNew from '../assets/svg/whatsNew.svg';

type Props = {
  alt: string;
  icon: string;
  className?: string;
} & Record<string, string>;

export const Icons = {
  LOGO: 'logo',
  LOGO_SMALL: 'logo-small',
  WELCOME_POPPER: 'welcome-popper',
  AZURE_ICON: 'azure-icon',
  GOOGLE_ICON: 'google-icon',
  OKTA_ICON: 'okta-icon',
  GITHUB_ICON: 'github-icon',
  AUTH0_ICON: 'auth0-icon',
  EDIT: 'icon-edit',
  EDIT_BLACK: 'icon-edit-black',
  EDIT_PRIMARY: 'icon-edit-primary',
  EXPLORE: 'icon-explore',
  MY_DATA: 'icon-my-data',
  REPORTS: 'icon-reports',
  SETTINGS: 'icon-settings',
  SQL_BUILDER: 'icon-sql-builder',
  TEAMS: 'icon-teams',
  TEAMS_GREY: 'icon-teams-grey',
  WORKFLOWS: 'icon-workflows',
  MENU: 'icon-menu',
  FEED: 'icon-feed',
  STORE: 'icon-store',
  THUMBSUP: 'icon-thumbs-up',
  VELLIPSIS: 'icon-v-ellipsis',
  COPY: 'copy',
  DELETE: 'icon-delete',
  REPLY: 'icon-reply',
  SEARCH: 'icon-search',
  INFO: 'icon-info',
  SCHEMA: 'icon-schema',
  QUALITY: 'icon-quality',
  ISSUES: 'icon-issues',
  TRENDS: 'icon-trends',
  LINEAGE: 'icon-lineage',
  MANAGE: 'icon-manage',
  HOME: 'icon-home',
  GROWTH_ARROW: 'icon-growth-arrow',
  LOSS_ARROW: 'icon-loss-arrow',
  CHECK_CIRCLE: 'icon-check-circle',
  EXCLAMATION_CIRCLE: 'icon-exclamation-circle',
  TIMES_CIRCLE: 'icon-times-circle',
  HELP_CIRCLE: 'icon-help-circle',
  FILTERS: 'icon-filters',
  UP_ARROW: 'icon-up-arrow',
  DOWN_ARROW: 'icon-down-arrow',
  INCREASE_ARROW: 'icon-increase-arrow',
  TOAST_SUCCESS: 'success',
  TOAST_ERROR: 'error',
  TOAST_WARNING: 'warning',
  TOAST_INFO: 'info',
  KEY: 'key',
  NOT_NULL: 'not-null',
  UNIQUE: 'unique',
  ASSETS: 'assets',
  SERVICE: 'service',
  INGESTION: 'ingestion',
  USERS: 'users',
  TERMS: 'terms',
  DOC: 'doc',
  DOC_WHITE: 'doc-white',
  DOC_PRIMARY: 'doc-primary',
  API: 'api',
  WHATS_NEW: 'whats-new',
  TABLE: 'table',
  TOPIC: 'topic',
  DASHBOARD: 'dashboard',
  TABLE_GREY: 'table-grey',
  TOPIC_GREY: 'topic-grey',
  DASHBOARD_GREY: 'dashboard-grey',
  CONFIG: 'icon-config',
  SLACK: 'slack',
  SLACK_GREY: 'slack-grey',
  EXTERNAL_LINK: 'external-link',
  EXTERNAL_LINK_WHITE: 'external-link-white',
  EXTERNAL_LINK_GREY: 'external-link-grey',
  PROFILER: 'icon-profiler',
  PIPELINE: 'pipeline',
  PIPELINE_GREY: 'pipeline-grey',
  DBTMODEL_GREY: 'dbtmodel-grey',
  DBTMODEL_LIGHT_GREY: 'dbtmodel-light-grey',
  DBTMODEL_PRIMERY: 'dbtmodel-primery',
  DBTMODEL: 'dbtmodel',
  VERSION: 'icon-version',
  VERSION_WHITE: 'icon-version-white',
  VERSION_BLACK: 'icon-version-black',
  ICON_DEPLOY: 'icon-deploy',
  TOUR: 'tour',
  ICON_PLUS: 'icon-plus',
  ICON_MINUS: 'icon-minus',
  TAG: 'icon-tag',
  TAG_GREY: 'icon-tag-grey',
  TIER: 'icon-tier',
  SEARCHV1: 'icon-searchv1',
  SCHEMACOLOR: 'icon-schemacolor',
  CONFIGCOLOR: 'icon-configcolor',
  LINEAGECOLOR: 'icon-lineagecolor',
  PROFILERCOLOR: 'icon-profilercolor',
  MANAGECOLOR: 'icon-managecolor',
  SEARCHV1COLOR: 'icon-searchv1color',
  SAMPLE_DATA: 'sample-data',
  SAMPLE_DATA_COLOR: 'sample-data-color',
  FITVEW: 'icon-fitview',
  CONTROLPLUS: 'icon-control-plus',
  CONTROLMINUS: 'icon-control-minus',
  EDITLINEAGECOLOR: 'icon-edit-lineage-color',
  EDITLINEAGE: 'icon-edit-lineage',
  REQUEST: 'icon-request',
  CHECKBOX_PRIMARY: 'icon-checkbox-primary',
  CIRCLE_CHECKBOX: 'icon-circle-checkbox',
  ARROW_RIGHT_PRIMARY: 'icon-arrow-right-primary',
  ARROW_DOWN_PRIMARY: 'icon-arrow-down-primary',
  ANNOUNCEMENT: 'icon-announcement',
  ANNOUNCEMENT_WHITE: 'icon-announcement-white',
  CHEVRON_DOWN: 'icon-chevron-down',
  ICON_UP: 'icon-up',
  ICON_DOWN: 'icon-down',
  PAPER_PLANE: 'icon-paper-plane',
  PAPER_PLANE_PRIMARY: 'icon-paper-plane-primary',
  COMMENT: 'icon-comment',
  COMMENT_PLUS: 'icon-comment-plus',
  WEBHOOK: 'icon-webhook',
  WEBHOOK_GREY: 'icon-webhook-grey',
  WEBHOOK_PRIMARY: 'icon-webhook-primary',
  GITHUB_STAR: 'icon-github-star',
  SYNC: 'icon-sync',
  SUCCESS_BADGE: 'success-badge',
  FAIL_BADGE: 'fail-badge',
  PENDING_BADGE: 'pending-badge',
<<<<<<< HEAD
  BOT_PROFILE: 'bot-profile',
=======
  CREATE_INGESTION: 'create-ingestion',
  DEPLOY_INGESTION: 'deploy-ingestion',
>>>>>>> b02b13bd
};

const SVGIcons: FunctionComponent<Props> = ({
  alt,
  icon,
  className = '',
  ...props
}: Props) => {
  let IconComponent;
  switch (icon) {
    case Icons.MY_DATA:
      IconComponent = IconMyData;

      break;
    case Icons.REPORTS:
      IconComponent = IconReports;

      break;
    case Icons.EDIT:
      IconComponent = IconEdit;

      break;
    case Icons.EXPLORE:
      IconComponent = IconExplore;

      break;
    case Icons.WORKFLOWS:
      IconComponent = IconWorkflows;

      break;
    case Icons.TOUR:
      IconComponent = IconTour;

      break;
    case Icons.SQL_BUILDER:
      IconComponent = IconSQLBuilder;

      break;
    case Icons.TEAMS:
      IconComponent = IconTeams;

      break;
    case Icons.TEAMS_GREY:
      IconComponent = IconTeamsGrey;

      break;
    case Icons.SETTINGS:
      IconComponent = IconSettings;

      break;
    case Icons.LOGO:
      IconComponent = Logo;

      break;
    case Icons.LOGO_SMALL:
      IconComponent = LogoMonogram;

      break;
    case Icons.WELCOME_POPPER:
      IconComponent = IconWelcomePopper;

      break;
    case Icons.GOOGLE_ICON:
      IconComponent = IconGoogle;

      break;
    case Icons.AZURE_ICON:
      IconComponent = IconAzure;

      break;
    case Icons.OKTA_ICON:
      IconComponent = IconOkta;

      break;
    case Icons.GITHUB_ICON:
      IconComponent = IconGithub;

      break;
    case Icons.AUTH0_ICON:
      IconComponent = IconAuth0;

      break;
    case Icons.MENU:
      IconComponent = IconMenu;

      break;
    case Icons.STORE:
      IconComponent = IconStore;

      break;
    case Icons.FEED:
      IconComponent = IconFeed;

      break;
    case Icons.THUMBSUP:
      IconComponent = IconThumbsUp;

      break;
    case Icons.VELLIPSIS:
      IconComponent = IconVEllipsis;

      break;
    case Icons.DELETE:
      IconComponent = IconDelete;

      break;
    case Icons.COPY:
      IconComponent = IconCopy;

      break;
    case Icons.REPLY:
      IconComponent = IconReply;

      break;
    case Icons.SEARCH:
      IconComponent = IconSearch;

      break;
    case Icons.INFO:
      IconComponent = IconInfo;

      break;
    case Icons.SCHEMA:
      IconComponent = IconSchema;

      break;
    case Icons.QUALITY:
      IconComponent = IconQuality;

      break;
    case Icons.ISSUES:
      IconComponent = IconIssues;

      break;
    case Icons.TRENDS:
      IconComponent = IconTrends;

      break;
    case Icons.LINEAGE:
      IconComponent = IconLineage;

      break;
    case Icons.MANAGE:
      IconComponent = IconManage;

      break;
    case Icons.HOME:
      IconComponent = IconHome;

      break;
    case Icons.GROWTH_ARROW:
      IconComponent = IconGrowthArrow;

      break;
    case Icons.LOSS_ARROW:
      IconComponent = IconLossArrow;

      break;
    case Icons.CHECK_CIRCLE:
      IconComponent = IconCheckCircle;

      break;
    case Icons.EXCLAMATION_CIRCLE:
      IconComponent = IconExclamationCircle;

      break;
    case Icons.TIMES_CIRCLE:
      IconComponent = IconTimesCircle;

      break;
    case Icons.HELP_CIRCLE:
      IconComponent = IconHelpCircle;

      break;
    case Icons.FILTERS:
      IconComponent = IconFilter;

      break;
    case Icons.UP_ARROW:
      IconComponent = IconUpArrow;

      break;
    case Icons.DOWN_ARROW:
      IconComponent = IconDownArrow;

      break;
    case Icons.INCREASE_ARROW:
      IconComponent = IconIncreaseArrow;

      break;
    case Icons.TOAST_SUCCESS:
      IconComponent = IconSuccess;

      break;
    case Icons.TOAST_ERROR:
      IconComponent = IconError;

      break;
    case Icons.TOAST_WARNING:
      IconComponent = IconWarning;

      break;
    case Icons.KEY:
      IconComponent = IconKey;

      break;
    case Icons.NOT_NULL:
      IconComponent = IconNotNull;

      break;
    case Icons.UNIQUE:
      IconComponent = IconUnique;

      break;
    case Icons.ASSETS:
      IconComponent = IconAsstest;

      break;
    case Icons.TOAST_INFO:
      IconComponent = IconInfo;

      break;
    case Icons.SERVICE:
      IconComponent = IconSetting;

      break;
    case Icons.INGESTION:
      IconComponent = IconIngestion;

      break;
    case Icons.USERS:
      IconComponent = IconUser;

      break;
    case Icons.TERMS:
      IconComponent = IconTerns;

      break;
    case Icons.DOC:
      IconComponent = IconDoc;

      break;
    case Icons.DOC_WHITE:
      IconComponent = IconDocWhite;

      break;
    case Icons.DOC_PRIMARY:
      IconComponent = IconDocPrimary;

      break;
    case Icons.API:
      IconComponent = IconAPI;

      break;
    case Icons.WHATS_NEW:
      IconComponent = IconWhatsNew;

      break;
    case Icons.TABLE:
      IconComponent = IconTable;

      break;
    case Icons.TOPIC:
      IconComponent = IconTopic;

      break;
    case Icons.DASHBOARD:
      IconComponent = IconDashboard;

      break;
    case Icons.TABLE_GREY:
      IconComponent = IconTableGrey;

      break;
    case Icons.TOPIC_GREY:
      IconComponent = IconTopicGrey;

      break;
    case Icons.DASHBOARD_GREY:
      IconComponent = IconDashboardGrey;

      break;
    case Icons.CONFIG:
      IconComponent = IconConfig;

      break;
    case Icons.SLACK:
      IconComponent = IconSlack;

      break;
    case Icons.SLACK_GREY:
      IconComponent = IconSlackGrey;

      break;
    case Icons.EXTERNAL_LINK:
      IconComponent = IconExternalLink;

      break;
    case Icons.EXTERNAL_LINK_WHITE:
      IconComponent = IconExternalLinkWhite;

      break;
    case Icons.EXTERNAL_LINK_GREY:
      IconComponent = IconExternalLinkGrey;

      break;
    case Icons.PROFILER:
      IconComponent = IconProfiler;

      break;
    case Icons.PIPELINE:
      IconComponent = IconPipeline;

      break;
    case Icons.PIPELINE_GREY:
      IconComponent = IconPipelineGrey;

      break;
    case Icons.VERSION:
      IconComponent = IconVersion;

      break;
    case Icons.VERSION_WHITE:
      IconComponent = IconVersionWhite;

      break;
    case Icons.VERSION_BLACK:
      IconComponent = IconVersionBlack;

      break;
    case Icons.ICON_DEPLOY:
      IconComponent = IconDeploy;

      break;
    case Icons.ICON_PLUS:
      IconComponent = IconPlus;

      break;
    case Icons.ICON_MINUS:
      IconComponent = IconMinus;

      break;
    case Icons.DBTMODEL_GREY:
      IconComponent = IconDBTModelGrey;

      break;
    case Icons.DBTMODEL_LIGHT_GREY:
      IconComponent = IconDBTModelLightGrey;

      break;
    case Icons.DBTMODEL:
      IconComponent = IconDBTModel;

      break;
    case Icons.DBTMODEL_PRIMERY:
      IconComponent = IconDBTModelPrimeryColor;

      break;
    case Icons.TAG:
      IconComponent = IconTag;

      break;
    case Icons.TAG_GREY:
      IconComponent = IconTagGrey;

      break;
    case Icons.TIER:
      IconComponent = IconTier;

      break;
    case Icons.SEARCHV1:
      IconComponent = IconSearchV1;

      break;
    case Icons.CONFIGCOLOR:
      IconComponent = IconConfigColor;

      break;
    case Icons.LINEAGECOLOR:
      IconComponent = IconLineageColor;

      break;
    case Icons.MANAGECOLOR:
      IconComponent = IconManageColor;

      break;
    case Icons.PROFILERCOLOR:
      IconComponent = IconProfilerColor;

      break;
    case Icons.SCHEMACOLOR:
      IconComponent = IconSchemaColor;

      break;
    case Icons.SEARCHV1COLOR:
      IconComponent = IconSearchV1Color;

      break;

    case Icons.EDIT_BLACK:
      IconComponent = IconEditBlack;

      break;
    case Icons.EDIT_PRIMARY:
      IconComponent = IconEditPrimary;

      break;

    case Icons.SAMPLE_DATA:
      IconComponent = IconSampleData;

      break;
    case Icons.SAMPLE_DATA_COLOR:
      IconComponent = IconSampleDataColor;

      break;
    case Icons.FITVEW:
      IconComponent = IconFitView;

      break;
    case Icons.CONTROLPLUS:
      IconComponent = IconControlPlus;

      break;
    case Icons.CONTROLMINUS:
      IconComponent = IconControlMinus;

      break;
    case Icons.EDITLINEAGE:
      IconComponent = IconEditLineage;

      break;
    case Icons.EDITLINEAGECOLOR:
      IconComponent = IconEditLineageColor;

      break;
    case Icons.CIRCLE_CHECKBOX:
      IconComponent = IconCircleCheckbox;

      break;
    case Icons.CHECKBOX_PRIMARY:
      IconComponent = IconCheckboxPrimary;

      break;
    case Icons.ARROW_DOWN_PRIMARY:
      IconComponent = IconArrowDownPrimary;

      break;
    case Icons.ARROW_RIGHT_PRIMARY:
      IconComponent = IconArrowRightPrimary;

      break;
    case Icons.ANNOUNCEMENT:
      IconComponent = IconAnnouncement;

      break;
    case Icons.REQUEST:
      IconComponent = IconRequest;

      break;
    case Icons.ANNOUNCEMENT_WHITE:
      IconComponent = IconAnnouncementWhite;

      break;
    case Icons.CHEVRON_DOWN:
      IconComponent = IconChevronDown;

      break;
    case Icons.ICON_DOWN:
      IconComponent = IconDown;

      break;
    case Icons.ICON_UP:
      IconComponent = IconUp;

      break;
    case Icons.PAPER_PLANE:
      IconComponent = IconPaperPlane;

      break;
    case Icons.PAPER_PLANE_PRIMARY:
      IconComponent = IconPaperPlanePrimary;

      break;
    case Icons.COMMENT:
      IconComponent = IconComments;

      break;
    case Icons.COMMENT_PLUS:
      IconComponent = IconCommentPlus;

      break;
    case Icons.WEBHOOK:
      IconComponent = IconWebhook;

      break;
    case Icons.WEBHOOK_GREY:
      IconComponent = IconWebhookGrey;

      break;
    case Icons.WEBHOOK_PRIMARY:
      IconComponent = IconWebhookPrimary;

      break;
    case Icons.GITHUB_STAR:
      IconComponent = IconGithubStar;

      break;
    case Icons.SYNC:
      IconComponent = IconSync;

      break;
    case Icons.SUCCESS_BADGE:
      IconComponent = IconSuccessBadge;

      break;
    case Icons.FAIL_BADGE:
      IconComponent = IconFailBadge;

      break;
    case Icons.PENDING_BADGE:
      IconComponent = IconPendingBadge;

      break;
<<<<<<< HEAD
    case Icons.BOT_PROFILE:
      IconComponent = IconBotProfile;
=======
    case Icons.CREATE_INGESTION:
      IconComponent = IconCreateIngestion;

      break;
    case Icons.DEPLOY_INGESTION:
      IconComponent = IconDeployIngestion;
>>>>>>> b02b13bd

      break;

    default:
      IconComponent = null;

      break;
  }

  return IconComponent ? (
    <img
      alt={alt}
      className={`svg-icon ${className}`}
      data-testid="image"
      src={IconComponent}
      // eslint-disable-next-line react/jsx-props-no-spreading
      {...props}
    />
  ) : null;
};

export default SVGIcons;<|MERGE_RESOLUTION|>--- conflicted
+++ resolved
@@ -278,12 +278,9 @@
   SUCCESS_BADGE: 'success-badge',
   FAIL_BADGE: 'fail-badge',
   PENDING_BADGE: 'pending-badge',
-<<<<<<< HEAD
   BOT_PROFILE: 'bot-profile',
-=======
   CREATE_INGESTION: 'create-ingestion',
   DEPLOY_INGESTION: 'deploy-ingestion',
->>>>>>> b02b13bd
 };
 
 const SVGIcons: FunctionComponent<Props> = ({
@@ -808,20 +805,18 @@
       IconComponent = IconPendingBadge;
 
       break;
-<<<<<<< HEAD
     case Icons.BOT_PROFILE:
       IconComponent = IconBotProfile;
-=======
+
+      break;
     case Icons.CREATE_INGESTION:
       IconComponent = IconCreateIngestion;
 
       break;
     case Icons.DEPLOY_INGESTION:
       IconComponent = IconDeployIngestion;
->>>>>>> b02b13bd
-
-      break;
-
+
+      break;
     default:
       IconComponent = null;
 
