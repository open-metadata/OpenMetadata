/*
 *  Copyright 2021 Collate
 *  Licensed under the Apache License, Version 2.0 (the "License");
 *  you may not use this file except in compliance with the License.
 *  You may obtain a copy of the License at
 *  http://www.apache.org/licenses/LICENSE-2.0
 *  Unless required by applicable law or agreed to in writing, software
 *  distributed under the License is distributed on an "AS IS" BASIS,
 *  WITHOUT WARRANTIES OR CONDITIONS OF ANY KIND, either express or implied.
 *  See the License for the specific language governing permissions and
 *  limitations under the License.
 */

import React, { FunctionComponent } from 'react';
import IconAuth0 from '../assets/img/icon-auth0.png';
import IconCognito from '../assets/img/icon-aws-cognito.png';
import IconAzure from '../assets/img/icon-azure.png';
import IconGithub from '../assets/img/icon-github.png';
import IconGoogle from '../assets/img/icon-google.png';
import IconOkta from '../assets/img/icon-okta.png';
import IconWelcomePopper from '../assets/img/welcome-popper-icon.png';
import IconCommentPlus from '../assets/svg/add-chat.svg';
import IconAddReaction from '../assets/svg/add-reaction-emoji.svg';
import IconAlertBell from '../assets/svg/alert-bell.svg';
import IconAnnouncementsBlack from '../assets/svg/announcements-black.svg';
import IconAnnouncements from '../assets/svg/announcements.svg';
import IconAPI from '../assets/svg/api.svg';
import IconArrowDownPrimary from '../assets/svg/arrow-down-primary.svg';
import IconArrowRightPrimary from '../assets/svg/arrow-right-primary.svg';
import IconBotProfile from '../assets/svg/bot-profile.svg';
import IconSuccess from '../assets/svg/check.svg';
import IconCheckboxPrimary from '../assets/svg/checkbox-primary.svg';
import IconCircleCheckbox from '../assets/svg/circle-checkbox.svg';
import IconComments from '../assets/svg/comment.svg';
import IconTaskClose from '../assets/svg/complete.svg';
import IconConfigColor from '../assets/svg/config-color.svg';
import IconConfig from '../assets/svg/config.svg';
import IconControlMinus from '../assets/svg/control-minus.svg';
import IconControlPlus from '../assets/svg/control-plus.svg';
import IconCreateIngestion from '../assets/svg/creating-ingestion.svg';
import IconDashboardGrey from '../assets/svg/dashboard-grey.svg';
import IconDashboard from '../assets/svg/dashboard.svg';
import IconAsstest from '../assets/svg/data-assets.svg';
import IconDBTModelGrey from '../assets/svg/dbt-model-grey.svg';
import IconDBTModelLightGrey from '../assets/svg/dbt-model-light-grey.svg';
import IconDBTModelPrimeryColor from '../assets/svg/dbt-model-primery.svg';
import IconDBTModel from '../assets/svg/dbt-model.svg';
import IconDeleteGradiant from '../assets/svg/delete-gradiant.svg';
import IconFeedDelete from '../assets/svg/delete-white.svg';
import IconDeploy from '../assets/svg/deploy-icon.svg';
import IconDeployIngestion from '../assets/svg/deploy-ingestion.svg';
import IconDocPrimary from '../assets/svg/doc-primary.svg';
import IconDocWhite from '../assets/svg/doc-white.svg';
import IconDoc from '../assets/svg/doc.svg';
import IconEditBlack from '../assets/svg/edit-black.svg';
import IconEditOutlinePrimary from '../assets/svg/edit-outline-primery.svg';
import IconEditPrimary from '../assets/svg/edit-primary.svg';
import IconError from '../assets/svg/error.svg';
import IconExternalLinkGrey from '../assets/svg/external-link-grey.svg';
import IconExternalLinkWhite from '../assets/svg/external-link-white.svg';
import IconExternalLink from '../assets/svg/external-link.svg';
import IconFailBadge from '../assets/svg/fail-badge.svg';
import IconFitView from '../assets/svg/fitview.svg';
import IconForeignKey from '../assets/svg/foriegnKey.svg';
import IconGithubStar from '../assets/svg/github-star.svg';
import IconAllApplication from '../assets/svg/ic-all-application.svg';
import IconCheckCircle from '../assets/svg/ic-check-circle.svg';
import IconCommentGrey from '../assets/svg/ic-comment-grey.svg';
import IconDeleteColored, {
  ReactComponent as IcDeleteColored,
} from '../assets/svg/ic-delete-colored.svg';
import IconDelete from '../assets/svg/ic-delete.svg';
import IconDownArrow from '../assets/svg/ic-down-arrow.svg';
import IconEditLineageColor from '../assets/svg/ic-edit-lineage-colored.svg';
import IconEditLineage from '../assets/svg/ic-edit-lineage.svg';
import IconEdit from '../assets/svg/ic-edit.svg';
import IconExclamationCircle from '../assets/svg/ic-exclamation-circle.svg';
import IconExplore from '../assets/svg/ic-explore.svg';
import IconFeed from '../assets/svg/ic-feed.svg';
import IconFilter from '../assets/svg/ic-filter.svg';
import IconFolder from '../assets/svg/ic-folder.svg';
import IconGrowthArrow from '../assets/svg/ic-growth-arrow.svg';
import IconHome from '../assets/svg/ic-home.svg';
import IconIncreaseArrow from '../assets/svg/ic-increase-arrow.svg';
import IconIssues from '../assets/svg/ic-issues.svg';
import IconLineage from '../assets/svg/ic-lineage.svg';
import IconLossArrow from '../assets/svg/ic-loss-arrow.svg';
import IconManage from '../assets/svg/ic-manage.svg';
import IconMentions from '../assets/svg/ic-mentions.svg';
import IconMenu from '../assets/svg/ic-menu.svg';
import IconMyData from '../assets/svg/ic-mydata.svg';
import IconQuality from '../assets/svg/ic-quality.svg';
import IconReply from '../assets/svg/ic-reply.svg';
import IconReports from '../assets/svg/ic-reports.svg';
import IconRestore from '../assets/svg/ic-restore.svg';
import IconSchema from '../assets/svg/ic-schema.svg';
import IconSearch from '../assets/svg/ic-search.svg';
import IconSettingPrimery from '../assets/svg/ic-settings-primery.svg';
import IconSettings from '../assets/svg/ic-settings.svg';
import IconSQLBuilder from '../assets/svg/ic-sql-builder.svg';
import IconStar from '../assets/svg/ic-star.svg';
import IconStore from '../assets/svg/ic-store.svg';
import IconSync from '../assets/svg/ic-sync.svg';
import IconTask from '../assets/svg/ic-task.svg';
import IconTeams from '../assets/svg/ic-teams.svg';
import IconThumbsUp from '../assets/svg/ic-thumbs-up.svg';
import IconTimesCircle from '../assets/svg/ic-times-circle.svg';
import IconTrends from '../assets/svg/ic-trends.svg';
import IconUpArrow from '../assets/svg/ic-up-arrow.svg';
import IconVEllipsis from '../assets/svg/ic-v-ellipsis.svg';
import IconWorkflows from '../assets/svg/ic-workflows.svg';
import IconChevronDown from '../assets/svg/icon-chevron-down.svg';
import IconCopy from '../assets/svg/icon-copy.svg';
import IconDown from '../assets/svg/icon-down.svg';
import IcEditPrimary from '../assets/svg/icon-edit-primary.svg';
import IconInfoSecondary from '../assets/svg/icon-info.svg';
import IconKey from '../assets/svg/icon-key.svg';
import IconNotNull from '../assets/svg/icon-notnull.svg';
import IconPlusPrimaryOutlined from '../assets/svg/icon-plus-primary-outlined.svg';
import IconRoleGrey from '../assets/svg/icon-role-grey.svg';
import IconTour from '../assets/svg/icon-tour.svg';
import IconUnique from '../assets/svg/icon-unique.svg';
import IconUp from '../assets/svg/icon-up.svg';
import IconTaskOpen from '../assets/svg/in-progress.svg';
import IconInfo from '../assets/svg/info.svg';
import IconIngestion from '../assets/svg/ingestion.svg';
import IconLineageColor from '../assets/svg/lineage-color.svg';
import LogoMonogram from '../assets/svg/logo-monogram.svg';
import Logo from '../assets/svg/logo.svg';
import IconManageColor from '../assets/svg/manage-color.svg';
import IconMinus from '../assets/svg/minus.svg';
import IconMlModal from '../assets/svg/mlmodal.svg';
import IconPaperPlanePrimary from '../assets/svg/paper-plane-primary.svg';
import IconPaperPlane from '../assets/svg/paper-plane.svg';
import IconPendingBadge from '../assets/svg/pending-badge.svg';
import IconPipelineGrey from '../assets/svg/pipeline-grey.svg';
import IconPipeline from '../assets/svg/pipeline.svg';
import IconPlusPrimery from '../assets/svg/plus-primery.svg';
import IconPlus from '../assets/svg/plus.svg';
import IconPolicies from '../assets/svg/policies.svg';
import IconProfilerColor from '../assets/svg/profiler-color.svg';
import IconProfiler from '../assets/svg/profiler.svg';
import IconHelpCircle from '../assets/svg/question-circle.svg';
import IconReaction from '../assets/svg/Reaction.svg';
import IconRemove from '../assets/svg/Remove.svg';
import IconReplyFeed from '../assets/svg/Reply.svg';
import IconRequest from '../assets/svg/request-icon.svg';
import IconSampleDataColor from '../assets/svg/sample-data-colored.svg';
import IconSampleData from '../assets/svg/sample-data.svg';
import IconSchemaColor from '../assets/svg/schema-color.svg';
import IconSearchV1Color from '../assets/svg/search-color.svg';
import IconSearchV1 from '../assets/svg/search.svg';
import IconSetting from '../assets/svg/service.svg';
import IconSlackGrey from '../assets/svg/slack-grey.svg';
import IconSlack from '../assets/svg/slack.svg';
import IconSuccessBadge from '../assets/svg/success-badge.svg';
import IconTableGrey from '../assets/svg/table-grey.svg';
import IconTable from '../assets/svg/table.svg';
import IconTagGrey from '../assets/svg/tag-grey.svg';
import IconTag from '../assets/svg/tag.svg';
import IconTaskColor from '../assets/svg/Task-ic.svg';
import IconTeamsGrey from '../assets/svg/teams-grey.svg';
import IconTerns from '../assets/svg/terms.svg';
import IconTier from '../assets/svg/tier.svg';
import IconTopicGrey from '../assets/svg/topic-grey.svg';
import IconTopic from '../assets/svg/topic.svg';
import IconUser from '../assets/svg/user.svg';
import IconVersionBlack from '../assets/svg/version-black.svg';
import IconVersionWhite from '../assets/svg/version-white.svg';
import IconVersion from '../assets/svg/version.svg';
import IconWarning from '../assets/svg/warning.svg';
import IconWebhookGrey from '../assets/svg/webhook-grey.svg';
import IconWebhookPrimary from '../assets/svg/webhook-primary.svg';
import IconWebhook from '../assets/svg/webhook.svg';
import IconWhatsNew from '../assets/svg/whatsNew.svg';

type Props = {
  alt: string;
  icon: string;
  className?: string;
} & Record<string, string>;

export const Icons = {
  LOGO: 'logo',
  LOGO_SMALL: 'logo-small',
  WELCOME_POPPER: 'welcome-popper',
  AZURE_ICON: 'azure-icon',
  GOOGLE_ICON: 'google-icon',
  OKTA_ICON: 'okta-icon',
  COGNITO_ICON: 'cognito-icon',
  GITHUB_ICON: 'github-icon',
  AUTH0_ICON: 'auth0-icon',
  EDIT: 'icon-edit',
  EDIT_BLACK: 'icon-edit-black',
  EDIT_PRIMARY: 'icon-edit-primary',
  EDIT_OUTLINE_PRIMARY: 'icon-edit-outline-primary',
  EXPLORE: 'icon-explore',
  MY_DATA: 'icon-my-data',
  REPORTS: 'icon-reports',
  SETTINGS: 'icon-settings',
  SETTINGS_PRIMERY: 'icon-settings-primery',
  SQL_BUILDER: 'icon-sql-builder',
  TEAMS: 'icon-teams',
  TEAMS_GREY: 'icon-teams-grey',
  WORKFLOWS: 'icon-workflows',
  MENU: 'icon-menu',
  FEED: 'icon-feed',
  STORE: 'icon-store',
  THUMBSUP: 'icon-thumbs-up',
  VELLIPSIS: 'icon-v-ellipsis',
  COPY: 'copy',
  DELETE: 'icon-delete',
  DELETE_GRADIANT: 'delete-gradient',
  REPLY: 'icon-reply',
  SEARCH: 'icon-search',
  INFO: 'icon-info',
  SCHEMA: 'icon-schema',
  QUALITY: 'icon-quality',
  ISSUES: 'icon-issues',
  TRENDS: 'icon-trends',
  RESTORE: 'icon-restore',
  LINEAGE: 'icon-lineage',
  MANAGE: 'icon-manage',
  HOME: 'icon-home',
  GROWTH_ARROW: 'icon-growth-arrow',
  LOSS_ARROW: 'icon-loss-arrow',
  CHECK_CIRCLE: 'icon-check-circle',
  EXCLAMATION_CIRCLE: 'icon-exclamation-circle',
  TIMES_CIRCLE: 'icon-times-circle',
  HELP_CIRCLE: 'icon-help-circle',
  FILTERS: 'icon-filters',
  UP_ARROW: 'icon-up-arrow',
  DOWN_ARROW: 'icon-down-arrow',
  INCREASE_ARROW: 'icon-increase-arrow',
  TOAST_SUCCESS: 'success',
  TOAST_ERROR: 'error',
  TOAST_WARNING: 'warning',
  TOAST_INFO: 'info',
  KEY: 'key',
  NOT_NULL: 'not-null',
  UNIQUE: 'unique',
  ASSETS: 'assets',
  SERVICE: 'service',
  INGESTION: 'ingestion',
  USERS: 'users',
  TERMS: 'terms',
  DOC: 'doc',
  DOC_WHITE: 'doc-white',
  DOC_PRIMARY: 'doc-primary',
  API: 'api',
  WHATS_NEW: 'whats-new',
  TABLE: 'table',
  TOPIC: 'topic',
  DASHBOARD: 'dashboard',
  TABLE_GREY: 'table-grey',
  TOPIC_GREY: 'topic-grey',
  DASHBOARD_GREY: 'dashboard-grey',
  CONFIG: 'icon-config',
  SLACK: 'slack',
  SLACK_GREY: 'slack-grey',
  EXTERNAL_LINK: 'external-link',
  EXTERNAL_LINK_WHITE: 'external-link-white',
  EXTERNAL_LINK_GREY: 'external-link-grey',
  PROFILER: 'icon-profiler',
  PIPELINE: 'pipeline',
  MLMODAL: 'mlmodel-grey',
  PIPELINE_GREY: 'pipeline-grey',
  DBTMODEL_GREY: 'dbtmodel-grey',
  DBTMODEL_LIGHT_GREY: 'dbtmodel-light-grey',
  DBTMODEL_PRIMERY: 'dbtmodel-primery',
  DBTMODEL: 'dbtmodel',
  VERSION: 'icon-version',
  VERSION_WHITE: 'icon-version-white',
  VERSION_BLACK: 'icon-version-black',
  ICON_DEPLOY: 'icon-deploy',
  TOUR: 'tour',
  ICON_PLUS: 'icon-plus',
  ICON_PLUS_PRIMERY: 'icon-plus-primary',
  ICON_PLUS_PRIMARY_OUTLINED: 'icon-plus-primary-outlined',
  ICON_MINUS: 'icon-minus',
  TAG: 'icon-tag',
  TAG_GREY: 'icon-tag-grey',
  TIER: 'icon-tier',
  SEARCHV1: 'icon-searchv1',
  SCHEMACOLOR: 'icon-schemacolor',
  CONFIGCOLOR: 'icon-configcolor',
  LINEAGECOLOR: 'icon-lineagecolor',
  PROFILERCOLOR: 'icon-profilercolor',
  MANAGECOLOR: 'icon-managecolor',
  SEARCHV1COLOR: 'icon-searchv1color',
  SAMPLE_DATA: 'sample-data',
  SAMPLE_DATA_COLOR: 'sample-data-color',
  FITVEW: 'icon-fitview',
  CONTROLPLUS: 'icon-control-plus',
  CONTROLMINUS: 'icon-control-minus',
  EDITLINEAGECOLOR: 'icon-edit-lineage-color',
  EDITLINEAGE: 'icon-edit-lineage',
  REQUEST: 'icon-request',
  CHECKBOX_PRIMARY: 'icon-checkbox-primary',
  CIRCLE_CHECKBOX: 'icon-circle-checkbox',
  ARROW_RIGHT_PRIMARY: 'icon-arrow-right-primary',
  ARROW_DOWN_PRIMARY: 'icon-arrow-down-primary',
  ANNOUNCEMENT: 'icon-announcement',
  ANNOUNCEMENT_BLACK: 'icon-announcement-black',
  CHEVRON_DOWN: 'icon-chevron-down',
  ICON_UP: 'icon-up',
  ICON_DOWN: 'icon-down',
  PAPER_PLANE: 'icon-paper-plane',
  PAPER_PLANE_PRIMARY: 'icon-paper-plane-primary',
  COMMENT: 'icon-comment',
  COMMENT_PLUS: 'icon-comment-plus',
  WEBHOOK: 'icon-webhook',
  WEBHOOK_GREY: 'icon-webhook-grey',
  WEBHOOK_PRIMARY: 'icon-webhook-primary',
  GITHUB_STAR: 'icon-github-star',
  SYNC: 'icon-sync',
  SUCCESS_BADGE: 'success-badge',
  FAIL_BADGE: 'fail-badge',
  PENDING_BADGE: 'pending-badge',
  BOT_PROFILE: 'bot-profile',
  CREATE_INGESTION: 'create-ingestion',
  DEPLOY_INGESTION: 'deploy-ingestion',
  ADD_REACTION: 'add-reaction',
  ADD_REPLY: 'add-reply',
  REACTION: 'reaction',
  FEED_DELETE: 'feed-delete',
  ALERT_BELL: 'alert-bell',
  TASK: 'ic-task',
  ALL_APPLICATION: 'all-application',
  FOLDER: 'ic-folder',
  STAR: 'ic-star',
  MENTIONS: 'ic-mentions',
  COMMENT_GREY: 'ic-comment-grey',
  TASK_ICON: 'task-icon',
  TASK_CLOSED: 'task-closed',
  TASK_OPEN: 'task-open',
  FOREGIN_KEY: 'foreign-key',
  ROLE_GREY: 'role-grey',
  POLICIES: 'policies',
  INFO_SECONDARY: 'info-secondary',
  ICON_REMOVE: 'icon-remove',
<<<<<<< HEAD
  DELETE_COLORED: 'icon-delete-colored',
=======
  IC_EDIT_PRIMARY: 'ic-edit-primary',
>>>>>>> 87f8bcc4
};

const SVGIcons: FunctionComponent<Props> = ({
  alt,
  icon,
  className = '',
  ...props
}: Props) => {
  let IconComponent;
  switch (icon) {
    case Icons.MY_DATA:
      IconComponent = IconMyData;

      break;
    case Icons.REPORTS:
      IconComponent = IconReports;

      break;
    case Icons.EDIT:
      IconComponent = IconEdit;

      break;
    case Icons.EXPLORE:
      IconComponent = IconExplore;

      break;
    case Icons.WORKFLOWS:
      IconComponent = IconWorkflows;

      break;
    case Icons.TOUR:
      IconComponent = IconTour;

      break;
    case Icons.SQL_BUILDER:
      IconComponent = IconSQLBuilder;

      break;
    case Icons.TEAMS:
      IconComponent = IconTeams;

      break;
    case Icons.RESTORE:
      IconComponent = IconRestore;

      break;
    case Icons.TEAMS_GREY:
      IconComponent = IconTeamsGrey;

      break;
    case Icons.SETTINGS:
      IconComponent = IconSettings;

      break;
    case Icons.SETTINGS_PRIMERY:
      IconComponent = IconSettingPrimery;

      break;
    case Icons.LOGO:
      IconComponent = Logo;

      break;
    case Icons.ROLE_GREY:
      IconComponent = IconRoleGrey;

      break;
    case Icons.LOGO_SMALL:
      IconComponent = LogoMonogram;

      break;
    case Icons.WELCOME_POPPER:
      IconComponent = IconWelcomePopper;

      break;
    case Icons.GOOGLE_ICON:
      IconComponent = IconGoogle;

      break;
    case Icons.AZURE_ICON:
      IconComponent = IconAzure;

      break;
    case Icons.OKTA_ICON:
      IconComponent = IconOkta;

      break;
    case Icons.COGNITO_ICON:
      IconComponent = IconCognito;

      break;
    case Icons.GITHUB_ICON:
      IconComponent = IconGithub;

      break;
    case Icons.AUTH0_ICON:
      IconComponent = IconAuth0;

      break;
    case Icons.MENU:
      IconComponent = IconMenu;

      break;
    case Icons.STORE:
      IconComponent = IconStore;

      break;
    case Icons.FEED:
      IconComponent = IconFeed;

      break;
    case Icons.THUMBSUP:
      IconComponent = IconThumbsUp;

      break;
    case Icons.VELLIPSIS:
      IconComponent = IconVEllipsis;

      break;
    case Icons.DELETE:
      IconComponent = IconDelete;

      break;
    case Icons.DELETE_GRADIANT:
      IconComponent = IconDeleteGradiant;

      break;
    case Icons.COPY:
      IconComponent = IconCopy;

      break;
    case Icons.REPLY:
      IconComponent = IconReply;

      break;
    case Icons.SEARCH:
      IconComponent = IconSearch;

      break;
    case Icons.INFO:
      IconComponent = IconInfo;

      break;
    case Icons.SCHEMA:
      IconComponent = IconSchema;

      break;
    case Icons.QUALITY:
      IconComponent = IconQuality;

      break;
    case Icons.ISSUES:
      IconComponent = IconIssues;

      break;
    case Icons.TRENDS:
      IconComponent = IconTrends;

      break;
    case Icons.LINEAGE:
      IconComponent = IconLineage;

      break;
    case Icons.MANAGE:
      IconComponent = IconManage;

      break;
    case Icons.HOME:
      IconComponent = IconHome;

      break;
    case Icons.GROWTH_ARROW:
      IconComponent = IconGrowthArrow;

      break;
    case Icons.LOSS_ARROW:
      IconComponent = IconLossArrow;

      break;
    case Icons.CHECK_CIRCLE:
      IconComponent = IconCheckCircle;

      break;
    case Icons.EXCLAMATION_CIRCLE:
      IconComponent = IconExclamationCircle;

      break;
    case Icons.TIMES_CIRCLE:
      IconComponent = IconTimesCircle;

      break;
    case Icons.HELP_CIRCLE:
      IconComponent = IconHelpCircle;

      break;
    case Icons.FILTERS:
      IconComponent = IconFilter;

      break;
    case Icons.UP_ARROW:
      IconComponent = IconUpArrow;

      break;
    case Icons.DOWN_ARROW:
      IconComponent = IconDownArrow;

      break;
    case Icons.INCREASE_ARROW:
      IconComponent = IconIncreaseArrow;

      break;
    case Icons.TOAST_SUCCESS:
      IconComponent = IconSuccess;

      break;
    case Icons.TOAST_ERROR:
      IconComponent = IconError;

      break;
    case Icons.TOAST_WARNING:
      IconComponent = IconWarning;

      break;
    case Icons.KEY:
      IconComponent = IconKey;

      break;
    case Icons.NOT_NULL:
      IconComponent = IconNotNull;

      break;
    case Icons.UNIQUE:
      IconComponent = IconUnique;

      break;
    case Icons.ASSETS:
      IconComponent = IconAsstest;

      break;
    case Icons.TOAST_INFO:
      IconComponent = IconInfo;

      break;
    case Icons.SERVICE:
      IconComponent = IconSetting;

      break;
    case Icons.INGESTION:
      IconComponent = IconIngestion;

      break;
    case Icons.USERS:
      IconComponent = IconUser;

      break;
    case Icons.TERMS:
      IconComponent = IconTerns;

      break;
    case Icons.DOC:
      IconComponent = IconDoc;

      break;
    case Icons.DOC_WHITE:
      IconComponent = IconDocWhite;

      break;
    case Icons.DOC_PRIMARY:
      IconComponent = IconDocPrimary;

      break;
    case Icons.API:
      IconComponent = IconAPI;

      break;
    case Icons.WHATS_NEW:
      IconComponent = IconWhatsNew;

      break;
    case Icons.TABLE:
      IconComponent = IconTable;

      break;
    case Icons.TOPIC:
      IconComponent = IconTopic;

      break;
    case Icons.MLMODAL:
      IconComponent = IconMlModal;

      break;
    case Icons.DASHBOARD:
      IconComponent = IconDashboard;

      break;
    case Icons.TABLE_GREY:
      IconComponent = IconTableGrey;

      break;
    case Icons.TOPIC_GREY:
      IconComponent = IconTopicGrey;

      break;
    case Icons.DASHBOARD_GREY:
      IconComponent = IconDashboardGrey;

      break;
    case Icons.CONFIG:
      IconComponent = IconConfig;

      break;
    case Icons.SLACK:
      IconComponent = IconSlack;

      break;
    case Icons.SLACK_GREY:
      IconComponent = IconSlackGrey;

      break;
    case Icons.EXTERNAL_LINK:
      IconComponent = IconExternalLink;

      break;
    case Icons.EXTERNAL_LINK_WHITE:
      IconComponent = IconExternalLinkWhite;

      break;
    case Icons.EXTERNAL_LINK_GREY:
      IconComponent = IconExternalLinkGrey;

      break;
    case Icons.PROFILER:
      IconComponent = IconProfiler;

      break;
    case Icons.PIPELINE:
      IconComponent = IconPipeline;

      break;
    case Icons.PIPELINE_GREY:
      IconComponent = IconPipelineGrey;

      break;
    case Icons.VERSION:
      IconComponent = IconVersion;

      break;
    case Icons.VERSION_WHITE:
      IconComponent = IconVersionWhite;

      break;
    case Icons.VERSION_BLACK:
      IconComponent = IconVersionBlack;

      break;
    case Icons.ICON_DEPLOY:
      IconComponent = IconDeploy;

      break;
    case Icons.ICON_PLUS:
      IconComponent = IconPlus;

      break;
    case Icons.ICON_PLUS_PRIMERY:
      IconComponent = IconPlusPrimery;

      break;
    case Icons.ICON_MINUS:
      IconComponent = IconMinus;

      break;
    case Icons.DBTMODEL_GREY:
      IconComponent = IconDBTModelGrey;

      break;
    case Icons.DBTMODEL_LIGHT_GREY:
      IconComponent = IconDBTModelLightGrey;

      break;
    case Icons.DBTMODEL:
      IconComponent = IconDBTModel;

      break;
    case Icons.DBTMODEL_PRIMERY:
      IconComponent = IconDBTModelPrimeryColor;

      break;
    case Icons.TAG:
      IconComponent = IconTag;

      break;
    case Icons.TAG_GREY:
      IconComponent = IconTagGrey;

      break;
    case Icons.TIER:
      IconComponent = IconTier;

      break;
    case Icons.SEARCHV1:
      IconComponent = IconSearchV1;

      break;
    case Icons.CONFIGCOLOR:
      IconComponent = IconConfigColor;

      break;
    case Icons.LINEAGECOLOR:
      IconComponent = IconLineageColor;

      break;
    case Icons.MANAGECOLOR:
      IconComponent = IconManageColor;

      break;
    case Icons.PROFILERCOLOR:
      IconComponent = IconProfilerColor;

      break;
    case Icons.SCHEMACOLOR:
      IconComponent = IconSchemaColor;

      break;
    case Icons.SEARCHV1COLOR:
      IconComponent = IconSearchV1Color;

      break;

    case Icons.EDIT_BLACK:
      IconComponent = IconEditBlack;

      break;
    case Icons.EDIT_PRIMARY:
      IconComponent = IconEditPrimary;

      break;
    case Icons.EDIT_OUTLINE_PRIMARY:
      IconComponent = IconEditOutlinePrimary;

      break;

    case Icons.SAMPLE_DATA:
      IconComponent = IconSampleData;

      break;
    case Icons.SAMPLE_DATA_COLOR:
      IconComponent = IconSampleDataColor;

      break;
    case Icons.FITVEW:
      IconComponent = IconFitView;

      break;
    case Icons.CONTROLPLUS:
      IconComponent = IconControlPlus;

      break;
    case Icons.CONTROLMINUS:
      IconComponent = IconControlMinus;

      break;
    case Icons.EDITLINEAGE:
      IconComponent = IconEditLineage;

      break;
    case Icons.EDITLINEAGECOLOR:
      IconComponent = IconEditLineageColor;

      break;
    case Icons.CIRCLE_CHECKBOX:
      IconComponent = IconCircleCheckbox;

      break;
    case Icons.CHECKBOX_PRIMARY:
      IconComponent = IconCheckboxPrimary;

      break;
    case Icons.ARROW_DOWN_PRIMARY:
      IconComponent = IconArrowDownPrimary;

      break;
    case Icons.ARROW_RIGHT_PRIMARY:
      IconComponent = IconArrowRightPrimary;

      break;
    case Icons.ANNOUNCEMENT:
      IconComponent = IconAnnouncements;

      break;
    case Icons.ANNOUNCEMENT_BLACK:
      IconComponent = IconAnnouncementsBlack;

      break;
    case Icons.REQUEST:
      IconComponent = IconRequest;

      break;
    case Icons.CHEVRON_DOWN:
      IconComponent = IconChevronDown;

      break;
    case Icons.ICON_DOWN:
      IconComponent = IconDown;

      break;
    case Icons.ICON_UP:
      IconComponent = IconUp;

      break;
    case Icons.PAPER_PLANE:
      IconComponent = IconPaperPlane;

      break;
    case Icons.PAPER_PLANE_PRIMARY:
      IconComponent = IconPaperPlanePrimary;

      break;
    case Icons.COMMENT:
      IconComponent = IconComments;

      break;
    case Icons.COMMENT_PLUS:
      IconComponent = IconCommentPlus;

      break;
    case Icons.WEBHOOK:
      IconComponent = IconWebhook;

      break;
    case Icons.WEBHOOK_GREY:
      IconComponent = IconWebhookGrey;

      break;
    case Icons.WEBHOOK_PRIMARY:
      IconComponent = IconWebhookPrimary;

      break;
    case Icons.GITHUB_STAR:
      IconComponent = IconGithubStar;

      break;
    case Icons.SYNC:
      IconComponent = IconSync;

      break;
    case Icons.SUCCESS_BADGE:
      IconComponent = IconSuccessBadge;

      break;
    case Icons.FAIL_BADGE:
      IconComponent = IconFailBadge;

      break;
    case Icons.PENDING_BADGE:
      IconComponent = IconPendingBadge;

      break;
    case Icons.BOT_PROFILE:
      IconComponent = IconBotProfile;

      break;
    case Icons.CREATE_INGESTION:
      IconComponent = IconCreateIngestion;

      break;
    case Icons.DEPLOY_INGESTION:
      IconComponent = IconDeployIngestion;

      break;
    case Icons.ADD_REACTION:
      IconComponent = IconAddReaction;

      break;
    case Icons.ADD_REPLY:
      IconComponent = IconReplyFeed;

      break;

    case Icons.REACTION:
      IconComponent = IconReaction;

      break;
    case Icons.FEED_DELETE:
      IconComponent = IconFeedDelete;

      break;

    case Icons.ALERT_BELL:
      IconComponent = IconAlertBell;

      break;
    case Icons.TASK_ICON:
      IconComponent = IconTaskColor;

      break;

    case Icons.TASK:
      IconComponent = IconTask;

      break;
    case Icons.ALL_APPLICATION:
      IconComponent = IconAllApplication;

      break;
    case Icons.FOLDER:
      IconComponent = IconFolder;

      break;
    case Icons.STAR:
      IconComponent = IconStar;

      break;
    case Icons.MENTIONS:
      IconComponent = IconMentions;

      break;
    case Icons.COMMENT_GREY:
      IconComponent = IconCommentGrey;

      break;
    case Icons.TASK_CLOSED:
      IconComponent = IconTaskClose;

      break;
    case Icons.TASK_OPEN:
      IconComponent = IconTaskOpen;

      break;
    case Icons.FOREGIN_KEY:
      IconComponent = IconForeignKey;

      break;
    case Icons.POLICIES:
      IconComponent = IconPolicies;

      break;
    case Icons.ICON_REMOVE:
      IconComponent = IconRemove;

      break;
    case Icons.IC_EDIT_PRIMARY:
      IconComponent = IcEditPrimary;

      break;
    case Icons.ICON_PLUS_PRIMARY_OUTLINED:
      IconComponent = IconPlusPrimaryOutlined;

      break;

    case Icons.INFO_SECONDARY:
      IconComponent = IconInfoSecondary;

      break;

    case Icons.DELETE_COLORED:
      IconComponent = IconDeleteColored;

      break;

    default:
      IconComponent = null;

      break;
  }

  return IconComponent ? (
    <img
      alt={alt}
      className={`svg-icon ${className}`}
      data-testid="image"
      src={IconComponent}
      // eslint-disable-next-line react/jsx-props-no-spreading
      {...props}
    />
  ) : null;
};

export default SVGIcons;

export { IcDeleteColored };<|MERGE_RESOLUTION|>--- conflicted
+++ resolved
@@ -339,11 +339,8 @@
   POLICIES: 'policies',
   INFO_SECONDARY: 'info-secondary',
   ICON_REMOVE: 'icon-remove',
-<<<<<<< HEAD
   DELETE_COLORED: 'icon-delete-colored',
-=======
   IC_EDIT_PRIMARY: 'ic-edit-primary',
->>>>>>> 87f8bcc4
 };
 
 const SVGIcons: FunctionComponent<Props> = ({
