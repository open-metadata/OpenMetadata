--- conflicted
+++ resolved
@@ -648,11 +648,8 @@
     isExplorePage?: boolean
   ) => BasicConfig = (tierOptions, entitySearchIndex, isExplorePage) => {
     const searchIndexWithServices = [
-<<<<<<< HEAD
       SearchIndex.DATA_ASSET,
-=======
       SearchIndex.ALL,
->>>>>>> 2fe9fe33
       SearchIndex.TABLE,
       SearchIndex.DASHBOARD,
       SearchIndex.PIPELINE,
