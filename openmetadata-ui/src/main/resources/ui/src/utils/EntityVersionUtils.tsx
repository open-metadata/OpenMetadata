/*
 *  Copyright 2022 Collate.
 *  Licensed under the Apache License, Version 2.0 (the "License");
 *  you may not use this file except in compliance with the License.
 *  You may obtain a copy of the License at
 *  http://www.apache.org/licenses/LICENSE-2.0
 *  Unless required by applicable law or agreed to in writing, software
 *  distributed under the License is distributed on an "AS IS" BASIS,
 *  WITHOUT WARRANTIES OR CONDITIONS OF ANY KIND, either express or implied.
 *  See the License for the specific language governing permissions and
 *  limitations under the License.
 */

import { Typography } from 'antd';
import {
  ArrayChange,
  Change,
  diffArrays,
  diffWords,
  diffWordsWithSpace,
} from 'diff';
import { t } from 'i18next';
import {
  cloneDeep,
  get,
  isEmpty,
  isEqual,
  isObject,
  isUndefined,
  toString,
  uniqBy,
  uniqueId,
} from 'lodash';
import React, { Fragment, ReactNode } from 'react';
import ReactDOMServer from 'react-dom/server';
import {
  ExtentionEntities,
  ExtentionEntitiesKeys,
} from '../components/common/CustomPropertyTable/CustomPropertyTable.interface';
import { OwnerLabel } from '../components/common/OwnerLabel/OwnerLabel.component';
import { VersionButton } from '../components/Entity/EntityVersionTimeLine/EntityVersionTimeLine';
import { FQN_SEPARATOR_CHAR } from '../constants/char.constants';
import { NO_DATA_PLACEHOLDER } from '../constants/constants';
import { EntityField } from '../constants/Feeds.constants';
import { EntityType, TabSpecificField } from '../enums/entity.enum';
import { EntityChangeOperations } from '../enums/VersionPage.enum';
import { Classification } from '../generated/entity/classification/classification';
import { Column as ContainerColumn } from '../generated/entity/data/container';
import { Column as DataModelColumn } from '../generated/entity/data/dashboardDataModel';
import { Column as TableColumn } from '../generated/entity/data/table';
import { Field } from '../generated/entity/data/topic';
import {
  ChangeDescription,
  FieldChange,
} from '../generated/entity/services/databaseService';
import { MetadataService } from '../generated/entity/services/metadataService';
import { EntityReference } from '../generated/entity/type';
import { TagLabel } from '../generated/type/tagLabel';
import {
  EntityDiffProps,
  EntityDiffWithMultiChanges,
} from '../interface/EntityVersion.interface';
import { getEntityBreadcrumbs, getEntityName } from './EntityUtils';
import {
  AssetsChildForVersionPages,
  TagLabelWithStatus,
  VersionEntityTypes,
} from './EntityVersionUtils.interface';
import { getJSONFromString, isValidJSONString } from './StringsUtils';
import { getTagsWithoutTier, getTierTags } from './TableUtils';

export const getChangedEntityName = (diffObject?: EntityDiffProps) =>
  diffObject?.added?.name ??
  diffObject?.deleted?.name ??
  diffObject?.updated?.name;

export const getChangedEntityOldValue = (diffObject?: EntityDiffProps) =>
  diffObject?.added?.oldValue ??
  diffObject?.deleted?.oldValue ??
  diffObject?.updated?.oldValue;

export const getChangedEntityNewValue = (diffObject?: EntityDiffProps) =>
  diffObject?.added?.newValue ??
  diffObject?.deleted?.newValue ??
  diffObject?.updated?.newValue;

export const getChangeColumnNameFromDiffValue = (name?: string) => {
  const nameWithoutInternalQuotes = name?.replaceAll(/"/g, '');

  return nameWithoutInternalQuotes?.split(FQN_SEPARATOR_CHAR)?.slice(-2, -1)[0];
};

export const isEndsWithField = (checkWith: string, name?: string) => {
  return name?.endsWith(checkWith);
};

export const getDiffByFieldName = (
  name: string,
  changeDescription: ChangeDescription,
  exactMatch?: boolean
): EntityDiffProps => {
  const fieldsAdded = changeDescription?.fieldsAdded ?? [];
  const fieldsDeleted = changeDescription?.fieldsDeleted ?? [];
  const fieldsUpdated = changeDescription?.fieldsUpdated ?? [];
  if (exactMatch) {
    return {
      added: fieldsAdded.find((ch) => ch.name === name),
      deleted: fieldsDeleted.find((ch) => ch.name === name),
      updated: fieldsUpdated.find((ch) => ch.name === name),
    };
  } else {
    return {
      added: fieldsAdded.find((ch) => ch.name?.includes(name)),
      deleted: fieldsDeleted.find((ch) => ch.name?.includes(name)),
      updated: fieldsUpdated.find((ch) => ch.name?.includes(name)),
    };
  }
};

export const getDiffValue = (oldValue: string, newValue: string) => {
  const diff = diffWordsWithSpace(oldValue, newValue);

  return diff.map((part: Change) => {
    const diffChangeText = part.added ? 'diff-added' : 'diff-removed';

    return (
      <span
        className={diffChangeText}
        data-testid={`${diffChangeText}`}
        key={part.value}>
        {part.value}
      </span>
    );
  });
};

export const getAddedDiffElement = (text: string) => {
  return (
    <span
      className="diff-added text-underline"
      data-testid="diff-added"
      key={uniqueId()}>
      {text}
    </span>
  );
};

export const getRemovedDiffElement = (text: string) => {
  return (
    <span
      className="text-grey-muted text-line-through"
      data-testid="diff-removed"
      key={uniqueId()}>
      {text}
    </span>
  );
};

export const getNormalDiffElement = (text: string) => {
  return (
    <span data-testid="diff-normal" key={uniqueId()}>
      {text}
    </span>
  );
};

export const getTextDiff = (
  oldText: string,
  newText: string,
  latestText?: string
) => {
  const imagePlaceholder = 'data:image';
  if (isEmpty(oldText) && isEmpty(newText)) {
    return latestText ?? '';
  }

  if (
    newText?.includes(imagePlaceholder) ||
    oldText?.includes(imagePlaceholder)
  ) {
    return newText;
  }

  const diffArr = diffWords(toString(oldText), toString(newText));

  const result = diffArr.map((diff) => {
    if (diff.added) {
      return ReactDOMServer.renderToString(getAddedDiffElement(diff.value));
    }
    if (diff.removed) {
      return ReactDOMServer.renderToString(getRemovedDiffElement(diff.value));
    }

    return ReactDOMServer.renderToString(getNormalDiffElement(diff.value));
  });

  return result.join('');
};

const getCustomPropertyValue = (value: unknown) => {
  if (isObject(value)) {
    return JSON.stringify(value);
  }

  return toString(value);
};

export const getTextDiffCustomProperty = (
  fieldName: string,
  oldText: string,
  newText: string
) => {
  if (oldText && newText) {
    return `* ${t('message.custom-property-is-set-to-message', {
      fieldName,
    })} **${getTextDiff(oldText, newText)}**`;
  }

  const resultArray: unknown = getJSONFromString(oldText || newText);

  if (Array.isArray(resultArray)) {
    const result = resultArray.map((diff: Record<string, string>) => {
      const objKeys = Object.keys(diff);

      return `* ${t('message.custom-property-is-set-to-message', {
        fieldName: objKeys[0],
      })} **${getCustomPropertyValue(diff[objKeys[0]])}** \n`;
    });

    return result.join('');
  }

  return '';
};

export const getEntityVersionByField = (
  changeDescription: ChangeDescription,
  field: string,
  fallbackText?: string
) => {
  const fieldDiff = getDiffByFieldName(field, changeDescription, true);
  const oldField = getChangedEntityOldValue(fieldDiff);
  const newField = getChangedEntityNewValue(fieldDiff);

  return getTextDiff(
    toString(oldField) ?? '',
    toString(newField),
    toString(fallbackText)
  );
};

export const getTagsDiff = (
  oldTagList: Array<TagLabel>,
  newTagList: Array<TagLabel>
) => {
  const tagDiff = diffArrays<TagLabel, TagLabel>(oldTagList, newTagList);
  const result = tagDiff
    .map((part: ArrayChange<TagLabel>) =>
      part.value.map((tag) => ({
        ...tag,
        added: part.added,
        removed: part.removed,
      }))
    )
    ?.flat(Infinity) as Array<TagLabelWithStatus>;

  return result;
};

export const getEntityVersionTags = (
  currentVersionData: VersionEntityTypes,
  changeDescription: ChangeDescription
) => {
  const tagsDiff = getDiffByFieldName('tags', changeDescription, true);
  const oldTags: Array<TagLabel> = JSON.parse(
    getChangedEntityOldValue(tagsDiff) ?? '[]'
  );
  const newTags: Array<TagLabel> = JSON.parse(
    getChangedEntityNewValue(tagsDiff) ?? '[]'
  );
  const flag: { [x: string]: boolean } = {};
  const uniqueTags: Array<TagLabelWithStatus> = [];

  [
    ...(getTagsDiff(oldTags, newTags) ?? []),
    ...(currentVersionData.tags ?? []),
  ].forEach((elem) => {
    if (!flag[elem.tagFQN]) {
      flag[elem.tagFQN] = true;
      uniqueTags.push(elem as TagLabelWithStatus);
    }
  });

  return getTagsWithoutTier(uniqueTags);
};

export const summaryFormatter = (fieldChange: FieldChange) => {
  const newValueJSON = isValidJSONString(fieldChange?.newValue)
    ? JSON.parse(fieldChange?.newValue)
    : undefined;
  const oldValueJSON = isValidJSONString(fieldChange?.oldValue)
    ? JSON.parse(fieldChange?.oldValue)
    : {};

  const value = newValueJSON ?? oldValueJSON;

  if (fieldChange.name === EntityField.COLUMNS) {
    return `${t('label.column-lowercase-plural')} ${value
      ?.map((val: TableColumn) => val?.name)
      .join(', ')}`;
  } else if (
    fieldChange.name === 'tags' ||
    fieldChange.name?.endsWith('tags')
  ) {
    return `${t('label.tag-lowercase-plural')} ${value
      ?.map((val: TagLabel) => val?.tagFQN)
      ?.join(', ')}`;
  } else if (fieldChange.name === 'owner') {
    return `${fieldChange.name} ${value.name}`;
  } else {
    return fieldChange.name;
  }
};

const getGlossaryTermApprovalText = (fieldsChanged: FieldChange[]) => {
  const statusFieldDiff = fieldsChanged.find(
    (field) => field.name === 'status'
  );
  let approvalText = '';

  if (statusFieldDiff) {
    approvalText = t('message.glossary-term-status', {
      status:
        statusFieldDiff.newValue === 'Approved'
          ? t('label.approved')
          : t('label.rejected'),
    });
  }

  return approvalText;
};

const getSummaryText = ({
  isPrefix,
  fieldsChanged,
  actionType,
  actionText,
  isGlossaryTerm,
}: {
  isPrefix: boolean;
  fieldsChanged: FieldChange[];
  actionType: string;
  actionText: string;
  isGlossaryTerm?: boolean;
}) => {
  const prefix = isPrefix ? `+ ${actionType}` : '';
  const filteredFieldsChanged = isGlossaryTerm
    ? fieldsChanged.filter((field) => field.name !== 'status')
    : fieldsChanged;

  let summaryText = '';

  if (!isEmpty(filteredFieldsChanged)) {
    summaryText = `${prefix} ${filteredFieldsChanged
      .map(summaryFormatter)
      .join(', ')} ${
      !isPrefix
        ? t('label.has-been-action-type-lowercase', {
            actionType: actionText,
          })
        : ''
    } `;
  }

  const isGlossaryTermStatusUpdated = fieldsChanged.some(
    (field) => field.name === 'status'
  );

  const glossaryTermApprovalText = isGlossaryTermStatusUpdated
    ? getGlossaryTermApprovalText(fieldsChanged)
    : '';

  return `${glossaryTermApprovalText} ${summaryText}`;
};

export const getSummary = ({
  changeDescription,
  isPrefix = false,
  isGlossaryTerm = false,
}: {
  changeDescription: ChangeDescription;
  isPrefix?: boolean;
  isGlossaryTerm?: boolean;
}) => {
  const fieldsAdded = [...(changeDescription?.fieldsAdded ?? [])];
  const fieldsDeleted = [...(changeDescription?.fieldsDeleted ?? [])];
  const fieldsUpdated = [
    ...(changeDescription?.fieldsUpdated?.filter(
      (field) => field.name !== 'deleted'
    ) ?? []),
  ];
  const isDeleteUpdated = [
    ...(changeDescription?.fieldsUpdated?.filter(
      (field) => field.name === 'deleted'
    ) ?? []),
  ];

  return (
    <Fragment>
      {isDeleteUpdated?.length > 0 ? (
        <Typography.Paragraph>
          {isDeleteUpdated
            .map((field) => {
              return field.newValue
                ? t('message.data-asset-has-been-action-type', {
                    actionType: t('label.deleted-lowercase'),
                  })
                : t('message.data-asset-has-been-action-type', {
                    actionType: t('label.restored-lowercase'),
                  });
            })
            .join(', ')}
        </Typography.Paragraph>
      ) : null}
      {fieldsAdded?.length > 0 ? (
        <Typography.Paragraph>
          {getSummaryText({
            isPrefix,
            fieldsChanged: fieldsAdded,
            actionType: t('label.added'),
            actionText: t('label.added-lowercase'),
          })}
        </Typography.Paragraph>
      ) : null}
      {fieldsUpdated?.length ? (
        <Typography.Paragraph>
          {getSummaryText({
            isPrefix,
            fieldsChanged: fieldsUpdated,
            actionType: t('label.edited'),
            actionText: t('label.updated-lowercase'),
            isGlossaryTerm,
          })}
        </Typography.Paragraph>
      ) : null}
      {fieldsDeleted?.length ? (
        <Typography.Paragraph>
          {getSummaryText({
            isPrefix,
            fieldsChanged: fieldsDeleted,
            actionType: t('label.removed'),
            actionText: t('label.deleted-lowercase'),
          })}
        </Typography.Paragraph>
      ) : null}
    </Fragment>
  );
};

export const isMajorVersion = (version1: string, version2: string) => {
  const v1 = parseFloat(version1);
  const v2 = parseFloat(version2);
  const flag = !isNaN(v1) && !isNaN(v2);
  if (flag) {
    return v1 + 1 === v2;
  }

  return flag;
};

// remove tags from a list if same present in b list
export const removeDuplicateTags = (a: TagLabel[], b: TagLabel[]): TagLabel[] =>
  a.filter(
    (item) => !b.map((secondItem) => secondItem.tagFQN).includes(item.tagFQN)
  );

export function getEntityDescriptionDiff<A extends AssetsChildForVersionPages>(
  entityDiff: EntityDiffProps,
  changedEntityName?: string,
  entityList: A[] = []
) {
  const oldDescription = getChangedEntityOldValue(entityDiff);
  const newDescription = getChangedEntityNewValue(entityDiff);

  const formatEntityData = (arr: Array<A>) => {
    arr?.forEach((i) => {
      if (isEqual(i.name, changedEntityName)) {
        i.description = getTextDiff(
          oldDescription ?? '',
          newDescription ?? '',
          i.description
        );
      } else {
        formatEntityData(i?.children as Array<A>);
      }
    });
  };

  formatEntityData(entityList);

  return entityList;
}

export function getEntityDisplayNameDiff<
  A extends TableColumn | ContainerColumn | Field
>(
  entityDiff: EntityDiffProps,
  changedEntityName?: string,
  entityList: A[] = []
) {
  const oldDisplayName = getChangedEntityOldValue(entityDiff);
  const newDisplayName = getChangedEntityNewValue(entityDiff);

  const formatEntityData = (arr: Array<A>) => {
    arr?.forEach((i) => {
      if (isEqual(i.name, changedEntityName)) {
        i.displayName = getTextDiff(
          oldDisplayName ?? '',
          newDisplayName ?? '',
          i.displayName
        );
      } else {
        formatEntityData(i?.children as Array<A>);
      }
    });
  };

  formatEntityData(entityList);

  return entityList;
}

export function getEntityTagDiff<
  A extends TableColumn | ContainerColumn | Field
>(entityDiff: EntityDiffProps, changedEntityName?: string, entityList?: A[]) {
  const oldTags: TagLabel[] = JSON.parse(
    getChangedEntityOldValue(entityDiff) ?? '[]'
  );
  const newTags: TagLabel[] = JSON.parse(
    getChangedEntityNewValue(entityDiff) ?? '[]'
  );

  const formatColumnData = (arr: Array<A>) => {
    arr?.forEach((i) => {
      if (isEqual(i.name, changedEntityName)) {
        const flag: { [x: string]: boolean } = {};
        const uniqueTags: TagLabelWithStatus[] = [];
        const tagsDiff = getTagsDiff(oldTags, newTags);

        [...tagsDiff, ...(i.tags as TagLabelWithStatus[])].forEach(
          (elem: TagLabelWithStatus) => {
            if (!flag[elem.tagFQN]) {
              flag[elem.tagFQN] = true;
              uniqueTags.push(elem);
            }
          }
        );
        i.tags = uniqueTags;
      } else {
        formatColumnData(i?.children as Array<A>);
      }
    });
  };

  formatColumnData(entityList ?? []);

  return entityList ?? [];
}

export const getEntityReferenceDiffFromFieldName = (
  fieldName: string,
  changeDescription: ChangeDescription,
  entity?: EntityReference
) => {
  const entityDiff = getDiffByFieldName(fieldName, changeDescription, true);

  const oldEntity = JSON.parse(getChangedEntityOldValue(entityDiff) ?? '{}');
  const newEntity = JSON.parse(getChangedEntityNewValue(entityDiff) ?? '{}');
  const entityPlaceholder = getEntityName(entity);

  let entityRef = entity;
  let entityDisplayName: ReactNode = getEntityName(entity);

  if (
    !isUndefined(entityDiff.added) ||
    !isUndefined(entityDiff.deleted) ||
    !isUndefined(entityDiff.updated)
  ) {
    entityRef = isEmpty(newEntity) ? oldEntity : newEntity;
    entityDisplayName = getDiffValue(
      getEntityName(oldEntity),
      getEntityName(newEntity)
    );
  } else if (entity) {
    entityDisplayName = entityPlaceholder;
  }

  return {
    entityRef,
    entityDisplayName,
  };
};

export const getCommonExtraInfoForVersionDetails = (
  changeDescription: ChangeDescription,
  owners?: EntityReference[],
  tier?: TagLabel,
  domain?: EntityReference
) => {
  const { owners: ownerRef, ownerDisplayName } = getOwnerDiff(
    owners ?? [],
    changeDescription
  );

  const { entityDisplayName: domainDisplayName } =
    getEntityReferenceDiffFromFieldName('domain', changeDescription, domain);

  const tagsDiff = getDiffByFieldName('tags', changeDescription, true);
  const newTier = [
    ...JSON.parse(getChangedEntityNewValue(tagsDiff) ?? '[]'),
  ].find((t) => (t?.tagFQN as string).startsWith('Tier'));

  const oldTier = [
    ...JSON.parse(getChangedEntityOldValue(tagsDiff) ?? '[]'),
  ].find((t) => (t?.tagFQN as string).startsWith('Tier'));

  let tierDisplayName: ReactNode = '';

  if (!isUndefined(newTier) || !isUndefined(oldTier)) {
    tierDisplayName = getDiffValue(
      oldTier?.tagFQN?.split(FQN_SEPARATOR_CHAR)[1] || '',
      newTier?.tagFQN?.split(FQN_SEPARATOR_CHAR)[1] || ''
    );
  } else if (tier?.tagFQN) {
    tierDisplayName = tier?.tagFQN.split(FQN_SEPARATOR_CHAR)[1];
  }

  const extraInfo = {
    ownerRef,
    ownerDisplayName,
    domainDisplayName,
    tierDisplayName,
  };

  return extraInfo;
};

export function getNewColumnFromColDiff<
  A extends TableColumn | ContainerColumn
>(newCol: Array<A>): Array<A> {
  return newCol.map((col) => {
    let children: Array<A> | undefined;
    if (!isEmpty(col.children)) {
      children = getNewColumnFromColDiff(col.children as Array<A>);
    }

    return {
      ...col,
      tags: col.tags?.map((tag) => ({ ...tag, removed: true })),
      description: getTextDiff(col.description ?? '', ''),
      dataTypeDisplay: getTextDiff(col.dataTypeDisplay ?? '', ''),
      name: getTextDiff(col.name, ''),
      children,
    };
  });
}

function createAddedColumnsDiff<A extends TableColumn | ContainerColumn>(
  columnsDiff: EntityDiffProps,
  colList: A[] = []
) {
  try {
    const newCol: Array<A> = JSON.parse(columnsDiff.added?.newValue ?? '[]');

    newCol.forEach((col) => {
      const formatColumnData = (arr: Array<A>, updateAll?: boolean) => {
        arr?.forEach((i) => {
          if (isEqual(i.name, col.name) || updateAll) {
            i.tags = i.tags?.map((tag) => ({ ...tag, added: true }));
            i.description = getTextDiff('', i.description ?? '');
            i.dataTypeDisplay = getTextDiff('', i.dataTypeDisplay ?? '');
            i.name = getTextDiff('', i.name);
            if (!isEmpty(i.children)) {
              formatColumnData(i?.children as Array<A>, true);
            }
          } else {
            formatColumnData(i?.children as Array<A>);
          }
        });
      };
      formatColumnData(colList);
    });
  } catch (err) {
    // eslint-disable-next-line no-console
    console.error(err);
  }
}

export function addDeletedColumnsDiff<A extends TableColumn | ContainerColumn>(
  columnsDiff: EntityDiffProps,
  colList: A[] = [],
  changedEntity = ''
) {
  try {
    const newCol: Array<A> = JSON.parse(columnsDiff.deleted?.oldValue ?? '[]');
    const newColumns = getNewColumnFromColDiff(newCol);

    const insertNewColumn = (
      changedEntityField: string,
      colArray: Array<TableColumn | ContainerColumn>
    ) => {
      const fieldsArray = changedEntityField.split(FQN_SEPARATOR_CHAR);
      if (isEmpty(changedEntityField)) {
        const nonExistingColumns = newColumns.filter((newColumn) =>
          isUndefined(colArray.find((col) => col.name === newColumn.name))
        );
        colArray.unshift(...nonExistingColumns);
      } else {
        const parentField = fieldsArray.shift();
        const arr = colArray.find((col) => col.name === parentField)?.children;

        insertNewColumn(fieldsArray.join(FQN_SEPARATOR_CHAR), arr ?? []);
      }
    };
    insertNewColumn(changedEntity, colList);
  } catch (err) {
    // eslint-disable-next-line no-console
    console.error(err);
  }
}

export function getColumnsDiff<A extends TableColumn | ContainerColumn>(
  columnsDiff: EntityDiffProps,
  colList: A[] = [],
  changedEntity = ''
) {
  if (columnsDiff.added) {
    createAddedColumnsDiff(columnsDiff, colList);
  }
  if (columnsDiff.deleted) {
    addDeletedColumnsDiff(columnsDiff, colList, changedEntity);
  }

  return uniqBy(colList, 'name');
}

export const getAllDiffByFieldName = (
  name: string,
  changeDescription: ChangeDescription,
  exactMatch?: boolean
): EntityDiffWithMultiChanges => {
  const fieldsAdded = changeDescription?.fieldsAdded ?? [];
  const fieldsDeleted = changeDescription?.fieldsDeleted ?? [];
  const fieldsUpdated = changeDescription?.fieldsUpdated ?? [];
  if (exactMatch) {
    return {
      added: fieldsAdded.filter((ch) => ch.name === name),
      deleted: fieldsDeleted.filter((ch) => ch.name === name),
      updated: fieldsUpdated.filter((ch) => ch.name === name),
    };
  } else {
    return {
      added: fieldsAdded.filter((ch) => ch.name?.includes(name)),
      deleted: fieldsDeleted.filter((ch) => ch.name?.includes(name)),
      updated: fieldsUpdated.filter((ch) => ch.name?.includes(name)),
    };
  }
};

export const getAllChangedEntityNames = (
  diffObject: EntityDiffWithMultiChanges
) => {
  const changedEntityNames: string[] = [];
  Object.keys(diffObject).forEach((key) => {
    const changedValues = diffObject[key as keyof EntityDiffWithMultiChanges];

    if (changedValues) {
      changedValues.forEach((value) => {
        if (value.name) {
          changedEntityNames.push(value.name);
        }
      });
    }
  });

  return changedEntityNames;
};

export function getColumnsDataWithVersionChanges<
  A extends TableColumn | ContainerColumn | DataModelColumn
>(
  changeDescription: ChangeDescription,
  colList?: A[],
  isContainerEntity?: boolean
): Array<A> {
  const columnsDiff = getAllDiffByFieldName(
    EntityField.COLUMNS,
    changeDescription
  );

  const changedFields = getAllChangedEntityNames(columnsDiff);

  let newColumnsList = cloneDeep(colList);

  changedFields?.forEach((changedField) => {
    const columnDiff = getDiffByFieldName(changedField, changeDescription);
    const changedEntityName = getChangedEntityName(columnDiff);
    const changedColName = getChangeColumnNameFromDiffValue(changedEntityName);

    if (isEndsWithField(EntityField.DESCRIPTION, changedEntityName)) {
      newColumnsList = [
        ...getEntityDescriptionDiff(columnDiff, changedColName, colList),
      ];
    } else if (isEndsWithField(EntityField.TAGS, changedEntityName)) {
      newColumnsList = [
        ...getEntityTagDiff(columnDiff, changedColName, colList),
      ];
    } else if (isEndsWithField(EntityField.DISPLAYNAME, changedEntityName)) {
      newColumnsList = [
        ...getEntityDisplayNameDiff(columnDiff, changedColName, colList),
      ];
    } else if (!isEndsWithField(EntityField.CONSTRAINT, changedEntityName)) {
      const changedEntity = changedEntityName
        ?.split(FQN_SEPARATOR_CHAR)
        .slice(isContainerEntity ? 2 : 1)
        .join(FQN_SEPARATOR_CHAR);
      newColumnsList = [...getColumnsDiff(columnDiff, colList, changedEntity)];
    }
  });

  return newColumnsList ?? [];
}

export const getUpdatedExtensionDiffFields = (
  entityDetails: ExtentionEntities[ExtentionEntitiesKeys],
  extensionDiff: EntityDiffProps
) => {
  const extensionObj = entityDetails.extension;
  const newValues = getChangedEntityNewValue(extensionDiff);
  const oldValues = getChangedEntityOldValue(extensionDiff);

  const changedFieldName = extensionDiff.updated?.name?.split('.')[1];

  return extensionObj && changedFieldName
    ? {
        extensionObject: {
          ...extensionObj,
          [changedFieldName]: getTextDiff(oldValues, newValues),
        },
      }
    : { extensionObject: {} };
};

export const getConstraintChanges = (
  changeDescription: ChangeDescription,
  fieldName: EntityField
) => {
  const constraintAddedDiff = getAllDiffByFieldName(
    fieldName,
    changeDescription
  ).added;
  const constraintDeletedDiff = getAllDiffByFieldName(
    fieldName,
    changeDescription
  ).deleted;
  const constraintUpdatedDiff = getAllDiffByFieldName(
    fieldName,
    changeDescription
  ).updated;

  const addedConstraintDiffs: FieldChange[] = [
    ...(constraintAddedDiff ?? []),
    ...(constraintUpdatedDiff ?? []),
  ];
  const deletedConstraintDiffs: FieldChange[] = [
    ...(constraintDeletedDiff ?? []),
    ...(constraintUpdatedDiff ?? []),
  ];

  return { addedConstraintDiffs, deletedConstraintDiffs };
};

const getMutuallyExclusiveDiffLabel = (value: boolean) => {
  if (value) {
    return t('label.yes');
  } else {
    return t('label.no');
  }
};

export const getMutuallyExclusiveDiff = (
  changeDescription: ChangeDescription,
  field: string,
  fallbackText?: string
) => {
  const fieldDiff = getDiffByFieldName(field, changeDescription, true);
  const oldField = getChangedEntityOldValue(fieldDiff);
  const newField = getChangedEntityNewValue(fieldDiff);

  const oldDisplayField = getMutuallyExclusiveDiffLabel(oldField);
  const newDisplayField = getMutuallyExclusiveDiffLabel(newField);

  return getTextDiff(
    toString(oldDisplayField) ?? '',
    toString(newDisplayField),
    toString(fallbackText)
  );
};

export const getBasicEntityInfoFromVersionData = (
  currentVersionData: VersionEntityTypes,
  entityType: EntityType
) => ({
  tier: getTierTags(currentVersionData.tags ?? []),
  owners: currentVersionData.owners,
  domain: (currentVersionData as Exclude<VersionEntityTypes, MetadataService>)
    .domain,
  breadcrumbLinks: getEntityBreadcrumbs(currentVersionData, entityType),
  changeDescription:
    currentVersionData.changeDescription ?? ({} as ChangeDescription),
  deleted: Boolean(currentVersionData.deleted),
});

export const getCommonDiffsFromVersionData = (
  currentVersionData: VersionEntityTypes,
  changeDescription: ChangeDescription
) => ({
  tags: getEntityVersionTags(currentVersionData, changeDescription),
  displayName: getEntityVersionByField(
    changeDescription,
    EntityField.DISPLAYNAME,
    currentVersionData.displayName
  ),
  description: getEntityVersionByField(
    changeDescription,
    EntityField.DESCRIPTION,
    currentVersionData.description
  ),
});

export const renderVersionButton = (
  version: string,
  current: string,
  versionHandler: (version: string) => void,
  className?: string
) => {
  const currV = JSON.parse(version);

  const majorVersionChecks = () => {
    return isMajorVersion(
      parseFloat(currV?.changeDescription?.previousVersion)
        .toFixed(1)
        .toString(),
      parseFloat(currV?.version).toFixed(1).toString()
    );
  };

  return (
    <Fragment key={currV.version}>
      <VersionButton
        className={className}
        isMajorVersion={majorVersionChecks()}
        selected={toString(currV.version) === current}
        version={currV}
        onVersionSelect={versionHandler}
      />
    </Fragment>
  );
};

const getOwnerLabelName = (
  reviewer: EntityReference,
  operation: EntityChangeOperations
) => {
  switch (operation) {
    case EntityChangeOperations.ADDED:
      return getAddedDiffElement(getEntityName(reviewer));
    case EntityChangeOperations.DELETED:
      return getRemovedDiffElement(getEntityName(reviewer));
    case EntityChangeOperations.UPDATED:
    case EntityChangeOperations.NORMAL:
    default:
      return getEntityName(reviewer);
  }
};

export const getOwnerDiff = (
  defaultItems: EntityReference[],
  changeDescription?: ChangeDescription,
  ownerField = TabSpecificField.OWNERS
) => {
  const fieldDiff = getDiffByFieldName(
    ownerField,
    changeDescription as ChangeDescription
  );

  const addedItems: EntityReference[] = JSON.parse(
    getChangedEntityNewValue(fieldDiff) ?? '[]'
  );
  const deletedItems: EntityReference[] = JSON.parse(
    getChangedEntityOldValue(fieldDiff) ?? '[]'
  );

  const unchangedItems = defaultItems.filter(
    (item: EntityReference) =>
      !addedItems.find((addedItem: EntityReference) => addedItem.id === item.id)
  );

  const allItems = [
    ...unchangedItems.map((item) => ({
      item,
      operation: EntityChangeOperations.NORMAL,
    })),
    ...addedItems.map((item) => ({
      item,
      operation: EntityChangeOperations.ADDED,
    })),
    ...deletedItems.map((item) => ({
      item,
      operation: EntityChangeOperations.DELETED,
    })),
  ];

  return {
    owners: allItems.map(({ item }) => item),
    ownerDisplayName: allItems.map(({ item, operation }) =>
      getOwnerLabelName(item, operation)
    ),
  };
};

export const getOwnerVersionLabel = (
<<<<<<< HEAD
  entity: Glossary | GlossaryTerm | Classification,
=======
  entity: {
    [TabSpecificField.OWNERS]?: EntityReference[];
    changeDescription?: ChangeDescription;
  },
>>>>>>> 2d6e21d7
  isVersionView: boolean,
  ownerField = TabSpecificField.OWNERS, // Can be owners, experts, reviewers all are OwnerLabels
  hasPermission = true
) => {
  const defaultItems: EntityReference[] = get(entity, ownerField, []);

  if (isVersionView) {
    const { owners, ownerDisplayName } = getOwnerDiff(
      defaultItems,
      entity.changeDescription,
      ownerField
    );

    if (!isEmpty(owners)) {
      return <OwnerLabel ownerDisplayName={ownerDisplayName} owners={owners} />;
    }
  }

  if (defaultItems.length > 0) {
    return (
      <OwnerLabel
        ownerDisplayName={defaultItems.map((item: EntityReference) =>
          getOwnerLabelName(item, EntityChangeOperations.NORMAL)
        )}
        owners={defaultItems}
      />
    );
  }

  return hasPermission ? null : <div>{NO_DATA_PLACEHOLDER}</div>;
};<|MERGE_RESOLUTION|>--- conflicted
+++ resolved
@@ -1030,14 +1030,10 @@
 };
 
 export const getOwnerVersionLabel = (
-<<<<<<< HEAD
-  entity: Glossary | GlossaryTerm | Classification,
-=======
   entity: {
     [TabSpecificField.OWNERS]?: EntityReference[];
     changeDescription?: ChangeDescription;
   },
->>>>>>> 2d6e21d7
   isVersionView: boolean,
   ownerField = TabSpecificField.OWNERS, // Can be owners, experts, reviewers all are OwnerLabels
   hasPermission = true
