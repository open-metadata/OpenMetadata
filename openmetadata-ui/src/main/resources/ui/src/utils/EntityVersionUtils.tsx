/*
 *  Copyright 2022 Collate.
 *  Licensed under the Apache License, Version 2.0 (the "License");
 *  you may not use this file except in compliance with the License.
 *  You may obtain a copy of the License at
 *  http://www.apache.org/licenses/LICENSE-2.0
 *  Unless required by applicable law or agreed to in writing, software
 *  distributed under the License is distributed on an "AS IS" BASIS,
 *  WITHOUT WARRANTIES OR CONDITIONS OF ANY KIND, either express or implied.
 *  See the License for the specific language governing permissions and
 *  limitations under the License.
 */

import { Space, Typography } from 'antd';
import { ReactComponent as IconTeamsGrey } from 'assets/svg/teams-grey.svg';
import { EntityDetails } from 'components/common/CustomPropertyTable/CustomPropertyTable.interface';
import ProfilePicture from 'components/common/ProfilePicture/ProfilePicture';
import { FQN_SEPARATOR_CHAR } from 'constants/char.constants';
import { getTeamAndUserDetailsPath, getUserPath } from 'constants/constants';
import {
  ArrayChange,
  Change,
  diffArrays,
  diffWords,
  diffWordsWithSpace,
} from 'diff';
<<<<<<< HEAD
import { Column as DataModelColumn } from 'generated/entity/data/dashboardDataModel';
import { Glossary } from 'generated/entity/data/glossary';
import { GlossaryTerm } from 'generated/entity/data/glossaryTerm';
=======
import { EntityType } from 'enums/entity.enum';
import { Column as DataModelColumn } from 'generated/entity/data/dashboardDataModel';
>>>>>>> 890aae73
import { Field } from 'generated/entity/data/topic';
import { EntityReference } from 'generated/entity/type';
import { t } from 'i18next';
import {
  EntityDiffProps,
  EntityDiffWithMultiChanges,
} from 'interface/EntityVersion.interface';
import { ServicesType } from 'interface/service.interface';
import {
  cloneDeep,
  isEmpty,
  isEqual,
  isUndefined,
  toString,
  uniqBy,
  uniqueId,
} from 'lodash';
import React, { Fragment, ReactNode } from 'react';
import ReactDOMServer from 'react-dom/server';
import { Link } from 'react-router-dom';
import { EntityField } from '../constants/Feeds.constants';
import { Column as ContainerColumn } from '../generated/entity/data/container';
import { Column as TableColumn } from '../generated/entity/data/table';
import {
  ChangeDescription,
  FieldChange,
} from '../generated/entity/services/databaseService';
import { TagLabel } from '../generated/type/tagLabel';
import { getEntityBreadcrumbs, getEntityName } from './EntityUtils';
import {
  TagLabelWithStatus,
  VersionEntityTypes,
} from './EntityVersionUtils.interface';
import { isValidJSONString } from './StringsUtils';
import { getTagsWithoutTier, getTierTags } from './TableUtils';

export const getChangedEntityName = (diffObject?: EntityDiffProps) =>
  diffObject?.added?.name ??
  diffObject?.deleted?.name ??
  diffObject?.updated?.name;

export const getChangedEntityOldValue = (diffObject?: EntityDiffProps) =>
  diffObject?.added?.oldValue ??
  diffObject?.deleted?.oldValue ??
  diffObject?.updated?.oldValue;

export const getChangedEntityNewValue = (diffObject?: EntityDiffProps) =>
  diffObject?.added?.newValue ??
  diffObject?.deleted?.newValue ??
  diffObject?.updated?.newValue;

export const getChangeColumnNameFromDiffValue = (name?: string) => {
  const nameWithoutInternalQuotes = name?.replaceAll(/"/g, '');

  return nameWithoutInternalQuotes?.split(FQN_SEPARATOR_CHAR)?.slice(-2, -1)[0];
};

export const isEndsWithField = (checkWith: string, name?: string) => {
  return name?.endsWith(checkWith);
};

export const getDiffByFieldName = (
  name: string,
  changeDescription: ChangeDescription,
  exactMatch?: boolean
): EntityDiffProps => {
  const fieldsAdded = changeDescription?.fieldsAdded || [];
  const fieldsDeleted = changeDescription?.fieldsDeleted || [];
  const fieldsUpdated = changeDescription?.fieldsUpdated || [];
  if (exactMatch) {
    return {
      added: fieldsAdded.find((ch) => ch.name === name),
      deleted: fieldsDeleted.find((ch) => ch.name === name),
      updated: fieldsUpdated.find((ch) => ch.name === name),
    };
  } else {
    return {
      added: fieldsAdded.find((ch) => ch.name?.includes(name)),
      deleted: fieldsDeleted.find((ch) => ch.name?.includes(name)),
      updated: fieldsUpdated.find((ch) => ch.name?.includes(name)),
    };
  }
};

export const getDiffValue = (oldValue: string, newValue: string) => {
  const diff = diffWordsWithSpace(oldValue, newValue);

  return diff.map((part: Change) => {
    const diffChangeText = part.added ? 'diff-added' : 'diff-removed';

    return (
      <span
        className={diffChangeText}
        data-testid={`${diffChangeText}-${part.value}`}
        key={part.value}>
        {part.value}
      </span>
    );
  });
};

export const getAddedDiffElement = (text: string) => {
  return (
    <Typography.Text
      underline
      className="diff-added"
      data-testid={`diff-added-${text}`}
      key={uniqueId()}>
      {text}
    </Typography.Text>
  );
};

export const getRemovedDiffElement = (text: string) => {
  return (
    <Typography.Text
      delete
      className="text-grey-muted"
      data-testid={`diff-removed-${text}`}
      key={uniqueId()}>
      {text}
    </Typography.Text>
  );
};

export const getNormalDiffElement = (text: string) => {
  return (
    <Typography.Text data-testid={`diff-normal-${text}`} key={uniqueId()}>
      {text}
    </Typography.Text>
  );
};

export const getTextDiff = (
  oldText: string,
  newText: string,
  latestText?: string
) => {
  if (isEmpty(oldText) && isEmpty(newText)) {
    return latestText || '';
  }

  const diffArr = diffWords(toString(oldText), toString(newText));

  const result = diffArr.map((diff) => {
    if (diff.added) {
      return ReactDOMServer.renderToString(getAddedDiffElement(diff.value));
    }
    if (diff.removed) {
      return ReactDOMServer.renderToString(getRemovedDiffElement(diff.value));
    }

    return ReactDOMServer.renderToString(getNormalDiffElement(diff.value));
  });

  return result.join('');
};

export const getEntityVersionByField = (
  changeDescription: ChangeDescription,
  field: string,
  fallbackText?: string
) => {
  const fieldDiff = getDiffByFieldName(field, changeDescription, true);
  const oldField = getChangedEntityOldValue(fieldDiff);
  const newField = getChangedEntityNewValue(fieldDiff);

  return getTextDiff(
    toString(oldField) ?? '',
    toString(newField),
    toString(fallbackText)
  );
};

export const getTagsDiff = (
  oldTagList: Array<TagLabel>,
  newTagList: Array<TagLabel>
) => {
  const tagDiff = diffArrays<TagLabel, TagLabel>(oldTagList, newTagList);
  const result = tagDiff
    .map((part: ArrayChange<TagLabel>) =>
      part.value.map((tag) => ({
        ...tag,
        added: part.added,
        removed: part.removed,
      }))
    )
    ?.flat(Infinity) as Array<TagLabelWithStatus>;

  return result;
};

export const getEntityVersionTags = (
<<<<<<< HEAD
  currentVersionData: VersionData | Glossary | GlossaryTerm | ServicesType,
=======
  currentVersionData: VersionEntityTypes,
>>>>>>> 890aae73
  changeDescription: ChangeDescription
) => {
  const tagsDiff = getDiffByFieldName('tags', changeDescription, true);
  const oldTags: Array<TagLabel> = JSON.parse(
    getChangedEntityOldValue(tagsDiff) ?? '[]'
  );
  const newTags: Array<TagLabel> = JSON.parse(
    getChangedEntityNewValue(tagsDiff) ?? '[]'
  );
  const flag: { [x: string]: boolean } = {};
  const uniqueTags: Array<TagLabelWithStatus> = [];

  [
    ...(getTagsDiff(oldTags, newTags) ?? []),
    ...(currentVersionData.tags ?? []),
  ].forEach((elem) => {
    if (!flag[elem.tagFQN]) {
      flag[elem.tagFQN] = true;
      uniqueTags.push(elem as TagLabelWithStatus);
    }
  });

  return getTagsWithoutTier(uniqueTags);
};

export const summaryFormatter = (fieldChange: FieldChange) => {
  const newValueJSON = isValidJSONString(fieldChange?.newValue)
    ? JSON.parse(fieldChange?.newValue)
    : undefined;
  const oldValueJSON = isValidJSONString(fieldChange?.oldValue)
    ? JSON.parse(fieldChange?.oldValue)
    : {};

  const value = newValueJSON ?? oldValueJSON;

  if (fieldChange.name === EntityField.COLUMNS) {
    return `${t('label.column-lowercase-plural')} ${value
      ?.map((val: TableColumn) => val?.name)
      .join(', ')}`;
  } else if (
    fieldChange.name === 'tags' ||
    fieldChange.name?.endsWith('tags')
  ) {
    return `${t('label.tag-lowercase-plural')} ${value
      ?.map((val: TagLabel) => val?.tagFQN)
      ?.join(', ')}`;
  } else if (fieldChange.name === 'owner') {
    return `${fieldChange.name} ${value.name}`;
  } else {
    return fieldChange.name;
  }
};

const getSummaryText = (
  isPrefix: boolean,
  fieldsChanged: FieldChange[],
  actionType: string,
  actionText: string
) => {
  const prefix = isPrefix ? `+ ${actionType}` : '';

  return `${prefix} ${fieldsChanged.map(summaryFormatter).join(', ')} ${
    !isPrefix
      ? t('label.has-been-action-type-lowercase', {
          actionType: actionText,
        })
      : ''
  } `;
};

export const getSummary = (
  changeDescription: ChangeDescription,
  isPrefix = false
) => {
  const fieldsAdded = [...(changeDescription?.fieldsAdded || [])];
  const fieldsDeleted = [...(changeDescription?.fieldsDeleted || [])];
  const fieldsUpdated = [
    ...(changeDescription?.fieldsUpdated?.filter(
      (field) => field.name !== 'deleted'
    ) || []),
  ];
  const isDeleteUpdated = [
    ...(changeDescription?.fieldsUpdated?.filter(
      (field) => field.name === 'deleted'
    ) || []),
  ];

  return (
    <Fragment>
      {isDeleteUpdated?.length > 0 ? (
        <Typography.Paragraph>
          {isDeleteUpdated
            .map((field) => {
              return field.newValue
                ? t('message.data-asset-has-been-action-type', {
                    actionType: t('label.deleted-lowercase'),
                  })
                : t('message.data-asset-has-been-action-type', {
                    actionType: t('label.restored-lowercase'),
                  });
            })
            .join(', ')}
        </Typography.Paragraph>
      ) : null}
      {fieldsAdded?.length > 0 ? (
        <Typography.Paragraph>
          {getSummaryText(
            isPrefix,
            fieldsAdded,
            t('label.added'),
            t('label.added-lowercase')
          )}
        </Typography.Paragraph>
      ) : null}
      {fieldsUpdated?.length ? (
        <Typography.Paragraph>
          {getSummaryText(
            isPrefix,
            fieldsUpdated,
            t('label.edited'),
            t('label.updated-lowercase')
          )}
        </Typography.Paragraph>
      ) : null}
      {fieldsDeleted?.length ? (
        <Typography.Paragraph>
          {getSummaryText(
            isPrefix,
            fieldsDeleted,
            t('label.removed'),
            t('label.deleted-lowercase')
          )}
        </Typography.Paragraph>
      ) : null}
    </Fragment>
  );
};

export const isMajorVersion = (version1: string, version2: string) => {
  const v1 = parseFloat(version1);
  const v2 = parseFloat(version2);
  const flag = !isNaN(v1) && !isNaN(v2);
  if (flag) {
    return v1 + 1 === v2;
  }

  return flag;
};

// remove tags from a list if same present in b list
export const removeDuplicateTags = (a: TagLabel[], b: TagLabel[]): TagLabel[] =>
  a.filter(
    (item) => !b.map((secondItem) => secondItem.tagFQN).includes(item.tagFQN)
  );

export function getEntityDescriptionDiff<
  A extends TableColumn | ContainerColumn | Field
>(
  entityDiff: EntityDiffProps,
  changedEntityName?: string,
  entityList: A[] = []
) {
  const oldDescription = getChangedEntityOldValue(entityDiff);
  const newDescription = getChangedEntityNewValue(entityDiff);

  const formatEntityData = (arr: Array<A>) => {
    arr?.forEach((i) => {
      if (isEqual(i.name, changedEntityName)) {
        i.description = getTextDiff(
          oldDescription ?? '',
          newDescription ?? '',
          i.description
        );
      } else {
        formatEntityData(i?.children as Array<A>);
      }
    });
  };

  formatEntityData(entityList);

  return entityList;
}

export function getEntityTagDiff<
  A extends TableColumn | ContainerColumn | Field
>(entityDiff: EntityDiffProps, changedEntityName?: string, entityList?: A[]) {
  const oldTags: TagLabel[] = JSON.parse(
    getChangedEntityOldValue(entityDiff) ?? '[]'
  );
  const newTags: TagLabel[] = JSON.parse(
    getChangedEntityNewValue(entityDiff) ?? '[]'
  );

  const formatColumnData = (arr: Array<A>) => {
    arr?.forEach((i) => {
      if (isEqual(i.name, changedEntityName)) {
        const flag: { [x: string]: boolean } = {};
        const uniqueTags: TagLabelWithStatus[] = [];
        const tagsDiff = getTagsDiff(oldTags, newTags);

        [...tagsDiff, ...(i.tags as TagLabelWithStatus[])].forEach(
          (elem: TagLabelWithStatus) => {
            if (!flag[elem.tagFQN]) {
              flag[elem.tagFQN] = true;
              uniqueTags.push(elem);
            }
          }
        );
        i.tags = uniqueTags;
      } else {
        formatColumnData(i?.children as Array<A>);
      }
    });
  };

  formatColumnData(entityList ?? []);

  return entityList ?? [];
}

export const getOwnerInfo = (owner: EntityReference, ownerLabel: ReactNode) => {
  const isTeamType = owner.type === 'team';

  return (
    <Space className="m-r-xss" size={4}>
      {isTeamType ? (
        <IconTeamsGrey height={18} width={18} />
      ) : (
        <ProfilePicture
          displayName={getEntityName(owner)}
          id={owner.id ?? ''}
          name={owner.name ?? ''}
          textClass="text-xs"
          type="circle"
          width="20"
        />
      )}
      <Link
        to={
          isTeamType
            ? getTeamAndUserDetailsPath(owner.name ?? '')
            : getUserPath(owner.name ?? '')
        }>
        {ownerLabel}
      </Link>
    </Space>
  );
};

export const getCommonExtraInfoForVersionDetails = (
  changeDescription: ChangeDescription,
  owner?: EntityReference,
  tier?: TagLabel
) => {
  const ownerDiff = getDiffByFieldName('owner', changeDescription);

  const oldOwner = JSON.parse(getChangedEntityOldValue(ownerDiff) ?? '{}');
  const newOwner = JSON.parse(getChangedEntityNewValue(ownerDiff) ?? '{}');
  const ownerPlaceHolder = getEntityName(owner);

  const tagsDiff = getDiffByFieldName('tags', changeDescription, true);
  const newTier = [
    ...JSON.parse(getChangedEntityNewValue(tagsDiff) ?? '[]'),
  ].find((t) => (t?.tagFQN as string).startsWith('Tier'));

  const oldTier = [
    ...JSON.parse(getChangedEntityOldValue(tagsDiff) ?? '[]'),
  ].find((t) => (t?.tagFQN as string).startsWith('Tier'));

  let ownerValue: ReactNode = getEntityName(owner);
  let ownerRef = owner;
  let tierValue: ReactNode = '';

  if (
    !isUndefined(ownerDiff.added) ||
    !isUndefined(ownerDiff.deleted) ||
    !isUndefined(ownerDiff.updated)
  ) {
    ownerRef = isEmpty(newOwner) ? oldOwner : newOwner;
    ownerValue = getDiffValue(getEntityName(oldOwner), getEntityName(newOwner));
  } else if (owner) {
    getDiffValue(ownerPlaceHolder, ownerPlaceHolder);
  }

  if (!isUndefined(newTier) || !isUndefined(oldTier)) {
    tierValue = getDiffValue(
      oldTier?.tagFQN?.split(FQN_SEPARATOR_CHAR)[1] || '',
      newTier?.tagFQN?.split(FQN_SEPARATOR_CHAR)[1] || ''
    );
  } else if (tier?.tagFQN) {
    tierValue = tier?.tagFQN.split(FQN_SEPARATOR_CHAR)[1];
  }

  const extraInfo = {
    ownerDisplayName: ownerValue,
    tierDisplayName: tierValue,
    ownerRef,
  };

  return extraInfo;
};

export function getNewColumnFromColDiff<
  A extends TableColumn | ContainerColumn
>(newCol: Array<A>): Array<A> {
  return newCol.map((col) => {
    let children: Array<A> | undefined;
    if (!isEmpty(col.children)) {
      children = getNewColumnFromColDiff(col.children as Array<A>);
    }

    return {
      ...col,
      tags: col.tags?.map((tag) => ({ ...tag, removed: true })),
      description: getTextDiff(col.description ?? '', ''),
      dataTypeDisplay: getTextDiff(col.dataTypeDisplay ?? '', ''),
      name: getTextDiff(col.name, ''),
      children,
    };
  });
}

function createAddedColumnsDiff<A extends TableColumn | ContainerColumn>(
  columnsDiff: EntityDiffProps,
  colList: A[] = []
) {
  const newCol: Array<A> = JSON.parse(columnsDiff.added?.newValue ?? '[]');

  newCol.forEach((col) => {
    const formatColumnData = (arr: Array<A>, updateAll?: boolean) => {
      arr?.forEach((i) => {
        if (isEqual(i.name, col.name) || updateAll) {
          i.tags = i.tags?.map((tag) => ({ ...tag, added: true }));
          i.description = getTextDiff('', i.description ?? '');
          i.dataTypeDisplay = getTextDiff('', i.dataTypeDisplay ?? '');
          i.name = getTextDiff('', i.name);
          if (!isEmpty(i.children)) {
            formatColumnData(i?.children as Array<A>, true);
          }
        } else {
          formatColumnData(i?.children as Array<A>);
        }
      });
    };
    formatColumnData(colList);
  });
}

export function addDeletedColumnsDiff<A extends TableColumn | ContainerColumn>(
  columnsDiff: EntityDiffProps,
  colList: A[] = [],
  changedEntity = ''
) {
  const newCol: Array<A> = JSON.parse(columnsDiff.deleted?.oldValue ?? '[]');
  const newColumns = getNewColumnFromColDiff(newCol);

  const insertNewColumn = (
    changedEntityField: string,
    colArray: Array<TableColumn | ContainerColumn>
  ) => {
    const fieldsArray = changedEntityField.split(FQN_SEPARATOR_CHAR);
    if (isEmpty(changedEntityField)) {
      const nonExistingColumns = newColumns.filter((newColumn) =>
        isUndefined(colArray.find((col) => col.name === newColumn.name))
      );
      colArray.unshift(...nonExistingColumns);
    } else {
      const parentField = fieldsArray.shift();
      const arr = colArray.find((col) => col.name === parentField)?.children;

      insertNewColumn(fieldsArray.join(FQN_SEPARATOR_CHAR), arr ?? []);
    }
  };
  insertNewColumn(changedEntity, colList);
}

export function getColumnsDiff<A extends TableColumn | ContainerColumn>(
  columnsDiff: EntityDiffProps,
  colList: A[] = [],
  changedEntity = ''
) {
  if (columnsDiff.added) {
    createAddedColumnsDiff(columnsDiff, colList);
  }
  if (columnsDiff.deleted) {
    addDeletedColumnsDiff(columnsDiff, colList, changedEntity);
  }

  return uniqBy(colList, 'name');
}

export const getAllDiffByFieldName = (
  name: string,
  changeDescription: ChangeDescription,
  exactMatch?: boolean
): EntityDiffWithMultiChanges => {
  const fieldsAdded = changeDescription?.fieldsAdded || [];
  const fieldsDeleted = changeDescription?.fieldsDeleted || [];
  const fieldsUpdated = changeDescription?.fieldsUpdated || [];
  if (exactMatch) {
    return {
      added: fieldsAdded.filter((ch) => ch.name === name),
      deleted: fieldsDeleted.filter((ch) => ch.name === name),
      updated: fieldsUpdated.filter((ch) => ch.name === name),
    };
  } else {
    return {
      added: fieldsAdded.filter((ch) => ch.name?.includes(name)),
      deleted: fieldsDeleted.filter((ch) => ch.name?.includes(name)),
      updated: fieldsUpdated.filter((ch) => ch.name?.includes(name)),
    };
  }
};

export const getAllChangedEntityNames = (
  diffObject: EntityDiffWithMultiChanges
) => {
  const changedEntityNames: string[] = [];
  Object.keys(diffObject).forEach((key) => {
    const changedValues = diffObject[key as keyof EntityDiffWithMultiChanges];

    if (changedValues) {
      changedValues.forEach((value) => {
        if (value.name) {
          changedEntityNames.push(value.name);
        }
      });
    }
  });

  return changedEntityNames;
};

export function getColumnsDataWithVersionChanges<
  A extends TableColumn | ContainerColumn | DataModelColumn
>(
  changeDescription: ChangeDescription,
  colList?: A[],
  isContainerEntity?: boolean
): Array<A> {
  const columnsDiff = getAllDiffByFieldName(
    EntityField.COLUMNS,
    changeDescription
  );

  const changedFields = getAllChangedEntityNames(columnsDiff);

  let newColumnsList = cloneDeep(colList);

  changedFields?.forEach((changedField) => {
    const columnDiff = getDiffByFieldName(changedField, changeDescription);
    const changedEntityName = getChangedEntityName(columnDiff);
    const changedColName = getChangeColumnNameFromDiffValue(changedEntityName);

    if (isEndsWithField(EntityField.DESCRIPTION, changedEntityName)) {
      newColumnsList = [
        ...getEntityDescriptionDiff(columnDiff, changedColName, colList),
      ];
    } else if (isEndsWithField(EntityField.TAGS, changedEntityName)) {
      newColumnsList = [
        ...getEntityTagDiff(columnDiff, changedColName, colList),
      ];
    } else if (!isEndsWithField(EntityField.CONSTRAINT, changedEntityName)) {
      const changedEntity = changedEntityName
        ?.split(FQN_SEPARATOR_CHAR)
        .slice(isContainerEntity ? 2 : 1)
        .join(FQN_SEPARATOR_CHAR);
      newColumnsList = [...getColumnsDiff(columnDiff, colList, changedEntity)];
    }
  });

  return newColumnsList ?? [];
}

export const getUpdatedExtensionDiffFields = (
  entityDetails: EntityDetails,
  extensionDiff: EntityDiffProps
) => {
  const extensionObj = entityDetails.extension;
  const newValues = getChangedEntityNewValue(extensionDiff);
  const oldValues = getChangedEntityOldValue(extensionDiff);

  const changedFieldName = extensionDiff.updated?.name?.split('.')[1];

  return extensionObj && changedFieldName
    ? {
        extensionObject: {
          ...extensionObj,
          [changedFieldName]: getTextDiff(oldValues, newValues),
        },
      }
    : { extensionObject: {} };
};

export const getConstraintChanges = (
  changeDescription: ChangeDescription,
  fieldName: EntityField
) => {
  const constraintAddedDiff = getAllDiffByFieldName(
    fieldName,
    changeDescription
  ).added;
  const constraintDeletedDiff = getAllDiffByFieldName(
    fieldName,
    changeDescription
  ).deleted;
  const constraintUpdatedDiff = getAllDiffByFieldName(
    fieldName,
    changeDescription
  ).updated;

  const addedConstraintDiffs: FieldChange[] = [
    ...(constraintAddedDiff ?? []),
    ...(constraintUpdatedDiff ?? []),
  ];
  const deletedConstraintDiffs: FieldChange[] = [
    ...(constraintDeletedDiff ?? []),
    ...(constraintUpdatedDiff ?? []),
  ];

  return { addedConstraintDiffs, deletedConstraintDiffs };
};

const getMutuallyExclusiveDiffLabel = (value: boolean) => {
  if (value) {
    return t('label.yes');
  } else {
    return t('label.no');
  }
};

export const getMutuallyExclusiveDiff = (
  changeDescription: ChangeDescription,
  field: string,
  fallbackText?: string
) => {
  const fieldDiff = getDiffByFieldName(field, changeDescription, true);
  const oldField = getChangedEntityOldValue(fieldDiff);
  const newField = getChangedEntityNewValue(fieldDiff);

  const oldDisplayField = getMutuallyExclusiveDiffLabel(oldField);
  const newDisplayField = getMutuallyExclusiveDiffLabel(newField);

  return getTextDiff(
    toString(oldDisplayField) ?? '',
    toString(newDisplayField),
    toString(fallbackText)
  );
};

export const getBasicEntityInfoFromVersionData = (
  currentVersionData: VersionEntityTypes,
  entityType: EntityType
) => ({
  tier: getTierTags(currentVersionData.tags ?? []),
  owner: currentVersionData.owner,
  breadcrumbLinks: getEntityBreadcrumbs(currentVersionData, entityType),
  changeDescription:
    currentVersionData.changeDescription ?? ({} as ChangeDescription),
  deleted: Boolean(currentVersionData.deleted),
});

export const getCommonDiffsFromVersionData = (
  currentVersionData: VersionEntityTypes,
  changeDescription: ChangeDescription
) => ({
  tags: getEntityVersionTags(currentVersionData, changeDescription),
  displayName: getEntityVersionByField(
    changeDescription,
    EntityField.DISPLAYNAME,
    currentVersionData.displayName
  ),
  description: getEntityVersionByField(
    changeDescription,
    EntityField.DESCRIPTION,
    currentVersionData.description
  ),
});<|MERGE_RESOLUTION|>--- conflicted
+++ resolved
@@ -24,14 +24,8 @@
   diffWords,
   diffWordsWithSpace,
 } from 'diff';
-<<<<<<< HEAD
-import { Column as DataModelColumn } from 'generated/entity/data/dashboardDataModel';
-import { Glossary } from 'generated/entity/data/glossary';
-import { GlossaryTerm } from 'generated/entity/data/glossaryTerm';
-=======
 import { EntityType } from 'enums/entity.enum';
 import { Column as DataModelColumn } from 'generated/entity/data/dashboardDataModel';
->>>>>>> 890aae73
 import { Field } from 'generated/entity/data/topic';
 import { EntityReference } from 'generated/entity/type';
 import { t } from 'i18next';
@@ -39,7 +33,6 @@
   EntityDiffProps,
   EntityDiffWithMultiChanges,
 } from 'interface/EntityVersion.interface';
-import { ServicesType } from 'interface/service.interface';
 import {
   cloneDeep,
   isEmpty,
@@ -225,11 +218,7 @@
 };
 
 export const getEntityVersionTags = (
-<<<<<<< HEAD
-  currentVersionData: VersionData | Glossary | GlossaryTerm | ServicesType,
-=======
   currentVersionData: VersionEntityTypes,
->>>>>>> 890aae73
   changeDescription: ChangeDescription
 ) => {
   const tagsDiff = getDiffByFieldName('tags', changeDescription, true);
