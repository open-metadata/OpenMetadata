/*
 *  Copyright 2022 Collate.
 *  Licensed under the Apache License, Version 2.0 (the "License");
 *  you may not use this file except in compliance with the License.
 *  You may obtain a copy of the License at
 *  http://www.apache.org/licenses/LICENSE-2.0
 *  Unless required by applicable law or agreed to in writing, software
 *  distributed under the License is distributed on an "AS IS" BASIS,
 *  WITHOUT WARRANTIES OR CONDITIONS OF ANY KIND, either express or implied.
 *  See the License for the specific language governing permissions and
 *  limitations under the License.
 */

import { AxiosError } from 'axios';
import {
  OperationPermission,
  ResourceEntity,
} from 'components/PermissionProvider/PermissionProvider.interface';
import cryptoRandomString from 'crypto-random-string-with-promisify-polyfill';
import { ObjectStoreServiceType } from 'generated/entity/data/container';
import { t } from 'i18next';
import {
  Bucket,
  DynamicFormFieldType,
  ServicesData,
  ServiceTypes,
} from 'Models';
import React from 'react';
import { getEntityCount } from 'rest/miscAPI';
import { GlobalSettingOptions } from '../constants/GlobalSettings.constants';
import {
  addDBTIngestionGuide,
  addLineageIngestionGuide,
  addMetadataIngestionGuide,
  addProfilerIngestionGuide,
  addServiceGuide,
  addServiceGuideWOAirflow,
  addUsageIngestionGuide,
} from '../constants/service-guide.constant';
import {
  AIRBYTE,
  AIRFLOW,
  AMAZON_S3,
  AMUNDSEN,
  ATHENA,
  ATLAS,
  AZURESQL,
  BIGQUERY,
  CLICKHOUSE,
  DAGSTER,
  DASHBOARD_DEFAULT,
  DATABASE_DEFAULT,
  DATABRICK,
  DATALAKE,
  DEFAULT_SERVICE,
  DELTALAKE,
  DOMO,
  DRUID,
  DYNAMODB,
  FIVETRAN,
  GLUE,
  HIVE,
  IBMDB2,
  KAFKA,
  KINESIS,
  LOGO,
  LOOKER,
  MARIADB,
  METABASE,
  MLFLOW,
  MODE,
  MSSQL,
  MYSQL,
  NIFI,
  ORACLE,
  PINOT,
  PIPELINE_DEFAULT,
  POSTGRES,
  POWERBI,
  PRESTO,
  PULSAR,
  QUICKSIGHT,
  REDASH,
  REDPANDA,
  REDSHIFT,
  SAGEMAKER,
  SALESFORCE,
  SCIKIT,
  serviceTypes,
  SERVICE_TYPE_MAP,
  SINGLESTORE,
  SNOWFLAKE,
  SQLITE,
  SUPERSET,
  TABLEAU,
  TOPIC_DEFAULT,
  TRINO,
  VERTICA,
} from '../constants/Services.constant';
import { PROMISE_STATE } from '../enums/common.enum';
import { ServiceCategory } from '../enums/service.enum';
import { Database } from '../generated/entity/data/database';
import { MlModelServiceType } from '../generated/entity/data/mlmodel';
import {
  DashboardService,
  DashboardServiceType,
} from '../generated/entity/services/dashboardService';
import { DatabaseServiceType } from '../generated/entity/services/databaseService';
import {
  IngestionPipeline,
  PipelineType as IngestionPipelineType,
} from '../generated/entity/services/ingestionPipelines/ingestionPipeline';
import {
  MessagingService,
  MessagingServiceType,
} from '../generated/entity/services/messagingService';
import { MetadataServiceType } from '../generated/entity/services/metadataService';
import { MlmodelService } from '../generated/entity/services/mlmodelService';
import {
  PipelineService,
  PipelineServiceType,
} from '../generated/entity/services/pipelineService';
import { ServicesType } from '../interface/service.interface';
import { getEntityDeleteMessage, pluralize } from './CommonUtils';
import { getDashboardURL } from './DashboardServiceUtils';
import { getBrokers } from './MessagingServiceUtils';
import { showErrorToast } from './ToastUtils';

export const serviceTypeLogo = (type: string) => {
  switch (type) {
    case DatabaseServiceType.Mysql:
      return MYSQL;

    case DatabaseServiceType.Redshift:
      return REDSHIFT;

    case DatabaseServiceType.BigQuery:
      return BIGQUERY;

    case DatabaseServiceType.Hive:
      return HIVE;

    case DatabaseServiceType.Postgres:
      return POSTGRES;

    case DatabaseServiceType.Oracle:
      return ORACLE;

    case DatabaseServiceType.Snowflake:
      return SNOWFLAKE;

    case DatabaseServiceType.Mssql:
      return MSSQL;

    case DatabaseServiceType.Athena:
      return ATHENA;

    case DatabaseServiceType.Presto:
      return PRESTO;

    case DatabaseServiceType.Trino:
      return TRINO;

    case DatabaseServiceType.Glue:
      return GLUE;

    case DatabaseServiceType.DomoDatabase:
      return DOMO;

    case DatabaseServiceType.MariaDB:
      return MARIADB;

    case DatabaseServiceType.Vertica:
      return VERTICA;

    case DatabaseServiceType.AzureSQL:
      return AZURESQL;

    case DatabaseServiceType.Clickhouse:
      return CLICKHOUSE;

    case DatabaseServiceType.Databricks:
      return DATABRICK;

    case DatabaseServiceType.Db2:
      return IBMDB2;

    case DatabaseServiceType.Druid:
      return DRUID;

    case DatabaseServiceType.DynamoDB:
      return DYNAMODB;

    case DatabaseServiceType.SingleStore:
      return SINGLESTORE;

    case DatabaseServiceType.SQLite:
      return SQLITE;

    case DatabaseServiceType.Salesforce:
      return SALESFORCE;

    case DatabaseServiceType.DeltaLake:
      return DELTALAKE;

    case DatabaseServiceType.PinotDB:
      return PINOT;

    case DatabaseServiceType.Datalake:
      return DATALAKE;

    case MessagingServiceType.Kafka:
      return KAFKA;

    case MessagingServiceType.Pulsar:
      return PULSAR;

    case MessagingServiceType.Redpanda:
      return REDPANDA;

    case MessagingServiceType.Kinesis:
      return KINESIS;

    case DashboardServiceType.Superset:
      return SUPERSET;

    case DashboardServiceType.Looker:
      return LOOKER;

    case DashboardServiceType.Tableau:
      return TABLEAU;

    case DashboardServiceType.Redash:
      return REDASH;

    case DashboardServiceType.Metabase:
      return METABASE;

    case DashboardServiceType.PowerBI:
      return POWERBI;

    case DashboardServiceType.QuickSight:
      return QUICKSIGHT;

    case DashboardServiceType.DomoDashboard:
      return DOMO;
    case DashboardServiceType.Mode:
      return MODE;

    case PipelineServiceType.Airflow:
      return AIRFLOW;

    case PipelineServiceType.Airbyte:
      return AIRBYTE;

    case PipelineServiceType.Dagster:
      return DAGSTER;

    case PipelineServiceType.Fivetran:
      return FIVETRAN;

    case PipelineServiceType.GluePipeline:
      return GLUE;

    case PipelineServiceType.Nifi:
      return NIFI;

    case PipelineServiceType.DomoPipeline:
      return DOMO;

    case MlModelServiceType.Mlflow:
      return MLFLOW;

    case MlModelServiceType.Sklearn:
      return SCIKIT;
    case MlModelServiceType.SageMaker:
      return SAGEMAKER;

    case MetadataServiceType.Amundsen:
      return AMUNDSEN;

    case MetadataServiceType.Atlas:
      return ATLAS;

    case MetadataServiceType.OpenMetadata:
      return LOGO;

    case ObjectStoreServiceType.S3:
      return AMAZON_S3;

    default: {
      let logo;
      if (serviceTypes.messagingServices.includes(type)) {
        logo = TOPIC_DEFAULT;
      } else if (serviceTypes.dashboardServices.includes(type)) {
        logo = DASHBOARD_DEFAULT;
      } else if (serviceTypes.pipelineServices.includes(type)) {
        logo = PIPELINE_DEFAULT;
      } else if (serviceTypes.databaseServices.includes(type)) {
        logo = DATABASE_DEFAULT;
      } else {
        logo = DEFAULT_SERVICE;
      }

      return logo;
    }
  }
};

export const fromISOString = (isoValue = '') => {
  if (isoValue) {
    // 'P1DT 0H 0M'
    const [d, hm] = isoValue.split('T');
    const day = +d.replace('D', '').replace('P', '');
    const [h, time] = hm.split('H');
    const minute = +time.replace('M', '');

    return { day, hour: +h, minute };
  } else {
    return {
      day: 1,
      hour: 0,
      minute: 0,
    };
  }
};

export const getFrequencyTime = (isoDate: string): string => {
  const { day, hour, minute } = fromISOString(isoDate);

  return `${day}D-${hour}H-${minute}M`;
};

export const getServiceCategoryFromType = (type: string): ServiceTypes => {
  let serviceCategory: ServiceTypes = 'databaseServices';
  for (const category in serviceTypes) {
    if (serviceTypes[category as ServiceTypes].includes(type)) {
      serviceCategory = category as ServiceTypes;

      break;
    }
  }

  return serviceCategory;
};

// Note: This method is deprecated by "getEntityCountByType" of EntityUtils.ts
export const getEntityCountByService = (buckets: Array<Bucket>) => {
  const entityCounts = {
    tableCount: 0,
    topicCount: 0,
    dashboardCount: 0,
    pipelineCount: 0,
  };
  buckets?.forEach((bucket) => {
    if (serviceTypes.databaseServices.includes(bucket.key)) {
      entityCounts.tableCount += bucket.doc_count;
    } else if (serviceTypes.messagingServices.includes(bucket.key)) {
      entityCounts.topicCount += bucket.doc_count;
    } else if (serviceTypes.dashboardServices.includes(bucket.key)) {
      entityCounts.dashboardCount += bucket.doc_count;
    } else if (serviceTypes.pipelineServices.includes(bucket.key)) {
      entityCounts.pipelineCount += bucket.doc_count;
    }
  });

  return entityCounts;
};

export const getTotalEntityCountByService = (buckets: Array<Bucket> = []) => {
  let entityCounts = 0;
  buckets.forEach((bucket) => {
    entityCounts += bucket.doc_count;
  });

  return entityCounts;
};

export const getKeyValuePair = (obj: Record<string, string>) => {
  return Object.entries(obj).map((v) => {
    return {
      key: v[0],
      value: v[1],
    };
  });
};

export const getKeyValueObject = (arr: DynamicFormFieldType[]) => {
  const keyValuePair: Record<string, string> = {};

  arr.forEach((obj) => {
    if (obj.key && obj.value) {
      keyValuePair[obj.key] = obj.value;
    }
  });

  return keyValuePair;
};

export const getHostPortDetails = (hostport: string) => {
  let host = '',
    port = '';
  const newHostPort = hostport.split(':');

  port = newHostPort.splice(newHostPort.length - 1, 1).join();
  host = newHostPort.join(':');

  return {
    host,
    port,
  };
};

export const isRequiredDetailsAvailableForIngestion = (
  serviceCategory: ServiceCategory,
  data: ServicesData
) => {
  switch (serviceCategory) {
    case ServiceCategory.DATABASE_SERVICES: {
      const hostPort = getHostPortDetails(
        data?.databaseConnection?.hostPort || ''
      );

      return Boolean(hostPort.host && hostPort.port);
    }

    case ServiceCategory.MESSAGING_SERVICES:
    case ServiceCategory.PIPELINE_SERVICES:
    case ServiceCategory.DASHBOARD_SERVICES:
      return false;

    default:
      return true;
  }
};

export const servicePageTabs = (entity: string) => [
  {
    name: entity,
    path: entity.toLowerCase(),
  },
  {
    name: t('label.ingestion-plural'),
    path: 'ingestions',
  },
  {
    name: t('label.connection'),
    path: 'connection',
  },
];

export const getCurrentServiceTab = (
  tab: string,
  serviceName: ServiceTypes
) => {
  let currentTab;
  switch (tab) {
    case 'ingestions':
      currentTab = 2;

      break;

    case 'connection':
      currentTab = 3;

      break;

    case 'entity':
    default:
      currentTab = serviceName === ServiceCategory.METADATA_SERVICES ? 2 : 1;

      break;
  }

  return currentTab;
};

export const getFormattedGuideText = (
  text: string,
  toReplace: string,
  replacement: string,
  isGlobal = false
) => {
  const regExp = isGlobal ? new RegExp(toReplace, 'g') : new RegExp(toReplace);

  return text.replace(regExp, replacement);
};

export const getServiceIngestionStepGuide = (
  step: number,
  isIngestion: boolean,
  ingestionName: string,
  serviceName: string,
  ingestionType: IngestionPipelineType,
  showDeployTitle: boolean,
  isUpdated: boolean,
  isAirflowSetup = true
) => {
  let guide;
  if (isIngestion) {
    switch (ingestionType) {
      case IngestionPipelineType.Usage: {
        guide = addUsageIngestionGuide.find((item) => item.step === step);

        break;
      }
      case IngestionPipelineType.Lineage: {
        guide = addLineageIngestionGuide.find((item) => item.step === step);

        break;
      }
      case IngestionPipelineType.Profiler: {
        guide = addProfilerIngestionGuide.find((item) => item.step === step);

        break;
      }
      case IngestionPipelineType.Dbt: {
        guide = addDBTIngestionGuide.find((item) => item.step === step);

        break;
      }
      case IngestionPipelineType.Metadata:
      default: {
        guide = addMetadataIngestionGuide.find((item) => item.step === step);

        break;
      }
    }
  } else {
    guide =
      !isAirflowSetup && step === 4
        ? addServiceGuideWOAirflow
        : addServiceGuide.find((item) => item.step === step);
  }

  const getTitle = (title: string) => {
    const update = showDeployTitle
      ? title.replace(
          t('label.added'),
          `${t('label.updated')} & ${t('label.deployed')}`
        )
      : title.replace(t('label.added'), t('label.updated'));
    const newTitle = showDeployTitle
      ? title.replace(
          t('label.added'),
          `${t('label.added')} & ${t('label.deployed')}`
        )
      : title;

    return isUpdated ? update : newTitle;
  };

  return (
    <>
      {guide && (
        <>
          <h6 className="tw-heading tw-text-base">{getTitle(guide.title)}</h6>
          <div className="tw-mb-5">
            {isIngestion
              ? getFormattedGuideText(
                  guide.description,
                  `<${t('label.ingestion-pipeline-name')}>`,
                  `${ingestionName}`
                )
              : getFormattedGuideText(
                  guide.description,
                  `<${t('label.service-name')}>`,
                  serviceName
                )}
          </div>
        </>
      )}
    </>
  );
};

export const getIngestionName = (
  serviceName: string,
  type: IngestionPipelineType
) => {
  if (
    [
      IngestionPipelineType.Profiler,
      IngestionPipelineType.Metadata,
      IngestionPipelineType.Dbt,
    ].includes(type)
  ) {
    return `${serviceName}_${type}_${cryptoRandomString({
      length: 8,
      type: 'alphanumeric',
    })}`;
  } else {
    return `${serviceName}_${type}`;
  }
};

export const shouldTestConnection = (serviceType: string) => {
  return (
    serviceType !== DatabaseServiceType.CustomDatabase &&
    serviceType !== MessagingServiceType.CustomMessaging &&
    serviceType !== DashboardServiceType.CustomDashboard &&
    serviceType !== MlModelServiceType.CustomMlModel &&
    serviceType !== PipelineServiceType.CustomPipeline
  );
};

<<<<<<< HEAD
export const getServiceType = (serviceCat: ServiceCategory) => {
  const serviceTypeMap = {
    [ServiceCategory.DASHBOARD_SERVICES]: ServiceType.Dashboard,
    [ServiceCategory.DATABASE_SERVICES]: ServiceType.Database,
    [ServiceCategory.MESSAGING_SERVICES]: ServiceType.Messaging,
    [ServiceCategory.ML_MODEL_SERVICES]: ServiceType.MlModel,
    [ServiceCategory.METADATA_SERVICES]: ServiceType.Metadata,
    [ServiceCategory.OBJECT_STORE_SERVICES]: ServiceType.ObjectStore,
    [ServiceCategory.PIPELINE_SERVICES]: ServiceType.Pipeline,
  };

  return serviceTypeMap[serviceCat] ?? ServiceType.Database;
};
=======
export const getTestConnectionType = (serviceCat: ServiceCategory) =>
  SERVICE_TYPE_MAP[serviceCat];
>>>>>>> 4dad80e2

export const getServiceCreatedLabel = (serviceCategory: ServiceCategory) => {
  let serviceCat;
  switch (serviceCategory) {
    case ServiceCategory.DATABASE_SERVICES:
      serviceCat = t('label.database-lowercase');

      break;
    case ServiceCategory.MESSAGING_SERVICES:
      serviceCat = t('label.messaging-lowercase');

      break;
    case ServiceCategory.DASHBOARD_SERVICES:
      serviceCat = t('label.dashboard-lowercase');

      break;

    case ServiceCategory.PIPELINE_SERVICES:
      serviceCat = t('label.pipeline-lowercase');

      break;
    default:
      serviceCat = '';

      break;
  }

  return [serviceCat, t('label.service-lowercase')].join(' ');
};

export const setServiceSchemaCount = (
  data: Database[],
  callback: (value: React.SetStateAction<number>) => void
) => {
  const promises = data.map((database) =>
    getEntityCount('databaseSchemas', database.fullyQualifiedName)
  );

  Promise.allSettled(promises)
    .then((results) => {
      let count = 0;
      results.forEach((result) => {
        if (result.status === PROMISE_STATE.FULFILLED) {
          count += result.value?.paging?.total || 0;
        }
      });
      callback(count);
    })
    .catch((err: AxiosError) => showErrorToast(err));
};

export const setServiceTableCount = (
  data: Database[],
  callback: (value: React.SetStateAction<number>) => void
) => {
  const promises = data.map((database) =>
    getEntityCount('tables', database.fullyQualifiedName)
  );

  Promise.allSettled(promises)
    .then((results) => {
      let count = 0;
      results.forEach((result) => {
        if (result.status === PROMISE_STATE.FULFILLED) {
          count += result.value?.paging?.total || 0;
        }
      });
      callback(count);
    })
    .catch((err: AxiosError) => showErrorToast(err));
};

export const getOptionalFields = (
  service: ServicesType,
  serviceName: ServiceCategory
): JSX.Element => {
  switch (serviceName) {
    case ServiceCategory.MESSAGING_SERVICES: {
      const messagingService = service as MessagingService;

      return (
        <div className="tw-mb-1 tw-truncate" data-testid="additional-field">
          <label className="tw-mb-0">{t('label.broker-plural')}:</label>
          <span
            className=" tw-ml-1 tw-font-normal tw-text-grey-body"
            data-testid="brokers">
            {getBrokers(messagingService.connection?.config)}
          </span>
        </div>
      );
    }
    case ServiceCategory.DASHBOARD_SERVICES: {
      const dashboardService = service as DashboardService;

      return (
        <div className="tw-mb-1 tw-truncate" data-testid="additional-field">
          <label className="tw-mb-0">{t('label.url-uppercase')}:</label>
          <span
            className=" tw-ml-1 tw-font-normal tw-text-grey-body"
            data-testid="dashboard-url">
            {getDashboardURL(dashboardService.connection?.config)}
          </span>
        </div>
      );
    }
    case ServiceCategory.PIPELINE_SERVICES: {
      const pipelineService = service as PipelineService;

      return (
        <div className="tw-mb-1 tw-truncate" data-testid="additional-field">
          <label className="tw-mb-0">{t('label.url-uppercase')}:</label>
          <span
            className=" tw-ml-1 tw-font-normal tw-text-grey-body"
            data-testid="pipeline-url">
            {pipelineService.connection?.config?.hostPort || '--'}
          </span>
        </div>
      );
    }

    case ServiceCategory.ML_MODEL_SERVICES: {
      const mlmodel = service as MlmodelService;

      return (
        <>
          <div className="tw-mb-1 tw-truncate" data-testid="additional-field">
            <label className="tw-mb-0">{t('label.registry')}:</label>
            <span
              className=" tw-ml-1 tw-font-normal tw-text-grey-body"
              data-testid="pipeline-url">
              {mlmodel.connection?.config?.registryUri || '--'}
            </span>
          </div>
          <div className="tw-mb-1 tw-truncate" data-testid="additional-field">
            <label className="tw-mb-0">{t('label.tracking')}:</label>
            <span
              className=" tw-ml-1 tw-font-normal tw-text-grey-body"
              data-testid="pipeline-url">
              {mlmodel.connection?.config?.trackingUri || '--'}
            </span>
          </div>
        </>
      );
    }
    default: {
      return <></>;
    }
  }
};

export const getDeleteEntityMessage = (
  serviceName: string,
  instanceCount: number,
  schemaCount: number,
  tableCount: number
) => {
  const service = serviceName?.slice(0, -1);

  switch (serviceName) {
    case ServiceCategory.DATABASE_SERVICES:
      return getEntityDeleteMessage(
        service || t('label.service'),
        `${pluralize(instanceCount, t('label.database'))}, ${pluralize(
          schemaCount,
          t('label.schema')
        )} ${t('label.and-lowercase')} ${pluralize(
          tableCount,
          t('label.table')
        )}`
      );

    case ServiceCategory.MESSAGING_SERVICES:
      return getEntityDeleteMessage(
        service || t('label.service'),
        pluralize(instanceCount, t('label.topic'))
      );

    case ServiceCategory.DASHBOARD_SERVICES:
      return getEntityDeleteMessage(
        service || t('label.service'),
        pluralize(instanceCount, t('label.dashboard'))
      );

    case ServiceCategory.PIPELINE_SERVICES:
      return getEntityDeleteMessage(
        service || t('label.service'),
        pluralize(instanceCount, t('label.pipeline'))
      );

    case ServiceCategory.METADATA_SERVICES:
      return getEntityDeleteMessage(
        service || t('label.service'),
        pluralize(instanceCount, t('label.metadata'))
      );

    case ServiceCategory.OBJECT_STORE_SERVICES:
      return getEntityDeleteMessage(
        service || t('label.service'),
        pluralize(instanceCount, t('label.container'))
      );

    default:
      return;
  }
};

export const getServiceRouteFromServiceType = (type: ServiceTypes) => {
  if (type === 'messagingServices') {
    return GlobalSettingOptions.MESSAGING;
  }
  if (type === 'dashboardServices') {
    return GlobalSettingOptions.DASHBOARDS;
  }
  if (type === 'pipelineServices') {
    return GlobalSettingOptions.PIPELINES;
  }
  if (type === 'mlmodelServices') {
    return GlobalSettingOptions.MLMODELS;
  }
  if (type === 'metadataServices') {
    return GlobalSettingOptions.METADATA;
  }
  if (type === 'objectStoreServices') {
    return GlobalSettingOptions.OBJECT_STORES;
  }

  return GlobalSettingOptions.DATABASES;
};

export const getResourceEntityFromServiceCategory = (
  category: string | ServiceCategory
) => {
  switch (category) {
    case 'dashboards':
    case ServiceCategory.DASHBOARD_SERVICES:
      return ResourceEntity.DASHBOARD_SERVICE;

    case 'databases':
    case ServiceCategory.DATABASE_SERVICES:
      return ResourceEntity.DATABASE_SERVICE;

    case 'mlModels':
    case ServiceCategory.ML_MODEL_SERVICES:
      return ResourceEntity.ML_MODEL_SERVICE;

    case 'messaging':
    case ServiceCategory.MESSAGING_SERVICES:
      return ResourceEntity.MESSAGING_SERVICE;

    case 'pipelines':
    case ServiceCategory.PIPELINE_SERVICES:
      return ResourceEntity.PIPELINE_SERVICE;

    case 'metadata':
    case ServiceCategory.METADATA_SERVICES:
      return ResourceEntity.METADATA_SERVICE;

    case 'objectStores':
    case ServiceCategory.OBJECT_STORE_SERVICES:
      return ResourceEntity.OBJECT_STORE_SERVICE;
  }

  return ResourceEntity.DATABASE_SERVICE;
};

export const getCountLabel = (serviceName: ServiceTypes) => {
  switch (serviceName) {
    case ServiceCategory.DASHBOARD_SERVICES:
      return t('label.dashboard-plural');
    case ServiceCategory.MESSAGING_SERVICES:
      return t('label.topic-plural');
    case ServiceCategory.PIPELINE_SERVICES:
      return t('label.pipeline-plural');
    case ServiceCategory.ML_MODEL_SERVICES:
      return t('label.ml-model-plural');
    case ServiceCategory.OBJECT_STORE_SERVICES:
      return t('label.container-plural');
    case ServiceCategory.DATABASE_SERVICES:
    default:
      return t('label.database-plural');
  }
};

export const getServicePageTabs = (
  serviceName: ServiceTypes,
  instanceCount: number,
  ingestions: IngestionPipeline[],
  servicePermission: OperationPermission
) => {
  const tabs = [];

  if (serviceName !== ServiceCategory.METADATA_SERVICES) {
    tabs.push({
      name: getCountLabel(serviceName),
      isProtected: false,
      position: 1,
      count: instanceCount,
    });
  }

  tabs.push(
    {
      name: t('label.ingestion-plural'),
      isProtected: false,

      position: 2,
      count: ingestions.length,
    },
    {
      name: t('label.connection'),
      isProtected: !servicePermission.EditAll,
      isHidden: !servicePermission.EditAll,
      position: 3,
    }
  );

  return tabs;
};

export const getTestConnectionName = (connectionType: string) => {
  return `test-connection-${connectionType}-${cryptoRandomString({
    length: 8,
    type: 'alphanumeric',
  })}`;
};<|MERGE_RESOLUTION|>--- conflicted
+++ resolved
@@ -604,24 +604,8 @@
   );
 };
 
-<<<<<<< HEAD
-export const getServiceType = (serviceCat: ServiceCategory) => {
-  const serviceTypeMap = {
-    [ServiceCategory.DASHBOARD_SERVICES]: ServiceType.Dashboard,
-    [ServiceCategory.DATABASE_SERVICES]: ServiceType.Database,
-    [ServiceCategory.MESSAGING_SERVICES]: ServiceType.Messaging,
-    [ServiceCategory.ML_MODEL_SERVICES]: ServiceType.MlModel,
-    [ServiceCategory.METADATA_SERVICES]: ServiceType.Metadata,
-    [ServiceCategory.OBJECT_STORE_SERVICES]: ServiceType.ObjectStore,
-    [ServiceCategory.PIPELINE_SERVICES]: ServiceType.Pipeline,
-  };
-
-  return serviceTypeMap[serviceCat] ?? ServiceType.Database;
-};
-=======
-export const getTestConnectionType = (serviceCat: ServiceCategory) =>
+export const getServiceType = (serviceCat: ServiceCategory) =>
   SERVICE_TYPE_MAP[serviceCat];
->>>>>>> 4dad80e2
 
 export const getServiceCreatedLabel = (serviceCategory: ServiceCategory) => {
   let serviceCat;
