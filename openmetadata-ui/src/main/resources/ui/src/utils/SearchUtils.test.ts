--- conflicted
+++ resolved
@@ -255,7 +255,222 @@
       { value: 'key4', title: 'key4' },
     ]);
   });
-<<<<<<< HEAD
+
+  describe('with sourceFieldOptionType parameter', () => {
+    it('should extract label and value from sourceFieldOptionType mapping', () => {
+      const buckets = [
+        {
+          key: 'bucket1',
+          'top_hits#top': {
+            hits: {
+              hits: [
+                {
+                  _source: {
+                    displayName: 'User 1',
+                    fullyQualifiedName: 'user1@domain.com',
+                  },
+                },
+              ],
+            },
+          },
+        },
+        {
+          key: 'bucket2',
+          'top_hits#top': {
+            hits: {
+              hits: [
+                {
+                  _source: {
+                    displayName: 'User 2',
+                    fullyQualifiedName: 'user2@domain.com',
+                  },
+                },
+              ],
+            },
+          },
+        },
+      ];
+
+      const result = parseBucketsData(buckets, undefined, {
+        label: 'displayName',
+        value: 'fullyQualifiedName',
+      });
+
+      expect(result).toEqual([
+        { title: 'User 1', value: 'user1@domain.com' },
+        { title: 'User 2', value: 'user2@domain.com' },
+      ]);
+    });
+
+    it('should handle missing label field in sourceFieldOptionType', () => {
+      const buckets = [
+        {
+          key: 'bucket1',
+          'top_hits#top': {
+            hits: {
+              hits: [
+                {
+                  _source: {
+                    fullyQualifiedName: 'user1@domain.com',
+                  },
+                },
+              ],
+            },
+          },
+        },
+      ];
+
+      const result = parseBucketsData(buckets, undefined, {
+        label: 'displayName',
+        value: 'fullyQualifiedName',
+      });
+
+      expect(result).toEqual([{ title: undefined, value: 'user1@domain.com' }]);
+    });
+
+    it('should handle missing value field in sourceFieldOptionType', () => {
+      const buckets = [
+        {
+          key: 'bucket1',
+          'top_hits#top': {
+            hits: {
+              hits: [
+                {
+                  _source: {
+                    displayName: 'User 1',
+                  },
+                },
+              ],
+            },
+          },
+        },
+      ];
+
+      const result = parseBucketsData(buckets, undefined, {
+        label: 'displayName',
+        value: 'fullyQualifiedName',
+      });
+
+      expect(result).toEqual([{ title: 'User 1', value: undefined }]);
+    });
+
+    it('should handle empty _source in sourceFieldOptionType', () => {
+      const buckets = [
+        {
+          key: 'bucket1',
+          'top_hits#top': {
+            hits: {
+              hits: [
+                {
+                  _source: {},
+                },
+              ],
+            },
+          },
+        },
+      ];
+
+      const result = parseBucketsData(buckets, undefined, {
+        label: 'displayName',
+        value: 'fullyQualifiedName',
+      });
+
+      expect(result).toEqual([{ title: undefined, value: undefined }]);
+    });
+
+    it('should prioritize sourceFieldOptionType over sourceFields', () => {
+      const buckets = [
+        {
+          key: 'bucket1',
+          'top_hits#top': {
+            hits: {
+              hits: [
+                {
+                  _source: {
+                    displayName: 'Display Name',
+                    fullyQualifiedName: 'fqn@domain.com',
+                    nested: {
+                      field: 'nested value',
+                    },
+                  },
+                },
+              ],
+            },
+          },
+        },
+      ];
+
+      const result = parseBucketsData(buckets, 'nested.field', {
+        label: 'displayName',
+        value: 'fullyQualifiedName',
+      });
+
+      expect(result).toEqual([
+        { title: 'Display Name', value: 'fqn@domain.com' },
+      ]);
+    });
+
+    it('should handle multiple buckets with different source data', () => {
+      const buckets = [
+        {
+          key: 'bucket1',
+          'top_hits#top': {
+            hits: {
+              hits: [
+                {
+                  _source: {
+                    displayName: 'Team A',
+                    fullyQualifiedName: 'team_a',
+                  },
+                },
+              ],
+            },
+          },
+        },
+        {
+          key: 'bucket2',
+          'top_hits#top': {
+            hits: {
+              hits: [
+                {
+                  _source: {
+                    displayName: 'Team B',
+                    fullyQualifiedName: 'team_b',
+                  },
+                },
+              ],
+            },
+          },
+        },
+        {
+          key: 'bucket3',
+          'top_hits#top': {
+            hits: {
+              hits: [
+                {
+                  _source: {
+                    displayName: 'Team C',
+                    fullyQualifiedName: 'team_c',
+                  },
+                },
+              ],
+            },
+          },
+        },
+      ];
+
+      const result = parseBucketsData(buckets, undefined, {
+        label: 'displayName',
+        value: 'fullyQualifiedName',
+      });
+
+      expect(result).toEqual([
+        { title: 'Team A', value: 'team_a' },
+        { title: 'Team B', value: 'team_b' },
+        { title: 'Team C', value: 'team_c' },
+      ]);
+    });
+  });
 });
 
 describe('getTermQuery', () => {
@@ -891,222 +1106,6 @@
           },
         },
       });
-=======
-
-  describe('with sourceFieldOptionType parameter', () => {
-    it('should extract label and value from sourceFieldOptionType mapping', () => {
-      const buckets = [
-        {
-          key: 'bucket1',
-          'top_hits#top': {
-            hits: {
-              hits: [
-                {
-                  _source: {
-                    displayName: 'User 1',
-                    fullyQualifiedName: 'user1@domain.com',
-                  },
-                },
-              ],
-            },
-          },
-        },
-        {
-          key: 'bucket2',
-          'top_hits#top': {
-            hits: {
-              hits: [
-                {
-                  _source: {
-                    displayName: 'User 2',
-                    fullyQualifiedName: 'user2@domain.com',
-                  },
-                },
-              ],
-            },
-          },
-        },
-      ];
-
-      const result = parseBucketsData(buckets, undefined, {
-        label: 'displayName',
-        value: 'fullyQualifiedName',
-      });
-
-      expect(result).toEqual([
-        { title: 'User 1', value: 'user1@domain.com' },
-        { title: 'User 2', value: 'user2@domain.com' },
-      ]);
-    });
-
-    it('should handle missing label field in sourceFieldOptionType', () => {
-      const buckets = [
-        {
-          key: 'bucket1',
-          'top_hits#top': {
-            hits: {
-              hits: [
-                {
-                  _source: {
-                    fullyQualifiedName: 'user1@domain.com',
-                  },
-                },
-              ],
-            },
-          },
-        },
-      ];
-
-      const result = parseBucketsData(buckets, undefined, {
-        label: 'displayName',
-        value: 'fullyQualifiedName',
-      });
-
-      expect(result).toEqual([{ title: undefined, value: 'user1@domain.com' }]);
-    });
-
-    it('should handle missing value field in sourceFieldOptionType', () => {
-      const buckets = [
-        {
-          key: 'bucket1',
-          'top_hits#top': {
-            hits: {
-              hits: [
-                {
-                  _source: {
-                    displayName: 'User 1',
-                  },
-                },
-              ],
-            },
-          },
-        },
-      ];
-
-      const result = parseBucketsData(buckets, undefined, {
-        label: 'displayName',
-        value: 'fullyQualifiedName',
-      });
-
-      expect(result).toEqual([{ title: 'User 1', value: undefined }]);
-    });
-
-    it('should handle empty _source in sourceFieldOptionType', () => {
-      const buckets = [
-        {
-          key: 'bucket1',
-          'top_hits#top': {
-            hits: {
-              hits: [
-                {
-                  _source: {},
-                },
-              ],
-            },
-          },
-        },
-      ];
-
-      const result = parseBucketsData(buckets, undefined, {
-        label: 'displayName',
-        value: 'fullyQualifiedName',
-      });
-
-      expect(result).toEqual([{ title: undefined, value: undefined }]);
-    });
-
-    it('should prioritize sourceFieldOptionType over sourceFields', () => {
-      const buckets = [
-        {
-          key: 'bucket1',
-          'top_hits#top': {
-            hits: {
-              hits: [
-                {
-                  _source: {
-                    displayName: 'Display Name',
-                    fullyQualifiedName: 'fqn@domain.com',
-                    nested: {
-                      field: 'nested value',
-                    },
-                  },
-                },
-              ],
-            },
-          },
-        },
-      ];
-
-      const result = parseBucketsData(buckets, 'nested.field', {
-        label: 'displayName',
-        value: 'fullyQualifiedName',
-      });
-
-      expect(result).toEqual([
-        { title: 'Display Name', value: 'fqn@domain.com' },
-      ]);
-    });
-
-    it('should handle multiple buckets with different source data', () => {
-      const buckets = [
-        {
-          key: 'bucket1',
-          'top_hits#top': {
-            hits: {
-              hits: [
-                {
-                  _source: {
-                    displayName: 'Team A',
-                    fullyQualifiedName: 'team_a',
-                  },
-                },
-              ],
-            },
-          },
-        },
-        {
-          key: 'bucket2',
-          'top_hits#top': {
-            hits: {
-              hits: [
-                {
-                  _source: {
-                    displayName: 'Team B',
-                    fullyQualifiedName: 'team_b',
-                  },
-                },
-              ],
-            },
-          },
-        },
-        {
-          key: 'bucket3',
-          'top_hits#top': {
-            hits: {
-              hits: [
-                {
-                  _source: {
-                    displayName: 'Team C',
-                    fullyQualifiedName: 'team_c',
-                  },
-                },
-              ],
-            },
-          },
-        },
-      ];
-
-      const result = parseBucketsData(buckets, undefined, {
-        label: 'displayName',
-        value: 'fullyQualifiedName',
-      });
-
-      expect(result).toEqual([
-        { title: 'Team A', value: 'team_a' },
-        { title: 'Team B', value: 'team_b' },
-        { title: 'Team C', value: 'team_c' },
-      ]);
->>>>>>> a3e5190f
     });
   });
 });