--- conflicted
+++ resolved
@@ -12,17 +12,11 @@
  *  limitations under the License.
  */
 
-<<<<<<< HEAD
-import { Divider } from 'antd';
-
-import { isArray, isObject, isUndefined } from 'lodash';
-=======
 import Icon from '@ant-design/icons';
 import { Divider, Tooltip, Typography } from 'antd';
 import classNames from 'classnames';
 import { t } from 'i18next';
 import { isArray, isEmpty, isObject, isUndefined } from 'lodash';
->>>>>>> 50a798dd
 import React, { ReactNode } from 'react';
 import { ReactComponent as IconExternalLink } from '../assets/svg/external-links.svg';
 import {
@@ -68,7 +62,6 @@
   getBreadcrumbForTable,
   getEntityBreadcrumbs,
 } from './EntityUtils';
-import { t } from './i18next/LocalUtil';
 import { getEntityDetailsPath } from './RouterUtils';
 import { bytesToSize } from './StringsUtils';
 import { getUsagePercentile } from './TableUtils';
