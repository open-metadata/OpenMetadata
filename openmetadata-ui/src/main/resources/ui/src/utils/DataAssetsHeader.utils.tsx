/* eslint-disable no-case-declarations */
/*
 *  Copyright 2023 Collate.
 *  Licensed under the Apache License, Version 2.0 (the "License");
 *  you may not use this file except in compliance with the License.
 *  You may obtain a copy of the License at
 *  http://www.apache.org/licenses/LICENSE-2.0
 *  Unless required by applicable law or agreed to in writing, software
 *  distributed under the License is distributed on an "AS IS" BASIS,
 *  WITHOUT WARRANTIES OR CONDITIONS OF ANY KIND, either express or implied.
 *  See the License for the specific language governing permissions and
 *  limitations under the License.
 */

import {
  ExtraInfoLabel,
  ExtraInfoLink,
} from 'components/DataAssets/DataAssetsHeader/DataAssetsHeader.component';
import {
  DataAssetHeaderInfo,
  DataAssetsHeaderProps,
} from 'components/DataAssets/DataAssetsHeader/DataAssetsHeader.interface';
import {
  getDashboardDetailsPath,
  NO_DATA_PLACEHOLDER,
} from 'constants/constants';
import { EntityType } from 'enums/entity.enum';
import { Container } from 'generated/entity/data/container';
import { Dashboard } from 'generated/entity/data/dashboard';
import { DashboardDataModel } from 'generated/entity/data/dashboardDataModel';
import { Database } from 'generated/entity/data/database';
import { DatabaseSchema } from 'generated/entity/data/databaseSchema';
import { Mlmodel } from 'generated/entity/data/mlmodel';
import { Pipeline } from 'generated/entity/data/pipeline';
import { SearchIndex } from 'generated/entity/data/searchIndex';
import {
  StoredProcedure,
  StoredProcedureCodeObject,
} from 'generated/entity/data/storedProcedure';
import { Table } from 'generated/entity/data/table';
import { Topic } from 'generated/entity/data/topic';
import { DashboardService } from 'generated/entity/services/dashboardService';
import { DatabaseService } from 'generated/entity/services/databaseService';
import { MessagingService } from 'generated/entity/services/messagingService';
import { MetadataService } from 'generated/entity/services/metadataService';
import { MlmodelService } from 'generated/entity/services/mlmodelService';
import { PipelineService } from 'generated/entity/services/pipelineService';
import { SearchService } from 'generated/entity/services/searchService';
import { StorageService } from 'generated/entity/services/storageService';
import { t } from 'i18next';
import { isObject, isUndefined } from 'lodash';
import React from 'react';
import {
  getBreadcrumbForContainer,
  getBreadcrumbForEntitiesWithServiceOnly,
  getBreadcrumbForTable,
  getEntityBreadcrumbs,
  getEntityName,
} from './EntityUtils';
import { bytesToSize } from './StringsUtils';
import { getUsagePercentile } from './TableUtils';

export const getDataAssetsHeaderInfo = (
  entityType: DataAssetsHeaderProps['entityType'],
  dataAsset: DataAssetsHeaderProps['dataAsset'],
  entityName: string,
  parentContainers: Container[]
) => {
  const returnData: DataAssetHeaderInfo = {
    extraInfo: <></>,
    breadcrumbs: [],
  };
  switch (entityType) {
    case EntityType.TOPIC:
      const topicDetails = dataAsset as Topic;
      returnData.breadcrumbs =
        getBreadcrumbForEntitiesWithServiceOnly(topicDetails);
      returnData.extraInfo = (
        <>
          {topicDetails?.partitions ? (
            <ExtraInfoLabel
              label={t('label.partition-plural')}
              value={topicDetails.partitions}
            />
          ) : null}
          {topicDetails?.replicationFactor && (
            <ExtraInfoLabel
              label={t('label.replication-factor')}
              value={topicDetails.replicationFactor}
            />
          )}
        </>
      );

      break;

    case EntityType.DASHBOARD:
      const dashboardDetails = dataAsset as Dashboard;

      returnData.extraInfo = (
        <>
          {dashboardDetails.sourceUrl && (
            <ExtraInfoLink
              href={dashboardDetails.sourceUrl}
              label=""
              value={getEntityName(dashboardDetails)}
            />
          )}
          {dashboardDetails.dashboardType && (
            <ExtraInfoLabel
              label={t('label.entity-type-plural', {
                entity: t('label.dashboard'),
              })}
              value={dashboardDetails.dashboardType}
            />
          )}
          {dashboardDetails.project && (
            <ExtraInfoLabel
              label={t('label.project')}
              value={dashboardDetails.project}
            />
          )}
        </>
      );

      returnData.breadcrumbs =
        getBreadcrumbForEntitiesWithServiceOnly(dashboardDetails);

      break;
    case EntityType.PIPELINE:
      const pipelineDetails = dataAsset as Pipeline;

      returnData.extraInfo = (
        <>
          {pipelineDetails.sourceUrl && (
            <ExtraInfoLink
              href={pipelineDetails.sourceUrl}
              label=""
              value={getEntityName(pipelineDetails)}
            />
          )}
        </>
      );

      returnData.breadcrumbs =
        getBreadcrumbForEntitiesWithServiceOnly(pipelineDetails);

      break;
    case EntityType.MLMODEL:
      const mlModelDetail = dataAsset as Mlmodel;

      returnData.extraInfo = (
        <>
          {mlModelDetail.algorithm && (
            <ExtraInfoLabel
              label={t('label.algorithm')}
              value={mlModelDetail.algorithm}
            />
          )}
          {mlModelDetail.target && (
            <ExtraInfoLabel
              label={t('label.target')}
              value={mlModelDetail.target}
            />
          )}
          {mlModelDetail.server && (
            <ExtraInfoLink
              href={mlModelDetail.server}
              label={t('label.server')}
              value={mlModelDetail.server}
            />
          )}
          {mlModelDetail.dashboard && (
            <ExtraInfoLink
              href={getDashboardDetailsPath(
                mlModelDetail.dashboard?.fullyQualifiedName as string
              )}
              label={t('label.dashboard')}
              value={entityName}
            />
          )}
        </>
      );

      returnData.breadcrumbs =
        getBreadcrumbForEntitiesWithServiceOnly(mlModelDetail);

      break;
    case EntityType.CONTAINER:
      const containerDetails = dataAsset as Container;

      returnData.extraInfo = (
        <>
          {!isUndefined(containerDetails?.dataModel?.isPartitioned) && (
            <ExtraInfoLabel
              label=""
              value={
                containerDetails?.dataModel?.isPartitioned
                  ? (t('label.partitioned') as string)
                  : (t('label.non-partitioned') as string)
              }
            />
          )}
          {containerDetails.numberOfObjects && (
            <ExtraInfoLabel
              label={t('label.number-of-object-plural')}
              value={containerDetails.numberOfObjects}
            />
          )}
          {containerDetails.size && (
            <ExtraInfoLabel
              label={t('label.size')}
              value={bytesToSize(containerDetails.size)}
            />
          )}
        </>
      );

      returnData.breadcrumbs = getBreadcrumbForContainer({
        entity: containerDetails,
        parents: parentContainers,
      });

      break;

    case EntityType.DASHBOARD_DATA_MODEL:
      const dataModelDetails = dataAsset as DashboardDataModel;

      returnData.extraInfo = (
        <>
          {dataModelDetails.dataModelType && (
            <ExtraInfoLabel
              label={t('label.data-model-type')}
              value={dataModelDetails.dataModelType}
            />
          )}
        </>
      );

      returnData.breadcrumbs =
        getBreadcrumbForEntitiesWithServiceOnly(dataModelDetails);

      break;

    case EntityType.DATABASE:
      const databaseDetails = dataAsset as Database;

      returnData.breadcrumbs = getEntityBreadcrumbs(
        databaseDetails,
        EntityType.DATABASE
      );

      break;

    case EntityType.DATABASE_SCHEMA:
      const databaseSchemaDetails = dataAsset as DatabaseSchema;

      returnData.breadcrumbs = getEntityBreadcrumbs(
        databaseSchemaDetails,
        EntityType.DATABASE_SCHEMA,
        true
      );

      break;

    case EntityType.DATABASE_SERVICE:
      const databaseServiceDetails = dataAsset as DatabaseService;

      returnData.breadcrumbs = getEntityBreadcrumbs(
        databaseServiceDetails,
        EntityType.DATABASE_SERVICE
      );

      break;

    case EntityType.DASHBOARD_SERVICE:
      const dashboardServiceDetails = dataAsset as DashboardService;

      returnData.breadcrumbs = getEntityBreadcrumbs(
        dashboardServiceDetails,
        EntityType.DASHBOARD_SERVICE
      );

      break;

    case EntityType.MESSAGING_SERVICE:
      const messagingServiceDetails = dataAsset as MessagingService;

      returnData.breadcrumbs = getEntityBreadcrumbs(
        messagingServiceDetails,
        EntityType.MESSAGING_SERVICE
      );

      break;

    case EntityType.PIPELINE_SERVICE:
      const pipelineServiceDetails = dataAsset as PipelineService;

      returnData.breadcrumbs = getEntityBreadcrumbs(
        pipelineServiceDetails,
        EntityType.PIPELINE_SERVICE
      );

      break;

    case EntityType.MLMODEL_SERVICE:
      const mlModelServiceDetails = dataAsset as MlmodelService;

      returnData.breadcrumbs = getEntityBreadcrumbs(
        mlModelServiceDetails,
        EntityType.MLMODEL_SERVICE
      );

      break;

    case EntityType.METADATA_SERVICE:
      const metadataServiceDetails = dataAsset as MetadataService;

      returnData.breadcrumbs = getEntityBreadcrumbs(
        metadataServiceDetails,
        EntityType.METADATA_SERVICE
      );

      break;

    case EntityType.STORAGE_SERVICE:
      const storageServiceDetails = dataAsset as StorageService;

      returnData.breadcrumbs = getEntityBreadcrumbs(
        storageServiceDetails,
        EntityType.STORAGE_SERVICE
      );

      break;

<<<<<<< HEAD
    case EntityType.SEARCH_INDEX:
      const searchIndexDetails = dataAsset as SearchIndex;
      returnData.breadcrumbs =
        getBreadcrumbForEntitiesWithServiceOnly(searchIndexDetails);

      break;

=======
    case EntityType.SEARCH_SERVICE:
      const searchServiceDetails = dataAsset as SearchService;

      returnData.breadcrumbs = getEntityBreadcrumbs(
        searchServiceDetails,
        EntityType.SEARCH_SERVICE
      );

      break;
>>>>>>> eff687ba
    case EntityType.STORED_PROCEDURE:
      const storedProcedureDetails = dataAsset as StoredProcedure;

      returnData.extraInfo = (
        <>
          {storedProcedureDetails.sourceUrl && (
            <ExtraInfoLink
              href={storedProcedureDetails.sourceUrl}
              label=""
              value={getEntityName(storedProcedureDetails)}
            />
          )}
          {isObject(storedProcedureDetails.storedProcedureCode) && (
            <ExtraInfoLabel
              label={t('label.language')}
              value={
                (
                  storedProcedureDetails.storedProcedureCode as StoredProcedureCodeObject
                ).language ?? NO_DATA_PLACEHOLDER
              }
            />
          )}
        </>
      );

      returnData.breadcrumbs = getBreadcrumbForTable(dataAsset as Table);

      break;

    case EntityType.TABLE:
    default:
      const tableDetails = dataAsset as Table;

      returnData.extraInfo = (
        <>
          {tableDetails.tableType && (
            <ExtraInfoLabel
              label={t('label.type')}
              value={tableDetails.tableType}
            />
          )}
          {tableDetails?.usageSummary && (
            <ExtraInfoLabel
              label={t('label.usage')}
              value={getUsagePercentile(
                tableDetails.usageSummary?.weeklyStats?.percentileRank || 0,
                false
              )}
            />
          )}
          {tableDetails?.profile?.columnCount && (
            <ExtraInfoLabel
              label={t('label.column-plural')}
              value={tableDetails.profile?.columnCount}
            />
          )}
          {tableDetails?.profile?.rowCount && (
            <ExtraInfoLabel
              label={t('label.row-plural')}
              value={tableDetails.profile?.rowCount}
            />
          )}
        </>
      );

      returnData.breadcrumbs = getBreadcrumbForTable(tableDetails);

      break;
  }

  return returnData;
};<|MERGE_RESOLUTION|>--- conflicted
+++ resolved
@@ -333,7 +333,6 @@
 
       break;
 
-<<<<<<< HEAD
     case EntityType.SEARCH_INDEX:
       const searchIndexDetails = dataAsset as SearchIndex;
       returnData.breadcrumbs =
@@ -341,7 +340,6 @@
 
       break;
 
-=======
     case EntityType.SEARCH_SERVICE:
       const searchServiceDetails = dataAsset as SearchService;
 
@@ -351,7 +349,6 @@
       );
 
       break;
->>>>>>> eff687ba
     case EntityType.STORED_PROCEDURE:
       const storedProcedureDetails = dataAsset as StoredProcedure;
 
