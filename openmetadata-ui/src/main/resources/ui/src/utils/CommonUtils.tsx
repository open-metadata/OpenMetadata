/*
 *  Copyright 2021 Collate
 *  Licensed under the Apache License, Version 2.0 (the "License");
 *  you may not use this file except in compliance with the License.
 *  You may obtain a copy of the License at
 *  http://www.apache.org/licenses/LICENSE-2.0
 *  Unless required by applicable law or agreed to in writing, software
 *  distributed under the License is distributed on an "AS IS" BASIS,
 *  WITHOUT WARRANTIES OR CONDITIONS OF ANY KIND, either express or implied.
 *  See the License for the specific language governing permissions and
 *  limitations under the License.
 */

import { FontAwesomeIcon } from '@fortawesome/react-fontawesome';
import { Popover, Space, Tag, Typography } from 'antd';
import { ColumnsType } from 'antd/lib/table';
import { AxiosError } from 'axios';
import classNames from 'classnames';
import i18n from 'i18next';
import {
  capitalize,
  differenceWith,
  isEmpty,
  isEqual,
  isNil,
  isNull,
  isString,
  isUndefined,
  uniqueId,
} from 'lodash';
import {
  CurrentState,
  EntityFieldThreadCount,
  ExtraInfo,
  FormattedTableData,
  RecentlySearched,
  RecentlySearchedData,
  RecentlyViewed,
  RecentlyViewedData,
} from 'Models';
import React, { FormEvent } from 'react';
import { Link } from 'react-router-dom';
import { reactLocalStorage } from 'reactjs-localstorage';
import AppState from '../AppState';
import { getFeedCount } from '../axiosAPIs/feedsAPI';
import { Button } from '../components/buttons/Button/Button';
import {
  getDayCron,
  getHourCron,
} from '../components/common/CronEditor/CronEditor.constant';
import ErrorPlaceHolder from '../components/common/error-with-placeholder/ErrorPlaceHolder';
import Loader from '../components/Loader/Loader';
import { FQN_SEPARATOR_CHAR } from '../constants/char.constants';
import {
  getTeamAndUserDetailsPath,
  getUserPath,
  imageTypes,
  LOCALSTORAGE_RECENTLY_SEARCHED,
  LOCALSTORAGE_RECENTLY_VIEWED,
  TITLE_FOR_NON_OWNER_ACTION,
} from '../constants/constants';
import {
  UrlEntityCharRegEx,
  validEmailRegEx,
} from '../constants/regex.constants';
import { SIZE } from '../enums/common.enum';
import { EntityType, FqnPart, TabSpecificField } from '../enums/entity.enum';
import { Ownership } from '../enums/mydata.enum';
import { Bot } from '../generated/entity/bot';
import { Dashboard } from '../generated/entity/data/dashboard';
import { Database } from '../generated/entity/data/database';
import { GlossaryTerm } from '../generated/entity/data/glossaryTerm';
import { Pipeline } from '../generated/entity/data/pipeline';
import { Table } from '../generated/entity/data/table';
import { Topic } from '../generated/entity/data/topic';
import { Webhook } from '../generated/entity/events/webhook';
import { ThreadTaskStatus, ThreadType } from '../generated/entity/feed/thread';
import { Policy } from '../generated/entity/policies/policy';
import { PipelineType } from '../generated/entity/services/ingestionPipelines/ingestionPipeline';
import { Role } from '../generated/entity/teams/role';
import { Team } from '../generated/entity/teams/team';
import { EntityReference, User } from '../generated/entity/teams/user';
import { Paging } from '../generated/type/paging';
import { TagLabel } from '../generated/type/tagLabel';
import { ServicesType } from '../interface/service.interface';
import jsonData from '../jsons/en';
import { getEntityFeedLink, getTitleCase } from './EntityUtils';
import Fqn from './Fqn';
import { LIST_CAP } from './PermissionsUtils';
import { getRoleWithFqnPath, getTeamsWithFqnPath } from './RouterUtils';
import { serviceTypeLogo } from './ServiceUtils';
import SVGIcons, { Icons } from './SvgUtils';
import { getTierFromSearchTableTags } from './TableUtils';
import { TASK_ENTITIES } from './TasksUtils';
import { showErrorToast } from './ToastUtils';

export const arraySorterByKey = (
  key: string,
  sortDescending = false
): Function => {
  const sortOrder = sortDescending ? -1 : 1;

  return (
    elementOne: { [x: string]: number | string },
    elementTwo: { [x: string]: number | string }
  ) => {
    return (
      (elementOne[key] < elementTwo[key]
        ? -1
        : elementOne[key] > elementTwo[key]
        ? 1
        : 0) * sortOrder
    );
  };
};

export const isEven = (value: number): boolean => {
  return value % 2 === 0;
};

export const getPartialNameFromFQN = (
  fqn: string,
  arrTypes: Array<'service' | 'database' | 'table' | 'column'> = [],
  joinSeperator = '/'
): string => {
  const arrFqn = Fqn.split(fqn);
  const arrPartialName = [];
  for (const type of arrTypes) {
    if (type === 'service' && arrFqn.length > 0) {
      arrPartialName.push(arrFqn[0]);
    } else if (type === 'database' && arrFqn.length > 1) {
      arrPartialName.push(arrFqn[1]);
    } else if (type === 'table' && arrFqn.length > 2) {
      arrPartialName.push(arrFqn[2]);
    } else if (type === 'column' && arrFqn.length > 3) {
      arrPartialName.push(arrFqn[3]);
    }
  }

  return arrPartialName.join(joinSeperator);
};

export const getPartialNameFromTableFQN = (
  fqn: string,
  fqnParts: Array<FqnPart> = [],
  joinSeparator = '/'
): string => {
  if (!fqn) {
    return '';
  }
  const splitFqn = Fqn.split(fqn);
  // if nested column is requested, then ignore all the other
  // parts and just return the nested column name
  if (fqnParts.includes(FqnPart.NestedColumn)) {
    // Remove the first 4 parts (service, database, schema, table)

    return splitFqn.slice(4).join(FQN_SEPARATOR_CHAR);
  }
  const arrPartialName = [];
  if (splitFqn.length > 0) {
    if (fqnParts.includes(FqnPart.Service)) {
      arrPartialName.push(splitFqn[0]);
    }
    if (fqnParts.includes(FqnPart.Database) && splitFqn.length > 1) {
      arrPartialName.push(splitFqn[1]);
    }
    if (fqnParts.includes(FqnPart.Schema) && splitFqn.length > 2) {
      arrPartialName.push(splitFqn[2]);
    }
    if (fqnParts.includes(FqnPart.Table) && splitFqn.length > 3) {
      arrPartialName.push(splitFqn[3]);
    }
    if (fqnParts.includes(FqnPart.Column) && splitFqn.length > 4) {
      arrPartialName.push(splitFqn[4]);
    }
  }

  return arrPartialName.join(joinSeparator);
};

export const getTableFQNFromColumnFQN = (columnFQN: string): string => {
  return getPartialNameFromTableFQN(
    columnFQN,
    [FqnPart.Service, FqnPart.Database, FqnPart.Schema, FqnPart.Table],
    '.'
  );
};

export const getCurrentUserId = (): string => {
  const currentUser = AppState.getCurrentUserDetails();

  return currentUser?.id || '';
};

export const pluralize = (count: number, noun: string, suffix = 's') => {
  const countString = count.toLocaleString();
  if (count !== 1 && count !== 0 && !noun.endsWith(suffix)) {
    return `${countString} ${noun}${suffix}`;
  } else {
    if (noun.endsWith(suffix)) {
      return `${countString} ${
        count > 1 ? noun : noun.slice(0, noun.length - 1)
      }`;
    } else {
      return `${countString} ${noun}${count > 1 ? suffix : ''}`;
    }
  }
};

export const hasEditAccess = (type: string, id: string) => {
  const loggedInUser = AppState.getCurrentUserDetails();
  if (type === 'user') {
    return id === loggedInUser?.id;
  } else {
    return Boolean(
      loggedInUser?.teams?.length &&
        loggedInUser?.teams?.some((team) => team.id === id)
    );
  }
};

export const getTabClasses = (
  tab: number | string,
  activeTab: number | string
) => {
  return 'tw-gh-tabs' + (activeTab === tab ? ' active' : '');
};

export const getCountBadge = (
  count = 0,
  className = '',
  isActive?: boolean
) => {
  const clsBG = isUndefined(isActive)
    ? ''
    : isActive
    ? 'tw-bg-primary tw-text-white tw-border-none'
    : 'tw-bg-badge';

  return (
    <span
      className={classNames(
        'tw-py-px tw-px-1 tw-mx-1 tw-border tw-rounded tw-text-xs tw-min-w-badgeCount tw-text-center',
        clsBG,
        className
      )}>
      <span data-testid="filter-count" title={count.toString()}>
        {count}
      </span>
    </span>
  );
};

export const getRecentlyViewedData = (): Array<RecentlyViewedData> => {
  const recentlyViewed: RecentlyViewed = reactLocalStorage.getObject(
    LOCALSTORAGE_RECENTLY_VIEWED
  ) as RecentlyViewed;

  if (recentlyViewed?.data) {
    return recentlyViewed.data;
  }

  return [];
};

export const getRecentlySearchedData = (): Array<RecentlySearchedData> => {
  const recentlySearch: RecentlySearched = reactLocalStorage.getObject(
    LOCALSTORAGE_RECENTLY_SEARCHED
  ) as RecentlySearched;
  if (recentlySearch?.data) {
    return recentlySearch.data;
  }

  return [];
};

export const setRecentlyViewedData = (
  recentData: Array<RecentlyViewedData>
): void => {
  reactLocalStorage.setObject(LOCALSTORAGE_RECENTLY_VIEWED, {
    data: recentData,
  });
};

export const setRecentlySearchedData = (
  recentData: Array<RecentlySearchedData>
): void => {
  reactLocalStorage.setObject(LOCALSTORAGE_RECENTLY_SEARCHED, {
    data: recentData,
  });
};

export const addToRecentSearched = (searchTerm: string): void => {
  if (searchTerm.trim()) {
    const searchData = { term: searchTerm, timestamp: Date.now() };
    const recentlySearch: RecentlySearched = reactLocalStorage.getObject(
      LOCALSTORAGE_RECENTLY_SEARCHED
    ) as RecentlySearched;
    let arrSearchedData: RecentlySearched['data'] = [];
    if (recentlySearch?.data) {
      const arrData = recentlySearch.data
        // search term is not case-insensetive.
        .filter((item) => item.term !== searchData.term)
        .sort(
          arraySorterByKey('timestamp', true) as (
            a: RecentlySearchedData,
            b: RecentlySearchedData
          ) => number
        );
      arrData.unshift(searchData);

      if (arrData.length > 5) {
        arrData.pop();
      }
      arrSearchedData = arrData;
    } else {
      arrSearchedData = [searchData];
    }
    setRecentlySearchedData(arrSearchedData);
  }
};

export const removeRecentSearchTerm = (searchTerm: string) => {
  const recentlySearch: RecentlySearched = reactLocalStorage.getObject(
    LOCALSTORAGE_RECENTLY_SEARCHED
  ) as RecentlySearched;
  if (recentlySearch?.data) {
    const arrData = recentlySearch.data.filter(
      (item) => item.term !== searchTerm
    );
    setRecentlySearchedData(arrData);
  }
};

export const addToRecentViewed = (eData: RecentlyViewedData): void => {
  const entityData = { ...eData, timestamp: Date.now() };
  let recentlyViewed: RecentlyViewed = reactLocalStorage.getObject(
    LOCALSTORAGE_RECENTLY_VIEWED
  ) as RecentlyViewed;
  if (recentlyViewed?.data) {
    const arrData = recentlyViewed.data
      .filter((item) => item.fqn !== entityData.fqn)
      .sort(
        arraySorterByKey('timestamp', true) as (
          a: RecentlyViewedData,
          b: RecentlyViewedData
        ) => number
      );
    arrData.unshift(entityData);

    if (arrData.length > 5) {
      arrData.pop();
    }
    recentlyViewed.data = arrData;
  } else {
    recentlyViewed = {
      data: [entityData],
    };
  }
  setRecentlyViewedData(recentlyViewed.data);
};

export const getHtmlForNonAdminAction = (isClaimOwner: boolean) => {
  return (
    <>
      <p>{TITLE_FOR_NON_OWNER_ACTION}</p>
      {!isClaimOwner ? <p>Claim ownership in Manage </p> : null}
    </>
  );
};

export const getOwnerIds = (
  filter: Ownership,
  userDetails: User,
  nonSecureUserDetails: User
): Array<string> => {
  if (filter === Ownership.OWNER) {
    if (!isEmpty(userDetails)) {
      return [
        ...(userDetails.teams?.map((team) => team.id) || []),
        userDetails.id,
      ];
    } else {
      if (!isEmpty(nonSecureUserDetails)) {
        return [
          ...(nonSecureUserDetails.teams?.map((team) => team.id) || []),
          nonSecureUserDetails.id,
        ];
      } else {
        return [];
      }
    }
  } else {
    return [userDetails.id || nonSecureUserDetails.id];
  }
};

export const getActiveCatClass = (name: string, activeName = '') => {
  return activeName === name ? 'activeCategory' : '';
};

export const errorMsg = (value: string) => {
  return (
    <div className="tw-mt-1">
      <strong
        className="tw-text-red-500 tw-text-xs tw-italic"
        data-testid="error-message">
        {value}
      </strong>
    </div>
  );
};

export const validMsg = (value: string) => {
  return (
    <div className="tw-mt-1">
      <strong
        className="tw-text-success tw-text-xs tw-italic"
        data-testid="error-message">
        {value}
      </strong>
    </div>
  );
};

export const requiredField = (label: string, excludeSpace = false) => (
  <>
    {label}{' '}
    <span className="tw-text-red-500">{!excludeSpace && <>&nbsp;</>}*</span>
  </>
);

export const getSeparator = (
  title: string | JSX.Element,
  hrMarginTop = 'tw-mt-2.5'
) => {
  return (
    <span className="tw-flex tw-py-2 tw-text-grey-muted">
      <hr className={classNames('tw-w-full', hrMarginTop)} />
      {title && <span className="tw-px-0.5 tw-min-w-max">{title}</span>}
      <hr className={classNames('tw-w-full', hrMarginTop)} />
    </span>
  );
};

export const getImages = (imageUri: string) => {
  const imagesObj: typeof imageTypes = imageTypes;
  for (const type in imageTypes) {
    imagesObj[type as keyof typeof imageTypes] = imageUri.replace(
      's96-c',
      imageTypes[type as keyof typeof imageTypes]
    );
  }

  return imagesObj;
};

export const getServiceLogo = (
  serviceType: string,
  className = ''
): JSX.Element | null => {
  const logo = serviceTypeLogo(serviceType);

  if (!isNull(logo)) {
    return <img alt="" className={className} src={logo} />;
  }

  return null;
};

export const getSvgArrow = (isActive: boolean) => {
  return isActive ? (
    <SVGIcons alt="arrow-down" icon={Icons.ARROW_DOWN_PRIMARY} />
  ) : (
    <SVGIcons alt="arrow-right" icon={Icons.ARROW_RIGHT_PRIMARY} />
  );
};

export const isValidUrl = (href?: string) => {
  if (!href) {
    return false;
  }
  try {
    const url = new URL(href);

    return Boolean(url.href);
  } catch {
    return false;
  }
};

/**
 *
 * @param email - email address string
 * @returns - True|False
 */
export const isValidEmail = (email?: string) => {
  let isValid = false;
  if (email && email.match(validEmailRegEx)) {
    isValid = true;
  }

  return isValid;
};

export const getFields = (defaultFields: string, tabSpecificField: string) => {
  if (!tabSpecificField) {
    return defaultFields;
  }
  if (!defaultFields) {
    return tabSpecificField;
  }
  if (
    tabSpecificField === TabSpecificField.LINEAGE ||
    tabSpecificField === TabSpecificField.ACTIVITY_FEED
  ) {
    return defaultFields;
  }

  return `${defaultFields}, ${tabSpecificField}`;
};

export const restrictFormSubmit = (e: FormEvent) => {
  e.preventDefault();
};

export const getEntityMissingError = (entityType: string, fqn: string) => {
  return (
    <p>
      {capitalize(entityType)} instance for <strong>{fqn}</strong> not found
    </p>
  );
};

export const getDocButton = (label: string, url: string, dataTestId = '') => {
  return (
    <Button
      className="tw-group tw-rounded tw-w-full tw-px-3 tw-py-1.5 tw-text-sm"
      data-testid={dataTestId}
      href={url}
      rel="noopener noreferrer"
      size="custom"
      tag="a"
      target="_blank"
      theme="primary"
      variant="outlined">
      <SVGIcons
        alt="Doc icon"
        className="tw-align-middle tw-mr-2 group-hover:tw-hidden"
        icon={Icons.DOC_PRIMARY}
        width="14"
      />
      <SVGIcons
        alt="Doc icon"
        className="tw-align-middle tw-mr-2 tw-hidden group-hover:tw-inline-block"
        icon={Icons.DOC_WHITE}
        width="14"
      />
      <span>{label}</span>
      <SVGIcons
        alt="external-link"
        className="tw-align-middle tw-ml-2 group-hover:tw-hidden"
        icon={Icons.EXTERNAL_LINK}
        width="14"
      />
      <SVGIcons
        alt="external-link"
        className="tw-align-middle tw-ml-2 tw-hidden group-hover:tw-inline-block"
        icon={Icons.EXTERNAL_LINK_WHITE}
        width="14"
      />
    </Button>
  );
};

export const getNameFromFQN = (fqn: string): string => {
  const arr = fqn.split(FQN_SEPARATOR_CHAR);

  return arr[arr.length - 1];
};

export const getRandomColor = (name: string) => {
  const firstAlphabet = name.charAt(0).toLowerCase();
  const asciiCode = firstAlphabet.charCodeAt(0);
  const colorNum =
    asciiCode.toString() + asciiCode.toString() + asciiCode.toString();

  const num = Math.round(0xffffff * parseInt(colorNum));
  const r = (num >> 16) & 255;
  const g = (num >> 8) & 255;
  const b = num & 255;

  return {
    color: 'rgb(' + r + ', ' + g + ', ' + b + ', 0.6)',
    character: firstAlphabet.toUpperCase(),
  };
};

export const isUrlFriendlyName = (value: string) => {
  return !UrlEntityCharRegEx.test(value);
};

/**
 * Take teams data and filter out the non deleted teams
 * @param teams - teams array
 * @returns - non deleted team
 */
export const getNonDeletedTeams = (teams: EntityReference[]) => {
  return teams.filter((t) => !t.deleted);
};

/**
 * prepare label for given entity type and fqn
 * @param type - entity type
 * @param fqn - entity fqn
 * @param withQuotes - boolean value
 * @returns - label for entity
 */
export const prepareLabel = (type: string, fqn: string, withQuotes = true) => {
  let label = '';
  if (type === EntityType.TABLE) {
    label = getPartialNameFromTableFQN(fqn, [FqnPart.Table]);
  } else {
    label = getPartialNameFromFQN(fqn, ['database']);
  }

  if (withQuotes) {
    return label;
  } else {
    return label.replace(/(^"|"$)/g, '');
  }
};

/**
 * Check if entity is deleted and return with "(Deactivated) text"
 * @param value - entity name
 * @param isDeleted - boolean
 * @returns - entity placeholder
 */
export const getEntityPlaceHolder = (value: string, isDeleted?: boolean) => {
  if (isDeleted) {
    return `${value} (Deactivated)`;
  } else {
    return value;
  }
};

/**
 * Take entity reference as input and return name for entity
 * @param entity - entity reference
 * @returns - entity name
 */
export const getEntityName = (
  entity?:
    | EntityReference
    | ServicesType
    | User
    | Topic
    | Database
    | Dashboard
    | Table
    | Pipeline
    | Team
    | Policy
    | Role
    | GlossaryTerm
    | Webhook
    | Bot
) => {
  return entity?.displayName || entity?.name || '';
};

export const getEntityId = (
  entity?:
    | EntityReference
    | ServicesType
    | User
    | Topic
    | Database
    | Dashboard
    | Table
    | Pipeline
    | Team
    | Policy
    | Role
) => entity?.id || '';

export const getEntityDeleteMessage = (entity: string, dependents: string) => {
  if (dependents) {
    return `Permanently deleting this ${getTitleCase(
      entity
    )} will remove its metadata, as well as the metadata of ${dependents} from OpenMetadata permanently.`;
  } else {
    return `Permanently deleting this ${getTitleCase(
      entity
    )} will remove its metadata from OpenMetadata permanently.`;
  }
};

export const replaceSpaceWith_ = (text: string) => {
  return text.replace(/\s/g, '_');
};

export const replaceAllSpacialCharWith_ = (text: string) => {
  return text.replaceAll(/[&/\\#, +()$~%.'":*?<>{}]/g, '_');
};

export const getFeedCounts = (
  entityType: string,
  entityFQN: string,
  conversationCallback: (
    value: React.SetStateAction<EntityFieldThreadCount[]>
  ) => void,
  taskCallback: (value: React.SetStateAction<EntityFieldThreadCount[]>) => void,
  entityCallback: (value: React.SetStateAction<number>) => void
) => {
  // To get conversation count
  getFeedCount(
    getEntityFeedLink(entityType, entityFQN),
    ThreadType.Conversation
  )
    .then((res) => {
      if (res) {
        conversationCallback(res.counts);
      } else {
        throw jsonData['api-error-messages']['fetch-entity-feed-count-error'];
      }
    })
    .catch((err: AxiosError) => {
      showErrorToast(
        err,
        jsonData['api-error-messages']['fetch-entity-feed-count-error']
      );
    });

  // To get open tasks count
  getFeedCount(
    getEntityFeedLink(entityType, entityFQN),
    ThreadType.Task,
    ThreadTaskStatus.Open
  )
    .then((res) => {
      if (res) {
        taskCallback(res.counts);
      } else {
        throw jsonData['api-error-messages']['fetch-entity-feed-count-error'];
      }
    })
    .catch((err: AxiosError) => {
      showErrorToast(
        err,
        jsonData['api-error-messages']['fetch-entity-feed-count-error']
      );
    });

  // To get all thread count (task + conversation)
  getFeedCount(getEntityFeedLink(entityType, entityFQN))
    .then((res) => {
      if (res) {
        entityCallback(res.totalCount);
      } else {
        throw jsonData['api-error-messages']['fetch-entity-feed-count-error'];
      }
    })
    .catch((err: AxiosError) => {
      showErrorToast(
        err,
        jsonData['api-error-messages']['fetch-entity-feed-count-error']
      );
    });
};

/**
 *
 * @param entityType type of the entity
 * @returns true if entity type exists in TASK_ENTITIES otherwise false
 */
export const isTaskSupported = (entityType: EntityType) =>
  TASK_ENTITIES.includes(entityType);

/**
 * Utility function to show pagination
 * @param paging paging object
 * @returns boolean
 */
export const showPagination = (paging: Paging) => {
  return !isNil(paging.after) || !isNil(paging.before);
};

export const formatNumberWithComma = (number: number) => {
  return new Intl.NumberFormat('en-US').format(number);
};

export const formTwoDigitNmber = (number: number) => {
  return number.toLocaleString('en-US', {
    minimumIntegerDigits: 2,
    useGrouping: false,
  });
};

export const getTeamsUser = (
  data?: ExtraInfo
): Record<string, string | undefined> | undefined => {
  if (!isUndefined(data) && !isEmpty(data?.placeholderText || data?.id)) {
    const currentUser = AppState.getCurrentUserDetails();
    const teams = currentUser?.teams;

    const dataFound = teams?.find((team) => {
      return data.id === team.id;
    });

    if (dataFound) {
      return {
        ownerName: (currentUser?.displayName || currentUser?.name) as string,
        id: currentUser?.id as string,
      };
    }
  }

  return;
};

export const getDiffArray = (
  compareWith: string[],
  toCompare: string[]
): string[] => {
  return differenceWith(compareWith, toCompare, isEqual);
};

export const getHostNameFromURL = (url: string) => {
  if (isValidUrl(url)) {
    const domain = new URL(url);

    return domain.hostname;
  } else {
    return '';
  }
};

export const commonUserDetailColumns: ColumnsType<User> = [
  {
    title: 'Username',
    dataIndex: 'username',
    key: 'username',
    render: (_, record) => (
      <Link
        className="hover:tw-underline tw-cursor-pointer"
        to={getUserPath(record.fullyQualifiedName || record.name)}>
        {getEntityName(record)}
      </Link>
    ),
  },
  {
    title: 'Teams',
    dataIndex: 'teams',
    key: 'teams',
    render: (_, record) => {
      const listLength = record.teams?.length ?? 0;
      const hasMore = listLength > LIST_CAP;

      if (isUndefined(record.teams) || isEmpty(record.teams)) {
        return <>No Team</>;
      } else {
        return (
          <Space wrap data-testid="policy-link" size={4}>
            {record.teams.slice(0, LIST_CAP).map((team) => (
              <Link
                className="hover:tw-underline tw-cursor-pointer"
                key={uniqueId()}
                to={getTeamsWithFqnPath(team.fullyQualifiedName ?? '')}>
                {getEntityName(team)}
              </Link>
            ))}
            {hasMore && (
              <Popover
                className="tw-cursor-pointer"
                content={
                  <Space wrap size={4}>
                    {record.teams.slice(LIST_CAP).map((team) => (
                      <Link
                        className="hover:tw-underline tw-cursor-pointer"
                        key={uniqueId()}
                        to={getTeamsWithFqnPath(team.fullyQualifiedName ?? '')}>
                        {getEntityName(team)}
                      </Link>
                    ))}
                  </Space>
                }
                overlayClassName="tw-w-40 tw-text-center"
                trigger="click">
                <Tag className="tw-ml-1" data-testid="plus-more-count">{`+${
                  listLength - LIST_CAP
                } more`}</Tag>
              </Popover>
            )}
          </Space>
        );
      }
    },
  },
  {
    title: 'Roles',
    dataIndex: 'roles',
    key: 'roles',
    render: (_, record) => {
      const listLength = record.roles?.length ?? 0;
      const hasMore = listLength > LIST_CAP;

      if (isUndefined(record.roles) || isEmpty(record.roles)) {
        return <>No Role</>;
      } else {
        return (
          <Space wrap data-testid="policy-link" size={4}>
            {record.roles.slice(0, LIST_CAP).map((role) => (
              <Link
                className="hover:tw-underline tw-cursor-pointer"
                key={uniqueId()}
                to={getRoleWithFqnPath(role.fullyQualifiedName ?? '')}>
                {getEntityName(role)}
              </Link>
            ))}
            {hasMore && (
              <Popover
                className="tw-cursor-pointer"
                content={
                  <Space wrap size={4}>
                    {record.roles.slice(LIST_CAP).map((role) => (
                      <Link
                        className="hover:tw-underline tw-cursor-pointer"
                        key={uniqueId()}
                        to={getRoleWithFqnPath(role.fullyQualifiedName ?? '')}>
                        {getEntityName(role)}
                      </Link>
                    ))}
                  </Space>
                }
                overlayClassName="tw-w-40 tw-text-center"
                trigger="click">
                <Tag className="tw-ml-1" data-testid="plus-more-count">{`+${
                  listLength - LIST_CAP
                } more`}</Tag>
              </Popover>
            )}
          </Space>
        );
      }
    },
  },
];

export const getOwnerValue = (owner: EntityReference) => {
  switch (owner?.type) {
    case 'team':
      return getTeamAndUserDetailsPath(owner?.name || '');
    case 'user':
      return getUserPath(owner?.fullyQualifiedName ?? '');
    default:
      return '';
  }
};

export const getIngestionFrequency = (pipelineType: PipelineType) => {
  const value = {
    min: 0,
    hour: 0,
  };

  switch (pipelineType) {
    case PipelineType.TestSuite:
    case PipelineType.Metadata:
      return getHourCron(value);

    default:
      return getDayCron(value);
  }
};

export const getEmptyPlaceholder = () => {
  return (
    <ErrorPlaceHolder size={SIZE.MEDIUM}>
      <Typography.Paragraph>
        {i18n.t('label.no-data-available')}
      </Typography.Paragraph>
    </ErrorPlaceHolder>
  );
};

//  return the status like loading and success
export const getLoadingStatus = (
  current: CurrentState,
  id: string | undefined,
  displayText: string
) => {
  return current.id === id ? (
    current.state === 'success' ? (
      <FontAwesomeIcon icon="check" />
    ) : (
      <Loader size="small" type="default" />
    )
  ) : (
    displayText
  );
};

<<<<<<< HEAD
export const refreshPage = () => window.location.reload();
=======
// return array of id as  strings
export const getEntityIdArray = (entities: EntityReference[]): string[] =>
  entities.map((item) => item.id);

export const getTierFromEntityInfo = (entity: FormattedTableData) => {
  return (
    entity.tier?.tagFQN ||
    getTierFromSearchTableTags((entity.tags || []).map((tag) => tag.tagFQN))
  )?.split(FQN_SEPARATOR_CHAR)[1];
};

export const getTagValue = (tag: string | TagLabel): string | TagLabel => {
  if (isString(tag)) {
    return tag.startsWith(`Tier${FQN_SEPARATOR_CHAR}Tier`)
      ? tag.split(FQN_SEPARATOR_CHAR)[1]
      : tag;
  } else {
    return {
      ...tag,
      tagFQN: tag.tagFQN.startsWith(`Tier${FQN_SEPARATOR_CHAR}Tier`)
        ? tag.tagFQN.split(FQN_SEPARATOR_CHAR)[1]
        : tag.tagFQN,
    };
  }
};

export const getTrimmedContent = (content: string, limit: number) => {
  const lines = content.split('\n');
  // Selecting the content in three lines
  const contentInThreeLines = lines.slice(0, 3).join('\n');

  const slicedContent = contentInThreeLines.slice(0, limit);

  // Logic for eliminating any broken words at the end
  // To avoid any URL being cut
  const words = slicedContent.split(' ');
  const wordsCount = words.length;

  if (wordsCount === 1) {
    // In case of only one word (possibly too long URL)
    // return the whole word instead of trimming
    return content.split(' ')[0];
  }

  // Eliminate word at the end to avoid using broken words
  const refinedContent = words.slice(0, wordsCount - 1);

  return refinedContent.join(' ');
};
>>>>>>> ff028a6e
<|MERGE_RESOLUTION|>--- conflicted
+++ resolved
@@ -1002,9 +1002,7 @@
   );
 };
 
-<<<<<<< HEAD
 export const refreshPage = () => window.location.reload();
-=======
 // return array of id as  strings
 export const getEntityIdArray = (entities: EntityReference[]): string[] =>
   entities.map((item) => item.id);
@@ -1053,5 +1051,4 @@
   const refinedContent = words.slice(0, wordsCount - 1);
 
   return refinedContent.join(' ');
-};
->>>>>>> ff028a6e
+};