--- conflicted
+++ resolved
@@ -1,6 +1,3 @@
-<<<<<<< HEAD
-import classNames from 'classnames';
-=======
 /*
  *  Copyright 2021 Collate
  *  Licensed under the Apache License, Version 2.0 (the "License");
@@ -14,7 +11,7 @@
  *  limitations under the License.
  */
 
->>>>>>> a9e70e6a
+import classNames from 'classnames';
 import { isEmpty } from 'lodash';
 import {
   RecentlySearchData,
