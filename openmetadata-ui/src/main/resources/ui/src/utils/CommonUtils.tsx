--- conflicted
+++ resolved
@@ -1057,9 +1057,6 @@
   );
 };
 
-<<<<<<< HEAD
-export const refreshPage = () => window.location.reload();
-=======
 //  return the status like loading and success
 export const getLoadingStatus = (
   current: CurrentState,
@@ -1076,4 +1073,5 @@
     displayText
   );
 };
->>>>>>> cd3a2abf
+
+export const refreshPage = () => window.location.reload();