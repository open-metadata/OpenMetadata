/*
 *  Copyright 2022 Collate.
 *  Licensed under the Apache License, Version 2.0 (the "License");
 *  you may not use this file except in compliance with the License.
 *  You may obtain a copy of the License at
 *  http://www.apache.org/licenses/LICENSE-2.0
 *  Unless required by applicable law or agreed to in writing, software
 *  distributed under the License is distributed on an "AS IS" BASIS,
 *  WITHOUT WARRANTIES OR CONDITIONS OF ANY KIND, either express or implied.
 *  See the License for the specific language governing permissions and
 *  limitations under the License.
 */

/* eslint-disable @typescript-eslint/ban-types */

import { CheckOutlined } from '@ant-design/icons';
import { AxiosError } from 'axios';
import classNames from 'classnames';
import {
  getDayCron,
  getHourCron,
} from 'components/common/CronEditor/CronEditor.constant';
import ErrorPlaceHolder from 'components/common/error-with-placeholder/ErrorPlaceHolder';
import Loader from 'components/Loader/Loader';
import { t } from 'i18next';
import {
  capitalize,
  get,
  isEmpty,
  isNil,
  isNull,
  isString,
  isUndefined,
  toNumber,
} from 'lodash';
import {
  CurrentState,
  ExtraInfo,
  RecentlySearched,
  RecentlySearchedData,
  RecentlyViewed,
  RecentlyViewedData,
} from 'Models';
import React from 'react';
import { Trans } from 'react-i18next';
import { reactLocalStorage } from 'reactjs-localstorage';
import { getFeedCount } from 'rest/feedsAPI';
import AppState from '../AppState';
import { AddIngestionState } from '../components/AddIngestion/addIngestion.interface';
import { FQN_SEPARATOR_CHAR } from '../constants/char.constants';
import {
  getContainerDetailPath,
  getDashboardDetailsPath,
  getDatabaseDetailsPath,
  getDatabaseSchemaDetailsPath,
  getDataModelDetailsPath,
  getMlModelDetailsPath,
  getPipelineDetailsPath,
  getTableTabPath,
  getTeamAndUserDetailsPath,
  getTopicDetailsPath,
  getUserPath,
  imageTypes,
  LOCALSTORAGE_RECENTLY_SEARCHED,
  LOCALSTORAGE_RECENTLY_VIEWED,
} from '../constants/constants';
import { UrlEntityCharRegEx } from '../constants/regex.constants';
import { SIZE } from '../enums/common.enum';
import { EntityTabs, EntityType, FqnPart } from '../enums/entity.enum';
import { FilterPatternEnum } from '../enums/filterPattern.enum';
import { ThreadType } from '../generated/entity/feed/thread';
import { PipelineType } from '../generated/entity/services/ingestionPipelines/ingestionPipeline';
import { EntityReference } from '../generated/entity/teams/user';
import { Paging } from '../generated/type/paging';
import { TagLabel } from '../generated/type/tagLabel';
import { EntityFieldThreadCount } from '../interface/feed.interface';
import { getEntityFeedLink, getTitleCase } from './EntityUtils';
import Fqn from './Fqn';
import { history } from './HistoryUtils';
import { serviceTypeLogo } from './ServiceUtils';
import { TASK_ENTITIES } from './TasksUtils';
import { showErrorToast } from './ToastUtils';

export const arraySorterByKey = <T extends object>(
  key: keyof T,
  sortDescending = false
) => {
  const sortOrder = sortDescending ? -1 : 1;

  return (elementOne: T, elementTwo: T) => {
    return (
      (elementOne[key] < elementTwo[key]
        ? -1
        : elementOne[key] > elementTwo[key]
        ? 1
        : 0) * sortOrder
    );
  };
};

export const getPartialNameFromFQN = (
  fqn: string,
  arrTypes: Array<'service' | 'database' | 'table' | 'column'> = [],
  joinSeperator = '/'
): string => {
  const arrFqn = Fqn.split(fqn);
  const arrPartialName = [];
  for (const type of arrTypes) {
    if (type === 'service' && arrFqn.length > 0) {
      arrPartialName.push(arrFqn[0]);
    } else if (type === 'database' && arrFqn.length > 1) {
      arrPartialName.push(arrFqn[1]);
    } else if (type === 'table' && arrFqn.length > 2) {
      arrPartialName.push(arrFqn[2]);
    } else if (type === 'column' && arrFqn.length > 3) {
      arrPartialName.push(arrFqn[3]);
    }
  }

  return arrPartialName.join(joinSeperator);
};

/**
 * Retrieves a partial name from a fully qualified name (FQN) for tables.
 *
 * @param {string} fqn - The fully qualified name. It should be a decoded string.
 * @param {Array<FqnPart>} fqnParts - The parts of the FQN to include in the partial name. Defaults to an empty array.
 * @param {string} joinSeparator - The separator used to join the parts of the partial name. Defaults to '/'.
 * @return {string} The partial name derived from the FQN.
 */

export const getPartialNameFromTableFQN = (
  fqn: string,
  fqnParts: Array<FqnPart> = [],
  joinSeparator = '/'
): string => {
  if (!fqn) {
    return '';
  }
  const splitFqn = Fqn.split(fqn);
  // if nested column is requested, then ignore all the other
  // parts and just return the nested column name
  if (fqnParts.includes(FqnPart.NestedColumn)) {
    // Remove the first 4 parts (service, database, schema, table)

    return splitFqn.slice(4).join(FQN_SEPARATOR_CHAR);
  }

  if (fqnParts.includes(FqnPart.Topic)) {
    // Remove the first 2 parts ( service, database)
    return splitFqn.slice(2).join(FQN_SEPARATOR_CHAR);
  }

  const arrPartialName = [];
  if (splitFqn.length > 0) {
    if (fqnParts.includes(FqnPart.Service)) {
      arrPartialName.push(splitFqn[0]);
    }
    if (fqnParts.includes(FqnPart.Database) && splitFqn.length > 1) {
      arrPartialName.push(splitFqn[1]);
    }
    if (fqnParts.includes(FqnPart.Schema) && splitFqn.length > 2) {
      arrPartialName.push(splitFqn[2]);
    }
    if (fqnParts.includes(FqnPart.Table) && splitFqn.length > 3) {
      arrPartialName.push(splitFqn[3]);
    }
    if (fqnParts.includes(FqnPart.Column) && splitFqn.length > 4) {
      arrPartialName.push(splitFqn[4]);
    }
  }

  return arrPartialName.join(joinSeparator);
};

export const getTableFQNFromColumnFQN = (columnFQN: string): string => {
  return getPartialNameFromTableFQN(
    columnFQN,
    [FqnPart.Service, FqnPart.Database, FqnPart.Schema, FqnPart.Table],
    '.'
  );
};

export const getCurrentUserId = (): string => {
  const currentUser = AppState.getCurrentUserDetails();

  return currentUser?.id || '';
};

export const pluralize = (count: number, noun: string, suffix = 's') => {
  const countString = count.toLocaleString();
  if (count !== 1 && count !== 0 && !noun.endsWith(suffix)) {
    return `${countString} ${noun}${suffix}`;
  } else {
    if (noun.endsWith(suffix)) {
      return `${countString} ${
        count > 1 ? noun : noun.slice(0, noun.length - 1)
      }`;
    } else {
      return `${countString} ${noun}${count > 1 ? suffix : ''}`;
    }
  }
};

export const hasEditAccess = (type: string, id: string) => {
  const loggedInUser = AppState.getCurrentUserDetails();
  if (type === 'user') {
    return id === loggedInUser?.id;
  } else {
    return Boolean(
      loggedInUser?.teams?.length &&
        loggedInUser?.teams?.some((team) => team.id === id)
    );
  }
};

<<<<<<< HEAD
export const getTabClasses = (
  tab: number | string,
  activeTab: number | string
) => {
  return 'gh-tabs' + (activeTab === tab ? ' active' : '');
};

=======
>>>>>>> 00885380
export const getCountBadge = (
  count = 0,
  className = '',
  isActive?: boolean
) => {
  const clsBG = isUndefined(isActive)
    ? ''
    : isActive
    ? 'bg-primary text-white no-border'
    : 'ant-tag';

  return (
    <span
      className={classNames(
        'p-x-xss m-x-xss   text-xs text-center',
        clsBG,
        className
      )}>
      <span data-testid="filter-count" title={count.toString()}>
        {count}
      </span>
    </span>
  );
};

export const getRecentlyViewedData = (): Array<RecentlyViewedData> => {
  const recentlyViewed: RecentlyViewed = reactLocalStorage.getObject(
    LOCALSTORAGE_RECENTLY_VIEWED
  ) as RecentlyViewed;

  if (recentlyViewed?.data) {
    return recentlyViewed.data;
  }

  return [];
};

export const getRecentlySearchedData = (): Array<RecentlySearchedData> => {
  const recentlySearch: RecentlySearched = reactLocalStorage.getObject(
    LOCALSTORAGE_RECENTLY_SEARCHED
  ) as RecentlySearched;
  if (recentlySearch?.data) {
    return recentlySearch.data;
  }

  return [];
};

export const setRecentlyViewedData = (
  recentData: Array<RecentlyViewedData>
): void => {
  reactLocalStorage.setObject(LOCALSTORAGE_RECENTLY_VIEWED, {
    data: recentData,
  });
};

export const setRecentlySearchedData = (
  recentData: Array<RecentlySearchedData>
): void => {
  reactLocalStorage.setObject(LOCALSTORAGE_RECENTLY_SEARCHED, {
    data: recentData,
  });
};

export const addToRecentSearched = (searchTerm: string): void => {
  if (searchTerm.trim()) {
    const searchData = { term: searchTerm, timestamp: Date.now() };
    const recentlySearch: RecentlySearched = reactLocalStorage.getObject(
      LOCALSTORAGE_RECENTLY_SEARCHED
    ) as RecentlySearched;
    let arrSearchedData: RecentlySearched['data'] = [];
    if (recentlySearch?.data) {
      const arrData = recentlySearch.data
        // search term is not case-insensitive.
        .filter((item) => item.term !== searchData.term)
        .sort(arraySorterByKey<RecentlySearchedData>('timestamp', true));
      arrData.unshift(searchData);

      if (arrData.length > 5) {
        arrData.pop();
      }
      arrSearchedData = arrData;
    } else {
      arrSearchedData = [searchData];
    }
    setRecentlySearchedData(arrSearchedData);
  }
};

export const removeRecentSearchTerm = (searchTerm: string) => {
  const recentlySearch: RecentlySearched = reactLocalStorage.getObject(
    LOCALSTORAGE_RECENTLY_SEARCHED
  ) as RecentlySearched;
  if (recentlySearch?.data) {
    const arrData = recentlySearch.data.filter(
      (item) => item.term !== searchTerm
    );
    setRecentlySearchedData(arrData);
  }
};

export const addToRecentViewed = (eData: RecentlyViewedData): void => {
  const entityData = { ...eData, timestamp: Date.now() };
  let recentlyViewed: RecentlyViewed = reactLocalStorage.getObject(
    LOCALSTORAGE_RECENTLY_VIEWED
  ) as RecentlyViewed;
  if (recentlyViewed?.data) {
    const arrData = recentlyViewed.data
      .filter((item) => item.fqn !== entityData.fqn)
      .sort(arraySorterByKey<RecentlyViewedData>('timestamp', true));
    arrData.unshift(entityData);

    if (arrData.length > 5) {
      arrData.pop();
    }
    recentlyViewed.data = arrData;
  } else {
    recentlyViewed = {
      data: [entityData],
    };
  }
  setRecentlyViewedData(recentlyViewed.data);
};

export const getActiveCatClass = (name: string, activeName = '') => {
  return activeName === name ? 'activeCategory' : '';
};

export const errorMsg = (value: string) => {
  return (
    <div>
      <strong className="text-xs" data-testid="error-message">
        {value}
      </strong>
    </div>
  );
};

export const requiredField = (label: string, excludeSpace = false) => (
  <>
    {label} <span>{!excludeSpace && <>&nbsp;</>}*</span>
  </>
);

export const getSeparator = (title: string | JSX.Element, hrMarginTop = '') => {
  return (
    <span className="d-flex text-grey-muted">
      <hr className={classNames('w-full', hrMarginTop)} />
      {title && <span>{title}</span>}
      <hr className={classNames('w-full', hrMarginTop)} />
    </span>
  );
};

export const getImages = (imageUri: string) => {
  const imagesObj: typeof imageTypes = imageTypes;
  for (const type in imageTypes) {
    imagesObj[type as keyof typeof imageTypes] = imageUri.replace(
      's96-c',
      imageTypes[type as keyof typeof imageTypes]
    );
  }

  return imagesObj;
};

export const getServiceLogo = (
  serviceType: string,
  className = ''
): JSX.Element | null => {
  const logo = serviceTypeLogo(serviceType);

  if (!isNull(logo)) {
    return <img alt="" className={className} src={logo} />;
  }

  return null;
};

export const isValidUrl = (href?: string) => {
  if (!href) {
    return false;
  }
  try {
    const url = new URL(href);

    return Boolean(url.href);
  } catch {
    return false;
  }
};

export const getEntityMissingError = (entityType: string, fqn: string) => {
  return (
    <p>
      {capitalize(entityType)} {t('label.instance-lowercase')}{' '}
      {t('label.for-lowercase')} <strong>{fqn}</strong>{' '}
      {t('label.not-found-lowercase')}
    </p>
  );
};

export const getNameFromFQN = (fqn: string): string => {
  let arr: string[] = [];

  // Check for fqn containing name inside double quotes which can contain special characters such as '/', '.' etc.
  // Example: sample_data.example_table."example.sample/fqn"

  // Regular expression which matches pattern like '."some content"' at the end of string
  // Example in string 'sample_data."example_table"."example.sample/fqn"',
  // this regular expression  will match '."example.sample/fqn"'
  const regexForQuoteInFQN = /(\."[^"]+")$/g;

  if (regexForQuoteInFQN.test(fqn)) {
    arr = fqn.split('"');

    return arr[arr.length - 2];
  }

  arr = fqn.split(FQN_SEPARATOR_CHAR);

  return arr[arr.length - 1];
};

export const getRandomColor = (name: string) => {
  const firstAlphabet = name.charAt(0).toLowerCase();
  const asciiCode = firstAlphabet.charCodeAt(0);
  const colorNum =
    asciiCode.toString() + asciiCode.toString() + asciiCode.toString();

  const num = Math.round(0xffffff * parseInt(colorNum));
  const r = (num >> 16) & 255;
  const g = (num >> 8) & 255;
  const b = num & 255;

  return {
    color: 'rgb(' + r + ', ' + g + ', ' + b + ', 0.6)',
    character: firstAlphabet.toUpperCase(),
  };
};

export const isUrlFriendlyName = (value: string) => {
  return !UrlEntityCharRegEx.test(value);
};

/**
 * Take teams data and filter out the non deleted teams
 * @param teams - teams array
 * @returns - non deleted team
 */
export const getNonDeletedTeams = (teams: EntityReference[]) => {
  return teams.filter((t) => !t.deleted);
};

/**
 * prepare label for given entity type and fqn
 * @param type - entity type
 * @param fqn - entity fqn
 * @param withQuotes - boolean value
 * @returns - label for entity
 */
export const prepareLabel = (type: string, fqn: string, withQuotes = true) => {
  let label = '';
  if (type === EntityType.TABLE) {
    label = getPartialNameFromTableFQN(fqn, [FqnPart.Table]);
  } else {
    label = getPartialNameFromFQN(fqn, ['database']);
  }

  if (withQuotes) {
    return label;
  } else {
    return label.replace(/(^"|"$)/g, '');
  }
};

/**
 * Check if entity is deleted and return with "(Deactivated) text"
 * @param value - entity name
 * @param isDeleted - boolean
 * @returns - entity placeholder
 */
export const getEntityPlaceHolder = (value: string, isDeleted?: boolean) => {
  if (isDeleted) {
    return `${value} (${t('label.deactivated')})`;
  } else {
    return value;
  }
};

export const getEntityDeleteMessage = (entity: string, dependents: string) => {
  if (dependents) {
    return t('message.permanently-delete-metadata-and-dependents', {
      entityName: getTitleCase(entity),
      dependents,
    });
  } else {
    return t('message.permanently-delete-metadata', {
      entityName: getTitleCase(entity),
    });
  }
};

export const replaceSpaceWith_ = (text: string) => {
  return text.replace(/\s/g, '_');
};

export const replaceAllSpacialCharWith_ = (text: string) => {
  return text.replaceAll(/[&/\\#, +()$~%.'":*?<>{}]/g, '_');
};

export const getFeedCounts = (
  entityType: string,
  entityFQN: string,
  conversationCallback: (
    value: React.SetStateAction<EntityFieldThreadCount[]>
  ) => void,
  entityCallback: (value: React.SetStateAction<number>) => void
) => {
  // To get conversation count
  getFeedCount(
    getEntityFeedLink(entityType, entityFQN),
    ThreadType.Conversation
  )
    .then((res) => {
      if (res) {
        conversationCallback(res.counts);
      } else {
        throw t('server.entity-feed-fetch-error');
      }
    })
    .catch((err: AxiosError) => {
      showErrorToast(err, t('server.entity-feed-fetch-error'));
    });

  // To get all thread count (task + conversation)
  getFeedCount(getEntityFeedLink(entityType, entityFQN))
    .then((res) => {
      if (res) {
        entityCallback(res.totalCount);
      } else {
        throw t('server.entity-feed-fetch-error');
      }
    })
    .catch((err: AxiosError) => {
      showErrorToast(err, t('server.entity-feed-fetch-error'));
    });
};

/**
 *
 * @param entityType type of the entity
 * @returns true if entity type exists in TASK_ENTITIES otherwise false
 */
export const isTaskSupported = (entityType: EntityType) =>
  TASK_ENTITIES.includes(entityType);

/**
 * Utility function to show pagination
 * @param paging paging object
 * @returns boolean
 */
export const showPagination = (paging: Paging) => {
  return !isNil(paging.after) || !isNil(paging.before);
};

export const formatNumberWithComma = (number: number) => {
  return new Intl.NumberFormat('en-US').format(number);
};

/**
 * If the number is a time format, return the number, otherwise format the number with commas
 * @param {number} number - The number to be formatted.
 * @returns A function that takes a number and returns a string.
 */
export const getStatisticsDisplayValue = (
  number: string | number | undefined
) => {
  const displayValue = toNumber(number);

  if (isNaN(displayValue)) {
    return number;
  }

  return formatNumberWithComma(displayValue);
};

export const formTwoDigitNmber = (number: number) => {
  return number.toLocaleString('en-US', {
    minimumIntegerDigits: 2,
    useGrouping: false,
  });
};

export const digitFormatter = (value: number) => {
  // convert 1000 to 1k
  return Intl.NumberFormat('en', {
    notation: 'compact',
    maximumFractionDigits: 1,
  }).format(value);
};

export const getTeamsUser = (
  data?: ExtraInfo
): Record<string, string | undefined> | undefined => {
  if (!isUndefined(data) && !isEmpty(data?.placeholderText || data?.id)) {
    const currentUser = AppState.getCurrentUserDetails();
    const teams = currentUser?.teams;

    const dataFound = teams?.find((team) => {
      return data.id === team.id;
    });

    if (dataFound) {
      return {
        ownerName: (currentUser?.displayName || currentUser?.name) as string,
        id: currentUser?.id as string,
      };
    }
  }

  return;
};

export const getHostNameFromURL = (url: string) => {
  if (isValidUrl(url)) {
    const domain = new URL(url);

    return domain.hostname;
  } else {
    return '';
  }
};

export const getOwnerValue = (owner?: EntityReference) => {
  switch (owner?.type) {
    case 'team':
      return getTeamAndUserDetailsPath(owner?.name || '');
    case 'user':
      return getUserPath(owner?.fullyQualifiedName ?? '');
    default:
      return '';
  }
};

export const getIngestionFrequency = (pipelineType: PipelineType) => {
  const value = {
    min: 0,
    hour: 0,
  };

  switch (pipelineType) {
    case PipelineType.TestSuite:
    case PipelineType.Metadata:
      return getHourCron(value);

    default:
      return getDayCron(value);
  }
};

export const getEmptyPlaceholder = () => {
  return <ErrorPlaceHolder size={SIZE.MEDIUM} />;
};

//  return the status like loading and success
export const getLoadingStatus = (
  current: CurrentState,
  id: string | undefined,
  displayText: string
) => {
  return current.id === id ? (
    current.state === 'success' ? (
      <CheckOutlined />
    ) : (
      <Loader size="small" type="default" />
    )
  ) : (
    displayText
  );
};

export const refreshPage = () => {
  history.go(0);
};
// return array of id as  strings
export const getEntityIdArray = (entities: EntityReference[]): string[] =>
  entities.map((item) => item.id);

export const getTagValue = (tag: string | TagLabel): string | TagLabel => {
  if (isString(tag)) {
    return tag.startsWith(`Tier${FQN_SEPARATOR_CHAR}Tier`)
      ? tag.split(FQN_SEPARATOR_CHAR)[1]
      : tag;
  } else {
    return {
      ...tag,
      tagFQN: tag.tagFQN.startsWith(`Tier${FQN_SEPARATOR_CHAR}Tier`)
        ? tag.tagFQN.split(FQN_SEPARATOR_CHAR)[1]
        : tag.tagFQN,
    };
  }
};

export const getTrimmedContent = (content: string, limit: number) => {
  const lines = content.split('\n');
  // Selecting the content in three lines
  const contentInThreeLines = lines.slice(0, 3).join('\n');

  const slicedContent = contentInThreeLines.slice(0, limit);

  // Logic for eliminating any broken words at the end
  // To avoid any URL being cut
  const words = slicedContent.split(' ');
  const wordsCount = words.length;

  if (wordsCount === 1) {
    // In case of only one word (possibly too long URL)
    // return the whole word instead of trimming
    return content.split(' ')[0];
  }

  // Eliminate word at the end to avoid using broken words
  const refinedContent = words.slice(0, wordsCount - 1);

  return refinedContent.join(' ');
};

export const sortTagsCaseInsensitive = (tags: TagLabel[]) => {
  return tags.sort((tag1, tag2) =>
    tag1.tagFQN.toLowerCase() < tag2.tagFQN.toLowerCase() ? -1 : 1
  );
};

export const Transi18next = ({
  i18nKey,
  values,
  renderElement,
  ...otherProps
}: {
  i18nKey: string;
  values?: object;
  renderElement: JSX.Element | HTMLElement;
}): JSX.Element => (
  <Trans i18nKey={i18nKey} values={values} {...otherProps}>
    {renderElement}
  </Trans>
);

/**
 * It takes a string and returns a string
 * @param {FilterPatternEnum} type - FilterPatternEnum
 * @returns A function that takes in a type and returns a keyof AddIngestionState
 */
export const getFilterTypes = (
  type: FilterPatternEnum
): keyof AddIngestionState => {
  switch (type) {
    case FilterPatternEnum.CHART:
      return 'chartFilterPattern' as keyof AddIngestionState;
    case FilterPatternEnum.DASHBOARD:
      return 'dashboardFilterPattern' as keyof AddIngestionState;
    case FilterPatternEnum.DATABASE:
      return 'databaseFilterPattern' as keyof AddIngestionState;
    case FilterPatternEnum.MLMODEL:
      return 'mlModelFilterPattern' as keyof AddIngestionState;
    case FilterPatternEnum.PIPELINE:
      return 'pipelineFilterPattern' as keyof AddIngestionState;
    case FilterPatternEnum.SCHEMA:
      return 'schemaFilterPattern' as keyof AddIngestionState;
    case FilterPatternEnum.TABLE:
      return 'tableFilterPattern' as keyof AddIngestionState;
    case FilterPatternEnum.CONTAINER:
      return 'containerFilterPattern' as keyof AddIngestionState;
    case FilterPatternEnum.DASHBOARD_DATAMODEL:
      return 'dataModelFilterPattern' as keyof AddIngestionState;
    default:
      return 'topicFilterPattern' as keyof AddIngestionState;
  }
};

/**
 * It takes a state and an action, and returns a new state with the action merged into it
 * @param {S} state - S - The current state of the reducer.
 * @param {A} action - A - The action that was dispatched.
 * @returns An object with the state and action properties.
 */
export const reducerWithoutAction = <S, A>(state: S, action: A) => {
  return {
    ...state,
    ...action,
  };
};

/**
 * @param text plain text
 * @returns base64 encoded text
 */
export const getBase64EncodedString = (text: string): string => btoa(text);

export const getIsErrorMatch = (error: AxiosError, key: string): boolean => {
  let errorMessage = '';

  if (error) {
    errorMessage = get(error, 'response.data.message', '');
    if (!errorMessage) {
      // if error text is undefined or null or empty, try responseMessage in data
      errorMessage = get(error, 'response.data.responseMessage', '');
    }
    if (!errorMessage) {
      errorMessage = get(error, 'response.data', '');
      errorMessage = typeof errorMessage === 'string' ? errorMessage : '';
    }
  }

  return errorMessage.includes(key);
};

/**
 * @param color have color code
 * @param opacity take opacity how much to reduce it
 * @returns hex color string
 */
export const reduceColorOpacity = (color: string, opacity: number): string => {
  const _opacity = Math.round(Math.min(Math.max(opacity || 1, 0), 1) * 255);

  return color + _opacity.toString(16).toUpperCase();
};

export const getEntityDetailLink = (
  entityType: EntityType,
  fqn: string,
  tab: EntityTabs,
  subTab?: string
) => {
  let path = '';
  switch (entityType) {
    default:
    case EntityType.TABLE:
      path = getTableTabPath(fqn, tab, subTab);

      break;

    case EntityType.TOPIC:
      path = getTopicDetailsPath(fqn, tab, subTab);

      break;

    case EntityType.DASHBOARD:
      path = getDashboardDetailsPath(fqn, tab, subTab);

      break;
    case EntityType.PIPELINE:
      path = getPipelineDetailsPath(fqn, tab, subTab);

      break;

    case EntityType.MLMODEL:
      path = getMlModelDetailsPath(fqn, tab, subTab);

      break;

    case EntityType.CONTAINER:
      path = getContainerDetailPath(fqn, tab, subTab);

      break;

    case EntityType.DASHBOARD_DATA_MODEL:
      path = getDataModelDetailsPath(fqn, tab, subTab);

      break;

    case EntityType.DATABASE:
      path = getDatabaseDetailsPath(fqn, tab, subTab);

      break;

    case EntityType.DATABASE_SCHEMA:
      path = getDatabaseSchemaDetailsPath(fqn, tab, subTab);

      break;

    case EntityType.USER_NAME:
      path = getUserPath(fqn, tab, subTab);

      break;
  }

  return path;
};<|MERGE_RESOLUTION|>--- conflicted
+++ resolved
@@ -214,16 +214,6 @@
   }
 };
 
-<<<<<<< HEAD
-export const getTabClasses = (
-  tab: number | string,
-  activeTab: number | string
-) => {
-  return 'gh-tabs' + (activeTab === tab ? ' active' : '');
-};
-
-=======
->>>>>>> 00885380
 export const getCountBadge = (
   count = 0,
   className = '',
