--- conflicted
+++ resolved
@@ -908,7 +908,6 @@
 };
 
 /**
-<<<<<<< HEAD
  * It takes a state and an action, and returns a new state with the action merged into it
  * @param {S} state - S - The current state of the reducer.
  * @param {A} action - A - The action that was dispatched.
@@ -920,10 +919,9 @@
     ...action,
   };
 };
-=======
- *
+
+/**
  * @param text plain text
  * @returns base64 encoded text
  */
-export const getBase64EncodedString = (text: string): string => btoa(text);
->>>>>>> 8bed933e
+export const getBase64EncodedString = (text: string): string => btoa(text);