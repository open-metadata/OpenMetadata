/*
 *  Copyright 2022 Collate.
 *  Licensed under the Apache License, Version 2.0 (the "License");
 *  you may not use this file except in compliance with the License.
 *  You may obtain a copy of the License at
 *  http://www.apache.org/licenses/LICENSE-2.0
 *  Unless required by applicable law or agreed to in writing, software
 *  distributed under the License is distributed on an "AS IS" BASIS,
 *  WITHOUT WARRANTIES OR CONDITIONS OF ANY KIND, either express or implied.
 *  See the License for the specific language governing permissions and
 *  limitations under the License.
 */

import { Select } from 'antd';
import { FqnPart } from 'enums/entity.enum';
import i18next from 'i18next';
import { isEmpty } from 'lodash';
import React from 'react';
import { Link } from 'react-router-dom';
import {
  Option,
  SearchSuggestions,
} from '../components/GlobalSearchProvider/GlobalSearchSuggestions/GlobalSearchSuggestions.interface';
import {
  FQN_SEPARATOR_CHAR,
  WILD_CARD_CHAR,
} from '../constants/char.constants';
import { SearchIndex } from '../enums/search.enum';
import { getPartialNameFromTableFQN } from './CommonUtils';
import { serviceTypeLogo } from './ServiceUtils';
import SVGIcons, { Icons } from './SvgUtils';
import { getEntityLink } from './TableUtils';

export const getSearchAPIQueryParams = (
  queryString: string,
  from: number,
  size: number,
  filters: string,
  sortField: string,
  sortOrder: string,
  searchIndex: SearchIndex | SearchIndex[],
  onlyDeleted = false,
  trackTotalHits = false
): Record<string, string | boolean | number | string[]> => {
  const start = (from - 1) * size;
  const query =
    queryString && queryString === WILD_CARD_CHAR
      ? queryString
      : `*${queryString}*`;

  const params: Record<string, string | boolean | number | string[]> = {
    q: query + (filters ? ` AND ${filters}` : ''),
    from: start,
    size,
    index: searchIndex,
  };

  if (onlyDeleted) {
    params.deleted = onlyDeleted;
  }

  if (!isEmpty(sortField)) {
    params.sort_field = sortField;
  }

  if (!isEmpty(sortOrder)) {
    params.sort_order = sortOrder;
  }

  if (trackTotalHits) {
    params.track_total_hits = trackTotalHits;
  }

  return params;
};

// will add back slash "\" before quote in string if present
export const getQueryWithSlash = (query: string): string =>
  query.replace(/["']/g, '\\$&');

export const getGroupLabel = (index: string, wrapInSelectOption = false) => {
  let label = '';
  let icon = '';
  switch (index) {
    case SearchIndex.TOPIC:
      label = i18next.t('label.topic-plural');
      icon = Icons.TOPIC_GREY;

      break;
    case SearchIndex.DASHBOARD:
      label = i18next.t('label.dashboard-plural');
      icon = Icons.DASHBOARD_GREY;

      break;
    case SearchIndex.PIPELINE:
      label = i18next.t('label.pipeline-plural');
      icon = Icons.PIPELINE_GREY;

      break;
    case SearchIndex.MLMODEL:
      label = i18next.t('label.ml-model-plural');
      icon = Icons.MLMODAL;

      break;
    case SearchIndex.GLOSSARY:
      label = i18next.t('label.glossary-term-plural');
      icon = Icons.FLAT_FOLDER;

      break;
    case SearchIndex.TAG:
      label = i18next.t('label.tag-plural');
      icon = Icons.TAG_GREY;

      break;
    case SearchIndex.CONTAINER:
      label = i18next.t('label.container-plural');
      icon = Icons.CONTAINER;

      break;

    case SearchIndex.TABLE:
    default:
      label = i18next.t('label.table-plural');
      icon = Icons.TABLE_GREY;

      break;
  }

  const groupLabel = (
    <div className="d-flex items-center">
      <SVGIcons alt="icon" icon={icon} />
      <p className="text-grey-muted text-xs">{label}</p>
    </div>
  );

  if (wrapInSelectOption) {
    return <Select.Option disabled>{groupLabel}</Select.Option>;
  }

  return groupLabel;
};

export const getSuggestionElement = (
  suggestion: SearchSuggestions[number],
  index: string,
  wrapInSelectOption: boolean,
  onClickHandler?: () => void
) => {
  const { fullyQualifiedName: fqdn = '', name, serviceType = '' } = suggestion;
  let database;
  let schema;
  if (index === SearchIndex.TABLE) {
    database = getPartialNameFromTableFQN(fqdn, [FqnPart.Database]);
    schema = getPartialNameFromTableFQN(fqdn, [FqnPart.Schema]);
  }

  const entityLink = getEntityLink(index, fqdn);
  const dataTestId = `${getPartialNameFromTableFQN(fqdn, [
    FqnPart.Service,
  ])}-${name}`.replaceAll(`"`, '');

  const retn = (
    <div
<<<<<<< HEAD
      className="d-flex items-center"
      data-testid={`${getPartialNameFromTableFQN(fqdn, [
        FqnPart.Service,
      ])}-${name}`}
=======
      className="d-flex items-center hover:tw-bg-body-hover"
      data-testid={dataTestId}
>>>>>>> 59f5fc09
      key={fqdn}>
      <img
        alt={serviceType}
        className="inline"
        src={serviceTypeLogo(serviceType)}
      />
      <Link
        className={`text-sm ${!wrapInSelectOption ? 'd-block' : ''}`}
        data-testid="data-name"
        id={fqdn.replace(/\./g, '')}
        to={entityLink}
        onClick={onClickHandler}>
        {database && schema
          ? `${database}${FQN_SEPARATOR_CHAR}${schema}${FQN_SEPARATOR_CHAR}${name}`
          : name}
      </Link>
    </div>
  );

  if (wrapInSelectOption) {
    return (
      <Select.Option key={entityLink} value={entityLink}>
        {retn}
      </Select.Option>
    );
  }

  return retn;
};

export const filterOptionsByIndex = (
  options: Array<Option>,
  searchIndex: SearchIndex,
  maxItemsPerType = 3
) =>
  options
    .filter((option) => option._index === searchIndex)
    .map((option) => option._source)
    .slice(0, maxItemsPerType);<|MERGE_RESOLUTION|>--- conflicted
+++ resolved
@@ -160,17 +160,7 @@
   ])}-${name}`.replaceAll(`"`, '');
 
   const retn = (
-    <div
-<<<<<<< HEAD
-      className="d-flex items-center"
-      data-testid={`${getPartialNameFromTableFQN(fqdn, [
-        FqnPart.Service,
-      ])}-${name}`}
-=======
-      className="d-flex items-center hover:tw-bg-body-hover"
-      data-testid={dataTestId}
->>>>>>> 59f5fc09
-      key={fqdn}>
+    <div className="d-flex items-center" data-testid={dataTestId} key={fqdn}>
       <img
         alt={serviceType}
         className="inline"
