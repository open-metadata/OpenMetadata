/*
 *  Copyright 2023 Collate.
 *  Licensed under the Apache License, Version 2.0 (the "License");
 *  you may not use this file except in compliance with the License.
 *  You may obtain a copy of the License at
 *  http://www.apache.org/licenses/LICENSE-2.0
 *  Unless required by applicable law or agreed to in writing, software
 *  distributed under the License is distributed on an "AS IS" BASIS,
 *  WITHOUT WARRANTIES OR CONDITIONS OF ANY KIND, either express or implied.
 *  See the License for the specific language governing permissions and
 *  limitations under the License.
 */
import { AxiosError } from 'axios';
import { compare, Operation } from 'fast-json-patch';
import { t } from 'i18next';
import { EntityDetailUnion } from 'Models';
import { MapPatchAPIResponse } from '../../components/DataAssets/AssetsSelectionModal/AssetSelectionModal.interface';
import { AssetsOfEntity } from '../../components/Glossary/GlossaryTerms/tabs/AssetsTabs.interface';
import { EntityType } from '../../enums/entity.enum';
import { Table } from '../../generated/entity/data/table';
import { Domain } from '../../generated/entity/domains/domain';
import { ListParams } from '../../interface/API.interface';
import {
  getApiCollectionByFQN,
  patchApiCollection,
} from '../../rest/apiCollectionsAPI';
import {
  getApiEndPointByFQN,
  patchApiEndPoint,
} from '../../rest/apiEndpointsAPI';
import {
  getDashboardByFqn,
  patchDashboardDetails,
} from '../../rest/dashboardAPI';
import {
  getDatabaseDetailsByFQN,
  getDatabaseSchemaDetailsByFQN,
  patchDatabaseDetails,
  patchDatabaseSchemaDetails,
} from '../../rest/databaseAPI';
import {
  getDataModelByFqn,
  patchDataModelDetails,
} from '../../rest/dataModelsAPI';
import {
  getGlossariesByName,
  getGlossaryTermByFQN,
  patchGlossaries,
  patchGlossaryTerm,
} from '../../rest/glossaryAPI';
import { getMetricByFqn, patchMetric } from '../../rest/metricsAPI';
import { getMlModelByFQN, patchMlModelDetails } from '../../rest/mlModelAPI';
import { getPipelineByFqn, patchPipelineDetails } from '../../rest/pipelineAPI';
import {
  getSearchIndexDetailsByFQN,
  patchSearchIndexDetails,
} from '../../rest/SearchIndexAPI';
import {
  getDomainSupportedServiceByFQN,
  patchDomainSupportedService,
} from '../../rest/serviceAPI';
import {
  getContainerByName,
  patchContainerDetails,
} from '../../rest/storageAPI';
import {
  getStoredProceduresByFqn,
  patchStoredProceduresDetails,
} from '../../rest/storedProceduresAPI';
import { getTableDetailsByFQN, patchTableDetails } from '../../rest/tableAPI';
<<<<<<< HEAD
import {
  getClassificationByName,
  patchClassification,
} from '../../rest/tagAPI';
=======
import { getTagByFqn, patchTag } from '../../rest/tagAPI';
>>>>>>> 0169aad4
import { getTeamByName, patchTeamDetail } from '../../rest/teamsAPI';
import { getTopicByFqn, patchTopicDetails } from '../../rest/topicsAPI';
import { getUserByName, updateUserDetail } from '../../rest/userAPI';
import { getServiceCategoryFromEntityType } from '../../utils/ServiceUtils';
import { showErrorToast } from '../ToastUtils';

export const getAPIfromSource = (
  source: keyof MapPatchAPIResponse
): ((
  id: string,
  jsonPatch: Operation[]
) => Promise<MapPatchAPIResponse[typeof source]>) => {
  switch (source) {
    case EntityType.TABLE:
      return patchTableDetails;
    case EntityType.DASHBOARD:
      return patchDashboardDetails;
    case EntityType.MLMODEL:
      return patchMlModelDetails;
    case EntityType.PIPELINE:
      return patchPipelineDetails;
    case EntityType.TOPIC:
      return patchTopicDetails;
    case EntityType.CONTAINER:
      return patchContainerDetails;
    case EntityType.SEARCH_INDEX:
      return patchSearchIndexDetails;
    case EntityType.STORED_PROCEDURE:
      return patchStoredProceduresDetails;
    case EntityType.DASHBOARD_DATA_MODEL:
      return patchDataModelDetails;
    case EntityType.GLOSSARY_TERM:
      return patchGlossaryTerm;
    case EntityType.GLOSSARY:
      return patchGlossaries;
<<<<<<< HEAD
    case EntityType.CLASSIFICATION:
      return patchClassification;
=======
    case EntityType.TAG:
      return patchTag;
>>>>>>> 0169aad4
    case EntityType.DATABASE_SCHEMA:
      return patchDatabaseSchemaDetails;
    case EntityType.DATABASE:
      return patchDatabaseDetails;
    case EntityType.TEAM:
      return patchTeamDetail;
    case EntityType.USER:
      return updateUserDetail;
    case EntityType.API_COLLECTION:
      return patchApiCollection;
    case EntityType.API_ENDPOINT:
      return patchApiEndPoint;
    case EntityType.METRIC:
      return patchMetric;
    case EntityType.MESSAGING_SERVICE:
    case EntityType.DASHBOARD_SERVICE:
    case EntityType.PIPELINE_SERVICE:
    case EntityType.MLMODEL_SERVICE:
    case EntityType.STORAGE_SERVICE:
    case EntityType.DATABASE_SERVICE:
    case EntityType.SEARCH_SERVICE:
    case EntityType.API_SERVICE:
      return (id, queryFields) => {
        const serviceCat = getServiceCategoryFromEntityType(source);

        return patchDomainSupportedService(serviceCat, id, queryFields);
      };
  }
};

export const getEntityAPIfromSource = (
  source: keyof MapPatchAPIResponse
): ((
  fqn: string,
  params?: ListParams
) => Promise<MapPatchAPIResponse[typeof source]>) => {
  switch (source) {
    case EntityType.TABLE:
      return getTableDetailsByFQN;
    case EntityType.DASHBOARD:
      return getDashboardByFqn;
    case EntityType.MLMODEL:
      return getMlModelByFQN;
    case EntityType.PIPELINE:
      return getPipelineByFqn;
    case EntityType.TOPIC:
      return getTopicByFqn;
    case EntityType.CONTAINER:
      return getContainerByName;
    case EntityType.STORED_PROCEDURE:
      return getStoredProceduresByFqn;
    case EntityType.DASHBOARD_DATA_MODEL:
      return getDataModelByFqn;
    case EntityType.GLOSSARY_TERM:
      return getGlossaryTermByFQN;
    case EntityType.GLOSSARY:
      return getGlossariesByName;
<<<<<<< HEAD
    case EntityType.CLASSIFICATION:
      return getClassificationByName;
=======
    case EntityType.TAG:
      return getTagByFqn;
>>>>>>> 0169aad4
    case EntityType.DATABASE_SCHEMA:
      return getDatabaseSchemaDetailsByFQN;
    case EntityType.DATABASE:
      return getDatabaseDetailsByFQN;
    case EntityType.SEARCH_INDEX:
      return getSearchIndexDetailsByFQN;
    case EntityType.TEAM:
      return getTeamByName;
    case EntityType.USER:
      return getUserByName;
    case EntityType.API_COLLECTION:
      return getApiCollectionByFQN;
    case EntityType.API_ENDPOINT:
      return getApiEndPointByFQN;
    case EntityType.METRIC:
      return getMetricByFqn;
    case EntityType.MESSAGING_SERVICE:
    case EntityType.DASHBOARD_SERVICE:
    case EntityType.PIPELINE_SERVICE:
    case EntityType.MLMODEL_SERVICE:
    case EntityType.STORAGE_SERVICE:
    case EntityType.DATABASE_SERVICE:
    case EntityType.SEARCH_SERVICE:
    case EntityType.API_SERVICE:
      return (id, queryFields) => {
        const serviceCat = getServiceCategoryFromEntityType(source);

        return getDomainSupportedServiceByFQN(serviceCat, id, queryFields);
      };
  }
};

export const getAssetsFields = (source: AssetsOfEntity) => {
  if (source === AssetsOfEntity.GLOSSARY) {
    return 'tags';
  } else if (source === AssetsOfEntity.DOMAIN) {
    return 'domain';
  } else {
    return 'dataProducts';
  }
};

const getJsonPatchObject = (entity: Table, activeEntity: Domain) => {
  let patchObj;
  if (activeEntity) {
    const { id, description, fullyQualifiedName, name, displayName } =
      activeEntity;
    patchObj = {
      id,
      description,
      fullyQualifiedName,
      name,
      displayName,
      type: 'domain',
    };
  }

  const jsonPatch = compare(entity, {
    ...entity,
    domain: patchObj,
  });

  return jsonPatch;
};

export function getEntityTypeString(type: string) {
  switch (type) {
    case AssetsOfEntity.GLOSSARY:
      return t('label.glossary-term-lowercase');
    case AssetsOfEntity.DOMAIN:
      return t('label.domain-lowercase');
    case AssetsOfEntity.TAG:
      return t('label.tag-lowercase');
    default:
      return t('label.data-product-lowercase');
  }
}

export const updateDomainAssets = async (
  activeEntity: EntityDetailUnion | undefined,
  type: AssetsOfEntity,
  selectedItems: Map<string, EntityDetailUnion>
) => {
  try {
    const entityDetails = [...(selectedItems?.values() ?? [])].map((item) =>
      getEntityAPIfromSource(item.entityType)(item.fullyQualifiedName, {
        fields: getAssetsFields(type),
      })
    );
    const entityDetailsResponse = await Promise.allSettled(entityDetails);
    const map = new Map();

    entityDetailsResponse.forEach((response) => {
      if (response.status === 'fulfilled') {
        const entity = response.value;
        entity && map.set(entity.fullyQualifiedName, entity);
      }
    });
    const patchAPIPromises = [...(selectedItems?.values() ?? [])]
      .map((item) => {
        if (map.has(item.fullyQualifiedName)) {
          const entity = map.get(item.fullyQualifiedName);
          const jsonPatch = getJsonPatchObject(entity, activeEntity as Domain);
          const api = getAPIfromSource(item.entityType);

          return api(item.id, jsonPatch);
        }

        return;
      })
      .filter(Boolean);

    await Promise.all(patchAPIPromises);
  } catch (err) {
    showErrorToast(err as AxiosError);
  }
};

export const removeGlossaryTermAssets = async (
  entityFqn: string,
  type: AssetsOfEntity,
  selectedItems: Map<string, EntityDetailUnion>
) => {
  const entityDetails = [...(selectedItems?.values() ?? [])].map((item) =>
    getEntityAPIfromSource(item.entityType)(item.fullyQualifiedName, {
      fields: getAssetsFields(type),
    })
  );

  try {
    const entityDetailsResponse = await Promise.allSettled(entityDetails);
    const map = new Map();
    entityDetailsResponse.forEach((response) => {
      if (response.status === 'fulfilled') {
        const entity = response.value;
        entity && map.set(entity.fullyQualifiedName, (entity as Table).tags);
      }
    });
    const patchAPIPromises = [...(selectedItems?.values() ?? [])]
      .map((item) => {
        if (map.has(item.fullyQualifiedName)) {
          const jsonPatch = compare(
            { tags: map.get(item.fullyQualifiedName) },
            {
              tags: (item.tags ?? []).filter(
                (tag: EntityDetailUnion) => tag.tagFQN !== entityFqn
              ),
            }
          );
          const api = getAPIfromSource(item.entityType);

          return api(item.id, jsonPatch);
        }

        return;
      })
      .filter(Boolean);

    await Promise.all(patchAPIPromises);
  } catch (err) {
    showErrorToast(err as AxiosError);
  }
};<|MERGE_RESOLUTION|>--- conflicted
+++ resolved
@@ -68,14 +68,11 @@
   patchStoredProceduresDetails,
 } from '../../rest/storedProceduresAPI';
 import { getTableDetailsByFQN, patchTableDetails } from '../../rest/tableAPI';
-<<<<<<< HEAD
 import {
   getClassificationByName,
   patchClassification,
 } from '../../rest/tagAPI';
-=======
 import { getTagByFqn, patchTag } from '../../rest/tagAPI';
->>>>>>> 0169aad4
 import { getTeamByName, patchTeamDetail } from '../../rest/teamsAPI';
 import { getTopicByFqn, patchTopicDetails } from '../../rest/topicsAPI';
 import { getUserByName, updateUserDetail } from '../../rest/userAPI';
@@ -111,13 +108,10 @@
       return patchGlossaryTerm;
     case EntityType.GLOSSARY:
       return patchGlossaries;
-<<<<<<< HEAD
     case EntityType.CLASSIFICATION:
       return patchClassification;
-=======
     case EntityType.TAG:
       return patchTag;
->>>>>>> 0169aad4
     case EntityType.DATABASE_SCHEMA:
       return patchDatabaseSchemaDetails;
     case EntityType.DATABASE:
@@ -175,13 +169,10 @@
       return getGlossaryTermByFQN;
     case EntityType.GLOSSARY:
       return getGlossariesByName;
-<<<<<<< HEAD
     case EntityType.CLASSIFICATION:
       return getClassificationByName;
-=======
     case EntityType.TAG:
       return getTagByFqn;
->>>>>>> 0169aad4
     case EntityType.DATABASE_SCHEMA:
       return getDatabaseSchemaDetailsByFQN;
     case EntityType.DATABASE:
