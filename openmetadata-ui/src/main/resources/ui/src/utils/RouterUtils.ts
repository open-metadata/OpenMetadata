--- conflicted
+++ resolved
@@ -43,12 +43,8 @@
 } from '../constants/GlobalSettings.constants';
 import { arrServiceTypes } from '../constants/Services.constant';
 import { AlertDetailTabs } from '../enums/Alerts.enum';
-<<<<<<< HEAD
-import { EntityAction, EntityTabs, EntityType } from '../enums/entity.enum';
-=======
 import { EntityAction, EntityTabs } from '../enums/entity.enum';
 import { ServiceAgentSubTabs } from '../enums/service.enum';
->>>>>>> 9644932f
 import { ProfilerDashboardType } from '../enums/table.enum';
 import { PipelineType } from '../generated/api/services/ingestionPipelines/createIngestionPipeline';
 import { DataQualityPageTabs } from '../pages/DataQuality/DataQualityPage.interface';
@@ -424,45 +420,6 @@
   return path;
 };
 
-<<<<<<< HEAD
-=======
-/**
- * It returns a path
- * @param {string} path - The path of the current page.
- * @param {string | undefined} logEntityType - The type of the log entity.
- * @returns a string.
- */
-export const getLogEntityPath = (
-  path: string,
-  logEntityType: string | undefined
-): string => {
-  if (isUndefined(logEntityType)) {
-    return '';
-  }
-
-  if (logEntityType === PipelineType.TestSuite) {
-    return getTestSuitePath(path);
-  }
-
-  if (
-    !arrServiceTypes.includes(path as ServiceTypes) &&
-    path !== PipelineType.TestSuite
-  ) {
-    return getServiceDetailsPath(
-      path,
-      logEntityType,
-      EntityTabs.AGENTS,
-      ServiceAgentSubTabs.METADATA
-    );
-  }
-
-  return getSettingPath(
-    GlobalSettingsMenuCategory.SERVICES,
-    getServiceRouteFromServiceType(logEntityType as ServiceTypes)
-  );
-};
-
->>>>>>> 9644932f
 export const getGlossaryPathWithAction = (
   fqn: string,
   action: EntityAction
@@ -896,7 +853,12 @@
     !arrServiceTypes.includes(path as ServiceTypes) &&
     path !== PipelineType.TestSuite
   ) {
-    return getServiceDetailsPath(path, logEntityType, 'ingestions');
+    return getServiceDetailsPath(
+      path,
+      logEntityType,
+      EntityTabs.AGENTS,
+      ServiceAgentSubTabs.METADATA
+    );
   }
 
   return getSettingPath(
