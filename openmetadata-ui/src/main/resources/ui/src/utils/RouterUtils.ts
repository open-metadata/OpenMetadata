/*
 *  Copyright 2021 Collate
 *  Licensed under the Apache License, Version 2.0 (the "License");
 *  you may not use this file except in compliance with the License.
 *  You may obtain a copy of the License at
 *  http://www.apache.org/licenses/LICENSE-2.0
 *  Unless required by applicable law or agreed to in writing, software
 *  distributed under the License is distributed on an "AS IS" BASIS,
 *  WITHOUT WARRANTIES OR CONDITIONS OF ANY KIND, either express or implied.
 *  See the License for the specific language governing permissions and
 *  limitations under the License.
 */

import { FQN_SEPARATOR_CHAR } from '../constants/char.constants';
import {
  IN_PAGE_SEARCH_ROUTES,
  PLACEHOLDER_ENTITY_TYPE_FQN,
  PLACEHOLDER_GLOSSARY_NAME,
  PLACEHOLDER_GLOSSARY_TERMS_FQN,
  PLACEHOLDER_ROUTE_FQN,
  PLACEHOLDER_ROUTE_INGESTION_FQN,
  PLACEHOLDER_ROUTE_INGESTION_TYPE,
  PLACEHOLDER_ROUTE_SEARCHQUERY,
  PLACEHOLDER_ROUTE_SERVICE_CAT,
  PLACEHOLDER_ROUTE_SERVICE_FQN,
  PLACEHOLDER_ROUTE_TAB,
  PLACEHOLDER_SETTING_CATEGORY,
  ROUTES,
} from '../constants/constants';
import { initialFilterQS } from '../constants/explore.constants';
import {
  GlobalSettingOptions,
  GlobalSettingsMenuCategory,
} from '../constants/globalSettings.constants';

export const isDashboard = (pathname: string): boolean => {
  return pathname === ROUTES.FEEDS;
};

export const isInPageSearchAllowed = (pathname: string): boolean => {
  return Boolean(
    Object.keys(IN_PAGE_SEARCH_ROUTES).find((route) => pathname.includes(route))
  );
};

export const inPageSearchOptions = (pathname: string): Array<string> => {
  let strOptions: Array<string> = [];
  for (const route in IN_PAGE_SEARCH_ROUTES) {
    if (pathname.includes(route)) {
      strOptions = IN_PAGE_SEARCH_ROUTES[route];

      break;
    }
  }

  return strOptions;
};

export const getAddServicePath = (serviceCategory: string) => {
  let path = ROUTES.ADD_SERVICE;
  path = path.replace(PLACEHOLDER_ROUTE_SERVICE_CAT, serviceCategory);

  return path;
};

export const getEditConnectionPath = (
  serviceCategory: string,
  serviceFQN: string
) => {
  let path = ROUTES.EDIT_SERVICE_CONNECTION;
  path = path
    .replace(PLACEHOLDER_ROUTE_SERVICE_CAT, serviceCategory)
    .replace(PLACEHOLDER_ROUTE_SERVICE_FQN, serviceFQN)
    .replace(PLACEHOLDER_ROUTE_TAB, 'connection');

  return path;
};

export const getPathByServiceFQN = (
  serviceCategory: string,
  serviceFQN: string
) => {
  let path = ROUTES.SERVICE_WITH_TAB;
  path = path
    .replace(PLACEHOLDER_ROUTE_SERVICE_CAT, serviceCategory)
    .replace(PLACEHOLDER_ROUTE_SERVICE_FQN, serviceFQN)
    .replace(PLACEHOLDER_ROUTE_TAB, 'connection');

  return path;
};

export const getAddIngestionPath = (
  serviceCategory: string,
  serviceFQN: string,
  ingestionType: string
) => {
  let path = ROUTES.ADD_INGESTION;
  path = path
    .replace(PLACEHOLDER_ROUTE_SERVICE_CAT, serviceCategory)
    .replace(PLACEHOLDER_ROUTE_SERVICE_FQN, serviceFQN)
    .replace(PLACEHOLDER_ROUTE_INGESTION_TYPE, ingestionType);

  return path;
};

export const getEditIngestionPath = (
  serviceCategory: string,
  serviceFQN: string,
  ingestionFQN: string,
  ingestionType: string
) => {
  let path = ROUTES.EDIT_INGESTION;
  path = path
    .replace(PLACEHOLDER_ROUTE_SERVICE_CAT, serviceCategory)
    .replace(PLACEHOLDER_ROUTE_SERVICE_FQN, serviceFQN)
    .replace(PLACEHOLDER_ROUTE_INGESTION_FQN, ingestionFQN)
    .replace(PLACEHOLDER_ROUTE_INGESTION_TYPE, ingestionType);

  return path;
};

/**
 *
 * @param searchQuery search text
 * @param tab selected explore result tab
 * @param filter selected facet filters
 * @returns
 */
export const getExplorePathWithInitFilters = (
  searchQuery = '',
  tab = 'tables',
  filter = ''
) => {
  let path = ROUTES.EXPLORE_WITH_SEARCH;
  path = path
    .replace(PLACEHOLDER_ROUTE_SEARCHQUERY, searchQuery)
    .replace(PLACEHOLDER_ROUTE_TAB, tab);

  return filter
    ? `${path}?${initialFilterQS}=${encodeURIComponent(filter)}`
    : path;
};

export const getServicesWithTabPath = (serviceCat: string) => {
  let path = ROUTES.SERVICES_WITH_TAB;
  path = path.replace(PLACEHOLDER_ROUTE_SERVICE_CAT, serviceCat);

  return path;
};

export const getGlossaryPath = (fqn?: string) => {
  let path = ROUTES.GLOSSARY;
  if (fqn) {
    path = ROUTES.GLOSSARY_DETAILS;
    path = path.replace(PLACEHOLDER_GLOSSARY_NAME, fqn);
  }

  return path;
};

export const getParentGlossaryPath = (fqn?: string) => {
  if (fqn) {
    const parts = fqn.split(FQN_SEPARATOR_CHAR);
    if (parts.length > 1) {
      // remove the last part to get parent FQN
      fqn = parts.slice(0, -1).join(FQN_SEPARATOR_CHAR);
    }
  }

  return getGlossaryPath(fqn);
};

export const getGlossaryTermsPath = (
  glossaryName: string,
  glossaryTerm = ''
) => {
  let path = glossaryTerm ? ROUTES.GLOSSARY_TERMS : ROUTES.GLOSSARY_DETAILS;
  path = path.replace(PLACEHOLDER_GLOSSARY_NAME, glossaryName);

  if (glossaryTerm) {
    path = path.replace(PLACEHOLDER_GLOSSARY_TERMS_FQN, glossaryTerm);
  }

  return path;
};

export const getAddGlossaryTermsPath = (
  glossaryName: string,
  glossaryTerm = ''
) => {
  let path = glossaryTerm
    ? ROUTES.ADD_GLOSSARY_TERMS_CHILD
    : ROUTES.ADD_GLOSSARY_TERMS;
  path = path.replace(PLACEHOLDER_GLOSSARY_NAME, glossaryName);

  if (glossaryTerm) {
    path = path.replace(PLACEHOLDER_GLOSSARY_TERMS_FQN, glossaryTerm);
  }

  return path;
};

export const getSettingPath = (
  category?: string,
  tab?: string,
  withFqn = false
) => {
  let path = '';
  if (withFqn) {
    path = ROUTES.SETTINGS_WITH_TAB_FQN;
  } else {
    path = tab && category ? ROUTES.SETTINGS_WITH_TAB : ROUTES.SETTINGS;
  }

  if (tab && category) {
    path = path.replace(PLACEHOLDER_ROUTE_TAB, tab);
    path = path.replace(PLACEHOLDER_SETTING_CATEGORY, category);
  }

  return path;
};

export const getSettingCategoryPath = (category: string) => {
  let path = ROUTES.SETTINGS_WITH_TAB;

  if (category) {
    path = path.replace(PLACEHOLDER_SETTING_CATEGORY, category);
  }

  return path;
};

export const getTeamsWithFqnPath = (fqn: string) => {
  let path = ROUTES.SETTINGS_WITH_TAB_FQN;

  path = path
    .replace(PLACEHOLDER_SETTING_CATEGORY, GlobalSettingsMenuCategory.ACCESS)
    .replace(PLACEHOLDER_ROUTE_TAB, GlobalSettingOptions.TEAMS)
    .replace(PLACEHOLDER_ROUTE_FQN, fqn);

  return path;
};

export const getRoleWithFqnPath = (fqn: string) => {
  let path = ROUTES.SETTINGS_WITH_TAB_FQN;

  path = path
    .replace(PLACEHOLDER_SETTING_CATEGORY, GlobalSettingsMenuCategory.ACCESS)
    .replace(PLACEHOLDER_ROUTE_TAB, GlobalSettingOptions.ROLES)
    .replace(PLACEHOLDER_ROUTE_FQN, fqn);

  return path;
};

export const getPolicyWithFqnPath = (fqn: string) => {
  let path = ROUTES.SETTINGS_WITH_TAB_FQN;

  path = path
    .replace(PLACEHOLDER_SETTING_CATEGORY, GlobalSettingsMenuCategory.ACCESS)
    .replace(PLACEHOLDER_ROUTE_TAB, GlobalSettingOptions.POLICIES)
    .replace(PLACEHOLDER_ROUTE_FQN, fqn);

  return path;
};

<<<<<<< HEAD
export const getProfilerDashboardWithFqnPath = (entityTypeFQN: string) => {
  let path = ROUTES.PROFILER_DASHBOARD;

  path = path.replace(PLACEHOLDER_ENTITY_TYPE_FQN, entityTypeFQN);

  return path;
=======
export const getPath = (pathName: string) => {
  switch (pathName) {
    case GlobalSettingOptions.TEAMS:
      return getSettingPath(
        GlobalSettingsMenuCategory.ACCESS,
        GlobalSettingOptions.TEAMS
      );

    case GlobalSettingOptions.USERS:
      return getSettingPath(
        GlobalSettingsMenuCategory.ACCESS,
        GlobalSettingOptions.USERS
      );

    case GlobalSettingOptions.ROLES:
      return getSettingPath(
        GlobalSettingsMenuCategory.ACCESS,
        GlobalSettingOptions.ROLES
      );

    case GlobalSettingOptions.POLICIES:
      return getSettingPath(
        GlobalSettingsMenuCategory.ACCESS,
        GlobalSettingOptions.POLICIES
      );

    default:
      return getSettingPath();
  }
>>>>>>> dd52612b
};<|MERGE_RESOLUTION|>--- conflicted
+++ resolved
@@ -263,14 +263,6 @@
   return path;
 };
 
-<<<<<<< HEAD
-export const getProfilerDashboardWithFqnPath = (entityTypeFQN: string) => {
-  let path = ROUTES.PROFILER_DASHBOARD;
-
-  path = path.replace(PLACEHOLDER_ENTITY_TYPE_FQN, entityTypeFQN);
-
-  return path;
-=======
 export const getPath = (pathName: string) => {
   switch (pathName) {
     case GlobalSettingOptions.TEAMS:
@@ -300,5 +292,12 @@
     default:
       return getSettingPath();
   }
->>>>>>> dd52612b
+};
+
+export const getProfilerDashboardWithFqnPath = (entityTypeFQN: string) => {
+  let path = ROUTES.PROFILER_DASHBOARD;
+
+  path = path.replace(PLACEHOLDER_ENTITY_TYPE_FQN, entityTypeFQN);
+
+  return path;
 };