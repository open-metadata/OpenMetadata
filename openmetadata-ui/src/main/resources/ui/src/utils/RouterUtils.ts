/*
 *  Copyright 2022 Collate.
 *  Licensed under the Apache License, Version 2.0 (the "License");
 *  you may not use this file except in compliance with the License.
 *  You may obtain a copy of the License at
 *  http://www.apache.org/licenses/LICENSE-2.0
 *  Unless required by applicable law or agreed to in writing, software
 *  distributed under the License is distributed on an "AS IS" BASIS,
 *  WITHOUT WARRANTIES OR CONDITIONS OF ANY KIND, either express or implied.
 *  See the License for the specific language governing permissions and
 *  limitations under the License.
 */

import { isUndefined } from 'lodash';
import { ServiceTypes } from 'Models';
<<<<<<< HEAD
=======
import process from 'process';
import QueryString from 'qs';
>>>>>>> 70a23502
import {
  IN_PAGE_SEARCH_ROUTES,
  LOG_ENTITY_NAME,
  LOG_ENTITY_TYPE,
  PLACEHOLDER_ACTION,
  PLACEHOLDER_DASHBOARD_TYPE,
  PLACEHOLDER_ROUTE_ENTITY_TYPE,
  PLACEHOLDER_ROUTE_FQN,
  PLACEHOLDER_ROUTE_ID,
  PLACEHOLDER_ROUTE_INGESTION_FQN,
  PLACEHOLDER_ROUTE_INGESTION_TYPE,
  PLACEHOLDER_ROUTE_QUERY_ID,
  PLACEHOLDER_ROUTE_SERVICE_CAT,
  PLACEHOLDER_ROUTE_SUB_TAB,
  PLACEHOLDER_ROUTE_TAB,
  PLACEHOLDER_ROUTE_VERSION,
  PLACEHOLDER_RULE_NAME,
  PLACEHOLDER_SETTING_CATEGORY,
  PLACEHOLDER_USER_BOT,
  PLACEHOLDER_WEBHOOK_NAME,
  ROUTES,
} from '../constants/constants';
import {
  GlobalSettingOptions,
  GlobalSettingsMenuCategory,
} from '../constants/GlobalSettings.constants';
import { arrServiceTypes } from '../constants/Services.constant';
import { AlertDetailTabs } from '../enums/Alerts.enum';
import { EntityAction, EntityTabs, EntityType } from '../enums/entity.enum';
import { ServiceAgentSubTabs } from '../enums/service.enum';
import { ProfilerDashboardType } from '../enums/table.enum';
import { PipelineType } from '../generated/api/services/ingestionPipelines/createIngestionPipeline';
import { DataQualityPageTabs } from '../pages/DataQuality/DataQualityPage.interface';
import { IncidentManagerTabs } from '../pages/IncidentManager/IncidentManager.interface';
<<<<<<< HEAD
import { getBasePath } from './HistoryUtils';
=======
import { getPartialNameFromFQN } from './CommonUtils';
>>>>>>> 70a23502
import { getServiceRouteFromServiceType } from './ServiceUtils';
import { getEncodedFqn } from './StringsUtils';

export const isInPageSearchAllowed = (pathname: string): boolean => {
  return Boolean(
    Object.keys(IN_PAGE_SEARCH_ROUTES).find((route) => pathname.includes(route))
  );
};

export const inPageSearchOptions = (pathname: string): Array<string> => {
  let strOptions: Array<string> = [];
  for (const route in IN_PAGE_SEARCH_ROUTES) {
    if (pathname.includes(route)) {
      strOptions = IN_PAGE_SEARCH_ROUTES[route];

      break;
    }
  }

  return strOptions;
};

export const getAddServicePath = (serviceCategory: string) => {
  let path = ROUTES.ADD_SERVICE;
  path = path.replace(PLACEHOLDER_ROUTE_SERVICE_CAT, serviceCategory);

  return path;
};

export const getEditConnectionPath = (
  serviceCategory: string,
  serviceFQN: string
) => {
  let path = ROUTES.EDIT_SERVICE_CONNECTION;
  path = path
    .replace(PLACEHOLDER_ROUTE_SERVICE_CAT, serviceCategory)
    .replace(PLACEHOLDER_ROUTE_FQN, getEncodedFqn(serviceFQN))
    .replace(PLACEHOLDER_ROUTE_TAB, 'connection');

  return path;
};

export const getPathByServiceFQN = (
  serviceCategory: string,
  serviceFQN: string
) => {
  let path = ROUTES.SERVICE_WITH_TAB;
  path = path
    .replace(PLACEHOLDER_ROUTE_SERVICE_CAT, serviceCategory)
    .replace(PLACEHOLDER_ROUTE_FQN, getEncodedFqn(serviceFQN))
    .replace(PLACEHOLDER_ROUTE_TAB, 'connection');

  return path;
};

export const getAddIngestionPath = (
  serviceCategory: string,
  serviceFQN: string,
  ingestionType: string
) => {
  let path = ROUTES.ADD_INGESTION;
  path = path
    .replace(PLACEHOLDER_ROUTE_SERVICE_CAT, serviceCategory)
    .replace(PLACEHOLDER_ROUTE_FQN, getEncodedFqn(serviceFQN))
    .replace(PLACEHOLDER_ROUTE_INGESTION_TYPE, ingestionType);

  return path;
};

export const getEditIngestionPath = (
  serviceCategory: string,
  serviceFQN: string,
  ingestionFQN: string,
  ingestionType: string
) => {
  let path = ROUTES.EDIT_INGESTION;
  path = path
    .replace(PLACEHOLDER_ROUTE_SERVICE_CAT, serviceCategory)
    .replace(PLACEHOLDER_ROUTE_FQN, getEncodedFqn(serviceFQN))
    .replace(PLACEHOLDER_ROUTE_INGESTION_FQN, getEncodedFqn(ingestionFQN))
    .replace(PLACEHOLDER_ROUTE_INGESTION_TYPE, ingestionType);

  return path;
};

export const getDomainPath = (fqn?: string) => {
  let path = ROUTES.DOMAIN;
  if (fqn) {
    path = ROUTES.DOMAIN_DETAILS;
    path = path.replace(PLACEHOLDER_ROUTE_FQN, getEncodedFqn(fqn));
  }

  return path;
};

export const getDomainDetailsPath = (fqn: string, tab?: string) => {
  let path = tab ? ROUTES.DOMAIN_DETAILS_WITH_TAB : ROUTES.DOMAIN_DETAILS;
  path = path.replace(PLACEHOLDER_ROUTE_FQN, getEncodedFqn(fqn));

  if (tab) {
    path = path.replace(PLACEHOLDER_ROUTE_TAB, tab);
  }

  return path;
};

export const getGlossaryPath = (fqn?: string) => {
  let path = ROUTES.GLOSSARY;
  if (fqn) {
    path = ROUTES.GLOSSARY_DETAILS;
    path = path.replace(PLACEHOLDER_ROUTE_FQN, getEncodedFqn(fqn));
  }

  return path;
};

export const getApplicationDetailsPath = (fqn: string) => {
  let path = ROUTES.SETTINGS_WITH_CATEGORY_FQN;

  path = path
    .replace(
      PLACEHOLDER_SETTING_CATEGORY,
      GlobalSettingsMenuCategory.APPLICATIONS
    )
    .replace(PLACEHOLDER_ROUTE_FQN, getEncodedFqn(fqn));

  return path;
};

export const getMarketPlaceAppDetailsPath = (fqn: string) => {
  return ROUTES.MARKETPLACE_APP_DETAILS.replace(
    PLACEHOLDER_ROUTE_FQN,
    getEncodedFqn(fqn)
  );
};

export const getAppInstallPath = (fqn: string) => {
  return ROUTES.MARKETPLACE_APP_INSTALL.replace(
    PLACEHOLDER_ROUTE_FQN,
    getEncodedFqn(fqn)
  );
};

export const getSettingPath = (
  category?: string,
  tab?: string,
  withFqn = false,
  withAction = false
) => {
  let path = ROUTES.SETTINGS;

  if (tab && category) {
    if (withFqn) {
      path = withAction
        ? ROUTES.SETTINGS_WITH_TAB_FQN_ACTION
        : ROUTES.SETTINGS_WITH_TAB_FQN;
    } else {
      path = ROUTES.SETTINGS_WITH_TAB;
    }

    path = path.replace(PLACEHOLDER_ROUTE_TAB, tab);
    path = path.replace(PLACEHOLDER_SETTING_CATEGORY, category);
  } else if (category) {
    path = withFqn
      ? ROUTES.SETTINGS_WITH_CATEGORY_FQN
      : ROUTES.SETTINGS_WITH_CATEGORY;

    path = path.replace(PLACEHOLDER_SETTING_CATEGORY, category);
  }

  return path;
};

export const getSettingsPathWithFqn = (
  category: string,
  tab: string,
  fqn: string,
  action?: string
) => {
  let path = action
    ? ROUTES.SETTINGS_WITH_TAB_FQN_ACTION
    : ROUTES.SETTINGS_WITH_TAB_FQN;

  if (action) {
    path = path.replace(PLACEHOLDER_ACTION, action);
  }

  path = path.replace(PLACEHOLDER_ROUTE_TAB, tab);
  path = path.replace(PLACEHOLDER_SETTING_CATEGORY, category);
  path = path.replace(PLACEHOLDER_ROUTE_FQN, getEncodedFqn(fqn));

  return path;
};

export const getSettingCategoryPath = (category: string) => {
  let path = ROUTES.SETTINGS_WITH_TAB;

  if (category) {
    path = path.replace(PLACEHOLDER_SETTING_CATEGORY, category);
  }

  return path;
};

export const getTeamsWithFqnPath = (fqn: string) => {
  let path = ROUTES.SETTINGS_WITH_TAB_FQN;

  path = path
    .replace(PLACEHOLDER_SETTING_CATEGORY, GlobalSettingsMenuCategory.MEMBERS)
    .replace(PLACEHOLDER_ROUTE_TAB, GlobalSettingOptions.TEAMS)
    .replace(PLACEHOLDER_ROUTE_FQN, getEncodedFqn(fqn));

  return path;
};

export const getRoleWithFqnPath = (fqn: string) => {
  let path = ROUTES.SETTINGS_WITH_TAB_FQN;

  path = path
    .replace(PLACEHOLDER_SETTING_CATEGORY, GlobalSettingsMenuCategory.ACCESS)
    .replace(PLACEHOLDER_ROUTE_TAB, GlobalSettingOptions.ROLES)
    .replace(PLACEHOLDER_ROUTE_FQN, getEncodedFqn(fqn));

  return path;
};

export const getPolicyWithFqnPath = (fqn: string) => {
  let path = ROUTES.SETTINGS_WITH_TAB_FQN;

  path = path
    .replace(PLACEHOLDER_SETTING_CATEGORY, GlobalSettingsMenuCategory.ACCESS)
    .replace(PLACEHOLDER_ROUTE_TAB, GlobalSettingOptions.POLICIES)
    .replace(PLACEHOLDER_ROUTE_FQN, getEncodedFqn(fqn));

  return path;
};

export const getPath = (pathName: string) => {
  switch (pathName) {
    case GlobalSettingOptions.TEAMS:
      return getSettingPath(
        GlobalSettingsMenuCategory.ACCESS,
        GlobalSettingOptions.TEAMS
      );

    case GlobalSettingOptions.USERS:
      return getSettingPath(
        GlobalSettingsMenuCategory.ACCESS,
        GlobalSettingOptions.USERS
      );

    case GlobalSettingOptions.ROLES:
      return getSettingPath(
        GlobalSettingsMenuCategory.ACCESS,
        GlobalSettingOptions.ROLES
      );

    case GlobalSettingOptions.POLICIES:
      return getSettingPath(
        GlobalSettingsMenuCategory.ACCESS,
        GlobalSettingOptions.POLICIES
      );

    default:
      return getSettingPath();
  }
};

export const getAddPolicyRulePath = (fqn: string) => {
  let path = ROUTES.ADD_POLICY_RULE;

  path = path.replace(PLACEHOLDER_ROUTE_FQN, getEncodedFqn(fqn));

  return path;
};

export const getEditPolicyRulePath = (fqn: string, ruleName: string) => {
  let path = ROUTES.EDIT_POLICY_RULE;

  path = path
    .replace(PLACEHOLDER_ROUTE_FQN, getEncodedFqn(fqn))
    // rule name is same as entity fqn so we need to encode it to pass it as a param
    .replace(PLACEHOLDER_RULE_NAME, getEncodedFqn(ruleName));

  return path;
};

export const getTagPath = (fqn?: string) => {
  let path = ROUTES.TAGS;
  if (fqn) {
    path = ROUTES.TAG_DETAILS;
    path = path.replace(PLACEHOLDER_ROUTE_FQN, getEncodedFqn(fqn));
  }

  return path;
};

export const getAddDataQualityTableTestPath = (
  dashboardType: string,
  fqn: string
) => {
  let path = ROUTES.ADD_DATA_QUALITY_TEST_CASE;

  path = path
    .replace(PLACEHOLDER_DASHBOARD_TYPE, dashboardType)
    .replace(PLACEHOLDER_ROUTE_FQN, getEncodedFqn(fqn));

  return path;
};
export const getAddCustomMetricPath = (
  dashboardType: ProfilerDashboardType,
  fqn: string
) => {
  let path = ROUTES.ADD_CUSTOM_METRIC;

  path = path
    .replace(PLACEHOLDER_DASHBOARD_TYPE, dashboardType)
    .replace(PLACEHOLDER_ROUTE_FQN, getEncodedFqn(fqn));

  return path;
};

export const getTestSuitePath = (testSuiteFqn: string) => {
  let path = ROUTES.TEST_SUITES_WITH_FQN;
  path = path.replace(PLACEHOLDER_ROUTE_FQN, getEncodedFqn(testSuiteFqn));

  return path;
};

export const getTestSuiteIngestionPath = (
  testSuiteFqn: string,
  ingestionFqn?: string
) => {
  let path = ingestionFqn
    ? ROUTES.TEST_SUITES_EDIT_INGESTION
    : ROUTES.TEST_SUITES_ADD_INGESTION;
  path = path.replace(PLACEHOLDER_ROUTE_FQN, getEncodedFqn(testSuiteFqn));

  if (ingestionFqn) {
    path = path.replace(
      PLACEHOLDER_ROUTE_INGESTION_FQN,
      getEncodedFqn(ingestionFqn)
    );
  }

  return path;
};

/**
 * It takes in a log entity type, log entity name, and ingestion name, and returns a path to the logs
 * viewer
 * @param {string} logEntityType - The type of entity that the logs are associated with.
 * @param {string} logEntityName - The name of the log entity.
 * @param {string} ingestionName - The name of the ingestion.
 * @returns A string
 */
export const getLogsViewerPath = (
  logEntityType: string,
  logEntityName: string,
  ingestionName: string
) => {
  let path = ROUTES.LOGS;

  path = path.replace(LOG_ENTITY_TYPE, logEntityType);
  path = path.replace(LOG_ENTITY_NAME, logEntityName);
  path = path.replace(PLACEHOLDER_ROUTE_FQN, getEncodedFqn(ingestionName));

  return path;
};

export const getGlossaryPathWithAction = (
  fqn: string,
  action: EntityAction
) => {
  let path = ROUTES.GLOSSARY_DETAILS_WITH_ACTION;

  path = path
    .replace(PLACEHOLDER_ROUTE_FQN, getEncodedFqn(fqn))
    .replace(PLACEHOLDER_ACTION, action);

  return path;
};

export const getQueryPath = (entityFqn: string, queryId: string) => {
  let path = ROUTES.QUERY_FULL_SCREEN_VIEW;

  path = path
    .replace(PLACEHOLDER_ROUTE_FQN, getEncodedFqn(entityFqn))
    .replace(PLACEHOLDER_ROUTE_QUERY_ID, queryId);

  return path;
};
export const getAddQueryPath = (entityFqn: string) => {
  let path = ROUTES.ADD_QUERY;

  path = path.replace(PLACEHOLDER_ROUTE_FQN, getEncodedFqn(entityFqn));

  return path;
};

export const getDomainVersionsPath = (domainFqn: string, version: string) => {
  let path = ROUTES.DOMAIN_VERSION;
  path = path
    .replace(PLACEHOLDER_ROUTE_FQN, getEncodedFqn(domainFqn))
    .replace(PLACEHOLDER_ROUTE_VERSION, version);

  return path;
};

export const getGlossaryVersionsPath = (id: string, version: string) => {
  let path = ROUTES.GLOSSARY_VERSION;
  path = path
    .replace(PLACEHOLDER_ROUTE_ID, id)
    .replace(PLACEHOLDER_ROUTE_VERSION, version);

  return path;
};

export const getGlossaryTermsVersionsPath = (
  id: string,
  version: string,
  tab?: string
) => {
  let path = tab
    ? ROUTES.GLOSSARY_TERMS_VERSION_TAB
    : ROUTES.GLOSSARY_TERMS_VERSION;
  path = path
    .replace(PLACEHOLDER_ROUTE_ID, id)
    .replace(PLACEHOLDER_ROUTE_VERSION, version);

  if (tab) {
    path = path.replace(PLACEHOLDER_ROUTE_TAB, tab);
  }

  return path;
};

export const getDataQualityPagePath = (tab?: DataQualityPageTabs) => {
  let path = tab ? ROUTES.DATA_QUALITY_WITH_TAB : ROUTES.DATA_QUALITY;

  if (tab) {
    path = path.replace(PLACEHOLDER_ROUTE_TAB, tab);
  }

  return path;
};

export const getIncidentManagerDetailPagePath = (
  fqn: string,
  tab = IncidentManagerTabs.TEST_CASE_RESULTS
) => {
  let path = ROUTES.INCIDENT_MANAGER_DETAILS_WITH_TAB;

  path = path
    .replace(PLACEHOLDER_ROUTE_FQN, getEncodedFqn(fqn))
    .replace(PLACEHOLDER_ROUTE_TAB, tab);

  return path;
};

export const getServiceVersionPath = (
  serviceCategory: string,
  serviceFqn: string,
  version: string
) => {
  let path = ROUTES.SERVICE_VERSION;

  path = path
    .replace(PLACEHOLDER_ROUTE_SERVICE_CAT, serviceCategory)
    .replace(PLACEHOLDER_ROUTE_FQN, getEncodedFqn(serviceFqn))
    .replace(PLACEHOLDER_ROUTE_VERSION, version);

  return path;
};

export const getClassificationDetailsPath = (classificationFqn: string) => {
  let path = ROUTES.TAG_DETAILS;
  path = path.replace(PLACEHOLDER_ROUTE_FQN, getEncodedFqn(classificationFqn));

  return path;
};

export const getClassificationTagPath = (tagFqn: string, tab?: string) => {
  let path = tab ? ROUTES.TAG_ITEM_WITH_TAB : ROUTES.TAG_ITEM;

  if (tab) {
    path = path.replace(PLACEHOLDER_ROUTE_TAB, tab);
  }
  path = path.replace(PLACEHOLDER_ROUTE_FQN, getEncodedFqn(tagFqn));

  return path;
};

export const getClassificationVersionsPath = (
  classificationFqn: string,
  version: string
) => {
  let path = ROUTES.TAG_VERSION;
  path = path
    .replace(PLACEHOLDER_ROUTE_FQN, getEncodedFqn(classificationFqn))
    .replace(PLACEHOLDER_ROUTE_VERSION, version);

  return path;
};

export const getPersonaDetailsPath = (fqn: string) => {
  let path = ROUTES.SETTINGS_WITH_CATEGORY_FQN;

  path = path
    .replace(PLACEHOLDER_SETTING_CATEGORY, GlobalSettingOptions.PERSONA)
    .replace(PLACEHOLDER_ROUTE_FQN, getEncodedFqn(fqn));

  return path;
};

export const getObservabilityAlertsEditPath = (fqn: string) => {
  let path = ROUTES.EDIT_OBSERVABILITY_ALERTS;

  path = path.replace(PLACEHOLDER_ROUTE_FQN, getEncodedFqn(fqn));

  return path;
};

export const getNotificationAlertsEditPath = (fqn: string) => {
  let path = ROUTES.EDIT_NOTIFICATION_ALERTS;

  path = path.replace(PLACEHOLDER_ROUTE_FQN, getEncodedFqn(fqn));

  return path;
};

export const getObservabilityAlertDetailsPath = (fqn: string, tab?: string) => {
  let path = ROUTES.OBSERVABILITY_ALERT_DETAILS_WITH_TAB.replace(
    PLACEHOLDER_ROUTE_FQN,
    getEncodedFqn(fqn)
  );

  path = path.replace(
    PLACEHOLDER_ROUTE_TAB,
    tab ?? AlertDetailTabs.CONFIGURATION
  );

  return path;
};

export const getNotificationAlertDetailsPath = (fqn: string, tab?: string) => {
  let path = ROUTES.NOTIFICATION_ALERT_DETAILS_WITH_TAB.replace(
    PLACEHOLDER_ROUTE_FQN,
    getEncodedFqn(fqn)
  );

  path = path.replace(
    PLACEHOLDER_ROUTE_TAB,
    tab ?? AlertDetailTabs.CONFIGURATION
  );

  return path;
};
export const getPathNameFromWindowLocation = () => {
<<<<<<< HEAD
  return window.location.pathname.replace(getBasePath() ?? '', '');
=======
  return window.location.pathname.replace(process.env.APP_SUB_PATH ?? '', '');
};

export const getTagsDetailsPath = (entityFQN: string) => {
  let path = ROUTES.TAG_DETAILS;
  const classification = getPartialNameFromFQN(entityFQN, ['service']);
  path = path.replace(PLACEHOLDER_ROUTE_FQN, classification);

  return path;
};

export const getVersionPath = (
  entityType: string,
  fqn: string,
  version: string,
  tab?: string
) => {
  let path = tab
    ? ROUTES.ENTITY_VERSION_DETAILS_WITH_TAB
    : ROUTES.ENTITY_VERSION_DETAILS;
  path = path
    .replace(PLACEHOLDER_ROUTE_ENTITY_TYPE, entityType)
    .replace(PLACEHOLDER_ROUTE_FQN, getEncodedFqn(fqn))
    .replace(PLACEHOLDER_ROUTE_VERSION, version)
    .replace(PLACEHOLDER_ROUTE_TAB, tab ?? '');

  return path;
};

export const getServiceDetailsPath = (
  serviceFQN: string,
  serviceCat: string,
  tab?: string,
  subTab?: string
) => {
  let path = ROUTES.SERVICE;

  if (tab) {
    path = ROUTES.SERVICE_WITH_TAB;
  }

  if (subTab) {
    path = ROUTES.SERVICE_WITH_SUB_TAB;
  }
  path = path
    .replace(PLACEHOLDER_ROUTE_SERVICE_CAT, serviceCat)
    .replace(PLACEHOLDER_ROUTE_FQN, getEncodedFqn(serviceFQN));

  if (tab) {
    path = path.replace(PLACEHOLDER_ROUTE_TAB, tab);
  }

  if (subTab) {
    path = path.replace(PLACEHOLDER_ROUTE_SUB_TAB, subTab);
  }

  return path;
};

export const getExplorePath: (args: {
  tab?: string;
  search?: string;
  extraParameters?: Record<string, unknown>;
  isPersistFilters?: boolean;
}) => string = ({ tab, search, extraParameters, isPersistFilters = true }) => {
  const pathname = ROUTES.EXPLORE_WITH_TAB.replace(
    PLACEHOLDER_ROUTE_TAB,
    tab ?? ''
  );
  let paramsObject: Record<string, unknown> = QueryString.parse(
    location.search.startsWith('?')
      ? location.search.substring(1)
      : location.search
  );

  const { search: paramSearch } = paramsObject;

  /**
   * persist the filters if isPersistFilters is true
   * otherwise only persist the search and passed extra params
   * */
  if (isPersistFilters) {
    if (!isUndefined(search)) {
      paramsObject = {
        ...paramsObject,
        search,
      };
    }
    if (!isUndefined(extraParameters)) {
      paramsObject = {
        ...paramsObject,
        ...extraParameters,
      };
    }
  } else {
    paramsObject = {
      search: isUndefined(search) ? paramSearch : search,
      ...(!isUndefined(extraParameters) ? extraParameters : {}),
    };
  }

  const query = QueryString.stringify(paramsObject);

  return `${pathname}?${query}`;
};

export const getEntityDetailsPath = (
  entityType: EntityType,
  fqn: string,
  tab?: string,
  subTab = 'all'
) => {
  let path = tab ? ROUTES.ENTITY_DETAILS_WITH_TAB : ROUTES.ENTITY_DETAILS;

  if (tab === EntityTabs.ACTIVITY_FEED) {
    path = ROUTES.ENTITY_DETAILS_WITH_SUB_TAB;
    path = path.replace(PLACEHOLDER_ROUTE_SUB_TAB, subTab);
  }

  if (tab) {
    path = path.replace(PLACEHOLDER_ROUTE_TAB, tab);
  }

  path = path.replace(PLACEHOLDER_ROUTE_FQN, getEncodedFqn(fqn));
  path = path.replace(PLACEHOLDER_ROUTE_ENTITY_TYPE, entityType);

  return path;
};

export const getGlossaryTermDetailsPath = (
  glossaryFQN: string,
  tab?: string,
  subTab = 'all'
) => {
  let path = tab ? ROUTES.GLOSSARY_DETAILS_WITH_TAB : ROUTES.GLOSSARY_DETAILS;

  if (tab === EntityTabs.ACTIVITY_FEED) {
    path = ROUTES.GLOSSARY_DETAILS_WITH_SUBTAB;
    path = path.replace(PLACEHOLDER_ROUTE_SUB_TAB, subTab);
  }

  if (tab) {
    path = path.replace(PLACEHOLDER_ROUTE_TAB, tab);
  }
  path = path.replace(PLACEHOLDER_ROUTE_FQN, getEncodedFqn(glossaryFQN));

  return path;
};

export const getTeamAndUserDetailsPath = (name?: string) => {
  let path = getSettingPath(
    GlobalSettingsMenuCategory.MEMBERS,
    GlobalSettingOptions.TEAMS
  );
  if (name) {
    path = getSettingPath(
      GlobalSettingsMenuCategory.MEMBERS,
      GlobalSettingOptions.TEAMS,
      true
    );
    path = path.replace(PLACEHOLDER_ROUTE_FQN, getEncodedFqn(name));
  }

  return path;
};

export const getEditWebhookPath = (webhookName: string) => {
  let path = ROUTES.EDIT_WEBHOOK;
  path = path.replace(PLACEHOLDER_WEBHOOK_NAME, getEncodedFqn(webhookName));

  return path;
};

export const getUserPath = (username: string, tab?: string, subTab = 'all') => {
  let path = tab ? ROUTES.USER_PROFILE_WITH_TAB : ROUTES.USER_PROFILE;

  if (tab === EntityTabs.ACTIVITY_FEED) {
    path = ROUTES.USER_PROFILE_WITH_SUB_TAB;
    path = path.replace(PLACEHOLDER_ROUTE_SUB_TAB, subTab);
  }

  if (tab) {
    path = path.replace(PLACEHOLDER_ROUTE_TAB, tab);
  }
  path = path.replace(PLACEHOLDER_ROUTE_FQN, getEncodedFqn(username));

  return path;
};

export const getBotsPath = (botsName: string) => {
  let path = ROUTES.BOTS_PROFILE;
  path = path.replace(PLACEHOLDER_ROUTE_FQN, getEncodedFqn(botsName));

  return path;
};

export const getAddCustomPropertyPath = (entityTypeFQN: string) => {
  let path = ROUTES.ADD_CUSTOM_PROPERTY;
  path = path.replace(
    PLACEHOLDER_ROUTE_ENTITY_TYPE,
    getEncodedFqn(entityTypeFQN)
  );

  return path;
};

export const getCreateUserPath = (bot: boolean) => {
  let path = bot ? ROUTES.CREATE_USER_WITH_BOT : ROUTES.CREATE_USER;

  if (bot) {
    path = path.replace(PLACEHOLDER_USER_BOT, 'bot');
  }

  return path;
};

export const getUsersPagePath = (isAdmin?: boolean) => {
  return `${ROUTES.SETTINGS}/${GlobalSettingsMenuCategory.MEMBERS}/${
    isAdmin ? 'admins' : 'users'
  }`;
};

export const getBotsPagePath = () => {
  return `${ROUTES.SETTINGS}/${GlobalSettingsMenuCategory.BOTS}`;
};

export const getKpiPath = (kpiName: string) => {
  let path = ROUTES.EDIT_KPI;

  path = path.replace(PLACEHOLDER_ROUTE_FQN, getEncodedFqn(kpiName));

  return path;
};

/**
 * It returns a path
 * @param {string} path - The path of the current page.
 * @param {string | undefined} logEntityType - The type of the log entity.
 * @returns a string.
 */
export const getLogEntityPath = (
  path: string,
  logEntityType: string | undefined
): string => {
  if (isUndefined(logEntityType)) {
    return '';
  }

  if (logEntityType === PipelineType.TestSuite) {
    return getTestSuitePath(path);
  }

  if (
    !arrServiceTypes.includes(path as ServiceTypes) &&
    path !== PipelineType.TestSuite
  ) {
    return getServiceDetailsPath(
      path,
      logEntityType,
      EntityTabs.AGENTS,
      ServiceAgentSubTabs.METADATA
    );
  }

  return getSettingPath(
    GlobalSettingsMenuCategory.SERVICES,
    getServiceRouteFromServiceType(logEntityType as ServiceTypes)
  );
>>>>>>> 70a23502
};<|MERGE_RESOLUTION|>--- conflicted
+++ resolved
@@ -13,11 +13,8 @@
 
 import { isUndefined } from 'lodash';
 import { ServiceTypes } from 'Models';
-<<<<<<< HEAD
-=======
 import process from 'process';
 import QueryString from 'qs';
->>>>>>> 70a23502
 import {
   IN_PAGE_SEARCH_ROUTES,
   LOG_ENTITY_NAME,
@@ -52,11 +49,8 @@
 import { PipelineType } from '../generated/api/services/ingestionPipelines/createIngestionPipeline';
 import { DataQualityPageTabs } from '../pages/DataQuality/DataQualityPage.interface';
 import { IncidentManagerTabs } from '../pages/IncidentManager/IncidentManager.interface';
-<<<<<<< HEAD
 import { getBasePath } from './HistoryUtils';
-=======
 import { getPartialNameFromFQN } from './CommonUtils';
->>>>>>> 70a23502
 import { getServiceRouteFromServiceType } from './ServiceUtils';
 import { getEncodedFqn } from './StringsUtils';
 
@@ -616,10 +610,7 @@
   return path;
 };
 export const getPathNameFromWindowLocation = () => {
-<<<<<<< HEAD
   return window.location.pathname.replace(getBasePath() ?? '', '');
-=======
-  return window.location.pathname.replace(process.env.APP_SUB_PATH ?? '', '');
 };
 
 export const getTagsDetailsPath = (entityFQN: string) => {
@@ -887,5 +878,4 @@
     GlobalSettingsMenuCategory.SERVICES,
     getServiceRouteFromServiceType(logEntityType as ServiceTypes)
   );
->>>>>>> 70a23502
 };