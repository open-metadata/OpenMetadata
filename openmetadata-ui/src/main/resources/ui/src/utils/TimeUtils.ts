--- conflicted
+++ resolved
@@ -10,13 +10,9 @@
  *  See the License for the specific language governing permissions and
  *  limitations under the License.
  */
-<<<<<<< HEAD
-import { toNumber } from 'lodash';
+
+import { isNil, toNumber } from 'lodash';
 import { DateTime, Duration } from 'luxon';
-=======
-import { isNil, toNumber } from 'lodash';
-import { DateTime } from 'luxon';
->>>>>>> 9c360fb6
 
 const msPerSecond = 1000;
 const msPerMinute = 60 * msPerSecond;
@@ -341,10 +337,13 @@
 export const getDateTimeFromMilliSeconds = (timeStamp: number) =>
   DateTime.fromMillis(timeStamp).toLocaleString(DateTime.DATETIME_MED);
 
-<<<<<<< HEAD
+/**
+ * @param seconds EPOCH seconds
+ * @returns Formatted duration for valid input. Format: 00:09:31
+ */
 export const getDurationFromSeconds = (seconds: number) =>
-  Duration.fromObject({ seconds }).toFormat('hh:mm:ss');
-=======
+  isNil(seconds) ? Duration.fromObject({ seconds }).toFormat('hh:mm:ss') : '';
+
 /**
  * It takes a timestamp and returns a string in the format of "dd MMM yyyy, hh:mm"
  * @param {number} timeStamp - number - The timestamp you want to convert to a date.
@@ -402,5 +401,4 @@
   const dateTime = DateTime.fromSeconds(date);
 
   return dateTime.toLocaleString(DateTime.DATETIME_MED);
-};
->>>>>>> 9c360fb6
+};