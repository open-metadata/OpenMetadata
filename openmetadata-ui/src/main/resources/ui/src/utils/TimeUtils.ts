--- conflicted
+++ resolved
@@ -305,7 +305,23 @@
   timeStamp: number,
   format?: string
 ) => DateTime.fromSeconds(timeStamp || 0).toFormat(format || 'dd/MMM HH:mm');
-<<<<<<< HEAD
+/**
+ * It takes a timestamp in milliseconds and returns a formatted date string
+ * @param {number} timeStamp - The timeStamp in milliseconds.
+ * @param {string} [format] - The format of the date you want to get default format is 'dd/MMM'.
+ */
+export const getFormattedDateFromMilliSeconds = (
+  timeStamp: number,
+  format?: string
+) => DateTime.fromMillis(timeStamp || 0).toFormat(format || 'dd/MMM');
+
+/**
+ * It takes a timestamp in milliseconds and returns a formatted date like 'Oct 14, 1983, 9:30 AM'.
+ * @param timeStamp The timeStamp in milliseconds.
+ * @returns formatted date like 'Oct 14, 1983, 9:30 AM'.
+ */
+export const getDateTimeFromMilliSeconds = (timeStamp: number) =>
+  DateTime.fromMillis(timeStamp).toLocaleString(DateTime.DATETIME_MED);
 
 /**
  * It takes a timestamp and returns a string in the format of "dd MMM yyyy, hh:mm"
@@ -350,23 +366,4 @@
   const dateTime = DateTime.fromMillis(date);
 
   return dateTime.toLocaleString(DateTime.DATETIME_MED);
-};
-=======
-/**
- * It takes a timestamp in milliseconds and returns a formatted date string
- * @param {number} timeStamp - The timeStamp in milliseconds.
- * @param {string} [format] - The format of the date you want to get default format is 'dd/MMM'.
- */
-export const getFormattedDateFromMilliSeconds = (
-  timeStamp: number,
-  format?: string
-) => DateTime.fromMillis(timeStamp || 0).toFormat(format || 'dd/MMM');
-
-/**
- * It takes a timestamp in milliseconds and returns a formatted date like 'Oct 14, 1983, 9:30 AM'.
- * @param timeStamp The timeStamp in milliseconds.
- * @returns formatted date like 'Oct 14, 1983, 9:30 AM'.
- */
-export const getDateTimeFromMilliSeconds = (timeStamp: number) =>
-  DateTime.fromMillis(timeStamp).toLocaleString(DateTime.DATETIME_MED);
->>>>>>> 63ceeb2a
+};