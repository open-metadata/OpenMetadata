/*
 *  Copyright 2023 Collate.
 *  Licensed under the Apache License, Version 2.0 (the "License");
 *  you may not use this file except in compliance with the License.
 *  You may obtain a copy of the License at
 *  http://www.apache.org/licenses/LICENSE-2.0
 *  Unless required by applicable law or agreed to in writing, software
 *  distributed under the License is distributed on an "AS IS" BASIS,
 *  WITHOUT WARRANTIES OR CONDITIONS OF ANY KIND, either express or implied.
 *  See the License for the specific language governing permissions and
 *  limitations under the License.
 */
import { ErrorTransformer } from '@rjsf/utils';
import {
  Divider,
  Form,
  FormItemProps,
  Input,
  InputNumber,
  Select,
  Switch,
} from 'antd';
import classNames from 'classnames';
import FilterPattern from 'components/common/FilterPattern/FilterPattern';
import { FilterPatternProps } from 'components/common/FilterPattern/filterPattern.interface';
import RichTextEditor from 'components/common/rich-text-editor/RichTextEditor';
import { RichTextEditorProp } from 'components/common/rich-text-editor/RichTextEditor.interface';
import { UserSelectableList } from 'components/common/UserSelectableList/UserSelectableList.component';
import { UserSelectableListProps } from 'components/common/UserSelectableList/UserSelectableList.interface';
import { UserTeamSelectableList } from 'components/common/UserTeamSelectableList/UserTeamSelectableList.component';
import { UserSelectDropdownProps } from 'components/common/UserTeamSelectableList/UserTeamSelectableList.interface';
import SliderWithInput from 'components/SliderWithInput/SliderWithInput';
import { SliderWithInputProps } from 'components/SliderWithInput/SliderWithInput.interface';
import { FieldProp, FieldTypes } from 'interface/FormUtils.interface';
import { compact, startCase } from 'lodash';
import TagSuggestion, {
  TagSuggestionProps,
} from 'pages/TasksPage/shared/TagSuggestion';
import React, { Fragment, ReactNode } from 'react';
import i18n from './i18next/LocalUtil';

<<<<<<< HEAD
export type FormItemLayout = 'horizontal' | 'vertical';

export enum FieldTypes {
  TEXT = 'text',
  PASSWORD = 'password',
  FILTER_PATTERN = 'filter_pattern',
  SWITCH = 'switch',
  SELECT = 'select',
  NUMBER = 'number',
  SLIDER_INPUT = 'slider_input',
  DESCRIPTION = 'description',
  TAG_SUGGESTION = 'tag_suggestion',
  USER_TEAM_SELECT = 'user_team_select',
  USER_MULTI_SELECT = 'user_multi_select',
}

export interface FieldProp {
  label: ReactNode;
  name: string;
  type: FieldTypes;
  required: boolean;
  id: string;
  props?: Record<string, unknown> & { children?: ReactNode };
  formItemProps?: FormItemProps;
  rules?: FormRule[];
  helperText?: string;
  placeholder?: string;
  hasSeparator?: boolean;
  formItemLayout?: FormItemLayout;
}

=======
>>>>>>> df26e3df
export const getField = (field: FieldProp) => {
  const {
    label,
    name,
    type,
    required,
    props = {},
    rules = [],
    placeholder,
    id,
    formItemProps,
    hasSeparator = false,
    formItemLayout = 'vertical',
  } = field;

  let internalFormItemProps: FormItemProps = {};
  let fieldElement: ReactNode = null;
  let fieldRules = [...rules];
  if (required) {
    fieldRules = [
      ...fieldRules,
      { required, message: i18n.t('label.field-required', { field: name }) },
    ];
  }

  switch (type) {
    case FieldTypes.TEXT:
      fieldElement = <Input {...props} id={id} placeholder={placeholder} />;

      break;
    case FieldTypes.PASSWORD:
      fieldElement = (
        <Input.Password
          {...props}
          autoComplete="off"
          id={id}
          placeholder={placeholder}
        />
      );

      break;
    case FieldTypes.NUMBER:
      fieldElement = (
        <InputNumber
          {...props}
          id={id}
          placeholder={placeholder}
          size="small"
        />
      );

      break;

    case FieldTypes.FILTER_PATTERN:
      fieldElement = (
        <FilterPattern {...(props as unknown as FilterPatternProps)} />
      );

      break;

    case FieldTypes.SWITCH:
      fieldElement = <Switch {...props} id={id} />;
      internalFormItemProps = {
        ...internalFormItemProps,
        valuePropName: 'checked',
      };

      break;
    case FieldTypes.SELECT:
      fieldElement = <Select {...props} id={id} />;

      break;
    case FieldTypes.SLIDER_INPUT:
      fieldElement = (
        <SliderWithInput {...(props as unknown as SliderWithInputProps)} />
      );

      break;
    case FieldTypes.DESCRIPTION:
      fieldElement = (
        <RichTextEditor {...(props as unknown as RichTextEditorProp)} />
      );
      internalFormItemProps = {
        ...internalFormItemProps,
        trigger: 'onTextChange',
        valuePropName: 'initialValue',
      };

      break;
    case FieldTypes.TAG_SUGGESTION:
      fieldElement = (
        <TagSuggestion {...(props as unknown as TagSuggestionProps)} />
      );

      break;
    case FieldTypes.USER_TEAM_SELECT:
      {
        const { children, ...rest } = props;

        fieldElement = (
          <UserTeamSelectableList
            {...(rest as unknown as UserSelectDropdownProps)}>
            {children}
          </UserTeamSelectableList>
        );
      }

      break;
    case FieldTypes.USER_MULTI_SELECT:
      {
        const { children, ...rest } = props;

        fieldElement = (
          <UserSelectableList {...(rest as unknown as UserSelectableListProps)}>
            {children}
          </UserSelectableList>
        );
      }

      break;

    default:
      break;
  }

  return (
    <Fragment key={id}>
      <Form.Item
        className={classNames({
          'form-item-horizontal': formItemLayout === 'horizontal',
          'form-item-vertical': formItemLayout === 'vertical',
        })}
        id={id}
        key={id}
        label={label}
        name={name}
        rules={fieldRules}
        {...internalFormItemProps}
        {...formItemProps}>
        {fieldElement}
      </Form.Item>
      {hasSeparator && <Divider />}
    </Fragment>
  );
};

export const generateFormFields = (fields: FieldProp[]) => {
  return <>{fields.map((field) => getField(field))}</>;
};

export const transformErrors: ErrorTransformer = (errors) => {
  const errorRet = errors.map((error) => {
    const { property } = error;
    const id = 'root' + property?.replaceAll('.', '/');
    // If element is not present in DOM, ignore error
    if (document.getElementById(id)) {
      const fieldName = error.params?.missingProperty;
      if (fieldName) {
        const customMessage = i18n.t('message.field-text-is-required', {
          fieldText: startCase(fieldName),
        });
        error.message = customMessage;

        return error;
      }
    }

    return null;
  });

  return compact(errorRet);
};<|MERGE_RESOLUTION|>--- conflicted
+++ resolved
@@ -39,40 +39,6 @@
 import React, { Fragment, ReactNode } from 'react';
 import i18n from './i18next/LocalUtil';
 
-<<<<<<< HEAD
-export type FormItemLayout = 'horizontal' | 'vertical';
-
-export enum FieldTypes {
-  TEXT = 'text',
-  PASSWORD = 'password',
-  FILTER_PATTERN = 'filter_pattern',
-  SWITCH = 'switch',
-  SELECT = 'select',
-  NUMBER = 'number',
-  SLIDER_INPUT = 'slider_input',
-  DESCRIPTION = 'description',
-  TAG_SUGGESTION = 'tag_suggestion',
-  USER_TEAM_SELECT = 'user_team_select',
-  USER_MULTI_SELECT = 'user_multi_select',
-}
-
-export interface FieldProp {
-  label: ReactNode;
-  name: string;
-  type: FieldTypes;
-  required: boolean;
-  id: string;
-  props?: Record<string, unknown> & { children?: ReactNode };
-  formItemProps?: FormItemProps;
-  rules?: FormRule[];
-  helperText?: string;
-  placeholder?: string;
-  hasSeparator?: boolean;
-  formItemLayout?: FormItemLayout;
-}
-
-=======
->>>>>>> df26e3df
 export const getField = (field: FieldProp) => {
   const {
     label,
