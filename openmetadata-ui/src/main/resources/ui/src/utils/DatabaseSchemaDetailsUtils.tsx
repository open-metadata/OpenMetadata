/*
 *  Copyright 2022 Collate.
 *  Licensed under the Apache License, Version 2.0 (the "License");
 *  you may not use this file except in compliance with the License.
 *  You may obtain a copy of the License at
 *  http://www.apache.org/licenses/LICENSE-2.0
 *  Unless required by applicable law or agreed to in writing, software
 *  distributed under the License is distributed on an "AS IS" BASIS,
 *  WITHOUT WARRANTIES OR CONDITIONS OF ANY KIND, either express or implied.
 *  See the License for the specific language governing permissions and
 *  limitations under the License.
 */

import { t } from 'i18next';
import React from 'react';
import { useHistory } from 'react-router-dom';
import { ReactComponent as ExportIcon } from '../assets/svg/ic-export.svg';
import { ReactComponent as ImportIcon } from '../assets/svg/ic-import.svg';
import ActivityFeedProvider from '../components/ActivityFeed/ActivityFeedProvider/ActivityFeedProvider';
import { ActivityFeedTab } from '../components/ActivityFeed/ActivityFeedTab/ActivityFeedTab.component';
import { ActivityFeedLayoutType } from '../components/ActivityFeed/ActivityFeedTab/ActivityFeedTab.interface';
import { CustomPropertyTable } from '../components/common/CustomPropertyTable/CustomPropertyTable';
import { ManageButtonItemLabel } from '../components/common/ManageButtonContentItem/ManageButtonContentItem.component';
import TabsLabel from '../components/common/TabsLabel/TabsLabel.component';
import { TabProps } from '../components/common/TabsLabel/TabsLabel.interface';
import { GenericTab } from '../components/Customization/GenericTab/GenericTab';
import { CommonWidgets } from '../components/DataAssets/CommonWidgets/CommonWidgets';
import { useEntityExportModalProvider } from '../components/Entity/EntityExportModalProvider/EntityExportModalProvider.component';
import { ExportTypes } from '../constants/Export.constants';
import { OperationPermission } from '../context/PermissionProvider/PermissionProvider.interface';
import { DetailPageWidgetKeys } from '../enums/CustomizeDetailPage.enum';
import { EntityTabs, EntityType, TabSpecificField } from '../enums/entity.enum';
import { PageType } from '../generated/system/ui/page';
import LimitWrapper from '../hoc/LimitWrapper';
import { WidgetConfig } from '../pages/CustomizablePage/CustomizablePage.interface';
import SchemaTablesTab from '../pages/DatabaseSchemaPage/SchemaTablesTab';
import StoredProcedureTab from '../pages/StoredProcedure/StoredProcedureTab';
import { exportDatabaseSchemaDetailsInCSV } from '../rest/databaseAPI';
import { DatabaseSchemaPageTabProps } from './DatabaseSchemaClassBase';
import { getEntityImportPath } from './EntityUtils';
import i18n from './i18next/LocalUtil';

// eslint-disable-next-line max-len
export const defaultFields = `${TabSpecificField.TAGS},${TabSpecificField.OWNERS},${TabSpecificField.USAGE_SUMMARY},${TabSpecificField.DOMAIN},${TabSpecificField.DATA_PRODUCTS}`;

export const getDataBaseSchemaPageBaseTabs = ({
  feedCount,
  activeTab,
  editCustomAttributePermission,
  viewAllPermission,
  storedProcedureCount,
  getEntityFeedCount,
  fetchDatabaseSchemaDetails,
  handleFeedCount,
  tableCount,
<<<<<<< HEAD
  databaseSchemaPermission,
=======
  labelMap,
>>>>>>> 6f2d0db0
}: DatabaseSchemaPageTabProps): TabProps[] => {
  return [
    {
      label: (
        <TabsLabel
          count={tableCount}
          id={EntityTabs.TABLE}
          isActive={activeTab === EntityTabs.TABLE}
          name={labelMap[EntityTabs.TABLE] || t('label.table-plural')}
        />
      ),
      key: EntityTabs.TABLE,
      children: <GenericTab type={PageType.DatabaseSchema} />,
    },
    {
      label: (
        <TabsLabel
          count={storedProcedureCount}
          id={EntityTabs.STORED_PROCEDURE}
          isActive={activeTab === EntityTabs.STORED_PROCEDURE}
          name={
            labelMap[EntityTabs.STORED_PROCEDURE] ||
            t('label.stored-procedure-plural')
          }
        />
      ),
      key: EntityTabs.STORED_PROCEDURE,
      children: <StoredProcedureTab />,
    },
    {
      label: (
        <TabsLabel
          count={feedCount.totalCount}
          id={EntityTabs.ACTIVITY_FEED}
          isActive={activeTab === EntityTabs.ACTIVITY_FEED}
          name={
            labelMap[EntityTabs.ACTIVITY_FEED] ||
            t('label.activity-feed-and-task-plural')
          }
        />
      ),
      key: EntityTabs.ACTIVITY_FEED,
      children: (
        <ActivityFeedProvider>
          <ActivityFeedTab
            refetchFeed
            entityFeedTotalCount={feedCount.totalCount}
            entityType={EntityType.DATABASE_SCHEMA}
            layoutType={ActivityFeedLayoutType.THREE_PANEL}
            permissions={databaseSchemaPermission}
            onFeedUpdate={getEntityFeedCount}
            onUpdateEntityDetails={fetchDatabaseSchemaDetails}
            onUpdateFeedCount={handleFeedCount}
          />
        </ActivityFeedProvider>
      ),
    },
    {
      label: (
        <TabsLabel
          id={EntityTabs.CUSTOM_PROPERTIES}
          name={
            labelMap[EntityTabs.CUSTOM_PROPERTIES] ||
            t('label.custom-property-plural')
          }
        />
      ),
      key: EntityTabs.CUSTOM_PROPERTIES,
      children: (
        <div className="m-sm">
          <CustomPropertyTable<EntityType.DATABASE_SCHEMA>
            className=""
            entityType={EntityType.DATABASE_SCHEMA}
            hasEditAccess={editCustomAttributePermission}
            hasPermission={viewAllPermission}
            isVersionView={false}
          />
        </div>
      ),
    },
  ];
};

export const ExtraDatabaseSchemaDropdownOptions = (
  fqn: string,
  permission: OperationPermission,
  deleted: boolean
) => {
  const { showModal } = useEntityExportModalProvider();
  const history = useHistory();

  const { ViewAll, EditAll } = permission;

  return [
    ...(EditAll && !deleted
      ? [
          {
            label: (
              <LimitWrapper resource="databaseSchema">
                <ManageButtonItemLabel
                  description={i18n.t('message.import-entity-help', {
                    entity: i18n.t('label.database-schema'),
                  })}
                  icon={ImportIcon}
                  id="import-button"
                  name={i18n.t('label.import')}
                  onClick={() =>
                    history.push(
                      getEntityImportPath(EntityType.DATABASE_SCHEMA, fqn)
                    )
                  }
                />
              </LimitWrapper>
            ),
            key: 'import-button',
          },
        ]
      : []),
    ...(ViewAll && !deleted
      ? [
          {
            label: (
              <ManageButtonItemLabel
                description={i18n.t('message.export-entity-help', {
                  entity: i18n.t('label.database-schema'),
                })}
                icon={ExportIcon}
                id="export-button"
                name={i18n.t('label.export')}
                onClick={() =>
                  showModal({
                    name: fqn,
                    onExport: exportDatabaseSchemaDetailsInCSV,
                    exportTypes: [ExportTypes.CSV],
                  })
                }
              />
            ),
            key: 'export-button',
          },
        ]
      : []),
  ];
};
export const getDatabaseSchemaWidgetsFromKey = (widgetConfig: WidgetConfig) => {
  if (widgetConfig.i.startsWith(DetailPageWidgetKeys.TABLES)) {
    return <SchemaTablesTab />;
  }

  return (
    <CommonWidgets
      entityType={EntityType.DATABASE_SCHEMA}
      widgetConfig={widgetConfig}
    />
  );
};<|MERGE_RESOLUTION|>--- conflicted
+++ resolved
@@ -53,11 +53,8 @@
   fetchDatabaseSchemaDetails,
   handleFeedCount,
   tableCount,
-<<<<<<< HEAD
   databaseSchemaPermission,
-=======
   labelMap,
->>>>>>> 6f2d0db0
 }: DatabaseSchemaPageTabProps): TabProps[] => {
   return [
     {
