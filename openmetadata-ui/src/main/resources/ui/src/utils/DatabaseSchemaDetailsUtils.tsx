--- conflicted
+++ resolved
@@ -98,12 +98,12 @@
       ),
       key: EntityTabs.ACTIVITY_FEED,
       children: (
-<<<<<<< HEAD
         <ActivityFeedProvider>
           <ActivityFeedTab
             refetchFeed
             entityFeedTotalCount={feedCount.totalCount}
             entityType={EntityType.DATABASE_SCHEMA}
+            feedCount={feedCount}
             layoutType={ActivityFeedLayoutType.THREE_PANEL}
             permissions={databaseSchemaPermission}
             onFeedUpdate={getEntityFeedCount}
@@ -111,18 +111,6 @@
             onUpdateFeedCount={handleFeedCount}
           />
         </ActivityFeedProvider>
-=======
-        <ActivityFeedTab
-          refetchFeed
-          entityFeedTotalCount={feedCount.totalCount}
-          entityType={EntityType.DATABASE_SCHEMA}
-          feedCount={feedCount}
-          layoutType={ActivityFeedLayoutType.THREE_PANEL}
-          onFeedUpdate={getEntityFeedCount}
-          onUpdateEntityDetails={fetchDatabaseSchemaDetails}
-          onUpdateFeedCount={handleFeedCount}
-        />
->>>>>>> 582596dc
       ),
     },
     {
