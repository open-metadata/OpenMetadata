--- conflicted
+++ resolved
@@ -269,16 +269,11 @@
 };
 
 export const setEditorContent = (editor: Editor, newContent: string) => {
-<<<<<<< HEAD
-  // Convert the content to HTML (including YouTube component conversion)
-  const htmlString = getHtmlStringFromMarkdownString(newContent);
-=======
   // Convert the markdown string to an HTML string
   let htmlString = getHtmlStringFromMarkdownString(newContent);
 
   // Transform img tags to file-attachment divs before Tiptap processes them
   htmlString = transformImgTagsToFileAttachment(htmlString);
->>>>>>> e36e5da2
 
   editor.commands.setContent(htmlString);
 
