/*
 *  Copyright 2022 Collate.
 *  Licensed under the Apache License, Version 2.0 (the "License");
 *  you may not use this file except in compliance with the License.
 *  You may obtain a copy of the License at
 *  http://www.apache.org/licenses/LICENSE-2.0
 *  Unless required by applicable law or agreed to in writing, software
 *  distributed under the License is distributed on an "AS IS" BASIS,
 *  WITHOUT WARRANTIES OR CONDITIONS OF ANY KIND, either express or implied.
 *  See the License for the specific language governing permissions and
 *  limitations under the License.
 */

import { AxiosError } from 'axios';
<<<<<<< HEAD
=======
import { GlossaryCSVRecord } from 'components/Glossary/ImportGlossary/ImportGlossary.interface';
import { t } from 'i18next';
import { cloneDeep, isEmpty } from 'lodash';
import { ModifiedGlossaryData } from 'pages/GlossaryPage/GlossaryPageV1.component';
import { DataNode } from 'rc-tree/lib/interface';
import {
  getGlossaries,
  getGlossaryTermByFQN,
  getGlossaryTerms,
} from 'rest/glossaryAPI';
>>>>>>> 2a314809
import { searchData } from 'rest/miscAPI';
import { WILD_CARD_CHAR } from '../constants/char.constants';
import { SearchIndex } from '../enums/search.enum';
import { Glossary } from '../generated/entity/data/glossary';
import { GlossaryTerm } from '../generated/entity/data/glossaryTerm';
import { EntityReference } from '../generated/type/entityReference';
import { SearchResponse } from '../interface/search.interface';
import { formatSearchGlossaryTermResponse } from './APIUtils';

export interface GlossaryTermTreeNode {
  children?: GlossaryTermTreeNode[];
  fullyQualifiedName: string;
  name: string;
}

/**
 * To get all glossary terms
 * @returns promise of list of formatted glossary terms
 */
export const fetchGlossaryTerms = (): Promise<GlossaryTerm[]> => {
  return new Promise<GlossaryTerm[]>((resolve, reject) => {
    searchData(WILD_CARD_CHAR, 1, 1000, '', '', '', SearchIndex.GLOSSARY)
      .then((res) => {
        const data = formatSearchGlossaryTermResponse(
          (res?.data as SearchResponse<SearchIndex.GLOSSARY>)?.hits?.hits || []
        );
        resolve(data);
      })
      .catch((error: AxiosError) => reject(error.response));
  });
};

/**
 * To get list of fqns from list of glossary terms
 * @param terms formatted glossary terms
 * @returns list of term fqns
 */
export const getGlossaryTermlist = (
  terms: Array<GlossaryTerm> = []
): Array<string> => {
  return terms.map((term: GlossaryTerm) => term.fullyQualifiedName || '');
};

export const getEntityReferenceFromGlossary = (
  glossary: Glossary
): EntityReference => {
  return {
    deleted: glossary.deleted,
    href: glossary.href,
    fullyQualifiedName: glossary.fullyQualifiedName ?? '',
    id: glossary.id,
    type: 'glossaryTerm',
    description: glossary.description,
    displayName: glossary.displayName,
    name: glossary.name,
  };
};

export const parseCSV = (csvData: string) => {
  const recordList: GlossaryCSVRecord[] = [];

  const lines = csvData.trim().split('\n').filter(Boolean);

  if (!isEmpty(lines)) {
    const headers = lines[0].split(',').map((header) => header.trim());

    lines.slice(1).forEach((line) => {
      const record: GlossaryCSVRecord = {} as GlossaryCSVRecord;
      const lineData = line.split(',');

      headers.forEach((header, index) => {
        record[header as keyof GlossaryCSVRecord] = lineData[index];
      });

      recordList.push(record);
    });
  }

  return recordList;
};<|MERGE_RESOLUTION|>--- conflicted
+++ resolved
@@ -12,19 +12,7 @@
  */
 
 import { AxiosError } from 'axios';
-<<<<<<< HEAD
-=======
 import { GlossaryCSVRecord } from 'components/Glossary/ImportGlossary/ImportGlossary.interface';
-import { t } from 'i18next';
-import { cloneDeep, isEmpty } from 'lodash';
-import { ModifiedGlossaryData } from 'pages/GlossaryPage/GlossaryPageV1.component';
-import { DataNode } from 'rc-tree/lib/interface';
-import {
-  getGlossaries,
-  getGlossaryTermByFQN,
-  getGlossaryTerms,
-} from 'rest/glossaryAPI';
->>>>>>> 2a314809
 import { searchData } from 'rest/miscAPI';
 import { WILD_CARD_CHAR } from '../constants/char.constants';
 import { SearchIndex } from '../enums/search.enum';
