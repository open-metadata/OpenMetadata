--- conflicted
+++ resolved
@@ -17,6 +17,9 @@
   CustomFlow,
   EdgeData,
   EdgeTypeEnum,
+  LeafNodes,
+  LineagePos,
+  LoadingNodeState,
   ModifiedColumn,
   SelectedEdge,
   SelectedNode,
@@ -43,24 +46,6 @@
   Position,
   ReactFlowInstance,
 } from 'reactflow';
-<<<<<<< HEAD
-=======
-import {
-  CustomEdgeData,
-  CustomElement,
-  CustomFlow,
-  EdgeData,
-  EdgeTypeEnum,
-  LeafNodes,
-  LineagePos,
-  LoadingNodeState,
-  ModifiedColumn,
-  SelectedEdge,
-  SelectedNode,
-} from '../components/EntityLineage/EntityLineage.interface';
-import LineageNodeLabel from '../components/EntityLineage/LineageNodeLabel';
-import Loader from '../components/Loader/Loader';
->>>>>>> 923aeb08
 import { FQN_SEPARATOR_CHAR } from '../constants/char.constants';
 import { SECONDARY_COLOR } from '../constants/constants';
 import {
