/*
 *  Copyright 2022 Collate.
 *  Licensed under the Apache License, Version 2.0 (the "License");
 *  you may not use this file except in compliance with the License.
 *  You may obtain a copy of the License at
 *  http://www.apache.org/licenses/LICENSE-2.0
 *  Unless required by applicable law or agreed to in writing, software
 *  distributed under the License is distributed on an "AS IS" BASIS,
 *  WITHOUT WARRANTIES OR CONDITIONS OF ANY KIND, either express or implied.
 *  See the License for the specific language governing permissions and
 *  limitations under the License.
 */

import { CheckOutlined } from '@ant-design/icons';
import { Button, Typography } from 'antd';
import { AxiosError } from 'axios';
import { CustomEdge } from 'components/Entity/EntityLineage/CustomEdge.component';
import CustomNodeV1 from 'components/Entity/EntityLineage/CustomNodeV1.component';
import {
  CustomEdgeData,
  CustomElement,
  CustomFlow,
  EdgeData,
  EdgeTypeEnum,
  EntityReferenceChild,
  LeafNodes,
  LineagePos,
  LoadingNodeState,
  ModifiedColumn,
  NodeIndexMap,
  SelectedEdge,
  SelectedNode,
} from 'components/Entity/EntityLineage/EntityLineage.interface';
import Loader from 'components/Loader/Loader';
import dagre from 'dagre';
import { t } from 'i18next';
import {
  cloneDeep,
  isEmpty,
  isEqual,
  isNil,
  isUndefined,
  lowerCase,
  uniqueId,
  uniqWith,
} from 'lodash';
import { LoadingState } from 'Models';
import React, { Fragment, MouseEvent as ReactMouseEvent } from 'react';
import { Link } from 'react-router-dom';
import {
  Connection,
  Edge,
  isNode,
  MarkerType,
  Node,
  Position,
  ReactFlowInstance,
} from 'reactflow';
import { addLineage, deleteLineageEdge } from 'rest/miscAPI';
import { ReactComponent as DashboardIcon } from '../assets/svg/dashboard-grey.svg';
import { ReactComponent as MlModelIcon } from '../assets/svg/mlmodal.svg';
import { ReactComponent as PipelineIcon } from '../assets/svg/pipeline-grey.svg';
import { ReactComponent as TableIcon } from '../assets/svg/table-grey.svg';
import { ReactComponent as TopicIcon } from '../assets/svg/topic-grey.svg';
import {
  getContainerDetailPath,
  getDashboardDetailsPath,
  getDataModelDetailsPath,
  getMlModelPath,
  getPipelineDetailsPath,
  getTableTabPath,
  getTopicDetailsPath,
  INFO_COLOR,
} from '../constants/constants';
import {
  EXPANDED_NODE_HEIGHT,
  NODE_HEIGHT,
  NODE_WIDTH,
  ZOOM_VALUE,
} from '../constants/Lineage.constants';
import {
  EntityLineageDirection,
  EntityLineageNodeType,
  EntityType,
  FqnPart,
} from '../enums/entity.enum';
import { AddLineage } from '../generated/api/lineage/addLineage';
import { Column } from '../generated/entity/data/table';
import {
  ColumnLineage,
  Edge as EntityLineageEdge,
  EntityLineage,
  LineageDetails,
} from '../generated/type/entityLineage';
import { EntityReference } from '../generated/type/entityReference';
import {
  getPartialNameFromFQN,
  getPartialNameFromTableFQN,
  prepareLabel,
} from './CommonUtils';
import { getEntityName } from './EntityUtils';
import SVGIcons from './SvgUtils';
import { getEntityLink } from './TableUtils';
import { showErrorToast } from './ToastUtils';

export const MAX_LINEAGE_LENGTH = 20;

export const getHeaderLabel = (
  name = '',
  fqn = '',
  type: string,
  isMainNode: boolean
) => {
  return (
    <Fragment>
      {isMainNode ? (
<<<<<<< HEAD
        <span
          className="description-text self-center font-medium"
          data-testid="lineage-entity">
=======
        <Typography.Text
          className="description-text text-left text-md font-medium w-68"
          data-testid="lineage-entity"
          ellipsis={{ tooltip: true }}>
>>>>>>> 00885380
          {name || prepareLabel(type, fqn, false)}
        </Typography.Text>
      ) : (
        <Typography.Title
          ellipsis
          className="m-b-0 text-base"
          level={5}
          title={name || prepareLabel(type, fqn, false)}>
          <Link className="" to={getEntityLink(type, fqn)}>
            <Button
              className="text-base font-semibold p-0"
              data-testid="link-button"
              type="link">
              {name || prepareLabel(type, fqn, false)}
            </Button>
          </Link>
        </Typography.Title>
      )}
    </Fragment>
  );
};

export const onLoad = (reactFlowInstance: ReactFlowInstance) => {
  reactFlowInstance.fitView();
  reactFlowInstance.zoomTo(ZOOM_VALUE);
};
/* eslint-disable-next-line */
export const onNodeMouseEnter = (_event: ReactMouseEvent, _node: Node) => {
  return;
};
/* eslint-disable-next-line */
export const onNodeMouseMove = (_event: ReactMouseEvent, _node: Node) => {
  return;
};
/* eslint-disable-next-line */
export const onNodeMouseLeave = (_event: ReactMouseEvent, _node: Node) => {
  return;
};
/* eslint-disable-next-line */
export const onNodeContextMenu = (event: ReactMouseEvent, _node: Node) => {
  event.preventDefault();
};

export const dragHandle = (event: ReactMouseEvent) => {
  event.stopPropagation();
};

const getNodeType = (
  entityLineage: EntityLineage,
  id: string
): EntityLineageNodeType => {
  const upStreamEdges = entityLineage.upstreamEdges || [];
  const downStreamEdges = entityLineage.downstreamEdges || [];

  const hasDownStreamToEntity = downStreamEdges.find(
    (down) => down.toEntity === id
  );
  const hasDownStreamFromEntity = downStreamEdges.find(
    (down) => down.fromEntity === id
  );
  const hasUpstreamFromEntity = upStreamEdges.find(
    (up) => up.fromEntity === id
  );
  const hasUpstreamToEntity = upStreamEdges.find((up) => up.toEntity === id);

  if (hasDownStreamToEntity && !hasDownStreamFromEntity) {
    return EntityLineageNodeType.OUTPUT;
  }
  if (hasUpstreamFromEntity && !hasUpstreamToEntity) {
    return EntityLineageNodeType.INPUT;
  }

  return EntityLineageNodeType.DEFAULT;
};

export const getColumnType = (edges: Edge[], id: string) => {
  const sourceEdge = edges.find((edge) => edge.sourceHandle === id);
  const targetEdge = edges.find((edge) => edge.targetHandle === id);

  if (sourceEdge?.sourceHandle === id && targetEdge?.targetHandle === id) {
    return EntityLineageNodeType.DEFAULT;
  }
  if (sourceEdge?.sourceHandle === id) {
    return EntityLineageNodeType.INPUT;
  }
  if (targetEdge?.targetHandle === id) {
    return EntityLineageNodeType.OUTPUT;
  }

  return EntityLineageNodeType.NOT_CONNECTED;
};

export const getLineageData = (
  entityLineage: EntityLineage,
  onSelect: (state: boolean, value: SelectedNode) => void,
  loadNodeHandler: (node: EntityReference, pos: LineagePos) => void,
  lineageLeafNodes: LeafNodes,
  isNodeLoading: LoadingNodeState,
  isEditMode: boolean,
  edgeType: string,
  onEdgeClick: (
    evt: React.MouseEvent<HTMLButtonElement>,
    data: CustomEdgeData
  ) => void,
  removeNodeHandler: (node: Node) => void,
  columns: { [key: string]: Column[] },
  addPipelineClick?: (
    evt: React.MouseEvent<HTMLButtonElement>,
    data: CustomEdgeData
  ) => void,
  handleColumnClick?: (value: string) => void,
  isExpanded?: boolean,
  onNodeExpand?: (isExpanded: boolean, node: EntityReference) => void
) => {
  const [x, y] = [0, 0];
  const nodes = [...(entityLineage['nodes'] || []), entityLineage['entity']];
  const edgesV1 = [
    ...(entityLineage.downstreamEdges || []),
    ...(entityLineage.upstreamEdges || []),
  ];
  const lineageEdgesV1: Edge[] = [];
  const mainNode = entityLineage['entity'];

  edgesV1.forEach((edge) => {
    const sourceType = nodes.find((n) => edge.fromEntity === n.id);
    const targetType = nodes.find((n) => edge.toEntity === n.id);

    if (isUndefined(sourceType) || isUndefined(targetType)) {
      return;
    }

    if (!isUndefined(edge.lineageDetails)) {
      edge.lineageDetails.columnsLineage?.forEach((e) => {
        const toColumn = e.toColumn || '';
        if (toColumn && e.fromColumns && e.fromColumns.length > 0) {
          e.fromColumns.forEach((fromColumn) => {
            lineageEdgesV1.push({
              id: `column-${fromColumn}-${toColumn}-edge-${edge.fromEntity}-${edge.toEntity}`,
              source: edge.fromEntity,
              target: edge.toEntity,
              targetHandle: toColumn,
              sourceHandle: fromColumn,
              type: edgeType,
              markerEnd: {
                type: MarkerType.ArrowClosed,
              },
              data: {
                id: `column-${fromColumn}-${toColumn}-edge-${edge.fromEntity}-${edge.toEntity}`,
                source: edge.fromEntity,
                target: edge.toEntity,
                targetHandle: toColumn,
                sourceHandle: fromColumn,
                isEditMode,
                onEdgeClick,
                isColumnLineage: true,
                isExpanded,
                columnFunctionValue: e.function,
                edge,
              },
            });
          });
        }
      });
    }

    lineageEdgesV1.push({
      id: `edge-${edge.fromEntity}-${edge.toEntity}`,
      source: `${edge.fromEntity}`,
      target: `${edge.toEntity}`,
      type: edgeType,
      animated: !isUndefined(edge.lineageDetails?.pipeline),
      style: { strokeWidth: '2px' },
      markerEnd: {
        type: MarkerType.ArrowClosed,
      },
      data: {
        id: `edge-${edge.fromEntity}-${edge.toEntity}`,
        label: getEntityName(edge.lineageDetails?.pipeline),
        pipeline: edge.lineageDetails?.pipeline,
        source: `${edge.fromEntity}`,
        target: `${edge.toEntity}`,
        sourceType: sourceType?.type,
        targetType: targetType?.type,
        isEditMode,
        onEdgeClick,
        addPipelineClick,
        isColumnLineage: false,
        isExpanded,
        edge,
      },
    });
  });

  const makeNode = (node: EntityReference) => {
    let type = node.type as EntityLineageNodeType;
    if (type !== EntityLineageNodeType.LOAD_MORE) {
      type = getNodeType(entityLineage, node.id);
    }
    const cols: { [key: string]: ModifiedColumn } = {};
    columns[node.id]?.forEach((col) => {
      cols[col.fullyQualifiedName || col.name] = {
        ...col,
        type:
          type === EntityLineageNodeType.LOAD_MORE
            ? type
            : isEditMode
            ? EntityLineageNodeType.DEFAULT
            : getColumnType(lineageEdgesV1, col.fullyQualifiedName || col.name),
      };
    });

    return {
      id: `${node.id}`,
      sourcePosition: Position.Right,
      targetPosition: Position.Left,
      type:
        type === EntityLineageNodeType.LOAD_MORE || !isEditMode
          ? type
          : EntityLineageNodeType.DEFAULT,
      className: '',
      data: {
        entityType: node.type,
        lineageLeafNodes: lineageLeafNodes,
        removeNodeHandler,
        isEditMode,
        isExpanded,
        columns: cols,
        handleColumnClick,
        onNodeExpand,
        node,
        isNodeLoading,
        loadNodeHandler,
        onSelect,
      },
      position: {
        x: x,
        y: y,
      },
    };
  };

  const mainCols: { [key: string]: ModifiedColumn } = {};
  columns[mainNode.id]?.forEach((col) => {
    mainCols[col.fullyQualifiedName || col.name] = {
      ...col,
      type: isEditMode
        ? EntityLineageNodeType.DEFAULT
        : getColumnType(lineageEdgesV1, col.fullyQualifiedName || col.name),
    };
  });
  const mainNodeType = getNodeType(entityLineage, mainNode.id);
  const lineageData = [
    {
      id: `${mainNode.id}`,
      sourcePosition: 'right',
      targetPosition: 'left',
      type: mainNodeType,
      className: `core`,
      data: {
        isEditMode,
        removeNodeHandler,
        handleColumnClick,
        onNodeExpand,
        columns: mainCols,
        isExpanded,
        node: mainNode,
      },
      position: { x, y },
    },
  ];

  (entityLineage.nodes || []).forEach((n) => lineageData.push(makeNode(n)));

  return { node: lineageData, edge: lineageEdgesV1 };
};

<<<<<<< HEAD
export const getDataLabel = (
  displayName?: string,
  fqn = '',
  isTextOnly = false,
  type?: string
) => {
  const databaseName = getPartialNameFromTableFQN(fqn, [FqnPart.Database]);
  const schemaName = getPartialNameFromTableFQN(fqn, [FqnPart.Schema]);

  let label = '';
  if (displayName) {
    label = displayName;
  } else {
    label = prepareLabel(type as string, fqn);
  }

  if (isTextOnly) {
    return label;
  } else {
    return (
      <span className="self-center w-72" data-testid="lineage-entity">
        {type === 'table' && databaseName && schemaName ? (
          <span className="d-block text-xs custom-lineage-heading">
            {databaseName}
            {FQN_SEPARATOR_CHAR}
            {schemaName}
          </span>
        ) : null}
        <span className="text-base">{label}</span>
      </span>
    );
  }
};

=======
>>>>>>> 00885380
export const getDeletedLineagePlaceholder = () => {
  return (
    <div className="d-flex justify-center font-medium items-center">
      <span>
        {t('message.lineage-data-is-not-available-for-deleted-entities')}
      </span>
    </div>
  );
};

export const getLayoutedElements = (
  elements: CustomElement,
  direction = EntityLineageDirection.LEFT_RIGHT
) => {
  const dagreGraph = new dagre.graphlib.Graph();
  dagreGraph.setDefaultEdgeLabel(() => ({}));

  const { node, edge } = elements;
  const isHorizontal = direction === EntityLineageDirection.LEFT_RIGHT;
  dagreGraph.setGraph({ rankdir: direction });

  const nodeIds = node.map((item) => item.id);

  node.forEach((el) => {
    const isExpanded = el.data.isExpanded;
    dagreGraph.setNode(el.id, {
      width: NODE_WIDTH,
      height: isExpanded ? EXPANDED_NODE_HEIGHT : NODE_HEIGHT,
    });
  });

  const edgesRequired: Edge[] = [];

  edge.forEach((el) => {
    if (
      nodeIds.indexOf(el.source) !== -1 &&
      nodeIds.indexOf(el.target) !== -1
    ) {
      edgesRequired.push(el);
      dagreGraph.setEdge(el.source, el.target);
    }
  });

  dagre.layout(dagreGraph);

  const uNode = node.map((el) => {
    const isExpanded = el.data.isExpanded;
    const nodeHight = isExpanded ? EXPANDED_NODE_HEIGHT : NODE_HEIGHT;
    const nodeWithPosition = dagreGraph.node(el.id);
    el.targetPosition = isHorizontal ? Position.Left : Position.Top;
    el.sourcePosition = isHorizontal ? Position.Right : Position.Bottom;
    el.position = {
      x: nodeWithPosition.x - NODE_WIDTH / 2,
      y: nodeWithPosition.y - nodeHight / 2,
    };

    return el;
  });

  return { node: uNode, edge: edgesRequired };
};

export const getModalBodyText = (selectedEdge: SelectedEdge) => {
  const { data, source, target } = selectedEdge;
  const { isColumnLineage } = data as CustomEdgeData;
  let sourceEntity = '';
  let targetEntity = '';
  const sourceFQN = isColumnLineage
    ? data?.sourceHandle
    : source.fullyQualifiedName;

  const targetFQN = isColumnLineage
    ? data?.targetHandle
    : target.fullyQualifiedName;

  const fqnPart = isColumnLineage ? FqnPart.Column : FqnPart.Table;

  if (source.type === EntityType.TABLE) {
    sourceEntity = getPartialNameFromTableFQN(sourceFQN || '', [fqnPart]);
  } else {
    sourceEntity = getPartialNameFromFQN(sourceFQN || '', ['database']);
  }

  if (target.type === EntityType.TABLE) {
    targetEntity = getPartialNameFromTableFQN(targetFQN || '', [fqnPart]);
  } else {
    targetEntity = getPartialNameFromFQN(targetFQN || '', ['database']);
  }

  return t('message.remove-edge-between-source-and-target', {
    sourceDisplayName: source.displayName ? source.displayName : sourceEntity,
    targetDisplayName: target.displayName ? target.displayName : targetEntity,
  });
};

export const getUniqueFlowElements = (elements: CustomFlow[]) => {
  const flag: { [x: string]: boolean } = {};
  const uniqueElements: CustomFlow[] = [];

  elements.forEach((elem) => {
    if (!flag[elem.id]) {
      flag[elem.id] = true;
      uniqueElements.push(elem);
    }
  });

  return uniqueElements;
};

/**
 *
 * @param onClick - callback
 * @returns - Button element with attach callback
 */
export const getNodeRemoveButton = (onClick: () => void) => {
  return (
    <Button
      className="absolute cursor-pointer bg-body-hover"
      onClick={() => onClick()}>
      <SVGIcons alt="times-circle" icon="icon-times-circle" width="16px" />
    </Button>
  );
};

export const getSelectedEdgeArr = (
  edgeArr: EntityLineageEdge[],
  edgeData: EdgeData
) => {
  return edgeArr.filter(
    (edge) =>
      !edgeArr.find(
        () =>
          edgeData.fromId === edge.fromEntity && edgeData.toId === edge.toEntity
      )
  );
};

/**
 * Finds the upstream/downstream edge based on selected edge
 * @param edgeArr edge[]
 * @param data selected edge
 * @returns edge
 */

export const findUpstreamDownStreamEdge = (
  edgeArr: EntityLineageEdge[] | undefined,
  data: SelectedEdge
) => {
  return edgeArr?.find(
    (edge) =>
      edge.fromEntity === data.source.id && edge.toEntity === data.target.id
  );
};

/**
 * Get upstream/downstream column lineage array
 * @param lineageDetails LineageDetails
 * @param data SelectedEdge
 * @returns Updated LineageDetails
 */

export const getUpStreamDownStreamColumnLineageArr = (
  lineageDetails: LineageDetails,
  data: SelectedEdge
) => {
  const columnsLineage = lineageDetails.columnsLineage?.reduce((col, curr) => {
    if (curr.toColumn === data.data?.targetHandle) {
      const newCol = {
        ...curr,
        fromColumns:
          curr.fromColumns?.filter(
            (column) => column !== data.data?.sourceHandle
          ) || [],
      };
      if (newCol.fromColumns?.length) {
        return [...col, newCol];
      } else {
        return col;
      }
    }

    return [...col, curr];
  }, [] as ColumnLineage[]);

  return {
    sqlQuery: lineageDetails.sqlQuery || '',
    columnsLineage: columnsLineage,
  };
};

/**
 * Get updated EntityLineageEdge Array based on selected data
 * @param edge EntityLineageEdge[]
 * @param data SelectedEdge
 * @param lineageDetails updated LineageDetails
 * @returns updated EntityLineageEdge[]
 */
export const getUpdatedUpstreamDownStreamEdgeArr = (
  edge: EntityLineageEdge[],
  data: SelectedEdge,
  lineageDetails: LineageDetails
) => {
  return edge.map((down) => {
    if (
      down.fromEntity === data.source.id &&
      down.toEntity === data.target.id
    ) {
      return {
        ...down,
        lineageDetails: lineageDetails,
      };
    }

    return down;
  });
};

/**
 * Get array of the removed node
 * @param nodes All the node
 * @param edge selected edge
 * @param entity main entity
 * @param selectedEntity selected entity
 * @returns details of removed node
 */
export const getRemovedNodeData = (
  nodes: EntityReference[],
  edge: Edge,
  entity: EntityReference,
  selectedEntity: EntityReference
) => {
  let targetNode = nodes.find((node) => edge.target?.includes(node.id));
  let sourceNode = nodes.find((node) => edge.source?.includes(node.id));
  const selectedNode = isEmpty(selectedEntity) ? entity : selectedEntity;

  if (isUndefined(targetNode)) {
    targetNode = selectedNode;
  }
  if (isUndefined(sourceNode)) {
    sourceNode = selectedNode;
  }

  return {
    id: edge.id,
    source: sourceNode,
    target: targetNode,
  };
};

/**
 * Get source/target edge based on query string
 * @param edge upstream/downstream edge array
 * @param queryStr source/target string
 * @param id main entity id
 * @returns source/target edge
 */
const getSourceTargetNode = (
  edge: EntityLineageEdge[],
  queryStr: string | null,
  id: string
) => {
  return edge.find(
    (d) =>
      (queryStr?.includes(d.fromEntity) || queryStr?.includes(d.toEntity)) &&
      queryStr !== id
  );
};

export const getEdgeType = (
  updatedLineageData: EntityLineage,
  params: Edge | Connection
) => {
  const { entity } = updatedLineageData;
  const { target, source } = params;
  const sourceDownstreamNode = getSourceTargetNode(
    updatedLineageData.downstreamEdges || [],
    source,
    entity.id
  );

  const sourceUpStreamNode = getSourceTargetNode(
    updatedLineageData.upstreamEdges || [],
    source,
    entity.id
  );

  const targetDownStreamNode = getSourceTargetNode(
    updatedLineageData.downstreamEdges || [],
    target,
    entity.id
  );

  const targetUpStreamNode = getSourceTargetNode(
    updatedLineageData.upstreamEdges || [],
    target,
    entity.id
  );

  const isUpstream =
    (!isNil(sourceUpStreamNode) && !isNil(targetDownStreamNode)) ||
    !isNil(sourceUpStreamNode) ||
    !isNil(targetUpStreamNode) ||
    target?.includes(entity.id);

  const isDownstream =
    (!isNil(sourceDownstreamNode) && !isNil(targetUpStreamNode)) ||
    !isNil(sourceDownstreamNode) ||
    !isNil(targetDownStreamNode) ||
    source?.includes(entity.id);

  if (isUpstream) {
    return EdgeTypeEnum.UP_STREAM;
  } else if (isDownstream) {
    return EdgeTypeEnum.DOWN_STREAM;
  }

  return EdgeTypeEnum.NO_STREAM;
};

/**
 * Get updated Edge with lineageDetails
 * @param edges Array of Edge
 * @param params new connected edge
 * @param lineageDetails updated lineage details
 * @returns updated edge array
 */
export const getUpdatedEdge = (
  edges: EntityLineageEdge[],
  params: Edge | Connection,
  lineageDetails: LineageDetails | undefined
) => {
  const updatedEdge: EntityLineageEdge[] = [];
  const { target, source } = params;
  edges.forEach((edge) => {
    if (edge.fromEntity === source && edge.toEntity === target) {
      updatedEdge.push({
        ...edge,
        lineageDetails: lineageDetails,
      });
    } else {
      updatedEdge.push(edge);
    }
  });

  return updatedEdge;
};

// create new edge
export const createNewEdge = (
  params: Edge | Connection,
  isEditMode: boolean,
  sourceNodeType: string,
  targetNodeType: string,
  isColumnLineage: boolean,
  onEdgeClick: (
    evt: React.MouseEvent<HTMLButtonElement>,
    data: CustomEdgeData
  ) => void,
  addPipelineClick: (
    evt: React.MouseEvent<HTMLButtonElement>,
    data: CustomEdgeData
  ) => void
) => {
  const { target, source, sourceHandle, targetHandle } = params;
  let data: Edge = {
    id: `edge-${source}-${target}`,
    source: `${source}`,
    target: `${target}`,
    type: isEditMode ? 'buttonedge' : 'default',
    style: { strokeWidth: '2px' },
    markerEnd: {
      type: MarkerType.ArrowClosed,
    },
    data: {
      id: `edge-${source}-${target}`,
      source: source,
      target: target,
      sourceType: sourceNodeType,
      targetType: targetNodeType,
      isColumnLineage: isColumnLineage,
      onEdgeClick,
      isEditMode,
      addPipelineClick,
    },
  };

  if (isColumnLineage) {
    data = {
      ...data,
      id: `column-${sourceHandle}-${targetHandle}-edge-${source}-${target}`,
      sourceHandle: sourceHandle,
      targetHandle: targetHandle,
      style: undefined,
      data: {
        ...data.data,
        id: `column-${sourceHandle}-${targetHandle}-edge-${source}-${target}`,
        sourceHandle: sourceHandle,
        targetHandle: targetHandle,
        addPipelineClick: undefined,
      },
    };
  }

  return data;
};

export const getUpdatedEdgeWithPipeline = (
  edges: EntityLineage['downstreamEdges'],
  updatedLineageDetails: LineageDetails,
  selectedEdge: CustomEdgeData,
  pipelineDetail: EntityReference | undefined
) => {
  if (isUndefined(edges)) {
    return [];
  }

  const { source, target } = selectedEdge;

  return edges.map((edge) => {
    if (edge.fromEntity === source && edge.toEntity === target) {
      return {
        ...edge,
        lineageDetails: {
          ...updatedLineageDetails,
          pipeline: !isUndefined(updatedLineageDetails.pipeline)
            ? {
                displayName: pipelineDetail?.displayName,
                name: pipelineDetail?.name,
                ...updatedLineageDetails.pipeline,
              }
            : undefined,
        },
      };
    }

    return edge;
  });
};

export const getNewLineageConnectionDetails = (
  selectedEdgeValue: EntityLineageEdge | undefined,
  selectedPipelineId: string | undefined,
  customEdgeData: CustomEdgeData
) => {
  const { source, sourceType, target, targetType } = customEdgeData;
  const updatedLineageDetails: LineageDetails = {
    ...selectedEdgeValue?.lineageDetails,
    sqlQuery: selectedEdgeValue?.lineageDetails?.sqlQuery || '',
    columnsLineage: selectedEdgeValue?.lineageDetails?.columnsLineage || [],
    pipeline: isUndefined(selectedPipelineId)
      ? undefined
      : {
          id: selectedPipelineId,
          type: EntityType.PIPELINE,
        },
  };

  const newEdge: AddLineage = {
    edge: {
      fromEntity: {
        id: source,
        type: sourceType,
      },
      toEntity: {
        id: target,
        type: targetType,
      },
      lineageDetails: updatedLineageDetails,
    },
  };

  return {
    updatedLineageDetails,
    newEdge,
  };
};

export const getLoadingStatusValue = (
  defaultState: string | JSX.Element,
  loading: boolean,
  status: LoadingState
) => {
  if (loading) {
    return <Loader size="small" type="white" />;
  } else if (status === 'success') {
    return <CheckOutlined className="text-white" />;
  } else {
    return defaultState;
  }
};

const getTracedNode = (
  node: Node,
  nodes: Node[],
  edges: Edge[],
  isIncomer: boolean
) => {
  if (!isNode(node)) {
    return [];
  }

  const tracedEdgeIds = edges
    .filter((e) => {
      const id = isIncomer ? e.target : e.source;

      return id === node.id;
    })
    .map((e) => (isIncomer ? e.source : e.target));

  return nodes.filter((n) =>
    tracedEdgeIds
      .map((id) => {
        const matches = /([\w-^]+)__([\w-]+)/.exec(id);
        if (matches === null) {
          return id;
        }

        return matches[1];
      })
      .includes(n.id)
  );
};

export const getAllTracedNodes = (
  node: Node,
  nodes: Node[],
  edges: Edge[],
  prevTraced = [] as Node[],
  isIncomer: boolean
) => {
  const tracedNodes = getTracedNode(node, nodes, edges, isIncomer);

  return tracedNodes.reduce((memo, tracedNode) => {
    memo.push(tracedNode);

    if (prevTraced.findIndex((n) => n.id === tracedNode.id) === -1) {
      prevTraced.push(tracedNode);

      getAllTracedNodes(
        tracedNode,
        nodes,
        edges,
        prevTraced,
        isIncomer
      ).forEach((foundNode) => {
        memo.push(foundNode);

        if (prevTraced.findIndex((n) => n.id === foundNode.id) === -1) {
          prevTraced.push(foundNode);
        }
      });
    }

    return memo;
  }, [] as Node[]);
};

export const getClassifiedEdge = (edges: Edge[]) => {
  return edges.reduce(
    (acc, edge) => {
      if (isUndefined(edge.sourceHandle) && isUndefined(edge.targetHandle)) {
        acc.normalEdge.push(edge);
      } else {
        acc.columnEdge.push(edge);
      }

      return acc;
    },
    {
      normalEdge: [] as Edge[],
      columnEdge: [] as Edge[],
    }
  );
};

export const isTracedEdge = (
  selectedNode: Node,
  edge: Edge,
  incomerIds: string[],
  outgoerIds: string[]
) => {
  const incomerEdges =
    incomerIds.includes(edge.source) &&
    (incomerIds.includes(edge.target) || selectedNode.id === edge.target);
  const outgoersEdges =
    outgoerIds.includes(edge.target) &&
    (outgoerIds.includes(edge.source) || selectedNode.id === edge.source);

  return (
    (incomerEdges || outgoersEdges) &&
    isUndefined(edge.sourceHandle) &&
    isUndefined(edge.targetHandle)
  );
};

const getTracedEdge = (
  selectedColumn: string,
  edges: Edge[],
  isIncomer: boolean
) => {
  if (isEmpty(selectedColumn)) {
    return [];
  }

  const tracedEdgeIds = edges
    .filter((e) => {
      const id = isIncomer ? e.targetHandle : e.sourceHandle;

      return id === selectedColumn;
    })
    .map((e) => (isIncomer ? `${e.sourceHandle}` : `${e.targetHandle}`));

  return tracedEdgeIds;
};

export const getAllTracedEdges = (
  selectedColumn: string,
  edges: Edge[],
  prevTraced = [] as string[],
  isIncomer: boolean
) => {
  const tracedNodes = getTracedEdge(selectedColumn, edges, isIncomer);

  return tracedNodes.reduce((memo, tracedNode) => {
    memo.push(tracedNode);

    if (prevTraced.findIndex((n) => n === tracedNode) === -1) {
      prevTraced.push(tracedNode);

      getAllTracedEdges(tracedNode, edges, prevTraced, isIncomer).forEach(
        (foundNode) => {
          memo.push(foundNode);

          if (prevTraced.findIndex((n) => n === foundNode) === -1) {
            prevTraced.push(foundNode);
          }
        }
      );
    }

    return memo;
  }, [] as string[]);
};

export const getAllTracedColumnEdge = (column: string, columnEdge: Edge[]) => {
  const incomingColumnEdges = getAllTracedEdges(column, columnEdge, [], true);
  const outGoingColumnEdges = getAllTracedEdges(column, columnEdge, [], false);

  return {
    incomingColumnEdges,
    outGoingColumnEdges,
    connectedColumnEdges: [
      column,
      ...incomingColumnEdges,
      ...outGoingColumnEdges,
    ],
  };
};

export const isColumnLineageTraced = (
  column: string,
  edge: Edge,
  incomingColumnEdges: string[],
  outGoingColumnEdges: string[]
) => {
  const incomerEdges =
    incomingColumnEdges.includes(`${edge.sourceHandle}`) &&
    (incomingColumnEdges.includes(`${edge.targetHandle}`) ||
      column === edge.targetHandle);
  const outgoersEdges =
    outGoingColumnEdges.includes(`${edge.targetHandle}`) &&
    (outGoingColumnEdges.includes(`${edge.sourceHandle}`) ||
      column === edge.sourceHandle);

  return incomerEdges || outgoersEdges;
};

export const getEdgeStyle = (value: boolean) => {
  return {
    opacity: value ? 1 : 0.25,
    strokeWidth: value ? 2 : 1,
    stroke: value ? INFO_COLOR : undefined,
  };
};

export const getChildMap = (obj: EntityLineage) => {
  const nodeSet = new Set<string>();
  nodeSet.add(obj.entity.id);
  const newData = cloneDeep(obj);
  newData.downstreamEdges = removeDuplicates(newData.downstreamEdges || []);
  newData.upstreamEdges = removeDuplicates(newData.upstreamEdges || []);

  const childMap: EntityReferenceChild[] = getLineageChildParents(
    newData,
    nodeSet,
    obj.entity.id,
    false
  );

  const parentsMap: EntityReferenceChild[] = getLineageChildParents(
    newData,
    nodeSet,
    obj.entity.id,
    true
  );

  const map: EntityReferenceChild = {
    ...obj.entity,
    children: childMap,
    parents: parentsMap,
  };

  return map;
};

export const getPaginatedChildMap = (
  obj: EntityLineage,
  map: EntityReferenceChild | undefined,
  pagination_data: Record<string, NodeIndexMap>,
  maxLineageLength: number
) => {
  const nodes = [];
  const edges: EntityLineageEdge[] = [];
  nodes.push(obj.entity);
  if (map) {
    flattenObj(
      obj,
      map,
      true,
      obj.entity.id,
      nodes,
      edges,
      pagination_data,
      maxLineageLength
    );
    flattenObj(
      obj,
      map,
      false,
      obj.entity.id,
      nodes,
      edges,
      pagination_data,
      maxLineageLength
    );
  }

  return { nodes, edges };
};

export const flattenObj = (
  entityObj: EntityLineage,
  childMapObj: EntityReferenceChild,
  downwards: boolean,
  id: string,
  nodes: EntityReference[],
  edges: EntityLineageEdge[],
  pagination_data: Record<string, NodeIndexMap>,
  maxLineageLength = 50
) => {
  const children = downwards ? childMapObj.children : childMapObj.parents;
  if (!children) {
    return;
  }
  const startIndex =
    pagination_data[id]?.[downwards ? 'downstream' : 'upstream'][0] ?? 0;
  const hasMoreThanLimit = children.length > startIndex + maxLineageLength;
  const endIndex = startIndex + maxLineageLength;

  children.slice(0, endIndex).forEach((item) => {
    if (item) {
      flattenObj(
        entityObj,
        item,
        downwards,
        item.id,
        nodes,
        edges,
        pagination_data,
        maxLineageLength
      );
      nodes.push(item);
    }
  });

  if (hasMoreThanLimit) {
    const newNodeId = `loadmore_${uniqueId('node_')}_${id}_${startIndex}`;
    const childrenLength = children.length - endIndex;

    const newNode = {
      description: 'Demo description',
      displayName: 'Load More',
      id: newNodeId,
      type: EntityLineageNodeType.LOAD_MORE,
      pagination_data: {
        index: endIndex,
        parentId: id,
        childrenLength,
      },
      edgeType: downwards ? EdgeTypeEnum.DOWN_STREAM : EdgeTypeEnum.UP_STREAM,
    };
    nodes.push(newNode);
    const newEdge: EntityLineageEdge = {
      fromEntity: downwards ? id : newNodeId,
      toEntity: downwards ? newNodeId : id,
    };
    edges.push(newEdge);
  }
};

export const getLineageChildParents = (
  obj: EntityLineage,
  nodeSet: Set<string>,
  id: string,
  isParent = false,
  index = 0
) => {
  const edges = isParent ? obj.upstreamEdges || [] : obj.downstreamEdges || [];
  const filtered = edges.filter((edge) => {
    return isParent ? edge.toEntity === id : edge.fromEntity === id;
  });

  return filtered.reduce((childMap: EntityReferenceChild[], edge, i) => {
    const node = obj.nodes?.find((node) => {
      return isParent ? node.id === edge.fromEntity : node.id === edge.toEntity;
    });

    if (node && !nodeSet.has(node.id)) {
      nodeSet.add(node.id);
      const childNodes = getLineageChildParents(
        obj,
        nodeSet,
        node.id,
        isParent,
        i
      );
      const lineage: EntityReferenceChild = { ...node, pageIndex: index + i };

      if (isParent) {
        lineage.parents = childNodes;
      } else {
        lineage.children = childNodes;
      }

      childMap.push(lineage);
    }

    return childMap;
  }, []);
};

export const removeDuplicates = (arr: EntityLineageEdge[]) => {
  return uniqWith(arr, isEqual);
};

export const nodeTypes = {
  output: CustomNodeV1,
  input: CustomNodeV1,
  default: CustomNodeV1,
  'load-more': CustomNodeV1,
};

export const customEdges = { buttonedge: CustomEdge };

export const getNewNodes = ({
  nodes,
  downstreamEdges,
  upstreamEdges,
}: EntityLineage) => {
  return nodes?.filter(
    (n) =>
      !isUndefined(downstreamEdges?.find((d) => d.toEntity === n.id)) ||
      !isUndefined(upstreamEdges?.find((u) => u.fromEntity === n.id))
  );
};

export const findNodeById = (
  id: string,
  items: EntityReferenceChild[] = [],
  path: EntityReferenceChild[] = []
): EntityReferenceChild[] | undefined => {
  for (const [index, item] of items.entries()) {
    item.pageIndex = index;
    if (item.id === id) {
      // Return the path to the item, including the item itself
      return [...path, item];
    }
    const found = findNodeById(id, item.children, [...path, item]);
    if (found) {
      return found;
    }
  }

  return undefined;
};

export const addLineageHandler = async (edge: AddLineage): Promise<void> => {
  try {
    await addLineage(edge);
  } catch (err) {
    showErrorToast(
      err as AxiosError,
      t('server.add-entity-error', {
        entity: t('label.lineage'),
      })
    );

    throw err;
  }
};

export const removeLineageHandler = async (data: EdgeData): Promise<void> => {
  try {
    await deleteLineageEdge(
      data.fromEntity,
      data.fromId,
      data.toEntity,
      data.toId
    );
  } catch (err) {
    showErrorToast(
      err as AxiosError,
      t('server.delete-entity-error', {
        entity: t('label.edge-lowercase'),
      })
    );

    throw err;
  }
};

export const getParamByEntityType = (entityType: EntityType): string => {
  switch (entityType) {
    case EntityType.TABLE:
      return 'datasetFQN';
    case EntityType.TOPIC:
      return 'topicFQN';
    case EntityType.PIPELINE:
      return 'pipelineFQN';
    case EntityType.MLMODEL:
      return 'mlModelFqn';
    case EntityType.DASHBOARD:
      return 'dashboardFQN';
    case EntityType.DATABASE:
      return 'databaseFQN';
    case EntityType.DATABASE_SCHEMA:
      return 'databaseSchemaFQN';
    case EntityType.DASHBOARD_DATA_MODEL:
      return 'dashboardDataModelFQN';
    default:
      return 'entityFQN';
  }
};

export const getEntityLineagePath = (
  entityType: EntityType,
  entityFQN: string
): string => {
  switch (entityType) {
    case EntityType.TABLE:
      return getTableTabPath(entityFQN, 'lineage');

    case EntityType.TOPIC:
      return getTopicDetailsPath(entityFQN, 'lineage');

    case EntityType.DASHBOARD:
      return getDashboardDetailsPath(entityFQN, 'lineage');

    case EntityType.PIPELINE:
      return getPipelineDetailsPath(entityFQN, 'lineage');

    case EntityType.MLMODEL:
      return getMlModelPath(entityFQN, 'lineage');

    case EntityType.DASHBOARD_DATA_MODEL:
      return getDataModelDetailsPath(entityFQN, 'lineage');

    case EntityType.CONTAINER:
      return getContainerDetailPath(entityFQN, 'lineage');

    default:
      return '';
  }
};

// Nodes Icons
export const getEntityNodeIcon = (label: string) => {
  switch (lowerCase(label)) {
    case EntityType.TABLE:
      return TableIcon;
    case EntityType.DASHBOARD:
      return DashboardIcon;
    case EntityType.TOPIC:
      return TopicIcon;
    case EntityType.PIPELINE:
      return PipelineIcon;
    case EntityType.MLMODEL:
      return MlModelIcon;
    default:
      return TableIcon;
  }
};<|MERGE_RESOLUTION|>--- conflicted
+++ resolved
@@ -114,16 +114,10 @@
   return (
     <Fragment>
       {isMainNode ? (
-<<<<<<< HEAD
-        <span
-          className="description-text self-center font-medium"
-          data-testid="lineage-entity">
-=======
         <Typography.Text
           className="description-text text-left text-md font-medium w-68"
           data-testid="lineage-entity"
           ellipsis={{ tooltip: true }}>
->>>>>>> 00885380
           {name || prepareLabel(type, fqn, false)}
         </Typography.Text>
       ) : (
@@ -400,43 +394,6 @@
   return { node: lineageData, edge: lineageEdgesV1 };
 };
 
-<<<<<<< HEAD
-export const getDataLabel = (
-  displayName?: string,
-  fqn = '',
-  isTextOnly = false,
-  type?: string
-) => {
-  const databaseName = getPartialNameFromTableFQN(fqn, [FqnPart.Database]);
-  const schemaName = getPartialNameFromTableFQN(fqn, [FqnPart.Schema]);
-
-  let label = '';
-  if (displayName) {
-    label = displayName;
-  } else {
-    label = prepareLabel(type as string, fqn);
-  }
-
-  if (isTextOnly) {
-    return label;
-  } else {
-    return (
-      <span className="self-center w-72" data-testid="lineage-entity">
-        {type === 'table' && databaseName && schemaName ? (
-          <span className="d-block text-xs custom-lineage-heading">
-            {databaseName}
-            {FQN_SEPARATOR_CHAR}
-            {schemaName}
-          </span>
-        ) : null}
-        <span className="text-base">{label}</span>
-      </span>
-    );
-  }
-};
-
-=======
->>>>>>> 00885380
 export const getDeletedLineagePlaceholder = () => {
   return (
     <div className="d-flex justify-center font-medium items-center">
