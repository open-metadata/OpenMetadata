/*
 *  Copyright 2022 Collate.
 *  Licensed under the Apache License, Version 2.0 (the "License");
 *  you may not use this file except in compliance with the License.
 *  You may obtain a copy of the License at
 *  http://www.apache.org/licenses/LICENSE-2.0
 *  Unless required by applicable law or agreed to in writing, software
 *  distributed under the License is distributed on an "AS IS" BASIS,
 *  WITHOUT WARRANTIES OR CONDITIONS OF ANY KIND, either express or implied.
 *  See the License for the specific language governing permissions and
 *  limitations under the License.
 */

import { ReactNode } from 'react';
import { Operation } from '../../generated/entity/policies/accessControl/resourcePermission';

export type UIPermission = {
  [key in ResourceEntity]: OperationPermission;
};

export type OperationPermission = {
  [key in Operation]: boolean;
};

export type IngestionServicePermission = {
  [key: string]: OperationPermission;
};

export interface PermissionProviderProps {
  children: ReactNode;
}

export enum ResourceEntity {
  ALL = 'all',
  BOT = 'bot',
  CHART = 'chart',
  DASHBOARD = 'dashboard',
  DASHBOARD_SERVICE = 'dashboardService',
  DATABASE = 'database',
  DATABASE_SCHEMA = 'databaseSchema',
  DATABASE_SERVICE = 'databaseService',
  SEARCH_SERVICE = 'searchService',
  DATA_INSIGHT_CHART = 'dataInsightChart',
  KPI = 'kpi',
  FEED = 'feed',
  GLOSSARY = 'glossary',
  GLOSSARY_TERM = 'glossaryTerm',
  INGESTION_PIPELINE = 'ingestionPipeline',
  LOCATION = 'location',
  MESSAGING_SERVICE = 'messagingService',
  METADATA_SERVICE = 'metadataService',
  METRIC = 'metric',
  ML_MODEL = 'mlmodel',
  ML_MODEL_SERVICE = 'mlmodelService',
  PIPELINE = 'pipeline',
  PIPELINE_SERVICE = 'pipelineService',
  POLICY = 'policy',
  REPORT = 'report',
  ROLE = 'role',
  TABLE = 'table',
  TAG = 'tag',
  CLASSIFICATION = 'classification',
  TEAM = 'team',
  TEST_CASE = 'testCase',
  TEST_CASE_RESOLUTION_STATUS = 'testCaseResolutionStatus',
  TEST_DEFINITION = 'testDefinition',
  TEST_SUITE = 'testSuite',
  TOPIC = 'topic',
  TYPE = 'type',
  USER = 'user',
  WEBHOOK = 'webhook',
  STORAGE_SERVICE = 'storageService',
  CONTAINER = 'container',
  QUERY = 'query',
  DASHBOARD_DATA_MODEL = 'dashboardDataModel',
  EVENT_SUBSCRIPTION = 'eventsubscription',
  SEARCH_INDEX = 'searchIndex',
  DOMAIN = 'domain',
  DATA_PRODUCT = 'dataProduct',
  STORED_PROCEDURE = 'storedProcedure',
  APPLICATION = 'application',
  PERSONA = 'persona',
  API_SERVICE = 'apiService',
  API_COLLECTION = 'apiCollection',
  API_ENDPOINT = 'apiEndpoint',
  INGESTION_RUNNER = 'ingestionRunner',
  DRIVE_SERVICE = 'driveService',
  DIRECTORY = 'directory',
  FILE = 'file',
  SPREADSHEET = 'spreadsheet',
  WORKSHEET = 'worksheet',
<<<<<<< HEAD
  AUDIT_LOG = 'auditLog',
=======
  NOTIFICATION_TEMPLATE = 'notificationTemplate',
>>>>>>> c62395b9
}

export interface PermissionContextType {
  permissions: UIPermission;
  getEntityPermission: (
    resource: ResourceEntity,
    entityId: string
  ) => Promise<OperationPermission>;
  getEntityPermissionByFqn: (
    resource: ResourceEntity,
    entityFqn: string
  ) => Promise<OperationPermission>;
  getResourcePermission: (
    resource: ResourceEntity
  ) => Promise<OperationPermission>;
}

export interface EntityPermissionMap {
  [key: string]: OperationPermission;
}<|MERGE_RESOLUTION|>--- conflicted
+++ resolved
@@ -89,11 +89,8 @@
   FILE = 'file',
   SPREADSHEET = 'spreadsheet',
   WORKSHEET = 'worksheet',
-<<<<<<< HEAD
+  NOTIFICATION_TEMPLATE = 'notificationTemplate',
   AUDIT_LOG = 'auditLog',
-=======
-  NOTIFICATION_TEMPLATE = 'notificationTemplate',
->>>>>>> c62395b9
 }
 
 export interface PermissionContextType {
