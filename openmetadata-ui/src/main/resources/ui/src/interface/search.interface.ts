--- conflicted
+++ resolved
@@ -16,11 +16,8 @@
 import { Database } from 'generated/entity/data/database';
 import { DatabaseSchema } from 'generated/entity/data/databaseSchema';
 import { Query } from 'generated/entity/data/query';
-<<<<<<< HEAD
 import { SearchIndex as SearchIndexEntity } from 'generated/entity/data/searchIndex';
-=======
 import { DataProduct } from 'generated/entity/domains/dataProduct';
->>>>>>> e0e24677
 import { Domain } from 'generated/entity/domains/domain';
 import { DashboardService } from 'generated/entity/services/dashboardService';
 import { DatabaseService } from 'generated/entity/services/databaseService';
@@ -94,15 +91,12 @@
 
 export interface DomainSearchSource extends SearchSourceBase, Domain {} // extends EntityInterface
 
-<<<<<<< HEAD
 export interface SearchIndexSearchSource
   extends SearchSourceBase,
     SearchIndexEntity {} // extends EntityInterface
-=======
 export interface DataProductSearchSource
   extends SearchSourceBase,
     DataProduct {} // extends EntityInterface
->>>>>>> e0e24677
 
 export interface DashboardDataModelSearchSource
   extends SearchSourceBase,
@@ -187,11 +181,8 @@
   [SearchIndex.MESSAGING_SERVICE]: MessagingServiceSearchSource;
   [SearchIndex.SEARCH_SERVICE]: SearchServiceSearchSource;
   [SearchIndex.DOMAIN]: DomainSearchSource;
-<<<<<<< HEAD
   [SearchIndex.SEARCH_INDEX]: SearchIndexSearchSource;
-=======
   [SearchIndex.DATA_PRODUCT]: DataProductSearchSource;
->>>>>>> e0e24677
 };
 
 export type SearchRequest<
