/*
 *  Copyright 2021 Collate
 *  Licensed under the Apache License, Version 2.0 (the "License");
 *  you may not use this file except in compliance with the License.
 *  You may obtain a copy of the License at
 *  http://www.apache.org/licenses/LICENSE-2.0
 *  Unless required by applicable law or agreed to in writing, software
 *  distributed under the License is distributed on an "AS IS" BASIS,
 *  WITHOUT WARRANTIES OR CONDITIONS OF ANY KIND, either express or implied.
 *  See the License for the specific language governing permissions and
 *  limitations under the License.
 */

declare module 'Models' {
  import { TagLabel } from '../generated/type/tagLabel';

  export type Match = {
    params: {
      searchQuery: string;
    };
  };
  export type FilterObject = {
    [key: string]: Array<string>;
  };
  export type PaginationProps = {
    sizePerPage: number;
    totalNumberOfValues: number;
    currentPage: number;
    paginate: Function;
  };
  export type Feed = {
    addressedToEntity: {
      description: string;
      href: string;
      id: string;
      name: string;
      type: string;
    };
    from: string;
    message: string;
  };

  export type FeedById = {
    from: string;
    message: string;
    postTs: string;
  };

  export type ServiceOption = {
    id: string;
    brokers?: Array<string>;
    description: string;
    dashboardUrl?: string;
    ingestionSchedule?: {
      repeatFrequency: string;
      startDate: string;
    };
    jdbc?: { connectionUrl: string; driverClass: string };
    name: string;
    schemaRegistry?: string;
    serviceType: string;
  };

  export type MockColumn = {
    columnId: number;
    name: string;
    columnDataType: string;
    description: string;
    selected: boolean;
    piiTags?: Array<string>;
  };

  export type EntityTags = {
    isRemovable?: boolean;
  } & TagLabel;

  export type TableColumn = {
    name: string;
    columnDataType: string;
    description: string;
    fullyQualifiedName: string;
    tags: Array<ColumnTags>;
    columnConstraint?: string;
    ordinalPosition: number;
  };

  export type Stats = {
    count: number;
    percentileRank: number;
  };

  export type UsageSummary = {
    dailyStats: Stats;
    date: string;
    monthlyStats: Stats;
    weeklyStats: Stats;
  };

  export type ColumnJoin = {
    fullyQualifiedName: string;
    joinCount: number;
  };

  export type ColumnJoins = {
    columnName: string;
    joinedWith: Array<ColumnJoin>;
  };

  export type TableJoinsData = {
    startDate: string;
    dayCount: number;
    columnJoins: Array<ColumnJoins>;
  };

  export type Paging = {
    after: string;
    before: string;
    total?: number;
  };

  export type LoadingState = 'initial' | 'waiting' | 'success';

  export type TableDetail = {
    description: string;
    name: string;
    fullyQualifiedName: string;
    columns: Array<TableColumn>;
    database: { name: string };
    owner?: {
      name?: string;
      id: string;
      type: 'user' | 'team';
      displayName?: string;
    };
    tags: Array<ColumnTags>;
    usageSummary: UsageSummary;
    joins: TableJoinsData;
    tier?: string;
  };

  export type Bucket = {
    key: string;
    doc_count: number;
  };
  type AggregationType = {
    title: string;
    buckets: Array<Bucket>;
  };
  export type Sterm = {
    doc_count_error_upper_bound: number;
    sum_other_doc_count: number;
    buckets: Array<Bucket>;
  };

  export interface Aggregation {
    'sterms#Platform': Sterm;
    'sterms#Cluster': Sterm;
    'sterms#Tags': Sterm;
  }
  export type TableEntity = {
    id: string;
    href: string;
    tableType: string;
    fullyQualifiedName: string;
    tableConstraints?: string;
    followers?: Array<string>;
    tags?: Array<string>;
  } & TableDetail;

  export type UserProfile = {
    images: Record<string, string>;
  };

  export type User = {
    displayName: string;
    isBot: boolean;
    isAdmin: boolean;
    id: string;
    name: string;
    profile: UserProfile;
    teams: Array<UserTeam>;
    timezone: string;
    href: string;
  };

  export type FormatedTableData = {
    id: string;
    name: string;
    description: string;
    fullyQualifiedName: string;
    owner: string;
    tableType?: string;
    tags: string[] | TagLabel[];
    dailyStats?: number;
    dailyPercentileRank?: number;
    weeklyStats?: number;
    weeklyPercentileRank?: number;
    service?: string;
    serviceType?: string;
    tier: string | TagLabel;
    highlight?: {
      description: string[];
      table_name: string[];
    };
    index: string;
    database?: string;
  };

  export type NewUser = {
    name: string;
    email: string;
    picture: string;
    // Add other fields from oidc response as necessary
  };

  export type ClientAuth = {
    authority: string;
    client_id: string;
    provider?: 'google' | 'okta' | 'auth0'; // TODO: add 'github' after adding support for Github SSO
    callbackUrl?: string;
    signingIn?: boolean;
  };

  export type Table = {
    id: string;
    type?: string;
    name: string;
    description: string;
    href: string;
    fullyQualifiedName: string;
  };

  export type StateInfo = {
    count: number;
    percentileRank: number;
  };

  export type UsageState = {
    dailyStats: StateInfo;
    weeklyStats: StateInfo;
    monthlyStats: StateInfo;
    date: string;
  };

  export type Database = {
    description: string;
    displayName?: string;
    fullyQualifiedName: string;
    href: string;
    id: string;
    name: string;
    owner: {
      description: string;
      href: string;
      id: string;
      name: string;
      type: string;
    };
    service: {
      description: string;
      href: string;
      id: string;
      name: string;
      type: string;
    };
    tables: Table[];
    usageSummary: UsageState;
  };

  export type SearchHit = {
    _index?: string;
    _type?: string;
    _id?: string;
    _score?: number;
    _source: FormatedTableData;
  };

  export type SearchResponse = {
    data: {
      hits: {
        total: {
          value: number;
          relation?: string;
        };
        hits: Array<SearchHit>;
      };
      aggregations: Record<string, Sterm>;
    };
  };
  export type Team = {
    id: string;
    name: string;
    displayName: string;
    description: string;
    href: string;
    users: Array<UserTeam>;
    owns: Array<UserTeam>;
  };

  export type ServiceCollection = {
    name: string;
    value: string;
  };

  export type ServiceData = {
    collection: {
      documentation: string;
      href: string;
      name: string;
    };
  };

  export type ServiceTypes =
    | 'databaseServices'
    | 'messagingServices'
    | 'dashboardServices'
    | 'pipelineServices';

  export type SampleData = {
    columns: Array<string>;
    rows: Array<Array<string>>;
  };

  export type SearchDataFunctionType = {
    queryString: string;
    from: number;
    size?: number;
    filters: string;
    sortField: string;
    sortOrder: string;
    searchIndex?: string;
  };

  export type EntityCounts = {
    tableCount: number;
    topicCount: number;
    dashboardCount: number;
    pipelineCount: number;
  };

  // topic interface start
  export interface Topic {
    cleanupPolicies: string[];
    description: string;
    followers: Follower[];
    fullyQualifiedName: string;
    href: string;
    id: string;
    maximumMessageSize: number;
    minimumInSyncReplicas: number;
    name: string;
    owner: Owner;
    partitions: number;
    retentionSize: number;
    retentionTime: number;
    schemaText: string;
    schemaType: string;
    service: Service;
    tags: ColumnTags[];
  }

  export interface Follower {
    description: string;
    href: string;
    id: string;
    name: string;
    type: string;
  }

  export interface Owner {
    description: string;
    href: string;
    id: string;
    name: string;
    type: string;
  }

  export interface Service {
    description: string;
    href: string;
    id: string;
    name: string;
    type: string;
  }

  // topic interface end

  interface RecentlyViewedData {
    entityType: 'dataset' | 'topic' | 'dashboard' | 'pipeline';
    fqn: string;
    serviceType?: string;
    timestamp: number;
  }

  interface RecentlySearchedData {
    term: string;
    timestamp: number;
  }
  export interface RecentlyViewed {
    data: Array<RecentlyViewedData>;
  }
  export interface RecentlySearched {
    data: Array<RecentlySearchedData>;
  }

  export type DatasetSchemaTableTab = 'schema' | 'sample_data';
  export type LineagePos = 'from' | 'to';
  export interface LeafNodes {
    upStreamNode: Array<string>;
    downStreamNode: Array<string>;
  }
  export interface LoadingNodeState {
    id: string | undefined;
    state: boolean;
  }

  export type ExtraInfo = {
    key?: string;
    value: string | number | React.ReactNode;
    isLink?: boolean;
    placeholderText?: string;
    openInNewTab?: boolean;
    showLabel?: boolean;
  };

<<<<<<< HEAD
  export type TourSteps = {
    content?: string | React.ReactNode;
    actionType?: string;
    position?: string | number[];
    selector?: string;
    userTypeText?: string;
    waitTimer?: number;
  };
=======
  export interface FormErrorData {
    [key: string]: string | undefined;
  }
>>>>>>> c4d7c761
}<|MERGE_RESOLUTION|>--- conflicted
+++ resolved
@@ -423,7 +423,6 @@
     showLabel?: boolean;
   };
 
-<<<<<<< HEAD
   export type TourSteps = {
     content?: string | React.ReactNode;
     actionType?: string;
@@ -432,9 +431,8 @@
     userTypeText?: string;
     waitTimer?: number;
   };
-=======
+
   export interface FormErrorData {
     [key: string]: string | undefined;
   }
->>>>>>> c4d7c761
 }