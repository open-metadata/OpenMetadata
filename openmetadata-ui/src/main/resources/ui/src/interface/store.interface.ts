/*
 *  Copyright 2024 Collate.
 *  Licensed under the Apache License, Version 2.0 (the "License");
 *  you may not use this file except in compliance with the License.
 *  You may obtain a copy of the License at
 *  http://www.apache.org/licenses/LICENSE-2.0
 *  Unless required by applicable law or agreed to in writing, software
 *  distributed under the License is distributed on an "AS IS" BASIS,
 *  WITHOUT WARRANTIES OR CONDITIONS OF ANY KIND, either express or implied.
 *  See the License for the specific language governing permissions and
 *  limitations under the License.
 */
<<<<<<< HEAD
import { Theme } from 'antd/lib/config-provider/context';
=======
import { ItemType } from 'antd/lib/menu/hooks/useItems';
>>>>>>> 61bc8568
import {
  AuthenticationConfigurationWithScope,
  IAuthContext,
  OidcUser,
} from '../components/Auth/AuthProviders/AuthProvider.interface';
import {
  EntityUnion,
  ExploreSearchIndex,
} from '../components/Explore/ExplorePage.interface';
import { AuthenticationConfiguration } from '../generated/configuration/authenticationConfiguration';
import { AuthorizerConfiguration } from '../generated/configuration/authorizerConfiguration';
import { LoginConfiguration } from '../generated/configuration/loginConfiguration';
import { LogoConfiguration } from '../generated/configuration/logoConfiguration';
import { Domain } from '../generated/entity/domains/domain';
import { User } from '../generated/entity/teams/user';
import { EntityReference } from '../generated/entity/type';

export interface HelperFunctions {
  onLoginHandler: () => void;
  onLogoutHandler: () => void;
  handleSuccessfulLogin: (user: OidcUser) => void;
  handleFailedLogin: () => void;
  updateAxiosInterceptors: () => void;
}

export interface ApplicationStore
  extends IAuthContext,
    LogoConfiguration,
    LoginConfiguration {
  userProfilePics: Record<string, User>;
  cachedEntityData: Record<string, EntityUnion>;
  urlPathName: string;
  selectedPersona: EntityReference;
  oidcIdToken: string;
  refreshTokenKey: string;
  authConfig?: AuthenticationConfigurationWithScope;
  applicationConfig?: LogoConfiguration;
<<<<<<< HEAD
  theme: Theme;
  setTheme: (theme: Theme) => void;
  resetTheme: () => void;
=======
  searchCriteria: ExploreSearchIndex | '';
>>>>>>> 61bc8568
  setSelectedPersona: (persona: EntityReference) => void;
  setApplicationConfig: (config: LogoConfiguration) => void;
  setUrlPathName: (urlPathName: string) => void;
  setCurrentUser: (user: User) => void;
  setAuthConfig: (authConfig: AuthenticationConfigurationWithScope) => void;
  setAuthorizerConfig: (authorizerConfig: AuthorizerConfiguration) => void;
  setJwtPrincipalClaims: (
    claims: AuthenticationConfiguration['jwtPrincipalClaims']
  ) => void;
  setHelperFunctionsRef: (helperFunctions: HelperFunctions) => void;
  updateUserProfilePics: (data: { id: string; user: User }) => void;
  updateCachedEntityData: (data: {
    id: string;
    entityDetails: EntityUnion;
  }) => void;

  getRefreshToken: () => string;
  setRefreshToken: (refreshToken: string) => void;
  getOidcToken: () => string;
  setOidcToken: (oidcToken: string) => void;
  removeOidcToken: () => void;
  removeRefreshToken: () => void;
  updateSearchCriteria: (criteria: ExploreSearchIndex | '') => void;
}

export interface DomainStore {
  domains: Domain[];
  domainLoading: boolean;
  activeDomain: string;
  domainOptions: ItemType[];
  fetchDomainList: () => Promise<void>;
  updateDomains: (domainsArr: Domain[]) => void;
  refreshDomains: () => Promise<void>;
  updateActiveDomain: (activeDomainKey: string) => void;
}<|MERGE_RESOLUTION|>--- conflicted
+++ resolved
@@ -10,11 +10,8 @@
  *  See the License for the specific language governing permissions and
  *  limitations under the License.
  */
-<<<<<<< HEAD
 import { Theme } from 'antd/lib/config-provider/context';
-=======
 import { ItemType } from 'antd/lib/menu/hooks/useItems';
->>>>>>> 61bc8568
 import {
   AuthenticationConfigurationWithScope,
   IAuthContext,
@@ -52,13 +49,10 @@
   refreshTokenKey: string;
   authConfig?: AuthenticationConfigurationWithScope;
   applicationConfig?: LogoConfiguration;
-<<<<<<< HEAD
   theme: Theme;
   setTheme: (theme: Theme) => void;
   resetTheme: () => void;
-=======
   searchCriteria: ExploreSearchIndex | '';
->>>>>>> 61bc8568
   setSelectedPersona: (persona: EntityReference) => void;
   setApplicationConfig: (config: LogoConfiguration) => void;
   setUrlPathName: (urlPathName: string) => void;
