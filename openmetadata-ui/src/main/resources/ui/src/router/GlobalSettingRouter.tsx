--- conflicted
+++ resolved
@@ -66,13 +66,11 @@
     () => import('../pages/SlackSettingsPage/SlackSettingsPage.component')
   )
 );
-<<<<<<< HEAD
 const TestSuitePage = withSuspenseFallback(
   React.lazy(() => import('../pages/TestSuitePage/TestSuitePage'))
-=======
+);
 const MsTeamsPage = withSuspenseFallback(
   React.lazy(() => import('../pages/MsTeamsPage/MsTeamsPage.component'))
->>>>>>> 106f99f4
 );
 
 const GlobalSettingRouter = () => {
