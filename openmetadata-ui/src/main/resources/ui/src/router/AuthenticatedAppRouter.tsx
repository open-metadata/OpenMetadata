/*
 *  Copyright 2021 Collate
 *  Licensed under the Apache License, Version 2.0 (the "License");
 *  you may not use this file except in compliance with the License.
 *  You may obtain a copy of the License at
 *  http://www.apache.org/licenses/LICENSE-2.0
 *  Unless required by applicable law or agreed to in writing, software
 *  distributed under the License is distributed on an "AS IS" BASIS,
 *  WITHOUT WARRANTIES OR CONDITIONS OF ANY KIND, either express or implied.
 *  See the License for the specific language governing permissions and
 *  limitations under the License.
 */

import { isEmpty } from 'lodash';
import React, { FunctionComponent } from 'react';
import { Redirect, Route, Switch } from 'react-router-dom';
import AppState from '../AppState';
import Onboarding from '../components/onboarding/Onboarding'; // Remove this route once Onboarding is added to my-data
import { ROUTES } from '../constants/constants';
import { useAuth } from '../hooks/authHooks';
import DashboardDetailsPage from '../pages/DashboardDetailsPage/DashboardDetailsPage.component';
import DatabaseDetails from '../pages/database-details/index';
import DatasetDetailsPage from '../pages/DatasetDetailsPage/DatasetDetailsPage.component';
import EntityVersionPage from '../pages/EntityVersionPage/EntityVersionPage.component';
import ExplorePage from '../pages/explore/ExplorePage.component';
import IngestionPage from '../pages/IngestionPage/IngestionPage.component';
import MyDataPage from '../pages/MyDataPage/MyDataPage.component';
import PipelineDetailsPage from '../pages/PipelineDetails/PipelineDetailsPage.component';
import ServicePage from '../pages/service';
import ServicesPage from '../pages/services';
import SignupPage from '../pages/signup';
import SwaggerPage from '../pages/swagger';
import TagsPage from '../pages/tags';
import TeamsPage from '../pages/teams';
import TopicDetailsPage from '../pages/TopicDetails/TopicDetailsPage.component';
import TourPageComponent from '../pages/tour-page/TourPage.component';
import UserListPage from '../pages/UserListPage/UserListPage';
const AuthenticatedAppRouter: FunctionComponent = () => {
  const { isAuthDisabled, isAdminUser } = useAuth();

  return (
    <Switch>
      <Route exact component={MyDataPage} path={ROUTES.MY_DATA} />
<<<<<<< HEAD
      <Route exact component={TourPageComponent} path={ROUTES.TOUR} />
      <Route exact component={ReportsPage} path={ROUTES.REPORTS} />
=======
      <Route exact component={TourPage} path={ROUTES.TOUR} />
>>>>>>> be06a77f
      <Route exact component={ExplorePage} path={ROUTES.EXPLORE} />
      <Route component={ExplorePage} path={ROUTES.EXPLORE_WITH_SEARCH} />
      <Route component={ExplorePage} path={ROUTES.EXPLORE_WITH_TAB} />
      <Route exact component={TeamsPage} path={ROUTES.TEAMS} />
      <Route exact component={TeamsPage} path={ROUTES.TEAM_DETAILS} />
      <Route exact component={ServicesPage} path={ROUTES.SERVICES} />
      <Route component={ServicePage} path={ROUTES.SERVICE} />
      <Route exact component={SignupPage} path={ROUTES.SIGNUP}>
        {!isEmpty(AppState.userDetails) && <Redirect to={ROUTES.HOME} />}
      </Route>
      <Route exact component={SwaggerPage} path={ROUTES.SWAGGER} />
      <Route exact component={TagsPage} path={ROUTES.TAGS} />
      <Route component={DatabaseDetails} path={ROUTES.DATABASE_DETAILS} />
      <Route
        exact
        component={DatasetDetailsPage}
        path={ROUTES.DATASET_DETAILS}
      />
      <Route
        exact
        component={DatasetDetailsPage}
        path={ROUTES.DATASET_DETAILS_WITH_TAB}
      />
      <Route exact component={TopicDetailsPage} path={ROUTES.TOPIC_DETAILS} />
      <Route
        component={TopicDetailsPage}
        path={ROUTES.TOPIC_DETAILS_WITH_TAB}
      />
      <Route
        exact
        component={DashboardDetailsPage}
        path={ROUTES.DASHBOARD_DETAILS}
      />
      <Route
        exact
        component={DashboardDetailsPage}
        path={ROUTES.DASHBOARD_DETAILS_WITH_TAB}
      />
      <Route
        exact
        component={PipelineDetailsPage}
        path={ROUTES.PIPELINE_DETAILS}
      />
      <Route
        exact
        component={PipelineDetailsPage}
        path={ROUTES.PIPELINE_DETAILS_WITH_TAB}
      />
      <Route component={Onboarding} path={ROUTES.ONBOARDING} />
      <Route
        exact
        component={EntityVersionPage}
        path={ROUTES.DATASET_VERSION}
      />
      <Route exact component={IngestionPage} path={ROUTES.INGESTION} />
      {isAuthDisabled || isAdminUser ? (
        <Route exact component={UserListPage} path={ROUTES.USER_LIST} />
      ) : null}

      <Redirect to={ROUTES.NOT_FOUND} />
    </Switch>
  );
};

export default AuthenticatedAppRouter;<|MERGE_RESOLUTION|>--- conflicted
+++ resolved
@@ -41,12 +41,7 @@
   return (
     <Switch>
       <Route exact component={MyDataPage} path={ROUTES.MY_DATA} />
-<<<<<<< HEAD
       <Route exact component={TourPageComponent} path={ROUTES.TOUR} />
-      <Route exact component={ReportsPage} path={ROUTES.REPORTS} />
-=======
-      <Route exact component={TourPage} path={ROUTES.TOUR} />
->>>>>>> be06a77f
       <Route exact component={ExplorePage} path={ROUTES.EXPLORE} />
       <Route component={ExplorePage} path={ROUTES.EXPLORE_WITH_SEARCH} />
       <Route component={ExplorePage} path={ROUTES.EXPLORE_WITH_TAB} />
