/*
 *  Copyright 2025 Collate.
 *  Licensed under the Apache License, Version 2.0 (the "License");
 *  you may not use this file except in compliance with the License.
 *  You may obtain a copy of the License at
 *  http://www.apache.org/licenses/LICENSE-2.0
 *  Unless required by applicable law or agreed to in writing, software
 *  distributed under the License is distributed on an "AS IS" BASIS,
 *  WITHOUT WARRANTIES OR CONDITIONS OF ANY KIND, either express or implied.
 *  See the License for the specific language governing permissions and
 *  limitations under the License.
 */
/**
 * Test Service Connection to test user provided configuration is valid or not.
 */
export interface TestServiceConnection {
    /**
     * Connection object.
     */
    connection?: TestServiceConnectionConnection;
    /**
     * Type of the connection to test such as Snowflake, MySQL, Looker, etc.
     */
    connectionType?: string;
    /**
     * Optional value of the ingestion runner name responsible for running the test
     */
    ingestionRunner?: string;
    /**
     * Secrets Manager Provider to use for fetching secrets.
     */
    secretsManagerProvider?: SecretsManagerProvider;
    /**
     * Optional value that identifies this service name.
     */
    serviceName?: string;
    /**
     * Type of service such as Database, Dashboard, Messaging, etc.
     */
    serviceType?: ServiceType;
}

/**
 * Connection object.
 *
 * API Service Connection.
 *
 * Database Connection.
 *
 * Dashboard Connection.
 *
 * Pipeline Connection.
 *
 * MlModel Connection.
 *
 * Metadata Service Connection.
 *
 * Storage Connection.
 *
 * search Connection.
 *
 * Security Connection.
 */
export interface TestServiceConnectionConnection {
    config?: ConfigClass;
}

/**
 * REST Connection Config
 *
 * Google BigQuery Connection Config
 *
 * Google BigTable Connection Config
 *
 * AWS Athena Connection Config
 *
 * Azure SQL Connection Config
 *
 * Clickhouse Connection Config
 *
 * Databricks Connection Config
 *
 * Db2 Connection Config
 *
 * DeltaLake Database Connection Config
 *
 * Druid Connection Config
 *
 * DynamoDB Connection Config
 *
 * Glue Connection Config
 *
 * Hive SQL Connection Config
 *
 * Impala SQL Connection Config
 *
 * MariaDB Database Connection Config
 *
 * Mssql Database Connection Config
 *
 * Mysql Database Connection Config
 *
 * SQLite Database Connection Config
 *
 * Oracle Database Connection Config
 *
 * Postgres Database Connection Config
 *
 * Presto Database Connection Config
 *
 * Redshift  Connection Config
 *
 * Salesforce Connection Config
 *
 * SingleStore Database Connection Config
 *
 * Snowflake Connection Config
 *
 * Trino Connection Config
 *
 * Vertica Connection Config
 *
 * PinotDB Database Connection Config
 *
 * Datalake Connection Config
 *
 * Domo Database Connection Config
 *
 * Custom Database Service connection to build a source that is not supported by
 * OpenMetadata yet.
 *
 * Sap Hana Database Connection Config
 *
 * MongoDB Connection Config
 *
 * Cassandra Connection Config
 *
 * Couchbase Connection Config
 *
 * Greenplum Database Connection Config
 *
 * Doris Database Connection Config
 *
 * UnityCatalog Connection Config
 *
 * SAS Connection Config
 *
 * Iceberg Catalog Connection Config
 *
 * Teradata Database Connection Config
 *
 * Sap ERP Database Connection Config
 *
 * Synapse Database Connection Config
 *
 * Exasol Database Connection Config
 *
 * Cockroach Database Connection Config
 *
 * SSAS Metadata Database Connection Config
 *
<<<<<<< HEAD
 * Google Sheets Connection Config
=======
 * Epic FHIR Connection Config
>>>>>>> e99078bb
 *
 * Looker Connection Config
 *
 * Metabase Connection Config
 *
 * PowerBI Connection Config
 *
 * PowerBIReportServer Connection Config
 *
 * Redash Connection Config
 *
 * Superset Connection Config
 *
 * Tableau Connection Config
 *
 * Mode Connection Config
 *
 * Custom Dashboard Service connection to build a source that is not supported by
 * OpenMetadata yet.
 *
 * Domo Dashboard Connection Config
 *
 * QuickSight Connection Config
 *
 * Qlik Sense Connection Config
 *
 * Lightdash Connection Config
 *
 * MicroStrategy Connection Config
 *
 * Qlik Cloud Connection Config
 *
 * Sigma Connection Config
 *
 * ThoughtSpot Connection Config
 *
 * Kafka Connection Config
 *
 * Redpanda Connection Config
 *
 * Kinesis Connection Config
 *
 * Custom Messaging Service Connection to build a source that is not supported by
 * OpenMetadata yet.
 *
 * Airflow Metadata Database Connection Config
 *
 * Wherescape Metadata Database Connection Config
 *
 * SSIS Metadata Database Connection Config
 *
 * Glue Pipeline Connection Config
 *
 * Airbyte Metadata Database Connection Config
 *
 * Fivetran Metadata Database Connection Config
 *
 * Flink Metadata Connection Config
 *
 * Dagster Metadata Database Connection Config
 *
 * Nifi Metadata Pipeline Connection Config
 *
 * Domo Pipeline Connection Config
 *
 * Custom Pipeline Service connection to build a source that is not supported by
 * OpenMetadata yet.
 *
 * Spline Metadata Database Connection Config
 *
 * Spark Metadata Pipeline Connection Config
 *
 * OpenLineage Connection Config
 *
 * KafkaConnect Connection Config
 *
 * DBTCloud Connection Config
 *
 * Matillion Connection
 *
 * Azure Data Factory Connection Config
 *
 * Stitch Connection
 *
 * MlFlow Connection Config
 *
 * Sklearn Connection Config
 *
 * Custom MlModel Service connection to build a source that is not supported by OpenMetadata
 * yet.
 *
 * SageMaker Connection Config
 *
 * Google VertexAI Connection Config
 *
 * Amundsen Connection Config
 *
 * Metadata to ElasticSearch Connection Config
 *
 * OpenMetadata Connection Config
 *
 * Atlas Connection Config
 *
 * Alation Connection Config
 *
 * Alation Sink Connection Config
 *
 * S3 Connection.
 *
 * ADLS Connection.
 *
 * GCS Connection.
 *
 * Custom Storage Service connection to build a source that is not supported by OpenMetadata
 * yet.
 *
 * ElasticSearch Connection.
 *
 * OpenSearch Connection Config
 *
 * Custom Search Service connection to build a source that is not supported by OpenMetadata
 * yet.
 *
 * Apache Ranger Connection Config
 */
export interface ConfigClass {
    /**
     * Regex to only fetch api collections with names matching the pattern.
     */
    apiCollectionFilterPattern?: FilterPattern;
    /**
     * Documentation URL for the schema.
     */
    docURL?: string;
    /**
     * Open API Schema URL.
     */
    openAPISchemaURL?: string;
    /**
     * Supports Metadata Extraction.
     */
    supportsMetadataExtraction?: boolean;
    /**
     * Generated Token to connect to OpenAPI Schema.
     *
     * Generated Token to connect to Databricks.
     *
     * token to connect to Qlik Cloud.
     *
     * To Connect to Dagster Cloud
     *
     * Generated Token to connect to DBTCloud.
     *
     * Token to connect to Stitch api doc
     */
    token?: string;
    /**
     * REST API Type
     *
     * Service Type
     *
     * Custom database service type
     *
     * Custom dashboard service type
     *
     * Custom messaging service type
     *
     * Custom pipeline service type
     *
     * Custom Ml model service type
     *
     * Custom storage service type
     *
     * ElasticSearch Type
     *
     * OpenSearch Type
     *
     * Custom search service type
     */
    type?: ConfigType;
    /**
     * Billing Project ID
     */
    billingProjectId?: string;
    /**
     * If using Metastore, Key-Value pairs that will be used to add configs to the SparkSession.
     */
    connectionArguments?: { [key: string]: any };
    connectionOptions?:   { [key: string]: string };
    /**
     * Cost per TiB for BigQuery usage
     */
    costPerTB?: number;
    /**
     * GCP Credentials
     *
     * GCP Credentials to connect to Google Sheets API
     *
     * Azure Credentials
     */
    credentials?: GCPCredentials;
    /**
     * Regex to only include/exclude databases that matches the pattern.
     */
    databaseFilterPattern?: FilterPattern;
    /**
     * BigQuery APIs URL.
     *
     * Host and port of the AzureSQL service.
     *
     * Host and port of the Clickhouse service.
     *
     * Host and port of the Databricks service.
     *
     * Host and port of the DB2 service.
     *
     * Host and port of the Druid service.
     *
     * Host and port of the Hive service.
     *
     * Host and port of the Impala service.
     *
     * Host and port of the MariaDB service.
     *
     * Host and port of the MSSQL service.
     *
     * Host and port of the MySQL service.
     *
     * Host and port of the SQLite service. Blank for in-memory database.
     *
     * Host and port of the Oracle service.
     *
     * Host and port of the source service.
     *
     * Host and port of the Presto service.
     *
     * Host and port of the Redshift service.
     *
     * Host and port of the SingleStore service.
     *
     * Host and port of the Trino service.
     *
     * Host and port of the Vertica service.
     *
     * Host and port of the PinotDB Broker service.
     *
     * Host and port of the MongoDB service when using the `mongodb` connection scheme. Only
     * host when using the `mongodb+srv` scheme.
     *
     * Host and port of the Cassandra service when using the `cassandra` connection scheme. Only
     * host when using the `cassandra+srv` scheme.
     *
     * Host and port of the Doris service.
     *
     * Host and port of the Teradata service.
     *
     * Host and Port of the SAP ERP instance.
     *
     * Host and port of the Azure Synapse service.
     *
     * Host and port of the Cockrooach service.
     *
     * URL to the Looker instance.
     *
     * Host and Port of the Metabase instance.
     *
     * Dashboard URL for PowerBI service.
     *
     * Dashboard URL for PowerBI Report Server.
     *
     * URL for the Redash instance
     *
     * URL for the superset instance.
     *
     * Tableau Server url.
     *
     * URL for the mode instance.
     *
     * URL for the Qlik instance.
     *
     * Address for your running Lightdash instance
     *
     * Host and Port of the MicroStrategy instance.
     *
     * Host and Port of the Qlik Cloud instance.
     *
     * Sigma API url.
     *
     * ThoughtSpot instance URL. Example: https://my-company.thoughtspot.cloud
     *
     * Pipeline Service Management/UI URI.
     *
     * Pipeline Service Management/UI URL.
     *
     * Spline REST Server Host & Port.
     *
     * KafkaConnect Service Management/UI URI.
     *
     * Host and port of the Stitch API host
     *
     * Host and port of the Amundsen Neo4j Connection. This expect a URI format like:
     * bolt://localhost:7687.
     *
     * OpenMetadata Server Config. Must include API end point ex: http://localhost:8585/api
     *
     * Host and port of the Atlas service.
     *
     * Host and port of the Alation service.
     *
     * Host and port of the ElasticSearch service.
     *
     * Host and port of the OpenSearch service.
     *
     * Apache Ranger Admin URL.
     */
    hostPort?:                string;
    sampleDataStorageConfig?: SampleDataStorageConfig;
    /**
     * Regex to only include/exclude schemas that matches the pattern.
     *
     * Regex to include/exclude FHIR resource categories
     */
    schemaFilterPattern?: FilterPattern;
    /**
     * SQLAlchemy driver scheme options.
     *
     * Mongo connection scheme options.
     *
     * Couchbase driver scheme options.
     */
    scheme?:                                ConfigScheme;
    supportsDatabase?:                      boolean;
    supportsDataDiff?:                      boolean;
    supportsDBTExtraction?:                 boolean;
    supportsIncrementalMetadataExtraction?: boolean;
    /**
     * Supports Lineage Extraction.
     */
    supportsLineageExtraction?: boolean;
    supportsProfiler?:          boolean;
    supportsQueryComment?:      boolean;
    supportsSystemProfile?:     boolean;
    /**
     * Supports Usage Extraction.
     */
    supportsUsageExtraction?: boolean;
    /**
     * Regex to only include/exclude tables that matches the pattern.
     *
     * Regex to include/exclude FHIR resource types
     */
    tableFilterPattern?: FilterPattern;
    /**
     * Taxonomy location used to fetch policy tags
     */
    taxonomyLocation?: string;
    /**
     * Project IDs used to fetch policy tags
     */
    taxonomyProjectID?: string[];
    /**
     * Location used to query INFORMATION_SCHEMA.JOBS_BY_PROJECT to fetch usage data. You can
     * pass multi-regions, such as `us` or `eu`, or you specific region. Australia and Asia
     * multi-regions are not yet in GA.
     */
    usageLocation?: string;
    awsConfig?:     AWSCredentials;
    /**
     * Optional name to give to the database in OpenMetadata. If left blank, we will use default
     * as the database name.
     *
<<<<<<< HEAD
     * Optional name to give to the database in OpenMetadata. If left blank, we will use
     * 'default'.
=======
     * Optional name to give to the database in OpenMetadata. If left blank, we will use 'epic'
     * as the database name.
>>>>>>> e99078bb
     */
    databaseName?: string;
    /**
     * S3 Staging Directory. Example: s3://postgres/input/
     */
    s3StagingDir?: string;
    /**
     * Athena workgroup.
     */
    workgroup?: string;
    /**
     * This parameter determines the mode of authentication for connecting to AzureSQL using
     * ODBC. If 'Active Directory Password' is selected, you need to provide the password. If
     * 'Active Directory Integrated' is selected, password is not required as it uses the
     * logged-in user's credentials. This mode is useful for establishing secure and seamless
     * connections with AzureSQL.
     *
     * This parameter determines the mode of authentication for connecting to Azure Synapse
     * using ODBC. If 'Active Directory Password' is selected, you need to provide the password.
     * If 'Active Directory Integrated' is selected, password is not required as it uses the
     * logged-in user's credentials. If 'Active Directory Service Principal' is selected, you
     * need to provide clientId, clientSecret and tenantId. This mode is useful for establishing
     * secure and seamless connections with Azure Synapse.
     */
    authenticationMode?: any[] | boolean | number | null | AuthenticationModeObject | string;
    /**
     * Database of the data source. This is optional parameter, if you would like to restrict
     * the metadata reading to a single database. When left blank, OpenMetadata Ingestion
     * attempts to scan all the databases.
     *
     * Database of the data source.
     *
     * Initial Redshift database to connect to. If you want to ingest all databases, set
     * ingestAllDatabases to true.
     *
     * Optional name to give to the database in OpenMetadata. If left blank, we will use default
     * as the database name.
     */
    database?: string;
    /**
     * SQLAlchemy driver for AzureSQL.
     *
     * ODBC driver version in case of pyodbc connection.
     */
    driver?: string;
    /**
     * Ingest data from all databases in Azuresql. You can use databaseFilterPattern on top of
     * this.
     *
     * Ingest data from all databases in Mssql. You can use databaseFilterPattern on top of
     * this.
     *
     * Ingest data from all databases in Postgres. You can use databaseFilterPattern on top of
     * this.
     *
     * Ingest data from all databases in Redshift. You can use databaseFilterPattern on top of
     * this.
     *
     * Ingest data from all databases in Greenplum. You can use databaseFilterPattern on top of
     * this.
     *
     * Ingest data from all databases in Azure Synapse. You can use databaseFilterPattern on top
     * of this.
     */
    ingestAllDatabases?: boolean;
    /**
     * Password to connect to AzureSQL.
     *
     * Password to connect to Clickhouse.
     *
     * Password to connect to DB2.
     *
     * Password to connect to Druid.
     *
     * Password to connect to Hive.
     *
     * Password to connect to Impala.
     *
     * Password to connect to MariaDB.
     *
     * Password to connect to MSSQL.
     *
     * Password to connect to SQLite. Blank for in-memory database.
     *
     * Password to connect to Oracle.
     *
     * Password to connect to Presto.
     *
     * Password to connect to Redshift.
     *
     * Password to connect to the Salesforce.
     *
     * Password to connect to SingleStore.
     *
     * Password to connect to Snowflake.
     *
     * Password to connect to Vertica.
     *
     * password to connect to the PinotDB.
     *
     * Password to connect to MongoDB.
     *
     * Password to connect to Couchbase.
     *
     * Password to connect to Doris.
     *
     * Password to connect to SAS Viya
     *
     * Password to connect to Teradata.
     *
     * Password to connect to Azure Synapse.
     *
     * Password to connect to Exasol.
     *
     * Password
     *
     * Password to connect to Metabase.
     *
     * Password to connect to PowerBI report server.
     *
     * Password to connect to MicroStrategy.
     *
     * Password to connect to Airbyte.
     *
     * password to connect to the Amundsen Neo4j Connection.
     *
     * password to connect  to the Atlas.
     */
    password?: string;
    /**
     * Username to connect to AzureSQL. This user should have privileges to read the metadata.
     *
     * Username to connect to Clickhouse. This user should have privileges to read all the
     * metadata in Clickhouse.
     *
     * Username to connect to DB2. This user should have privileges to read all the metadata in
     * DB2.
     *
     * Username to connect to Druid. This user should have privileges to read all the metadata
     * in Druid.
     *
     * Username to connect to Hive. This user should have privileges to read all the metadata in
     * Hive.
     *
     * Username to connect to Impala. This user should have privileges to read all the metadata
     * in Impala.
     *
     * Username to connect to MariaDB. This user should have privileges to read all the metadata
     * in MariaDB.
     *
     * Username to connect to MSSQL. This user should have privileges to read all the metadata
     * in MsSQL.
     *
     * Username to connect to MySQL. This user should have privileges to read all the metadata
     * in Mysql.
     *
     * Username to connect to SQLite. Blank for in-memory database.
     *
     * Username to connect to Oracle. This user should have privileges to read all the metadata
     * in Oracle.
     *
     * Username to connect to Postgres. This user should have privileges to read all the
     * metadata in Postgres.
     *
     * Username to connect to Presto. This user should have privileges to read all the metadata
     * in Postgres.
     *
     * Username to connect to Redshift. This user should have privileges to read all the
     * metadata in Redshift.
     *
     * Username to connect to the Salesforce. This user should have privileges to read all the
     * metadata in Redshift.
     *
     * Username to connect to SingleStore. This user should have privileges to read all the
     * metadata in MySQL.
     *
     * Username to connect to Snowflake. This user should have privileges to read all the
     * metadata in Snowflake.
     *
     * Username to connect to Trino. This user should have privileges to read all the metadata
     * in Trino.
     *
     * Username to connect to Vertica. This user should have privileges to read all the metadata
     * in Vertica.
     *
     * username to connect to the PinotDB. This user should have privileges to read all the
     * metadata in PinotDB.
     *
     * Username to connect to MongoDB. This user should have privileges to read all the metadata
     * in MongoDB.
     *
     * Username to connect to Cassandra. This user should have privileges to read all the
     * metadata in Cassandra.
     *
     * Username to connect to Couchbase. This user should have privileges to read all the
     * metadata in Couchbase.
     *
     * Username to connect to Greenplum. This user should have privileges to read all the
     * metadata in Greenplum.
     *
     * Username to connect to Doris. This user should have privileges to read all the metadata
     * in Doris.
     *
     * Username to connect to SAS Viya.
     *
     * Username to connect to Teradata. This user should have privileges to read all the
     * metadata in Teradata.
     *
     * Username to connect to Azure Synapse. This user should have privileges to read all the
     * metadata in Azure Synapse.
     *
     * Username to connect to Exasol. This user should have privileges to read all the metadata
     * in Exasol.
     *
     * Username to connect to Cockroach. This user should have privileges to read all the
     * metadata in Cockroach.
     *
     * Username
     *
     * Username to connect to Metabase. This user should have privileges to read all the
     * metadata in Metabase.
     *
     * Username to connect to PowerBI report server.
     *
     * Username for Redash
     *
     * Username to connect to MicroStrategy. This user should have privileges to read all the
     * metadata in MicroStrategy.
     *
     * Username to connect to Airbyte.
     *
     * username to connect to the Amundsen Neo4j Connection.
     *
     * username to connect  to the Atlas. This user should have privileges to read all the
     * metadata in Atlas.
     */
    username?: string;
    /**
     * Database Schema of the data source. This is optional parameter, if you would like to
     * restrict the metadata reading to a single schema. When left blank, OpenMetadata Ingestion
     * attempts to scan all the schemas.
     *
     * databaseSchema of the data source. This is optional parameter, if you would like to
     * restrict the metadata reading to a single databaseSchema. When left blank, OpenMetadata
     * Ingestion attempts to scan all the databaseSchema.
     *
     * Optional name to give to the schema in OpenMetadata. If left blank, we will use default
     * as the schema name
     */
    databaseSchema?: string;
    /**
     * Clickhouse SQL connection duration.
     */
    duration?: number;
    /**
     * Use HTTPS Protocol for connection with clickhouse
     */
    https?: boolean;
    /**
     * Path to key file for establishing secure connection
     */
    keyfile?: string;
    /**
     * Establish secure connection with clickhouse
     */
    secure?: boolean;
    /**
     * Catalog of the data source(Example: hive_metastore). This is optional parameter, if you
     * would like to restrict the metadata reading to a single catalog. When left blank,
     * OpenMetadata Ingestion attempts to scan all the catalog.
     *
     * Presto catalog
     *
     * Catalog of the data source.
     */
    catalog?: IcebergCatalog | string;
    /**
     * The maximum amount of time (in seconds) to wait for a successful connection to the data
     * source. If the connection attempt takes longer than this timeout period, an error will be
     * returned.
     *
     * Connection timeout in seconds.
     */
    connectionTimeout?: number | number;
    /**
     * Databricks compute resources URL.
     */
    httpPath?: string;
    /**
     * Table name to fetch the query history.
     */
    queryHistoryTable?: string;
    /**
     * CLI Driver version to connect to DB2. If not provided, the latest version will be used.
     */
    clidriverVersion?: string;
    /**
     * License to connect to DB2.
     */
    license?: string;
    /**
     * License file name to connect to DB2.
     */
    licenseFileName?:               string;
    supportsViewLineageExtraction?: boolean;
    /**
     * Available sources to fetch the metadata.
     *
     * Available sources to fetch files.
     *
     * Available sources to fetch metadata.
     */
    configSource?: DeltaLakeConfigurationSource;
    /**
     * Authentication mode to connect to hive.
     */
    auth?: AuthEnum;
    /**
     * Authentication options to pass to Hive connector. These options are based on SQLAlchemy.
     *
     * Authentication options to pass to Impala connector. These options are based on SQLAlchemy.
     */
    authOptions?: string;
    /**
     * If authenticating with Kerberos specify the Kerberos service name
     */
    kerberosServiceName?: string;
    /**
     * Hive Metastore Connection Details
     */
    metastoreConnection?: HiveMetastoreConnectionDetails;
    /**
     * Authentication mode to connect to Impala.
     */
    authMechanism?: AuthMechanismEnum;
    /**
     * Establish secure connection with Impala
     */
    useSSL?: boolean;
    /**
     * Choose Auth Config Type.
     *
     * Types of methods used to authenticate to the tableau instance
     *
     * Types of methods used to authenticate to the alation instance
     *
     * Authentication type to connect to Apache Ranger.
     */
    authType?: AuthConfigurationType | NoConfigAuthenticationTypes;
    /**
     * SSL Configuration details.
     *
     * SSL Configuration for OpenMetadata Server
     */
    sslConfig?: SSLConfigObject;
    /**
     * Use slow logs to extract lineage.
     */
    useSlowLogs?: boolean;
    /**
     * How to run the SQLite database. :memory: by default.
     */
    databaseMode?: string;
    /**
     * This directory will be used to set the LD_LIBRARY_PATH env variable. It is required if
     * you need to enable thick connection mode. By default, we bring instant client 19 and
     * point to /instantclient.
     */
    instantClientDirectory?: string;
    /**
     * Connect with oracle by either passing service name or database schema name.
     */
    oracleConnectionType?: OracleConnectionType;
    /**
     * Custom OpenMetadata Classification name for Postgres policy tags.
     */
    classificationName?: string;
    sslMode?:            SSLMode;
    /**
     * Protocol ( Connection Argument ) to connect to Presto.
     */
    protocol?: string;
    /**
     * Verify ( Connection Argument for SSL ) to connect to Presto.
     *
     * Verify ( Connection Argument for SSL ) to connect to Trino.
     */
    verify?: string;
    /**
     * Salesforce Organization ID is the unique identifier for your Salesforce identity
     */
    organizationId?: string;
    /**
     * API version of the Salesforce instance
     */
    salesforceApiVersion?: string;
    /**
     * Domain of Salesforce instance
     */
    salesforceDomain?: string;
    /**
     * Salesforce Security Token.
     */
    securityToken?: string;
    /**
     * Salesforce Object Name.
     */
    sobjectName?: string;
    /**
     * If the Snowflake URL is https://xyz1234.us-east-1.gcp.snowflakecomputing.com, then the
     * account is xyz1234.us-east-1.gcp
     *
     * Specifies an account string to override the default account string defined for the
     * database user. Accounts are used by the database for workload management and resource
     * usage monitoring.
     */
    account?: string;
    /**
     * Full name of the schema where the account usage data is stored.
     */
    accountUsageSchema?: string;
    /**
     * Optional configuration for ingestion to keep the client session active in case the
     * ingestion process runs for longer durations.
     */
    clientSessionKeepAlive?: boolean;
    /**
     * Cost of credit for the Snowflake account.
     */
    creditCost?: number;
    /**
     * Optional configuration for ingestion of streams, By default, it will skip the streams.
     */
    includeStreams?: boolean;
    /**
     * Optional configuration for ingestion of TRANSIENT tables, By default, it will skip the
     * TRANSIENT tables.
     */
    includeTransientTables?: boolean;
    /**
     * Connection to Snowflake instance via Private Key
     */
    privateKey?: string;
    /**
     * Session query tag used to monitor usage on snowflake. To use a query tag snowflake user
     * should have enough privileges to alter the session.
     */
    queryTag?: string;
    /**
     * Snowflake Role.
     */
    role?: string;
    /**
     * Snowflake Passphrase Key used with Private Key
     */
    snowflakePrivatekeyPassphrase?: string;
    /**
     * Snowflake warehouse.
     */
    warehouse?: string;
    /**
     * Proxies for the connection to Trino data source
     */
    proxies?: { [key: string]: string };
    /**
     * Pinot Controller Host and Port of the data source.
     */
    pinotControllerHost?: string;
    /**
     * Bucket Name of the data source.
     */
    bucketName?: string;
    /**
     * Prefix of the data source.
     */
    prefix?: string;
    /**
     * Access token to connect to DOMO
     *
     * Access Token for Mode Dashboard
     */
    accessToken?: string;
    /**
     * API Host to connect to DOMO instance
     */
    apiHost?: string;
    /**
     * Client ID for DOMO
     *
     * Azure Application (client) ID for service principal authentication.
     *
     * User's Client ID. This user should have privileges to read all the metadata in Looker.
     *
     * client_id for PowerBI.
     *
     * client_id for Sigma.
     */
    clientId?: string;
    /**
     * URL of your Domo instance, e.g., https://openmetadata.domo.com
     */
    instanceDomain?: string;
    /**
     * Secret Token to connect DOMO
     *
     * Secret token to connect to DOMO
     */
    secretToken?: string;
    /**
     * Source Python Class Name to instantiated by the ingestion workflow
     */
    sourcePythonClass?: string;
    /**
     * Choose between Database connection or HDB User Store connection.
     *
     * Choose between API or database connection fetch metadata from superset.
     *
     * Underlying database connection. See
     * https://airflow.apache.org/docs/apache-airflow/stable/howto/set-up-database.html for
     * supported backends.
     *
     * Matillion Auth Configuration
     *
     * Choose between mysql and postgres connection for alation database
     */
    connection?: ConfigConnection;
    /**
     * Couchbase connection Bucket options.
     */
    bucket?: string;
    /**
     * Hostname of the Couchbase service.
     */
    hostport?: string;
    /**
     * Enable dataflow for ingestion
     */
    dataflows?: boolean;
    /**
     * Custom filter for dataflows
     */
    dataflowsCustomFilter?: { [key: string]: any } | string;
    /**
     * Enable datatables for ingestion
     */
    datatables?: boolean;
    /**
     * Custom filter for datatables
     */
    dataTablesCustomFilter?: { [key: string]: any } | string;
    /**
     * Enable report for ingestion
     */
    reports?: boolean;
    /**
     * Custom filter for reports
     */
    reportsCustomFilter?: { [key: string]: any } | string;
    /**
     * Hostname of SAS Viya deployment.
     */
    serverHost?: string;
    /**
     * Table property to look for the Owner.
     */
    ownershipProperty?: string;
    /**
     * Specifies additional data needed by a logon mechanism, such as a secure token,
     * Distinguished Name, or a domain/realm name. LOGDATA values are specific to each logon
     * mechanism.
     */
    logdata?: string;
    /**
     * Specifies the logon authentication method. Possible values are TD2 (the default), JWT,
     * LDAP, KRB5 for Kerberos, or TDNEGO
     */
    logmech?: Logmech;
    /**
     * Specifies the transaction mode for the connection
     */
    tmode?: TransactionMode;
    /**
     * API key to authenticate with the SAP ERP APIs.
     *
     * API key of the redash instance to access.
     *
     * The personal access token you can generate in the Lightdash app under the user settings
     *
     * Fivetran API Secret.
     */
    apiKey?: string;
    /**
     * Pagination limit used while querying the SAP ERP API for fetching the entities
     *
     * Pagination limit used while querying the tableau metadata API for getting data sources
     *
     * Pagination limit used for Alation APIs pagination
     */
    paginationLimit?: number;
    /**
     * Boolean marking if we need to verify the SSL certs for KafkaConnect REST API. True by
     * default.
     *
     * Flag to verify SSL Certificate for OpenMetadata Server.
     */
    verifySSL?: boolean | VerifySSL;
    /**
     * Azure Application client secret for service principal authentication.
     *
     * User's Client Secret.
     *
     * clientSecret for PowerBI.
     *
     * clientSecret for Sigma.
     */
    clientSecret?: string;
    /**
     * Azure Directory (tenant) ID for service principal authentication.
     *
     * Tenant ID for PowerBI.
     */
    tenantId?: string;
    /**
     * Client SSL/TLS settings.
     */
    tls?: SSLTLSSettings;
    /**
     * HTTP Link for SSAS ACCESS
     */
    httpConnection?: string;
    /**
<<<<<<< HEAD
     * Include sheets from shared drives
     */
    includeSharedDrives?: boolean;
    /**
     * Google Sheets API scopes
     */
    scopes?: string[];
    /**
     * Regex exclude or include charts that matches the pattern.
=======
     * Base URL of the Epic FHIR server
>>>>>>> e99078bb
     */
    fhirServerUrl?: string;
    /**
     * FHIR specification version (R4, STU3, DSTU2)
     */
    fhirVersion?: FHIRVersion;
    /**
     * Regex exclude or include charts that matches the pattern.
     */
    chartFilterPattern?: FilterPattern;
    /**
     * Regex to exclude or include dashboards that matches the pattern.
     */
    dashboardFilterPattern?: FilterPattern;
    /**
     * Regex exclude or include data models that matches the pattern.
     */
    dataModelFilterPattern?: FilterPattern;
    /**
     * Credentials to extract the .lkml files from a repository. This is required to get all the
     * lineage and definitions.
     */
    gitCredentials?: GitHubCredentials;
    /**
     * Regex to exclude or include projects that matches the pattern.
     */
    projectFilterPattern?: FilterPattern;
    /**
     * Authority URI for the PowerBI service.
     */
    authorityURI?: string;
    /**
     * Display Table Name from source instead of renamed table name for datamodel tables
     */
    displayTableNameFromSource?: boolean;
    /**
     * Entity Limit set here will be used to paginate the PowerBi APIs
     */
    pagination_entity_per_page?: number;
    /**
     * Source to get the .pbit files to extract lineage information
     */
    pbitFilesSource?: PowerBIPbitFilesSource;
    /**
     * PowerBI secrets.
     */
    scope?: string[];
    /**
     * Fetch the PowerBI metadata using admin APIs
     */
    useAdminApis?: boolean;
    /**
     * Web Portal Virtual Directory Name.
     */
    webPortalVirtualDirectory?: string;
    /**
     * Version of the Redash instance
     */
    redashVersion?: string;
    /**
     * Tableau API version. If not provided, the version will be used from the tableau server.
     *
     * Sigma API version.
     *
     * ThoughtSpot API version to use
     *
     * Airbyte API version.
     *
     * OpenMetadata server API version to use.
     */
    apiVersion?: string;
    /**
     * Proxy URL for the tableau server. If not provided, the hostPort will be used. This is
     * used to generate the dashboard & Chart URL.
     */
    proxyURL?: string;
    /**
     * Tableau Site Name.
     */
    siteName?: string;
    /**
     * Access Token Password for Mode Dashboard
     */
    accessTokenPassword?: string;
    /**
     * Filter query parameter for some of the Mode API calls
     */
    filterQueryParam?: string;
    /**
     * Mode Workspace Name
     */
    workspaceName?: string;
    /**
     * AWS Account ID
     */
    awsAccountId?: string;
    /**
     * The authentication method that the user uses to sign in.
     */
    identityType?: IdentityType;
    /**
     * The Amazon QuickSight namespace that contains the dashboard IDs in this request ( To be
     * provided when identityType is `ANONYMOUS` )
     */
    namespace?:    string;
    certificates?: QlikCertificatesBy;
    /**
     * Qlik Sense Base URL, used for genrating dashboard & chat url
     */
    displayUrl?: string;
    /**
     * User Directory.
     */
    userDirectory?: string;
    /**
     * User ID.
     */
    userId?: string;
    /**
     * Validate Host Name
     */
    validateHostName?: boolean;
    /**
     * The Project UUID for your Lightdash instance
     */
    projectUUID?: string;
    /**
     * Use if your Lightdash instance is behind a proxy like (Cloud IAP)
     */
    proxyAuthentication?: string;
    /**
     * The Space UUID for your Lightdash instance
     */
    spaceUUID?: string;
    /**
     * Login Mode for Microstrategy's REST API connection. You can authenticate with one of the
     * following authentication modes: `Standard (1)`, `Anonymous (8)`. Default will be
     * `Standard (1)`. If you're using demo account for Microstrategy, it will be needed to
     * authenticate through loginMode `8`.
     */
    loginMode?: string;
    /**
     * MicroStrategy Project Name
     *
     * Project name to create the refreshToken. Can be anything
     */
    projectName?: string;
    /**
     * Space types of Qlik Cloud to filter the dashboards ingested into the platform.
     */
    spaceTypes?: SpaceType[];
    /**
     * ThoughtSpot authentication configuration
     */
    authentication?: Authenticationation;
    /**
     * Org ID for multi-tenant ThoughtSpot instances. This is applicable for ThoughtSpot Cloud
     * only.
     */
    orgId?: string;
    /**
     * basic.auth.user.info schema registry config property, Client HTTP credentials in the form
     * of username:password.
     */
    basicAuthUserInfo?: string;
    /**
     * Kafka bootstrap servers. add them in comma separated values ex: host1:9092,host2:9092
     *
     * Redpanda bootstrap servers. add them in comma separated values ex: host1:9092,host2:9092
     */
    bootstrapServers?: string;
    /**
     * Confluent Kafka Consumer Config. From
     * https://github.com/edenhill/librdkafka/blob/master/CONFIGURATION.md
     *
     * Confluent Redpanda Consumer Config
     */
    consumerConfig?: { [key: string]: any };
    /**
     * Consumer Config SSL Config. Configuration for enabling SSL for the Consumer Config
     * connection.
     */
    consumerConfigSSL?: ConsumerConfigSSLClass;
    /**
     * sasl.mechanism Consumer Config property
     */
    saslMechanism?: SaslMechanismType;
    /**
     * sasl.password consumer config property
     */
    saslPassword?: string;
    /**
     * sasl.username consumer config property
     */
    saslUsername?: string;
    /**
     * Confluent Kafka Schema Registry Config. From
     * https://docs.confluent.io/5.5.1/clients/confluent-kafka-python/index.html#confluent_kafka.schema_registry.SchemaRegistryClient
     *
     * Confluent Redpanda Schema Registry Config.
     */
    schemaRegistryConfig?: { [key: string]: any };
    /**
     * Schema Registry SSL Config. Configuration for enabling SSL for the Schema Registry
     * connection.
     */
    schemaRegistrySSL?: ConsumerConfigSSLClass;
    /**
     * Schema Registry Topic Suffix Name. The suffix to be appended to the topic name to get
     * topic schema from registry.
     */
    schemaRegistryTopicSuffixName?: string;
    /**
     * Confluent Kafka Schema Registry URL.
     *
     * Confluent Redpanda Schema Registry URL.
     */
    schemaRegistryURL?: string;
    /**
     * security.protocol consumer config property
     *
     * Kafka security protocol config
     */
    securityProtocol?: KafkaSecurityProtocol;
    /**
     * Regex to only fetch topics that matches the pattern.
     */
    topicFilterPattern?: FilterPattern;
    /**
     * Pipeline Service Number Of Status
     */
    numberOfStatus?: number;
    /**
     * Regex exclude pipelines.
     */
    pipelineFilterPattern?: FilterPattern;
    /**
     * Underlying database connection
     */
    databaseConnection?: DatabaseConnectionClass;
    /**
     * Underlying storage connection
     */
    packageConnection?: S3Connection | string;
    /**
     * Fivetran API Secret.
     */
    apiSecret?: string;
    /**
     * Fivetran API Limit For Pagination.
     */
    limit?: number;
    /**
     * URL to the Dagster instance
     *
     * DBT cloud Access URL.
     */
    host?: string;
    /**
     * Connection Time Limit Between OM and Dagster Graphql API in second
     */
    timeout?: number;
    /**
     * We support username/password or client certificate authentication
     */
    nifiConfig?: NifiCredentialsConfiguration;
    /**
     * Spline UI Host & Port.
     */
    uiHostPort?: string;
    /**
     * service type of the messaging source
     */
    brokersUrl?: string;
    /**
     * consumer group name
     */
    consumerGroupName?: string;
    /**
     * initial Kafka consumer offset
     */
    consumerOffsets?: InitialConsumerOffsets;
    /**
     * max allowed wait time
     */
    poolTimeout?: number;
    /**
     * SASL Configuration details.
     */
    saslConfig?: SASLClientConfig;
    /**
     * max allowed inactivity time
     */
    sessionTimeout?: number;
    /**
     * topic from where Open lineage events will be pulled
     */
    topicName?: string;
    /**
     * We support username/password or No Authentication
     */
    KafkaConnectConfig?: UsernamePasswordAuthentication;
    /**
     * Name of the Kafka Messaging Service associated with this KafkaConnect Pipeline Service.
     * e.g. local_kafka
     *
     * service type of the messaging source
     */
    messagingServiceName?: string[] | string;
    /**
     * ID of your DBT cloud account
     */
    accountId?: string;
    /**
     * DBT cloud Metadata API URL.
     */
    discoveryAPI?: string;
    /**
     * List of IDs of your DBT cloud jobs seperated by comma `,`
     */
    jobIds?: string[];
    /**
     * Number of runs to fetch from DBT cloud
     */
    numberOfRuns?: number;
    /**
     * List of IDs of your DBT cloud projects seperated by comma `,`
     */
    projectIds?: string[];
    /**
     * The name of your azure data factory.
     */
    factory_name?: string;
    /**
     * The name of your resource group the data factory is associated with.
     */
    resource_group_name?: string;
    /**
     * Number of days in the past to filter pipeline runs.
     */
    run_filter_days?: number;
    /**
     * The azure subscription identifier.
     */
    subscription_id?: string;
    /**
     * Regex to only fetch MlModels with names matching the pattern.
     */
    mlModelFilterPattern?: FilterPattern;
    /**
     * Mlflow Model registry backend. E.g.,
     * mysql+pymysql://mlflow:password@localhost:3307/experiments
     */
    registryUri?: string;
    /**
     * Mlflow Experiment tracking URI. E.g., http://localhost:5000
     */
    trackingUri?: string;
    /**
     * location/region of google cloud project
     */
    location?: string;
    /**
     * Enable encryption for the Amundsen Neo4j Connection.
     */
    encrypted?: boolean;
    /**
     * Maximum connection lifetime for the Amundsen Neo4j Connection.
     */
    maxConnectionLifeTime?: number;
    /**
     * Enable SSL validation for the Amundsen Neo4j Connection.
     */
    validateSSL?: boolean;
    /**
     * Maximum number of events sent in a batch (Default 100).
     */
    batchSize?: number;
    /**
     * List of entities that you need to reindex
     */
    entities?:      string[];
    recreateIndex?: boolean;
    runMode?:       RunMode;
    /**
     * Recreate Indexes with updated Language
     */
    searchIndexMappingLanguage?: SearchIndexMappingLanguage;
    /**
     * OpenMetadata Server Authentication Provider.
     */
    authProvider?: AuthProvider;
    /**
     * Cluster name to differentiate OpenMetadata Server instance
     */
    clusterName?: string;
    /**
     * Configuration for Sink Component in the OpenMetadata Ingestion Framework.
     */
    elasticsSearch?: ElasticsSearch;
    /**
     * Validate Openmetadata Server & Client Version.
     */
    enableVersionValidation?: boolean;
    extraHeaders?:            { [key: string]: string };
    /**
     * Force the overwriting of any entity during the ingestion.
     */
    forceEntityOverwriting?: boolean;
    /**
     * Include Dashboards for Indexing
     */
    includeDashboards?: boolean;
    /**
     * Include Database Services for Indexing
     */
    includeDatabaseServices?: boolean;
    /**
     * Include Glossary Terms for Indexing
     */
    includeGlossaryTerms?: boolean;
    /**
     * Include Messaging Services for Indexing
     */
    includeMessagingServices?: boolean;
    /**
     * Include MlModels for Indexing
     */
    includeMlModels?: boolean;
    /**
     * Include Pipelines for Indexing
     */
    includePipelines?: boolean;
    /**
     * Include Pipeline Services for Indexing
     */
    includePipelineServices?: boolean;
    /**
     * Include Tags for Policy
     */
    includePolicy?: boolean;
    /**
     * Include Tables for Indexing
     */
    includeTables?: boolean;
    /**
     * Include Tags for Indexing
     */
    includeTags?: boolean;
    /**
     * Include Teams for Indexing
     */
    includeTeams?: boolean;
    /**
     * Include Topics for Indexing
     */
    includeTopics?: boolean;
    /**
     * Include Users for Indexing
     */
    includeUsers?: boolean;
    /**
     * Limit the number of records for Indexing.
     */
    limitRecords?: number;
    /**
     * Secrets Manager Loader for the Pipeline Service Client.
     */
    secretsManagerLoader?: SecretsManagerClientLoader;
    /**
     * Secrets Manager Provider for OpenMetadata Server.
     */
    secretsManagerProvider?: SecretsManagerProvider;
    /**
     * OpenMetadata Client security configuration.
     */
    securityConfig?: OpenMetadataJWTClientConfig;
    /**
     * If set to true, when creating a service during the ingestion we will store its Service
     * Connection. Otherwise, the ingestion will create a bare service without connection
     * details.
     */
    storeServiceConnection?: boolean;
    /**
     * Flag to enable Data Insight Extraction
     */
    supportsDataInsightExtraction?: boolean;
    /**
     * Flag to enable ElasticSearch Reindexing Extraction
     */
    supportsElasticSearchReindexingExtraction?: boolean;
    /**
     * service type of the data source.
     */
    databaseServiceName?: string[];
    /**
     * Name of the Entity Type available in Atlas.
     */
    entity_type?: string;
    /**
     * Custom OpenMetadata Classification name for alation tags.
     */
    alationTagClassificationName?: string;
    /**
     * Specifies if hidden datasources should be included while ingesting.
     */
    includeHiddenDatasources?: boolean;
    /**
     * Specifies if undeployed datasources should be included while ingesting.
     */
    includeUndeployedDatasources?: boolean;
    /**
     * Specifies if Dashboards are to be ingested while running the ingestion job.
     */
    ingestDashboards?: boolean;
    /**
     * Specifies if Datasources are to be ingested while running the ingestion job.
     */
    ingestDatasources?: boolean;
    /**
     * Specifies if Domains are to be ingested while running the ingestion job.
     */
    ingestDomains?: boolean;
    /**
     * Specifies if Knowledge Articles are to be ingested while running the ingestion job.
     */
    ingestKnowledgeArticles?: boolean;
    /**
     * Specifies if Users and Groups are to be ingested while running the ingestion job.
     */
    ingestUsersAndGroups?: boolean;
    datasourceLinks?:      { [key: string]: string };
    /**
     * Bucket Names of the data source.
     */
    bucketNames?: string[];
    /**
     * Regex to only fetch containers that matches the pattern.
     */
    containerFilterPattern?: FilterPattern;
    /**
     * Connection Timeout in Seconds
     */
    connectionTimeoutSecs?: number;
    /**
     * Regex to only fetch search indexes that matches the pattern.
     */
    searchIndexFilterPattern?: FilterPattern;
}

/**
 * We support username/password or No Authentication
 *
 * username/password auth
 */
export interface UsernamePasswordAuthentication {
    /**
     * KafkaConnect password to authenticate to the API.
     */
    password?: string;
    /**
     * KafkaConnect user to authenticate to the API.
     */
    username?: string;
}

/**
 * Regex to only fetch api collections with names matching the pattern.
 *
 * Regex to only fetch entities that matches the pattern.
 *
 * Regex to only include/exclude databases that matches the pattern.
 *
 * Regex to only include/exclude schemas that matches the pattern.
 *
 * Regex to only include/exclude tables that matches the pattern.
 *
 * Regex to include/exclude FHIR resource categories
 *
 * Regex to include/exclude FHIR resource types
 *
 * Regex exclude or include charts that matches the pattern.
 *
 * Regex to exclude or include dashboards that matches the pattern.
 *
 * Regex exclude or include data models that matches the pattern.
 *
 * Regex to exclude or include projects that matches the pattern.
 *
 * Regex to only fetch topics that matches the pattern.
 *
 * Regex exclude pipelines.
 *
 * Regex to only fetch containers that matches the pattern.
 *
 * Regex to only fetch MlModels with names matching the pattern.
 *
 * Regex to only fetch search indexes that matches the pattern.
 */
export interface FilterPattern {
    /**
     * List of strings/regex patterns to match and exclude only database entities that match.
     */
    excludes?: string[];
    /**
     * List of strings/regex patterns to match and include only database entities that match.
     */
    includes?: string[];
}

/**
 * Authentication mode to connect to hive.
 */
export enum AuthEnum {
    Basic = "BASIC",
    Custom = "CUSTOM",
    Gssapi = "GSSAPI",
    Jwt = "JWT",
    Kerberos = "KERBEROS",
    LDAP = "LDAP",
    None = "NONE",
    Nosasl = "NOSASL",
    Plain = "PLAIN",
}

/**
 * Authentication mode to connect to Impala.
 */
export enum AuthMechanismEnum {
    Gssapi = "GSSAPI",
    Jwt = "JWT",
    LDAP = "LDAP",
    Nosasl = "NOSASL",
    Plain = "PLAIN",
}

/**
 * OpenMetadata Server Authentication Provider.
 *
 * OpenMetadata Server Authentication Provider. Make sure configure same auth providers as
 * the one configured on OpenMetadata server.
 */
export enum AuthProvider {
    Auth0 = "auth0",
    AwsCognito = "aws-cognito",
    Azure = "azure",
    Basic = "basic",
    CustomOidc = "custom-oidc",
    Google = "google",
    LDAP = "ldap",
    Okta = "okta",
    Openmetadata = "openmetadata",
    Saml = "saml",
}

/**
 * Choose Auth Config Type.
 *
 * Common Database Connection Config
 *
 * IAM Auth Database Connection Config
 *
 * Azure Database Connection Config
 *
 * Configuration for connecting to DataStax Astra DB in the cloud.
 *
 * Types of methods used to authenticate to the tableau instance
 *
 * Basic Auth Credentials
 *
 * Access Token Auth Credentials
 *
 * ThoughtSpot authentication configuration
 *
 * Types of methods used to authenticate to the alation instance
 *
 * API Access Token Auth Credentials
 *
 * Basic Auth Configuration for ElasticSearch
 *
 * SSL Certificates By Path
 *
 * AWS credentials configs.
 *
 * Authentication type to connect to Apache Ranger.
 *
 * Configuration for connecting to Ranger Basic Auth.
 */
export interface AuthConfigurationType {
    /**
     * Password to connect to source.
     *
     * Password to access the service.
     *
     * Elastic Search Password for Login
     *
     * Ranger password to authenticate to the API.
     */
    password?:    string;
    awsConfig?:   AWSCredentials;
    azureConfig?: AzureCredentials;
    /**
     * JWT to connect to source.
     */
    jwt?: string;
    /**
     * Configuration for connecting to DataStax Astra DB in the cloud.
     */
    cloudConfig?: DataStaxAstraDBConfiguration;
    /**
     * Username to access the service.
     *
     * Elastic Search Username for Login
     *
     * Ranger user to authenticate to the API.
     */
    username?: string;
    /**
     * Personal Access Token Name.
     */
    personalAccessTokenName?: string;
    /**
     * Personal Access Token Secret.
     */
    personalAccessTokenSecret?: string;
    /**
     * Access Token for the API
     */
    accessToken?: string;
    /**
     * CA Certificate Path
     */
    caCertPath?: string;
    /**
     * Client Certificate Path
     */
    clientCertPath?: string;
    /**
     * Private Key Path
     */
    privateKeyPath?: string;
    /**
     * The Amazon Resource Name (ARN) of the role to assume. Required Field in case of Assume
     * Role
     */
    assumeRoleArn?: string;
    /**
     * An identifier for the assumed role session. Use the role session name to uniquely
     * identify a session when the same role is assumed by different principals or for different
     * reasons. Required Field in case of Assume Role
     */
    assumeRoleSessionName?: string;
    /**
     * The Amazon Resource Name (ARN) of the role to assume. Optional Field in case of Assume
     * Role
     */
    assumeRoleSourceIdentity?: string;
    /**
     * AWS Access key ID.
     */
    awsAccessKeyId?: string;
    /**
     * AWS Region
     */
    awsRegion?: string;
    /**
     * AWS Secret Access Key.
     */
    awsSecretAccessKey?: string;
    /**
     * AWS Session Token.
     */
    awsSessionToken?: string;
    /**
     * EndPoint URL for the AWS
     */
    endPointURL?: string;
    /**
     * The name of a profile to use with the boto session.
     */
    profileName?: string;
}

/**
 * AWS credentials configs.
 */
export interface AWSCredentials {
    /**
     * The Amazon Resource Name (ARN) of the role to assume. Required Field in case of Assume
     * Role
     */
    assumeRoleArn?: string;
    /**
     * An identifier for the assumed role session. Use the role session name to uniquely
     * identify a session when the same role is assumed by different principals or for different
     * reasons. Required Field in case of Assume Role
     */
    assumeRoleSessionName?: string;
    /**
     * The Amazon Resource Name (ARN) of the role to assume. Optional Field in case of Assume
     * Role
     */
    assumeRoleSourceIdentity?: string;
    /**
     * AWS Access key ID.
     */
    awsAccessKeyId?: string;
    /**
     * AWS Region
     */
    awsRegion: string;
    /**
     * AWS Secret Access Key.
     */
    awsSecretAccessKey?: string;
    /**
     * AWS Session Token.
     */
    awsSessionToken?: string;
    /**
     * EndPoint URL for the AWS
     */
    endPointURL?: string;
    /**
     * The name of a profile to use with the boto session.
     */
    profileName?: string;
}

/**
 * Azure Cloud Credentials
 *
 * Available sources to fetch metadata.
 *
 * Azure Credentials
 */
export interface AzureCredentials {
    /**
     * Account Name of your storage account
     */
    accountName?: string;
    /**
     * Your Service Principal App ID (Client ID)
     */
    clientId?: string;
    /**
     * Your Service Principal Password (Client Secret)
     */
    clientSecret?: string;
    /**
     * Scopes to get access token, for e.g. api://6dfX33ab-XXXX-49df-XXXX-3459eX817d3e/.default
     */
    scopes?: string;
    /**
     * Tenant ID of your Azure Subscription
     */
    tenantId?: string;
    /**
     * Key Vault Name
     */
    vaultName?: string;
}

/**
 * Configuration for connecting to DataStax Astra DB in the cloud.
 */
export interface DataStaxAstraDBConfiguration {
    /**
     * Timeout in seconds for establishing new connections to Cassandra.
     */
    connectTimeout?: number;
    /**
     * Timeout in seconds for individual Cassandra requests.
     */
    requestTimeout?: number;
    /**
     * File path to the Secure Connect Bundle (.zip) used for a secure connection to DataStax
     * Astra DB.
     */
    secureConnectBundle?: string;
    /**
     * The Astra DB application token used for authentication.
     */
    token?: string;
    [property: string]: any;
}

/**
 * Database Authentication types not requiring config.
 */
export enum NoConfigAuthenticationTypes {
    OAuth2 = "OAuth2",
}

/**
 * ThoughtSpot authentication configuration
 *
 * Types of methods used to authenticate to the alation instance
 *
 * Basic Auth Credentials
 *
 * API Access Token Auth Credentials
 */
export interface Authenticationation {
    /**
     * Password to access the service.
     */
    password?: string;
    /**
     * Username to access the service.
     */
    username?: string;
    /**
     * Access Token for the API
     */
    accessToken?: string;
}

export interface AuthenticationModeObject {
    /**
     * Authentication from Connection String for AzureSQL.
     *
     * Authentication from Connection String for Azure Synapse.
     */
    authentication?: Authentication;
    /**
     * Connection Timeout from Connection String for AzureSQL.
     *
     * Connection Timeout from Connection String for Azure Synapse.
     */
    connectionTimeout?: number;
    /**
     * Encrypt from Connection String for AzureSQL.
     *
     * Encrypt from Connection String for Azure Synapse.
     */
    encrypt?: boolean;
    /**
     * Trust Server Certificate from Connection String for AzureSQL.
     *
     * Trust Server Certificate from Connection String for Azure Synapse.
     */
    trustServerCertificate?: boolean;
    [property: string]: any;
}

/**
 * Authentication from Connection String for AzureSQL.
 *
 * Authentication from Connection String for Azure Synapse.
 */
export enum Authentication {
    ActiveDirectoryIntegrated = "ActiveDirectoryIntegrated",
    ActiveDirectoryPassword = "ActiveDirectoryPassword",
    ActiveDirectoryServicePrincipal = "ActiveDirectoryServicePrincipal",
}

/**
 * Iceberg Catalog configuration.
 */
export interface IcebergCatalog {
    /**
     * Catalog connection configuration, depending on your catalog type.
     */
    connection: Connection;
    /**
     * Custom Database Name for your Iceberg Service. If not set it will be 'default'.
     */
    databaseName?: string;
    /**
     * Catalog Name.
     */
    name: string;
    /**
     * Warehouse Location. Used to specify a custom warehouse location if needed.
     */
    warehouseLocation?: string;
}

/**
 * Catalog connection configuration, depending on your catalog type.
 *
 * Iceberg Hive Catalog configuration.
 *
 * Iceberg REST Catalog configuration.
 *
 * Iceberg Glue Catalog configuration.
 *
 * Iceberg DynamoDB Catalog configuration.
 */
export interface Connection {
    fileSystem?: IcebergFileSystem;
    /**
     * Uri to the Hive Metastore. Example: 'thrift://localhost:9083'
     *
     * Uri to the REST catalog. Example: 'http://rest-catalog/ws/'
     */
    uri?: string;
    /**
     * OAuth2 credential to use when initializing the catalog.
     */
    credential?: OAuth2Credential;
    /**
     * Sign requests to the REST Server using AWS SigV4 protocol.
     */
    sigv4?: Sigv4;
    /**
     * SSL Configuration details.
     */
    ssl?: SSLCertificatesByPath;
    /**
     * Berarer token to use for the 'Authorization' header.
     */
    token?:     string;
    awsConfig?: AWSCredentials;
    /**
     * DynamoDB table name.
     */
    tableName?: string;
}

/**
 * OAuth2 credential to use when initializing the catalog.
 */
export interface OAuth2Credential {
    /**
     * OAuth2 Client ID.
     */
    clientId?: string;
    /**
     * OAuth2 Client Secret
     */
    clientSecret?: string;
}

/**
 * Iceberg File System configuration, based on where the Iceberg Warehouse is located.
 */
export interface IcebergFileSystem {
    type?: Credentials | null;
}

/**
 * AWS credentials configs.
 *
 * Azure Cloud Credentials
 *
 * Available sources to fetch metadata.
 *
 * Azure Credentials
 */
export interface Credentials {
    /**
     * The Amazon Resource Name (ARN) of the role to assume. Required Field in case of Assume
     * Role
     */
    assumeRoleArn?: string;
    /**
     * An identifier for the assumed role session. Use the role session name to uniquely
     * identify a session when the same role is assumed by different principals or for different
     * reasons. Required Field in case of Assume Role
     */
    assumeRoleSessionName?: string;
    /**
     * The Amazon Resource Name (ARN) of the role to assume. Optional Field in case of Assume
     * Role
     */
    assumeRoleSourceIdentity?: string;
    /**
     * AWS Access key ID.
     */
    awsAccessKeyId?: string;
    /**
     * AWS Region
     */
    awsRegion?: string;
    /**
     * AWS Secret Access Key.
     */
    awsSecretAccessKey?: string;
    /**
     * AWS Session Token.
     */
    awsSessionToken?: string;
    /**
     * EndPoint URL for the AWS
     */
    endPointURL?: string;
    /**
     * The name of a profile to use with the boto session.
     */
    profileName?: string;
    /**
     * Account Name of your storage account
     */
    accountName?: string;
    /**
     * Your Service Principal App ID (Client ID)
     */
    clientId?: string;
    /**
     * Your Service Principal Password (Client Secret)
     */
    clientSecret?: string;
    /**
     * Scopes to get access token, for e.g. api://6dfX33ab-XXXX-49df-XXXX-3459eX817d3e/.default
     */
    scopes?: string;
    /**
     * Tenant ID of your Azure Subscription
     */
    tenantId?: string;
    /**
     * Key Vault Name
     */
    vaultName?: string;
}

/**
 * Sign requests to the REST Server using AWS SigV4 protocol.
 */
export interface Sigv4 {
    /**
     * The service signing name to use when SigV4 signs a request.
     */
    signingName?: string;
    /**
     * AWS Region to use when SigV4 signs a request.
     */
    signingRegion?: string;
    [property: string]: any;
}

/**
 * SSL Configuration details.
 *
 * SSL Certificates By Path
 */
export interface SSLCertificatesByPath {
    /**
     * CA Certificate Path
     */
    caCertPath?: string;
    /**
     * Client Certificate Path
     */
    clientCertPath?: string;
    /**
     * Private Key Path
     */
    privateKeyPath?: string;
}

/**
 * Qlik Authentication Certificate By Values
 *
 * Qlik Authentication Certificate File Path
 */
export interface QlikCertificatesBy {
    sslConfig?: ConsumerConfigSSLClass;
    /**
     * Client Certificate
     */
    clientCertificate?: string;
    /**
     * Client Key Certificate.
     */
    clientKeyCertificate?: string;
    /**
     * Root Certificate.
     */
    rootCertificate?: string;
    [property: string]: any;
}

/**
 * Client SSL configuration
 *
 * SSL Configuration details.
 *
 * Consumer Config SSL Config. Configuration for enabling SSL for the Consumer Config
 * connection.
 *
 * Schema Registry SSL Config. Configuration for enabling SSL for the Schema Registry
 * connection.
 *
 * SSL Configuration for OpenMetadata Server
 *
 * OpenMetadata Client configured to validate SSL certificates.
 */
export interface ConsumerConfigSSLClass {
    /**
     * The CA certificate used for SSL validation.
     */
    caCertificate?: string;
    /**
     * The SSL certificate used for client authentication.
     */
    sslCertificate?: string;
    /**
     * The private key associated with the SSL certificate.
     */
    sslKey?: string;
}

/**
 * Available sources to fetch the metadata.
 *
 * Deltalake Metastore configuration.
 *
 * DeltaLake Storage Connection Config
 *
 * Available sources to fetch files.
 *
 * Local config source where no extra information needs to be sent.
 *
 * Azure Datalake Storage will ingest files in container
 *
 * DataLake GCS storage will ingest metadata of files
 *
 * DataLake S3 bucket will ingest metadata of files in bucket
 *
 * Azure Cloud Credentials
 *
 * Available sources to fetch metadata.
 *
 * Azure Credentials
 */
export interface DeltaLakeConfigurationSource {
    /**
     * pySpark App Name.
     */
    appName?: string;
    /**
     * Metastore connection configuration, depending on your metastore type.
     *
     * Available sources to fetch files.
     */
    connection?: ConfigSourceConnection;
    /**
     * Bucket Name of the data source.
     */
    bucketName?: string;
    /**
     * Prefix of the data source.
     */
    prefix?:         string;
    securityConfig?: SecurityConfigClass;
    /**
     * Account Name of your storage account
     */
    accountName?: string;
    /**
     * Your Service Principal App ID (Client ID)
     */
    clientId?: string;
    /**
     * Your Service Principal Password (Client Secret)
     */
    clientSecret?: string;
    /**
     * Scopes to get access token, for e.g. api://6dfX33ab-XXXX-49df-XXXX-3459eX817d3e/.default
     */
    scopes?: string;
    /**
     * Tenant ID of your Azure Subscription
     */
    tenantId?: string;
    /**
     * Key Vault Name
     */
    vaultName?: string;
}

/**
 * Metastore connection configuration, depending on your metastore type.
 *
 * Available sources to fetch files.
 *
 * DataLake S3 bucket will ingest metadata of files in bucket
 */
export interface ConfigSourceConnection {
    /**
     * Thrift connection to the metastore service. E.g., localhost:9083
     */
    metastoreHostPort?: string;
    /**
     * Driver class name for JDBC metastore. The value will be mapped as
     * spark.hadoop.javax.jdo.option.ConnectionDriverName sparks property. E.g.,
     * org.mariadb.jdbc.Driver
     */
    driverName?: string;
    /**
     * Class path to JDBC driver required for JDBC connection. The value will be mapped as
     * spark.driver.extraClassPath sparks property.
     */
    jdbcDriverClassPath?: string;
    /**
     * JDBC connection to the metastore database. E.g., jdbc:mysql://localhost:3306/demo_hive
     */
    metastoreDb?: string;
    /**
     * Password to use against metastore database. The value will be mapped as
     * spark.hadoop.javax.jdo.option.ConnectionPassword sparks property.
     */
    password?: string;
    /**
     * Username to use against metastore database. The value will be mapped as
     * spark.hadoop.javax.jdo.option.ConnectionUserName sparks property.
     */
    username?: string;
    /**
     * Local path for the local file with metastore data. E.g., /tmp/metastore.db
     */
    metastoreFilePath?: string;
    securityConfig?:    AWSCredentials;
}

/**
 * Azure Cloud Credentials
 *
 * Available sources to fetch metadata.
 *
 * Azure Credentials
 *
 * GCP Credentials
 *
 * GCP credentials configs.
 *
 * GCP Credentials to connect to Google Sheets API
 *
 * AWS credentials configs.
 */
export interface SecurityConfigClass {
    /**
     * Account Name of your storage account
     */
    accountName?: string;
    /**
     * Your Service Principal App ID (Client ID)
     */
    clientId?: string;
    /**
     * Your Service Principal Password (Client Secret)
     */
    clientSecret?: string;
    /**
     * Scopes to get access token, for e.g. api://6dfX33ab-XXXX-49df-XXXX-3459eX817d3e/.default
     */
    scopes?: string;
    /**
     * Tenant ID of your Azure Subscription
     */
    tenantId?: string;
    /**
     * Key Vault Name
     */
    vaultName?: string;
    /**
     * We support two ways of authenticating to GCP i.e via GCP Credentials Values or GCP
     * Credentials Path
     */
    gcpConfig?: GCPCredentialsConfiguration;
    /**
     * we enable the authenticated service account to impersonate another service account
     */
    gcpImpersonateServiceAccount?: GCPImpersonateServiceAccountValues;
    /**
     * The Amazon Resource Name (ARN) of the role to assume. Required Field in case of Assume
     * Role
     */
    assumeRoleArn?: string;
    /**
     * An identifier for the assumed role session. Use the role session name to uniquely
     * identify a session when the same role is assumed by different principals or for different
     * reasons. Required Field in case of Assume Role
     */
    assumeRoleSessionName?: string;
    /**
     * The Amazon Resource Name (ARN) of the role to assume. Optional Field in case of Assume
     * Role
     */
    assumeRoleSourceIdentity?: string;
    /**
     * AWS Access key ID.
     */
    awsAccessKeyId?: string;
    /**
     * AWS Region
     */
    awsRegion?: string;
    /**
     * AWS Secret Access Key.
     */
    awsSecretAccessKey?: string;
    /**
     * AWS Session Token.
     */
    awsSessionToken?: string;
    /**
     * EndPoint URL for the AWS
     */
    endPointURL?: string;
    /**
     * The name of a profile to use with the boto session.
     */
    profileName?: string;
}

/**
 * We support two ways of authenticating to GCP i.e via GCP Credentials Values or GCP
 * Credentials Path
 *
 * Pass the raw credential values provided by GCP
 *
 * Pass the path of file containing the GCP credentials info
 *
 * Use the application default credentials
 */
export interface GCPCredentialsConfiguration {
    /**
     * Google Cloud auth provider certificate.
     */
    authProviderX509CertUrl?: string;
    /**
     * Google Cloud auth uri.
     */
    authUri?: string;
    /**
     * Google Cloud email.
     */
    clientEmail?: string;
    /**
     * Google Cloud Client ID.
     */
    clientId?: string;
    /**
     * Google Cloud client certificate uri.
     */
    clientX509CertUrl?: string;
    /**
     * Google Cloud private key.
     */
    privateKey?: string;
    /**
     * Google Cloud private key id.
     */
    privateKeyId?: string;
    /**
     * Project ID
     *
     * GCP Project ID to parse metadata from
     */
    projectId?: string[] | string;
    /**
     * Google Cloud token uri.
     */
    tokenUri?: string;
    /**
     * Google Cloud Platform account type.
     *
     * Google Cloud Platform ADC ( Application Default Credentials )
     */
    type?: string;
    /**
     * Path of the file containing the GCP credentials info
     */
    path?: string;
    /**
     * Google Security Token Service audience which contains the resource name for the workload
     * identity pool and the provider identifier in that pool.
     */
    audience?: string;
    /**
     * This object defines the mechanism used to retrieve the external credential from the local
     * environment so that it can be exchanged for a GCP access token via the STS endpoint
     */
    credentialSource?: { [key: string]: string };
    /**
     * Google Cloud Platform account type.
     */
    externalType?: string;
    /**
     * Google Security Token Service subject token type based on the OAuth 2.0 token exchange
     * spec.
     */
    subjectTokenType?: string;
    /**
     * Google Security Token Service token exchange endpoint.
     */
    tokenURL?: string;
    [property: string]: any;
}

/**
 * we enable the authenticated service account to impersonate another service account
 *
 * Pass the values to impersonate a service account of Google Cloud
 */
export interface GCPImpersonateServiceAccountValues {
    /**
     * The impersonated service account email
     */
    impersonateServiceAccount?: string;
    /**
     * Number of seconds the delegated credential should be valid
     */
    lifetime?: number;
    [property: string]: any;
}

/**
 * Choose between Database connection or HDB User Store connection.
 *
 * Sap Hana Database SQL Connection Config
 *
 * Sap Hana Database HDB User Store Connection Config
 *
 * Choose between API or database connection fetch metadata from superset.
 *
 * Superset API Connection Config
 *
 * Postgres Database Connection Config
 *
 * Mysql Database Connection Config
 *
 * Underlying database connection. See
 * https://airflow.apache.org/docs/apache-airflow/stable/howto/set-up-database.html for
 * supported backends.
 *
 * Lineage Backend Connection Config
 *
 * SQLite Database Connection Config
 *
 * Matillion Auth Configuration
 *
 * Matillion ETL Auth Config.
 *
 * Choose between mysql and postgres connection for alation database
 */
export interface ConfigConnection {
    /**
     * Database of the data source.
     *
     * Database of the data source. This is optional parameter, if you would like to restrict
     * the metadata reading to a single database. When left blank, OpenMetadata Ingestion
     * attempts to scan all the databases.
     */
    database?: string;
    /**
     * Database Schema of the data source. This is an optional parameter, if you would like to
     * restrict the metadata reading to a single schema. When left blank, OpenMetadata Ingestion
     * attempts to scan all the schemas.
     *
     * Database Schema of the data source. This is optional parameter, if you would like to
     * restrict the metadata reading to a single schema. When left blank, OpenMetadata Ingestion
     * attempts to scan all the schemas.
     */
    databaseSchema?: string;
    /**
     * Host and port of the Hana service.
     *
     * Host and port of the source service.
     *
     * Host and port of the MySQL service.
     *
     * Host and port of the SQLite service. Blank for in-memory database.
     *
     * Matillion Host
     */
    hostPort?: string;
    /**
     * Password to connect to Hana.
     *
     * Password for Superset.
     *
     * Password to connect to SQLite. Blank for in-memory database.
     *
     * Password to connect to the Matillion.
     */
    password?: string;
    /**
     * Username to connect to Hana. This user should have privileges to read all the metadata.
     *
     * Username for Superset.
     *
     * Username to connect to Postgres. This user should have privileges to read all the
     * metadata in Postgres.
     *
     * Username to connect to MySQL. This user should have privileges to read all the metadata
     * in Mysql.
     *
     * Username to connect to SQLite. Blank for in-memory database.
     *
     * Username to connect to the Matillion. This user should have privileges to read all the
     * metadata in Matillion.
     */
    username?: string;
    /**
     * HDB Store User Key generated from the command `hdbuserstore SET <KEY> <host:port>
     * <USERNAME> <PASSWORD>`
     */
    userKey?: string;
    /**
     * Authentication provider for the Superset service. For basic user/password authentication,
     * the default value `db` can be used. This parameter is used internally to connect to
     * Superset's REST API.
     */
    provider?: Provider;
    /**
     * SSL Configuration details.
     */
    sslConfig?: ConnectionSSLConfig;
    verifySSL?: VerifySSL;
    /**
     * Choose Auth Config Type.
     */
    authType?: ConnectionAuthConfigurationType;
    /**
     * Custom OpenMetadata Classification name for Postgres policy tags.
     */
    classificationName?:  string;
    connectionArguments?: { [key: string]: any };
    connectionOptions?:   { [key: string]: string };
    /**
     * Regex to only include/exclude databases that matches the pattern.
     */
    databaseFilterPattern?: FilterPattern;
    /**
     * Ingest data from all databases in Postgres. You can use databaseFilterPattern on top of
     * this.
     */
    ingestAllDatabases?:      boolean;
    sampleDataStorageConfig?: SampleDataStorageConfig;
    /**
     * Regex to only include/exclude schemas that matches the pattern.
     */
    schemaFilterPattern?: FilterPattern;
    /**
     * SQLAlchemy driver scheme options.
     */
    scheme?:                     ConnectionScheme;
    sslMode?:                    SSLMode;
    supportsDatabase?:           boolean;
    supportsDataDiff?:           boolean;
    supportsDBTExtraction?:      boolean;
    supportsLineageExtraction?:  boolean;
    supportsMetadataExtraction?: boolean;
    supportsProfiler?:           boolean;
    supportsQueryComment?:       boolean;
    supportsUsageExtraction?:    boolean;
    /**
     * Regex to only include/exclude tables that matches the pattern.
     */
    tableFilterPattern?: FilterPattern;
    /**
     * Service Type
     */
    type?: ConnectionType;
    /**
     * Optional name to give to the database in OpenMetadata. If left blank, we will use default
     * as the database name.
     */
    databaseName?: string;
    /**
     * Use slow logs to extract lineage.
     */
    useSlowLogs?: boolean;
    /**
     * Regex exclude pipelines.
     */
    pipelineFilterPattern?: FilterPattern;
    /**
     * How to run the SQLite database. :memory: by default.
     */
    databaseMode?:                  string;
    supportsViewLineageExtraction?: boolean;
}

/**
 * Choose Auth Config Type.
 *
 * Common Database Connection Config
 *
 * IAM Auth Database Connection Config
 *
 * Azure Database Connection Config
 */
export interface ConnectionAuthConfigurationType {
    /**
     * Password to connect to source.
     */
    password?:    string;
    awsConfig?:   AWSCredentials;
    azureConfig?: AzureCredentials;
}

/**
 * Authentication provider for the Superset service. For basic user/password authentication,
 * the default value `db` can be used. This parameter is used internally to connect to
 * Superset's REST API.
 */
export enum Provider {
    DB = "db",
    LDAP = "ldap",
}

/**
 * Storage config to store sample data
 */
export interface SampleDataStorageConfig {
    config?: DataStorageConfig;
}

/**
 * Storage config to store sample data
 */
export interface DataStorageConfig {
    /**
     * Bucket Name
     */
    bucketName?: string;
    /**
     * Provide the pattern of the path where the generated sample data file needs to be stored.
     */
    filePathPattern?: string;
    /**
     * When this field enabled a single parquet file will be created to store sample data,
     * otherwise we will create a new file per day
     */
    overwriteData?: boolean;
    /**
     * Prefix of the data source.
     */
    prefix?:        string;
    storageConfig?: AwsCredentials;
    [property: string]: any;
}

/**
 * AWS credentials configs.
 */
export interface AwsCredentials {
    /**
     * The Amazon Resource Name (ARN) of the role to assume. Required Field in case of Assume
     * Role
     */
    assumeRoleArn?: string;
    /**
     * An identifier for the assumed role session. Use the role session name to uniquely
     * identify a session when the same role is assumed by different principals or for different
     * reasons. Required Field in case of Assume Role
     */
    assumeRoleSessionName?: string;
    /**
     * The Amazon Resource Name (ARN) of the role to assume. Optional Field in case of Assume
     * Role
     */
    assumeRoleSourceIdentity?: string;
    /**
     * AWS Access key ID.
     */
    awsAccessKeyId?: string;
    /**
     * AWS Region
     */
    awsRegion?: string;
    /**
     * AWS Secret Access Key.
     */
    awsSecretAccessKey?: string;
    /**
     * AWS Session Token.
     */
    awsSessionToken?: string;
    /**
     * EndPoint URL for the AWS
     */
    endPointURL?: string;
    /**
     * The name of a profile to use with the boto session.
     */
    profileName?: string;
}

/**
 * SQLAlchemy driver scheme options.
 */
export enum ConnectionScheme {
    MysqlPymysql = "mysql+pymysql",
    PgspiderPsycopg2 = "pgspider+psycopg2",
    PostgresqlPsycopg2 = "postgresql+psycopg2",
    SqlitePysqlite = "sqlite+pysqlite",
}

/**
 * Client SSL configuration
 *
 * OpenMetadata Client configured to validate SSL certificates.
 *
 * SSL Configuration details.
 *
 * Consumer Config SSL Config. Configuration for enabling SSL for the Consumer Config
 * connection.
 *
 * Schema Registry SSL Config. Configuration for enabling SSL for the Schema Registry
 * connection.
 *
 * SSL Configuration for OpenMetadata Server
 */
export interface ConnectionSSLConfig {
    /**
     * The CA certificate used for SSL validation.
     */
    caCertificate?: string;
    /**
     * The SSL certificate used for client authentication.
     */
    sslCertificate?: string;
    /**
     * The private key associated with the SSL certificate.
     */
    sslKey?: string;
}

/**
 * SSL Mode to connect to database.
 */
export enum SSLMode {
    Allow = "allow",
    Disable = "disable",
    Prefer = "prefer",
    Require = "require",
    VerifyCA = "verify-ca",
    VerifyFull = "verify-full",
}

/**
 * Service Type
 *
 * Service type.
 */
export enum ConnectionType {
    Backend = "Backend",
    MatillionETL = "MatillionETL",
    Mysql = "Mysql",
    Postgres = "Postgres",
    SQLite = "SQLite",
}

/**
 * Client SSL verification. Make sure to configure the SSLConfig if enabled.
 *
 * Flag to verify SSL Certificate for OpenMetadata Server.
 */
export enum VerifySSL {
    Ignore = "ignore",
    NoSSL = "no-ssl",
    Validate = "validate",
}

/**
 * initial Kafka consumer offset
 */
export enum InitialConsumerOffsets {
    Earliest = "earliest",
    Latest = "latest",
}

/**
 * GCP Credentials
 *
 * GCP credentials configs.
 *
 * GCP Credentials to connect to Google Sheets API
 *
 * Azure Cloud Credentials
 *
 * Available sources to fetch metadata.
 *
 * Azure Credentials
 */
export interface GCPCredentials {
    /**
     * We support two ways of authenticating to GCP i.e via GCP Credentials Values or GCP
     * Credentials Path
     */
    gcpConfig?: GCPCredentialsConfiguration;
    /**
     * we enable the authenticated service account to impersonate another service account
     */
    gcpImpersonateServiceAccount?: GCPImpersonateServiceAccountValues;
    /**
     * Account Name of your storage account
     */
    accountName?: string;
    /**
     * Your Service Principal App ID (Client ID)
     */
    clientId?: string;
    /**
     * Your Service Principal Password (Client Secret)
     */
    clientSecret?: string;
    /**
     * Scopes to get access token, for e.g. api://6dfX33ab-XXXX-49df-XXXX-3459eX817d3e/.default
     */
    scopes?: string;
    /**
     * Tenant ID of your Azure Subscription
     */
    tenantId?: string;
    /**
     * Key Vault Name
     */
    vaultName?: string;
}

/**
 * Underlying database connection
 *
 * Mssql Database Connection Config
 */
export interface DatabaseConnectionClass {
    connectionArguments?: { [key: string]: any };
    connectionOptions?:   { [key: string]: string };
    /**
     * Database of the data source. This is optional parameter, if you would like to restrict
     * the metadata reading to a single database. When left blank, OpenMetadata Ingestion
     * attempts to scan all the databases.
     */
    database: string;
    /**
     * Regex to only include/exclude databases that matches the pattern.
     */
    databaseFilterPattern?: FilterPattern;
    /**
     * ODBC driver version in case of pyodbc connection.
     */
    driver?: string;
    /**
     * Host and port of the MSSQL service.
     */
    hostPort?: string;
    /**
     * Ingest data from all databases in Mssql. You can use databaseFilterPattern on top of this.
     */
    ingestAllDatabases?: boolean;
    /**
     * Password to connect to MSSQL.
     */
    password?:                string;
    sampleDataStorageConfig?: SampleDataStorageConfig;
    /**
     * Regex to only include/exclude schemas that matches the pattern.
     */
    schemaFilterPattern?: FilterPattern;
    /**
     * SQLAlchemy driver scheme options.
     */
    scheme?:                     MssqlScheme;
    supportsDatabase?:           boolean;
    supportsDataDiff?:           boolean;
    supportsDBTExtraction?:      boolean;
    supportsLineageExtraction?:  boolean;
    supportsMetadataExtraction?: boolean;
    supportsProfiler?:           boolean;
    supportsQueryComment?:       boolean;
    supportsUsageExtraction?:    boolean;
    /**
     * Regex to only include/exclude tables that matches the pattern.
     */
    tableFilterPattern?: FilterPattern;
    /**
     * Service Type
     */
    type?: MssqlType;
    /**
     * Username to connect to MSSQL. This user should have privileges to read all the metadata
     * in MsSQL.
     */
    username?: string;
}

/**
 * SQLAlchemy driver scheme options.
 */
export enum MssqlScheme {
    MssqlPymssql = "mssql+pymssql",
    MssqlPyodbc = "mssql+pyodbc",
    MssqlPytds = "mssql+pytds",
}

/**
 * Service Type
 *
 * Service type.
 */
export enum MssqlType {
    Mssql = "Mssql",
}

/**
 * Configuration for Sink Component in the OpenMetadata Ingestion Framework.
 */
export interface ElasticsSearch {
    config?: { [key: string]: any };
    /**
     * Type of sink component ex: metadata
     */
    type: string;
}

/**
 * FHIR specification version (R4, STU3, DSTU2)
 */
export enum FHIRVersion {
    Dstu2 = "DSTU2",
    R4 = "R4",
    Stu3 = "STU3",
}

/**
 * Credentials to extract the .lkml files from a repository. This is required to get all the
 * lineage and definitions.
 *
 * Do not set any credentials. Note that credentials are required to extract .lkml views and
 * their lineage.
 *
 * Credentials for a GitHub repository
 *
 * Credentials for a BitBucket repository
 *
 * Credentials for a Gitlab repository
 */
export interface GitHubCredentials {
    repositoryName?:  string;
    repositoryOwner?: string;
    token?:           string;
    /**
     * Credentials Type
     */
    type?: GitHubCredentialsType;
    /**
     * Main production branch of the repository. E.g., `main`
     */
    branch?: string;
}

/**
 * Credentials Type
 *
 * GitHub Credentials type
 *
 * BitBucket Credentials type
 *
 * Gitlab Credentials type
 */
export enum GitHubCredentialsType {
    BitBucket = "BitBucket",
    GitHub = "GitHub",
    Gitlab = "Gitlab",
}

/**
 * The authentication method that the user uses to sign in.
 */
export enum IdentityType {
    Anonymous = "ANONYMOUS",
    Iam = "IAM",
    Quicksight = "QUICKSIGHT",
}

/**
 * Specifies the logon authentication method. Possible values are TD2 (the default), JWT,
 * LDAP, KRB5 for Kerberos, or TDNEGO
 */
export enum Logmech {
    Custom = "CUSTOM",
    Jwt = "JWT",
    Krb5 = "KRB5",
    LDAP = "LDAP",
    Td2 = "TD2",
    Tdnego = "TDNEGO",
}

/**
 * Hive Metastore Connection Details
 *
 * Postgres Database Connection Config
 *
 * Mysql Database Connection Config
 */
export interface HiveMetastoreConnectionDetails {
    /**
     * Choose Auth Config Type.
     */
    authType?: ConnectionAuthConfigurationType;
    /**
     * Custom OpenMetadata Classification name for Postgres policy tags.
     */
    classificationName?:  string;
    connectionArguments?: { [key: string]: any };
    connectionOptions?:   { [key: string]: string };
    /**
     * Database of the data source. This is optional parameter, if you would like to restrict
     * the metadata reading to a single database. When left blank, OpenMetadata Ingestion
     * attempts to scan all the databases.
     */
    database?: string;
    /**
     * Regex to only include/exclude databases that matches the pattern.
     */
    databaseFilterPattern?: FilterPattern;
    /**
     * Host and port of the source service.
     *
     * Host and port of the MySQL service.
     */
    hostPort?: string;
    /**
     * Ingest data from all databases in Postgres. You can use databaseFilterPattern on top of
     * this.
     */
    ingestAllDatabases?:      boolean;
    sampleDataStorageConfig?: SampleDataStorageConfig;
    /**
     * Regex to only include/exclude schemas that matches the pattern.
     */
    schemaFilterPattern?: FilterPattern;
    /**
     * SQLAlchemy driver scheme options.
     */
    scheme?: HiveMetastoreConnectionDetailsScheme;
    /**
     * SSL Configuration details.
     */
    sslConfig?:                  ConsumerConfigSSLClass;
    sslMode?:                    SSLMode;
    supportsDatabase?:           boolean;
    supportsDataDiff?:           boolean;
    supportsDBTExtraction?:      boolean;
    supportsLineageExtraction?:  boolean;
    supportsMetadataExtraction?: boolean;
    supportsProfiler?:           boolean;
    supportsQueryComment?:       boolean;
    supportsUsageExtraction?:    boolean;
    /**
     * Regex to only include/exclude tables that matches the pattern.
     */
    tableFilterPattern?: FilterPattern;
    /**
     * Service Type
     */
    type?: HiveMetastoreConnectionDetailsType;
    /**
     * Username to connect to Postgres. This user should have privileges to read all the
     * metadata in Postgres.
     *
     * Username to connect to MySQL. This user should have privileges to read all the metadata
     * in Mysql.
     */
    username?: string;
    /**
     * Optional name to give to the database in OpenMetadata. If left blank, we will use default
     * as the database name.
     */
    databaseName?: string;
    /**
     * Database Schema of the data source. This is optional parameter, if you would like to
     * restrict the metadata reading to a single schema. When left blank, OpenMetadata Ingestion
     * attempts to scan all the schemas.
     */
    databaseSchema?: string;
    /**
     * Use slow logs to extract lineage.
     */
    useSlowLogs?: boolean;
}

/**
 * SQLAlchemy driver scheme options.
 */
export enum HiveMetastoreConnectionDetailsScheme {
    MysqlPymysql = "mysql+pymysql",
    PgspiderPsycopg2 = "pgspider+psycopg2",
    PostgresqlPsycopg2 = "postgresql+psycopg2",
}

/**
 * Service Type
 *
 * Service type.
 */
export enum HiveMetastoreConnectionDetailsType {
    Mysql = "Mysql",
    Postgres = "Postgres",
}

/**
 * We support username/password or client certificate authentication
 *
 * Configuration for connecting to Nifi Basic Auth.
 *
 * Configuration for connecting to Nifi Client Certificate Auth.
 */
export interface NifiCredentialsConfiguration {
    /**
     * Nifi password to authenticate to the API.
     */
    password?: string;
    /**
     * Nifi user to authenticate to the API.
     */
    username?: string;
    /**
     * Boolean marking if we need to verify the SSL certs for Nifi. False by default.
     */
    verifySSL?: boolean;
    /**
     * Path to the root CA certificate
     */
    certificateAuthorityPath?: string;
    /**
     * Path to the client certificate
     */
    clientCertificatePath?: string;
    /**
     * Path to the client key
     */
    clientkeyPath?: string;
}

/**
 * Connect with oracle by either passing service name or database schema name.
 */
export interface OracleConnectionType {
    /**
     * databaseSchema of the data source. This is optional parameter, if you would like to
     * restrict the metadata reading to a single databaseSchema. When left blank, OpenMetadata
     * Ingestion attempts to scan all the databaseSchema.
     */
    databaseSchema?: string;
    /**
     * The Oracle Service name is the TNS alias that you give when you remotely connect to your
     * database.
     */
    oracleServiceName?: string;
    /**
     * Pass the full constructed TNS string, e.g.,
     * (DESCRIPTION=(ADDRESS_LIST=(ADDRESS=(PROTOCOL=TCP)(HOST=myhost)(PORT=1530)))(CONNECT_DATA=(SID=MYSERVICENAME))).
     */
    oracleTNSConnection?: string;
    [property: string]: any;
}

/**
 * S3 Connection.
 */
export interface S3Connection {
    awsConfig: AWSCredentials;
    /**
     * Bucket Names of the data source.
     */
    bucketNames?:         string[];
    connectionArguments?: { [key: string]: any };
    connectionOptions?:   { [key: string]: string };
    /**
     * Regex to only fetch containers that matches the pattern.
     */
    containerFilterPattern?:     FilterPattern;
    supportsMetadataExtraction?: boolean;
    /**
     * Service Type
     */
    type?: S3Type;
}

/**
 * Service Type
 *
 * S3 service type
 */
export enum S3Type {
    S3 = "S3",
}

/**
 * Source to get the .pbit files to extract lineage information
 *
 * Local config source where no extra information needs to be sent.
 *
 * Azure storage config for pbit files
 *
 * GCS storage config for pbit files
 *
 * S3 storage config for pbit files
 */
export interface PowerBIPbitFilesSource {
    /**
     * Directory path for the pbit files
     */
    path?: string;
    /**
     * pbit File Configuration type
     */
    pbitFileConfigType?: PbitFileConfigType;
    /**
     * Path of the folder where the .pbit files will be unzipped and datamodel schema will be
     * extracted
     */
    pbitFilesExtractDir?: string;
    prefixConfig?:        BucketDetails;
    securityConfig?:      SecurityConfigClass;
}

/**
 * pbit File Configuration type
 */
export enum PbitFileConfigType {
    Azure = "azure",
    Gcs = "gcs",
    Local = "local",
    S3 = "s3",
}

/**
 * Details of the bucket where the .pbit files are stored
 */
export interface BucketDetails {
    /**
     * Name of the bucket where the .pbit files are stored
     */
    bucketName?: string;
    /**
     * Path of the folder where the .pbit files are stored
     */
    objectPrefix?: string;
}

/**
 * This schema publisher run modes.
 */
export enum RunMode {
    Batch = "batch",
    Stream = "stream",
}

/**
 * SASL Configuration details.
 *
 * SASL client configuration.
 */
export interface SASLClientConfig {
    /**
     * SASL security mechanism
     */
    saslMechanism?: SaslMechanismType;
    /**
     * The SASL authentication password.
     */
    saslPassword?: string;
    /**
     * The SASL authentication username.
     */
    saslUsername?: string;
}

/**
 * sasl.mechanism Consumer Config property
 *
 * SASL Mechanism consumer config property
 *
 * SASL security mechanism
 */
export enum SaslMechanismType {
    Gssapi = "GSSAPI",
    Oauthbearer = "OAUTHBEARER",
    Plain = "PLAIN",
    ScramSHA256 = "SCRAM-SHA-256",
    ScramSHA512 = "SCRAM-SHA-512",
}

/**
 * SQLAlchemy driver scheme options.
 *
 * Mongo connection scheme options.
 *
 * Couchbase driver scheme options.
 */
export enum ConfigScheme {
    AwsathenaREST = "awsathena+rest",
    Bigquery = "bigquery",
    ClickhouseHTTP = "clickhouse+http",
    ClickhouseNative = "clickhouse+native",
    CockroachdbPsycopg2 = "cockroachdb+psycopg2",
    Couchbase = "couchbase",
    DatabricksConnector = "databricks+connector",
    Db2IBMDB = "db2+ibm_db",
    Doris = "doris",
    Druid = "druid",
    ExaWebsocket = "exa+websocket",
    Googlesheets = "googlesheets",
    Hana = "hana",
    Hive = "hive",
    HiveHTTP = "hive+http",
    HiveHTTPS = "hive+https",
    Ibmi = "ibmi",
    Impala = "impala",
    Impala4 = "impala4",
    Mongodb = "mongodb",
    MongodbSrv = "mongodb+srv",
    MssqlPymssql = "mssql+pymssql",
    MssqlPyodbc = "mssql+pyodbc",
    MssqlPytds = "mssql+pytds",
    MysqlPymysql = "mysql+pymysql",
    OracleCxOracle = "oracle+cx_oracle",
    PgspiderPsycopg2 = "pgspider+psycopg2",
    Pinot = "pinot",
    PinotHTTP = "pinot+http",
    PinotHTTPS = "pinot+https",
    PostgresqlPsycopg2 = "postgresql+psycopg2",
    Presto = "presto",
    RedshiftPsycopg2 = "redshift+psycopg2",
    Snowflake = "snowflake",
    SqlitePysqlite = "sqlite+pysqlite",
    Teradatasql = "teradatasql",
    Trino = "trino",
    VerticaVerticaPython = "vertica+vertica_python",
}

/**
 * Recreate Indexes with updated Language
 *
 * This schema defines the language options available for search index mappings.
 */
export enum SearchIndexMappingLanguage {
    En = "EN",
    Jp = "JP",
    Zh = "ZH",
}

/**
 * Secrets Manager Loader for the Pipeline Service Client.
 *
 * OpenMetadata Secrets Manager Client Loader. Lets the client know how the Secrets Manager
 * Credentials should be loaded from the environment.
 */
export enum SecretsManagerClientLoader {
    Airflow = "airflow",
    Env = "env",
    Noop = "noop",
}

/**
 * Secrets Manager Provider for OpenMetadata Server.
 *
 * OpenMetadata Secrets Manager Provider. Make sure to configure the same secrets manager
 * providers as the ones configured on the OpenMetadata server.
 *
 * Secrets Manager Provider to use for fetching secrets.
 */
export enum SecretsManagerProvider {
    Aws = "aws",
    AwsSsm = "aws-ssm",
    AzureKv = "azure-kv",
    DB = "db",
    Gcp = "gcp",
    InMemory = "in-memory",
    Kubernetes = "kubernetes",
    ManagedAws = "managed-aws",
    ManagedAwsSsm = "managed-aws-ssm",
    ManagedAzureKv = "managed-azure-kv",
}

/**
 * OpenMetadata Client security configuration.
 *
 * openMetadataJWTClientConfig security configs.
 */
export interface OpenMetadataJWTClientConfig {
    /**
     * OpenMetadata generated JWT token.
     */
    jwtToken: string;
}

/**
 * security.protocol consumer config property
 *
 * Kafka security protocol config
 */
export enum KafkaSecurityProtocol {
    Plaintext = "PLAINTEXT",
    SSL = "SSL",
    SaslPlaintext = "SASL_PLAINTEXT",
    SaslSSL = "SASL_SSL",
}

export enum SpaceType {
    Data = "Data",
    Managed = "Managed",
    Personal = "Personal",
    Shared = "Shared",
}

/**
 * Client SSL configuration
 *
 * SSL Configuration details.
 *
 * Consumer Config SSL Config. Configuration for enabling SSL for the Consumer Config
 * connection.
 *
 * Schema Registry SSL Config. Configuration for enabling SSL for the Schema Registry
 * connection.
 *
 * SSL Configuration for OpenMetadata Server
 *
 * OpenMetadata Client configured to validate SSL certificates.
 *
 * SSL Config
 */
export interface SSLConfigObject {
    /**
     * The CA certificate used for SSL validation.
     */
    caCertificate?: string;
    /**
     * The SSL certificate used for client authentication.
     */
    sslCertificate?: string;
    /**
     * The private key associated with the SSL certificate.
     */
    sslKey?: string;
    /**
     * SSL Certificates
     */
    certificates?: SSLCertificates;
    [property: string]: any;
}

/**
 * SSL Certificates
 *
 * SSL Configuration details.
 *
 * SSL Certificates By Path
 *
 * SSL Certificates By Values
 */
export interface SSLCertificates {
    /**
     * CA Certificate Path
     */
    caCertPath?: string;
    /**
     * Client Certificate Path
     */
    clientCertPath?: string;
    /**
     * Private Key Path
     */
    privateKeyPath?: string;
    /**
     * CA Certificate Value
     */
    caCertValue?: string;
    /**
     * Client Certificate Value
     */
    clientCertValue?: string;
    /**
     * Private Key Value
     */
    privateKeyValue?: string;
    /**
     * Staging Directory Path
     */
    stagingDir?: string;
}

/**
 * Client SSL/TLS settings.
 */
export enum SSLTLSSettings {
    DisableTLS = "disable-tls",
    IgnoreCertificate = "ignore-certificate",
    ValidateCertificate = "validate-certificate",
}

/**
 * Specifies the transaction mode for the connection
 */
export enum TransactionMode {
    ANSI = "ANSI",
    Default = "DEFAULT",
    Tera = "TERA",
}

/**
 * REST API Type
 *
 * REST API type
 *
 * Service Type
 *
 * Service type.
 *
 * service type
 *
 * Custom database service type
 *
 * Looker service type
 *
 * Metabase service type
 *
 * PowerBI service type
 *
 * PowerBIReportServer service type
 *
 * Redash service type
 *
 * Superset service type
 *
 * Tableau service type
 *
 * Mode service type
 *
 * Custom dashboard service type
 *
 * QuickSight service type
 *
 * Qlik sense service type
 *
 * Lightdash service type
 *
 * MicroStrategy service type
 *
 * Qlik Cloud service type
 *
 * Sigma service type
 *
 * ThoughtSpot service type
 *
 * Kafka service type
 *
 * Redpanda service type
 *
 * Custom messaging service type
 *
 * Custom pipeline service type
 *
 * Custom Ml model service type
 *
 * Amundsen service type
 *
 * Metadata to Elastic Search type
 *
 * OpenMetadata service type
 *
 * S3 service type
 *
 * ADLS service type
 *
 * Gcs service type
 *
 * Custom storage service type
 *
 * ElasticSearch Type
 *
 * ElasticSearch service type
 *
 * OpenSearch Type
 *
 * OpenSearch service type
 *
 * Custom search service type
 *
 * Apache Ranger service type
 */
export enum ConfigType {
    Adls = "ADLS",
    Airbyte = "Airbyte",
    Airflow = "Airflow",
    Alation = "Alation",
    AlationSink = "AlationSink",
    Amundsen = "Amundsen",
    Athena = "Athena",
    Atlas = "Atlas",
    AzureSQL = "AzureSQL",
    BigQuery = "BigQuery",
    BigTable = "BigTable",
    Cassandra = "Cassandra",
    Clickhouse = "Clickhouse",
    Cockroach = "Cockroach",
    Couchbase = "Couchbase",
    CustomDashboard = "CustomDashboard",
    CustomDatabase = "CustomDatabase",
    CustomMessaging = "CustomMessaging",
    CustomMlModel = "CustomMlModel",
    CustomPipeline = "CustomPipeline",
    CustomSearch = "CustomSearch",
    CustomStorage = "CustomStorage",
    DBTCloud = "DBTCloud",
    Dagster = "Dagster",
    DataFactory = "DataFactory",
    Databricks = "Databricks",
    DatabricksPipeline = "DatabricksPipeline",
    Datalake = "Datalake",
    Db2 = "Db2",
    DeltaLake = "DeltaLake",
    DomoDashboard = "DomoDashboard",
    DomoDatabase = "DomoDatabase",
    DomoPipeline = "DomoPipeline",
    Doris = "Doris",
    Druid = "Druid",
    DynamoDB = "DynamoDB",
    ElasticSearch = "ElasticSearch",
    Epic = "Epic",
    Exasol = "Exasol",
    Fivetran = "Fivetran",
    Flink = "Flink",
    Gcs = "GCS",
    Glue = "Glue",
    GluePipeline = "GluePipeline",
    GoogleSheets = "GoogleSheets",
    Greenplum = "Greenplum",
    Hive = "Hive",
    Iceberg = "Iceberg",
    Impala = "Impala",
    Kafka = "Kafka",
    KafkaConnect = "KafkaConnect",
    Kinesis = "Kinesis",
    Lightdash = "Lightdash",
    Looker = "Looker",
    MariaDB = "MariaDB",
    Matillion = "Matillion",
    Metabase = "Metabase",
    MetadataES = "MetadataES",
    MicroStrategy = "MicroStrategy",
    Mlflow = "Mlflow",
    Mode = "Mode",
    MongoDB = "MongoDB",
    Mssql = "Mssql",
    Mysql = "Mysql",
    Nifi = "Nifi",
    OpenLineage = "OpenLineage",
    OpenMetadata = "OpenMetadata",
    OpenSearch = "OpenSearch",
    Oracle = "Oracle",
    PinotDB = "PinotDB",
    Postgres = "Postgres",
    PowerBI = "PowerBI",
    PowerBIReportServer = "PowerBIReportServer",
    Presto = "Presto",
    QlikCloud = "QlikCloud",
    QlikSense = "QlikSense",
    QuickSight = "QuickSight",
    REST = "Rest",
    Ranger = "Ranger",
    Redash = "Redash",
    Redpanda = "Redpanda",
    Redshift = "Redshift",
    S3 = "S3",
    SAS = "SAS",
    SQLite = "SQLite",
    SageMaker = "SageMaker",
    Salesforce = "Salesforce",
    SapERP = "SapErp",
    SapHana = "SapHana",
    Sigma = "Sigma",
    SingleStore = "SingleStore",
    Sklearn = "Sklearn",
    Snowflake = "Snowflake",
    Spark = "Spark",
    Spline = "Spline",
    Ssas = "SSAS",
    Ssis = "SSIS",
    Stitch = "Stitch",
    Superset = "Superset",
    Synapse = "Synapse",
    Tableau = "Tableau",
    Teradata = "Teradata",
    ThoughtSpot = "ThoughtSpot",
    Trino = "Trino",
    UnityCatalog = "UnityCatalog",
    VertexAI = "VertexAI",
    Vertica = "Vertica",
    Wherescape = "Wherescape",
}

/**
 * Type of service such as Database, Dashboard, Messaging, etc.
 *
 * This schema defines the service types entities which requires a connection.
 */
export enum ServiceType {
    API = "Api",
    Dashboard = "Dashboard",
    Database = "Database",
    Drive = "Drive",
    Messaging = "Messaging",
    Metadata = "Metadata",
    MlModel = "MlModel",
    Pipeline = "Pipeline",
    Search = "Search",
    Security = "Security",
    Storage = "Storage",
}<|MERGE_RESOLUTION|>--- conflicted
+++ resolved
@@ -159,11 +159,9 @@
  *
  * SSAS Metadata Database Connection Config
  *
-<<<<<<< HEAD
+ * Epic FHIR Connection Config
+ *
  * Google Sheets Connection Config
-=======
- * Epic FHIR Connection Config
->>>>>>> e99078bb
  *
  * Looker Connection Config
  *
@@ -535,13 +533,11 @@
      * Optional name to give to the database in OpenMetadata. If left blank, we will use default
      * as the database name.
      *
-<<<<<<< HEAD
+     * Optional name to give to the database in OpenMetadata. If left blank, we will use 'epic'
+     * as the database name.
+     *
      * Optional name to give to the database in OpenMetadata. If left blank, we will use
      * 'default'.
-=======
-     * Optional name to give to the database in OpenMetadata. If left blank, we will use 'epic'
-     * as the database name.
->>>>>>> e99078bb
      */
     databaseName?: string;
     /**
@@ -1173,7 +1169,6 @@
      */
     httpConnection?: string;
     /**
-<<<<<<< HEAD
      * Include sheets from shared drives
      */
     includeSharedDrives?: boolean;
@@ -1182,10 +1177,7 @@
      */
     scopes?: string[];
     /**
-     * Regex exclude or include charts that matches the pattern.
-=======
      * Base URL of the Epic FHIR server
->>>>>>> e99078bb
      */
     fhirServerUrl?: string;
     /**
