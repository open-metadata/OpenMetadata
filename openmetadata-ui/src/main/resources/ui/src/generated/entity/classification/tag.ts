/*
 *  Copyright 2025 Collate.
 *  Licensed under the Apache License, Version 2.0 (the "License");
 *  you may not use this file except in compliance with the License.
 *  You may obtain a copy of the License at
 *  http://www.apache.org/licenses/LICENSE-2.0
 *  Unless required by applicable law or agreed to in writing, software
 *  distributed under the License is distributed on an "AS IS" BASIS,
 *  WITHOUT WARRANTIES OR CONDITIONS OF ANY KIND, either express or implied.
 *  See the License for the specific language governing permissions and
 *  limitations under the License.
 */
/**
 * A `Tag` entity is used for classification or categorization. It is a term defined under
 * `Classification` entity. Tags are used to label the entities and entity fields, such as
 * Tables, and Columns.
 */
export interface Tag {
<<<<<<< HEAD
  /**
   * Change that lead to this version of the entity.
   */
  changeDescription?: ChangeDescription;
  /**
   * Children tags under this tag.
   */
  children?: EntityReference[];
  /**
   * Reference to the classification that this tag is part of.
   */
  classification?: EntityReference;
  /**
   * List of data products this entity is part of.
   */
  dataProducts?: EntityReference[];
  /**
   * When `true` indicates the entity has been soft deleted.
   */
  deleted?: boolean;
  /**
   * If the tag is deprecated.
   */
  deprecated?: boolean;
  /**
   * Description of the tag.
   */
  description: string;
  /**
   * System tags can't be deleted. Use this flag to disable them.
   */
  disabled?: boolean;
  /**
   * Display Name that identifies this tag.
   */
  displayName?: string;
  /**
   * Domains the asset belongs to. When not set, the asset inherits the domain from the parent
   * it belongs to.
   */
  domains?: EntityReference[];
  /**
   * Unique name of the tag of format `Classification.tag1.tag2`.
   */
  fullyQualifiedName?: string;
  /**
   * Link to the resource corresponding to the tag.
   */
  href?: string;
  /**
   * Unique identifier of this entity instance.
   */
  id: string;
  /**
   * Change that lead to this version of the entity.
   */
  incrementalChangeDescription?: ChangeDescription;
  /**
   * Children tags under this group are mutually exclusive. When mutually exclusive is `true`
   * the tags from this group are used to **classify** an entity. An entity can only be in one
   * class - example, it can only be either `tier1` or `tier2` and not both. When mutually
   * exclusive is `false`, the tags from this group are used to **categorize** an entity. An
   * entity can be in multiple categories simultaneously - example a customer can be
   * `newCustomer` and `atRisk` simultaneously.
   */
  mutuallyExclusive?: boolean;
  /**
   * Name of the tag.
   */
  name: string;
  /**
   * Owners of this glossary term.
   */
  owners?: EntityReference[];
  /**
   * Reference to the parent tag. When null, the term is at the root of the Classification.
   */
  parent?: EntityReference;
  provider?: ProviderType;
  style?: Style;
  /**
   * Last update time corresponding to the new version of the entity in Unix epoch time
   * milliseconds.
   */
  updatedAt?: number;
  /**
   * User who made the update.
   */
  updatedBy?: string;
  /**
   * Count of how many times this tag and children tags are used.
   */
  usageCount?: number;
  /**
   * Metadata version of the entity.
   */
  version?: number;
=======
    /**
     * Change that lead to this version of the entity.
     */
    changeDescription?: ChangeDescription;
    /**
     * Children tags under this tag.
     */
    children?: EntityReference[];
    /**
     * Reference to the classification that this tag is part of.
     */
    classification?: EntityReference;
    /**
     * List of data products this entity is part of.
     */
    dataProducts?: EntityReference[];
    /**
     * When `true` indicates the entity has been soft deleted.
     */
    deleted?: boolean;
    /**
     * If the tag is deprecated.
     */
    deprecated?: boolean;
    /**
     * Description of the tag.
     */
    description: string;
    /**
     * System tags can't be deleted. Use this flag to disable them.
     */
    disabled?: boolean;
    /**
     * Display Name that identifies this tag.
     */
    displayName?: string;
    /**
     * Domains the asset belongs to. When not set, the asset inherits the domain from the parent
     * it belongs to.
     */
    domains?: EntityReference[];
    /**
     * Status of the tag.
     */
    entityStatus?: EntityStatus;
    /**
     * Unique name of the tag of format `Classification.tag1.tag2`.
     */
    fullyQualifiedName?: string;
    /**
     * Link to the resource corresponding to the tag.
     */
    href?: string;
    /**
     * Unique identifier of this entity instance.
     */
    id: string;
    /**
     * Change that lead to this version of the entity.
     */
    incrementalChangeDescription?: ChangeDescription;
    /**
     * Children tags under this group are mutually exclusive. When mutually exclusive is `true`
     * the tags from this group are used to **classify** an entity. An entity can only be in one
     * class - example, it can only be either `tier1` or `tier2` and not both. When mutually
     * exclusive is `false`, the tags from this group are used to **categorize** an entity. An
     * entity can be in multiple categories simultaneously - example a customer can be
     * `newCustomer` and `atRisk` simultaneously.
     */
    mutuallyExclusive?: boolean;
    /**
     * Name of the tag.
     */
    name: string;
    /**
     * Owners of this glossary term.
     */
    owners?: EntityReference[];
    /**
     * Reference to the parent tag. When null, the term is at the root of the Classification.
     */
    parent?:   EntityReference;
    provider?: ProviderType;
    /**
     * User references of the reviewers for this tag.
     */
    reviewers?: EntityReference[];
    style?:     Style;
    /**
     * Last update time corresponding to the new version of the entity in Unix epoch time
     * milliseconds.
     */
    updatedAt?: number;
    /**
     * User who made the update.
     */
    updatedBy?: string;
    /**
     * Count of how many times this tag and children tags are used.
     */
    usageCount?: number;
    /**
     * Metadata version of the entity.
     */
    version?: number;
>>>>>>> 44a39ed4
}

/**
 * Change that lead to this version of the entity.
 *
 * Description of the change.
 */
export interface ChangeDescription {
  changeSummary?: { [key: string]: ChangeSummary };
  /**
   * Names of fields added during the version changes.
   */
  fieldsAdded?: FieldChange[];
  /**
   * Fields deleted during the version changes with old value before deleted.
   */
  fieldsDeleted?: FieldChange[];
  /**
   * Fields modified during the version changes with old and new values.
   */
  fieldsUpdated?: FieldChange[];
  /**
   * When a change did not result in change, this could be same as the current version.
   */
  previousVersion?: number;
}

export interface ChangeSummary {
  changedAt?: number;
  /**
   * Name of the user or bot who made this change
   */
  changedBy?: string;
  changeSource?: ChangeSource;
  [property: string]: any;
}

/**
 * The source of the change. This will change based on the context of the change (example:
 * manual vs programmatic)
 */
export enum ChangeSource {
  Automated = 'Automated',
  Derived = 'Derived',
  Ingested = 'Ingested',
  Manual = 'Manual',
  Propagated = 'Propagated',
  Suggested = 'Suggested',
}

export interface FieldChange {
  /**
   * Name of the entity field that changed.
   */
  name?: string;
  /**
   * New value of the field. Note that this is a JSON string and use the corresponding field
   * type to deserialize it.
   */
  newValue?: any;
  /**
   * Previous value of the field. Note that this is a JSON string and use the corresponding
   * field type to deserialize it.
   */
  oldValue?: any;
}

/**
 * Children tags under this tag.
 *
 * This schema defines the EntityReferenceList type used for referencing an entity.
 * EntityReference is used for capturing relationships from one entity to another. For
 * example, a table has an attribute called database of type EntityReference that captures
 * the relationship of a table `belongs to a` database.
 *
 * This schema defines the EntityReference type used for referencing an entity.
 * EntityReference is used for capturing relationships from one entity to another. For
 * example, a table has an attribute called database of type EntityReference that captures
 * the relationship of a table `belongs to a` database.
 *
 * Reference to the classification that this tag is part of.
 *
 * Reference to the parent tag. When null, the term is at the root of the Classification.
 */
export interface EntityReference {
  /**
   * If true the entity referred to has been soft-deleted.
   */
  deleted?: boolean;
  /**
   * Optional description of entity.
   */
  description?: string;
  /**
   * Display Name that identifies this entity.
   */
  displayName?: string;
  /**
   * Fully qualified name of the entity instance. For entities such as tables, databases
   * fullyQualifiedName is returned in this field. For entities that don't have name hierarchy
   * such as `user` and `team` this will be same as the `name` field.
   */
  fullyQualifiedName?: string;
  /**
   * Link to the entity resource.
   */
  href?: string;
  /**
   * Unique identifier that identifies an entity instance.
   */
  id: string;
  /**
   * If true the relationship indicated by this entity reference is inherited from the parent
   * entity.
   */
  inherited?: boolean;
  /**
   * Name of the entity instance.
   */
  name?: string;
  /**
   * Entity type/class name - Examples: `database`, `table`, `metrics`, `databaseService`,
   * `dashboardService`...
   */
  type: string;
}

/**
 * Status of the tag.
 *
 * Status of an entity. It is used for governance and is applied to all the entities in the
 * catalog.
 */
export enum EntityStatus {
    Approved = "Approved",
    Deprecated = "Deprecated",
    Draft = "Draft",
    InReview = "In Review",
    Rejected = "Rejected",
}

/**
 * Type of provider of an entity. Some entities are provided by the `system`. Some are
 * entities created and provided by the `user`. Typically `system` provide entities can't be
 * deleted and can only be disabled. Some apps such as AutoPilot create entities with
 * `automation` provider type. These entities can be deleted by the user.
 */
export enum ProviderType {
  Automation = 'automation',
  System = 'system',
  User = 'user',
}

/**
 * UI Style is used to associate a color code and/or icon to entity to customize the look of
 * that entity in UI.
 */
export interface Style {
  /**
   * Hex Color Code to mark an entity such as GlossaryTerm, Tag, Domain or Data Product.
   */
  color?: string;
  /**
   * An icon to associate with GlossaryTerm, Tag, Domain or Data Product.
   */
  iconURL?: string;
}<|MERGE_RESOLUTION|>--- conflicted
+++ resolved
@@ -16,7 +16,6 @@
  * Tables, and Columns.
  */
 export interface Tag {
-<<<<<<< HEAD
   /**
    * Change that lead to this version of the entity.
    */
@@ -58,6 +57,10 @@
    * it belongs to.
    */
   domains?: EntityReference[];
+  /**
+   * Status of the tag.
+   */
+  entityStatus?: EntityStatus;
   /**
    * Unique name of the tag of format `Classification.tag1.tag2`.
    */
@@ -96,6 +99,10 @@
    */
   parent?: EntityReference;
   provider?: ProviderType;
+  /**
+   * User references of the reviewers for this tag.
+   */
+  reviewers?: EntityReference[];
   style?: Style;
   /**
    * Last update time corresponding to the new version of the entity in Unix epoch time
@@ -114,113 +121,6 @@
    * Metadata version of the entity.
    */
   version?: number;
-=======
-    /**
-     * Change that lead to this version of the entity.
-     */
-    changeDescription?: ChangeDescription;
-    /**
-     * Children tags under this tag.
-     */
-    children?: EntityReference[];
-    /**
-     * Reference to the classification that this tag is part of.
-     */
-    classification?: EntityReference;
-    /**
-     * List of data products this entity is part of.
-     */
-    dataProducts?: EntityReference[];
-    /**
-     * When `true` indicates the entity has been soft deleted.
-     */
-    deleted?: boolean;
-    /**
-     * If the tag is deprecated.
-     */
-    deprecated?: boolean;
-    /**
-     * Description of the tag.
-     */
-    description: string;
-    /**
-     * System tags can't be deleted. Use this flag to disable them.
-     */
-    disabled?: boolean;
-    /**
-     * Display Name that identifies this tag.
-     */
-    displayName?: string;
-    /**
-     * Domains the asset belongs to. When not set, the asset inherits the domain from the parent
-     * it belongs to.
-     */
-    domains?: EntityReference[];
-    /**
-     * Status of the tag.
-     */
-    entityStatus?: EntityStatus;
-    /**
-     * Unique name of the tag of format `Classification.tag1.tag2`.
-     */
-    fullyQualifiedName?: string;
-    /**
-     * Link to the resource corresponding to the tag.
-     */
-    href?: string;
-    /**
-     * Unique identifier of this entity instance.
-     */
-    id: string;
-    /**
-     * Change that lead to this version of the entity.
-     */
-    incrementalChangeDescription?: ChangeDescription;
-    /**
-     * Children tags under this group are mutually exclusive. When mutually exclusive is `true`
-     * the tags from this group are used to **classify** an entity. An entity can only be in one
-     * class - example, it can only be either `tier1` or `tier2` and not both. When mutually
-     * exclusive is `false`, the tags from this group are used to **categorize** an entity. An
-     * entity can be in multiple categories simultaneously - example a customer can be
-     * `newCustomer` and `atRisk` simultaneously.
-     */
-    mutuallyExclusive?: boolean;
-    /**
-     * Name of the tag.
-     */
-    name: string;
-    /**
-     * Owners of this glossary term.
-     */
-    owners?: EntityReference[];
-    /**
-     * Reference to the parent tag. When null, the term is at the root of the Classification.
-     */
-    parent?:   EntityReference;
-    provider?: ProviderType;
-    /**
-     * User references of the reviewers for this tag.
-     */
-    reviewers?: EntityReference[];
-    style?:     Style;
-    /**
-     * Last update time corresponding to the new version of the entity in Unix epoch time
-     * milliseconds.
-     */
-    updatedAt?: number;
-    /**
-     * User who made the update.
-     */
-    updatedBy?: string;
-    /**
-     * Count of how many times this tag and children tags are used.
-     */
-    usageCount?: number;
-    /**
-     * Metadata version of the entity.
-     */
-    version?: number;
->>>>>>> 44a39ed4
 }
 
 /**
@@ -355,11 +255,11 @@
  * catalog.
  */
 export enum EntityStatus {
-    Approved = "Approved",
-    Deprecated = "Deprecated",
-    Draft = "Draft",
-    InReview = "In Review",
-    Rejected = "Rejected",
+  Approved = 'Approved',
+  Deprecated = 'Deprecated',
+  Draft = 'Draft',
+  InReview = 'In Review',
+  Rejected = 'Rejected',
 }
 
 /**
