/*
 *  Copyright 2025 Collate.
 *  Licensed under the Apache License, Version 2.0 (the "License");
 *  you may not use this file except in compliance with the License.
 *  You may obtain a copy of the License at
 *  http://www.apache.org/licenses/LICENSE-2.0
 *  Unless required by applicable law or agreed to in writing, software
 *  distributed under the License is distributed on an "AS IS" BASIS,
 *  WITHOUT WARRANTIES OR CONDITIONS OF ANY KIND, either express or implied.
 *  See the License for the specific language governing permissions and
 *  limitations under the License.
 */
/**
 * This schema defines the Worksheet entity. A Worksheet is a tab or sheet within a
 * spreadsheet file (Google Sheets, Excel) that contains structured data.
 */
export interface Worksheet {
<<<<<<< HEAD
  certification?: AssetCertification;
  /**
   * Change that lead to this version of the entity.
   */
  changeDescription?: ChangeDescription;
  /**
   * Number of columns in the worksheet
   */
  columnCount?: number;
  /**
   * Column definitions if structured data
   */
  columns?: Column[];
  /**
   * List of data products this entity is part of.
   */
  dataProducts?: EntityReference[];
  /**
   * When `true` indicates the entity has been soft deleted.
   */
  deleted?: boolean;
  /**
   * Description of the worksheet.
   */
  description?: string;
  /**
   * Display Name that identifies this worksheet.
   */
  displayName?: string;
  /**
   * Domains the Worksheet belongs to.
   */
  domains?: EntityReference[];
  /**
   * Entity extension data with custom attributes added to the entity.
   */
  extension?: any;
  /**
   * Followers of this entity.
   */
  followers?: EntityReference[];
  /**
   * Fully qualified name of the worksheet.
   */
  fullyQualifiedName?: string;
  /**
   * Link to the resource corresponding to this worksheet.
   */
  href?: string;
  /**
   * Unique identifier of this worksheet instance.
   */
  id: string;
  /**
   * Change that lead to this version of the entity.
   */
  incrementalChangeDescription?: ChangeDescription;
  /**
   * Position/index of the worksheet in the spreadsheet
   */
  index?: number;
  /**
   * Whether the worksheet is hidden
   */
  isHidden?: boolean;
  /**
   * Life Cycle of the entity
   */
  lifeCycle?: LifeCycle;
  /**
   * Name of the worksheet.
   */
  name: string;
  /**
   * Owners of this worksheet.
   */
  owners?: EntityReference[];
  /**
   * Number of rows in the worksheet
   */
  rowCount?: number;
  /**
   * Sample data from the worksheet
   */
  sampleData?: TableData;
  /**
   * Link to the drive service
   */
  service: EntityReference;
  /**
   * Type of drive service
   */
  serviceType?: DriveServiceType;
  /**
   * Source hash of the entity
   */
  sourceHash?: string;
  /**
   * Link to this worksheet in the source system.
   */
  sourceUrl?: string;
  /**
   * Reference to the parent File entity (with fileType=Spreadsheet)
   */
  spreadsheet: EntityReference;
  /**
   * Tags associated with this worksheet.
   */
  tags?: TagLabel[];
  /**
   * Last update time corresponding to the new version of the entity in Unix epoch time
   * milliseconds.
   */
  updatedAt?: number;
  /**
   * User who made the update.
   */
  updatedBy?: string;
  /**
   * Latest usage information for this worksheet.
   */
  usageSummary?: UsageDetails;
  /**
   * Metadata version of the entity.
   */
  version?: number;
  /**
   * Votes on the entity.
   */
  votes?: Votes;
  /**
   * Native worksheet/tab ID
   */
  worksheetId?: string;
=======
    certification?: AssetCertification;
    /**
     * Change that lead to this version of the entity.
     */
    changeDescription?: ChangeDescription;
    /**
     * Number of columns in the worksheet
     */
    columnCount?: number;
    /**
     * Column definitions if structured data
     */
    columns?: Column[];
    /**
     * List of data products this entity is part of.
     */
    dataProducts?: EntityReference[];
    /**
     * When `true` indicates the entity has been soft deleted.
     */
    deleted?: boolean;
    /**
     * Description of the worksheet.
     */
    description?: string;
    /**
     * Display Name that identifies this worksheet.
     */
    displayName?: string;
    /**
     * Domains the Worksheet belongs to.
     */
    domains?: EntityReference[];
    /**
     * Status of the Worksheet.
     */
    entityStatus?: EntityStatus;
    /**
     * Entity extension data with custom attributes added to the entity.
     */
    extension?: any;
    /**
     * Followers of this entity.
     */
    followers?: EntityReference[];
    /**
     * Fully qualified name of the worksheet.
     */
    fullyQualifiedName?: string;
    /**
     * Link to the resource corresponding to this worksheet.
     */
    href?: string;
    /**
     * Unique identifier of this worksheet instance.
     */
    id: string;
    /**
     * Change that lead to this version of the entity.
     */
    incrementalChangeDescription?: ChangeDescription;
    /**
     * Position/index of the worksheet in the spreadsheet
     */
    index?: number;
    /**
     * Whether the worksheet is hidden
     */
    isHidden?: boolean;
    /**
     * Life Cycle of the entity
     */
    lifeCycle?: LifeCycle;
    /**
     * Name of the worksheet.
     */
    name: string;
    /**
     * Owners of this worksheet.
     */
    owners?: EntityReference[];
    /**
     * Number of rows in the worksheet
     */
    rowCount?: number;
    /**
     * Sample data from the worksheet
     */
    sampleData?: TableData;
    /**
     * Link to the drive service
     */
    service: EntityReference;
    /**
     * Type of drive service
     */
    serviceType?: DriveServiceType;
    /**
     * Source hash of the entity
     */
    sourceHash?: string;
    /**
     * Link to this worksheet in the source system.
     */
    sourceUrl?: string;
    /**
     * Reference to the parent File entity (with fileType=Spreadsheet)
     */
    spreadsheet: EntityReference;
    /**
     * Tags associated with this worksheet.
     */
    tags?: TagLabel[];
    /**
     * Last update time corresponding to the new version of the entity in Unix epoch time
     * milliseconds.
     */
    updatedAt?: number;
    /**
     * User who made the update.
     */
    updatedBy?: string;
    /**
     * Latest usage information for this worksheet.
     */
    usageSummary?: UsageDetails;
    /**
     * Metadata version of the entity.
     */
    version?: number;
    /**
     * Votes on the entity.
     */
    votes?: Votes;
    /**
     * Native worksheet/tab ID
     */
    worksheetId?: string;
>>>>>>> 44a39ed4
}

/**
 * Defines the Asset Certification schema.
 */
export interface AssetCertification {
  /**
   * The date when the certification was applied.
   */
  appliedDate: number;
  /**
   * The date when the certification expires.
   */
  expiryDate: number;
  tagLabel: TagLabel;
}

/**
 * This schema defines the type for labeling an entity with a Tag.
 */
export interface TagLabel {
  /**
   * Description for the tag label.
   */
  description?: string;
  /**
   * Display Name that identifies this tag.
   */
  displayName?: string;
  /**
   * Link to the tag resource.
   */
  href?: string;
  /**
   * Label type describes how a tag label was applied. 'Manual' indicates the tag label was
   * applied by a person. 'Derived' indicates a tag label was derived using the associated tag
   * relationship (see Classification.json for more details). 'Propagated` indicates a tag
   * label was propagated from upstream based on lineage. 'Automated' is used when a tool was
   * used to determine the tag label.
   */
  labelType: LabelType;
  /**
   * Name of the tag or glossary term.
   */
  name?: string;
  /**
   * Label is from Tags or Glossary.
   */
  source: TagSource;
  /**
   * 'Suggested' state is used when a tag label is suggested by users or tools. Owner of the
   * entity must confirm the suggested labels before it is marked as 'Confirmed'.
   */
  state: State;
  style?: Style;
  tagFQN: string;
}

/**
 * Label type describes how a tag label was applied. 'Manual' indicates the tag label was
 * applied by a person. 'Derived' indicates a tag label was derived using the associated tag
 * relationship (see Classification.json for more details). 'Propagated` indicates a tag
 * label was propagated from upstream based on lineage. 'Automated' is used when a tool was
 * used to determine the tag label.
 */
export enum LabelType {
  Automated = 'Automated',
  Derived = 'Derived',
  Generated = 'Generated',
  Manual = 'Manual',
  Propagated = 'Propagated',
}

/**
 * Label is from Tags or Glossary.
 */
export enum TagSource {
  Classification = 'Classification',
  Glossary = 'Glossary',
}

/**
 * 'Suggested' state is used when a tag label is suggested by users or tools. Owner of the
 * entity must confirm the suggested labels before it is marked as 'Confirmed'.
 */
export enum State {
  Confirmed = 'Confirmed',
  Suggested = 'Suggested',
}

/**
 * UI Style is used to associate a color code and/or icon to entity to customize the look of
 * that entity in UI.
 */
export interface Style {
  /**
   * Hex Color Code to mark an entity such as GlossaryTerm, Tag, Domain or Data Product.
   */
  color?: string;
  /**
   * An icon to associate with GlossaryTerm, Tag, Domain or Data Product.
   */
  iconURL?: string;
}

/**
 * Change that lead to this version of the entity.
 *
 * Description of the change.
 */
export interface ChangeDescription {
  changeSummary?: { [key: string]: ChangeSummary };
  /**
   * Names of fields added during the version changes.
   */
  fieldsAdded?: FieldChange[];
  /**
   * Fields deleted during the version changes with old value before deleted.
   */
  fieldsDeleted?: FieldChange[];
  /**
   * Fields modified during the version changes with old and new values.
   */
  fieldsUpdated?: FieldChange[];
  /**
   * When a change did not result in change, this could be same as the current version.
   */
  previousVersion?: number;
}

export interface ChangeSummary {
  changedAt?: number;
  /**
   * Name of the user or bot who made this change
   */
  changedBy?: string;
  changeSource?: ChangeSource;
  [property: string]: any;
}

/**
 * The source of the change. This will change based on the context of the change (example:
 * manual vs programmatic)
 */
export enum ChangeSource {
  Automated = 'Automated',
  Derived = 'Derived',
  Ingested = 'Ingested',
  Manual = 'Manual',
  Propagated = 'Propagated',
  Suggested = 'Suggested',
}

export interface FieldChange {
  /**
   * Name of the entity field that changed.
   */
  name?: string;
  /**
   * New value of the field. Note that this is a JSON string and use the corresponding field
   * type to deserialize it.
   */
  newValue?: any;
  /**
   * Previous value of the field. Note that this is a JSON string and use the corresponding
   * field type to deserialize it.
   */
  oldValue?: any;
}

/**
 * This schema defines the type for a column in a table.
 */
export interface Column {
  /**
   * Data type used array in dataType. For example, `array<int>` has dataType as `array` and
   * arrayDataType as `int`.
   */
  arrayDataType?: DataType;
  /**
   * Child columns if dataType or arrayDataType is `map`, `struct`, or `union` else `null`.
   */
  children?: Column[];
  /**
   * Column level constraint.
   */
  constraint?: Constraint;
  /**
   * List of Custom Metrics registered for a table.
   */
  customMetrics?: CustomMetric[];
  /**
   * Length of `char`, `varchar`, `binary`, `varbinary` `dataTypes`, else null. For example,
   * `varchar(20)` has dataType as `varchar` and dataLength as `20`.
   */
  dataLength?: number;
  /**
   * Data type of the column (int, date etc.).
   */
  dataType: DataType;
  /**
   * Display name used for dataType. This is useful for complex types, such as `array<int>`,
   * `map<int,string>`, `struct<>`, and union types.
   */
  dataTypeDisplay?: string;
  /**
   * Description of the column.
   */
  description?: string;
  /**
   * Display Name that identifies this column name.
   */
  displayName?: string;
  fullyQualifiedName?: string;
  /**
   * Json schema only if the dataType is JSON else null.
   */
  jsonSchema?: string;
  name: string;
  /**
   * Ordinal position of the column.
   */
  ordinalPosition?: number;
  /**
   * The precision of a numeric is the total count of significant digits in the whole number,
   * that is, the number of digits to both sides of the decimal point. Precision is applicable
   * Integer types, such as `INT`, `SMALLINT`, `BIGINT`, etc. It also applies to other Numeric
   * types, such as `NUMBER`, `DECIMAL`, `DOUBLE`, `FLOAT`, etc.
   */
  precision?: number;
  /**
   * Latest Data profile for a Column.
   */
  profile?: ColumnProfile;
  /**
   * The scale of a numeric is the count of decimal digits in the fractional part, to the
   * right of the decimal point. For Integer types, the scale is `0`. It mainly applies to non
   * Integer Numeric types, such as `NUMBER`, `DECIMAL`, `DOUBLE`, `FLOAT`, etc.
   */
  scale?: number;
  /**
   * Tags associated with the column.
   */
  tags?: TagLabel[];
}

/**
 * Data type used array in dataType. For example, `array<int>` has dataType as `array` and
 * arrayDataType as `int`.
 *
 * This enum defines the type of data stored in a column.
 *
 * Data type of the column (int, date etc.).
 */
export enum DataType {
  AggState = 'AGG_STATE',
  Aggregatefunction = 'AGGREGATEFUNCTION',
  Array = 'ARRAY',
  Bigint = 'BIGINT',
  Binary = 'BINARY',
  Bit = 'BIT',
  Bitmap = 'BITMAP',
  Blob = 'BLOB',
  Boolean = 'BOOLEAN',
  Bytea = 'BYTEA',
  Byteint = 'BYTEINT',
  Bytes = 'BYTES',
  CIDR = 'CIDR',
  Char = 'CHAR',
  Clob = 'CLOB',
  Date = 'DATE',
  Datetime = 'DATETIME',
  Datetimerange = 'DATETIMERANGE',
  Decimal = 'DECIMAL',
  Double = 'DOUBLE',
  Enum = 'ENUM',
  Error = 'ERROR',
  Fixed = 'FIXED',
  Float = 'FLOAT',
  Geography = 'GEOGRAPHY',
  Geometry = 'GEOMETRY',
  Heirarchy = 'HEIRARCHY',
  Hll = 'HLL',
  Hllsketch = 'HLLSKETCH',
  Image = 'IMAGE',
  Inet = 'INET',
  Int = 'INT',
  Interval = 'INTERVAL',
  Ipv4 = 'IPV4',
  Ipv6 = 'IPV6',
  JSON = 'JSON',
  Kpi = 'KPI',
  Largeint = 'LARGEINT',
  Long = 'LONG',
  Longblob = 'LONGBLOB',
  Lowcardinality = 'LOWCARDINALITY',
  Macaddr = 'MACADDR',
  Map = 'MAP',
  Measure = 'MEASURE',
  MeasureHidden = 'MEASURE HIDDEN',
  MeasureVisible = 'MEASURE VISIBLE',
  Mediumblob = 'MEDIUMBLOB',
  Mediumtext = 'MEDIUMTEXT',
  Money = 'MONEY',
  Ntext = 'NTEXT',
  Null = 'NULL',
  Number = 'NUMBER',
  Numeric = 'NUMERIC',
  PGLsn = 'PG_LSN',
  PGSnapshot = 'PG_SNAPSHOT',
  Point = 'POINT',
  Polygon = 'POLYGON',
  QuantileState = 'QUANTILE_STATE',
  Record = 'RECORD',
  Rowid = 'ROWID',
  Set = 'SET',
  Smallint = 'SMALLINT',
  Spatial = 'SPATIAL',
  String = 'STRING',
  Struct = 'STRUCT',
  Super = 'SUPER',
  Table = 'TABLE',
  Text = 'TEXT',
  Time = 'TIME',
  Timestamp = 'TIMESTAMP',
  Timestampz = 'TIMESTAMPZ',
  Tinyint = 'TINYINT',
  Tsquery = 'TSQUERY',
  Tsvector = 'TSVECTOR',
  Tuple = 'TUPLE',
  TxidSnapshot = 'TXID_SNAPSHOT',
  UUID = 'UUID',
  Uint = 'UINT',
  Union = 'UNION',
  Unknown = 'UNKNOWN',
  Varbinary = 'VARBINARY',
  Varchar = 'VARCHAR',
  Variant = 'VARIANT',
  XML = 'XML',
  Year = 'YEAR',
}

/**
 * Column level constraint.
 *
 * This enum defines the type for column constraint.
 */
export enum Constraint {
  NotNull = 'NOT_NULL',
  Null = 'NULL',
  PrimaryKey = 'PRIMARY_KEY',
  Unique = 'UNIQUE',
}

/**
 * Custom Metric definition that we will associate with a column.
 */
export interface CustomMetric {
  /**
   * Name of the column in a table.
   */
  columnName?: string;
  /**
   * Description of the Metric.
   */
  description?: string;
  /**
   * SQL expression to compute the Metric. It should return a single numerical value.
   */
  expression: string;
  /**
   * Unique identifier of this Custom Metric instance.
   */
  id?: string;
  /**
   * Name that identifies this Custom Metric.
   */
  name: string;
  /**
   * Owners of this Custom Metric.
   */
  owners?: EntityReference[];
  /**
   * Last update time corresponding to the new version of the entity in Unix epoch time
   * milliseconds.
   */
  updatedAt?: number;
  /**
   * User who made the update.
   */
  updatedBy?: string;
}

/**
 * Owners of this Custom Metric.
 *
 * This schema defines the EntityReferenceList type used for referencing an entity.
 * EntityReference is used for capturing relationships from one entity to another. For
 * example, a table has an attribute called database of type EntityReference that captures
 * the relationship of a table `belongs to a` database.
 *
 * This schema defines the EntityReference type used for referencing an entity.
 * EntityReference is used for capturing relationships from one entity to another. For
 * example, a table has an attribute called database of type EntityReference that captures
 * the relationship of a table `belongs to a` database.
 *
 * User, Pipeline, Query that created,updated or accessed the data asset
 *
 * Link to the drive service
 *
 * Reference to the parent File entity (with fileType=Spreadsheet)
 */
export interface EntityReference {
  /**
   * If true the entity referred to has been soft-deleted.
   */
  deleted?: boolean;
  /**
   * Optional description of entity.
   */
  description?: string;
  /**
   * Display Name that identifies this entity.
   */
  displayName?: string;
  /**
   * Fully qualified name of the entity instance. For entities such as tables, databases
   * fullyQualifiedName is returned in this field. For entities that don't have name hierarchy
   * such as `user` and `team` this will be same as the `name` field.
   */
  fullyQualifiedName?: string;
  /**
   * Link to the entity resource.
   */
  href?: string;
  /**
   * Unique identifier that identifies an entity instance.
   */
  id: string;
  /**
   * If true the relationship indicated by this entity reference is inherited from the parent
   * entity.
   */
  inherited?: boolean;
  /**
   * Name of the entity instance.
   */
  name?: string;
  /**
   * Entity type/class name - Examples: `database`, `table`, `metrics`, `databaseService`,
   * `dashboardService`...
   */
  type: string;
}

/**
 * Latest Data profile for a Column.
 *
 * This schema defines the type to capture the table's column profile.
 */
export interface ColumnProfile {
  /**
   * Custom Metrics profile list bound to a column.
   */
  customMetrics?: CustomMetricProfile[];
  /**
   * Number of values that contain distinct values.
   */
  distinctCount?: number;
  /**
   * Proportion of distinct values in a column.
   */
  distinctProportion?: number;
  /**
   * No.of Rows that contain duplicates in a column.
   */
  duplicateCount?: number;
  /**
   * First quartile of a column.
   */
  firstQuartile?: number;
  /**
   * Histogram of a column.
   */
  histogram?:
    | any[]
    | boolean
    | HistogramClass
    | number
    | number
    | null
    | string;
  /**
   * Inter quartile range of a column.
   */
  interQuartileRange?: number;
  /**
   * Maximum value in a column.
   */
  max?: number | string;
  /**
   * Maximum string length in a column.
   */
  maxLength?: number;
  /**
   * Avg value in a column.
   */
  mean?: number;
  /**
   * Median of a column.
   */
  median?: number;
  /**
   * Minimum value in a column.
   */
  min?: number | string;
  /**
   * Minimum string length in a column.
   */
  minLength?: number;
  /**
   * Missing count is calculated by subtracting valuesCount - validCount.
   */
  missingCount?: number;
  /**
   * Missing Percentage is calculated by taking percentage of validCount/valuesCount.
   */
  missingPercentage?: number;
  /**
   * Column Name.
   */
  name: string;
  /**
   * Non parametric skew of a column.
   */
  nonParametricSkew?: number;
  /**
   * No.of null values in a column.
   */
  nullCount?: number;
  /**
   * No.of null value proportion in columns.
   */
  nullProportion?: number;
  /**
   * Standard deviation of a column.
   */
  stddev?: number;
  /**
   * Median value in a column.
   */
  sum?: number;
  /**
   * First quartile of a column.
   */
  thirdQuartile?: number;
  /**
   * Timestamp on which profile is taken.
   */
  timestamp: number;
  /**
   * No. of unique values in the column.
   */
  uniqueCount?: number;
  /**
   * Proportion of number of unique values in a column.
   */
  uniqueProportion?: number;
  /**
   * Total count of valid values in this column.
   */
  validCount?: number;
  /**
   * Total count of the values in this column.
   */
  valuesCount?: number;
  /**
   * Percentage of values in this column with respect to row count.
   */
  valuesPercentage?: number;
  /**
   * Variance of a column.
   */
  variance?: number;
}

/**
 * Profiling results of a Custom Metric.
 */
export interface CustomMetricProfile {
  /**
   * Custom metric name.
   */
  name?: string;
  /**
   * Profiling results for the metric.
   */
  value?: number;
}

export interface HistogramClass {
  /**
   * Boundaries of Histogram.
   */
  boundaries?: any[];
  /**
   * Frequencies of Histogram.
   */
  frequencies?: any[];
}

/**
 * Status of the Worksheet.
 *
 * Status of an entity. It is used for governance and is applied to all the entities in the
 * catalog.
 */
export enum EntityStatus {
    Approved = "Approved",
    Deprecated = "Deprecated",
    Draft = "Draft",
    InReview = "In Review",
    Rejected = "Rejected",
}

/**
 * Life Cycle of the entity
 *
 * This schema defines Life Cycle Properties.
 */
export interface LifeCycle {
  /**
   * Access Details about accessed aspect of the data asset
   */
  accessed?: AccessDetails;
  /**
   * Access Details about created aspect of the data asset
   */
  created?: AccessDetails;
  /**
   * Access Details about updated aspect of the data asset
   */
  updated?: AccessDetails;
}

/**
 * Access Details about accessed aspect of the data asset
 *
 * Access details of an entity
 *
 * Access Details about created aspect of the data asset
 *
 * Access Details about updated aspect of the data asset
 */
export interface AccessDetails {
  /**
   * User, Pipeline, Query that created,updated or accessed the data asset
   */
  accessedBy?: EntityReference;
  /**
   * Any process that accessed the data asset that is not captured in OpenMetadata.
   */
  accessedByAProcess?: string;
  /**
   * Timestamp of data asset accessed for creation, update, read.
   */
  timestamp: number;
}

/**
 * Sample data from the worksheet
 *
 * This schema defines the type to capture rows of sample data for a table.
 */
export interface TableData {
  /**
   * List of local column names (not fully qualified column names) of the table.
   */
  columns?: string[];
  /**
   * Data for multiple rows of the table.
   */
  rows?: Array<any[]>;
}

/**
 * Type of drive service
 *
 * Type of drive service such as Google Drive...
 */
export enum DriveServiceType {
  CustomDrive = 'CustomDrive',
  GoogleDrive = 'GoogleDrive',
  SharePoint = 'SharePoint',
}

/**
 * Latest usage information for this worksheet.
 *
 * This schema defines the type for usage details. Daily, weekly, and monthly aggregation of
 * usage is computed along with the percentile rank based on the usage for a given day.
 */
export interface UsageDetails {
  /**
   * Daily usage stats of a data asset on the start date.
   */
  dailyStats: UsageStats;
  /**
   * Date in UTC.
   */
  date: Date;
  /**
   * Monthly (last 30 days) rolling usage stats of a data asset on the start date.
   */
  monthlyStats?: UsageStats;
  /**
   * Weekly (last 7 days) rolling usage stats of a data asset on the start date.
   */
  weeklyStats?: UsageStats;
}

/**
 * Daily usage stats of a data asset on the start date.
 *
 * Type used to return usage statistics.
 *
 * Monthly (last 30 days) rolling usage stats of a data asset on the start date.
 *
 * Weekly (last 7 days) rolling usage stats of a data asset on the start date.
 */
export interface UsageStats {
  /**
   * Usage count of a data asset on the start date.
   */
  count: number;
  /**
   * Optional daily percentile rank data asset use when relevant.
   */
  percentileRank?: number;
}

/**
 * Votes on the entity.
 *
 * This schema defines the Votes for a Data Asset.
 */
export interface Votes {
  /**
   * List of all the Users who downVoted
   */
  downVoters?: EntityReference[];
  /**
   * Total down-votes the entity has
   */
  downVotes?: number;
  /**
   * List of all the Users who upVoted
   */
  upVoters?: EntityReference[];
  /**
   * Total up-votes the entity has
   */
  upVotes?: number;
}<|MERGE_RESOLUTION|>--- conflicted
+++ resolved
@@ -15,7 +15,6 @@
  * spreadsheet file (Google Sheets, Excel) that contains structured data.
  */
 export interface Worksheet {
-<<<<<<< HEAD
   certification?: AssetCertification;
   /**
    * Change that lead to this version of the entity.
@@ -49,6 +48,10 @@
    * Domains the Worksheet belongs to.
    */
   domains?: EntityReference[];
+  /**
+   * Status of the Worksheet.
+   */
+  entityStatus?: EntityStatus;
   /**
    * Entity extension data with custom attributes added to the entity.
    */
@@ -150,146 +153,6 @@
    * Native worksheet/tab ID
    */
   worksheetId?: string;
-=======
-    certification?: AssetCertification;
-    /**
-     * Change that lead to this version of the entity.
-     */
-    changeDescription?: ChangeDescription;
-    /**
-     * Number of columns in the worksheet
-     */
-    columnCount?: number;
-    /**
-     * Column definitions if structured data
-     */
-    columns?: Column[];
-    /**
-     * List of data products this entity is part of.
-     */
-    dataProducts?: EntityReference[];
-    /**
-     * When `true` indicates the entity has been soft deleted.
-     */
-    deleted?: boolean;
-    /**
-     * Description of the worksheet.
-     */
-    description?: string;
-    /**
-     * Display Name that identifies this worksheet.
-     */
-    displayName?: string;
-    /**
-     * Domains the Worksheet belongs to.
-     */
-    domains?: EntityReference[];
-    /**
-     * Status of the Worksheet.
-     */
-    entityStatus?: EntityStatus;
-    /**
-     * Entity extension data with custom attributes added to the entity.
-     */
-    extension?: any;
-    /**
-     * Followers of this entity.
-     */
-    followers?: EntityReference[];
-    /**
-     * Fully qualified name of the worksheet.
-     */
-    fullyQualifiedName?: string;
-    /**
-     * Link to the resource corresponding to this worksheet.
-     */
-    href?: string;
-    /**
-     * Unique identifier of this worksheet instance.
-     */
-    id: string;
-    /**
-     * Change that lead to this version of the entity.
-     */
-    incrementalChangeDescription?: ChangeDescription;
-    /**
-     * Position/index of the worksheet in the spreadsheet
-     */
-    index?: number;
-    /**
-     * Whether the worksheet is hidden
-     */
-    isHidden?: boolean;
-    /**
-     * Life Cycle of the entity
-     */
-    lifeCycle?: LifeCycle;
-    /**
-     * Name of the worksheet.
-     */
-    name: string;
-    /**
-     * Owners of this worksheet.
-     */
-    owners?: EntityReference[];
-    /**
-     * Number of rows in the worksheet
-     */
-    rowCount?: number;
-    /**
-     * Sample data from the worksheet
-     */
-    sampleData?: TableData;
-    /**
-     * Link to the drive service
-     */
-    service: EntityReference;
-    /**
-     * Type of drive service
-     */
-    serviceType?: DriveServiceType;
-    /**
-     * Source hash of the entity
-     */
-    sourceHash?: string;
-    /**
-     * Link to this worksheet in the source system.
-     */
-    sourceUrl?: string;
-    /**
-     * Reference to the parent File entity (with fileType=Spreadsheet)
-     */
-    spreadsheet: EntityReference;
-    /**
-     * Tags associated with this worksheet.
-     */
-    tags?: TagLabel[];
-    /**
-     * Last update time corresponding to the new version of the entity in Unix epoch time
-     * milliseconds.
-     */
-    updatedAt?: number;
-    /**
-     * User who made the update.
-     */
-    updatedBy?: string;
-    /**
-     * Latest usage information for this worksheet.
-     */
-    usageSummary?: UsageDetails;
-    /**
-     * Metadata version of the entity.
-     */
-    version?: number;
-    /**
-     * Votes on the entity.
-     */
-    votes?: Votes;
-    /**
-     * Native worksheet/tab ID
-     */
-    worksheetId?: string;
->>>>>>> 44a39ed4
 }
 
 /**
@@ -908,11 +771,11 @@
  * catalog.
  */
 export enum EntityStatus {
-    Approved = "Approved",
-    Deprecated = "Deprecated",
-    Draft = "Draft",
-    InReview = "In Review",
-    Rejected = "Rejected",
+  Approved = 'Approved',
+  Deprecated = 'Deprecated',
+  Draft = 'Draft',
+  InReview = 'In Review',
+  Rejected = 'Rejected',
 }
 
 /**
