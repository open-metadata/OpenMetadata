--- conflicted
+++ resolved
@@ -15,7 +15,6 @@
  * tables, views, stored procedures, and other database objects.
  */
 export interface DatabaseSchema {
-<<<<<<< HEAD
   certification?: AssetCertification;
   /**
    * Change that lead to this version of the entity.
@@ -50,6 +49,10 @@
    * the database it belongs to.
    */
   domains?: EntityReference[];
+  /**
+   * Status of the DatabaseSchema.
+   */
+  entityStatus?: EntityStatus;
   /**
    * Entity extension data with custom attributes added to the entity.
    */
@@ -138,134 +141,6 @@
    * Votes on the entity.
    */
   votes?: Votes;
-=======
-    certification?: AssetCertification;
-    /**
-     * Change that lead to this version of the entity.
-     */
-    changeDescription?: ChangeDescription;
-    /**
-     * Reference to Database that contains this table.
-     */
-    database: EntityReference;
-    /**
-     * This schema defines the type for Schema profile config.
-     */
-    databaseSchemaProfilerConfig?: DatabaseSchemaProfilerConfig;
-    /**
-     * List of data products this entity is part of.
-     */
-    dataProducts?: EntityReference[];
-    /**
-     * When `true` indicates the entity has been soft deleted.
-     */
-    deleted?: boolean;
-    /**
-     * Description of the schema instance.
-     */
-    description?: string;
-    /**
-     * Display Name that identifies this schema.
-     */
-    displayName?: string;
-    /**
-     * Domains the Database Schema belongs to. When not set, the Schema inherits the domain from
-     * the database it belongs to.
-     */
-    domains?: EntityReference[];
-    /**
-     * Status of the DatabaseSchema.
-     */
-    entityStatus?: EntityStatus;
-    /**
-     * Entity extension data with custom attributes added to the entity.
-     */
-    extension?: any;
-    /**
-     * Followers of this entity.
-     */
-    followers?: EntityReference[];
-    /**
-     * Name that uniquely identifies a schema in the format
-     * 'ServiceName.DatabaseName.SchemaName'.
-     */
-    fullyQualifiedName?: string;
-    /**
-     * Link to the resource corresponding to this entity.
-     */
-    href?: string;
-    /**
-     * Unique identifier that identifies this schema instance.
-     */
-    id: string;
-    /**
-     * Change that lead to this version of the entity.
-     */
-    incrementalChangeDescription?: ChangeDescription;
-    /**
-     * Life Cycle properties of the entity
-     */
-    lifeCycle?: LifeCycle;
-    /**
-     * Name that identifies the schema.
-     */
-    name: string;
-    /**
-     * Owner of this schema.
-     */
-    owners?: EntityReference[];
-    /**
-     * Retention period of the data in the database schema. Period is expressed as duration in
-     * ISO 8601 format in UTC. Example - `P23DT23H`. When not set, the retention period is
-     * inherited from the parent database, if it exists.
-     */
-    retentionPeriod?: string;
-    /**
-     * Link to the database cluster/service where this schema is hosted in.
-     */
-    service: EntityReference;
-    /**
-     * Service type where this schema is hosted in.
-     */
-    serviceType?: DatabaseServiceType;
-    /**
-     * Source hash of the entity
-     */
-    sourceHash?: string;
-    /**
-     * Source URL of database schema.
-     */
-    sourceUrl?: string;
-    /**
-     * References to tables in the schema.
-     */
-    tables?: EntityReference[];
-    /**
-     * Tags for this Database Schema Service.
-     */
-    tags?: TagLabel[];
-    /**
-     * Last update time corresponding to the new version of the entity in Unix epoch time
-     * milliseconds.
-     */
-    updatedAt?: number;
-    /**
-     * User who made the update.
-     */
-    updatedBy?: string;
-    /**
-     * Latest usage information for this database.
-     */
-    usageSummary?: UsageDetails;
-    /**
-     * Metadata version of the entity.
-     */
-    version?: number;
-    /**
-     * Votes on the entity.
-     */
-    votes?: Votes;
->>>>>>> 44a39ed4
 }
 
 /**
@@ -621,11 +496,11 @@
  * catalog.
  */
 export enum EntityStatus {
-    Approved = "Approved",
-    Deprecated = "Deprecated",
-    Draft = "Draft",
-    InReview = "In Review",
-    Rejected = "Rejected",
+  Approved = 'Approved',
+  Deprecated = 'Deprecated',
+  Draft = 'Draft',
+  InReview = 'In Review',
+  Rejected = 'Rejected',
 }
 
 /**
