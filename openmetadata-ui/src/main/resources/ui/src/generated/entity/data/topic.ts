/*
 *  Copyright 2025 Collate.
 *  Licensed under the Apache License, Version 2.0 (the "License");
 *  you may not use this file except in compliance with the License.
 *  You may obtain a copy of the License at
 *  http://www.apache.org/licenses/LICENSE-2.0
 *  Unless required by applicable law or agreed to in writing, software
 *  distributed under the License is distributed on an "AS IS" BASIS,
 *  WITHOUT WARRANTIES OR CONDITIONS OF ANY KIND, either express or implied.
 *  See the License for the specific language governing permissions and
 *  limitations under the License.
 */
/**
 * A `Topic` is a feed or an event stream in a `Messaging Service` into which publishers
 * publish messages and consumed by consumers.
 */
export interface Topic {
<<<<<<< HEAD
  certification?: AssetCertification;
  /**
   * Change that lead to this version of the entity.
   */
  changeDescription?: ChangeDescription;
  /**
   * Topic clean up policies. For Kafka - `cleanup.policy` configuration.
   */
  cleanupPolicies?: CleanupPolicy[];
  /**
   * List of data products this entity is part of.
   */
  dataProducts?: EntityReference[];
  /**
   * When `true` indicates the entity has been soft deleted.
   */
  deleted?: boolean;
  /**
   * Description of the topic instance.
   */
  description?: string;
  /**
   * Display Name that identifies this topic. It could be title or label from the source
   * services.
   */
  displayName?: string;
  /**
   * Domains the Topic belongs to. When not set, the Topic inherits the domain from the
   * messaging service it belongs to.
   */
  domains?: EntityReference[];
  /**
   * Entity extension data with custom attributes added to the entity.
   */
  extension?: any;
  /**
   * Followers of this table.
   */
  followers?: EntityReference[];
  /**
   * Name that uniquely identifies a topic in the format 'messagingServiceName.topicName'.
   */
  fullyQualifiedName?: string;
  /**
   * Link to the resource corresponding to this entity.
   */
  href?: string;
  /**
   * Unique identifier that identifies this topic instance.
   */
  id: string;
  /**
   * Change that lead to this version of the entity.
   */
  incrementalChangeDescription?: ChangeDescription;
  /**
   * Life Cycle properties of the entity
   */
  lifeCycle?: LifeCycle;
  /**
   * Maximum message size in bytes. For Kafka - `max.message.bytes` configuration.
   */
  maximumMessageSize?: number;
  messageSchema?: MessageSchemaObject;
  /**
   * Minimum number replicas in sync to control durability. For Kafka - `min.insync.replicas`
   * configuration.
   */
  minimumInSyncReplicas?: number;
  /**
   * Name that identifies the topic.
   */
  name: string;
  /**
   * Owners of this topic.
   */
  owners?: EntityReference[];
  /**
   * Number of partitions into which the topic is divided.
   */
  partitions: number;
  /**
   * Replication Factor in integer (more than 1).
   */
  replicationFactor?: number;
  /**
   * Maximum size of a partition in bytes before old data is discarded. For Kafka -
   * `retention.bytes` configuration.
   */
  retentionSize?: number;
  /**
   * Retention time in milliseconds. For Kafka - `retention.ms` configuration.
   */
  retentionTime?: number;
  /**
   * Sample data for a topic.
   */
  sampleData?: TopicSampleData;
  /**
   * Link to the messaging cluster/service where this topic is hosted in.
   */
  service: EntityReference;
  /**
   * Service type where this topic is hosted in.
   */
  serviceType?: MessagingServiceType;
  /**
   * Source hash of the entity
   */
  sourceHash?: string;
  /**
   * Source URL of topic.
   */
  sourceUrl?: string;
  /**
   * Tags for this table.
   */
  tags?: TagLabel[];
  /**
   * Contains key/value pair of topic configuration.
   */
  topicConfig?: { [key: string]: any };
  /**
   * Last update time corresponding to the new version of the entity in Unix epoch time
   * milliseconds.
   */
  updatedAt?: number;
  /**
   * User who made the update.
   */
  updatedBy?: string;
  /**
   * Metadata version of the entity.
   */
  version?: number;
  /**
   * Votes on the entity.
   */
  votes?: Votes;
=======
    certification?: AssetCertification;
    /**
     * Change that lead to this version of the entity.
     */
    changeDescription?: ChangeDescription;
    /**
     * Topic clean up policies. For Kafka - `cleanup.policy` configuration.
     */
    cleanupPolicies?: CleanupPolicy[];
    /**
     * List of data products this entity is part of.
     */
    dataProducts?: EntityReference[];
    /**
     * When `true` indicates the entity has been soft deleted.
     */
    deleted?: boolean;
    /**
     * Description of the topic instance.
     */
    description?: string;
    /**
     * Display Name that identifies this topic. It could be title or label from the source
     * services.
     */
    displayName?: string;
    /**
     * Domains the Topic belongs to. When not set, the Topic inherits the domain from the
     * messaging service it belongs to.
     */
    domains?: EntityReference[];
    /**
     * Status of the Topic.
     */
    entityStatus?: EntityStatus;
    /**
     * Entity extension data with custom attributes added to the entity.
     */
    extension?: any;
    /**
     * Followers of this table.
     */
    followers?: EntityReference[];
    /**
     * Name that uniquely identifies a topic in the format 'messagingServiceName.topicName'.
     */
    fullyQualifiedName?: string;
    /**
     * Link to the resource corresponding to this entity.
     */
    href?: string;
    /**
     * Unique identifier that identifies this topic instance.
     */
    id: string;
    /**
     * Change that lead to this version of the entity.
     */
    incrementalChangeDescription?: ChangeDescription;
    /**
     * Life Cycle properties of the entity
     */
    lifeCycle?: LifeCycle;
    /**
     * Maximum message size in bytes. For Kafka - `max.message.bytes` configuration.
     */
    maximumMessageSize?: number;
    messageSchema?:      MessageSchemaObject;
    /**
     * Minimum number replicas in sync to control durability. For Kafka - `min.insync.replicas`
     * configuration.
     */
    minimumInSyncReplicas?: number;
    /**
     * Name that identifies the topic.
     */
    name: string;
    /**
     * Owners of this topic.
     */
    owners?: EntityReference[];
    /**
     * Number of partitions into which the topic is divided.
     */
    partitions: number;
    /**
     * Replication Factor in integer (more than 1).
     */
    replicationFactor?: number;
    /**
     * Maximum size of a partition in bytes before old data is discarded. For Kafka -
     * `retention.bytes` configuration.
     */
    retentionSize?: number;
    /**
     * Retention time in milliseconds. For Kafka - `retention.ms` configuration.
     */
    retentionTime?: number;
    /**
     * Sample data for a topic.
     */
    sampleData?: TopicSampleData;
    /**
     * Link to the messaging cluster/service where this topic is hosted in.
     */
    service: EntityReference;
    /**
     * Service type where this topic is hosted in.
     */
    serviceType?: MessagingServiceType;
    /**
     * Source hash of the entity
     */
    sourceHash?: string;
    /**
     * Source URL of topic.
     */
    sourceUrl?: string;
    /**
     * Tags for this table.
     */
    tags?: TagLabel[];
    /**
     * Contains key/value pair of topic configuration.
     */
    topicConfig?: { [key: string]: any };
    /**
     * Last update time corresponding to the new version of the entity in Unix epoch time
     * milliseconds.
     */
    updatedAt?: number;
    /**
     * User who made the update.
     */
    updatedBy?: string;
    /**
     * Metadata version of the entity.
     */
    version?: number;
    /**
     * Votes on the entity.
     */
    votes?: Votes;
>>>>>>> 44a39ed4
}

/**
 * Defines the Asset Certification schema.
 */
export interface AssetCertification {
  /**
   * The date when the certification was applied.
   */
  appliedDate: number;
  /**
   * The date when the certification expires.
   */
  expiryDate: number;
  tagLabel: TagLabel;
}

/**
 * This schema defines the type for labeling an entity with a Tag.
 */
export interface TagLabel {
  /**
   * Description for the tag label.
   */
  description?: string;
  /**
   * Display Name that identifies this tag.
   */
  displayName?: string;
  /**
   * Link to the tag resource.
   */
  href?: string;
  /**
   * Label type describes how a tag label was applied. 'Manual' indicates the tag label was
   * applied by a person. 'Derived' indicates a tag label was derived using the associated tag
   * relationship (see Classification.json for more details). 'Propagated` indicates a tag
   * label was propagated from upstream based on lineage. 'Automated' is used when a tool was
   * used to determine the tag label.
   */
  labelType: LabelType;
  /**
   * Name of the tag or glossary term.
   */
  name?: string;
  /**
   * Label is from Tags or Glossary.
   */
  source: TagSource;
  /**
   * 'Suggested' state is used when a tag label is suggested by users or tools. Owner of the
   * entity must confirm the suggested labels before it is marked as 'Confirmed'.
   */
  state: State;
  style?: Style;
  tagFQN: string;
}

/**
 * Label type describes how a tag label was applied. 'Manual' indicates the tag label was
 * applied by a person. 'Derived' indicates a tag label was derived using the associated tag
 * relationship (see Classification.json for more details). 'Propagated` indicates a tag
 * label was propagated from upstream based on lineage. 'Automated' is used when a tool was
 * used to determine the tag label.
 */
export enum LabelType {
  Automated = 'Automated',
  Derived = 'Derived',
  Generated = 'Generated',
  Manual = 'Manual',
  Propagated = 'Propagated',
}

/**
 * Label is from Tags or Glossary.
 */
export enum TagSource {
  Classification = 'Classification',
  Glossary = 'Glossary',
}

/**
 * 'Suggested' state is used when a tag label is suggested by users or tools. Owner of the
 * entity must confirm the suggested labels before it is marked as 'Confirmed'.
 */
export enum State {
  Confirmed = 'Confirmed',
  Suggested = 'Suggested',
}

/**
 * UI Style is used to associate a color code and/or icon to entity to customize the look of
 * that entity in UI.
 */
export interface Style {
  /**
   * Hex Color Code to mark an entity such as GlossaryTerm, Tag, Domain or Data Product.
   */
  color?: string;
  /**
   * An icon to associate with GlossaryTerm, Tag, Domain or Data Product.
   */
  iconURL?: string;
}

/**
 * Change that lead to this version of the entity.
 *
 * Description of the change.
 */
export interface ChangeDescription {
  changeSummary?: { [key: string]: ChangeSummary };
  /**
   * Names of fields added during the version changes.
   */
  fieldsAdded?: FieldChange[];
  /**
   * Fields deleted during the version changes with old value before deleted.
   */
  fieldsDeleted?: FieldChange[];
  /**
   * Fields modified during the version changes with old and new values.
   */
  fieldsUpdated?: FieldChange[];
  /**
   * When a change did not result in change, this could be same as the current version.
   */
  previousVersion?: number;
}

export interface ChangeSummary {
  changedAt?: number;
  /**
   * Name of the user or bot who made this change
   */
  changedBy?: string;
  changeSource?: ChangeSource;
  [property: string]: any;
}

/**
 * The source of the change. This will change based on the context of the change (example:
 * manual vs programmatic)
 */
export enum ChangeSource {
  Automated = 'Automated',
  Derived = 'Derived',
  Ingested = 'Ingested',
  Manual = 'Manual',
  Propagated = 'Propagated',
  Suggested = 'Suggested',
}

export interface FieldChange {
  /**
   * Name of the entity field that changed.
   */
  name?: string;
  /**
   * New value of the field. Note that this is a JSON string and use the corresponding field
   * type to deserialize it.
   */
  newValue?: any;
  /**
   * Previous value of the field. Note that this is a JSON string and use the corresponding
   * field type to deserialize it.
   */
  oldValue?: any;
}

/**
 * Topic clean up policy. For Kafka - `cleanup.policy` configuration.
 */
export enum CleanupPolicy {
  Compact = 'compact',
  Delete = 'delete',
}

/**
 * List of data products this entity is part of.
 *
 * This schema defines the EntityReferenceList type used for referencing an entity.
 * EntityReference is used for capturing relationships from one entity to another. For
 * example, a table has an attribute called database of type EntityReference that captures
 * the relationship of a table `belongs to a` database.
 *
 * This schema defines the EntityReference type used for referencing an entity.
 * EntityReference is used for capturing relationships from one entity to another. For
 * example, a table has an attribute called database of type EntityReference that captures
 * the relationship of a table `belongs to a` database.
 *
 * User, Pipeline, Query that created,updated or accessed the data asset
 *
 * Link to the messaging cluster/service where this topic is hosted in.
 */
export interface EntityReference {
  /**
   * If true the entity referred to has been soft-deleted.
   */
  deleted?: boolean;
  /**
   * Optional description of entity.
   */
  description?: string;
  /**
   * Display Name that identifies this entity.
   */
  displayName?: string;
  /**
   * Fully qualified name of the entity instance. For entities such as tables, databases
   * fullyQualifiedName is returned in this field. For entities that don't have name hierarchy
   * such as `user` and `team` this will be same as the `name` field.
   */
  fullyQualifiedName?: string;
  /**
   * Link to the entity resource.
   */
  href?: string;
  /**
   * Unique identifier that identifies an entity instance.
   */
  id: string;
  /**
   * If true the relationship indicated by this entity reference is inherited from the parent
   * entity.
   */
  inherited?: boolean;
  /**
   * Name of the entity instance.
   */
  name?: string;
  /**
   * Entity type/class name - Examples: `database`, `table`, `metrics`, `databaseService`,
   * `dashboardService`...
   */
  type: string;
}

/**
 * Status of the Topic.
 *
 * Status of an entity. It is used for governance and is applied to all the entities in the
 * catalog.
 */
export enum EntityStatus {
    Approved = "Approved",
    Deprecated = "Deprecated",
    Draft = "Draft",
    InReview = "In Review",
    Rejected = "Rejected",
}

/**
 * Life Cycle properties of the entity
 *
 * This schema defines Life Cycle Properties.
 */
export interface LifeCycle {
  /**
   * Access Details about accessed aspect of the data asset
   */
  accessed?: AccessDetails;
  /**
   * Access Details about created aspect of the data asset
   */
  created?: AccessDetails;
  /**
   * Access Details about updated aspect of the data asset
   */
  updated?: AccessDetails;
}

/**
 * Access Details about accessed aspect of the data asset
 *
 * Access details of an entity
 *
 * Access Details about created aspect of the data asset
 *
 * Access Details about updated aspect of the data asset
 */
export interface AccessDetails {
  /**
   * User, Pipeline, Query that created,updated or accessed the data asset
   */
  accessedBy?: EntityReference;
  /**
   * Any process that accessed the data asset that is not captured in OpenMetadata.
   */
  accessedByAProcess?: string;
  /**
   * Timestamp of data asset accessed for creation, update, read.
   */
  timestamp: number;
}

/**
 * This schema defines the Topic entity. A topic is a feed into which message are published
 * to by publishers and read from by consumers in a messaging service.
 */
export interface MessageSchemaObject {
  /**
   * Columns in this schema.
   */
  schemaFields?: Field[];
  /**
   * Schema used for message serialization. Optional as some topics may not have associated
   * schemas.
   */
  schemaText?: string;
  /**
   * Schema used for message serialization.
   */
  schemaType?: SchemaType;
  [property: string]: any;
}

/**
 * This schema defines the nested object to capture protobuf/avro/jsonschema of topic's
 * schema.
 */
export interface Field {
  /**
   * Child fields if dataType or arrayDataType is `map`, `record`, `message`
   */
  children?: Field[];
  /**
   * Data type of the field (int, date etc.).
   */
  dataType: DataTypeTopic;
  /**
   * Display name used for dataType. This is useful for complex types, such as `array<int>`,
   * `map<int,string>`, `struct<>`, and union types.
   */
  dataTypeDisplay?: string;
  /**
   * Description of the column.
   */
  description?: string;
  /**
   * Display Name that identifies this field name.
   */
  displayName?: string;
  fullyQualifiedName?: string;
  name: string;
  /**
   * Tags associated with the column.
   */
  tags?: TagLabel[];
}

/**
 * Data type of the field (int, date etc.).
 *
 * This enum defines the type of data defined in schema.
 */
export enum DataTypeTopic {
  Array = 'ARRAY',
  Boolean = 'BOOLEAN',
  Bytes = 'BYTES',
  Date = 'DATE',
  Double = 'DOUBLE',
  Enum = 'ENUM',
  Error = 'ERROR',
  Fixed = 'FIXED',
  Float = 'FLOAT',
  Int = 'INT',
  Long = 'LONG',
  Map = 'MAP',
  Null = 'NULL',
  Record = 'RECORD',
  String = 'STRING',
  Time = 'TIME',
  Timestamp = 'TIMESTAMP',
  Timestampz = 'TIMESTAMPZ',
  Union = 'UNION',
  Unknown = 'UNKNOWN',
}

/**
 * Schema used for message serialization.
 *
 * Schema type used for the message.
 */
export enum SchemaType {
  Avro = 'Avro',
  JSON = 'JSON',
  None = 'None',
  Other = 'Other',
  Protobuf = 'Protobuf',
}

/**
 * Sample data for a topic.
 *
 * This schema defines the type to capture sample data for a topic.
 */
export interface TopicSampleData {
  /**
   * List of local sample messages for a topic.
   */
  messages?: string[];
}

/**
 * Service type where this topic is hosted in.
 *
 * Type of messaging service - Kafka or Pulsar.
 */
export enum MessagingServiceType {
  CustomMessaging = 'CustomMessaging',
  Kafka = 'Kafka',
  Kinesis = 'Kinesis',
  Redpanda = 'Redpanda',
}

/**
 * Votes on the entity.
 *
 * This schema defines the Votes for a Data Asset.
 */
export interface Votes {
  /**
   * List of all the Users who downVoted
   */
  downVoters?: EntityReference[];
  /**
   * Total down-votes the entity has
   */
  downVotes?: number;
  /**
   * List of all the Users who upVoted
   */
  upVoters?: EntityReference[];
  /**
   * Total up-votes the entity has
   */
  upVotes?: number;
}<|MERGE_RESOLUTION|>--- conflicted
+++ resolved
@@ -15,7 +15,6 @@
  * publish messages and consumed by consumers.
  */
 export interface Topic {
-<<<<<<< HEAD
   certification?: AssetCertification;
   /**
    * Change that lead to this version of the entity.
@@ -48,6 +47,10 @@
    */
   domains?: EntityReference[];
   /**
+   * Status of the Topic.
+   */
+  entityStatus?: EntityStatus;
+  /**
    * Entity extension data with custom attributes added to the entity.
    */
   extension?: any;
@@ -155,151 +158,6 @@
    * Votes on the entity.
    */
   votes?: Votes;
-=======
-    certification?: AssetCertification;
-    /**
-     * Change that lead to this version of the entity.
-     */
-    changeDescription?: ChangeDescription;
-    /**
-     * Topic clean up policies. For Kafka - `cleanup.policy` configuration.
-     */
-    cleanupPolicies?: CleanupPolicy[];
-    /**
-     * List of data products this entity is part of.
-     */
-    dataProducts?: EntityReference[];
-    /**
-     * When `true` indicates the entity has been soft deleted.
-     */
-    deleted?: boolean;
-    /**
-     * Description of the topic instance.
-     */
-    description?: string;
-    /**
-     * Display Name that identifies this topic. It could be title or label from the source
-     * services.
-     */
-    displayName?: string;
-    /**
-     * Domains the Topic belongs to. When not set, the Topic inherits the domain from the
-     * messaging service it belongs to.
-     */
-    domains?: EntityReference[];
-    /**
-     * Status of the Topic.
-     */
-    entityStatus?: EntityStatus;
-    /**
-     * Entity extension data with custom attributes added to the entity.
-     */
-    extension?: any;
-    /**
-     * Followers of this table.
-     */
-    followers?: EntityReference[];
-    /**
-     * Name that uniquely identifies a topic in the format 'messagingServiceName.topicName'.
-     */
-    fullyQualifiedName?: string;
-    /**
-     * Link to the resource corresponding to this entity.
-     */
-    href?: string;
-    /**
-     * Unique identifier that identifies this topic instance.
-     */
-    id: string;
-    /**
-     * Change that lead to this version of the entity.
-     */
-    incrementalChangeDescription?: ChangeDescription;
-    /**
-     * Life Cycle properties of the entity
-     */
-    lifeCycle?: LifeCycle;
-    /**
-     * Maximum message size in bytes. For Kafka - `max.message.bytes` configuration.
-     */
-    maximumMessageSize?: number;
-    messageSchema?:      MessageSchemaObject;
-    /**
-     * Minimum number replicas in sync to control durability. For Kafka - `min.insync.replicas`
-     * configuration.
-     */
-    minimumInSyncReplicas?: number;
-    /**
-     * Name that identifies the topic.
-     */
-    name: string;
-    /**
-     * Owners of this topic.
-     */
-    owners?: EntityReference[];
-    /**
-     * Number of partitions into which the topic is divided.
-     */
-    partitions: number;
-    /**
-     * Replication Factor in integer (more than 1).
-     */
-    replicationFactor?: number;
-    /**
-     * Maximum size of a partition in bytes before old data is discarded. For Kafka -
-     * `retention.bytes` configuration.
-     */
-    retentionSize?: number;
-    /**
-     * Retention time in milliseconds. For Kafka - `retention.ms` configuration.
-     */
-    retentionTime?: number;
-    /**
-     * Sample data for a topic.
-     */
-    sampleData?: TopicSampleData;
-    /**
-     * Link to the messaging cluster/service where this topic is hosted in.
-     */
-    service: EntityReference;
-    /**
-     * Service type where this topic is hosted in.
-     */
-    serviceType?: MessagingServiceType;
-    /**
-     * Source hash of the entity
-     */
-    sourceHash?: string;
-    /**
-     * Source URL of topic.
-     */
-    sourceUrl?: string;
-    /**
-     * Tags for this table.
-     */
-    tags?: TagLabel[];
-    /**
-     * Contains key/value pair of topic configuration.
-     */
-    topicConfig?: { [key: string]: any };
-    /**
-     * Last update time corresponding to the new version of the entity in Unix epoch time
-     * milliseconds.
-     */
-    updatedAt?: number;
-    /**
-     * User who made the update.
-     */
-    updatedBy?: string;
-    /**
-     * Metadata version of the entity.
-     */
-    version?: number;
-    /**
-     * Votes on the entity.
-     */
-    votes?: Votes;
->>>>>>> 44a39ed4
 }
 
 /**
@@ -545,11 +403,11 @@
  * catalog.
  */
 export enum EntityStatus {
-    Approved = "Approved",
-    Deprecated = "Deprecated",
-    Draft = "Draft",
-    InReview = "In Review",
-    Rejected = "Rejected",
+  Approved = 'Approved',
+  Deprecated = 'Deprecated',
+  Draft = 'Draft',
+  InReview = 'In Review',
+  Rejected = 'Rejected',
 }
 
 /**
