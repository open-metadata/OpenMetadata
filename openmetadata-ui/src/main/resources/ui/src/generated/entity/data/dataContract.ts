--- conflicted
+++ resolved
@@ -14,7 +14,6 @@
  * A `DataContract` entity defines the schema and quality guarantees for a data asset.
  */
 export interface DataContract {
-<<<<<<< HEAD
   /**
    * Change that led to this version of the entity.
    */
@@ -48,6 +47,10 @@
    */
   entity: EntityReference;
   /**
+   * Approval status of the data contract.
+   */
+  entityStatus?: EntityStatus;
+  /**
    * Entity extension data with custom attributes added to the entity.
    */
   extension?: any;
@@ -99,7 +102,6 @@
    * Source URL of the data contract.
    */
   sourceUrl?: string;
-  status?: ContractStatus;
   /**
    * Reference to the test suite that contains tests related to this data contract.
    */
@@ -117,113 +119,6 @@
    * Metadata version of the entity.
    */
   version?: number;
-=======
-    /**
-     * Change that led to this version of the entity.
-     */
-    changeDescription?: ChangeDescription;
-    /**
-     * History of updates to the data contract.
-     */
-    contractUpdates?: ContractUpdate[];
-    /**
-     * When `true` indicates the entity has been soft deleted.
-     */
-    deleted?: boolean;
-    /**
-     * Description of the data contract.
-     */
-    description?: string;
-    /**
-     * Display name of the data contract.
-     */
-    displayName?: string;
-    /**
-     * Date from which this data contract is effective.
-     */
-    effectiveFrom?: Date;
-    /**
-     * Date until which this data contract is effective.
-     */
-    effectiveUntil?: Date;
-    /**
-     * Reference to the data entity (table, topic, etc.) this contract applies to.
-     */
-    entity: EntityReference;
-    /**
-     * Approval status of the data contract.
-     */
-    entityStatus?: EntityStatus;
-    /**
-     * Entity extension data with custom attributes added to the entity.
-     */
-    extension?: any;
-    /**
-     * Fully qualified name of the data contract.
-     */
-    fullyQualifiedName?: string;
-    /**
-     * Link to this data contract resource.
-     */
-    href?: string;
-    /**
-     * Unique identifier of this data contract instance.
-     */
-    id: string;
-    /**
-     * Incremental change description of the entity.
-     */
-    incrementalChangeDescription?: ChangeDescription;
-    /**
-     * Latest validation result for this data contract.
-     */
-    latestResult?: LatestResult;
-    /**
-     * Name of the data contract.
-     */
-    name: string;
-    /**
-     * Owners of this data contract.
-     */
-    owners?: EntityReference[];
-    /**
-     * Quality expectations defined in the data contract.
-     */
-    qualityExpectations?: EntityReference[];
-    /**
-     * User references of the reviewers for this data contract.
-     */
-    reviewers?: EntityReference[];
-    /**
-     * Schema definition for the data contract.
-     */
-    schema?: Column[];
-    /**
-     * Semantics rules defined in the data contract.
-     */
-    semantics?: SemanticsRule[];
-    /**
-     * Source URL of the data contract.
-     */
-    sourceUrl?: string;
-    /**
-     * Reference to the test suite that contains tests related to this data contract.
-     */
-    testSuite?: EntityReference;
-    /**
-     * Last update time corresponding to the new version of the entity in Unix epoch time
-     * milliseconds.
-     */
-    updatedAt?: number;
-    /**
-     * User who made the update.
-     */
-    updatedBy?: string;
-    /**
-     * Metadata version of the entity.
-     */
-    version?: number;
->>>>>>> 44a39ed4
 }
 
 /**
@@ -382,11 +277,11 @@
  * catalog.
  */
 export enum EntityStatus {
-    Approved = "Approved",
-    Deprecated = "Deprecated",
-    Draft = "Draft",
-    InReview = "In Review",
-    Rejected = "Rejected",
+  Approved = 'Approved',
+  Deprecated = 'Deprecated',
+  Draft = 'Draft',
+  InReview = 'In Review',
+  Rejected = 'Rejected',
 }
 
 /**
@@ -920,22 +815,7 @@
  * `automation` provider type. These entities can be deleted by the user.
  */
 export enum ProviderType {
-<<<<<<< HEAD
   Automation = 'automation',
   System = 'system',
   User = 'user',
-}
-
-/**
- * Status of the data contract.
- */
-export enum ContractStatus {
-  Active = 'Active',
-  Deprecated = 'Deprecated',
-  Draft = 'Draft',
-=======
-    Automation = "automation",
-    System = "system",
-    User = "user",
->>>>>>> 44a39ed4
 }