--- conflicted
+++ resolved
@@ -15,7 +15,6 @@
  * is a collection of schemas.
  */
 export interface Database {
-<<<<<<< HEAD
   certification?: AssetCertification;
   /**
    * Change that lead to this version of the entity.
@@ -57,6 +56,10 @@
    */
   domains?: EntityReference[];
   /**
+   * Status of the Database.
+   */
+  entityStatus?: EntityStatus;
+  /**
    * Entity extension data with custom attributes added to the entity.
    */
   extension?: any;
@@ -142,138 +145,6 @@
    * Votes on the entity.
    */
   votes?: Votes;
-=======
-    certification?: AssetCertification;
-    /**
-     * Change that lead to this version of the entity.
-     */
-    changeDescription?: ChangeDescription;
-    /**
-     * This schema defines the type for Database profile config.
-     */
-    databaseProfilerConfig?: DatabaseProfilerConfig;
-    /**
-     * References to schemas in the database.
-     */
-    databaseSchemas?: EntityReference[];
-    /**
-     * List of data products this entity is part of.
-     */
-    dataProducts?: EntityReference[];
-    /**
-     * Some databases don't support a database/catalog in the hierarchy and use default
-     * database. For example, `MySql`. For such databases, set this flag to true to indicate
-     * that this is a default database.
-     */
-    default?: boolean;
-    /**
-     * When `true` indicates the entity has been soft deleted.
-     */
-    deleted?: boolean;
-    /**
-     * Description of the database instance.
-     */
-    description?: string;
-    /**
-     * Display Name that identifies this database.
-     */
-    displayName?: string;
-    /**
-     * Domains the Database belongs to. When not set, the Database inherits the domain from the
-     * database service it belongs to.
-     */
-    domains?: EntityReference[];
-    /**
-     * Status of the Database.
-     */
-    entityStatus?: EntityStatus;
-    /**
-     * Entity extension data with custom attributes added to the entity.
-     */
-    extension?: any;
-    /**
-     * Followers of this entity.
-     */
-    followers?: EntityReference[];
-    /**
-     * Name that uniquely identifies a database in the format 'ServiceName.DatabaseName'.
-     */
-    fullyQualifiedName?: string;
-    /**
-     * Link to the resource corresponding to this entity.
-     */
-    href?: string;
-    /**
-     * Unique identifier that identifies this database instance.
-     */
-    id: string;
-    /**
-     * Change that lead to this version of the entity.
-     */
-    incrementalChangeDescription?: ChangeDescription;
-    /**
-     * Life Cycle properties of the entity
-     */
-    lifeCycle?: LifeCycle;
-    /**
-     * Reference to the Location that contains this database.
-     */
-    location?: EntityReference;
-    /**
-     * Name that identifies the database.
-     */
-    name: string;
-    /**
-     * Owners of this database.
-     */
-    owners?: EntityReference[];
-    /**
-     * Retention period of the data in the database. Period is expressed as duration in ISO 8601
-     * format in UTC. Example - `P23DT23H`.
-     */
-    retentionPeriod?: string;
-    /**
-     * Link to the database cluster/service where this database is hosted in.
-     */
-    service: EntityReference;
-    /**
-     * Service type where this database is hosted in.
-     */
-    serviceType?: DatabaseServiceType;
-    /**
-     * Source hash of the entity
-     */
-    sourceHash?: string;
-    /**
-     * Source URL of database.
-     */
-    sourceUrl?: string;
-    /**
-     * Tags for this Database.
-     */
-    tags?: TagLabel[];
-    /**
-     * Last update time corresponding to the new version of the entity in Unix epoch time
-     * milliseconds.
-     */
-    updatedAt?: number;
-    /**
-     * User who made the update.
-     */
-    updatedBy?: string;
-    /**
-     * Latest usage information for this database.
-     */
-    usageSummary?: UsageDetails;
-    /**
-     * Metadata version of the entity.
-     */
-    version?: number;
-    /**
-     * Votes on the entity.
-     */
-    votes?: Votes;
->>>>>>> 44a39ed4
 }
 
 /**
@@ -629,11 +500,11 @@
  * catalog.
  */
 export enum EntityStatus {
-    Approved = "Approved",
-    Deprecated = "Deprecated",
-    Draft = "Draft",
-    InReview = "In Review",
-    Rejected = "Rejected",
+  Approved = 'Approved',
+  Deprecated = 'Deprecated',
+  Draft = 'Draft',
+  InReview = 'In Review',
+  Rejected = 'Rejected',
 }
 
 /**
