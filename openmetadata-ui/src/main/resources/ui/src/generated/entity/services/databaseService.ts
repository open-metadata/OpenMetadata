/*
 *  Copyright 2025 Collate.
 *  Licensed under the Apache License, Version 2.0 (the "License");
 *  you may not use this file except in compliance with the License.
 *  You may obtain a copy of the License at
 *  http://www.apache.org/licenses/LICENSE-2.0
 *  Unless required by applicable law or agreed to in writing, software
 *  distributed under the License is distributed on an "AS IS" BASIS,
 *  WITHOUT WARRANTIES OR CONDITIONS OF ANY KIND, either express or implied.
 *  See the License for the specific language governing permissions and
 *  limitations under the License.
 */
/**
 * This schema defines the `Database Service` is a service such as MySQL, BigQuery,
 * Redshift, Postgres, or Snowflake. Alternative terms such as Database Cluster, Database
 * Server instance are also used for database service.
 */
export interface DatabaseService {
  /**
   * Change that lead to this version of the entity.
   */
  changeDescription?: ChangeDescription;
  connection?: DatabaseConnection;
  /**
   * List of data products this entity is part of.
   */
  dataProducts?: EntityReference[];
  /**
   * When `true` indicates the entity has been soft deleted.
   */
  deleted?: boolean;
  /**
   * Description of a database service instance.
   */
  description?: string;
  /**
   * Display Name that identifies this database service.
   */
  displayName?: string;
  /**
   * Domains the Database service belongs to.
   */
  domains?: EntityReference[];
  /**
   * Followers of this entity.
   */
  followers?: EntityReference[];
  /**
   * FullyQualifiedName same as `name`.
   */
  fullyQualifiedName?: string;
  /**
   * Link to the resource corresponding to this database service.
   */
  href?: string;
  /**
   * Unique identifier of this database service instance.
   */
  id: string;
  /**
   * Change that lead to this version of the entity.
   */
  incrementalChangeDescription?: ChangeDescription;
  /**
   * The ingestion agent responsible for executing the ingestion pipeline.
   */
  ingestionRunner?: EntityReference;
  /**
   * Name that identifies this database service.
   */
  name: string;
  /**
   * Owners of this database service.
   */
  owners?: EntityReference[];
  /**
   * References to pipelines deployed for this database service to extract metadata, usage,
   * lineage etc..
   */
  pipelines?: EntityReference[];
  /**
   * Type of database service such as MySQL, BigQuery, Snowflake, Redshift, Postgres...
   */
  serviceType: DatabaseServiceType;
  /**
   * Tags for this Database Service.
   */
  tags?: TagLabel[];
  /**
   * Last test connection results for this service
   */
  testConnectionResult?: TestConnectionResult;
  /**
   * Last update time corresponding to the new version of the entity in Unix epoch time
   * milliseconds.
   */
  updatedAt?: number;
  /**
   * User who made the update.
   */
  updatedBy?: string;
  /**
   * Metadata version of the entity.
   */
  version?: number;
}

/**
 * Change that lead to this version of the entity.
 *
 * Description of the change.
 */
export interface ChangeDescription {
  changeSummary?: { [key: string]: ChangeSummary };
  /**
   * Names of fields added during the version changes.
   */
  fieldsAdded?: FieldChange[];
  /**
   * Fields deleted during the version changes with old value before deleted.
   */
  fieldsDeleted?: FieldChange[];
  /**
   * Fields modified during the version changes with old and new values.
   */
  fieldsUpdated?: FieldChange[];
  /**
   * When a change did not result in change, this could be same as the current version.
   */
  previousVersion?: number;
}

export interface ChangeSummary {
  changedAt?: number;
  /**
   * Name of the user or bot who made this change
   */
  changedBy?: string;
  changeSource?: ChangeSource;
  [property: string]: any;
}

/**
 * The source of the change. This will change based on the context of the change (example:
 * manual vs programmatic)
 */
export enum ChangeSource {
  Automated = 'Automated',
  Derived = 'Derived',
  Ingested = 'Ingested',
  Manual = 'Manual',
  Propagated = 'Propagated',
  Suggested = 'Suggested',
}

export interface FieldChange {
  /**
   * Name of the entity field that changed.
   */
  name?: string;
  /**
   * New value of the field. Note that this is a JSON string and use the corresponding field
   * type to deserialize it.
   */
  newValue?: any;
  /**
   * Previous value of the field. Note that this is a JSON string and use the corresponding
   * field type to deserialize it.
   */
  oldValue?: any;
}

/**
 * Database Connection.
 */
export interface DatabaseConnection {
  config?: ConfigObject;
}

/**
 * Google BigQuery Connection Config
 *
 * Google BigTable Connection Config
 *
 * AWS Athena Connection Config
 *
 * Azure SQL Connection Config
 *
 * Clickhouse Connection Config
 *
 * Databricks Connection Config
 *
 * Db2 Connection Config
 *
 * DeltaLake Database Connection Config
 *
 * Druid Connection Config
 *
 * DynamoDB Connection Config
 *
 * Glue Connection Config
 *
 * Hive SQL Connection Config
 *
 * Impala SQL Connection Config
 *
 * MariaDB Database Connection Config
 *
 * Mssql Database Connection Config
 *
 * Mysql Database Connection Config
 *
 * SQLite Database Connection Config
 *
 * Oracle Database Connection Config
 *
 * Postgres Database Connection Config
 *
 * Presto Database Connection Config
 *
 * Redshift  Connection Config
 *
 * Salesforce Connection Config
 *
 * SingleStore Database Connection Config
 *
 * Snowflake Connection Config
 *
 * Trino Connection Config
 *
 * Vertica Connection Config
 *
 * PinotDB Database Connection Config
 *
 * Datalake Connection Config
 *
 * Domo Database Connection Config
 *
 * Custom Database Service connection to build a source that is not supported by
 * OpenMetadata yet.
 *
 * Sap Hana Database Connection Config
 *
 * MongoDB Connection Config
 *
 * Cassandra Connection Config
 *
 * Couchbase Connection Config
 *
 * Greenplum Database Connection Config
 *
 * Doris Database Connection Config
 *
 * UnityCatalog Connection Config
 *
 * SAS Connection Config
 *
 * Iceberg Catalog Connection Config
 *
 * Teradata Database Connection Config
 *
 * Sap ERP Database Connection Config
 *
 * Synapse Database Connection Config
 *
 * Exasol Database Connection Config
 *
 * Cockroach Database Connection Config
 *
 * SSAS Metadata Database Connection Config
 *
 * Epic FHIR Connection Config
 *
 * ServiceNow Connection Config
 */
export interface ConfigObject {
<<<<<<< HEAD
  /**
   * Billing Project ID
   */
  billingProjectId?: string;
  /**
   * If using Metastore, Key-Value pairs that will be used to add configs to the SparkSession.
   */
  connectionArguments?: { [key: string]: any };
  connectionOptions?: { [key: string]: string };
  /**
   * Cost per TiB for BigQuery usage
   */
  costPerTB?: number;
  /**
   * GCP Credentials
   */
  credentials?: GCPCredentials;
  /**
   * Regex to only include/exclude databases that matches the pattern.
   */
  databaseFilterPattern?: FilterPattern;
  /**
   * BigQuery APIs URL.
   *
   * Host and port of the AzureSQL service.
   *
   * Host and port of the Clickhouse service.
   *
   * Host and port of the Databricks service.
   *
   * Host and port of the DB2 service.
   *
   * Host and port of the Druid service.
   *
   * Host and port of the Hive service.
   *
   * Host and port of the Impala service.
   *
   * Host and port of the MariaDB service.
   *
   * Host and port of the MSSQL service.
   *
   * Host and port of the MySQL service.
   *
   * Host and port of the SQLite service. Blank for in-memory database.
   *
   * Host and port of the Oracle service.
   *
   * Host and port of the source service.
   *
   * Host and port of the Presto service.
   *
   * Host and port of the Redshift service.
   *
   * Host and port of the SingleStore service.
   *
   * Host and port of the Trino service.
   *
   * Host and port of the Vertica service.
   *
   * Host and port of the PinotDB Broker service.
   *
   * Host and port of the MongoDB service when using the `mongodb` connection scheme. Only
   * host when using the `mongodb+srv` scheme.
   *
   * Host and port of the Cassandra service when using the `cassandra` connection scheme. Only
   * host when using the `cassandra+srv` scheme.
   *
   * Host and port of the Doris service.
   *
   * Host and port of the Teradata service.
   *
   * Host and Port of the SAP ERP instance.
   *
   * Host and port of the Azure Synapse service.
   *
   * Host and port of the Cockrooach service.
   *
   * ServiceNow instance URL (e.g., https://your-instance.service-now.com)
   */
  hostPort?: string;
  sampleDataStorageConfig?: SampleDataStorageConfig;
  /**
   * Regex to only include/exclude schemas that matches the pattern.
   *
   * Regex to include/exclude FHIR resource categories
   */
  schemaFilterPattern?: FilterPattern;
  /**
   * SQLAlchemy driver scheme options.
   *
   * Mongo connection scheme options.
   *
   * Couchbase driver scheme options.
   */
  scheme?: ConfigScheme;
  supportsDatabase?: boolean;
  supportsDataDiff?: boolean;
  supportsDBTExtraction?: boolean;
  supportsIncrementalMetadataExtraction?: boolean;
  /**
   * Supports Lineage Extraction.
   */
  supportsLineageExtraction?: boolean;
  supportsMetadataExtraction?: boolean;
  supportsProfiler?: boolean;
  supportsQueryComment?: boolean;
  supportsSystemProfile?: boolean;
  /**
   * Supports Usage Extraction.
   */
  supportsUsageExtraction?: boolean;
  /**
   * Regex to only include/exclude tables that matches the pattern.
   *
   * Regex to include/exclude FHIR resource types
   */
  tableFilterPattern?: FilterPattern;
  /**
   * Taxonomy location used to fetch policy tags
   */
  taxonomyLocation?: string;
  /**
   * Project IDs used to fetch policy tags
   */
  taxonomyProjectID?: string[];
  /**
   * Service Type
   *
   * Custom database service type
   */
  type?: ConfigType;
  /**
   * Location used to query INFORMATION_SCHEMA.JOBS_BY_PROJECT to fetch usage data. You can
   * pass multi-regions, such as `us` or `eu`, or you specific region. Australia and Asia
   * multi-regions are not yet in GA.
   */
  usageLocation?: string;
  awsConfig?: AWSCredentials;
  /**
   * Optional name to give to the database in OpenMetadata. If left blank, we will use default
   * as the database name.
   *
   * Optional name to give to the database in OpenMetadata. If left blank, we will use 'epic'
   * as the database name.
   */
  databaseName?: string;
  /**
   * S3 Staging Directory. Example: s3://postgres/input/
   */
  s3StagingDir?: string;
  /**
   * Athena workgroup.
   */
  workgroup?: string;
  /**
   * This parameter determines the mode of authentication for connecting to AzureSQL using
   * ODBC. If 'Active Directory Password' is selected, you need to provide the password. If
   * 'Active Directory Integrated' is selected, password is not required as it uses the
   * logged-in user's credentials. This mode is useful for establishing secure and seamless
   * connections with AzureSQL.
   *
   * This parameter determines the mode of authentication for connecting to Azure Synapse
   * using ODBC. If 'Active Directory Password' is selected, you need to provide the password.
   * If 'Active Directory Integrated' is selected, password is not required as it uses the
   * logged-in user's credentials. If 'Active Directory Service Principal' is selected, you
   * need to provide clientId, clientSecret and tenantId. This mode is useful for establishing
   * secure and seamless connections with Azure Synapse.
   */
  authenticationMode?:
    | any[]
    | boolean
    | number
    | null
    | AuthenticationModeObject
    | string;
  /**
   * Database of the data source. This is optional parameter, if you would like to restrict
   * the metadata reading to a single database. When left blank, OpenMetadata Ingestion
   * attempts to scan all the databases.
   *
   * Database of the data source.
   *
   * Initial Redshift database to connect to. If you want to ingest all databases, set
   * ingestAllDatabases to true.
   *
   * Optional name to give to the database in OpenMetadata. If left blank, we will use default
   * as the database name.
   */
  database?: string;
  /**
   * SQLAlchemy driver for AzureSQL.
   *
   * ODBC driver version in case of pyodbc connection.
   */
  driver?: string;
  /**
   * Ingest data from all databases in Azuresql. You can use databaseFilterPattern on top of
   * this.
   *
   * Ingest data from all databases in Mssql. You can use databaseFilterPattern on top of
   * this.
   *
   * Ingest data from all databases in Postgres. You can use databaseFilterPattern on top of
   * this.
   *
   * Ingest data from all databases in Redshift. You can use databaseFilterPattern on top of
   * this.
   *
   * Ingest data from all databases in Greenplum. You can use databaseFilterPattern on top of
   * this.
   *
   * Ingest data from all databases in Azure Synapse. You can use databaseFilterPattern on top
   * of this.
   */
  ingestAllDatabases?: boolean;
  /**
   * Password to connect to AzureSQL.
   *
   * Password to connect to Clickhouse.
   *
   * Password to connect to DB2.
   *
   * Password to connect to Druid.
   *
   * Password to connect to Hive.
   *
   * Password to connect to Impala.
   *
   * Password to connect to MariaDB.
   *
   * Password to connect to MSSQL.
   *
   * Password to connect to SQLite. Blank for in-memory database.
   *
   * Password to connect to Oracle.
   *
   * Password to connect to Presto.
   *
   * Password to connect to Redshift.
   *
   * Password to connect to the Salesforce.
   *
   * Password to connect to SingleStore.
   *
   * Password to connect to Snowflake.
   *
   * Password to connect to Vertica.
   *
   * password to connect to the PinotDB.
   *
   * Password to connect to MongoDB.
   *
   * Password to connect to Couchbase.
   *
   * Password to connect to Doris.
   *
   * Password to connect to SAS Viya
   *
   * Password to connect to Teradata.
   *
   * Password to connect to Azure Synapse.
   *
   * Password to connect to Exasol.
   *
   * Password
   *
   * Password to connect to ServiceNow.
   */
  password?: string;
  /**
   * Username to connect to AzureSQL. This user should have privileges to read the metadata.
   *
   * Username to connect to Clickhouse. This user should have privileges to read all the
   * metadata in Clickhouse.
   *
   * Username to connect to DB2. This user should have privileges to read all the metadata in
   * DB2.
   *
   * Username to connect to Druid. This user should have privileges to read all the metadata
   * in Druid.
   *
   * Username to connect to Hive. This user should have privileges to read all the metadata in
   * Hive.
   *
   * Username to connect to Impala. This user should have privileges to read all the metadata
   * in Impala.
   *
   * Username to connect to MariaDB. This user should have privileges to read all the metadata
   * in MariaDB.
   *
   * Username to connect to MSSQL. This user should have privileges to read all the metadata
   * in MsSQL.
   *
   * Username to connect to MySQL. This user should have privileges to read all the metadata
   * in Mysql.
   *
   * Username to connect to SQLite. Blank for in-memory database.
   *
   * Username to connect to Oracle. This user should have privileges to read all the metadata
   * in Oracle.
   *
   * Username to connect to Postgres. This user should have privileges to read all the
   * metadata in Postgres.
   *
   * Username to connect to Presto. This user should have privileges to read all the metadata
   * in Postgres.
   *
   * Username to connect to Redshift. This user should have privileges to read all the
   * metadata in Redshift.
   *
   * Username to connect to the Salesforce. This user should have privileges to read all the
   * metadata in Redshift.
   *
   * Username to connect to SingleStore. This user should have privileges to read all the
   * metadata in MySQL.
   *
   * Username to connect to Snowflake. This user should have privileges to read all the
   * metadata in Snowflake.
   *
   * Username to connect to Trino. This user should have privileges to read all the metadata
   * in Trino.
   *
   * Username to connect to Vertica. This user should have privileges to read all the metadata
   * in Vertica.
   *
   * username to connect to the PinotDB. This user should have privileges to read all the
   * metadata in PinotDB.
   *
   * Username to connect to MongoDB. This user should have privileges to read all the metadata
   * in MongoDB.
   *
   * Username to connect to Cassandra. This user should have privileges to read all the
   * metadata in Cassandra.
   *
   * Username to connect to Couchbase. This user should have privileges to read all the
   * metadata in Couchbase.
   *
   * Username to connect to Greenplum. This user should have privileges to read all the
   * metadata in Greenplum.
   *
   * Username to connect to Doris. This user should have privileges to read all the metadata
   * in Doris.
   *
   * Username to connect to SAS Viya.
   *
   * Username to connect to Teradata. This user should have privileges to read all the
   * metadata in Teradata.
   *
   * Username to connect to Azure Synapse. This user should have privileges to read all the
   * metadata in Azure Synapse.
   *
   * Username to connect to Exasol. This user should have privileges to read all the metadata
   * in Exasol.
   *
   * Username to connect to Cockroach. This user should have privileges to read all the
   * metadata in Cockroach.
   *
   * Username
   *
   * Username to connect to ServiceNow. This user should have read access to sys_db_object and
   * sys_dictionary tables.
   */
  username?: string;
  /**
   * Database Schema of the data source. This is optional parameter, if you would like to
   * restrict the metadata reading to a single schema. When left blank, OpenMetadata Ingestion
   * attempts to scan all the schemas.
   *
   * databaseSchema of the data source. This is optional parameter, if you would like to
   * restrict the metadata reading to a single databaseSchema. When left blank, OpenMetadata
   * Ingestion attempts to scan all the databaseSchema.
   *
   * Optional name to give to the schema in OpenMetadata. If left blank, we will use default
   * as the schema name
   */
  databaseSchema?: string;
  /**
   * Clickhouse SQL connection duration.
   */
  duration?: number;
  /**
   * Use HTTPS Protocol for connection with clickhouse
   */
  https?: boolean;
  /**
   * Path to key file for establishing secure connection
   */
  keyfile?: string;
  /**
   * Establish secure connection with clickhouse
   */
  secure?: boolean;
  /**
   * Catalog of the data source(Example: hive_metastore). This is optional parameter, if you
   * would like to restrict the metadata reading to a single catalog. When left blank,
   * OpenMetadata Ingestion attempts to scan all the catalog.
   *
   * Presto catalog
   *
   * Catalog of the data source.
   */
  catalog?: IcebergCatalog | string;
  /**
   * The maximum amount of time (in seconds) to wait for a successful connection to the data
   * source. If the connection attempt takes longer than this timeout period, an error will be
   * returned.
   */
  connectionTimeout?: number;
  /**
   * Databricks compute resources URL.
   */
  httpPath?: string;
  /**
   * Table name to fetch the query history.
   */
  queryHistoryTable?: string;
  /**
   * Generated Token to connect to Databricks.
   */
  token?: string;
  /**
   * CLI Driver version to connect to DB2. If not provided, the latest version will be used.
   */
  clidriverVersion?: string;
  /**
   * License to connect to DB2.
   */
  license?: string;
  /**
   * License file name to connect to DB2.
   */
  licenseFileName?: string;
  supportsViewLineageExtraction?: boolean;
  /**
   * Available sources to fetch the metadata.
   *
   * Available sources to fetch files.
   */
  configSource?: TaLakeConfigurationSource;
  /**
   * Authentication mode to connect to hive.
   */
  auth?: AuthEnum;
  /**
   * Authentication options to pass to Hive connector. These options are based on SQLAlchemy.
   *
   * Authentication options to pass to Impala connector. These options are based on SQLAlchemy.
   */
  authOptions?: string;
  /**
   * If authenticating with Kerberos specify the Kerberos service name
   */
  kerberosServiceName?: string;
  /**
   * Hive Metastore Connection Details
   */
  metastoreConnection?: HiveMetastoreConnectionDetails;
  /**
   * SSL Configuration details.
   */
  sslConfig?: Config;
  /**
   * Enable SSL connection to Hive server. When enabled, SSL transport will be used for secure
   * communication.
   *
   * Establish secure connection with Impala
   */
  useSSL?: boolean;
  /**
   * Authentication mode to connect to Impala.
   */
  authMechanism?: AuthMechanismEnum;
  /**
   * Choose Auth Config Type.
   */
  authType?: AuthConfigurationType | NoConfigAuthenticationTypes;
  /**
   * Use slow logs to extract lineage.
   */
  useSlowLogs?: boolean;
  /**
   * How to run the SQLite database. :memory: by default.
   */
  databaseMode?: string;
  /**
   * This directory will be used to set the LD_LIBRARY_PATH env variable. It is required if
   * you need to enable thick connection mode. By default, we bring instant client 19 and
   * point to /instantclient.
   */
  instantClientDirectory?: string;
  /**
   * Connect with oracle by either passing service name or database schema name.
   */
  oracleConnectionType?: OracleConnectionType;
  /**
   * Custom OpenMetadata Classification name for Postgres policy tags.
   */
  classificationName?: string;
  sslMode?: SSLMode;
  /**
   * Protocol ( Connection Argument ) to connect to Presto.
   */
  protocol?: string;
  /**
   * Verify ( Connection Argument for SSL ) to connect to Presto.
   *
   * Verify ( Connection Argument for SSL ) to connect to Trino.
   */
  verify?: string;
  /**
   * Salesforce Organization ID is the unique identifier for your Salesforce identity
   */
  organizationId?: string;
  /**
   * API version of the Salesforce instance
   */
  salesforceApiVersion?: string;
  /**
   * Domain of Salesforce instance
   */
  salesforceDomain?: string;
  /**
   * Salesforce Security Token.
   */
  securityToken?: string;
  /**
   * Salesforce Object Name.
   */
  sobjectName?: string;
  /**
   * If the Snowflake URL is https://xyz1234.us-east-1.gcp.snowflakecomputing.com, then the
   * account is xyz1234.us-east-1.gcp
   *
   * Specifies an account string to override the default account string defined for the
   * database user. Accounts are used by the database for workload management and resource
   * usage monitoring.
   */
  account?: string;
  /**
   * Full name of the schema where the account usage data is stored.
   */
  accountUsageSchema?: string;
  /**
   * Optional configuration for ingestion to keep the client session active in case the
   * ingestion process runs for longer durations.
   */
  clientSessionKeepAlive?: boolean;
  /**
   * Cost of credit for the Snowflake account.
   */
  creditCost?: number;
  /**
   * Optional configuration for ingestion of streams, By default, it will skip the streams.
   */
  includeStreams?: boolean;
  /**
   * Optional configuration for ingestion of TRANSIENT tables, By default, it will skip the
   * TRANSIENT tables.
   */
  includeTransientTables?: boolean;
  /**
   * Connection to Snowflake instance via Private Key
   */
  privateKey?: string;
  /**
   * Session query tag used to monitor usage on snowflake. To use a query tag snowflake user
   * should have enough privileges to alter the session.
   */
  queryTag?: string;
  /**
   * Snowflake Role.
   */
  role?: string;
  /**
   * Snowflake Passphrase Key used with Private Key
   */
  snowflakePrivatekeyPassphrase?: string;
  /**
   * Snowflake warehouse.
   */
  warehouse?: string;
  /**
   * Proxies for the connection to Trino data source
   */
  proxies?: { [key: string]: string };
  /**
   * Pinot Controller Host and Port of the data source.
   */
  pinotControllerHost?: string;
  /**
   * Bucket Name of the data source.
   */
  bucketName?: string;
  /**
   * Prefix of the data source.
   */
  prefix?: string;
  /**
   * Access token to connect to DOMO
   */
  accessToken?: string;
  /**
   * API Host to connect to DOMO instance
   */
  apiHost?: string;
  /**
   * Client ID for DOMO
   *
   * Azure Application (client) ID for service principal authentication.
   */
  clientId?: string;
  /**
   * URL of your Domo instance, e.g., https://openmetadata.domo.com
   */
  instanceDomain?: string;
  /**
   * Secret Token to connect DOMO
   */
  secretToken?: string;
  /**
   * Source Python Class Name to instantiated by the ingestion workflow
   */
  sourcePythonClass?: string;
  /**
   * Choose between Database connection or HDB User Store connection.
   */
  connection?: SAPHanaConnection;
  /**
   * Couchbase connection Bucket options.
   */
  bucket?: string;
  /**
   * Hostname of the Couchbase service.
   */
  hostport?: string;
  /**
   * Enable dataflow for ingestion
   */
  dataflows?: boolean;
  /**
   * Custom filter for dataflows
   */
  dataflowsCustomFilter?: { [key: string]: any } | string;
  /**
   * Enable datatables for ingestion
   */
  datatables?: boolean;
  /**
   * Custom filter for datatables
   */
  dataTablesCustomFilter?: { [key: string]: any } | string;
  /**
   * Enable report for ingestion
   */
  reports?: boolean;
  /**
   * Custom filter for reports
   */
  reportsCustomFilter?: { [key: string]: any } | string;
  /**
   * Hostname of SAS Viya deployment.
   */
  serverHost?: string;
  /**
   * Table property to look for the Owner.
   */
  ownershipProperty?: string;
  /**
   * Specifies additional data needed by a logon mechanism, such as a secure token,
   * Distinguished Name, or a domain/realm name. LOGDATA values are specific to each logon
   * mechanism.
   */
  logdata?: string;
  /**
   * Specifies the logon authentication method. Possible values are TD2 (the default), JWT,
   * LDAP, KRB5 for Kerberos, or TDNEGO
   */
  logmech?: Logmech;
  /**
   * Specifies the transaction mode for the connection
   */
  tmode?: TransactionMode;
  /**
   * API key to authenticate with the SAP ERP APIs.
   */
  apiKey?: string;
  /**
   * Pagination limit used while querying the SAP ERP API for fetching the entities
   */
  paginationLimit?: number;
  verifySSL?: VerifySSL;
  /**
   * Azure Application client secret for service principal authentication.
   */
  clientSecret?: string;
  /**
   * Azure Directory (tenant) ID for service principal authentication.
   */
  tenantId?: string;
  /**
   * Client SSL/TLS settings.
   */
  tls?: SSLTLSSettings;
  /**
   * HTTP Link for SSAS ACCESS
   */
  httpConnection?: string;
  /**
   * Base URL of the Epic FHIR server
   */
  fhirServerUrl?: string;
  /**
   * FHIR specification version (R4, STU3, DSTU2)
   */
  fhirVersion?: FHIRVersion;
  /**
   * If true, ServiceNow application scopes will be imported as database schemas. Otherwise, a
   * single default schema will be used.
   */
  includeScopes?: boolean;
  /**
   * If true, both admin and system tables (sys_* tables) will be fetched. If false, only
   * admin tables will be fetched.
   */
  includeSystemTables?: boolean;
  [property: string]: any;
=======
    /**
     * Billing Project ID
     */
    billingProjectId?: string;
    /**
     * If using Metastore, Key-Value pairs that will be used to add configs to the SparkSession.
     */
    connectionArguments?: { [key: string]: any };
    connectionOptions?:   { [key: string]: string };
    /**
     * Cost per TiB for BigQuery usage
     */
    costPerTB?: number;
    /**
     * GCP Credentials
     */
    credentials?: GCPCredentials;
    /**
     * Regex to only include/exclude databases that matches the pattern.
     */
    databaseFilterPattern?: FilterPattern;
    /**
     * BigQuery APIs URL.
     *
     * Host and port of the AzureSQL service.
     *
     * Host and port of the Clickhouse service.
     *
     * Host and port of the Databricks service.
     *
     * Host and port of the DB2 service.
     *
     * Host and port of the Druid service.
     *
     * Host and port of the Hive service.
     *
     * Host and port of the Impala service.
     *
     * Host and port of the MariaDB service.
     *
     * Host and port of the MSSQL service.
     *
     * Host and port of the MySQL service.
     *
     * Host and port of the SQLite service. Blank for in-memory database.
     *
     * Host and port of the Oracle service.
     *
     * Host and port of the source service.
     *
     * Host and port of the Presto service.
     *
     * Host and port of the Redshift service.
     *
     * Host and port of the SingleStore service.
     *
     * Host and port of the Trino service.
     *
     * Host and port of the Vertica service.
     *
     * Host and port of the PinotDB Broker service.
     *
     * Host and port of the MongoDB service when using the `mongodb` connection scheme. Only
     * host when using the `mongodb+srv` scheme.
     *
     * Host and port of the Cassandra service when using the `cassandra` connection scheme. Only
     * host when using the `cassandra+srv` scheme.
     *
     * Host and port of the Doris service.
     *
     * Host and port of the Teradata service.
     *
     * Host and Port of the SAP ERP instance.
     *
     * Host and port of the Azure Synapse service.
     *
     * Host and port of the Cockrooach service.
     *
     * ServiceNow instance URL (e.g., https://your-instance.service-now.com)
     */
    hostPort?:                string;
    sampleDataStorageConfig?: SampleDataStorageConfig;
    /**
     * Regex to only include/exclude schemas that matches the pattern.
     *
     * Regex to include/exclude FHIR resource categories
     */
    schemaFilterPattern?: FilterPattern;
    /**
     * SQLAlchemy driver scheme options.
     *
     * Mongo connection scheme options.
     *
     * Couchbase driver scheme options.
     */
    scheme?:                                ConfigScheme;
    supportsDatabase?:                      boolean;
    supportsDataDiff?:                      boolean;
    supportsDBTExtraction?:                 boolean;
    supportsIncrementalMetadataExtraction?: boolean;
    /**
     * Supports Lineage Extraction.
     */
    supportsLineageExtraction?:  boolean;
    supportsMetadataExtraction?: boolean;
    supportsProfiler?:           boolean;
    supportsQueryComment?:       boolean;
    supportsSystemProfile?:      boolean;
    /**
     * Supports Usage Extraction.
     */
    supportsUsageExtraction?: boolean;
    /**
     * Regex to only include/exclude tables that matches the pattern.
     *
     * Regex to include/exclude FHIR resource types
     */
    tableFilterPattern?: FilterPattern;
    /**
     * Taxonomy location used to fetch policy tags
     */
    taxonomyLocation?: string;
    /**
     * Project IDs used to fetch policy tags
     */
    taxonomyProjectID?: string[];
    /**
     * Service Type
     *
     * Custom database service type
     */
    type?: ConfigType;
    /**
     * Location used to query INFORMATION_SCHEMA.JOBS_BY_PROJECT to fetch usage data. You can
     * pass multi-regions, such as `us` or `eu`, or you specific region. Australia and Asia
     * multi-regions are not yet in GA.
     */
    usageLocation?: string;
    awsConfig?:     AWSCredentials;
    /**
     * Optional name to give to the database in OpenMetadata. If left blank, we will use default
     * as the database name.
     *
     * Optional name to give to the database in OpenMetadata. If left blank, we will use 'epic'
     * as the database name.
     */
    databaseName?: string;
    /**
     * S3 Staging Directory. Example: s3://postgres/input/
     */
    s3StagingDir?: string;
    /**
     * Athena workgroup.
     */
    workgroup?: string;
    /**
     * This parameter determines the mode of authentication for connecting to AzureSQL using
     * ODBC. If 'Active Directory Password' is selected, you need to provide the password. If
     * 'Active Directory Integrated' is selected, password is not required as it uses the
     * logged-in user's credentials. This mode is useful for establishing secure and seamless
     * connections with AzureSQL.
     *
     * This parameter determines the mode of authentication for connecting to Azure Synapse
     * using ODBC. If 'Active Directory Password' is selected, you need to provide the password.
     * If 'Active Directory Integrated' is selected, password is not required as it uses the
     * logged-in user's credentials. If 'Active Directory Service Principal' is selected, you
     * need to provide clientId, clientSecret and tenantId. This mode is useful for establishing
     * secure and seamless connections with Azure Synapse.
     */
    authenticationMode?: any[] | boolean | number | null | AuthenticationModeObject | string;
    /**
     * Database of the data source. This is optional parameter, if you would like to restrict
     * the metadata reading to a single database. When left blank, OpenMetadata Ingestion
     * attempts to scan all the databases.
     *
     * Database of the data source.
     *
     * Initial Redshift database to connect to. If you want to ingest all databases, set
     * ingestAllDatabases to true.
     *
     * Optional name to give to the database in OpenMetadata. If left blank, we will use default
     * as the database name.
     */
    database?: string;
    /**
     * SQLAlchemy driver for AzureSQL.
     *
     * ODBC driver version in case of pyodbc connection.
     */
    driver?: string;
    /**
     * Ingest data from all databases in Azuresql. You can use databaseFilterPattern on top of
     * this.
     *
     * Ingest data from all databases in Mssql. You can use databaseFilterPattern on top of
     * this.
     *
     * Ingest data from all databases in Postgres. You can use databaseFilterPattern on top of
     * this.
     *
     * Ingest data from all databases in Redshift. You can use databaseFilterPattern on top of
     * this.
     *
     * Ingest data from all databases in Greenplum. You can use databaseFilterPattern on top of
     * this.
     *
     * Ingest data from all databases in Azure Synapse. You can use databaseFilterPattern on top
     * of this.
     */
    ingestAllDatabases?: boolean;
    /**
     * Password to connect to AzureSQL.
     *
     * Password to connect to Clickhouse.
     *
     * Password to connect to DB2.
     *
     * Password to connect to Druid.
     *
     * Password to connect to Hive.
     *
     * Password to connect to Impala.
     *
     * Password to connect to MariaDB.
     *
     * Password to connect to MSSQL.
     *
     * Password to connect to SQLite. Blank for in-memory database.
     *
     * Password to connect to Oracle.
     *
     * Password to connect to Presto.
     *
     * Password to connect to Redshift.
     *
     * Password to connect to the Salesforce.
     *
     * Password to connect to SingleStore.
     *
     * Password to connect to Snowflake.
     *
     * Password to connect to Vertica.
     *
     * password to connect to the PinotDB.
     *
     * Password to connect to MongoDB.
     *
     * Password to connect to Couchbase.
     *
     * Password to connect to Doris.
     *
     * Password to connect to SAS Viya
     *
     * Password to connect to Teradata.
     *
     * Password to connect to Azure Synapse.
     *
     * Password to connect to Exasol.
     *
     * Password
     *
     * Password to connect to ServiceNow.
     */
    password?: string;
    /**
     * Username to connect to AzureSQL. This user should have privileges to read the metadata.
     *
     * Username to connect to Clickhouse. This user should have privileges to read all the
     * metadata in Clickhouse.
     *
     * Username to connect to DB2. This user should have privileges to read all the metadata in
     * DB2.
     *
     * Username to connect to Druid. This user should have privileges to read all the metadata
     * in Druid.
     *
     * Username to connect to Hive. This user should have privileges to read all the metadata in
     * Hive.
     *
     * Username to connect to Impala. This user should have privileges to read all the metadata
     * in Impala.
     *
     * Username to connect to MariaDB. This user should have privileges to read all the metadata
     * in MariaDB.
     *
     * Username to connect to MSSQL. This user should have privileges to read all the metadata
     * in MsSQL.
     *
     * Username to connect to MySQL. This user should have privileges to read all the metadata
     * in Mysql.
     *
     * Username to connect to SQLite. Blank for in-memory database.
     *
     * Username to connect to Oracle. This user should have privileges to read all the metadata
     * in Oracle.
     *
     * Username to connect to Postgres. This user should have privileges to read all the
     * metadata in Postgres.
     *
     * Username to connect to Presto. This user should have privileges to read all the metadata
     * in Postgres.
     *
     * Username to connect to Redshift. This user should have privileges to read all the
     * metadata in Redshift.
     *
     * Username to connect to the Salesforce. This user should have privileges to read all the
     * metadata in Redshift.
     *
     * Username to connect to SingleStore. This user should have privileges to read all the
     * metadata in MySQL.
     *
     * Username to connect to Snowflake. This user should have privileges to read all the
     * metadata in Snowflake.
     *
     * Username to connect to Trino. This user should have privileges to read all the metadata
     * in Trino.
     *
     * Username to connect to Vertica. This user should have privileges to read all the metadata
     * in Vertica.
     *
     * username to connect to the PinotDB. This user should have privileges to read all the
     * metadata in PinotDB.
     *
     * Username to connect to MongoDB. This user should have privileges to read all the metadata
     * in MongoDB.
     *
     * Username to connect to Cassandra. This user should have privileges to read all the
     * metadata in Cassandra.
     *
     * Username to connect to Couchbase. This user should have privileges to read all the
     * metadata in Couchbase.
     *
     * Username to connect to Greenplum. This user should have privileges to read all the
     * metadata in Greenplum.
     *
     * Username to connect to Doris. This user should have privileges to read all the metadata
     * in Doris.
     *
     * Username to connect to SAS Viya.
     *
     * Username to connect to Teradata. This user should have privileges to read all the
     * metadata in Teradata.
     *
     * Username to connect to Azure Synapse. This user should have privileges to read all the
     * metadata in Azure Synapse.
     *
     * Username to connect to Exasol. This user should have privileges to read all the metadata
     * in Exasol.
     *
     * Username to connect to Cockroach. This user should have privileges to read all the
     * metadata in Cockroach.
     *
     * Username
     *
     * Username to connect to ServiceNow. This user should have read access to sys_db_object and
     * sys_dictionary tables.
     */
    username?: string;
    /**
     * Database Schema of the data source. This is optional parameter, if you would like to
     * restrict the metadata reading to a single schema. When left blank, OpenMetadata Ingestion
     * attempts to scan all the schemas.
     *
     * databaseSchema of the data source. This is optional parameter, if you would like to
     * restrict the metadata reading to a single databaseSchema. When left blank, OpenMetadata
     * Ingestion attempts to scan all the databaseSchema.
     *
     * Optional name to give to the schema in OpenMetadata. If left blank, we will use default
     * as the schema name
     */
    databaseSchema?: string;
    /**
     * Clickhouse SQL connection duration.
     */
    duration?: number;
    /**
     * Use HTTPS Protocol for connection with clickhouse
     */
    https?: boolean;
    /**
     * Path to key file for establishing secure connection
     */
    keyfile?: string;
    /**
     * Establish secure connection with clickhouse
     */
    secure?: boolean;
    /**
     * Catalog of the data source(Example: hive_metastore). This is optional parameter, if you
     * would like to restrict the metadata reading to a single catalog. When left blank,
     * OpenMetadata Ingestion attempts to scan all the catalog.
     *
     * Presto catalog
     *
     * Catalog of the data source.
     */
    catalog?: IcebergCatalog | string;
    /**
     * The maximum amount of time (in seconds) to wait for a successful connection to the data
     * source. If the connection attempt takes longer than this timeout period, an error will be
     * returned.
     */
    connectionTimeout?: number;
    /**
     * Databricks compute resources URL.
     */
    httpPath?: string;
    /**
     * Table name to fetch the query history.
     */
    queryHistoryTable?: string;
    /**
     * Generated Token to connect to Databricks.
     */
    token?: string;
    /**
     * CLI Driver version to connect to DB2. If not provided, the latest version will be used.
     */
    clidriverVersion?: string;
    /**
     * License to connect to DB2.
     */
    license?: string;
    /**
     * License file name to connect to DB2.
     */
    licenseFileName?:               string;
    supportsViewLineageExtraction?: boolean;
    /**
     * Available sources to fetch the metadata.
     *
     * Available sources to fetch files.
     */
    configSource?: TaLakeConfigurationSource;
    /**
     * Authentication mode to connect to hive.
     */
    auth?: AuthEnum;
    /**
     * Authentication options to pass to Hive connector. These options are based on SQLAlchemy.
     *
     * Authentication options to pass to Impala connector. These options are based on SQLAlchemy.
     */
    authOptions?: string;
    /**
     * If authenticating with Kerberos specify the Kerberos service name
     */
    kerberosServiceName?: string;
    /**
     * Hive Metastore Connection Details
     */
    metastoreConnection?: HiveMetastoreConnectionDetails;
    /**
     * SSL Configuration details.
     */
    sslConfig?: Config;
    /**
     * Enable SSL connection to Hive server. When enabled, SSL transport will be used for secure
     * communication.
     *
     * Establish secure connection with Impala
     */
    useSSL?: boolean;
    /**
     * Authentication mode to connect to Impala.
     */
    authMechanism?: AuthMechanismEnum;
    /**
     * Choose Auth Config Type.
     */
    authType?: AuthConfigurationType | NoConfigAuthenticationTypes;
    /**
     * Use slow logs to extract lineage.
     */
    useSlowLogs?: boolean;
    /**
     * How to run the SQLite database. :memory: by default.
     */
    databaseMode?: string;
    /**
     * This directory will be used to set the LD_LIBRARY_PATH env variable. It is required if
     * you need to enable thick connection mode. By default, we bring instant client 19 and
     * point to /instantclient.
     */
    instantClientDirectory?: string;
    /**
     * Connect with oracle by either passing service name or database schema name.
     */
    oracleConnectionType?: OracleConnectionType;
    /**
     * Custom OpenMetadata Classification name for Postgres policy tags.
     */
    classificationName?: string;
    sslMode?:            SSLMode;
    /**
     * Protocol ( Connection Argument ) to connect to Presto.
     */
    protocol?: string;
    /**
     * Verify ( Connection Argument for SSL ) to connect to Presto.
     *
     * Verify ( Connection Argument for SSL ) to connect to Trino.
     */
    verify?: string;
    /**
     * Salesforce Organization ID is the unique identifier for your Salesforce identity
     */
    organizationId?: string;
    /**
     * API version of the Salesforce instance
     */
    salesforceApiVersion?: string;
    /**
     * Domain of Salesforce instance
     */
    salesforceDomain?: string;
    /**
     * Salesforce Security Token.
     */
    securityToken?: string;
    /**
     * Salesforce Object Name.
     */
    sobjectName?: string;
    /**
     * If the Snowflake URL is https://xyz1234.us-east-1.gcp.snowflakecomputing.com, then the
     * account is xyz1234.us-east-1.gcp
     *
     * Specifies an account string to override the default account string defined for the
     * database user. Accounts are used by the database for workload management and resource
     * usage monitoring.
     */
    account?: string;
    /**
     * Full name of the schema where the account usage data is stored.
     */
    accountUsageSchema?: string;
    /**
     * Optional configuration for ingestion to keep the client session active in case the
     * ingestion process runs for longer durations.
     */
    clientSessionKeepAlive?: boolean;
    /**
     * Cost of credit for the Snowflake account.
     */
    creditCost?: number;
    /**
     * Optional configuration for ingestion of streams, By default, it will skip the streams.
     */
    includeStreams?: boolean;
    /**
     * Optional configuration for ingestion of TRANSIENT tables, By default, it will skip the
     * TRANSIENT tables.
     */
    includeTransientTables?: boolean;
    /**
     * Connection to Snowflake instance via Private Key
     */
    privateKey?: string;
    /**
     * Session query tag used to monitor usage on snowflake. To use a query tag snowflake user
     * should have enough privileges to alter the session.
     */
    queryTag?: string;
    /**
     * Snowflake Role.
     */
    role?: string;
    /**
     * Snowflake Passphrase Key used with Private Key
     */
    snowflakePrivatekeyPassphrase?: string;
    /**
     * Snowflake source host for the Snowflake account.
     */
    snowflakeSourceHost?: string;
    /**
     * Snowflake warehouse.
     */
    warehouse?: string;
    /**
     * Proxies for the connection to Trino data source
     */
    proxies?: { [key: string]: string };
    /**
     * Pinot Controller Host and Port of the data source.
     */
    pinotControllerHost?: string;
    /**
     * Bucket Name of the data source.
     */
    bucketName?: string;
    /**
     * Prefix of the data source.
     */
    prefix?: string;
    /**
     * Access token to connect to DOMO
     */
    accessToken?: string;
    /**
     * API Host to connect to DOMO instance
     */
    apiHost?: string;
    /**
     * Client ID for DOMO
     *
     * Azure Application (client) ID for service principal authentication.
     */
    clientId?: string;
    /**
     * URL of your Domo instance, e.g., https://openmetadata.domo.com
     */
    instanceDomain?: string;
    /**
     * Secret Token to connect DOMO
     */
    secretToken?: string;
    /**
     * Source Python Class Name to instantiated by the ingestion workflow
     */
    sourcePythonClass?: string;
    /**
     * Choose between Database connection or HDB User Store connection.
     */
    connection?: SAPHanaConnection;
    /**
     * Couchbase connection Bucket options.
     */
    bucket?: string;
    /**
     * Hostname of the Couchbase service.
     */
    hostport?: string;
    /**
     * Enable dataflow for ingestion
     */
    dataflows?: boolean;
    /**
     * Custom filter for dataflows
     */
    dataflowsCustomFilter?: { [key: string]: any } | string;
    /**
     * Enable datatables for ingestion
     */
    datatables?: boolean;
    /**
     * Custom filter for datatables
     */
    dataTablesCustomFilter?: { [key: string]: any } | string;
    /**
     * Enable report for ingestion
     */
    reports?: boolean;
    /**
     * Custom filter for reports
     */
    reportsCustomFilter?: { [key: string]: any } | string;
    /**
     * Hostname of SAS Viya deployment.
     */
    serverHost?: string;
    /**
     * Table property to look for the Owner.
     */
    ownershipProperty?: string;
    /**
     * Specifies additional data needed by a logon mechanism, such as a secure token,
     * Distinguished Name, or a domain/realm name. LOGDATA values are specific to each logon
     * mechanism.
     */
    logdata?: string;
    /**
     * Specifies the logon authentication method. Possible values are TD2 (the default), JWT,
     * LDAP, KRB5 for Kerberos, or TDNEGO
     */
    logmech?: Logmech;
    /**
     * Specifies the transaction mode for the connection
     */
    tmode?: TransactionMode;
    /**
     * API key to authenticate with the SAP ERP APIs.
     */
    apiKey?: string;
    /**
     * Pagination limit used while querying the SAP ERP API for fetching the entities
     */
    paginationLimit?: number;
    verifySSL?:       VerifySSL;
    /**
     * Azure Application client secret for service principal authentication.
     */
    clientSecret?: string;
    /**
     * Azure Directory (tenant) ID for service principal authentication.
     */
    tenantId?: string;
    /**
     * Client SSL/TLS settings.
     */
    tls?: SSLTLSSettings;
    /**
     * HTTP Link for SSAS ACCESS
     */
    httpConnection?: string;
    /**
     * Base URL of the Epic FHIR server
     */
    fhirServerUrl?: string;
    /**
     * FHIR specification version (R4, STU3, DSTU2)
     */
    fhirVersion?: FHIRVersion;
    /**
     * If true, ServiceNow application scopes will be imported as database schemas. Otherwise, a
     * single default schema will be used.
     */
    includeScopes?: boolean;
    /**
     * If true, both admin and system tables (sys_* tables) will be fetched. If false, only
     * admin tables will be fetched.
     */
    includeSystemTables?: boolean;
    [property: string]: any;
>>>>>>> f2fd8a91
}

/**
 * Authentication mode to connect to hive.
 */
export enum AuthEnum {
  Basic = 'BASIC',
  Custom = 'CUSTOM',
  Gssapi = 'GSSAPI',
  Jwt = 'JWT',
  Kerberos = 'KERBEROS',
  LDAP = 'LDAP',
  None = 'NONE',
  Nosasl = 'NOSASL',
  Plain = 'PLAIN',
}

/**
 * Authentication mode to connect to Impala.
 */
export enum AuthMechanismEnum {
  Gssapi = 'GSSAPI',
  Jwt = 'JWT',
  LDAP = 'LDAP',
  Nosasl = 'NOSASL',
  Plain = 'PLAIN',
}

/**
 * Choose Auth Config Type.
 *
 * Common Database Connection Config
 *
 * IAM Auth Database Connection Config
 *
 * Azure Database Connection Config
 *
 * Configuration for connecting to DataStax Astra DB in the cloud.
 */
export interface AuthConfigurationType {
  /**
   * Password to connect to source.
   */
  password?: string;
  awsConfig?: AWSCredentials;
  azureConfig?: AzureCredentials;
  /**
   * JWT to connect to source.
   */
  jwt?: string;
  /**
   * Configuration for connecting to DataStax Astra DB in the cloud.
   */
  cloudConfig?: DataStaxAstraDBConfiguration;
}

/**
 * AWS credentials configs.
 */
export interface AWSCredentials {
  /**
   * The Amazon Resource Name (ARN) of the role to assume. Required Field in case of Assume
   * Role
   */
  assumeRoleArn?: string;
  /**
   * An identifier for the assumed role session. Use the role session name to uniquely
   * identify a session when the same role is assumed by different principals or for different
   * reasons. Required Field in case of Assume Role
   */
  assumeRoleSessionName?: string;
  /**
   * The Amazon Resource Name (ARN) of the role to assume. Optional Field in case of Assume
   * Role
   */
  assumeRoleSourceIdentity?: string;
  /**
   * AWS Access key ID.
   */
  awsAccessKeyId?: string;
  /**
   * AWS Region
   */
  awsRegion: string;
  /**
   * AWS Secret Access Key.
   */
  awsSecretAccessKey?: string;
  /**
   * AWS Session Token.
   */
  awsSessionToken?: string;
  /**
   * EndPoint URL for the AWS
   */
  endPointURL?: string;
  /**
   * The name of a profile to use with the boto session.
   */
  profileName?: string;
}

/**
 * Azure Cloud Credentials
 */
export interface AzureCredentials {
  /**
   * Account Name of your storage account
   */
  accountName?: string;
  /**
   * Your Service Principal App ID (Client ID)
   */
  clientId?: string;
  /**
   * Your Service Principal Password (Client Secret)
   */
  clientSecret?: string;
  /**
   * Scopes to get access token, for e.g. api://6dfX33ab-XXXX-49df-XXXX-3459eX817d3e/.default
   */
  scopes?: string;
  /**
   * Tenant ID of your Azure Subscription
   */
  tenantId?: string;
  /**
   * Key Vault Name
   */
  vaultName?: string;
}

/**
 * Configuration for connecting to DataStax Astra DB in the cloud.
 */
export interface DataStaxAstraDBConfiguration {
  /**
   * Timeout in seconds for establishing new connections to Cassandra.
   */
  connectTimeout?: number;
  /**
   * Timeout in seconds for individual Cassandra requests.
   */
  requestTimeout?: number;
  /**
   * File path to the Secure Connect Bundle (.zip) used for a secure connection to DataStax
   * Astra DB.
   */
  secureConnectBundle?: string;
  /**
   * The Astra DB application token used for authentication.
   */
  token?: string;
  [property: string]: any;
}

/**
 * Database Authentication types not requiring config.
 */
export enum NoConfigAuthenticationTypes {
  OAuth2 = 'OAuth2',
}

export interface AuthenticationModeObject {
  /**
   * Authentication from Connection String for AzureSQL.
   *
   * Authentication from Connection String for Azure Synapse.
   */
  authentication?: Authentication;
  /**
   * Connection Timeout from Connection String for AzureSQL.
   *
   * Connection Timeout from Connection String for Azure Synapse.
   */
  connectionTimeout?: number;
  /**
   * Encrypt from Connection String for AzureSQL.
   *
   * Encrypt from Connection String for Azure Synapse.
   */
  encrypt?: boolean;
  /**
   * Trust Server Certificate from Connection String for AzureSQL.
   *
   * Trust Server Certificate from Connection String for Azure Synapse.
   */
  trustServerCertificate?: boolean;
  [property: string]: any;
}

/**
 * Authentication from Connection String for AzureSQL.
 *
 * Authentication from Connection String for Azure Synapse.
 */
export enum Authentication {
  ActiveDirectoryIntegrated = 'ActiveDirectoryIntegrated',
  ActiveDirectoryPassword = 'ActiveDirectoryPassword',
  ActiveDirectoryServicePrincipal = 'ActiveDirectoryServicePrincipal',
}

/**
 * Iceberg Catalog configuration.
 */
export interface IcebergCatalog {
  /**
   * Catalog connection configuration, depending on your catalog type.
   */
  connection: Connection;
  /**
   * Custom Database Name for your Iceberg Service. If not set it will be 'default'.
   */
  databaseName?: string;
  /**
   * Catalog Name.
   */
  name: string;
  /**
   * Warehouse Location. Used to specify a custom warehouse location if needed.
   */
  warehouseLocation?: string;
}

/**
 * Catalog connection configuration, depending on your catalog type.
 *
 * Iceberg Hive Catalog configuration.
 *
 * Iceberg REST Catalog configuration.
 *
 * Iceberg Glue Catalog configuration.
 *
 * Iceberg DynamoDB Catalog configuration.
 */
export interface Connection {
  fileSystem?: IcebergFileSystem;
  /**
   * Uri to the Hive Metastore. Example: 'thrift://localhost:9083'
   *
   * Uri to the REST catalog. Example: 'http://rest-catalog/ws/'
   */
  uri?: string;
  /**
   * OAuth2 credential to use when initializing the catalog.
   */
  credential?: OAuth2Credential;
  /**
   * Sign requests to the REST Server using AWS SigV4 protocol.
   */
  sigv4?: Sigv4;
  /**
   * SSL Configuration details.
   */
  ssl?: SSLCertificatesByPath;
  /**
   * Berarer token to use for the 'Authorization' header.
   */
  token?: string;
  awsConfig?: AWSCredentials;
  /**
   * DynamoDB table name.
   */
  tableName?: string;
}

/**
 * OAuth2 credential to use when initializing the catalog.
 */
export interface OAuth2Credential {
  /**
   * OAuth2 Client ID.
   */
  clientId?: string;
  /**
   * OAuth2 Client Secret
   */
  clientSecret?: string;
}

/**
 * Iceberg File System configuration, based on where the Iceberg Warehouse is located.
 */
export interface IcebergFileSystem {
  type?: Credentials | null;
}

/**
 * AWS credentials configs.
 *
 * Azure Cloud Credentials
 */
export interface Credentials {
  /**
   * The Amazon Resource Name (ARN) of the role to assume. Required Field in case of Assume
   * Role
   */
  assumeRoleArn?: string;
  /**
   * An identifier for the assumed role session. Use the role session name to uniquely
   * identify a session when the same role is assumed by different principals or for different
   * reasons. Required Field in case of Assume Role
   */
  assumeRoleSessionName?: string;
  /**
   * The Amazon Resource Name (ARN) of the role to assume. Optional Field in case of Assume
   * Role
   */
  assumeRoleSourceIdentity?: string;
  /**
   * AWS Access key ID.
   */
  awsAccessKeyId?: string;
  /**
   * AWS Region
   */
  awsRegion?: string;
  /**
   * AWS Secret Access Key.
   */
  awsSecretAccessKey?: string;
  /**
   * AWS Session Token.
   */
  awsSessionToken?: string;
  /**
   * EndPoint URL for the AWS
   */
  endPointURL?: string;
  /**
   * The name of a profile to use with the boto session.
   */
  profileName?: string;
  /**
   * Account Name of your storage account
   */
  accountName?: string;
  /**
   * Your Service Principal App ID (Client ID)
   */
  clientId?: string;
  /**
   * Your Service Principal Password (Client Secret)
   */
  clientSecret?: string;
  /**
   * Scopes to get access token, for e.g. api://6dfX33ab-XXXX-49df-XXXX-3459eX817d3e/.default
   */
  scopes?: string;
  /**
   * Tenant ID of your Azure Subscription
   */
  tenantId?: string;
  /**
   * Key Vault Name
   */
  vaultName?: string;
}

/**
 * Sign requests to the REST Server using AWS SigV4 protocol.
 */
export interface Sigv4 {
  /**
   * The service signing name to use when SigV4 signs a request.
   */
  signingName?: string;
  /**
   * AWS Region to use when SigV4 signs a request.
   */
  signingRegion?: string;
  [property: string]: any;
}

/**
 * SSL Configuration details.
 *
 * SSL Certificates By Path
 */
export interface SSLCertificatesByPath {
  /**
   * CA Certificate Path
   */
  caCertPath?: string;
  /**
   * Client Certificate Path
   */
  clientCertPath?: string;
  /**
   * Private Key Path
   */
  privateKeyPath?: string;
}

/**
 * Available sources to fetch the metadata.
 *
 * Deltalake Metastore configuration.
 *
 * DeltaLake Storage Connection Config
 *
 * Available sources to fetch files.
 *
 * Local config source where no extra information needs to be sent.
 *
 * Azure Datalake Storage will ingest files in container
 *
 * DataLake GCS storage will ingest metadata of files
 *
 * DataLake S3 bucket will ingest metadata of files in bucket
 */
export interface TaLakeConfigurationSource {
  /**
   * pySpark App Name.
   */
  appName?: string;
  /**
   * Metastore connection configuration, depending on your metastore type.
   *
   * Available sources to fetch files.
   */
  connection?: ConnectionClass;
  /**
   * Bucket Name of the data source.
   */
  bucketName?: string;
  /**
   * Prefix of the data source.
   */
  prefix?: string;
  securityConfig?: SecurityConfigClass;
}

/**
 * Metastore connection configuration, depending on your metastore type.
 *
 * Available sources to fetch files.
 *
 * DataLake S3 bucket will ingest metadata of files in bucket
 */
export interface ConnectionClass {
  /**
   * Thrift connection to the metastore service. E.g., localhost:9083
   */
  metastoreHostPort?: string;
  /**
   * Driver class name for JDBC metastore. The value will be mapped as
   * spark.hadoop.javax.jdo.option.ConnectionDriverName sparks property. E.g.,
   * org.mariadb.jdbc.Driver
   */
  driverName?: string;
  /**
   * Class path to JDBC driver required for JDBC connection. The value will be mapped as
   * spark.driver.extraClassPath sparks property.
   */
  jdbcDriverClassPath?: string;
  /**
   * JDBC connection to the metastore database. E.g., jdbc:mysql://localhost:3306/demo_hive
   */
  metastoreDb?: string;
  /**
   * Password to use against metastore database. The value will be mapped as
   * spark.hadoop.javax.jdo.option.ConnectionPassword sparks property.
   */
  password?: string;
  /**
   * Username to use against metastore database. The value will be mapped as
   * spark.hadoop.javax.jdo.option.ConnectionUserName sparks property.
   */
  username?: string;
  /**
   * Local path for the local file with metastore data. E.g., /tmp/metastore.db
   */
  metastoreFilePath?: string;
  securityConfig?: AWSCredentials;
}

/**
 * Azure Cloud Credentials
 *
 * GCP Credentials
 *
 * GCP credentials configs.
 *
 * AWS credentials configs.
 */
export interface SecurityConfigClass {
  /**
   * Account Name of your storage account
   */
  accountName?: string;
  /**
   * Your Service Principal App ID (Client ID)
   */
  clientId?: string;
  /**
   * Your Service Principal Password (Client Secret)
   */
  clientSecret?: string;
  /**
   * Scopes to get access token, for e.g. api://6dfX33ab-XXXX-49df-XXXX-3459eX817d3e/.default
   */
  scopes?: string;
  /**
   * Tenant ID of your Azure Subscription
   */
  tenantId?: string;
  /**
   * Key Vault Name
   */
  vaultName?: string;
  /**
   * We support two ways of authenticating to GCP i.e via GCP Credentials Values or GCP
   * Credentials Path
   */
  gcpConfig?: GCPCredentialsConfiguration;
  /**
   * we enable the authenticated service account to impersonate another service account
   */
  gcpImpersonateServiceAccount?: GCPImpersonateServiceAccountValues;
  /**
   * The Amazon Resource Name (ARN) of the role to assume. Required Field in case of Assume
   * Role
   */
  assumeRoleArn?: string;
  /**
   * An identifier for the assumed role session. Use the role session name to uniquely
   * identify a session when the same role is assumed by different principals or for different
   * reasons. Required Field in case of Assume Role
   */
  assumeRoleSessionName?: string;
  /**
   * The Amazon Resource Name (ARN) of the role to assume. Optional Field in case of Assume
   * Role
   */
  assumeRoleSourceIdentity?: string;
  /**
   * AWS Access key ID.
   */
  awsAccessKeyId?: string;
  /**
   * AWS Region
   */
  awsRegion?: string;
  /**
   * AWS Secret Access Key.
   */
  awsSecretAccessKey?: string;
  /**
   * AWS Session Token.
   */
  awsSessionToken?: string;
  /**
   * EndPoint URL for the AWS
   */
  endPointURL?: string;
  /**
   * The name of a profile to use with the boto session.
   */
  profileName?: string;
}

/**
 * We support two ways of authenticating to GCP i.e via GCP Credentials Values or GCP
 * Credentials Path
 *
 * Pass the raw credential values provided by GCP
 *
 * Pass the path of file containing the GCP credentials info
 *
 * Use the application default credentials
 */
export interface GCPCredentialsConfiguration {
  /**
   * Google Cloud auth provider certificate.
   */
  authProviderX509CertUrl?: string;
  /**
   * Google Cloud auth uri.
   */
  authUri?: string;
  /**
   * Google Cloud email.
   */
  clientEmail?: string;
  /**
   * Google Cloud Client ID.
   */
  clientId?: string;
  /**
   * Google Cloud client certificate uri.
   */
  clientX509CertUrl?: string;
  /**
   * Google Cloud private key.
   */
  privateKey?: string;
  /**
   * Google Cloud private key id.
   */
  privateKeyId?: string;
  /**
   * Project ID
   *
   * GCP Project ID to parse metadata from
   */
  projectId?: string[] | string;
  /**
   * Google Cloud token uri.
   */
  tokenUri?: string;
  /**
   * Google Cloud Platform account type.
   *
   * Google Cloud Platform ADC ( Application Default Credentials )
   */
  type?: string;
  /**
   * Path of the file containing the GCP credentials info
   */
  path?: string;
  /**
   * Google Security Token Service audience which contains the resource name for the workload
   * identity pool and the provider identifier in that pool.
   */
  audience?: string;
  /**
   * This object defines the mechanism used to retrieve the external credential from the local
   * environment so that it can be exchanged for a GCP access token via the STS endpoint
   */
  credentialSource?: { [key: string]: string };
  /**
   * Google Cloud Platform account type.
   */
  externalType?: string;
  /**
   * Google Security Token Service subject token type based on the OAuth 2.0 token exchange
   * spec.
   */
  subjectTokenType?: string;
  /**
   * Google Security Token Service token exchange endpoint.
   */
  tokenURL?: string;
  [property: string]: any;
}

/**
 * we enable the authenticated service account to impersonate another service account
 *
 * Pass the values to impersonate a service account of Google Cloud
 */
export interface GCPImpersonateServiceAccountValues {
  /**
   * The impersonated service account email
   */
  impersonateServiceAccount?: string;
  /**
   * Number of seconds the delegated credential should be valid
   */
  lifetime?: number;
  [property: string]: any;
}

/**
 * Choose between Database connection or HDB User Store connection.
 *
 * Sap Hana Database SQL Connection Config
 *
 * Sap Hana Database HDB User Store Connection Config
 */
export interface SAPHanaConnection {
  /**
   * Database of the data source.
   */
  database?: string;
  /**
   * Database Schema of the data source. This is an optional parameter, if you would like to
   * restrict the metadata reading to a single schema. When left blank, OpenMetadata Ingestion
   * attempts to scan all the schemas.
   */
  databaseSchema?: string;
  /**
   * Host and port of the Hana service.
   */
  hostPort?: string;
  /**
   * Password to connect to Hana.
   */
  password?: string;
  /**
   * Username to connect to Hana. This user should have privileges to read all the metadata.
   */
  username?: string;
  /**
   * HDB Store User Key generated from the command `hdbuserstore SET <KEY> <host:port>
   * <USERNAME> <PASSWORD>`
   */
  userKey?: string;
}

/**
 * GCP Credentials
 *
 * GCP credentials configs.
 */
export interface GCPCredentials {
  /**
   * We support two ways of authenticating to GCP i.e via GCP Credentials Values or GCP
   * Credentials Path
   */
  gcpConfig: GCPCredentialsConfiguration;
  /**
   * we enable the authenticated service account to impersonate another service account
   */
  gcpImpersonateServiceAccount?: GCPImpersonateServiceAccountValues;
}

/**
 * Regex to only include/exclude databases that matches the pattern.
 *
 * Regex to only fetch entities that matches the pattern.
 *
 * Regex to only include/exclude schemas that matches the pattern.
 *
 * Regex to only include/exclude tables that matches the pattern.
 *
 * Regex to include/exclude FHIR resource categories
 *
 * Regex to include/exclude FHIR resource types
 */
export interface FilterPattern {
  /**
   * List of strings/regex patterns to match and exclude only database entities that match.
   */
  excludes?: string[];
  /**
   * List of strings/regex patterns to match and include only database entities that match.
   */
  includes?: string[];
}

/**
 * FHIR specification version (R4, STU3, DSTU2)
 */
export enum FHIRVersion {
  Dstu2 = 'DSTU2',
  R4 = 'R4',
  Stu3 = 'STU3',
}

/**
 * Specifies the logon authentication method. Possible values are TD2 (the default), JWT,
 * LDAP, KRB5 for Kerberos, or TDNEGO
 */
export enum Logmech {
  Custom = 'CUSTOM',
  Jwt = 'JWT',
  Krb5 = 'KRB5',
  LDAP = 'LDAP',
  Td2 = 'TD2',
  Tdnego = 'TDNEGO',
}

/**
 * Hive Metastore Connection Details
 *
 * Postgres Database Connection Config
 *
 * Mysql Database Connection Config
 */
export interface HiveMetastoreConnectionDetails {
  /**
   * Choose Auth Config Type.
   */
  authType?: HiveMetastoreConnectionDetailsAuthConfigurationType;
  /**
   * Custom OpenMetadata Classification name for Postgres policy tags.
   */
  classificationName?: string;
  connectionArguments?: { [key: string]: any };
  connectionOptions?: { [key: string]: string };
  /**
   * Database of the data source. This is optional parameter, if you would like to restrict
   * the metadata reading to a single database. When left blank, OpenMetadata Ingestion
   * attempts to scan all the databases.
   */
  database?: string;
  /**
   * Regex to only include/exclude databases that matches the pattern.
   */
  databaseFilterPattern?: FilterPattern;
  /**
   * Host and port of the source service.
   *
   * Host and port of the MySQL service.
   */
  hostPort?: string;
  /**
   * Ingest data from all databases in Postgres. You can use databaseFilterPattern on top of
   * this.
   */
  ingestAllDatabases?: boolean;
  sampleDataStorageConfig?: SampleDataStorageConfig;
  /**
   * Regex to only include/exclude schemas that matches the pattern.
   */
  schemaFilterPattern?: FilterPattern;
  /**
   * SQLAlchemy driver scheme options.
   */
  scheme?: HiveMetastoreConnectionDetailsScheme;
  /**
   * SSL Configuration details.
   */
  sslConfig?: Config;
  sslMode?: SSLMode;
  supportsDatabase?: boolean;
  supportsDataDiff?: boolean;
  supportsDBTExtraction?: boolean;
  supportsLineageExtraction?: boolean;
  supportsMetadataExtraction?: boolean;
  supportsProfiler?: boolean;
  supportsQueryComment?: boolean;
  supportsUsageExtraction?: boolean;
  /**
   * Regex to only include/exclude tables that matches the pattern.
   */
  tableFilterPattern?: FilterPattern;
  /**
   * Service Type
   */
  type?: HiveMetastoreConnectionDetailsType;
  /**
   * Username to connect to Postgres. This user should have privileges to read all the
   * metadata in Postgres.
   *
   * Username to connect to MySQL. This user should have privileges to read all the metadata
   * in Mysql.
   */
  username?: string;
  /**
   * Optional name to give to the database in OpenMetadata. If left blank, we will use default
   * as the database name.
   */
  databaseName?: string;
  /**
   * Database Schema of the data source. This is optional parameter, if you would like to
   * restrict the metadata reading to a single schema. When left blank, OpenMetadata Ingestion
   * attempts to scan all the schemas.
   */
  databaseSchema?: string;
  /**
   * Use slow logs to extract lineage.
   */
  useSlowLogs?: boolean;
}

/**
 * Choose Auth Config Type.
 *
 * Common Database Connection Config
 *
 * IAM Auth Database Connection Config
 *
 * Azure Database Connection Config
 */
export interface HiveMetastoreConnectionDetailsAuthConfigurationType {
  /**
   * Password to connect to source.
   */
  password?: string;
  awsConfig?: AWSCredentials;
  azureConfig?: AzureCredentials;
}

/**
 * Storage config to store sample data
 */
export interface SampleDataStorageConfig {
  config?: DataStorageConfig;
}

/**
 * Storage config to store sample data
 */
export interface DataStorageConfig {
  /**
   * Bucket Name
   */
  bucketName?: string;
  /**
   * Provide the pattern of the path where the generated sample data file needs to be stored.
   */
  filePathPattern?: string;
  /**
   * When this field enabled a single parquet file will be created to store sample data,
   * otherwise we will create a new file per day
   */
  overwriteData?: boolean;
  /**
   * Prefix of the data source.
   */
  prefix?: string;
  storageConfig?: AwsCredentials;
  [property: string]: any;
}

/**
 * AWS credentials configs.
 */
export interface AwsCredentials {
  /**
   * The Amazon Resource Name (ARN) of the role to assume. Required Field in case of Assume
   * Role
   */
  assumeRoleArn?: string;
  /**
   * An identifier for the assumed role session. Use the role session name to uniquely
   * identify a session when the same role is assumed by different principals or for different
   * reasons. Required Field in case of Assume Role
   */
  assumeRoleSessionName?: string;
  /**
   * The Amazon Resource Name (ARN) of the role to assume. Optional Field in case of Assume
   * Role
   */
  assumeRoleSourceIdentity?: string;
  /**
   * AWS Access key ID.
   */
  awsAccessKeyId?: string;
  /**
   * AWS Region
   */
  awsRegion?: string;
  /**
   * AWS Secret Access Key.
   */
  awsSecretAccessKey?: string;
  /**
   * AWS Session Token.
   */
  awsSessionToken?: string;
  /**
   * EndPoint URL for the AWS
   */
  endPointURL?: string;
  /**
   * The name of a profile to use with the boto session.
   */
  profileName?: string;
}

/**
 * SQLAlchemy driver scheme options.
 */
export enum HiveMetastoreConnectionDetailsScheme {
  MysqlPymysql = 'mysql+pymysql',
  PgspiderPsycopg2 = 'pgspider+psycopg2',
  PostgresqlPsycopg2 = 'postgresql+psycopg2',
}

/**
 * Client SSL configuration
 *
 * SSL Configuration details.
 *
 * OpenMetadata Client configured to validate SSL certificates.
 */
export interface Config {
  /**
   * The CA certificate used for SSL validation.
   */
  caCertificate?: string;
  /**
   * The SSL certificate used for client authentication.
   */
  sslCertificate?: string;
  /**
   * The private key associated with the SSL certificate.
   */
  sslKey?: string;
}

/**
 * SSL Mode to connect to database.
 */
export enum SSLMode {
  Allow = 'allow',
  Disable = 'disable',
  Prefer = 'prefer',
  Require = 'require',
  VerifyCA = 'verify-ca',
  VerifyFull = 'verify-full',
}

/**
 * Service Type
 *
 * Service type.
 */
export enum HiveMetastoreConnectionDetailsType {
  Mysql = 'Mysql',
  Postgres = 'Postgres',
}

/**
 * Connect with oracle by either passing service name or database schema name.
 */
export interface OracleConnectionType {
  /**
   * databaseSchema of the data source. This is optional parameter, if you would like to
   * restrict the metadata reading to a single databaseSchema. When left blank, OpenMetadata
   * Ingestion attempts to scan all the databaseSchema.
   */
  databaseSchema?: string;
  /**
   * The Oracle Service name is the TNS alias that you give when you remotely connect to your
   * database.
   */
  oracleServiceName?: string;
  /**
   * Pass the full constructed TNS string, e.g.,
   * (DESCRIPTION=(ADDRESS_LIST=(ADDRESS=(PROTOCOL=TCP)(HOST=myhost)(PORT=1530)))(CONNECT_DATA=(SID=MYSERVICENAME))).
   */
  oracleTNSConnection?: string;
  [property: string]: any;
}

/**
 * SQLAlchemy driver scheme options.
 *
 * Mongo connection scheme options.
 *
 * Couchbase driver scheme options.
 */
export enum ConfigScheme {
  AwsathenaREST = 'awsathena+rest',
  Bigquery = 'bigquery',
  ClickhouseHTTP = 'clickhouse+http',
  ClickhouseNative = 'clickhouse+native',
  CockroachdbPsycopg2 = 'cockroachdb+psycopg2',
  Couchbase = 'couchbase',
  DatabricksConnector = 'databricks+connector',
  Db2IBMDB = 'db2+ibm_db',
  Doris = 'doris',
  Druid = 'druid',
  ExaWebsocket = 'exa+websocket',
  Hana = 'hana',
  Hive = 'hive',
  HiveHTTP = 'hive+http',
  HiveHTTPS = 'hive+https',
  Ibmi = 'ibmi',
  Impala = 'impala',
  Impala4 = 'impala4',
  Mongodb = 'mongodb',
  MongodbSrv = 'mongodb+srv',
  MssqlPymssql = 'mssql+pymssql',
  MssqlPyodbc = 'mssql+pyodbc',
  MssqlPytds = 'mssql+pytds',
  MysqlPymysql = 'mysql+pymysql',
  OracleCxOracle = 'oracle+cx_oracle',
  PgspiderPsycopg2 = 'pgspider+psycopg2',
  Pinot = 'pinot',
  PinotHTTP = 'pinot+http',
  PinotHTTPS = 'pinot+https',
  PostgresqlPsycopg2 = 'postgresql+psycopg2',
  Presto = 'presto',
  RedshiftPsycopg2 = 'redshift+psycopg2',
  Snowflake = 'snowflake',
  SqlitePysqlite = 'sqlite+pysqlite',
  Teradatasql = 'teradatasql',
  Trino = 'trino',
  VerticaVerticaPython = 'vertica+vertica_python',
}

/**
 * Client SSL/TLS settings.
 */
export enum SSLTLSSettings {
  DisableTLS = 'disable-tls',
  IgnoreCertificate = 'ignore-certificate',
  ValidateCertificate = 'validate-certificate',
}

/**
 * Specifies the transaction mode for the connection
 */
export enum TransactionMode {
  ANSI = 'ANSI',
  Default = 'DEFAULT',
  Tera = 'TERA',
}

/**
 * Service Type
 *
 * Service type.
 *
 * service type
 *
 * Custom database service type
 */
export enum ConfigType {
  Athena = 'Athena',
  AzureSQL = 'AzureSQL',
  BigQuery = 'BigQuery',
  BigTable = 'BigTable',
  Cassandra = 'Cassandra',
  Clickhouse = 'Clickhouse',
  Cockroach = 'Cockroach',
  Couchbase = 'Couchbase',
  CustomDatabase = 'CustomDatabase',
  Databricks = 'Databricks',
  Datalake = 'Datalake',
  Db2 = 'Db2',
  DeltaLake = 'DeltaLake',
  DomoDatabase = 'DomoDatabase',
  Doris = 'Doris',
  Druid = 'Druid',
  DynamoDB = 'DynamoDB',
  Epic = 'Epic',
  Exasol = 'Exasol',
  Glue = 'Glue',
  Greenplum = 'Greenplum',
  Hive = 'Hive',
  Iceberg = 'Iceberg',
  Impala = 'Impala',
  MariaDB = 'MariaDB',
  MongoDB = 'MongoDB',
  Mssql = 'Mssql',
  Mysql = 'Mysql',
  Oracle = 'Oracle',
  PinotDB = 'PinotDB',
  Postgres = 'Postgres',
  Presto = 'Presto',
  Redshift = 'Redshift',
  SAS = 'SAS',
  SQLite = 'SQLite',
  Salesforce = 'Salesforce',
  SapERP = 'SapErp',
  SapHana = 'SapHana',
  ServiceNow = 'ServiceNow',
  SingleStore = 'SingleStore',
  Snowflake = 'Snowflake',
  Ssas = 'SSAS',
  Synapse = 'Synapse',
  Teradata = 'Teradata',
  Trino = 'Trino',
  UnityCatalog = 'UnityCatalog',
  Vertica = 'Vertica',
}

/**
 * Client SSL verification. Make sure to configure the SSLConfig if enabled.
 */
export enum VerifySSL {
  Ignore = 'ignore',
  NoSSL = 'no-ssl',
  Validate = 'validate',
}

/**
 * List of data products this entity is part of.
 *
 * This schema defines the EntityReferenceList type used for referencing an entity.
 * EntityReference is used for capturing relationships from one entity to another. For
 * example, a table has an attribute called database of type EntityReference that captures
 * the relationship of a table `belongs to a` database.
 *
 * This schema defines the EntityReference type used for referencing an entity.
 * EntityReference is used for capturing relationships from one entity to another. For
 * example, a table has an attribute called database of type EntityReference that captures
 * the relationship of a table `belongs to a` database.
 *
 * The ingestion agent responsible for executing the ingestion pipeline.
 */
export interface EntityReference {
  /**
   * If true the entity referred to has been soft-deleted.
   */
  deleted?: boolean;
  /**
   * Optional description of entity.
   */
  description?: string;
  /**
   * Display Name that identifies this entity.
   */
  displayName?: string;
  /**
   * Fully qualified name of the entity instance. For entities such as tables, databases
   * fullyQualifiedName is returned in this field. For entities that don't have name hierarchy
   * such as `user` and `team` this will be same as the `name` field.
   */
  fullyQualifiedName?: string;
  /**
   * Link to the entity resource.
   */
  href?: string;
  /**
   * Unique identifier that identifies an entity instance.
   */
  id: string;
  /**
   * If true the relationship indicated by this entity reference is inherited from the parent
   * entity.
   */
  inherited?: boolean;
  /**
   * Name of the entity instance.
   */
  name?: string;
  /**
   * Entity type/class name - Examples: `database`, `table`, `metrics`, `databaseService`,
   * `dashboardService`...
   */
  type: string;
}

/**
 * Type of database service such as MySQL, BigQuery, Snowflake, Redshift, Postgres...
 */
export enum DatabaseServiceType {
  Athena = 'Athena',
  AzureSQL = 'AzureSQL',
  BigQuery = 'BigQuery',
  BigTable = 'BigTable',
  Cassandra = 'Cassandra',
  Clickhouse = 'Clickhouse',
  Cockroach = 'Cockroach',
  Couchbase = 'Couchbase',
  CustomDatabase = 'CustomDatabase',
  Databricks = 'Databricks',
  Datalake = 'Datalake',
  Db2 = 'Db2',
  Dbt = 'Dbt',
  DeltaLake = 'DeltaLake',
  DomoDatabase = 'DomoDatabase',
  Doris = 'Doris',
  Druid = 'Druid',
  DynamoDB = 'DynamoDB',
  Epic = 'Epic',
  Exasol = 'Exasol',
  Glue = 'Glue',
  Greenplum = 'Greenplum',
  Hive = 'Hive',
  Iceberg = 'Iceberg',
  Impala = 'Impala',
  MariaDB = 'MariaDB',
  MongoDB = 'MongoDB',
  Mssql = 'Mssql',
  Mysql = 'Mysql',
  Oracle = 'Oracle',
  PinotDB = 'PinotDB',
  Postgres = 'Postgres',
  Presto = 'Presto',
  QueryLog = 'QueryLog',
  Redshift = 'Redshift',
  SAS = 'SAS',
  SQLite = 'SQLite',
  Salesforce = 'Salesforce',
  SapERP = 'SapErp',
  SapHana = 'SapHana',
  ServiceNow = 'ServiceNow',
  SingleStore = 'SingleStore',
  Snowflake = 'Snowflake',
  Ssas = 'SSAS',
  Synapse = 'Synapse',
  Teradata = 'Teradata',
  Trino = 'Trino',
  UnityCatalog = 'UnityCatalog',
  Vertica = 'Vertica',
}

/**
 * This schema defines the type for labeling an entity with a Tag.
 */
export interface TagLabel {
  /**
   * Description for the tag label.
   */
  description?: string;
  /**
   * Display Name that identifies this tag.
   */
  displayName?: string;
  /**
   * Link to the tag resource.
   */
  href?: string;
  /**
   * Label type describes how a tag label was applied. 'Manual' indicates the tag label was
   * applied by a person. 'Derived' indicates a tag label was derived using the associated tag
   * relationship (see Classification.json for more details). 'Propagated` indicates a tag
   * label was propagated from upstream based on lineage. 'Automated' is used when a tool was
   * used to determine the tag label.
   */
  labelType: LabelType;
  /**
   * Name of the tag or glossary term.
   */
  name?: string;
  /**
   * Label is from Tags or Glossary.
   */
  source: TagSource;
  /**
   * 'Suggested' state is used when a tag label is suggested by users or tools. Owner of the
   * entity must confirm the suggested labels before it is marked as 'Confirmed'.
   */
  state: State;
  style?: Style;
  tagFQN: string;
}

/**
 * Label type describes how a tag label was applied. 'Manual' indicates the tag label was
 * applied by a person. 'Derived' indicates a tag label was derived using the associated tag
 * relationship (see Classification.json for more details). 'Propagated` indicates a tag
 * label was propagated from upstream based on lineage. 'Automated' is used when a tool was
 * used to determine the tag label.
 */
export enum LabelType {
  Automated = 'Automated',
  Derived = 'Derived',
  Generated = 'Generated',
  Manual = 'Manual',
  Propagated = 'Propagated',
}

/**
 * Label is from Tags or Glossary.
 */
export enum TagSource {
  Classification = 'Classification',
  Glossary = 'Glossary',
}

/**
 * 'Suggested' state is used when a tag label is suggested by users or tools. Owner of the
 * entity must confirm the suggested labels before it is marked as 'Confirmed'.
 */
export enum State {
  Confirmed = 'Confirmed',
  Suggested = 'Suggested',
}

/**
 * UI Style is used to associate a color code and/or icon to entity to customize the look of
 * that entity in UI.
 */
export interface Style {
  /**
   * Hex Color Code to mark an entity such as GlossaryTerm, Tag, Domain or Data Product.
   */
  color?: string;
  /**
   * An icon to associate with GlossaryTerm, Tag, Domain or Data Product.
   */
  iconURL?: string;
}

/**
 * Last test connection results for this service
 *
 * TestConnectionResult is the definition that will encapsulate result of running the test
 * connection steps.
 */
export interface TestConnectionResult {
  /**
   * Last time that the test connection was executed
   */
  lastUpdatedAt?: number;
  /**
   * Test Connection Result computation status.
   */
  status?: StatusType;
  /**
   * Steps to test the connection. Order matters.
   */
  steps: TestConnectionStepResult[];
}

/**
 * Test Connection Result computation status.
 *
 * Enum defining possible Test Connection Result status
 */
export enum StatusType {
  Failed = 'Failed',
  Running = 'Running',
  Successful = 'Successful',
}

/**
 * Function that tests one specific element of the service. E.g., listing schemas, lineage,
 * or tags.
 */
export interface TestConnectionStepResult {
  /**
   * In case of failed step, this field would contain the actual error faced during the step.
   */
  errorLog?: string;
  /**
   * Is this step mandatory to be passed?
   */
  mandatory: boolean;
  /**
   * Results or exceptions to be shared after running the test. This message comes from the
   * test connection definition
   */
  message?: string;
  /**
   * Name of the step being tested
   */
  name: string;
  /**
   * Did the step pass successfully?
   */
  passed: boolean;
}<|MERGE_RESOLUTION|>--- conflicted
+++ resolved
@@ -274,7 +274,6 @@
  * ServiceNow Connection Config
  */
 export interface ConfigObject {
-<<<<<<< HEAD
   /**
    * Billing Project ID
    */
@@ -854,6 +853,10 @@
    */
   snowflakePrivatekeyPassphrase?: string;
   /**
+   * Snowflake source host for the Snowflake account.
+   */
+  snowflakeSourceHost?: string;
+  /**
    * Snowflake warehouse.
    */
   warehouse?: string;
@@ -1002,733 +1005,6 @@
    */
   includeSystemTables?: boolean;
   [property: string]: any;
-=======
-    /**
-     * Billing Project ID
-     */
-    billingProjectId?: string;
-    /**
-     * If using Metastore, Key-Value pairs that will be used to add configs to the SparkSession.
-     */
-    connectionArguments?: { [key: string]: any };
-    connectionOptions?:   { [key: string]: string };
-    /**
-     * Cost per TiB for BigQuery usage
-     */
-    costPerTB?: number;
-    /**
-     * GCP Credentials
-     */
-    credentials?: GCPCredentials;
-    /**
-     * Regex to only include/exclude databases that matches the pattern.
-     */
-    databaseFilterPattern?: FilterPattern;
-    /**
-     * BigQuery APIs URL.
-     *
-     * Host and port of the AzureSQL service.
-     *
-     * Host and port of the Clickhouse service.
-     *
-     * Host and port of the Databricks service.
-     *
-     * Host and port of the DB2 service.
-     *
-     * Host and port of the Druid service.
-     *
-     * Host and port of the Hive service.
-     *
-     * Host and port of the Impala service.
-     *
-     * Host and port of the MariaDB service.
-     *
-     * Host and port of the MSSQL service.
-     *
-     * Host and port of the MySQL service.
-     *
-     * Host and port of the SQLite service. Blank for in-memory database.
-     *
-     * Host and port of the Oracle service.
-     *
-     * Host and port of the source service.
-     *
-     * Host and port of the Presto service.
-     *
-     * Host and port of the Redshift service.
-     *
-     * Host and port of the SingleStore service.
-     *
-     * Host and port of the Trino service.
-     *
-     * Host and port of the Vertica service.
-     *
-     * Host and port of the PinotDB Broker service.
-     *
-     * Host and port of the MongoDB service when using the `mongodb` connection scheme. Only
-     * host when using the `mongodb+srv` scheme.
-     *
-     * Host and port of the Cassandra service when using the `cassandra` connection scheme. Only
-     * host when using the `cassandra+srv` scheme.
-     *
-     * Host and port of the Doris service.
-     *
-     * Host and port of the Teradata service.
-     *
-     * Host and Port of the SAP ERP instance.
-     *
-     * Host and port of the Azure Synapse service.
-     *
-     * Host and port of the Cockrooach service.
-     *
-     * ServiceNow instance URL (e.g., https://your-instance.service-now.com)
-     */
-    hostPort?:                string;
-    sampleDataStorageConfig?: SampleDataStorageConfig;
-    /**
-     * Regex to only include/exclude schemas that matches the pattern.
-     *
-     * Regex to include/exclude FHIR resource categories
-     */
-    schemaFilterPattern?: FilterPattern;
-    /**
-     * SQLAlchemy driver scheme options.
-     *
-     * Mongo connection scheme options.
-     *
-     * Couchbase driver scheme options.
-     */
-    scheme?:                                ConfigScheme;
-    supportsDatabase?:                      boolean;
-    supportsDataDiff?:                      boolean;
-    supportsDBTExtraction?:                 boolean;
-    supportsIncrementalMetadataExtraction?: boolean;
-    /**
-     * Supports Lineage Extraction.
-     */
-    supportsLineageExtraction?:  boolean;
-    supportsMetadataExtraction?: boolean;
-    supportsProfiler?:           boolean;
-    supportsQueryComment?:       boolean;
-    supportsSystemProfile?:      boolean;
-    /**
-     * Supports Usage Extraction.
-     */
-    supportsUsageExtraction?: boolean;
-    /**
-     * Regex to only include/exclude tables that matches the pattern.
-     *
-     * Regex to include/exclude FHIR resource types
-     */
-    tableFilterPattern?: FilterPattern;
-    /**
-     * Taxonomy location used to fetch policy tags
-     */
-    taxonomyLocation?: string;
-    /**
-     * Project IDs used to fetch policy tags
-     */
-    taxonomyProjectID?: string[];
-    /**
-     * Service Type
-     *
-     * Custom database service type
-     */
-    type?: ConfigType;
-    /**
-     * Location used to query INFORMATION_SCHEMA.JOBS_BY_PROJECT to fetch usage data. You can
-     * pass multi-regions, such as `us` or `eu`, or you specific region. Australia and Asia
-     * multi-regions are not yet in GA.
-     */
-    usageLocation?: string;
-    awsConfig?:     AWSCredentials;
-    /**
-     * Optional name to give to the database in OpenMetadata. If left blank, we will use default
-     * as the database name.
-     *
-     * Optional name to give to the database in OpenMetadata. If left blank, we will use 'epic'
-     * as the database name.
-     */
-    databaseName?: string;
-    /**
-     * S3 Staging Directory. Example: s3://postgres/input/
-     */
-    s3StagingDir?: string;
-    /**
-     * Athena workgroup.
-     */
-    workgroup?: string;
-    /**
-     * This parameter determines the mode of authentication for connecting to AzureSQL using
-     * ODBC. If 'Active Directory Password' is selected, you need to provide the password. If
-     * 'Active Directory Integrated' is selected, password is not required as it uses the
-     * logged-in user's credentials. This mode is useful for establishing secure and seamless
-     * connections with AzureSQL.
-     *
-     * This parameter determines the mode of authentication for connecting to Azure Synapse
-     * using ODBC. If 'Active Directory Password' is selected, you need to provide the password.
-     * If 'Active Directory Integrated' is selected, password is not required as it uses the
-     * logged-in user's credentials. If 'Active Directory Service Principal' is selected, you
-     * need to provide clientId, clientSecret and tenantId. This mode is useful for establishing
-     * secure and seamless connections with Azure Synapse.
-     */
-    authenticationMode?: any[] | boolean | number | null | AuthenticationModeObject | string;
-    /**
-     * Database of the data source. This is optional parameter, if you would like to restrict
-     * the metadata reading to a single database. When left blank, OpenMetadata Ingestion
-     * attempts to scan all the databases.
-     *
-     * Database of the data source.
-     *
-     * Initial Redshift database to connect to. If you want to ingest all databases, set
-     * ingestAllDatabases to true.
-     *
-     * Optional name to give to the database in OpenMetadata. If left blank, we will use default
-     * as the database name.
-     */
-    database?: string;
-    /**
-     * SQLAlchemy driver for AzureSQL.
-     *
-     * ODBC driver version in case of pyodbc connection.
-     */
-    driver?: string;
-    /**
-     * Ingest data from all databases in Azuresql. You can use databaseFilterPattern on top of
-     * this.
-     *
-     * Ingest data from all databases in Mssql. You can use databaseFilterPattern on top of
-     * this.
-     *
-     * Ingest data from all databases in Postgres. You can use databaseFilterPattern on top of
-     * this.
-     *
-     * Ingest data from all databases in Redshift. You can use databaseFilterPattern on top of
-     * this.
-     *
-     * Ingest data from all databases in Greenplum. You can use databaseFilterPattern on top of
-     * this.
-     *
-     * Ingest data from all databases in Azure Synapse. You can use databaseFilterPattern on top
-     * of this.
-     */
-    ingestAllDatabases?: boolean;
-    /**
-     * Password to connect to AzureSQL.
-     *
-     * Password to connect to Clickhouse.
-     *
-     * Password to connect to DB2.
-     *
-     * Password to connect to Druid.
-     *
-     * Password to connect to Hive.
-     *
-     * Password to connect to Impala.
-     *
-     * Password to connect to MariaDB.
-     *
-     * Password to connect to MSSQL.
-     *
-     * Password to connect to SQLite. Blank for in-memory database.
-     *
-     * Password to connect to Oracle.
-     *
-     * Password to connect to Presto.
-     *
-     * Password to connect to Redshift.
-     *
-     * Password to connect to the Salesforce.
-     *
-     * Password to connect to SingleStore.
-     *
-     * Password to connect to Snowflake.
-     *
-     * Password to connect to Vertica.
-     *
-     * password to connect to the PinotDB.
-     *
-     * Password to connect to MongoDB.
-     *
-     * Password to connect to Couchbase.
-     *
-     * Password to connect to Doris.
-     *
-     * Password to connect to SAS Viya
-     *
-     * Password to connect to Teradata.
-     *
-     * Password to connect to Azure Synapse.
-     *
-     * Password to connect to Exasol.
-     *
-     * Password
-     *
-     * Password to connect to ServiceNow.
-     */
-    password?: string;
-    /**
-     * Username to connect to AzureSQL. This user should have privileges to read the metadata.
-     *
-     * Username to connect to Clickhouse. This user should have privileges to read all the
-     * metadata in Clickhouse.
-     *
-     * Username to connect to DB2. This user should have privileges to read all the metadata in
-     * DB2.
-     *
-     * Username to connect to Druid. This user should have privileges to read all the metadata
-     * in Druid.
-     *
-     * Username to connect to Hive. This user should have privileges to read all the metadata in
-     * Hive.
-     *
-     * Username to connect to Impala. This user should have privileges to read all the metadata
-     * in Impala.
-     *
-     * Username to connect to MariaDB. This user should have privileges to read all the metadata
-     * in MariaDB.
-     *
-     * Username to connect to MSSQL. This user should have privileges to read all the metadata
-     * in MsSQL.
-     *
-     * Username to connect to MySQL. This user should have privileges to read all the metadata
-     * in Mysql.
-     *
-     * Username to connect to SQLite. Blank for in-memory database.
-     *
-     * Username to connect to Oracle. This user should have privileges to read all the metadata
-     * in Oracle.
-     *
-     * Username to connect to Postgres. This user should have privileges to read all the
-     * metadata in Postgres.
-     *
-     * Username to connect to Presto. This user should have privileges to read all the metadata
-     * in Postgres.
-     *
-     * Username to connect to Redshift. This user should have privileges to read all the
-     * metadata in Redshift.
-     *
-     * Username to connect to the Salesforce. This user should have privileges to read all the
-     * metadata in Redshift.
-     *
-     * Username to connect to SingleStore. This user should have privileges to read all the
-     * metadata in MySQL.
-     *
-     * Username to connect to Snowflake. This user should have privileges to read all the
-     * metadata in Snowflake.
-     *
-     * Username to connect to Trino. This user should have privileges to read all the metadata
-     * in Trino.
-     *
-     * Username to connect to Vertica. This user should have privileges to read all the metadata
-     * in Vertica.
-     *
-     * username to connect to the PinotDB. This user should have privileges to read all the
-     * metadata in PinotDB.
-     *
-     * Username to connect to MongoDB. This user should have privileges to read all the metadata
-     * in MongoDB.
-     *
-     * Username to connect to Cassandra. This user should have privileges to read all the
-     * metadata in Cassandra.
-     *
-     * Username to connect to Couchbase. This user should have privileges to read all the
-     * metadata in Couchbase.
-     *
-     * Username to connect to Greenplum. This user should have privileges to read all the
-     * metadata in Greenplum.
-     *
-     * Username to connect to Doris. This user should have privileges to read all the metadata
-     * in Doris.
-     *
-     * Username to connect to SAS Viya.
-     *
-     * Username to connect to Teradata. This user should have privileges to read all the
-     * metadata in Teradata.
-     *
-     * Username to connect to Azure Synapse. This user should have privileges to read all the
-     * metadata in Azure Synapse.
-     *
-     * Username to connect to Exasol. This user should have privileges to read all the metadata
-     * in Exasol.
-     *
-     * Username to connect to Cockroach. This user should have privileges to read all the
-     * metadata in Cockroach.
-     *
-     * Username
-     *
-     * Username to connect to ServiceNow. This user should have read access to sys_db_object and
-     * sys_dictionary tables.
-     */
-    username?: string;
-    /**
-     * Database Schema of the data source. This is optional parameter, if you would like to
-     * restrict the metadata reading to a single schema. When left blank, OpenMetadata Ingestion
-     * attempts to scan all the schemas.
-     *
-     * databaseSchema of the data source. This is optional parameter, if you would like to
-     * restrict the metadata reading to a single databaseSchema. When left blank, OpenMetadata
-     * Ingestion attempts to scan all the databaseSchema.
-     *
-     * Optional name to give to the schema in OpenMetadata. If left blank, we will use default
-     * as the schema name
-     */
-    databaseSchema?: string;
-    /**
-     * Clickhouse SQL connection duration.
-     */
-    duration?: number;
-    /**
-     * Use HTTPS Protocol for connection with clickhouse
-     */
-    https?: boolean;
-    /**
-     * Path to key file for establishing secure connection
-     */
-    keyfile?: string;
-    /**
-     * Establish secure connection with clickhouse
-     */
-    secure?: boolean;
-    /**
-     * Catalog of the data source(Example: hive_metastore). This is optional parameter, if you
-     * would like to restrict the metadata reading to a single catalog. When left blank,
-     * OpenMetadata Ingestion attempts to scan all the catalog.
-     *
-     * Presto catalog
-     *
-     * Catalog of the data source.
-     */
-    catalog?: IcebergCatalog | string;
-    /**
-     * The maximum amount of time (in seconds) to wait for a successful connection to the data
-     * source. If the connection attempt takes longer than this timeout period, an error will be
-     * returned.
-     */
-    connectionTimeout?: number;
-    /**
-     * Databricks compute resources URL.
-     */
-    httpPath?: string;
-    /**
-     * Table name to fetch the query history.
-     */
-    queryHistoryTable?: string;
-    /**
-     * Generated Token to connect to Databricks.
-     */
-    token?: string;
-    /**
-     * CLI Driver version to connect to DB2. If not provided, the latest version will be used.
-     */
-    clidriverVersion?: string;
-    /**
-     * License to connect to DB2.
-     */
-    license?: string;
-    /**
-     * License file name to connect to DB2.
-     */
-    licenseFileName?:               string;
-    supportsViewLineageExtraction?: boolean;
-    /**
-     * Available sources to fetch the metadata.
-     *
-     * Available sources to fetch files.
-     */
-    configSource?: TaLakeConfigurationSource;
-    /**
-     * Authentication mode to connect to hive.
-     */
-    auth?: AuthEnum;
-    /**
-     * Authentication options to pass to Hive connector. These options are based on SQLAlchemy.
-     *
-     * Authentication options to pass to Impala connector. These options are based on SQLAlchemy.
-     */
-    authOptions?: string;
-    /**
-     * If authenticating with Kerberos specify the Kerberos service name
-     */
-    kerberosServiceName?: string;
-    /**
-     * Hive Metastore Connection Details
-     */
-    metastoreConnection?: HiveMetastoreConnectionDetails;
-    /**
-     * SSL Configuration details.
-     */
-    sslConfig?: Config;
-    /**
-     * Enable SSL connection to Hive server. When enabled, SSL transport will be used for secure
-     * communication.
-     *
-     * Establish secure connection with Impala
-     */
-    useSSL?: boolean;
-    /**
-     * Authentication mode to connect to Impala.
-     */
-    authMechanism?: AuthMechanismEnum;
-    /**
-     * Choose Auth Config Type.
-     */
-    authType?: AuthConfigurationType | NoConfigAuthenticationTypes;
-    /**
-     * Use slow logs to extract lineage.
-     */
-    useSlowLogs?: boolean;
-    /**
-     * How to run the SQLite database. :memory: by default.
-     */
-    databaseMode?: string;
-    /**
-     * This directory will be used to set the LD_LIBRARY_PATH env variable. It is required if
-     * you need to enable thick connection mode. By default, we bring instant client 19 and
-     * point to /instantclient.
-     */
-    instantClientDirectory?: string;
-    /**
-     * Connect with oracle by either passing service name or database schema name.
-     */
-    oracleConnectionType?: OracleConnectionType;
-    /**
-     * Custom OpenMetadata Classification name for Postgres policy tags.
-     */
-    classificationName?: string;
-    sslMode?:            SSLMode;
-    /**
-     * Protocol ( Connection Argument ) to connect to Presto.
-     */
-    protocol?: string;
-    /**
-     * Verify ( Connection Argument for SSL ) to connect to Presto.
-     *
-     * Verify ( Connection Argument for SSL ) to connect to Trino.
-     */
-    verify?: string;
-    /**
-     * Salesforce Organization ID is the unique identifier for your Salesforce identity
-     */
-    organizationId?: string;
-    /**
-     * API version of the Salesforce instance
-     */
-    salesforceApiVersion?: string;
-    /**
-     * Domain of Salesforce instance
-     */
-    salesforceDomain?: string;
-    /**
-     * Salesforce Security Token.
-     */
-    securityToken?: string;
-    /**
-     * Salesforce Object Name.
-     */
-    sobjectName?: string;
-    /**
-     * If the Snowflake URL is https://xyz1234.us-east-1.gcp.snowflakecomputing.com, then the
-     * account is xyz1234.us-east-1.gcp
-     *
-     * Specifies an account string to override the default account string defined for the
-     * database user. Accounts are used by the database for workload management and resource
-     * usage monitoring.
-     */
-    account?: string;
-    /**
-     * Full name of the schema where the account usage data is stored.
-     */
-    accountUsageSchema?: string;
-    /**
-     * Optional configuration for ingestion to keep the client session active in case the
-     * ingestion process runs for longer durations.
-     */
-    clientSessionKeepAlive?: boolean;
-    /**
-     * Cost of credit for the Snowflake account.
-     */
-    creditCost?: number;
-    /**
-     * Optional configuration for ingestion of streams, By default, it will skip the streams.
-     */
-    includeStreams?: boolean;
-    /**
-     * Optional configuration for ingestion of TRANSIENT tables, By default, it will skip the
-     * TRANSIENT tables.
-     */
-    includeTransientTables?: boolean;
-    /**
-     * Connection to Snowflake instance via Private Key
-     */
-    privateKey?: string;
-    /**
-     * Session query tag used to monitor usage on snowflake. To use a query tag snowflake user
-     * should have enough privileges to alter the session.
-     */
-    queryTag?: string;
-    /**
-     * Snowflake Role.
-     */
-    role?: string;
-    /**
-     * Snowflake Passphrase Key used with Private Key
-     */
-    snowflakePrivatekeyPassphrase?: string;
-    /**
-     * Snowflake source host for the Snowflake account.
-     */
-    snowflakeSourceHost?: string;
-    /**
-     * Snowflake warehouse.
-     */
-    warehouse?: string;
-    /**
-     * Proxies for the connection to Trino data source
-     */
-    proxies?: { [key: string]: string };
-    /**
-     * Pinot Controller Host and Port of the data source.
-     */
-    pinotControllerHost?: string;
-    /**
-     * Bucket Name of the data source.
-     */
-    bucketName?: string;
-    /**
-     * Prefix of the data source.
-     */
-    prefix?: string;
-    /**
-     * Access token to connect to DOMO
-     */
-    accessToken?: string;
-    /**
-     * API Host to connect to DOMO instance
-     */
-    apiHost?: string;
-    /**
-     * Client ID for DOMO
-     *
-     * Azure Application (client) ID for service principal authentication.
-     */
-    clientId?: string;
-    /**
-     * URL of your Domo instance, e.g., https://openmetadata.domo.com
-     */
-    instanceDomain?: string;
-    /**
-     * Secret Token to connect DOMO
-     */
-    secretToken?: string;
-    /**
-     * Source Python Class Name to instantiated by the ingestion workflow
-     */
-    sourcePythonClass?: string;
-    /**
-     * Choose between Database connection or HDB User Store connection.
-     */
-    connection?: SAPHanaConnection;
-    /**
-     * Couchbase connection Bucket options.
-     */
-    bucket?: string;
-    /**
-     * Hostname of the Couchbase service.
-     */
-    hostport?: string;
-    /**
-     * Enable dataflow for ingestion
-     */
-    dataflows?: boolean;
-    /**
-     * Custom filter for dataflows
-     */
-    dataflowsCustomFilter?: { [key: string]: any } | string;
-    /**
-     * Enable datatables for ingestion
-     */
-    datatables?: boolean;
-    /**
-     * Custom filter for datatables
-     */
-    dataTablesCustomFilter?: { [key: string]: any } | string;
-    /**
-     * Enable report for ingestion
-     */
-    reports?: boolean;
-    /**
-     * Custom filter for reports
-     */
-    reportsCustomFilter?: { [key: string]: any } | string;
-    /**
-     * Hostname of SAS Viya deployment.
-     */
-    serverHost?: string;
-    /**
-     * Table property to look for the Owner.
-     */
-    ownershipProperty?: string;
-    /**
-     * Specifies additional data needed by a logon mechanism, such as a secure token,
-     * Distinguished Name, or a domain/realm name. LOGDATA values are specific to each logon
-     * mechanism.
-     */
-    logdata?: string;
-    /**
-     * Specifies the logon authentication method. Possible values are TD2 (the default), JWT,
-     * LDAP, KRB5 for Kerberos, or TDNEGO
-     */
-    logmech?: Logmech;
-    /**
-     * Specifies the transaction mode for the connection
-     */
-    tmode?: TransactionMode;
-    /**
-     * API key to authenticate with the SAP ERP APIs.
-     */
-    apiKey?: string;
-    /**
-     * Pagination limit used while querying the SAP ERP API for fetching the entities
-     */
-    paginationLimit?: number;
-    verifySSL?:       VerifySSL;
-    /**
-     * Azure Application client secret for service principal authentication.
-     */
-    clientSecret?: string;
-    /**
-     * Azure Directory (tenant) ID for service principal authentication.
-     */
-    tenantId?: string;
-    /**
-     * Client SSL/TLS settings.
-     */
-    tls?: SSLTLSSettings;
-    /**
-     * HTTP Link for SSAS ACCESS
-     */
-    httpConnection?: string;
-    /**
-     * Base URL of the Epic FHIR server
-     */
-    fhirServerUrl?: string;
-    /**
-     * FHIR specification version (R4, STU3, DSTU2)
-     */
-    fhirVersion?: FHIRVersion;
-    /**
-     * If true, ServiceNow application scopes will be imported as database schemas. Otherwise, a
-     * single default schema will be used.
-     */
-    includeScopes?: boolean;
-    /**
-     * If true, both admin and system tables (sys_* tables) will be fetched. If false, only
-     * admin tables will be fetched.
-     */
-    includeSystemTables?: boolean;
-    [property: string]: any;
->>>>>>> f2fd8a91
 }
 
 /**
