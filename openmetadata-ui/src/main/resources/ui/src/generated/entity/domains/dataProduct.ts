--- conflicted
+++ resolved
@@ -16,7 +16,6 @@
  * consumers.
  */
 export interface DataProduct {
-<<<<<<< HEAD
   /**
    * Data assets collection that is part of this data product.
    */
@@ -42,6 +41,10 @@
    */
   domains?: EntityReference[];
   /**
+   * Status of the Data Product.
+   */
+  entityStatus?: EntityStatus;
+  /**
    * List of users who are experts for this Data Product.
    */
   experts?: EntityReference[];
@@ -93,6 +96,10 @@
    * Other data products that consume data from this product
    */
   providesTo?: EntityReference[];
+  /**
+   * User references of the reviewers for this Data Product.
+   */
+  reviewers?: EntityReference[];
   /**
    * Service Level Agreement for this data product
    */
@@ -115,114 +122,6 @@
    * Metadata version of the entity.
    */
   version?: number;
-=======
-    /**
-     * Data assets collection that is part of this data product.
-     */
-    assets?: EntityReference[];
-    /**
-     * Change that lead to this version of the entity.
-     */
-    changeDescription?: ChangeDescription;
-    /**
-     * Other data products that this product consumes data from
-     */
-    consumesFrom?: EntityReference[];
-    /**
-     * Description of the Data Product.
-     */
-    description: string;
-    /**
-     * Name used for display purposes. Example 'Marketing', 'Payments', etc.
-     */
-    displayName?: string;
-    /**
-     * Domains or sub-domains to which this Data Product belongs to.
-     */
-    domains?: EntityReference[];
-    /**
-     * Status of the Data Product.
-     */
-    entityStatus?: EntityStatus;
-    /**
-     * List of users who are experts for this Data Product.
-     */
-    experts?: EntityReference[];
-    /**
-     * Entity extension data with custom attributes added to the entity.
-     */
-    extension?: any;
-    /**
-     * Followers of this entity.
-     */
-    followers?: EntityReference[];
-    /**
-     * FullyQualifiedName is `domain.dataProductName` or `sub-domain.dataProductName`.
-     */
-    fullyQualifiedName?: string;
-    /**
-     * Link to the resource corresponding to this entity.
-     */
-    href?: string;
-    /**
-     * Unique ID of the Data Product
-     */
-    id: string;
-    /**
-     * Change that lead to this version of the entity.
-     */
-    incrementalChangeDescription?: ChangeDescription;
-    /**
-     * Input ports for consuming data into this data product
-     */
-    inputPorts?: DataProductPort[];
-    /**
-     * Current lifecycle stage of the data product
-     */
-    lifecycleStage?: LifecycleStage;
-    /**
-     * A unique name of the Data Product
-     */
-    name: string;
-    /**
-     * Output ports for exposing data from this data product
-     */
-    outputPorts?: DataProductPort[];
-    /**
-     * Owners of this Data Product.
-     */
-    owners?: EntityReference[];
-    /**
-     * Other data products that consume data from this product
-     */
-    providesTo?: EntityReference[];
-    /**
-     * User references of the reviewers for this Data Product.
-     */
-    reviewers?: EntityReference[];
-    /**
-     * Service Level Agreement for this data product
-     */
-    sla?:   SlaDefinition;
-    style?: Style;
-    /**
-     * Tags associated with the Data Product.
-     */
-    tags?: TagLabel[];
-    /**
-     * Last update time corresponding to the new version of the entity in Unix epoch time
-     * milliseconds.
-     */
-    updatedAt?: number;
-    /**
-     * User who made the update.
-     */
-    updatedBy?: string;
-    /**
-     * Metadata version of the entity.
-     */
-    version?: number;
->>>>>>> 44a39ed4
 }
 
 /**
@@ -355,11 +254,11 @@
  * catalog.
  */
 export enum EntityStatus {
-    Approved = "Approved",
-    Deprecated = "Deprecated",
-    Draft = "Draft",
-    InReview = "In Review",
-    Rejected = "Rejected",
+  Approved = 'Approved',
+  Deprecated = 'Deprecated',
+  Draft = 'Draft',
+  InReview = 'In Review',
+  Rejected = 'Rejected',
 }
 
 /**
