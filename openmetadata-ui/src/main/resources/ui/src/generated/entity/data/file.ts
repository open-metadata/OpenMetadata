/*
 *  Copyright 2025 Collate.
 *  Licensed under the Apache License, Version 2.0 (the "License");
 *  you may not use this file except in compliance with the License.
 *  You may obtain a copy of the License at
 *  http://www.apache.org/licenses/LICENSE-2.0
 *  Unless required by applicable law or agreed to in writing, software
 *  distributed under the License is distributed on an "AS IS" BASIS,
 *  WITHOUT WARRANTIES OR CONDITIONS OF ANY KIND, either express or implied.
 *  See the License for the specific language governing permissions and
 *  limitations under the License.
 */
/**
 * This schema defines the File entity. A File is a document or resource stored in a Drive
 * Service.
 */
export interface File {
<<<<<<< HEAD
  certification?: AssetCertification;
  /**
   * Change that lead to this version of the entity.
   */
  changeDescription?: ChangeDescription;
  /**
   * File checksum/hash
   */
  checksum?: string;
  /**
   * File creation timestamp
   */
  createdTime?: number;
  /**
   * List of data products this entity is part of.
   */
  dataProducts?: EntityReference[];
  /**
   * When `true` indicates the entity has been soft deleted.
   */
  deleted?: boolean;
  /**
   * Description of the file.
   */
  description?: string;
  /**
   * Parent directory containing this file
   */
  directory?: EntityReference;
  /**
   * Display Name that identifies this file.
   */
  displayName?: string;
  /**
   * Domains the File belongs to.
   */
  domains?: EntityReference[];
  /**
   * Direct download link
   */
  downloadLink?: string;
  /**
   * Entity extension data with custom attributes added to the entity.
   */
  extension?: any;
  /**
   * File extension
   */
  fileExtension?: string;
  fileType?: FileType;
  /**
   * File version information
   */
  fileVersion?: string;
  /**
   * Followers of this entity.
   */
  followers?: EntityReference[];
  /**
   * Fully qualified name of the file.
   */
  fullyQualifiedName?: string;
  /**
   * Link to the resource corresponding to this file.
   */
  href?: string;
  /**
   * Unique identifier of this file instance.
   */
  id: string;
  /**
   * Change that lead to this version of the entity.
   */
  incrementalChangeDescription?: ChangeDescription;
  /**
   * Whether this file is shared
   */
  isShared?: boolean;
  /**
   * User who last modified the file
   */
  lastModifiedBy?: EntityReference;
  /**
   * Life Cycle of the entity
   */
  lifeCycle?: LifeCycle;
  /**
   * MIME type of the file
   */
  mimeType?: string;
  /**
   * Last modification timestamp
   */
  modifiedTime?: number;
  /**
   * Name of the file.
   */
  name: string;
  /**
   * Owners of this file.
   */
  owners?: EntityReference[];
  /**
   * Full path to the file
   */
  path?: string;
  /**
   * Link to the drive service
   */
  service: EntityReference;
  /**
   * Type of drive service
   */
  serviceType?: DriveServiceType;
  /**
   * File size in bytes
   */
  size?: number;
  /**
   * Source hash of the entity
   */
  sourceHash?: string;
  /**
   * Link to this file in the source system.
   */
  sourceUrl?: string;
  /**
   * Tags associated with this file.
   */
  tags?: TagLabel[];
  /**
   * Last update time corresponding to the new version of the entity in Unix epoch time
   * milliseconds.
   */
  updatedAt?: number;
  /**
   * User who made the update.
   */
  updatedBy?: string;
  /**
   * Latest usage information for this file.
   */
  usageSummary?: UsageDetails;
  /**
   * Metadata version of the entity.
   */
  version?: number;
  /**
   * Votes on the entity.
   */
  votes?: Votes;
  /**
   * Web link to view the file
   */
  webViewLink?: string;
=======
    certification?: AssetCertification;
    /**
     * Change that lead to this version of the entity.
     */
    changeDescription?: ChangeDescription;
    /**
     * File checksum/hash
     */
    checksum?: string;
    /**
     * File creation timestamp
     */
    createdTime?: number;
    /**
     * List of data products this entity is part of.
     */
    dataProducts?: EntityReference[];
    /**
     * When `true` indicates the entity has been soft deleted.
     */
    deleted?: boolean;
    /**
     * Description of the file.
     */
    description?: string;
    /**
     * Parent directory containing this file
     */
    directory?: EntityReference;
    /**
     * Display Name that identifies this file.
     */
    displayName?: string;
    /**
     * Domains the File belongs to.
     */
    domains?: EntityReference[];
    /**
     * Direct download link
     */
    downloadLink?: string;
    /**
     * Status of the File.
     */
    entityStatus?: EntityStatus;
    /**
     * Entity extension data with custom attributes added to the entity.
     */
    extension?: any;
    /**
     * File extension
     */
    fileExtension?: string;
    fileType?:      FileType;
    /**
     * File version information
     */
    fileVersion?: string;
    /**
     * Followers of this entity.
     */
    followers?: EntityReference[];
    /**
     * Fully qualified name of the file.
     */
    fullyQualifiedName?: string;
    /**
     * Link to the resource corresponding to this file.
     */
    href?: string;
    /**
     * Unique identifier of this file instance.
     */
    id: string;
    /**
     * Change that lead to this version of the entity.
     */
    incrementalChangeDescription?: ChangeDescription;
    /**
     * Whether this file is shared
     */
    isShared?: boolean;
    /**
     * User who last modified the file
     */
    lastModifiedBy?: EntityReference;
    /**
     * Life Cycle of the entity
     */
    lifeCycle?: LifeCycle;
    /**
     * MIME type of the file
     */
    mimeType?: string;
    /**
     * Last modification timestamp
     */
    modifiedTime?: number;
    /**
     * Name of the file.
     */
    name: string;
    /**
     * Owners of this file.
     */
    owners?: EntityReference[];
    /**
     * Full path to the file
     */
    path?: string;
    /**
     * Link to the drive service
     */
    service: EntityReference;
    /**
     * Type of drive service
     */
    serviceType?: DriveServiceType;
    /**
     * File size in bytes
     */
    size?: number;
    /**
     * Source hash of the entity
     */
    sourceHash?: string;
    /**
     * Link to this file in the source system.
     */
    sourceUrl?: string;
    /**
     * Tags associated with this file.
     */
    tags?: TagLabel[];
    /**
     * Last update time corresponding to the new version of the entity in Unix epoch time
     * milliseconds.
     */
    updatedAt?: number;
    /**
     * User who made the update.
     */
    updatedBy?: string;
    /**
     * Latest usage information for this file.
     */
    usageSummary?: UsageDetails;
    /**
     * Metadata version of the entity.
     */
    version?: number;
    /**
     * Votes on the entity.
     */
    votes?: Votes;
    /**
     * Web link to view the file
     */
    webViewLink?: string;
>>>>>>> 44a39ed4
}

/**
 * Defines the Asset Certification schema.
 */
export interface AssetCertification {
  /**
   * The date when the certification was applied.
   */
  appliedDate: number;
  /**
   * The date when the certification expires.
   */
  expiryDate: number;
  tagLabel: TagLabel;
}

/**
 * This schema defines the type for labeling an entity with a Tag.
 */
export interface TagLabel {
  /**
   * Description for the tag label.
   */
  description?: string;
  /**
   * Display Name that identifies this tag.
   */
  displayName?: string;
  /**
   * Link to the tag resource.
   */
  href?: string;
  /**
   * Label type describes how a tag label was applied. 'Manual' indicates the tag label was
   * applied by a person. 'Derived' indicates a tag label was derived using the associated tag
   * relationship (see Classification.json for more details). 'Propagated` indicates a tag
   * label was propagated from upstream based on lineage. 'Automated' is used when a tool was
   * used to determine the tag label.
   */
  labelType: LabelType;
  /**
   * Name of the tag or glossary term.
   */
  name?: string;
  /**
   * Label is from Tags or Glossary.
   */
  source: TagSource;
  /**
   * 'Suggested' state is used when a tag label is suggested by users or tools. Owner of the
   * entity must confirm the suggested labels before it is marked as 'Confirmed'.
   */
  state: State;
  style?: Style;
  tagFQN: string;
}

/**
 * Label type describes how a tag label was applied. 'Manual' indicates the tag label was
 * applied by a person. 'Derived' indicates a tag label was derived using the associated tag
 * relationship (see Classification.json for more details). 'Propagated` indicates a tag
 * label was propagated from upstream based on lineage. 'Automated' is used when a tool was
 * used to determine the tag label.
 */
export enum LabelType {
  Automated = 'Automated',
  Derived = 'Derived',
  Generated = 'Generated',
  Manual = 'Manual',
  Propagated = 'Propagated',
}

/**
 * Label is from Tags or Glossary.
 */
export enum TagSource {
  Classification = 'Classification',
  Glossary = 'Glossary',
}

/**
 * 'Suggested' state is used when a tag label is suggested by users or tools. Owner of the
 * entity must confirm the suggested labels before it is marked as 'Confirmed'.
 */
export enum State {
  Confirmed = 'Confirmed',
  Suggested = 'Suggested',
}

/**
 * UI Style is used to associate a color code and/or icon to entity to customize the look of
 * that entity in UI.
 */
export interface Style {
  /**
   * Hex Color Code to mark an entity such as GlossaryTerm, Tag, Domain or Data Product.
   */
  color?: string;
  /**
   * An icon to associate with GlossaryTerm, Tag, Domain or Data Product.
   */
  iconURL?: string;
}

/**
 * Change that lead to this version of the entity.
 *
 * Description of the change.
 */
export interface ChangeDescription {
  changeSummary?: { [key: string]: ChangeSummary };
  /**
   * Names of fields added during the version changes.
   */
  fieldsAdded?: FieldChange[];
  /**
   * Fields deleted during the version changes with old value before deleted.
   */
  fieldsDeleted?: FieldChange[];
  /**
   * Fields modified during the version changes with old and new values.
   */
  fieldsUpdated?: FieldChange[];
  /**
   * When a change did not result in change, this could be same as the current version.
   */
  previousVersion?: number;
}

export interface ChangeSummary {
  changedAt?: number;
  /**
   * Name of the user or bot who made this change
   */
  changedBy?: string;
  changeSource?: ChangeSource;
  [property: string]: any;
}

/**
 * The source of the change. This will change based on the context of the change (example:
 * manual vs programmatic)
 */
export enum ChangeSource {
  Automated = 'Automated',
  Derived = 'Derived',
  Ingested = 'Ingested',
  Manual = 'Manual',
  Propagated = 'Propagated',
  Suggested = 'Suggested',
}

export interface FieldChange {
  /**
   * Name of the entity field that changed.
   */
  name?: string;
  /**
   * New value of the field. Note that this is a JSON string and use the corresponding field
   * type to deserialize it.
   */
  newValue?: any;
  /**
   * Previous value of the field. Note that this is a JSON string and use the corresponding
   * field type to deserialize it.
   */
  oldValue?: any;
}

/**
 * List of data products this entity is part of.
 *
 * This schema defines the EntityReferenceList type used for referencing an entity.
 * EntityReference is used for capturing relationships from one entity to another. For
 * example, a table has an attribute called database of type EntityReference that captures
 * the relationship of a table `belongs to a` database.
 *
 * This schema defines the EntityReference type used for referencing an entity.
 * EntityReference is used for capturing relationships from one entity to another. For
 * example, a table has an attribute called database of type EntityReference that captures
 * the relationship of a table `belongs to a` database.
 *
 * Parent directory containing this file
 *
 * User who last modified the file
 *
 * User, Pipeline, Query that created,updated or accessed the data asset
 *
 * Link to the drive service
 */
export interface EntityReference {
  /**
   * If true the entity referred to has been soft-deleted.
   */
  deleted?: boolean;
  /**
   * Optional description of entity.
   */
  description?: string;
  /**
   * Display Name that identifies this entity.
   */
  displayName?: string;
  /**
   * Fully qualified name of the entity instance. For entities such as tables, databases
   * fullyQualifiedName is returned in this field. For entities that don't have name hierarchy
   * such as `user` and `team` this will be same as the `name` field.
   */
  fullyQualifiedName?: string;
  /**
   * Link to the entity resource.
   */
  href?: string;
  /**
   * Unique identifier that identifies an entity instance.
   */
  id: string;
  /**
   * If true the relationship indicated by this entity reference is inherited from the parent
   * entity.
   */
  inherited?: boolean;
  /**
   * Name of the entity instance.
   */
  name?: string;
  /**
   * Entity type/class name - Examples: `database`, `table`, `metrics`, `databaseService`,
   * `dashboardService`...
   */
  type: string;
}

/**
 * Status of the File.
 *
 * Status of an entity. It is used for governance and is applied to all the entities in the
 * catalog.
 */
export enum EntityStatus {
    Approved = "Approved",
    Deprecated = "Deprecated",
    Draft = "Draft",
    InReview = "In Review",
    Rejected = "Rejected",
}

/**
 * Type of file based on content
 */
export enum FileType {
  Archive = 'Archive',
  Audio = 'Audio',
  CSV = 'CSV',
  Code = 'Code',
  Data = 'Data',
  Document = 'Document',
  Image = 'Image',
  Other = 'Other',
  PDF = 'PDF',
  Presentation = 'Presentation',
  Spreadsheet = 'Spreadsheet',
  Text = 'Text',
  Video = 'Video',
}

/**
 * Life Cycle of the entity
 *
 * This schema defines Life Cycle Properties.
 */
export interface LifeCycle {
  /**
   * Access Details about accessed aspect of the data asset
   */
  accessed?: AccessDetails;
  /**
   * Access Details about created aspect of the data asset
   */
  created?: AccessDetails;
  /**
   * Access Details about updated aspect of the data asset
   */
  updated?: AccessDetails;
}

/**
 * Access Details about accessed aspect of the data asset
 *
 * Access details of an entity
 *
 * Access Details about created aspect of the data asset
 *
 * Access Details about updated aspect of the data asset
 */
export interface AccessDetails {
  /**
   * User, Pipeline, Query that created,updated or accessed the data asset
   */
  accessedBy?: EntityReference;
  /**
   * Any process that accessed the data asset that is not captured in OpenMetadata.
   */
  accessedByAProcess?: string;
  /**
   * Timestamp of data asset accessed for creation, update, read.
   */
  timestamp: number;
}

/**
 * Type of drive service
 *
 * Type of drive service such as Google Drive...
 */
export enum DriveServiceType {
  CustomDrive = 'CustomDrive',
  GoogleDrive = 'GoogleDrive',
  SharePoint = 'SharePoint',
}

/**
 * Latest usage information for this file.
 *
 * This schema defines the type for usage details. Daily, weekly, and monthly aggregation of
 * usage is computed along with the percentile rank based on the usage for a given day.
 */
export interface UsageDetails {
  /**
   * Daily usage stats of a data asset on the start date.
   */
  dailyStats: UsageStats;
  /**
   * Date in UTC.
   */
  date: Date;
  /**
   * Monthly (last 30 days) rolling usage stats of a data asset on the start date.
   */
  monthlyStats?: UsageStats;
  /**
   * Weekly (last 7 days) rolling usage stats of a data asset on the start date.
   */
  weeklyStats?: UsageStats;
}

/**
 * Daily usage stats of a data asset on the start date.
 *
 * Type used to return usage statistics.
 *
 * Monthly (last 30 days) rolling usage stats of a data asset on the start date.
 *
 * Weekly (last 7 days) rolling usage stats of a data asset on the start date.
 */
export interface UsageStats {
  /**
   * Usage count of a data asset on the start date.
   */
  count: number;
  /**
   * Optional daily percentile rank data asset use when relevant.
   */
  percentileRank?: number;
}

/**
 * Votes on the entity.
 *
 * This schema defines the Votes for a Data Asset.
 */
export interface Votes {
  /**
   * List of all the Users who downVoted
   */
  downVoters?: EntityReference[];
  /**
   * Total down-votes the entity has
   */
  downVotes?: number;
  /**
   * List of all the Users who upVoted
   */
  upVoters?: EntityReference[];
  /**
   * Total up-votes the entity has
   */
  upVotes?: number;
}<|MERGE_RESOLUTION|>--- conflicted
+++ resolved
@@ -15,7 +15,6 @@
  * Service.
  */
 export interface File {
-<<<<<<< HEAD
   certification?: AssetCertification;
   /**
    * Change that lead to this version of the entity.
@@ -57,6 +56,10 @@
    * Direct download link
    */
   downloadLink?: string;
+  /**
+   * Status of the File.
+   */
+  entityStatus?: EntityStatus;
   /**
    * Entity extension data with custom attributes added to the entity.
    */
@@ -171,167 +174,6 @@
    * Web link to view the file
    */
   webViewLink?: string;
-=======
-    certification?: AssetCertification;
-    /**
-     * Change that lead to this version of the entity.
-     */
-    changeDescription?: ChangeDescription;
-    /**
-     * File checksum/hash
-     */
-    checksum?: string;
-    /**
-     * File creation timestamp
-     */
-    createdTime?: number;
-    /**
-     * List of data products this entity is part of.
-     */
-    dataProducts?: EntityReference[];
-    /**
-     * When `true` indicates the entity has been soft deleted.
-     */
-    deleted?: boolean;
-    /**
-     * Description of the file.
-     */
-    description?: string;
-    /**
-     * Parent directory containing this file
-     */
-    directory?: EntityReference;
-    /**
-     * Display Name that identifies this file.
-     */
-    displayName?: string;
-    /**
-     * Domains the File belongs to.
-     */
-    domains?: EntityReference[];
-    /**
-     * Direct download link
-     */
-    downloadLink?: string;
-    /**
-     * Status of the File.
-     */
-    entityStatus?: EntityStatus;
-    /**
-     * Entity extension data with custom attributes added to the entity.
-     */
-    extension?: any;
-    /**
-     * File extension
-     */
-    fileExtension?: string;
-    fileType?:      FileType;
-    /**
-     * File version information
-     */
-    fileVersion?: string;
-    /**
-     * Followers of this entity.
-     */
-    followers?: EntityReference[];
-    /**
-     * Fully qualified name of the file.
-     */
-    fullyQualifiedName?: string;
-    /**
-     * Link to the resource corresponding to this file.
-     */
-    href?: string;
-    /**
-     * Unique identifier of this file instance.
-     */
-    id: string;
-    /**
-     * Change that lead to this version of the entity.
-     */
-    incrementalChangeDescription?: ChangeDescription;
-    /**
-     * Whether this file is shared
-     */
-    isShared?: boolean;
-    /**
-     * User who last modified the file
-     */
-    lastModifiedBy?: EntityReference;
-    /**
-     * Life Cycle of the entity
-     */
-    lifeCycle?: LifeCycle;
-    /**
-     * MIME type of the file
-     */
-    mimeType?: string;
-    /**
-     * Last modification timestamp
-     */
-    modifiedTime?: number;
-    /**
-     * Name of the file.
-     */
-    name: string;
-    /**
-     * Owners of this file.
-     */
-    owners?: EntityReference[];
-    /**
-     * Full path to the file
-     */
-    path?: string;
-    /**
-     * Link to the drive service
-     */
-    service: EntityReference;
-    /**
-     * Type of drive service
-     */
-    serviceType?: DriveServiceType;
-    /**
-     * File size in bytes
-     */
-    size?: number;
-    /**
-     * Source hash of the entity
-     */
-    sourceHash?: string;
-    /**
-     * Link to this file in the source system.
-     */
-    sourceUrl?: string;
-    /**
-     * Tags associated with this file.
-     */
-    tags?: TagLabel[];
-    /**
-     * Last update time corresponding to the new version of the entity in Unix epoch time
-     * milliseconds.
-     */
-    updatedAt?: number;
-    /**
-     * User who made the update.
-     */
-    updatedBy?: string;
-    /**
-     * Latest usage information for this file.
-     */
-    usageSummary?: UsageDetails;
-    /**
-     * Metadata version of the entity.
-     */
-    version?: number;
-    /**
-     * Votes on the entity.
-     */
-    votes?: Votes;
-    /**
-     * Web link to view the file
-     */
-    webViewLink?: string;
->>>>>>> 44a39ed4
 }
 
 /**
@@ -573,11 +415,11 @@
  * catalog.
  */
 export enum EntityStatus {
-    Approved = "Approved",
-    Deprecated = "Deprecated",
-    Draft = "Draft",
-    InReview = "In Review",
-    Rejected = "Rejected",
+  Approved = 'Approved',
+  Deprecated = 'Deprecated',
+  Draft = 'Draft',
+  InReview = 'In Review',
+  Rejected = 'Rejected',
 }
 
 /**
