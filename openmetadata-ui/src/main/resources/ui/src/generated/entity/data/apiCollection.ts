/*
 *  Copyright 2025 Collate.
 *  Licensed under the Apache License, Version 2.0 (the "License");
 *  you may not use this file except in compliance with the License.
 *  You may obtain a copy of the License at
 *  http://www.apache.org/licenses/LICENSE-2.0
 *  Unless required by applicable law or agreed to in writing, software
 *  distributed under the License is distributed on an "AS IS" BASIS,
 *  WITHOUT WARRANTIES OR CONDITIONS OF ANY KIND, either express or implied.
 *  See the License for the specific language governing permissions and
 *  limitations under the License.
 */
/**
 * This schema defines the APICollection entity. API Collection allows user to group
 * multiple APIs together. In OpenAPI specification its marked as a Tag.
 */
export interface APICollection {
<<<<<<< HEAD
  /**
   * All the APIs included in this API Collection.
   */
  apiEndpoints?: EntityReference[];
  certification?: AssetCertification;
  /**
   * Change that lead to this version of the entity.
   */
  changeDescription?: ChangeDescription;
  /**
   * List of data products this entity is part of.
   */
  dataProducts?: EntityReference[];
  /**
   * When `true` indicates the entity has been soft deleted.
   */
  deleted?: boolean;
  /**
   * Description of the API Collection, what it is, and how to use it.
   */
  description?: string;
  /**
   * Display Name that identifies this API Collection. It could be title or label from the
   * source services.
   */
  displayName?: string;
  /**
   * Domains the API Collection belongs to. When not set, the API Collection inherits the
   * domain from the API service it belongs to.
   */
  domains?: EntityReference[];
  /**
   * EndPoint URL for the API Collection. Capture the Root URL of the collection.
   */
  endpointURL: string;
  /**
   * Entity extension data with custom attributes added to the entity.
   */
  extension?: any;
  /**
   * A unique name that identifies a API Collection in the format
   * 'ServiceName.ApiCollectionName'.
   */
  fullyQualifiedName?: string;
  /**
   * Link to the resource corresponding to this entity.
   */
  href?: string;
  /**
   * Unique identifier that identifies a API Collection instance.
   */
  id: string;
  /**
   * Change that lead to this version of the entity.
   */
  incrementalChangeDescription?: ChangeDescription;
  /**
   * Life Cycle properties of the entity
   */
  lifeCycle?: LifeCycle;
  /**
   * Name that identifies this API Collection.
   */
  name: string;
  /**
   * Owners of this API Collection.
   */
  owners?: EntityReference[];
  /**
   * Link to service where this API Collection is hosted in.
   */
  service: EntityReference;
  /**
   * Service type where this API Collection is hosted in.
   */
  serviceType?: APIServiceType;
  /**
   * Source hash of the entity
   */
  sourceHash?: string;
  /**
   * Tags for this API Collection.
   */
  tags?: TagLabel[];
  /**
   * Last update time corresponding to the new version of the entity in Unix epoch time
   * milliseconds.
   */
  updatedAt?: number;
  /**
   * User who made the update.
   */
  updatedBy?: string;
  /**
   * Metadata version of the entity.
   */
  version?: number;
  /**
   * Votes on the entity.
   */
  votes?: Votes;
=======
    /**
     * All the APIs included in this API Collection.
     */
    apiEndpoints?:  EntityReference[];
    certification?: AssetCertification;
    /**
     * Change that lead to this version of the entity.
     */
    changeDescription?: ChangeDescription;
    /**
     * List of data products this entity is part of.
     */
    dataProducts?: EntityReference[];
    /**
     * When `true` indicates the entity has been soft deleted.
     */
    deleted?: boolean;
    /**
     * Description of the API Collection, what it is, and how to use it.
     */
    description?: string;
    /**
     * Display Name that identifies this API Collection. It could be title or label from the
     * source services.
     */
    displayName?: string;
    /**
     * Domains the API Collection belongs to. When not set, the API Collection inherits the
     * domain from the API service it belongs to.
     */
    domains?: EntityReference[];
    /**
     * EndPoint URL for the API Collection. Capture the Root URL of the collection.
     */
    endpointURL: string;
    /**
     * Status of the API Collection.
     */
    entityStatus?: EntityStatus;
    /**
     * Entity extension data with custom attributes added to the entity.
     */
    extension?: any;
    /**
     * A unique name that identifies a API Collection in the format
     * 'ServiceName.ApiCollectionName'.
     */
    fullyQualifiedName?: string;
    /**
     * Link to the resource corresponding to this entity.
     */
    href?: string;
    /**
     * Unique identifier that identifies a API Collection instance.
     */
    id: string;
    /**
     * Change that lead to this version of the entity.
     */
    incrementalChangeDescription?: ChangeDescription;
    /**
     * Life Cycle properties of the entity
     */
    lifeCycle?: LifeCycle;
    /**
     * Name that identifies this API Collection.
     */
    name: string;
    /**
     * Owners of this API Collection.
     */
    owners?: EntityReference[];
    /**
     * Link to service where this API Collection is hosted in.
     */
    service: EntityReference;
    /**
     * Service type where this API Collection is hosted in.
     */
    serviceType?: APIServiceType;
    /**
     * Source hash of the entity
     */
    sourceHash?: string;
    /**
     * Tags for this API Collection.
     */
    tags?: TagLabel[];
    /**
     * Last update time corresponding to the new version of the entity in Unix epoch time
     * milliseconds.
     */
    updatedAt?: number;
    /**
     * User who made the update.
     */
    updatedBy?: string;
    /**
     * Metadata version of the entity.
     */
    version?: number;
    /**
     * Votes on the entity.
     */
    votes?: Votes;
>>>>>>> 44a39ed4
}

/**
 * All the APIs included in this API Collection.
 *
 * This schema defines the EntityReferenceList type used for referencing an entity.
 * EntityReference is used for capturing relationships from one entity to another. For
 * example, a table has an attribute called database of type EntityReference that captures
 * the relationship of a table `belongs to a` database.
 *
 * This schema defines the EntityReference type used for referencing an entity.
 * EntityReference is used for capturing relationships from one entity to another. For
 * example, a table has an attribute called database of type EntityReference that captures
 * the relationship of a table `belongs to a` database.
 *
 * User, Pipeline, Query that created,updated or accessed the data asset
 *
 * Link to service where this API Collection is hosted in.
 */
export interface EntityReference {
  /**
   * If true the entity referred to has been soft-deleted.
   */
  deleted?: boolean;
  /**
   * Optional description of entity.
   */
  description?: string;
  /**
   * Display Name that identifies this entity.
   */
  displayName?: string;
  /**
   * Fully qualified name of the entity instance. For entities such as tables, databases
   * fullyQualifiedName is returned in this field. For entities that don't have name hierarchy
   * such as `user` and `team` this will be same as the `name` field.
   */
  fullyQualifiedName?: string;
  /**
   * Link to the entity resource.
   */
  href?: string;
  /**
   * Unique identifier that identifies an entity instance.
   */
  id: string;
  /**
   * If true the relationship indicated by this entity reference is inherited from the parent
   * entity.
   */
  inherited?: boolean;
  /**
   * Name of the entity instance.
   */
  name?: string;
  /**
   * Entity type/class name - Examples: `database`, `table`, `metrics`, `databaseService`,
   * `dashboardService`...
   */
  type: string;
}

/**
 * Defines the Asset Certification schema.
 */
export interface AssetCertification {
  /**
   * The date when the certification was applied.
   */
  appliedDate: number;
  /**
   * The date when the certification expires.
   */
  expiryDate: number;
  tagLabel: TagLabel;
}

/**
 * This schema defines the type for labeling an entity with a Tag.
 */
export interface TagLabel {
  /**
   * Description for the tag label.
   */
  description?: string;
  /**
   * Display Name that identifies this tag.
   */
  displayName?: string;
  /**
   * Link to the tag resource.
   */
  href?: string;
  /**
   * Label type describes how a tag label was applied. 'Manual' indicates the tag label was
   * applied by a person. 'Derived' indicates a tag label was derived using the associated tag
   * relationship (see Classification.json for more details). 'Propagated` indicates a tag
   * label was propagated from upstream based on lineage. 'Automated' is used when a tool was
   * used to determine the tag label.
   */
  labelType: LabelType;
  /**
   * Name of the tag or glossary term.
   */
  name?: string;
  /**
   * Label is from Tags or Glossary.
   */
  source: TagSource;
  /**
   * 'Suggested' state is used when a tag label is suggested by users or tools. Owner of the
   * entity must confirm the suggested labels before it is marked as 'Confirmed'.
   */
  state: State;
  style?: Style;
  tagFQN: string;
}

/**
 * Label type describes how a tag label was applied. 'Manual' indicates the tag label was
 * applied by a person. 'Derived' indicates a tag label was derived using the associated tag
 * relationship (see Classification.json for more details). 'Propagated` indicates a tag
 * label was propagated from upstream based on lineage. 'Automated' is used when a tool was
 * used to determine the tag label.
 */
export enum LabelType {
  Automated = 'Automated',
  Derived = 'Derived',
  Generated = 'Generated',
  Manual = 'Manual',
  Propagated = 'Propagated',
}

/**
 * Label is from Tags or Glossary.
 */
export enum TagSource {
  Classification = 'Classification',
  Glossary = 'Glossary',
}

/**
 * 'Suggested' state is used when a tag label is suggested by users or tools. Owner of the
 * entity must confirm the suggested labels before it is marked as 'Confirmed'.
 */
export enum State {
  Confirmed = 'Confirmed',
  Suggested = 'Suggested',
}

/**
 * UI Style is used to associate a color code and/or icon to entity to customize the look of
 * that entity in UI.
 */
export interface Style {
  /**
   * Hex Color Code to mark an entity such as GlossaryTerm, Tag, Domain or Data Product.
   */
  color?: string;
  /**
   * An icon to associate with GlossaryTerm, Tag, Domain or Data Product.
   */
  iconURL?: string;
}

/**
 * Change that lead to this version of the entity.
 *
 * Description of the change.
 */
export interface ChangeDescription {
  changeSummary?: { [key: string]: ChangeSummary };
  /**
   * Names of fields added during the version changes.
   */
  fieldsAdded?: FieldChange[];
  /**
   * Fields deleted during the version changes with old value before deleted.
   */
  fieldsDeleted?: FieldChange[];
  /**
   * Fields modified during the version changes with old and new values.
   */
  fieldsUpdated?: FieldChange[];
  /**
   * When a change did not result in change, this could be same as the current version.
   */
  previousVersion?: number;
}

export interface ChangeSummary {
  changedAt?: number;
  /**
   * Name of the user or bot who made this change
   */
  changedBy?: string;
  changeSource?: ChangeSource;
  [property: string]: any;
}

/**
 * The source of the change. This will change based on the context of the change (example:
 * manual vs programmatic)
 */
export enum ChangeSource {
  Automated = 'Automated',
  Derived = 'Derived',
  Ingested = 'Ingested',
  Manual = 'Manual',
  Propagated = 'Propagated',
  Suggested = 'Suggested',
}

export interface FieldChange {
  /**
   * Name of the entity field that changed.
   */
  name?: string;
  /**
   * New value of the field. Note that this is a JSON string and use the corresponding field
   * type to deserialize it.
   */
  newValue?: any;
  /**
   * Previous value of the field. Note that this is a JSON string and use the corresponding
   * field type to deserialize it.
   */
  oldValue?: any;
}

/**
 * Status of the API Collection.
 *
 * Status of an entity. It is used for governance and is applied to all the entities in the
 * catalog.
 */
export enum EntityStatus {
    Approved = "Approved",
    Deprecated = "Deprecated",
    Draft = "Draft",
    InReview = "In Review",
    Rejected = "Rejected",
}

/**
 * Life Cycle properties of the entity
 *
 * This schema defines Life Cycle Properties.
 */
export interface LifeCycle {
  /**
   * Access Details about accessed aspect of the data asset
   */
  accessed?: AccessDetails;
  /**
   * Access Details about created aspect of the data asset
   */
  created?: AccessDetails;
  /**
   * Access Details about updated aspect of the data asset
   */
  updated?: AccessDetails;
}

/**
 * Access Details about accessed aspect of the data asset
 *
 * Access details of an entity
 *
 * Access Details about created aspect of the data asset
 *
 * Access Details about updated aspect of the data asset
 */
export interface AccessDetails {
  /**
   * User, Pipeline, Query that created,updated or accessed the data asset
   */
  accessedBy?: EntityReference;
  /**
   * Any process that accessed the data asset that is not captured in OpenMetadata.
   */
  accessedByAProcess?: string;
  /**
   * Timestamp of data asset accessed for creation, update, read.
   */
  timestamp: number;
}

/**
 * Service type where this API Collection is hosted in.
 *
 * Type of api service such as REST, Webhook,...
 */
export enum APIServiceType {
  REST = 'Rest',
  Webhook = 'WEBHOOK',
}

/**
 * Votes on the entity.
 *
 * This schema defines the Votes for a Data Asset.
 */
export interface Votes {
  /**
   * List of all the Users who downVoted
   */
  downVoters?: EntityReference[];
  /**
   * Total down-votes the entity has
   */
  downVotes?: number;
  /**
   * List of all the Users who upVoted
   */
  upVoters?: EntityReference[];
  /**
   * Total up-votes the entity has
   */
  upVotes?: number;
}<|MERGE_RESOLUTION|>--- conflicted
+++ resolved
@@ -15,7 +15,6 @@
  * multiple APIs together. In OpenAPI specification its marked as a Tag.
  */
 export interface APICollection {
-<<<<<<< HEAD
   /**
    * All the APIs included in this API Collection.
    */
@@ -52,6 +51,10 @@
    */
   endpointURL: string;
   /**
+   * Status of the API Collection.
+   */
+  entityStatus?: EntityStatus;
+  /**
    * Entity extension data with custom attributes added to the entity.
    */
   extension?: any;
@@ -117,113 +120,6 @@
    * Votes on the entity.
    */
   votes?: Votes;
-=======
-    /**
-     * All the APIs included in this API Collection.
-     */
-    apiEndpoints?:  EntityReference[];
-    certification?: AssetCertification;
-    /**
-     * Change that lead to this version of the entity.
-     */
-    changeDescription?: ChangeDescription;
-    /**
-     * List of data products this entity is part of.
-     */
-    dataProducts?: EntityReference[];
-    /**
-     * When `true` indicates the entity has been soft deleted.
-     */
-    deleted?: boolean;
-    /**
-     * Description of the API Collection, what it is, and how to use it.
-     */
-    description?: string;
-    /**
-     * Display Name that identifies this API Collection. It could be title or label from the
-     * source services.
-     */
-    displayName?: string;
-    /**
-     * Domains the API Collection belongs to. When not set, the API Collection inherits the
-     * domain from the API service it belongs to.
-     */
-    domains?: EntityReference[];
-    /**
-     * EndPoint URL for the API Collection. Capture the Root URL of the collection.
-     */
-    endpointURL: string;
-    /**
-     * Status of the API Collection.
-     */
-    entityStatus?: EntityStatus;
-    /**
-     * Entity extension data with custom attributes added to the entity.
-     */
-    extension?: any;
-    /**
-     * A unique name that identifies a API Collection in the format
-     * 'ServiceName.ApiCollectionName'.
-     */
-    fullyQualifiedName?: string;
-    /**
-     * Link to the resource corresponding to this entity.
-     */
-    href?: string;
-    /**
-     * Unique identifier that identifies a API Collection instance.
-     */
-    id: string;
-    /**
-     * Change that lead to this version of the entity.
-     */
-    incrementalChangeDescription?: ChangeDescription;
-    /**
-     * Life Cycle properties of the entity
-     */
-    lifeCycle?: LifeCycle;
-    /**
-     * Name that identifies this API Collection.
-     */
-    name: string;
-    /**
-     * Owners of this API Collection.
-     */
-    owners?: EntityReference[];
-    /**
-     * Link to service where this API Collection is hosted in.
-     */
-    service: EntityReference;
-    /**
-     * Service type where this API Collection is hosted in.
-     */
-    serviceType?: APIServiceType;
-    /**
-     * Source hash of the entity
-     */
-    sourceHash?: string;
-    /**
-     * Tags for this API Collection.
-     */
-    tags?: TagLabel[];
-    /**
-     * Last update time corresponding to the new version of the entity in Unix epoch time
-     * milliseconds.
-     */
-    updatedAt?: number;
-    /**
-     * User who made the update.
-     */
-    updatedBy?: string;
-    /**
-     * Metadata version of the entity.
-     */
-    version?: number;
-    /**
-     * Votes on the entity.
-     */
-    votes?: Votes;
->>>>>>> 44a39ed4
 }
 
 /**
@@ -461,11 +357,11 @@
  * catalog.
  */
 export enum EntityStatus {
-    Approved = "Approved",
-    Deprecated = "Deprecated",
-    Draft = "Draft",
-    InReview = "In Review",
-    Rejected = "Rejected",
+  Approved = 'Approved',
+  Deprecated = 'Deprecated',
+  Draft = 'Draft',
+  InReview = 'In Review',
+  Rejected = 'Rejected',
 }
 
 /**
