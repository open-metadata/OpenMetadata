--- conflicted
+++ resolved
@@ -14,7 +14,6 @@
  * This schema defines the type to capture any data asset's queries.
  */
 export interface Query {
-<<<<<<< HEAD
   /**
    * Change that lead to this version of the entity.
    */
@@ -41,6 +40,10 @@
    */
   duration?: number;
   /**
+   * Status of the Query.
+   */
+  entityStatus?: EntityStatus;
+  /**
    * Flag to check if query is to be excluded while processing usage
    */
   exclude_usage?: boolean;
@@ -129,126 +132,6 @@
    * Votes on the entity.
    */
   votes?: Votes;
-=======
-    /**
-     * Change that lead to this version of the entity.
-     */
-    changeDescription?: ChangeDescription;
-    /**
-     * Checksum to avoid registering duplicate queries.
-     */
-    checksum?: string;
-    /**
-     * Description of a query.
-     */
-    description?: string;
-    /**
-     * Display Name that identifies this Query. It could be title or label.
-     */
-    displayName?: string;
-    /**
-     * Domains the asset belongs to. When not set, the asset inherits the domain from the parent
-     * it belongs to.
-     */
-    domains?: EntityReference[];
-    /**
-     * How long did the query took to run in milliseconds.
-     */
-    duration?: number;
-    /**
-     * Status of the Query.
-     */
-    entityStatus?: EntityStatus;
-    /**
-     * Flag to check if query is to be excluded while processing usage
-     */
-    exclude_usage?: boolean;
-    /**
-     * Followers of this Query.
-     */
-    followers?: EntityReference[];
-    /**
-     * Fully qualified name of a query.
-     */
-    fullyQualifiedName?: string;
-    /**
-     * Link to this Query resource.
-     */
-    href?: string;
-    /**
-     * Unique identifier of the query.
-     */
-    id: string;
-    /**
-     * Change that lead to this version of the entity.
-     */
-    incrementalChangeDescription?: ChangeDescription;
-    /**
-     * Name of an entity to which the query belongs to
-     */
-    name: string;
-    /**
-     * Owners of this Query.
-     */
-    owners?: EntityReference[];
-    /**
-     * Flag if this query has already been successfully processed for lineage
-     */
-    processedLineage?: boolean;
-    /**
-     * SQL Query definition.
-     */
-    query: string;
-    /**
-     * SQL query type
-     */
-    query_type?: string;
-    /**
-     * Date on which the query ran.
-     */
-    queryDate?: number;
-    /**
-     * Entities that are using this query
-     */
-    queryUsedIn?: EntityReference[];
-    /**
-     * Link to the service this query belongs to.
-     */
-    service: EntityReference;
-    /**
-     * Tags for this SQL query.
-     */
-    tags?: TagLabel[];
-    /**
-     * Entity that triggered the query. E.g., a Stored Procedure or a Pipeline Task.
-     */
-    triggeredBy?: EntityReference;
-    /**
-     * Last update time corresponding to the new version of the entity in Unix epoch time
-     * milliseconds.
-     */
-    updatedAt?: number;
-    /**
-     * User who made the query.
-     */
-    updatedBy?: string;
-    /**
-     * List of users who ran the query but does not exist in OpenMetadata.
-     */
-    usedBy?: string[];
-    /**
-     * List of users who ran this query.
-     */
-    users?: EntityReference[];
-    /**
-     * Metadata version of the entity.
-     */
-    version?: number;
-    /**
-     * Votes on the entity.
-     */
-    votes?: Votes;
->>>>>>> 44a39ed4
 }
 
 /**
@@ -384,11 +267,11 @@
  * catalog.
  */
 export enum EntityStatus {
-    Approved = "Approved",
-    Deprecated = "Deprecated",
-    Draft = "Draft",
-    InReview = "In Review",
-    Rejected = "Rejected",
+  Approved = 'Approved',
+  Deprecated = 'Deprecated',
+  Draft = 'Draft',
+  InReview = 'In Review',
+  Rejected = 'Rejected',
 }
 
 /**
