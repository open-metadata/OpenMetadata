--- conflicted
+++ resolved
@@ -12,20 +12,18 @@
  */
 export interface DataRetentionConfigurationClass {
     /**
-<<<<<<< HEAD
-     * Enter the retention period for app records (logs and statuses) in days (e.g., 7 for one
-     * week, 30 for one month).
-     */
-    appRecordsRetentionPeriod?: number;
-=======
      * Enter the retention period for Activity Threads of type = 'Conversation' records in days
      * (e.g., 30 for one month, 60 for two months).
      */
     activityThreadsRetentionPeriod: number;
->>>>>>> 26ae339a
+    /**
+     * Enter the retention period for app records (logs and statuses) in days (e.g., 7 for one
+     * week, 30 for one month).
+     */
+    appRecordsRetentionPeriod: number;
     /**
      * Enter the retention period for change event records in days (e.g., 7 for one week, 30 for
      * one month).
      */
-    changeEventRetentionPeriod?: number;
+    changeEventRetentionPeriod: number;
 }