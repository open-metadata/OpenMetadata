--- conflicted
+++ resolved
@@ -535,11 +535,9 @@
  *
  * Apply a set of operations on a service
  *
-<<<<<<< HEAD
  * Query Runner Request
-=======
+ * 
  * Test Spark Engine Connection to test user provided configuration is valid or not.
->>>>>>> 000aaa63
  */
 export interface TestServiceConnectionRequest {
     /**
@@ -581,7 +579,6 @@
      */
     type?: ReverseIngestionType;
     /**
-<<<<<<< HEAD
      * Query to be executed.
      */
     query?: string;
@@ -589,11 +586,10 @@
      * Optional value to indicate if the query should be transpiled.
      */
     transpile?: boolean;
-=======
+    /**
      * Spark Engine Configuration.
      */
     sparkEngine?: SparkEngineConfiguration;
->>>>>>> 000aaa63
 }
 
 /**
