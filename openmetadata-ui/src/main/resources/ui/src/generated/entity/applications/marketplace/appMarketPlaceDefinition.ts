--- conflicted
+++ resolved
@@ -14,155 +14,155 @@
  * This schema defines the applications for Open-Metadata.
  */
 export interface AppMarketPlaceDefinition {
-    /**
-     * Allow users to configure the app from the UI. If `false`, the `configure` step will be
-     * hidden.
-     */
-    allowConfiguration?: boolean;
-    /**
-     * Application Configuration object.
-     */
-    appConfiguration?: { [key: string]: any };
-    /**
-     * Application Logo Url.
-     */
-    appLogoUrl?: string;
-    /**
-     * Application Screenshots.
-     */
-    appScreenshots?: string[];
-    /**
-     * This schema defines the type of application.
-     */
-    appType: AppType;
-    /**
-     * Change that lead to this version of the entity.
-     */
-    changeDescription?: ChangeDescription;
-    /**
-     * Full Qualified ClassName for the the application
-     */
-    className: string;
-    /**
-     * When `true` indicates the entity has been soft deleted.
-     */
-    deleted?: boolean;
-    /**
-     * Description of the Application.
-     */
-    description?: string;
-    /**
-     * Developer For the Application.
-     */
-    developer?: string;
-    /**
-     * Url for the developer
-     */
-    developerUrl?: string;
-    /**
-     * Display Name for the application.
-     */
-    displayName?: string;
-    /**
-     * Domain the asset belongs to. When not set, the asset inherits the domain from the parent
-     * it belongs to.
-     */
-    domain?: EntityReference;
-    /**
-     * Event subscriptions that will be created when the application is installed.
-     */
-    eventSubscriptions?: CreateEventSubscription[];
-    /**
-     * Features of the Application.
-     */
-    features?: string;
-    /**
-     * FullyQualifiedName same as `name`.
-     */
-    fullyQualifiedName?: string;
-    /**
-     * Link to the resource corresponding to this entity.
-     */
-    href?: string;
-    /**
-     * Unique identifier of this application.
-     */
-    id: string;
-    /**
-     * Change that lead to this version of the entity.
-     */
-    incrementalChangeDescription?: ChangeDescription;
-    /**
-     * Name of the Application.
-     */
-    name: string;
-    /**
-     * Owners of this workflow.
-     */
-    owners?: EntityReference[];
-    /**
-     * Permission used by Native Applications.
-     */
-    permission: Permissions;
-    /**
-     * Flag to enable/disable preview for the application. If the app is in preview mode, it
-     * can't be installed.
-     */
-    preview?: boolean;
-    /**
-     * Privacy Policy for the developer
-     */
-    privacyPolicyUrl?: string;
-    /**
-     * If app type is live, user can provide additional runtime context.
-     */
-    runtime?: ExecutionContext;
-    /**
-     * This schema defines the Schedule Type of Application.
-     */
-    scheduleType: ScheduleType;
-    /**
-     * Fully Qualified class name for the Python source that will execute the external
-     * application.
-     */
-    sourcePythonClass?: string;
-    /**
-     * Support Email for the application
-     */
-    supportEmail?: string;
-    /**
-     * If the app run can be interrupted as part of the execution.
-     */
-    supportsInterrupt?: boolean;
-    /**
-     * A system app cannot be uninstalled or modified.
-     */
-    system?: boolean;
-    /**
-     * Tags associated with the entity.
-     */
-    tags?: TagLabel[];
-    /**
-     * Last update time corresponding to the new version of the entity in Unix epoch time
-     * milliseconds.
-     */
-    updatedAt?: number;
-    /**
-     * User who made the update.
-     */
-    updatedBy?: string;
-    /**
-     * Metadata version of the entity.
-     */
-    version?: number;
+  /**
+   * Allow users to configure the app from the UI. If `false`, the `configure` step will be
+   * hidden.
+   */
+  allowConfiguration?: boolean;
+  /**
+   * Application Configuration object.
+   */
+  appConfiguration?: { [key: string]: any };
+  /**
+   * Application Logo Url.
+   */
+  appLogoUrl?: string;
+  /**
+   * Application Screenshots.
+   */
+  appScreenshots?: string[];
+  /**
+   * This schema defines the type of application.
+   */
+  appType: AppType;
+  /**
+   * Change that lead to this version of the entity.
+   */
+  changeDescription?: ChangeDescription;
+  /**
+   * Full Qualified ClassName for the the application
+   */
+  className: string;
+  /**
+   * When `true` indicates the entity has been soft deleted.
+   */
+  deleted?: boolean;
+  /**
+   * Description of the Application.
+   */
+  description?: string;
+  /**
+   * Developer For the Application.
+   */
+  developer?: string;
+  /**
+   * Url for the developer
+   */
+  developerUrl?: string;
+  /**
+   * Display Name for the application.
+   */
+  displayName?: string;
+  /**
+   * Domain the asset belongs to. When not set, the asset inherits the domain from the parent
+   * it belongs to.
+   */
+  domain?: EntityReference;
+  /**
+   * Event subscriptions that will be created when the application is installed.
+   */
+  eventSubscriptions?: CreateEventSubscription[];
+  /**
+   * Features of the Application.
+   */
+  features?: string;
+  /**
+   * FullyQualifiedName same as `name`.
+   */
+  fullyQualifiedName?: string;
+  /**
+   * Link to the resource corresponding to this entity.
+   */
+  href?: string;
+  /**
+   * Unique identifier of this application.
+   */
+  id: string;
+  /**
+   * Change that lead to this version of the entity.
+   */
+  incrementalChangeDescription?: ChangeDescription;
+  /**
+   * Name of the Application.
+   */
+  name: string;
+  /**
+   * Owners of this workflow.
+   */
+  owners?: EntityReference[];
+  /**
+   * Permission used by Native Applications.
+   */
+  permission: Permissions;
+  /**
+   * Flag to enable/disable preview for the application. If the app is in preview mode, it
+   * can't be installed.
+   */
+  preview?: boolean;
+  /**
+   * Privacy Policy for the developer
+   */
+  privacyPolicyUrl?: string;
+  /**
+   * If app type is live, user can provide additional runtime context.
+   */
+  runtime?: ExecutionContext;
+  /**
+   * This schema defines the Schedule Type of Application.
+   */
+  scheduleType: ScheduleType;
+  /**
+   * Fully Qualified class name for the Python source that will execute the external
+   * application.
+   */
+  sourcePythonClass?: string;
+  /**
+   * Support Email for the application
+   */
+  supportEmail?: string;
+  /**
+   * If the app run can be interrupted as part of the execution.
+   */
+  supportsInterrupt?: boolean;
+  /**
+   * A system app cannot be uninstalled or modified.
+   */
+  system?: boolean;
+  /**
+   * Tags associated with the entity.
+   */
+  tags?: TagLabel[];
+  /**
+   * Last update time corresponding to the new version of the entity in Unix epoch time
+   * milliseconds.
+   */
+  updatedAt?: number;
+  /**
+   * User who made the update.
+   */
+  updatedBy?: string;
+  /**
+   * Metadata version of the entity.
+   */
+  version?: number;
 }
 
 /**
  * This schema defines the type of application.
  */
 export enum AppType {
-    External = "external",
-    Internal = "internal",
+  External = 'external',
+  Internal = 'internal',
 }
 
 /**
@@ -171,33 +171,33 @@
  * Description of the change.
  */
 export interface ChangeDescription {
-    changeSummary?: { [key: string]: ChangeSummary };
-    /**
-     * Names of fields added during the version changes.
-     */
-    fieldsAdded?: FieldChange[];
-    /**
-     * Fields deleted during the version changes with old value before deleted.
-     */
-    fieldsDeleted?: FieldChange[];
-    /**
-     * Fields modified during the version changes with old and new values.
-     */
-    fieldsUpdated?: FieldChange[];
-    /**
-     * When a change did not result in change, this could be same as the current version.
-     */
-    previousVersion?: number;
+  changeSummary?: { [key: string]: ChangeSummary };
+  /**
+   * Names of fields added during the version changes.
+   */
+  fieldsAdded?: FieldChange[];
+  /**
+   * Fields deleted during the version changes with old value before deleted.
+   */
+  fieldsDeleted?: FieldChange[];
+  /**
+   * Fields modified during the version changes with old and new values.
+   */
+  fieldsUpdated?: FieldChange[];
+  /**
+   * When a change did not result in change, this could be same as the current version.
+   */
+  previousVersion?: number;
 }
 
 export interface ChangeSummary {
-    changedAt?: number;
-    /**
-     * Name of the user or bot who made this change
-     */
-    changedBy?:    string;
-    changeSource?: ChangeSource;
-    [property: string]: any;
+  changedAt?: number;
+  /**
+   * Name of the user or bot who made this change
+   */
+  changedBy?: string;
+  changeSource?: ChangeSource;
+  [property: string]: any;
 }
 
 /**
@@ -205,29 +205,29 @@
  * manual vs programmatic)
  */
 export enum ChangeSource {
-    Automated = "Automated",
-    Derived = "Derived",
-    Ingested = "Ingested",
-    Manual = "Manual",
-    Propagated = "Propagated",
-    Suggested = "Suggested",
+  Automated = 'Automated',
+  Derived = 'Derived',
+  Ingested = 'Ingested',
+  Manual = 'Manual',
+  Propagated = 'Propagated',
+  Suggested = 'Suggested',
 }
 
 export interface FieldChange {
-    /**
-     * Name of the entity field that changed.
-     */
-    name?: string;
-    /**
-     * New value of the field. Note that this is a JSON string and use the corresponding field
-     * type to deserialize it.
-     */
-    newValue?: any;
-    /**
-     * Previous value of the field. Note that this is a JSON string and use the corresponding
-     * field type to deserialize it.
-     */
-    oldValue?: any;
+  /**
+   * Name of the entity field that changed.
+   */
+  name?: string;
+  /**
+   * New value of the field. Note that this is a JSON string and use the corresponding field
+   * type to deserialize it.
+   */
+  newValue?: any;
+  /**
+   * Previous value of the field. Note that this is a JSON string and use the corresponding
+   * field type to deserialize it.
+   */
+  oldValue?: any;
 }
 
 /**
@@ -247,476 +247,111 @@
  * the relationship of a table `belongs to a` database.
  */
 export interface EntityReference {
-    /**
-     * If true the entity referred to has been soft-deleted.
-     */
-    deleted?: boolean;
-    /**
-     * Optional description of entity.
-     */
-    description?: string;
-    /**
-     * Display Name that identifies this entity.
-     */
-    displayName?: string;
-    /**
-     * Fully qualified name of the entity instance. For entities such as tables, databases
-     * fullyQualifiedName is returned in this field. For entities that don't have name hierarchy
-     * such as `user` and `team` this will be same as the `name` field.
-     */
-    fullyQualifiedName?: string;
-    /**
-     * Link to the entity resource.
-     */
-    href?: string;
-    /**
-     * Unique identifier that identifies an entity instance.
-     */
-    id: string;
-    /**
-     * If true the relationship indicated by this entity reference is inherited from the parent
-     * entity.
-     */
-    inherited?: boolean;
-    /**
-     * Name of the entity instance.
-     */
-    name?: string;
-    /**
-     * Entity type/class name - Examples: `database`, `table`, `metrics`, `databaseService`,
-     * `dashboardService`...
-     */
-    type: string;
-}
-
-/**
-<<<<<<< HEAD
- * Remove tags by its label type
- */
-export enum LabelElement {
-    Automated = "Automated",
-    Manual = "Manual",
-    Propagated = "Propagated",
-}
-
-/**
- * This schema defines the type for labeling an entity with a Tag.
- *
- * tier to apply
- */
-export interface TagLabel {
-    /**
-     * Description for the tag label.
-     */
-    description?: string;
-    /**
-     * Display Name that identifies this tag.
-     */
-    displayName?: string;
-    /**
-     * Link to the tag resource.
-     */
-    href?: string;
-    /**
-     * Label type describes how a tag label was applied. 'Manual' indicates the tag label was
-     * applied by a person. 'Derived' indicates a tag label was derived using the associated tag
-     * relationship (see Classification.json for more details). 'Propagated` indicates a tag
-     * label was propagated from upstream based on lineage. 'Automated' is used when a tool was
-     * used to determine the tag label.
-     */
-    labelType: LabelTypeEnum;
-    /**
-     * Name of the tag or glossary term.
-     */
-    name?: string;
-    /**
-     * Label is from Tags or Glossary.
-     */
-    source: TagSource;
-    /**
-     * 'Suggested' state is used when a tag label is suggested by users or tools. Owner of the
-     * entity must confirm the suggested labels before it is marked as 'Confirmed'.
-     */
-    state:  State;
-    style?: Style;
-    tagFQN: string;
-}
-
-/**
- * Label type describes how a tag label was applied. 'Manual' indicates the tag label was
- * applied by a person. 'Derived' indicates a tag label was derived using the associated tag
- * relationship (see Classification.json for more details). 'Propagated` indicates a tag
- * label was propagated from upstream based on lineage. 'Automated' is used when a tool was
- * used to determine the tag label.
- */
-export enum LabelTypeEnum {
-    Automated = "Automated",
-    Derived = "Derived",
-    Manual = "Manual",
-    Propagated = "Propagated",
-}
-
-/**
- * Label is from Tags or Glossary.
- */
-export enum TagSource {
-    Classification = "Classification",
-    Glossary = "Glossary",
-}
-
-/**
- * 'Suggested' state is used when a tag label is suggested by users or tools. Owner of the
- * entity must confirm the suggested labels before it is marked as 'Confirmed'.
- */
-export enum State {
-    Confirmed = "Confirmed",
-    Suggested = "Suggested",
-}
-
-/**
- * UI Style is used to associate a color code and/or icon to entity to customize the look of
- * that entity in UI.
- */
-export interface Style {
-    /**
-     * Hex Color Code to mark an entity such as GlossaryTerm, Tag, Domain or Data Product.
-     */
-    color?: string;
-    /**
-     * An icon to associate with GlossaryTerm, Tag, Domain or Data Product.
-     */
-    iconURL?: string;
-}
-
-/**
- * Application Type
- *
- * Add Tags action type.
- *
- * Remove Tags Action Type.
- *
- * Add Owner Action Type.
- *
- * Remove Domain Action Type
- *
- * Add Description Action Type.
- *
- * Add Custom Properties Action Type.
- *
- * Remove Description Action Type
- *
- * Add Tier Action Type.
- *
- * Remove Tier Action Type
- *
- * Remove Owner Action Type
- *
- * Remove Custom Properties Action Type.
- *
- * Add Data Products Action Type.
- *
- * Remove Data Products Action Type.
- *
- * Lineage propagation action type.
- *
- * ML PII Tagging action type.
- */
-export enum ActionType {
-    AddCustomPropertiesAction = "AddCustomPropertiesAction",
-    AddDataProductAction = "AddDataProductAction",
-    AddDescriptionAction = "AddDescriptionAction",
-    AddDomainAction = "AddDomainAction",
-    AddOwnerAction = "AddOwnerAction",
-    AddTagsAction = "AddTagsAction",
-    AddTierAction = "AddTierAction",
-    LineagePropagationAction = "LineagePropagationAction",
-    MLTaggingAction = "MLTaggingAction",
-    RemoveCustomPropertiesAction = "RemoveCustomPropertiesAction",
-    RemoveDataProductAction = "RemoveDataProductAction",
-    RemoveDescriptionAction = "RemoveDescriptionAction",
-    RemoveDomainAction = "RemoveDomainAction",
-    RemoveOwnerAction = "RemoveOwnerAction",
-    RemoveTagsAction = "RemoveTagsAction",
-    RemoveTierAction = "RemoveTierAction",
-}
-
-/**
- * Backfill Configuration
- */
-export interface BackfillConfiguration {
-    /**
-     * Enable Backfill for the configured dates
-     */
-    enabled?: boolean;
-    /**
-     * Date for which the backfill will end
-     */
-    endDate?: Date;
-    /**
-     * Date from which to start the backfill
-     */
-    startDate?: Date;
-    [property: string]: any;
-}
-
-/**
- * Different Module Configurations
- */
-export interface ModuleConfiguration {
-    /**
-     * App Analytics Module configuration
-     */
-    appAnalytics: AppAnalyticsConfig;
-    /**
-     * Cost Analysis Insights Module configuration
-     */
-    costAnalysis: CostAnalysisConfig;
-    /**
-     * Data Assets Insights Module configuration
-     */
-    dataAssets: DataAssetsConfig;
-    /**
-     * Data Quality Insights Module configuration
-     */
-    dataQuality: DataQualityConfig;
-}
-
-/**
- * App Analytics Module configuration
- */
-export interface AppAnalyticsConfig {
-    /**
-     * If Enabled, App Analytics insights will be populated when the App runs.
-     */
-    enabled: boolean;
-}
-
-/**
- * Cost Analysis Insights Module configuration
- */
-export interface CostAnalysisConfig {
-    /**
-     * If Enabled, Cost Analysis insights will be populated when the App runs.
-     */
-    enabled: boolean;
-}
-
-/**
- * Data Assets Insights Module configuration
- */
-export interface DataAssetsConfig {
-    /**
-     * If Enabled, Data Asset insights will be populated when the App runs.
-     */
-    enabled: boolean;
-    /**
-     * List of Entities to Reindex
-     */
-    entities?: string[];
-    /**
-     * Defines the number of days the Data Assets Insights information will be kept. After it
-     * they will be deleted.
-     */
-    retention?:     number;
-    serviceFilter?: ServiceFilter;
-}
-
-export interface ServiceFilter {
-    serviceName?: string;
-    serviceType?: string;
-}
-
-/**
- * Data Quality Insights Module configuration
- */
-export interface DataQualityConfig {
-    /**
-     * If Enabled, Data Quality insights will be populated when the App runs.
-     */
-    enabled: boolean;
-}
-
-/**
- * Entities selected to run the automation.
- */
-export interface Resource {
-    /**
-     * Query filter to be passed to ES. E.g.,
-     * `{"query":{"bool":{"must":[{"bool":{"should":[{"term":{"domain.displayName.keyword":"DG
-     * Anim"}}]}}]}}}`. This is the same payload as in the Explore page.
-     */
-    queryFilter?: string;
-    /**
-     * Type of the entity. E.g., 'table', 'chart',...
-     */
-    type?: string[];
-    [property: string]: any;
-}
-
-/**
- * Recreate Indexes with updated Language
- *
- * This schema defines the language options available for search index mappings.
- */
-export enum SearchIndexMappingLanguage {
-    En = "EN",
-    Jp = "JP",
-    Zh = "ZH",
-}
-
-/**
- * Application Type
- *
- * Application type.
- */
-export enum Type {
-    Automator = "Automator",
-    CollateAI = "CollateAI",
-    CollateAIQualityAgent = "CollateAIQualityAgent",
-    DataInsights = "DataInsights",
-    DataInsightsReport = "DataInsightsReport",
-    DayOneExperienceWorkflow = "DayOneExperienceWorkflow",
-    SearchIndexing = "SearchIndexing",
-}
-
-/**
- * This schema defines the type of application.
- */
-export enum AppType {
-    External = "external",
-    Internal = "internal",
-}
-
-/**
- * Change that lead to this version of the entity.
- *
- * Description of the change.
- */
-export interface ChangeDescription {
-    changeSummary?: { [key: string]: ChangeSummary };
-    /**
-     * Names of fields added during the version changes.
-     */
-    fieldsAdded?: FieldChange[];
-    /**
-     * Fields deleted during the version changes with old value before deleted.
-     */
-    fieldsDeleted?: FieldChange[];
-    /**
-     * Fields modified during the version changes with old and new values.
-     */
-    fieldsUpdated?: FieldChange[];
-    /**
-     * When a change did not result in change, this could be same as the current version.
-     */
-    previousVersion?: number;
-}
-
-export interface ChangeSummary {
-    changedAt?: number;
-    /**
-     * Name of the user or bot who made this change
-     */
-    changedBy?:    string;
-    changeSource?: ChangeSource;
-    [property: string]: any;
-}
-
-/**
- * The source of the change. This will change based on the context of the change (example:
- * manual vs programmatic)
- */
-export enum ChangeSource {
-    Automated = "Automated",
-    Derived = "Derived",
-    Ingested = "Ingested",
-    Manual = "Manual",
-    Propagated = "Propagated",
-    Suggested = "Suggested",
-}
-
-export interface FieldChange {
-    /**
-     * Name of the entity field that changed.
-     */
-    name?: string;
-    /**
-     * New value of the field. Note that this is a JSON string and use the corresponding field
-     * type to deserialize it.
-     */
-    newValue?: any;
-    /**
-     * Previous value of the field. Note that this is a JSON string and use the corresponding
-     * field type to deserialize it.
-     */
-    oldValue?: any;
-}
-
-/**
-=======
->>>>>>> 067604b8
+  /**
+   * If true the entity referred to has been soft-deleted.
+   */
+  deleted?: boolean;
+  /**
+   * Optional description of entity.
+   */
+  description?: string;
+  /**
+   * Display Name that identifies this entity.
+   */
+  displayName?: string;
+  /**
+   * Fully qualified name of the entity instance. For entities such as tables, databases
+   * fullyQualifiedName is returned in this field. For entities that don't have name hierarchy
+   * such as `user` and `team` this will be same as the `name` field.
+   */
+  fullyQualifiedName?: string;
+  /**
+   * Link to the entity resource.
+   */
+  href?: string;
+  /**
+   * Unique identifier that identifies an entity instance.
+   */
+  id: string;
+  /**
+   * If true the relationship indicated by this entity reference is inherited from the parent
+   * entity.
+   */
+  inherited?: boolean;
+  /**
+   * Name of the entity instance.
+   */
+  name?: string;
+  /**
+   * Entity type/class name - Examples: `database`, `table`, `metrics`, `databaseService`,
+   * `dashboardService`...
+   */
+  type: string;
+}
+
+/**
  * This defines schema for sending alerts for OpenMetadata
  */
 export interface CreateEventSubscription {
-    /**
-     * Type of Alert
-     */
-    alertType: AlertType;
-    /**
-     * Maximum number of events sent in a batch (Default 10).
-     */
-    batchSize?: number;
-    /**
-     * Consumer Class for the Event Subscription. Will use 'AlertPublisher' if not provided.
-     */
-    className?: string;
-    config?:    { [key: string]: any };
-    /**
-     * A short description of the Alert, comprehensible to regular users.
-     */
-    description?: string;
-    /**
-     * Subscription Config.
-     */
-    destinations?: Destination[];
-    /**
-     * Display name for this Alert.
-     */
-    displayName?: string;
-    /**
-     * Fully qualified name of the domain the Table belongs to.
-     */
-    domain?: string;
-    /**
-     * Is the alert enabled.
-     */
-    enabled?: boolean;
-    /**
-     * Input for the Filters.
-     */
-    input?: AlertFilteringInput;
-    /**
-     * Name that uniquely identifies this Alert.
-     */
-    name: string;
-    /**
-     * Owners of this Alert.
-     */
-    owners?: EntityReference[];
-    /**
-     * Poll Interval in seconds.
-     */
-    pollInterval?: number;
-    provider?:     ProviderType;
-    /**
-     * Defines a list of resources that triggers the Event Subscription, Eg All, User, Teams etc.
-     */
-    resources?: string[];
-    /**
-     * Number of times to retry callback on failure. (Default 3).
-     */
-    retries?: number;
-    trigger?: Trigger;
+  /**
+   * Type of Alert
+   */
+  alertType: AlertType;
+  /**
+   * Maximum number of events sent in a batch (Default 10).
+   */
+  batchSize?: number;
+  /**
+   * Consumer Class for the Event Subscription. Will use 'AlertPublisher' if not provided.
+   */
+  className?: string;
+  config?: { [key: string]: any };
+  /**
+   * A short description of the Alert, comprehensible to regular users.
+   */
+  description?: string;
+  /**
+   * Subscription Config.
+   */
+  destinations?: Destination[];
+  /**
+   * Display name for this Alert.
+   */
+  displayName?: string;
+  /**
+   * Fully qualified name of the domain the Table belongs to.
+   */
+  domain?: string;
+  /**
+   * Is the alert enabled.
+   */
+  enabled?: boolean;
+  /**
+   * Input for the Filters.
+   */
+  input?: AlertFilteringInput;
+  /**
+   * Name that uniquely identifies this Alert.
+   */
+  name: string;
+  /**
+   * Owners of this Alert.
+   */
+  owners?: EntityReference[];
+  /**
+   * Poll Interval in seconds.
+   */
+  pollInterval?: number;
+  provider?: ProviderType;
+  /**
+   * Defines a list of resources that triggers the Event Subscription, Eg All, User, Teams etc.
+   */
+  resources?: string[];
+  /**
+   * Number of times to retry callback on failure. (Default 3).
+   */
+  retries?: number;
+  trigger?: Trigger;
 }
 
 /**
@@ -725,51 +360,51 @@
  * Type of Alerts supported.
  */
 export enum AlertType {
-    ActivityFeed = "ActivityFeed",
-    Custom = "Custom",
-    GovernanceWorkflowChangeEvent = "GovernanceWorkflowChangeEvent",
-    Notification = "Notification",
-    Observability = "Observability",
+  ActivityFeed = 'ActivityFeed',
+  Custom = 'Custom',
+  GovernanceWorkflowChangeEvent = 'GovernanceWorkflowChangeEvent',
+  Notification = 'Notification',
+  Observability = 'Observability',
 }
 
 /**
  * Subscription which has a type and the config.
  */
 export interface Destination {
-    category: SubscriptionCategory;
-    config?:  Webhook;
-    /**
-     * Is the subscription enabled.
-     */
-    enabled?: boolean;
-    /**
-     * Unique identifier that identifies this Event Subscription.
-     */
-    id?: string;
-    /**
-     * Read timeout in seconds. (Default 12s).
-     */
-    readTimeout?:   number;
-    statusDetails?: TionStatus;
-    /**
-     * Connection timeout in seconds. (Default 10s).
-     */
-    timeout?: number;
-    type:     SubscriptionType;
+  category: SubscriptionCategory;
+  config?: Webhook;
+  /**
+   * Is the subscription enabled.
+   */
+  enabled?: boolean;
+  /**
+   * Unique identifier that identifies this Event Subscription.
+   */
+  id?: string;
+  /**
+   * Read timeout in seconds. (Default 12s).
+   */
+  readTimeout?: number;
+  statusDetails?: TionStatus;
+  /**
+   * Connection timeout in seconds. (Default 10s).
+   */
+  timeout?: number;
+  type: SubscriptionType;
 }
 
 /**
  * Subscription Endpoint Type.
  */
 export enum SubscriptionCategory {
-    Admins = "Admins",
-    Assignees = "Assignees",
-    External = "External",
-    Followers = "Followers",
-    Mentions = "Mentions",
-    Owners = "Owners",
-    Teams = "Teams",
-    Users = "Users",
+  Admins = 'Admins',
+  Assignees = 'Assignees',
+  External = 'External',
+  Followers = 'Followers',
+  Mentions = 'Mentions',
+  Owners = 'Owners',
+  Teams = 'Teams',
+  Users = 'Users',
 }
 
 /**
@@ -780,54 +415,54 @@
  * A generic map that can be deserialized later.
  */
 export interface Webhook {
-    /**
-     * Endpoint to receive the webhook events over POST requests.
-     */
-    endpoint?: string;
-    /**
-     * Custom headers to be sent with the webhook request.
-     */
-    headers?: { [key: string]: any };
-    /**
-     * HTTP operation to send the webhook request. Supports POST or PUT.
-     */
-    httpMethod?: HTTPMethod;
-    /**
-     * List of receivers to send mail to
-     */
-    receivers?: string[];
-    /**
-     * Secret set by the webhook client used for computing HMAC SHA256 signature of webhook
-     * payload and sent in `X-OM-Signature` header in POST requests to publish the events.
-     */
-    secretKey?: string;
-    /**
-     * Send the Event to Admins
-     *
-     * Send the Mails to Admins
-     */
-    sendToAdmins?: boolean;
-    /**
-     * Send the Event to Followers
-     *
-     * Send the Mails to Followers
-     */
-    sendToFollowers?: boolean;
-    /**
-     * Send the Event to Owners
-     *
-     * Send the Mails to Owners
-     */
-    sendToOwners?: boolean;
-    [property: string]: any;
+  /**
+   * Endpoint to receive the webhook events over POST requests.
+   */
+  endpoint?: string;
+  /**
+   * Custom headers to be sent with the webhook request.
+   */
+  headers?: { [key: string]: any };
+  /**
+   * HTTP operation to send the webhook request. Supports POST or PUT.
+   */
+  httpMethod?: HTTPMethod;
+  /**
+   * List of receivers to send mail to
+   */
+  receivers?: string[];
+  /**
+   * Secret set by the webhook client used for computing HMAC SHA256 signature of webhook
+   * payload and sent in `X-OM-Signature` header in POST requests to publish the events.
+   */
+  secretKey?: string;
+  /**
+   * Send the Event to Admins
+   *
+   * Send the Mails to Admins
+   */
+  sendToAdmins?: boolean;
+  /**
+   * Send the Event to Followers
+   *
+   * Send the Mails to Followers
+   */
+  sendToFollowers?: boolean;
+  /**
+   * Send the Event to Owners
+   *
+   * Send the Mails to Owners
+   */
+  sendToOwners?: boolean;
+  [property: string]: any;
 }
 
 /**
  * HTTP operation to send the webhook request. Supports POST or PUT.
  */
 export enum HTTPMethod {
-    Post = "POST",
-    Put = "PUT",
+  Post = 'POST',
+  Put = 'PUT',
 }
 
 /**
@@ -838,73 +473,73 @@
  * information.
  */
 export interface TionStatus {
-    /**
-     * Timestamp of the last failed callback in UNIX UTC epoch time in milliseconds.
-     */
-    lastFailedAt?: number;
-    /**
-     * Detailed reason for the last failure received during callback.
-     */
-    lastFailedReason?: string;
-    /**
-     * HTTP status code received during the last failed callback attempt.
-     */
-    lastFailedStatusCode?: number;
-    /**
-     * Timestamp of the last successful callback in UNIX UTC epoch time in milliseconds.
-     */
-    lastSuccessfulAt?: number;
-    /**
-     * Timestamp for the next retry attempt in UNIX epoch time in milliseconds. Only valid if
-     * `status` is `awaitingRetry`.
-     */
-    nextAttempt?: number;
-    /**
-     * Status is `disabled` when the event subscription was created with `enabled` set to false
-     * and it never started publishing events. Status is `active` when the event subscription is
-     * functioning normally and a 200 OK response was received for the callback notification.
-     * Status is `failed` when a bad callback URL, connection failures, or `1xx` or `3xx`
-     * response was received for the callback notification. Status is `awaitingRetry` when the
-     * previous attempt at callback timed out or received a `4xx` or `5xx` response. Status is
-     * `retryLimitReached` after all retries fail.
-     *
-     * Overall test status, indicating if the test operation succeeded or failed.
-     */
-    status?: Status;
-    /**
-     * Current timestamp of this status in UNIX epoch time in milliseconds.
-     *
-     * Timestamp when the response was received, in UNIX epoch time milliseconds.
-     */
-    timestamp?: number;
-    /**
-     * Body of the HTTP response, if any, returned by the server.
-     */
-    entity?: string;
-    /**
-     * HTTP headers returned in the response as a map of header names to values.
-     */
-    headers?: any;
-    /**
-     * URL location if the response indicates a redirect or newly created resource.
-     */
-    location?: string;
-    /**
-     * Media type of the response entity, if specified (e.g., application/json).
-     */
-    mediaType?: string;
-    /**
-     * Detailed reason for failure if the test did not succeed.
-     */
-    reason?: string;
-    /**
-     * HTTP status code of the response (e.g., 200 for OK, 404 for Not Found).
-     */
-    statusCode?: number;
-    /**
-     * HTTP status reason phrase associated with the status code (e.g., 'Not Found').
-     */
-    statusInfo?: string;
+  /**
+   * Timestamp of the last failed callback in UNIX UTC epoch time in milliseconds.
+   */
+  lastFailedAt?: number;
+  /**
+   * Detailed reason for the last failure received during callback.
+   */
+  lastFailedReason?: string;
+  /**
+   * HTTP status code received during the last failed callback attempt.
+   */
+  lastFailedStatusCode?: number;
+  /**
+   * Timestamp of the last successful callback in UNIX UTC epoch time in milliseconds.
+   */
+  lastSuccessfulAt?: number;
+  /**
+   * Timestamp for the next retry attempt in UNIX epoch time in milliseconds. Only valid if
+   * `status` is `awaitingRetry`.
+   */
+  nextAttempt?: number;
+  /**
+   * Status is `disabled` when the event subscription was created with `enabled` set to false
+   * and it never started publishing events. Status is `active` when the event subscription is
+   * functioning normally and a 200 OK response was received for the callback notification.
+   * Status is `failed` when a bad callback URL, connection failures, or `1xx` or `3xx`
+   * response was received for the callback notification. Status is `awaitingRetry` when the
+   * previous attempt at callback timed out or received a `4xx` or `5xx` response. Status is
+   * `retryLimitReached` after all retries fail.
+   *
+   * Overall test status, indicating if the test operation succeeded or failed.
+   */
+  status?: Status;
+  /**
+   * Current timestamp of this status in UNIX epoch time in milliseconds.
+   *
+   * Timestamp when the response was received, in UNIX epoch time milliseconds.
+   */
+  timestamp?: number;
+  /**
+   * Body of the HTTP response, if any, returned by the server.
+   */
+  entity?: string;
+  /**
+   * HTTP headers returned in the response as a map of header names to values.
+   */
+  headers?: any;
+  /**
+   * URL location if the response indicates a redirect or newly created resource.
+   */
+  location?: string;
+  /**
+   * Media type of the response entity, if specified (e.g., application/json).
+   */
+  mediaType?: string;
+  /**
+   * Detailed reason for failure if the test did not succeed.
+   */
+  reason?: string;
+  /**
+   * HTTP status code of the response (e.g., 200 for OK, 404 for Not Found).
+   */
+  statusCode?: number;
+  /**
+   * HTTP status reason phrase associated with the status code (e.g., 'Not Found').
+   */
+  statusInfo?: string;
 }
 
 /**
@@ -919,26 +554,26 @@
  * Overall test status, indicating if the test operation succeeded or failed.
  */
 export enum Status {
-    Active = "active",
-    AwaitingRetry = "awaitingRetry",
-    Disabled = "disabled",
-    Failed = "failed",
-    RetryLimitReached = "retryLimitReached",
-    StatusFailed = "Failed",
-    Success = "Success",
+  Active = 'active',
+  AwaitingRetry = 'awaitingRetry',
+  Disabled = 'disabled',
+  Failed = 'failed',
+  RetryLimitReached = 'retryLimitReached',
+  StatusFailed = 'Failed',
+  Success = 'Success',
 }
 
 /**
  * Subscription Endpoint Type.
  */
 export enum SubscriptionType {
-    ActivityFeed = "ActivityFeed",
-    Email = "Email",
-    GChat = "GChat",
-    GovernanceWorkflowChangeEvent = "GovernanceWorkflowChangeEvent",
-    MSTeams = "MsTeams",
-    Slack = "Slack",
-    Webhook = "Webhook",
+  ActivityFeed = 'ActivityFeed',
+  Email = 'Email',
+  GChat = 'GChat',
+  GovernanceWorkflowChangeEvent = 'GovernanceWorkflowChangeEvent',
+  MSTeams = 'MsTeams',
+  Slack = 'Slack',
+  Webhook = 'Webhook',
 }
 
 /**
@@ -947,52 +582,52 @@
  * Observability of the event subscription.
  */
 export interface AlertFilteringInput {
-    /**
-     * List of filters for the event subscription.
-     */
-    actions?: ArgumentsInput[];
-    /**
-     * List of filters for the event subscription.
-     */
-    filters?: ArgumentsInput[];
+  /**
+   * List of filters for the event subscription.
+   */
+  actions?: ArgumentsInput[];
+  /**
+   * List of filters for the event subscription.
+   */
+  filters?: ArgumentsInput[];
 }
 
 /**
  * Observability Filters for Event Subscription.
  */
 export interface ArgumentsInput {
-    /**
-     * Arguments List
-     */
-    arguments?: Argument[];
-    effect?:    Effect;
-    /**
-     * Name of the filter
-     */
-    name?: string;
-    /**
-     * Prefix Condition for the filter.
-     */
-    prefixCondition?: PrefixCondition;
+  /**
+   * Arguments List
+   */
+  arguments?: Argument[];
+  effect?: Effect;
+  /**
+   * Name of the filter
+   */
+  name?: string;
+  /**
+   * Prefix Condition for the filter.
+   */
+  prefixCondition?: PrefixCondition;
 }
 
 /**
  * Argument for the filter.
  */
 export interface Argument {
-    /**
-     * Value of the Argument
-     */
-    input?: string[];
-    /**
-     * Name of the Argument
-     */
-    name?: string;
+  /**
+   * Value of the Argument
+   */
+  input?: string[];
+  /**
+   * Name of the Argument
+   */
+  name?: string;
 }
 
 export enum Effect {
-    Exclude = "exclude",
-    Include = "include",
+  Exclude = 'exclude',
+  Include = 'include',
 }
 
 /**
@@ -1001,8 +636,8 @@
  * Prefix Condition to be applied to the Condition.
  */
 export enum PrefixCondition {
-    And = "AND",
-    Or = "OR",
+  And = 'AND',
+  Or = 'OR',
 }
 
 /**
@@ -1011,41 +646,41 @@
  * deleted and can only be disabled.
  */
 export enum ProviderType {
-    System = "system",
-    User = "user",
+  System = 'system',
+  User = 'user',
 }
 
 /**
  * Trigger Configuration for Alerts.
  */
 export interface Trigger {
-    /**
-     * Cron Expression in case of Custom scheduled Trigger
-     */
-    cronExpression?: string;
-    /**
-     * Schedule Info
-     */
-    scheduleInfo?: ScheduleInfo;
-    triggerType:   TriggerType;
+  /**
+   * Cron Expression in case of Custom scheduled Trigger
+   */
+  cronExpression?: string;
+  /**
+   * Schedule Info
+   */
+  scheduleInfo?: ScheduleInfo;
+  triggerType: TriggerType;
 }
 
 /**
  * Schedule Info
  */
 export enum ScheduleInfo {
-    Custom = "Custom",
-    Daily = "Daily",
-    Monthly = "Monthly",
-    Weekly = "Weekly",
+  Custom = 'Custom',
+  Daily = 'Daily',
+  Monthly = 'Monthly',
+  Weekly = 'Weekly',
 }
 
 /**
  * Trigger Configuration for Alerts.
  */
 export enum TriggerType {
-    RealTime = "RealTime",
-    Scheduled = "Scheduled",
+  RealTime = 'RealTime',
+  Scheduled = 'Scheduled',
 }
 
 /**
@@ -1054,7 +689,7 @@
  * This schema defines the Permission used by Native Application.
  */
 export enum Permissions {
-    All = "All",
+  All = 'All',
 }
 
 /**
@@ -1066,8 +701,7 @@
  *
  * Scheduled Execution Context Configuration.
  */
-export interface ExecutionContext {
-}
+export interface ExecutionContext {}
 
 /**
  * This schema defines the Schedule Type of Application.
@@ -1075,51 +709,51 @@
  * This schema defines the type of application.
  */
 export enum ScheduleType {
-    Live = "Live",
-    NoSchedule = "NoSchedule",
-    Scheduled = "Scheduled",
-    ScheduledOrManual = "ScheduledOrManual",
+  Live = 'Live',
+  NoSchedule = 'NoSchedule',
+  Scheduled = 'Scheduled',
+  ScheduledOrManual = 'ScheduledOrManual',
 }
 
 /**
  * This schema defines the type for labeling an entity with a Tag.
  */
 export interface TagLabel {
-    /**
-     * Description for the tag label.
-     */
-    description?: string;
-    /**
-     * Display Name that identifies this tag.
-     */
-    displayName?: string;
-    /**
-     * Link to the tag resource.
-     */
-    href?: string;
-    /**
-     * Label type describes how a tag label was applied. 'Manual' indicates the tag label was
-     * applied by a person. 'Derived' indicates a tag label was derived using the associated tag
-     * relationship (see Classification.json for more details). 'Propagated` indicates a tag
-     * label was propagated from upstream based on lineage. 'Automated' is used when a tool was
-     * used to determine the tag label.
-     */
-    labelType: LabelType;
-    /**
-     * Name of the tag or glossary term.
-     */
-    name?: string;
-    /**
-     * Label is from Tags or Glossary.
-     */
-    source: TagSource;
-    /**
-     * 'Suggested' state is used when a tag label is suggested by users or tools. Owner of the
-     * entity must confirm the suggested labels before it is marked as 'Confirmed'.
-     */
-    state:  State;
-    style?: Style;
-    tagFQN: string;
+  /**
+   * Description for the tag label.
+   */
+  description?: string;
+  /**
+   * Display Name that identifies this tag.
+   */
+  displayName?: string;
+  /**
+   * Link to the tag resource.
+   */
+  href?: string;
+  /**
+   * Label type describes how a tag label was applied. 'Manual' indicates the tag label was
+   * applied by a person. 'Derived' indicates a tag label was derived using the associated tag
+   * relationship (see Classification.json for more details). 'Propagated` indicates a tag
+   * label was propagated from upstream based on lineage. 'Automated' is used when a tool was
+   * used to determine the tag label.
+   */
+  labelType: LabelType;
+  /**
+   * Name of the tag or glossary term.
+   */
+  name?: string;
+  /**
+   * Label is from Tags or Glossary.
+   */
+  source: TagSource;
+  /**
+   * 'Suggested' state is used when a tag label is suggested by users or tools. Owner of the
+   * entity must confirm the suggested labels before it is marked as 'Confirmed'.
+   */
+  state: State;
+  style?: Style;
+  tagFQN: string;
 }
 
 /**
@@ -1130,18 +764,18 @@
  * used to determine the tag label.
  */
 export enum LabelType {
-    Automated = "Automated",
-    Derived = "Derived",
-    Manual = "Manual",
-    Propagated = "Propagated",
+  Automated = 'Automated',
+  Derived = 'Derived',
+  Manual = 'Manual',
+  Propagated = 'Propagated',
 }
 
 /**
  * Label is from Tags or Glossary.
  */
 export enum TagSource {
-    Classification = "Classification",
-    Glossary = "Glossary",
+  Classification = 'Classification',
+  Glossary = 'Glossary',
 }
 
 /**
@@ -1149,8 +783,8 @@
  * entity must confirm the suggested labels before it is marked as 'Confirmed'.
  */
 export enum State {
-    Confirmed = "Confirmed",
-    Suggested = "Suggested",
+  Confirmed = 'Confirmed',
+  Suggested = 'Suggested',
 }
 
 /**
@@ -1158,12 +792,12 @@
  * that entity in UI.
  */
 export interface Style {
-    /**
-     * Hex Color Code to mark an entity such as GlossaryTerm, Tag, Domain or Data Product.
-     */
-    color?: string;
-    /**
-     * An icon to associate with GlossaryTerm, Tag, Domain or Data Product.
-     */
-    iconURL?: string;
+  /**
+   * Hex Color Code to mark an entity such as GlossaryTerm, Tag, Domain or Data Product.
+   */
+  color?: string;
+  /**
+   * An icon to associate with GlossaryTerm, Tag, Domain or Data Product.
+   */
+  iconURL?: string;
 }