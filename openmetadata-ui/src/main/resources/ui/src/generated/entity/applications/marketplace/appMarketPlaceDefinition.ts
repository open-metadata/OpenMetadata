/*
 *  Copyright 2025 Collate.
 *  Licensed under the Apache License, Version 2.0 (the "License");
 *  you may not use this file except in compliance with the License.
 *  You may obtain a copy of the License at
 *  http://www.apache.org/licenses/LICENSE-2.0
 *  Unless required by applicable law or agreed to in writing, software
 *  distributed under the License is distributed on an "AS IS" BASIS,
 *  WITHOUT WARRANTIES OR CONDITIONS OF ANY KIND, either express or implied.
 *  See the License for the specific language governing permissions and
 *  limitations under the License.
 */
/**
 * This schema defines the applications for Open-Metadata.
 */
export interface AppMarketPlaceDefinition {
    /**
     * Allow users to configure the app from the UI. If `false`, the `configure` step will be
     * hidden.
     */
    allowConfiguration?: boolean;
    /**
     * Application Configuration object.
     */
    appConfiguration?: { [key: string]: any };
    /**
     * Application Logo Url.
     */
    appLogoUrl?: string;
    /**
     * Application Screenshots.
     */
    appScreenshots?: string[];
    /**
     * This schema defines the type of application.
     */
    appType: AppType;
    /**
     * Change that lead to this version of the entity.
     */
    changeDescription?: ChangeDescription;
    /**
     * Full Qualified ClassName for the the application
     */
    className: string;
    /**
     * When `true` indicates the entity has been soft deleted.
     */
    deleted?: boolean;
    /**
     * Description of the Application.
     */
    description?: string;
    /**
     * Developer For the Application.
     */
    developer?: string;
    /**
     * Url for the developer
     */
    developerUrl?: string;
    /**
     * Display Name for the application.
     */
    displayName?: string;
    /**
     * Domain the asset belongs to. When not set, the asset inherits the domain from the parent
     * it belongs to.
     */
    domain?: EntityReference;
    /**
     * Event subscriptions that will be created when the application is installed.
     */
    eventSubscriptions?: CreateEventSubscription[];
    /**
     * Features of the Application.
     */
    features?: string;
    /**
     * FullyQualifiedName same as `name`.
     */
    fullyQualifiedName?: string;
    /**
     * Link to the resource corresponding to this entity.
     */
    href?: string;
    /**
     * Unique identifier of this application.
     */
    id: string;
    /**
     * Change that lead to this version of the entity.
     */
    incrementalChangeDescription?: ChangeDescription;
    /**
     * Name of the Application.
     */
    name: string;
    /**
     * Owners of this workflow.
     */
    owners?: EntityReference[];
    /**
     * Permission used by Native Applications.
     */
    permission: Permissions;
    /**
     * Flag to enable/disable preview for the application. If the app is in preview mode, it
     * can't be installed.
     */
    preview?: boolean;
    /**
     * Privacy Policy for the developer
     */
    privacyPolicyUrl?: string;
    /**
     * If app type is live, user can provide additional runtime context.
     */
    runtime?: ExecutionContext;
    /**
     * This schema defines the Schedule Type of Application.
     */
    scheduleType: ScheduleType;
    /**
     * Fully Qualified class name for the Python source that will execute the external
     * application.
     */
    sourcePythonClass?: string;
    /**
     * Support Email for the application
     */
    supportEmail?: string;
    /**
     * If the app run can be interrupted as part of the execution.
     */
    supportsInterrupt?: boolean;
    /**
     * A system app cannot be uninstalled or modified.
     */
    system?: boolean;
    /**
     * Tags associated with the entity.
     */
    tags?: TagLabel[];
    /**
     * Last update time corresponding to the new version of the entity in Unix epoch time
     * milliseconds.
     */
    updatedAt?: number;
    /**
     * User who made the update.
     */
    updatedBy?: string;
    /**
     * Metadata version of the entity.
     */
    version?: number;
}

/**
 * This schema defines the type of application.
 */
export enum AppType {
    External = "external",
    Internal = "internal",
}

/**
<<<<<<< HEAD
 * Change that lead to this version of the entity.
=======
 * Action to take on those entities. E.g., propagate description through lineage, auto
 * tagging, etc.
 *
 * Apply Tags to the selected assets.
 *
 * Remove Tags Action Type
 *
 * Add an owner to the selected assets.
 *
 * Remove Owner Action Type
 *
 * Add a Custom Property to the selected assets.
 *
 * Add owners to the selected assets.
 *
 * Remove Custom Properties Action Type
 *
 * Add a Data Product to the selected assets.
 *
 * Remove a Data Product to the selected assets.
 *
 * Propagate description, tags and glossary terms via lineage
>>>>>>> d805ec95
 *
 * Description of the change.
 */
export interface ChangeDescription {
    /**
<<<<<<< HEAD
     * Names of fields added during the version changes.
=======
     * Data Products to apply
     *
     * Data Products to remove
     */
    dataProducts?: EntityReference[];
    /**
     * Propagate the metadata to columns via column-level lineage.
>>>>>>> d805ec95
     */
    fieldsAdded?: FieldChange[];
    /**
     * Fields deleted during the version changes with old value before deleted.
     */
    fieldsDeleted?: FieldChange[];
    /**
     * Fields modified during the version changes with old and new values.
     */
    fieldsUpdated?: FieldChange[];
    /**
     * When a change did not result in change, this could be same as the current version.
     */
    previousVersion?: number;
}

export interface FieldChange {
    /**
     * Name of the entity field that changed.
     */
    name?: string;
    /**
     * New value of the field. Note that this is a JSON string and use the corresponding field
     * type to deserialize it.
     */
    newValue?: any;
    /**
     * Previous value of the field. Note that this is a JSON string and use the corresponding
     * field type to deserialize it.
     */
    oldValue?: any;
}

/**
 * Domain the asset belongs to. When not set, the asset inherits the domain from the parent
 * it belongs to.
 *
 * This schema defines the EntityReference type used for referencing an entity.
 * EntityReference is used for capturing relationships from one entity to another. For
 * example, a table has an attribute called database of type EntityReference that captures
 * the relationship of a table `belongs to a` database.
 *
 * Owners of this Alert.
 *
 * This schema defines the EntityReferenceList type used for referencing an entity.
 * EntityReference is used for capturing relationships from one entity to another. For
 * example, a table has an attribute called database of type EntityReference that captures
 * the relationship of a table `belongs to a` database.
 */
export interface EntityReference {
    /**
     * If true the entity referred to has been soft-deleted.
     */
    deleted?: boolean;
    /**
     * Optional description of entity.
     */
    description?: string;
    /**
     * Display Name that identifies this entity.
     */
    displayName?: string;
    /**
     * Fully qualified name of the entity instance. For entities such as tables, databases
     * fullyQualifiedName is returned in this field. For entities that don't have name hierarchy
     * such as `user` and `team` this will be same as the `name` field.
     */
    fullyQualifiedName?: string;
    /**
     * Link to the entity resource.
     */
    href?: string;
    /**
     * Unique identifier that identifies an entity instance.
     */
    id: string;
    /**
     * If true the relationship indicated by this entity reference is inherited from the parent
     * entity.
     */
    inherited?: boolean;
    /**
     * Name of the entity instance.
     */
    name?: string;
    /**
     * Entity type/class name - Examples: `database`, `table`, `metrics`, `databaseService`,
     * `dashboardService`...
     */
    type: string;
}

/**
<<<<<<< HEAD
=======
 * Remove tags by its label type
 */
export enum LabelElement {
    Automated = "Automated",
    Manual = "Manual",
    Propagated = "Propagated",
}

/**
 * This schema defines the type for labeling an entity with a Tag.
 *
 * tier to apply
 */
export interface TagLabel {
    /**
     * Description for the tag label.
     */
    description?: string;
    /**
     * Display Name that identifies this tag.
     */
    displayName?: string;
    /**
     * Link to the tag resource.
     */
    href?: string;
    /**
     * Label type describes how a tag label was applied. 'Manual' indicates the tag label was
     * applied by a person. 'Derived' indicates a tag label was derived using the associated tag
     * relationship (see Classification.json for more details). 'Propagated` indicates a tag
     * label was propagated from upstream based on lineage. 'Automated' is used when a tool was
     * used to determine the tag label.
     */
    labelType: LabelTypeEnum;
    /**
     * Name of the tag or glossary term.
     */
    name?: string;
    /**
     * Label is from Tags or Glossary.
     */
    source: TagSource;
    /**
     * 'Suggested' state is used when a tag label is suggested by users or tools. Owner of the
     * entity must confirm the suggested labels before it is marked as 'Confirmed'.
     */
    state:  State;
    style?: Style;
    tagFQN: string;
}

/**
 * Label type describes how a tag label was applied. 'Manual' indicates the tag label was
 * applied by a person. 'Derived' indicates a tag label was derived using the associated tag
 * relationship (see Classification.json for more details). 'Propagated` indicates a tag
 * label was propagated from upstream based on lineage. 'Automated' is used when a tool was
 * used to determine the tag label.
 */
export enum LabelTypeEnum {
    Automated = "Automated",
    Derived = "Derived",
    Manual = "Manual",
    Propagated = "Propagated",
}

/**
 * Label is from Tags or Glossary.
 */
export enum TagSource {
    Classification = "Classification",
    Glossary = "Glossary",
}

/**
 * 'Suggested' state is used when a tag label is suggested by users or tools. Owner of the
 * entity must confirm the suggested labels before it is marked as 'Confirmed'.
 */
export enum State {
    Confirmed = "Confirmed",
    Suggested = "Suggested",
}

/**
 * UI Style is used to associate a color code and/or icon to entity to customize the look of
 * that entity in UI.
 */
export interface Style {
    /**
     * Hex Color Code to mark an entity such as GlossaryTerm, Tag, Domain or Data Product.
     */
    color?: string;
    /**
     * An icon to associate with GlossaryTerm, Tag, Domain or Data Product.
     */
    iconURL?: string;
}

/**
 * Application Type
 *
 * Add Tags action type.
 *
 * Remove Tags Action Type.
 *
 * Add Owner Action Type.
 *
 * Remove Domain Action Type
 *
 * Add Description Action Type.
 *
 * Add Custom Properties Action Type.
 *
 * Remove Description Action Type
 *
 * Add Tier Action Type.
 *
 * Remove Tier Action Type
 *
 * Remove Owner Action Type
 *
 * Remove Custom Properties Action Type.
 *
 * Add Data Products Action Type.
 *
 * Remove Data Products Action Type.
 *
 * Lineage propagation action type.
 *
 * ML PII Tagging action type.
 */
export enum ActionType {
    AddCustomPropertiesAction = "AddCustomPropertiesAction",
    AddDataProductAction = "AddDataProductAction",
    AddDescriptionAction = "AddDescriptionAction",
    AddDomainAction = "AddDomainAction",
    AddOwnerAction = "AddOwnerAction",
    AddTagsAction = "AddTagsAction",
    AddTierAction = "AddTierAction",
    LineagePropagationAction = "LineagePropagationAction",
    MLTaggingAction = "MLTaggingAction",
    RemoveCustomPropertiesAction = "RemoveCustomPropertiesAction",
    RemoveDataProductAction = "RemoveDataProductAction",
    RemoveDescriptionAction = "RemoveDescriptionAction",
    RemoveDomainAction = "RemoveDomainAction",
    RemoveOwnerAction = "RemoveOwnerAction",
    RemoveTagsAction = "RemoveTagsAction",
    RemoveTierAction = "RemoveTierAction",
}

/**
 * Backfill Configuration
 */
export interface BackfillConfiguration {
    /**
     * Enable Backfill for the configured dates
     */
    enabled?: boolean;
    /**
     * Date for which the backfill will end
     */
    endDate?: Date;
    /**
     * Date from which to start the backfill
     */
    startDate?: Date;
    [property: string]: any;
}

/**
 * Different Module Configurations
 */
export interface ModuleConfiguration {
    /**
     * App Analytics Module configuration
     */
    appAnalytics: AppAnalyticsConfig;
    /**
     * Cost Analysis Insights Module configuration
     */
    costAnalysis: CostAnalysisConfig;
    /**
     * Data Assets Insights Module configuration
     */
    dataAssets: DataAssetsConfig;
    /**
     * Data Quality Insights Module configuration
     */
    dataQuality: DataQualityConfig;
}

/**
 * App Analytics Module configuration
 */
export interface AppAnalyticsConfig {
    /**
     * If Enabled, App Analytics insights will be populated when the App runs.
     */
    enabled: boolean;
}

/**
 * Cost Analysis Insights Module configuration
 */
export interface CostAnalysisConfig {
    /**
     * If Enabled, Cost Analysis insights will be populated when the App runs.
     */
    enabled: boolean;
}

/**
 * Data Assets Insights Module configuration
 */
export interface DataAssetsConfig {
    /**
     * If Enabled, Data Asset insights will be populated when the App runs.
     */
    enabled: boolean;
    /**
     * List of Entities to Reindex
     */
    entities?: string[];
    /**
     * Defines the number of days the Data Assets Insights information will be kept. After it
     * they will be deleted.
     */
    retention?:     number;
    serviceFilter?: ServiceFilter;
}

export interface ServiceFilter {
    serviceName?: string;
    serviceType?: string;
}

/**
 * Data Quality Insights Module configuration
 */
export interface DataQualityConfig {
    /**
     * If Enabled, Data Quality insights will be populated when the App runs.
     */
    enabled: boolean;
}

/**
 * Entities selected to run the automation.
 */
export interface Resource {
    /**
     * Query filter to be passed to ES. E.g.,
     * `{"query":{"bool":{"must":[{"bool":{"should":[{"term":{"domain.displayName.keyword":"DG
     * Anim"}}]}}]}}}`. This is the same payload as in the Explore page.
     */
    queryFilter?: string;
    /**
     * Type of the entity. E.g., 'table', 'chart',...
     */
    type?: string[];
    [property: string]: any;
}

/**
 * Recreate Indexes with updated Language
 *
 * This schema defines the language options available for search index mappings.
 */
export enum SearchIndexMappingLanguage {
    En = "EN",
    Jp = "JP",
    Zh = "ZH",
}

/**
 * Application Type
 *
 * Application type.
 */
export enum Type {
    Automator = "Automator",
    CollateAI = "CollateAI",
    CollateAIQualityAgent = "CollateAIQualityAgent",
    DataInsights = "DataInsights",
    DataInsightsReport = "DataInsightsReport",
    DayOneExperienceWorkflow = "DayOneExperienceWorkflow",
    SearchIndexing = "SearchIndexing",
}

/**
 * This schema defines the type of application.
 */
export enum AppType {
    External = "external",
    Internal = "internal",
}

/**
 * Change that lead to this version of the entity.
 *
 * Description of the change.
 */
export interface ChangeDescription {
    /**
     * Names of fields added during the version changes.
     */
    fieldsAdded?: FieldChange[];
    /**
     * Fields deleted during the version changes with old value before deleted.
     */
    fieldsDeleted?: FieldChange[];
    /**
     * Fields modified during the version changes with old and new values.
     */
    fieldsUpdated?: FieldChange[];
    /**
     * When a change did not result in change, this could be same as the current version.
     */
    previousVersion?: number;
}

export interface FieldChange {
    /**
     * Name of the entity field that changed.
     */
    name?: string;
    /**
     * New value of the field. Note that this is a JSON string and use the corresponding field
     * type to deserialize it.
     */
    newValue?: any;
    /**
     * Previous value of the field. Note that this is a JSON string and use the corresponding
     * field type to deserialize it.
     */
    oldValue?: any;
}

/**
>>>>>>> d805ec95
 * This defines schema for sending alerts for OpenMetadata
 */
export interface CreateEventSubscription {
    /**
     * Type of Alert
     */
    alertType: AlertType;
    /**
     * Maximum number of events sent in a batch (Default 10).
     */
    batchSize?: number;
    /**
     * Consumer Class for the Event Subscription. Will use 'AlertPublisher' if not provided.
     */
    className?: string;
    config?:    { [key: string]: any };
    /**
     * A short description of the Alert, comprehensible to regular users.
     */
    description?: string;
    /**
     * Subscription Config.
     */
    destinations?: Destination[];
    /**
     * Display name for this Alert.
     */
    displayName?: string;
    /**
     * Fully qualified name of the domain the Table belongs to.
     */
    domain?: string;
    /**
     * Is the alert enabled.
     */
    enabled?: boolean;
    /**
     * Input for the Filters.
     */
    input?: AlertFilteringInput;
    /**
     * Name that uniquely identifies this Alert.
     */
    name: string;
    /**
     * Owners of this Alert.
     */
    owners?: EntityReference[];
    /**
     * Poll Interval in seconds.
     */
    pollInterval?: number;
    provider?:     ProviderType;
    /**
     * Defines a list of resources that triggers the Event Subscription, Eg All, User, Teams etc.
     */
    resources?: string[];
    /**
     * Number of times to retry callback on failure. (Default 3).
     */
    retries?: number;
    trigger?: Trigger;
}

/**
 * Type of Alert
 *
 * Type of Alerts supported.
 */
export enum AlertType {
    ActivityFeed = "ActivityFeed",
    Custom = "Custom",
    GovernanceWorkflowChangeEvent = "GovernanceWorkflowChangeEvent",
    Notification = "Notification",
    Observability = "Observability",
}

/**
 * Subscription which has a type and the config.
 */
export interface Destination {
    category: SubscriptionCategory;
    config?:  Webhook;
    /**
     * Is the subscription enabled.
     */
    enabled?: boolean;
    /**
     * Unique identifier that identifies this Event Subscription.
     */
    id?: string;
    /**
     * Read timeout in seconds. (Default 12s).
     */
    readTimeout?:   number;
    statusDetails?: TionStatus;
    /**
     * Connection timeout in seconds. (Default 10s).
     */
    timeout?: number;
    type:     SubscriptionType;
}

/**
 * Subscription Endpoint Type.
 */
export enum SubscriptionCategory {
    Admins = "Admins",
    Assignees = "Assignees",
    External = "External",
    Followers = "Followers",
    Mentions = "Mentions",
    Owners = "Owners",
    Teams = "Teams",
    Users = "Users",
}

/**
 * This schema defines webhook for receiving events from OpenMetadata.
 *
 * This schema defines email config for receiving events from OpenMetadata.
 *
 * A generic map that can be deserialized later.
 */
export interface Webhook {
    /**
     * Endpoint to receive the webhook events over POST requests.
     */
    endpoint?: string;
    /**
     * Custom headers to be sent with the webhook request.
     */
    headers?: { [key: string]: any };
    /**
     * HTTP operation to send the webhook request. Supports POST or PUT.
     */
    httpMethod?: HTTPMethod;
    /**
     * List of receivers to send mail to
     */
    receivers?: string[];
    /**
     * Secret set by the webhook client used for computing HMAC SHA256 signature of webhook
     * payload and sent in `X-OM-Signature` header in POST requests to publish the events.
     */
    secretKey?: string;
    /**
     * Send the Event to Admins
     *
     * Send the Mails to Admins
     */
    sendToAdmins?: boolean;
    /**
     * Send the Event to Followers
     *
     * Send the Mails to Followers
     */
    sendToFollowers?: boolean;
    /**
     * Send the Event to Owners
     *
     * Send the Mails to Owners
     */
    sendToOwners?: boolean;
    [property: string]: any;
}

/**
 * HTTP operation to send the webhook request. Supports POST or PUT.
 */
export enum HTTPMethod {
    Post = "POST",
    Put = "PUT",
}

/**
 * Current status of the subscription, including details on the last successful and failed
 * attempts, and retry information.
 *
 * Detailed status of the destination during a test operation, including HTTP response
 * information.
 */
export interface TionStatus {
    /**
     * Timestamp of the last failed callback in UNIX UTC epoch time in milliseconds.
     */
    lastFailedAt?: number;
    /**
     * Detailed reason for the last failure received during callback.
     */
    lastFailedReason?: string;
    /**
     * HTTP status code received during the last failed callback attempt.
     */
    lastFailedStatusCode?: number;
    /**
     * Timestamp of the last successful callback in UNIX UTC epoch time in milliseconds.
     */
    lastSuccessfulAt?: number;
    /**
     * Timestamp for the next retry attempt in UNIX epoch time in milliseconds. Only valid if
     * `status` is `awaitingRetry`.
     */
    nextAttempt?: number;
    /**
     * Status is `disabled` when the event subscription was created with `enabled` set to false
     * and it never started publishing events. Status is `active` when the event subscription is
     * functioning normally and a 200 OK response was received for the callback notification.
     * Status is `failed` when a bad callback URL, connection failures, or `1xx` or `3xx`
     * response was received for the callback notification. Status is `awaitingRetry` when the
     * previous attempt at callback timed out or received a `4xx` or `5xx` response. Status is
     * `retryLimitReached` after all retries fail.
     *
     * Overall test status, indicating if the test operation succeeded or failed.
     */
    status?: Status;
    /**
     * Current timestamp of this status in UNIX epoch time in milliseconds.
     *
     * Timestamp when the response was received, in UNIX epoch time milliseconds.
     */
    timestamp?: number;
    /**
     * Body of the HTTP response, if any, returned by the server.
     */
    entity?: string;
    /**
     * HTTP headers returned in the response as a map of header names to values.
     */
    headers?: any;
    /**
     * URL location if the response indicates a redirect or newly created resource.
     */
    location?: string;
    /**
     * Media type of the response entity, if specified (e.g., application/json).
     */
    mediaType?: string;
    /**
     * Detailed reason for failure if the test did not succeed.
     */
    reason?: string;
    /**
     * HTTP status code of the response (e.g., 200 for OK, 404 for Not Found).
     */
    statusCode?: number;
    /**
     * HTTP status reason phrase associated with the status code (e.g., 'Not Found').
     */
    statusInfo?: string;
}

/**
 * Status is `disabled` when the event subscription was created with `enabled` set to false
 * and it never started publishing events. Status is `active` when the event subscription is
 * functioning normally and a 200 OK response was received for the callback notification.
 * Status is `failed` when a bad callback URL, connection failures, or `1xx` or `3xx`
 * response was received for the callback notification. Status is `awaitingRetry` when the
 * previous attempt at callback timed out or received a `4xx` or `5xx` response. Status is
 * `retryLimitReached` after all retries fail.
 *
 * Overall test status, indicating if the test operation succeeded or failed.
 */
export enum Status {
    Active = "active",
    AwaitingRetry = "awaitingRetry",
    Disabled = "disabled",
    Failed = "failed",
    RetryLimitReached = "retryLimitReached",
    StatusFailed = "Failed",
    Success = "Success",
}

/**
 * Subscription Endpoint Type.
 */
export enum SubscriptionType {
    ActivityFeed = "ActivityFeed",
    Email = "Email",
    GChat = "GChat",
    GovernanceWorkflowChangeEvent = "GovernanceWorkflowChangeEvent",
    MSTeams = "MsTeams",
    Slack = "Slack",
    Webhook = "Webhook",
}

/**
 * Input for the Filters.
 *
 * Observability of the event subscription.
 */
export interface AlertFilteringInput {
    /**
     * List of filters for the event subscription.
     */
    actions?: ArgumentsInput[];
    /**
     * List of filters for the event subscription.
     */
    filters?: ArgumentsInput[];
}

/**
 * Observability Filters for Event Subscription.
 */
export interface ArgumentsInput {
    /**
     * Arguments List
     */
    arguments?: Argument[];
    effect?:    Effect;
    /**
     * Name of the filter
     */
    name?: string;
    /**
     * Prefix Condition for the filter.
     */
    prefixCondition?: PrefixCondition;
}

/**
 * Argument for the filter.
 */
export interface Argument {
    /**
     * Value of the Argument
     */
    input?: string[];
    /**
     * Name of the Argument
     */
    name?: string;
}

export enum Effect {
    Exclude = "exclude",
    Include = "include",
}

/**
 * Prefix Condition for the filter.
 *
 * Prefix Condition to be applied to the Condition.
 */
export enum PrefixCondition {
    And = "AND",
    Or = "OR",
}

/**
 * Type of provider of an entity. Some entities are provided by the `system`. Some are
 * entities created and provided by the `user`. Typically `system` provide entities can't be
 * deleted and can only be disabled.
 */
export enum ProviderType {
    System = "system",
    User = "user",
}

/**
 * Trigger Configuration for Alerts.
 */
export interface Trigger {
    /**
     * Cron Expression in case of Custom scheduled Trigger
     */
    cronExpression?: string;
    /**
     * Schedule Info
     */
    scheduleInfo?: ScheduleInfo;
    triggerType:   TriggerType;
}

/**
 * Schedule Info
 */
export enum ScheduleInfo {
    Custom = "Custom",
    Daily = "Daily",
    Monthly = "Monthly",
    Weekly = "Weekly",
}

/**
 * Trigger Configuration for Alerts.
 */
export enum TriggerType {
    RealTime = "RealTime",
    Scheduled = "Scheduled",
}

/**
 * Permission used by Native Applications.
 *
 * This schema defines the Permission used by Native Application.
 */
export enum Permissions {
    All = "All",
}

/**
 * If app type is live, user can provide additional runtime context.
 *
 * Execution Configuration.
 *
 * Live Execution object.
 *
 * Scheduled Execution Context Configuration.
 */
export interface ExecutionContext {
}

/**
 * This schema defines the Schedule Type of Application.
 *
 * This schema defines the type of application.
 */
export enum ScheduleType {
    Live = "Live",
    NoSchedule = "NoSchedule",
    Scheduled = "Scheduled",
    ScheduledOrManual = "ScheduledOrManual",
}

/**
 * This schema defines the type for labeling an entity with a Tag.
 */
export interface TagLabel {
    /**
     * Description for the tag label.
     */
    description?: string;
    /**
     * Display Name that identifies this tag.
     */
    displayName?: string;
    /**
     * Link to the tag resource.
     */
    href?: string;
    /**
     * Label type describes how a tag label was applied. 'Manual' indicates the tag label was
     * applied by a person. 'Derived' indicates a tag label was derived using the associated tag
     * relationship (see Classification.json for more details). 'Propagated` indicates a tag
     * label was propagated from upstream based on lineage. 'Automated' is used when a tool was
     * used to determine the tag label.
     */
    labelType: LabelType;
    /**
     * Name of the tag or glossary term.
     */
    name?: string;
    /**
     * Label is from Tags or Glossary.
     */
    source: TagSource;
    /**
     * 'Suggested' state is used when a tag label is suggested by users or tools. Owner of the
     * entity must confirm the suggested labels before it is marked as 'Confirmed'.
     */
    state:  State;
    style?: Style;
    tagFQN: string;
}

/**
 * Label type describes how a tag label was applied. 'Manual' indicates the tag label was
 * applied by a person. 'Derived' indicates a tag label was derived using the associated tag
 * relationship (see Classification.json for more details). 'Propagated` indicates a tag
 * label was propagated from upstream based on lineage. 'Automated' is used when a tool was
 * used to determine the tag label.
 */
export enum LabelType {
    Automated = "Automated",
    Derived = "Derived",
    Manual = "Manual",
    Propagated = "Propagated",
}

/**
 * Label is from Tags or Glossary.
 */
export enum TagSource {
    Classification = "Classification",
    Glossary = "Glossary",
}

/**
 * 'Suggested' state is used when a tag label is suggested by users or tools. Owner of the
 * entity must confirm the suggested labels before it is marked as 'Confirmed'.
 */
export enum State {
    Confirmed = "Confirmed",
    Suggested = "Suggested",
}

/**
 * UI Style is used to associate a color code and/or icon to entity to customize the look of
 * that entity in UI.
 */
export interface Style {
    /**
     * Hex Color Code to mark an entity such as GlossaryTerm, Tag, Domain or Data Product.
     */
    color?: string;
    /**
     * An icon to associate with GlossaryTerm, Tag, Domain or Data Product.
     */
    iconURL?: string;
}<|MERGE_RESOLUTION|>--- conflicted
+++ resolved
@@ -166,48 +166,14 @@
 }
 
 /**
-<<<<<<< HEAD
  * Change that lead to this version of the entity.
-=======
- * Action to take on those entities. E.g., propagate description through lineage, auto
- * tagging, etc.
- *
- * Apply Tags to the selected assets.
- *
- * Remove Tags Action Type
- *
- * Add an owner to the selected assets.
- *
- * Remove Owner Action Type
- *
- * Add a Custom Property to the selected assets.
- *
- * Add owners to the selected assets.
- *
- * Remove Custom Properties Action Type
- *
- * Add a Data Product to the selected assets.
- *
- * Remove a Data Product to the selected assets.
- *
- * Propagate description, tags and glossary terms via lineage
->>>>>>> d805ec95
  *
  * Description of the change.
  */
 export interface ChangeDescription {
-    /**
-<<<<<<< HEAD
+    changeSummary?: { [key: string]: ChangeSummary };
+    /**
      * Names of fields added during the version changes.
-=======
-     * Data Products to apply
-     *
-     * Data Products to remove
-     */
-    dataProducts?: EntityReference[];
-    /**
-     * Propagate the metadata to columns via column-level lineage.
->>>>>>> d805ec95
      */
     fieldsAdded?: FieldChange[];
     /**
@@ -222,6 +188,29 @@
      * When a change did not result in change, this could be same as the current version.
      */
     previousVersion?: number;
+}
+
+export interface ChangeSummary {
+    changedAt?: number;
+    /**
+     * Name of the user or bot who made this change
+     */
+    changedBy?:    string;
+    changeSource?: ChangeSource;
+    [property: string]: any;
+}
+
+/**
+ * The source of the change. This will change based on the context of the change (example:
+ * manual vs programmatic)
+ */
+export enum ChangeSource {
+    Automated = "Automated",
+    Derived = "Derived",
+    Ingested = "Ingested",
+    Manual = "Manual",
+    Propagated = "Propagated",
+    Suggested = "Suggested",
 }
 
 export interface FieldChange {
@@ -301,347 +290,6 @@
 }
 
 /**
-<<<<<<< HEAD
-=======
- * Remove tags by its label type
- */
-export enum LabelElement {
-    Automated = "Automated",
-    Manual = "Manual",
-    Propagated = "Propagated",
-}
-
-/**
- * This schema defines the type for labeling an entity with a Tag.
- *
- * tier to apply
- */
-export interface TagLabel {
-    /**
-     * Description for the tag label.
-     */
-    description?: string;
-    /**
-     * Display Name that identifies this tag.
-     */
-    displayName?: string;
-    /**
-     * Link to the tag resource.
-     */
-    href?: string;
-    /**
-     * Label type describes how a tag label was applied. 'Manual' indicates the tag label was
-     * applied by a person. 'Derived' indicates a tag label was derived using the associated tag
-     * relationship (see Classification.json for more details). 'Propagated` indicates a tag
-     * label was propagated from upstream based on lineage. 'Automated' is used when a tool was
-     * used to determine the tag label.
-     */
-    labelType: LabelTypeEnum;
-    /**
-     * Name of the tag or glossary term.
-     */
-    name?: string;
-    /**
-     * Label is from Tags or Glossary.
-     */
-    source: TagSource;
-    /**
-     * 'Suggested' state is used when a tag label is suggested by users or tools. Owner of the
-     * entity must confirm the suggested labels before it is marked as 'Confirmed'.
-     */
-    state:  State;
-    style?: Style;
-    tagFQN: string;
-}
-
-/**
- * Label type describes how a tag label was applied. 'Manual' indicates the tag label was
- * applied by a person. 'Derived' indicates a tag label was derived using the associated tag
- * relationship (see Classification.json for more details). 'Propagated` indicates a tag
- * label was propagated from upstream based on lineage. 'Automated' is used when a tool was
- * used to determine the tag label.
- */
-export enum LabelTypeEnum {
-    Automated = "Automated",
-    Derived = "Derived",
-    Manual = "Manual",
-    Propagated = "Propagated",
-}
-
-/**
- * Label is from Tags or Glossary.
- */
-export enum TagSource {
-    Classification = "Classification",
-    Glossary = "Glossary",
-}
-
-/**
- * 'Suggested' state is used when a tag label is suggested by users or tools. Owner of the
- * entity must confirm the suggested labels before it is marked as 'Confirmed'.
- */
-export enum State {
-    Confirmed = "Confirmed",
-    Suggested = "Suggested",
-}
-
-/**
- * UI Style is used to associate a color code and/or icon to entity to customize the look of
- * that entity in UI.
- */
-export interface Style {
-    /**
-     * Hex Color Code to mark an entity such as GlossaryTerm, Tag, Domain or Data Product.
-     */
-    color?: string;
-    /**
-     * An icon to associate with GlossaryTerm, Tag, Domain or Data Product.
-     */
-    iconURL?: string;
-}
-
-/**
- * Application Type
- *
- * Add Tags action type.
- *
- * Remove Tags Action Type.
- *
- * Add Owner Action Type.
- *
- * Remove Domain Action Type
- *
- * Add Description Action Type.
- *
- * Add Custom Properties Action Type.
- *
- * Remove Description Action Type
- *
- * Add Tier Action Type.
- *
- * Remove Tier Action Type
- *
- * Remove Owner Action Type
- *
- * Remove Custom Properties Action Type.
- *
- * Add Data Products Action Type.
- *
- * Remove Data Products Action Type.
- *
- * Lineage propagation action type.
- *
- * ML PII Tagging action type.
- */
-export enum ActionType {
-    AddCustomPropertiesAction = "AddCustomPropertiesAction",
-    AddDataProductAction = "AddDataProductAction",
-    AddDescriptionAction = "AddDescriptionAction",
-    AddDomainAction = "AddDomainAction",
-    AddOwnerAction = "AddOwnerAction",
-    AddTagsAction = "AddTagsAction",
-    AddTierAction = "AddTierAction",
-    LineagePropagationAction = "LineagePropagationAction",
-    MLTaggingAction = "MLTaggingAction",
-    RemoveCustomPropertiesAction = "RemoveCustomPropertiesAction",
-    RemoveDataProductAction = "RemoveDataProductAction",
-    RemoveDescriptionAction = "RemoveDescriptionAction",
-    RemoveDomainAction = "RemoveDomainAction",
-    RemoveOwnerAction = "RemoveOwnerAction",
-    RemoveTagsAction = "RemoveTagsAction",
-    RemoveTierAction = "RemoveTierAction",
-}
-
-/**
- * Backfill Configuration
- */
-export interface BackfillConfiguration {
-    /**
-     * Enable Backfill for the configured dates
-     */
-    enabled?: boolean;
-    /**
-     * Date for which the backfill will end
-     */
-    endDate?: Date;
-    /**
-     * Date from which to start the backfill
-     */
-    startDate?: Date;
-    [property: string]: any;
-}
-
-/**
- * Different Module Configurations
- */
-export interface ModuleConfiguration {
-    /**
-     * App Analytics Module configuration
-     */
-    appAnalytics: AppAnalyticsConfig;
-    /**
-     * Cost Analysis Insights Module configuration
-     */
-    costAnalysis: CostAnalysisConfig;
-    /**
-     * Data Assets Insights Module configuration
-     */
-    dataAssets: DataAssetsConfig;
-    /**
-     * Data Quality Insights Module configuration
-     */
-    dataQuality: DataQualityConfig;
-}
-
-/**
- * App Analytics Module configuration
- */
-export interface AppAnalyticsConfig {
-    /**
-     * If Enabled, App Analytics insights will be populated when the App runs.
-     */
-    enabled: boolean;
-}
-
-/**
- * Cost Analysis Insights Module configuration
- */
-export interface CostAnalysisConfig {
-    /**
-     * If Enabled, Cost Analysis insights will be populated when the App runs.
-     */
-    enabled: boolean;
-}
-
-/**
- * Data Assets Insights Module configuration
- */
-export interface DataAssetsConfig {
-    /**
-     * If Enabled, Data Asset insights will be populated when the App runs.
-     */
-    enabled: boolean;
-    /**
-     * List of Entities to Reindex
-     */
-    entities?: string[];
-    /**
-     * Defines the number of days the Data Assets Insights information will be kept. After it
-     * they will be deleted.
-     */
-    retention?:     number;
-    serviceFilter?: ServiceFilter;
-}
-
-export interface ServiceFilter {
-    serviceName?: string;
-    serviceType?: string;
-}
-
-/**
- * Data Quality Insights Module configuration
- */
-export interface DataQualityConfig {
-    /**
-     * If Enabled, Data Quality insights will be populated when the App runs.
-     */
-    enabled: boolean;
-}
-
-/**
- * Entities selected to run the automation.
- */
-export interface Resource {
-    /**
-     * Query filter to be passed to ES. E.g.,
-     * `{"query":{"bool":{"must":[{"bool":{"should":[{"term":{"domain.displayName.keyword":"DG
-     * Anim"}}]}}]}}}`. This is the same payload as in the Explore page.
-     */
-    queryFilter?: string;
-    /**
-     * Type of the entity. E.g., 'table', 'chart',...
-     */
-    type?: string[];
-    [property: string]: any;
-}
-
-/**
- * Recreate Indexes with updated Language
- *
- * This schema defines the language options available for search index mappings.
- */
-export enum SearchIndexMappingLanguage {
-    En = "EN",
-    Jp = "JP",
-    Zh = "ZH",
-}
-
-/**
- * Application Type
- *
- * Application type.
- */
-export enum Type {
-    Automator = "Automator",
-    CollateAI = "CollateAI",
-    CollateAIQualityAgent = "CollateAIQualityAgent",
-    DataInsights = "DataInsights",
-    DataInsightsReport = "DataInsightsReport",
-    DayOneExperienceWorkflow = "DayOneExperienceWorkflow",
-    SearchIndexing = "SearchIndexing",
-}
-
-/**
- * This schema defines the type of application.
- */
-export enum AppType {
-    External = "external",
-    Internal = "internal",
-}
-
-/**
- * Change that lead to this version of the entity.
- *
- * Description of the change.
- */
-export interface ChangeDescription {
-    /**
-     * Names of fields added during the version changes.
-     */
-    fieldsAdded?: FieldChange[];
-    /**
-     * Fields deleted during the version changes with old value before deleted.
-     */
-    fieldsDeleted?: FieldChange[];
-    /**
-     * Fields modified during the version changes with old and new values.
-     */
-    fieldsUpdated?: FieldChange[];
-    /**
-     * When a change did not result in change, this could be same as the current version.
-     */
-    previousVersion?: number;
-}
-
-export interface FieldChange {
-    /**
-     * Name of the entity field that changed.
-     */
-    name?: string;
-    /**
-     * New value of the field. Note that this is a JSON string and use the corresponding field
-     * type to deserialize it.
-     */
-    newValue?: any;
-    /**
-     * Previous value of the field. Note that this is a JSON string and use the corresponding
-     * field type to deserialize it.
-     */
-    oldValue?: any;
-}
-
-/**
->>>>>>> d805ec95
  * This defines schema for sending alerts for OpenMetadata
  */
 export interface CreateEventSubscription {
