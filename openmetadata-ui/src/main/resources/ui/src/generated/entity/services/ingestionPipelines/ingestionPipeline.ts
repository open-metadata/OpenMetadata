/*
 *  Copyright 2025 Collate.
 *  Licensed under the Apache License, Version 2.0 (the "License");
 *  you may not use this file except in compliance with the License.
 *  You may obtain a copy of the License at
 *  http://www.apache.org/licenses/LICENSE-2.0
 *  Unless required by applicable law or agreed to in writing, software
 *  distributed under the License is distributed on an "AS IS" BASIS,
 *  WITHOUT WARRANTIES OR CONDITIONS OF ANY KIND, either express or implied.
 *  See the License for the specific language governing permissions and
 *  limitations under the License.
 */
/**
 * Ingestion Pipeline Config is used to set up a DAG and deploy. This entity is used to
 * setup metadata/quality pipelines on Apache Airflow.
 */
export interface IngestionPipeline {
    airflowConfig: AirflowConfig;
    /**
     * Type of the application when pipelineType is 'application'.
     */
    applicationType?: string;
    /**
     * Change that led to this version of the entity.
     */
    changeDescription?: ChangeDescription;
    /**
     * When `true` indicates the entity has been soft deleted.
     */
    deleted?: boolean;
    /**
     * Indicates if the workflow has been successfully deployed to Airflow.
     */
    deployed?: boolean;
    /**
     * Description of the Pipeline.
     */
    description?: string;
    /**
     * Display Name that identifies this Pipeline.
     */
    displayName?: string;
    /**
     * Domain the asset belongs to. When not set, the asset inherits the domain from the parent
     * it belongs to.
     */
    domain?: EntityReference;
    /**
     * True if the pipeline is ready to be run in the next schedule. False if it is paused.
     */
    enabled?: boolean;
    /**
     * Followers of this entity.
     */
    followers?: EntityReference[];
    /**
     * Name that uniquely identifies a Pipeline.
     */
    fullyQualifiedName?: string;
    /**
     * Link to this ingestion pipeline resource.
     */
    href?: string;
    /**
     * Unique identifier that identifies this pipeline.
     */
    id?: string;
    /**
     * Change that lead to this version of the entity.
     */
    incrementalChangeDescription?: ChangeDescription;
    /**
     * The ingestion agent responsible for executing the ingestion pipeline.
     */
    ingestionRunner?: EntityReference;
    /**
     * Set the logging level for the workflow.
     */
    loggerLevel?: LogLevels;
    /**
     * Name that identifies this pipeline instance uniquely.
     */
    name:                          string;
    openMetadataServerConnection?: OpenMetadataConnection;
    /**
     * Owners of this Pipeline.
     */
    owners?: EntityReference[];
    /**
     * Last of executions and status for the Pipeline.
     */
    pipelineStatuses?: PipelineStatus;
    pipelineType:      PipelineType;
    /**
     * The processing engine responsible for executing the ingestion pipeline logic.
     */
    processingEngine?: EntityReference;
    provider?:         ProviderType;
    /**
     * Control if we want to flag the workflow as failed if we encounter any processing errors.
     */
    raiseOnError?: boolean;
    /**
     * Link to the service (such as database, messaging, storage services, etc. for which this
     * ingestion pipeline ingests the metadata from.
     */
    service?:     EntityReference;
    sourceConfig: SourceConfig;
    /**
     * Last update time corresponding to the new version of the entity in Unix epoch time
     * milliseconds.
     */
    updatedAt?: number;
    /**
     * User who made the update.
     */
    updatedBy?: string;
    /**
     * Metadata version of the entity.
     */
    version?: number;
}

/**
 * Properties to configure the Airflow pipeline that will run the workflow.
 */
export interface AirflowConfig {
    /**
     * Concurrency of the Pipeline.
     */
    concurrency?: number;
    /**
     * Email to notify workflow status.
     */
    email?: string;
    /**
     * End Date of the pipeline.
     */
    endDate?: Date;
    /**
     * Maximum Number of active runs.
     */
    maxActiveRuns?: number;
    /**
     * pause the pipeline from running once the deploy is finished successfully.
     */
    pausePipeline?: boolean;
    /**
     * Run past executions if the start date is in the past.
     */
    pipelineCatchup?: boolean;
    /**
     * Timezone in which pipeline going to be scheduled.
     */
    pipelineTimezone?: string;
    /**
     * Retry pipeline in case of failure.
     */
    retries?: number;
    /**
     * Delay between retries in seconds.
     */
    retryDelay?: number;
    /**
     * Scheduler Interval for the pipeline in cron format.
     */
    scheduleInterval?: string;
    /**
     * Start date of the pipeline.
     */
    startDate?: Date;
    /**
     * Default view in Airflow.
     */
    workflowDefaultView?: string;
    /**
     * Default view Orientation in Airflow.
     */
    workflowDefaultViewOrientation?: string;
    /**
     * Timeout for the workflow in seconds.
     */
    workflowTimeout?: number;
}

/**
 * Change that led to this version of the entity.
 *
 * Description of the change.
 *
 * Change that lead to this version of the entity.
 */
export interface ChangeDescription {
    changeSummary?: { [key: string]: ChangeSummary };
    /**
     * Names of fields added during the version changes.
     */
    fieldsAdded?: FieldChange[];
    /**
     * Fields deleted during the version changes with old value before deleted.
     */
    fieldsDeleted?: FieldChange[];
    /**
     * Fields modified during the version changes with old and new values.
     */
    fieldsUpdated?: FieldChange[];
    /**
     * When a change did not result in change, this could be same as the current version.
     */
    previousVersion?: number;
}

export interface ChangeSummary {
    changedAt?: number;
    /**
     * Name of the user or bot who made this change
     */
    changedBy?:    string;
    changeSource?: ChangeSource;
    [property: string]: any;
}

/**
 * The source of the change. This will change based on the context of the change (example:
 * manual vs programmatic)
 */
export enum ChangeSource {
    Automated = "Automated",
    Derived = "Derived",
    Ingested = "Ingested",
    Manual = "Manual",
    Propagated = "Propagated",
    Suggested = "Suggested",
}

export interface FieldChange {
    /**
     * Name of the entity field that changed.
     */
    name?: string;
    /**
     * New value of the field. Note that this is a JSON string and use the corresponding field
     * type to deserialize it.
     */
    newValue?: any;
    /**
     * Previous value of the field. Note that this is a JSON string and use the corresponding
     * field type to deserialize it.
     */
    oldValue?: any;
}

/**
 * Domain the asset belongs to. When not set, the asset inherits the domain from the parent
 * it belongs to.
 *
 * This schema defines the EntityReference type used for referencing an entity.
 * EntityReference is used for capturing relationships from one entity to another. For
 * example, a table has an attribute called database of type EntityReference that captures
 * the relationship of a table `belongs to a` database.
 *
 * Followers of this entity.
 *
 * This schema defines the EntityReferenceList type used for referencing an entity.
 * EntityReference is used for capturing relationships from one entity to another. For
 * example, a table has an attribute called database of type EntityReference that captures
 * the relationship of a table `belongs to a` database.
 *
 * The ingestion agent responsible for executing the ingestion pipeline.
 *
 * The processing engine responsible for executing the ingestion pipeline logic.
 *
 * Link to the service (such as database, messaging, storage services, etc. for which this
 * ingestion pipeline ingests the metadata from.
 *
 * Domain to apply
 *
 * Service to be modified
 */
export interface EntityReference {
    /**
     * If true the entity referred to has been soft-deleted.
     */
    deleted?: boolean;
    /**
     * Optional description of entity.
     */
    description?: string;
    /**
     * Display Name that identifies this entity.
     */
    displayName?: string;
    /**
     * Fully qualified name of the entity instance. For entities such as tables, databases
     * fullyQualifiedName is returned in this field. For entities that don't have name hierarchy
     * such as `user` and `team` this will be same as the `name` field.
     */
    fullyQualifiedName?: string;
    /**
     * Link to the entity resource.
     */
    href?: string;
    /**
     * Unique identifier that identifies an entity instance.
     */
    id: string;
    /**
     * If true the relationship indicated by this entity reference is inherited from the parent
     * entity.
     */
    inherited?: boolean;
    /**
     * Name of the entity instance.
     */
    name?: string;
    /**
     * Entity type/class name - Examples: `database`, `table`, `metrics`, `databaseService`,
     * `dashboardService`...
     */
    type: string;
}

/**
 * Set the logging level for the workflow.
 *
 * Supported logging levels
 */
export enum LogLevels {
    Debug = "DEBUG",
    Error = "ERROR",
    Info = "INFO",
    Warn = "WARN",
}

/**
 * OpenMetadata Connection Config
 */
export interface OpenMetadataConnection {
    /**
     * OpenMetadata server API version to use.
     */
    apiVersion?: string;
    /**
     * OpenMetadata Server Authentication Provider.
     */
    authProvider?: AuthProvider;
    /**
     * Cluster name to differentiate OpenMetadata Server instance
     */
    clusterName?: string;
    /**
     * Regex to only include/exclude databases that matches the pattern.
     */
    databaseFilterPattern?: FilterPattern;
    /**
     * Configuration for Sink Component in the OpenMetadata Ingestion Framework.
     */
    elasticsSearch?: OpenMetadataServerConnectionElasticsSearch;
    /**
     * Validate Openmetadata Server & Client Version.
     */
    enableVersionValidation?: boolean;
    extraHeaders?:            { [key: string]: string };
    /**
     * Force the overwriting of any entity during the ingestion.
     */
    forceEntityOverwriting?: boolean;
    /**
     * OpenMetadata Server Config. Must include API end point ex: http://localhost:8585/api
     */
    hostPort: string;
    /**
     * Include Dashboards for Indexing
     */
    includeDashboards?: boolean;
    /**
     * Include Database Services for Indexing
     */
    includeDatabaseServices?: boolean;
    /**
     * Include Glossary Terms for Indexing
     */
    includeGlossaryTerms?: boolean;
    /**
     * Include Messaging Services for Indexing
     */
    includeMessagingServices?: boolean;
    /**
     * Include MlModels for Indexing
     */
    includeMlModels?: boolean;
    /**
     * Include Pipelines for Indexing
     */
    includePipelines?: boolean;
    /**
     * Include Pipeline Services for Indexing
     */
    includePipelineServices?: boolean;
    /**
     * Include Tags for Policy
     */
    includePolicy?: boolean;
    /**
     * Include Tables for Indexing
     */
    includeTables?: boolean;
    /**
     * Include Tags for Indexing
     */
    includeTags?: boolean;
    /**
     * Include Teams for Indexing
     */
    includeTeams?: boolean;
    /**
     * Include Topics for Indexing
     */
    includeTopics?: boolean;
    /**
     * Include Users for Indexing
     */
    includeUsers?: boolean;
    /**
     * Limit the number of records for Indexing.
     */
    limitRecords?: number;
    /**
     * Regex to only include/exclude schemas that matches the pattern.
     */
    schemaFilterPattern?: FilterPattern;
    /**
     * Secrets Manager Loader for the Pipeline Service Client.
     */
    secretsManagerLoader?: SecretsManagerClientLoader;
    /**
     * Secrets Manager Provider for OpenMetadata Server.
     */
    secretsManagerProvider?: SecretsManagerProvider;
    /**
     * OpenMetadata Client security configuration.
     */
    securityConfig?: OpenMetadataJWTClientConfig;
    /**
     * SSL Configuration for OpenMetadata Server
     */
    sslConfig?: ConsumerConfigSSLClass;
    /**
     * If set to true, when creating a service during the ingestion we will store its Service
     * Connection. Otherwise, the ingestion will create a bare service without connection
     * details.
     */
    storeServiceConnection?: boolean;
    /**
     * Flag to enable Data Insight Extraction
     */
    supportsDataInsightExtraction?: boolean;
    /**
     * Flag to enable ElasticSearch Reindexing Extraction
     */
    supportsElasticSearchReindexingExtraction?: boolean;
    /**
     * Regex to only include/exclude tables that matches the pattern.
     */
    tableFilterPattern?: FilterPattern;
    /**
     * Service Type
     */
    type?: OpenmetadataType;
    /**
     * Flag to verify SSL Certificate for OpenMetadata Server.
     */
    verifySSL?: VerifySSL;
}

/**
 * OpenMetadata Server Authentication Provider.
 *
 * OpenMetadata Server Authentication Provider. Make sure configure same auth providers as
 * the one configured on OpenMetadata server.
 */
export enum AuthProvider {
    Auth0 = "auth0",
    AwsCognito = "aws-cognito",
    Azure = "azure",
    Basic = "basic",
    CustomOidc = "custom-oidc",
    Google = "google",
    LDAP = "ldap",
    Okta = "okta",
    Openmetadata = "openmetadata",
    Saml = "saml",
}

/**
 * Regex to only include/exclude databases that matches the pattern.
 *
 * Regex to only fetch entities that matches the pattern.
 *
 * Regex to only include/exclude schemas that matches the pattern.
 *
 * Regex to only include/exclude tables that matches the pattern.
 *
 * Regex to only fetch databases that matches the pattern.
 *
 * Regex to only fetch tables or databases that matches the pattern.
 *
 * Regex to only fetch stored procedures that matches the pattern.
 *
 * Regex exclude tables or databases that matches the pattern.
 *
 * Regex exclude or include charts that matches the pattern.
 *
 * Regex to exclude or include dashboards that matches the pattern.
 *
 * Regex exclude or include data models that matches the pattern.
 *
 * Regex to exclude or include projects that matches the pattern.
 *
 * Regex to only fetch topics that matches the pattern.
 *
 * Regex to only compute metrics for table that matches the given tag, tiers, gloassary
 * pattern.
 *
 * Regex exclude pipelines.
 *
 * Regex to only fetch MlModels with names matching the pattern.
 *
 * Regex to only fetch containers that matches the pattern.
 *
 * Regex to only fetch search indexes that matches the pattern.
 *
 * Regex to only fetch api collections with names matching the pattern.
 *
 * Regex to only fetch tags that matches the pattern.
 */
export interface FilterPattern {
    /**
     * List of strings/regex patterns to match and exclude only database entities that match.
     */
    excludes?: string[];
    /**
     * List of strings/regex patterns to match and include only database entities that match.
     */
    includes?: string[];
}

/**
 * Configuration for Sink Component in the OpenMetadata Ingestion Framework.
 */
export interface OpenMetadataServerConnectionElasticsSearch {
    config?: { [key: string]: any };
    /**
     * Type of sink component ex: metadata
     */
    type: string;
}

/**
 * Secrets Manager Loader for the Pipeline Service Client.
 *
 * OpenMetadata Secrets Manager Client Loader. Lets the client know how the Secrets Manager
 * Credentials should be loaded from the environment.
 */
export enum SecretsManagerClientLoader {
    Airflow = "airflow",
    Env = "env",
    Noop = "noop",
}

/**
 * Secrets Manager Provider for OpenMetadata Server.
 *
 * OpenMetadata Secrets Manager Provider. Make sure to configure the same secrets manager
 * providers as the ones configured on the OpenMetadata server.
 */
export enum SecretsManagerProvider {
    Aws = "aws",
    AwsSsm = "aws-ssm",
    AzureKv = "azure-kv",
    DB = "db",
    Gcp = "gcp",
    InMemory = "in-memory",
    ManagedAws = "managed-aws",
    ManagedAwsSsm = "managed-aws-ssm",
    ManagedAzureKv = "managed-azure-kv",
}

/**
 * OpenMetadata Client security configuration.
 *
 * openMetadataJWTClientConfig security configs.
 */
export interface OpenMetadataJWTClientConfig {
    /**
     * OpenMetadata generated JWT token.
     */
    jwtToken: string;
}

/**
 * SSL Configuration for OpenMetadata Server
 *
 * Client SSL configuration
 *
 * SSL Configuration details.
 *
 * Consumer Config SSL Config. Configuration for enabling SSL for the Consumer Config
 * connection.
 *
 * Schema Registry SSL Config. Configuration for enabling SSL for the Schema Registry
 * connection.
 *
 * OpenMetadata Client configured to validate SSL certificates.
 */
export interface ConsumerConfigSSLClass {
    /**
     * The CA certificate used for SSL validation.
     */
    caCertificate?: string;
    /**
     * The SSL certificate used for client authentication.
     */
    sslCertificate?: string;
    /**
     * The private key associated with the SSL certificate.
     */
    sslKey?: string;
}

/**
 * Service Type
 *
 * OpenMetadata service type
 */
export enum OpenmetadataType {
    OpenMetadata = "OpenMetadata",
}

/**
 * Flag to verify SSL Certificate for OpenMetadata Server.
 *
 * Client SSL verification. Make sure to configure the SSLConfig if enabled.
 */
export enum VerifySSL {
    Ignore = "ignore",
    NoSSL = "no-ssl",
    Validate = "validate",
}

/**
 * Last of executions and status for the Pipeline.
 *
 * This defines runtime status of Pipeline.
 */
export interface PipelineStatus {
    /**
     * Pipeline configuration for this particular execution.
     */
    config?: { [key: string]: any };
    /**
     * endDate of the pipeline run for this particular execution.
     */
    endDate?: number;
    /**
     * Metadata for the pipeline status.
     */
    metadata?: { [key: string]: any };
    /**
     * Pipeline status denotes if its failed or succeeded.
     */
    pipelineState?: PipelineState;
    /**
     * Pipeline unique run ID.
     */
    runId?: string;
    /**
     * startDate of the pipeline run for this particular execution.
     */
    startDate?: number;
    /**
     * Ingestion Pipeline summary status. Informed at the end of the execution.
     */
    status?: StepSummary[];
    /**
     * executionDate of the pipeline run for this particular execution.
     */
    timestamp?: number;
}

/**
 * Pipeline status denotes if its failed or succeeded.
 */
export enum PipelineState {
    Failed = "failed",
    PartialSuccess = "partialSuccess",
    Queued = "queued",
    Running = "running",
    Success = "success",
}

/**
 * Ingestion Pipeline summary status. Informed at the end of the execution.
 *
 * Summary for each step of the ingestion pipeline
 *
 * Defines the summary status of each step executed in an Ingestion Pipeline.
 */
export interface StepSummary {
    /**
     * Number of records with errors.
     */
    errors?: number;
    /**
     * Sample of errors encountered in the step
     */
    failures?: StackTraceError[];
    /**
     * Number of filtered records.
     */
    filtered?: number;
    /**
     * Step name
     */
    name: string;
    /**
     * Number of successfully processed records.
     */
    records?: number;
    /**
     * Number of successfully updated records.
     */
    updated_records?: number;
    /**
     * Number of records raising warnings.
     */
    warnings?: number;
}

/**
 * Represents a failure status
 */
export interface StackTraceError {
    /**
     * Error being handled
     */
    error: string;
    /**
     * Name of the asset with the error
     */
    name: string;
    /**
     * Exception stack trace
     */
    stackTrace?: string;
}

/**
 * Type of Pipeline - metadata, usage
 */
export enum PipelineType {
    Application = "application",
    AutoClassification = "autoClassification",
    DataInsight = "dataInsight",
    Dbt = "dbt",
    ElasticSearchReindex = "elasticSearchReindex",
    Lineage = "lineage",
    Metadata = "metadata",
    Profiler = "profiler",
    TestSuite = "TestSuite",
    Usage = "usage",
}

/**
 * Type of provider of an entity. Some entities are provided by the `system`. Some are
 * entities created and provided by the `user`. Typically `system` provide entities can't be
 * deleted and can only be disabled. Some apps such as AutoPilot create entities with
 * `automation` provider type. These entities can be deleted by the user.
 */
export enum ProviderType {
    Automation = "automation",
    System = "system",
    User = "user",
}

/**
 * Additional connection configuration.
 */
export interface SourceConfig {
    config?: Pipeline;
}

/**
 * DatabaseService Metadata Pipeline Configuration.
 *
 * DatabaseService Query Usage Pipeline Configuration.
 *
 * DatabaseService Query Lineage Pipeline Configuration.
 *
 * DashboardService Metadata Pipeline Configuration.
 *
 * MessagingService Metadata Pipeline Configuration.
 *
 * DatabaseService Profiler Pipeline Configuration.
 *
 * DatabaseService AutoClassification & Auto Classification Pipeline Configuration.
 *
 * PipelineService Metadata Pipeline Configuration.
 *
 * MlModelService Metadata Pipeline Configuration.
 *
 * StorageService Metadata Pipeline Configuration.
 *
 * SearchService Metadata Pipeline Configuration.
 *
 * TestSuite Pipeline Configuration.
 *
 * Data Insight Pipeline Configuration.
 *
 * DBT Pipeline Configuration.
 *
 * Application Pipeline Configuration.
 *
 * ApiService Metadata Pipeline Configuration.
 *
 * Apply a set of operations on a service
 */
export interface Pipeline {
    /**
     * Regex to only include/exclude databases that matches the pattern.
     *
     * Regex to only fetch databases that matches the pattern.
     */
    databaseFilterPattern?: FilterPattern;
    /**
     * Optional configuration to toggle the DDL Statements ingestion.
     */
    includeDDL?: boolean;
    /**
     * Set the 'Include Owners' toggle to control whether to include owners to the ingested
     * entity if the owner email matches with a user stored in the OM server as part of metadata
     * ingestion. If the ingested entity already exists and has an owner, the owner will not be
     * overwritten.
     *
     * Enabling a flag will replace the current owner with a new owner from the source during
     * metadata ingestion, if the current owner is null. It is recommended to keep the flag
     * enabled to obtain the owner information during the first metadata ingestion.
     */
    includeOwners?: boolean;
    /**
     * Optional configuration to toggle the Stored Procedures ingestion.
     */
    includeStoredProcedures?: boolean;
    /**
     * Optional configuration to turn off fetching metadata for tables.
     */
    includeTables?: boolean;
    /**
     * Optional configuration to toggle the tags ingestion.
     */
    includeTags?: boolean;
    /**
     * Optional configuration to turn off fetching metadata for views.
     */
    includeViews?: boolean;
    /**
     * Use incremental Metadata extraction after the first execution. This is commonly done by
     * getting the changes from Audit tables on the supporting databases.
     */
    incremental?: IncrementalMetadataExtractionConfiguration;
    /**
     * Optional configuration to soft delete databases in OpenMetadata if the source databases
     * are deleted. Also, if the database is deleted, all the associated entities like schemas,
     * tables, views, stored procedures, lineage, etc., with that database will be deleted
     */
    markDeletedDatabases?: boolean;
    /**
     * Optional configuration to soft delete schemas in OpenMetadata if the source schemas are
     * deleted. Also, if the schema is deleted, all the associated entities like tables, views,
     * stored procedures, lineage, etc., with that schema will be deleted
     */
    markDeletedSchemas?: boolean;
    /**
     * Optional configuration to soft delete stored procedures in OpenMetadata if the source
     * stored procedures are deleted. Also, if the stored procedures is deleted, all the
     * associated entities like lineage, etc., with that stored procedures will be deleted
     */
    markDeletedStoredProcedures?: boolean;
    /**
     * This is an optional configuration for enabling soft deletion of tables. When this option
     * is enabled, only tables that have been deleted from the source will be soft deleted, and
     * this will apply solely to the schema that is currently being ingested via the pipeline.
     * Any related entities such as test suites or lineage information that were associated with
     * those tables will also be deleted.
     */
    markDeletedTables?: boolean;
    /**
     * Set the 'Override Metadata' toggle to control whether to override the existing metadata
     * in the OpenMetadata server with the metadata fetched from the source. If the toggle is
     * set to true, the metadata fetched from the source will override the existing metadata in
     * the OpenMetadata server. If the toggle is set to false, the metadata fetched from the
     * source will not override the existing metadata in the OpenMetadata server. This is
     * applicable for fields like description, tags, owner and displayName
     */
    overrideMetadata?: boolean;
    /**
     * Configuration to tune how far we want to look back in query logs to process Stored
     * Procedures results.
     *
     * Configuration to tune how far we want to look back in query logs to process usage data.
     *
     * Configuration to tune how far we want to look back in query logs to process lineage data.
     */
    queryLogDuration?: number;
    /**
     * Configuration to set the timeout for parsing the query in seconds.
     */
    queryParsingTimeoutLimit?: number;
    /**
     * Regex to only include/exclude schemas that matches the pattern.
     *
     * Regex to only fetch tables or databases that matches the pattern.
     */
    schemaFilterPattern?: FilterPattern;
    /**
     * Regex to only include/exclude tables that matches the pattern.
     *
     * Regex exclude tables or databases that matches the pattern.
     */
    tableFilterPattern?: FilterPattern;
    /**
     * Number of Threads to use in order to parallelize Table ingestion.
     *
     * Number of Threads to use in order to parallelize lineage ingestion.
     */
    threads?: number;
    /**
     * Pipeline type
     */
    type?: ConfigType;
    /**
     * Regex will be applied on fully qualified name (e.g
     * service_name.db_name.schema_name.table_name) instead of raw name (e.g. table_name)
     */
    useFqnForFiltering?: boolean;
    /**
     * Configuration the condition to filter the query history.
     */
    filterCondition?: string;
    /**
     * Configuration to process query cost
     */
    processQueryCostAnalysis?: boolean;
    /**
     * Configuration to set the file path for query logs
     */
    queryLogFilePath?: string;
    /**
     * Configuration to set the limit for query logs
     */
    resultLimit?: number;
    /**
     * Temporary file name to store the query logs before processing. Absolute file path
     * required.
     */
    stageFileLocation?: string;
    /**
     * Set 'Cross Database Service Names' to process lineage with the database.
     */
    crossDatabaseServiceNames?: string[];
    /**
     * Handle Lineage for Snowflake Temporary and Transient Tables.
     */
    enableTempTableLineage?: boolean;
    /**
     * Set the 'Incremental Lineage Processing' toggle to control whether to process lineage
     * incrementally.
     */
    incrementalLineageProcessing?: boolean;
    /**
     * Set the 'Override View Lineage' toggle to control whether to override the existing view
     * lineage.
     */
    overrideViewLineage?: boolean;
    /**
     * Configuration to set the timeout for parsing the query in seconds.
     */
    parsingTimeoutLimit?: number;
    /**
     * Set the 'Process Cross Database Lineage' toggle to control whether to process table
     * lineage across different databases.
     */
    processCrossDatabaseLineage?: boolean;
    /**
     * Set the 'Process Query Lineage' toggle to control whether to process query lineage.
     */
    processQueryLineage?: boolean;
    /**
     * Set the 'Process Stored ProcedureLog Lineage' toggle to control whether to process stored
     * procedure lineage.
     */
    processStoredProcedureLineage?: boolean;
    /**
     * Set the 'Process View Lineage' toggle to control whether to process view lineage.
     */
    processViewLineage?: boolean;
    /**
     * Regex to only fetch stored procedures that matches the pattern.
     */
    storedProcedureFilterPattern?: FilterPattern;
    /**
     * Regex exclude or include charts that matches the pattern.
     */
    chartFilterPattern?: FilterPattern;
    /**
     * Regex to exclude or include dashboards that matches the pattern.
     */
    dashboardFilterPattern?: FilterPattern;
    /**
     * Regex exclude or include data models that matches the pattern.
     */
    dataModelFilterPattern?: FilterPattern;
    /**
     * Optional configuration to toggle the ingestion of data models.
     */
    includeDataModels?: boolean;
    /**
     * Optional Configuration to include/exclude draft dashboards. By default it will include
     * draft dashboards
     */
    includeDraftDashboard?: boolean;
    /**
     * Details required to generate Lineage
     */
    lineageInformation?: LineageInformation;
    /**
     * Optional configuration to soft delete dashboards in OpenMetadata if the source dashboards
     * are deleted. Also, if the dashboard is deleted, all the associated entities like lineage,
     * etc., with that dashboard will be deleted
     */
    markDeletedDashboards?: boolean;
    /**
     * Optional configuration to soft delete data models in OpenMetadata if the source data
     * models are deleted. Also, if the data models is deleted, all the associated entities like
     * lineage, etc., with that data models will be deleted
     */
    markDeletedDataModels?: boolean;
    /**
     * Set the 'Override Lineage' toggle to control whether to override the existing lineage.
     */
    overrideLineage?: boolean;
    /**
     * Regex to exclude or include projects that matches the pattern.
     */
    projectFilterPattern?: FilterPattern;
    /**
     * Option to turn on/off generating sample data during metadata extraction.
     */
    generateSampleData?: boolean;
    /**
     * Optional configuration to soft delete topics in OpenMetadata if the source topics are
     * deleted. Also, if the topic is deleted, all the associated entities like sample data,
     * lineage, etc., with that topic will be deleted
     */
    markDeletedTopics?: boolean;
    /**
     * Regex to only fetch topics that matches the pattern.
     */
    topicFilterPattern?: FilterPattern;
    /**
     * Regex to only compute metrics for table that matches the given tag, tiers, gloassary
     * pattern.
     */
    classificationFilterPattern?: FilterPattern;
    /**
     * Option to turn on/off column metric computation. If enabled, profiler will compute column
     * level metrics.
     */
    computeColumnMetrics?: boolean;
    /**
     * Option to turn on/off computing profiler metrics.
     */
    computeMetrics?: boolean;
    /**
     * Option to turn on/off table metric computation. If enabled, profiler will compute table
     * level metrics.
     */
    computeTableMetrics?: boolean;
    processingEngine?:    ProcessingEngine;
    /**
     * Percentage of data or no. of rows used to compute the profiler metrics and run data
     * quality tests
     *
     * Percentage of data or no. of rows we want to execute the profiler and tests on
     */
    profileSample?:     number;
    profileSampleType?: ProfileSampleType;
    /**
     * Whether to randomize the sample data or not.
     */
    randomizedSample?:   boolean;
    samplingMethodType?: SamplingMethodType;
    /**
     * Number of threads to use during metric computations
     */
    threadCount?: number;
    /**
     * Profiler Timeout in Seconds
     */
    timeoutSeconds?: number;
    /**
     * Use system tables to extract metrics. Metrics that cannot be gathered from system tables
     * will use the default methods. Using system tables can be faster but requires gathering
     * statistics before running (for example using the ANALYZE procedure). More information can
     * be found in the documentation: https://docs.openmetadata.org/latest/profler
     */
    useStatistics?: boolean;
    /**
     * Set the Confidence value for which you want the column to be tagged as PII. Confidence
     * value ranges from 0 to 100. A higher number will yield less false positives but more
     * false negatives. A lower number will yield more false positives but less false negatives.
     */
    confidence?: number;
    /**
     * Optional configuration to automatically tag columns that might contain sensitive
     * information
     */
    enableAutoClassification?: boolean;
    /**
     * Number of sample rows to ingest when 'Generate Sample Data' is enabled
     */
    sampleDataCount?: number;
    /**
     * Option to turn on/off storing sample data. If enabled, we will ingest sample data for
     * each table.
     */
    storeSampleData?: boolean;
    /**
     * Optional configuration to turn off fetching lineage from pipelines.
     */
    includeLineage?: boolean;
    /**
     * Optional configuration to toggle whether the un-deployed pipelines should be ingested or
     * not. If set to false, only deployed pipelines will be ingested.
     */
    includeUnDeployedPipelines?: boolean;
    /**
     * Optional configuration to soft delete Pipelines in OpenMetadata if the source Pipelines
     * are deleted. Also, if the Pipeline is deleted, all the associated entities like lineage,
     * etc., with that Pipeline will be deleted
     */
    markDeletedPipelines?: boolean;
    /**
     * Regex exclude pipelines.
     */
    pipelineFilterPattern?: FilterPattern;
    /**
     * Optional configuration to soft delete MlModels in OpenMetadata if the source MlModels are
     * deleted. Also, if the MlModel is deleted, all the associated entities like lineage, etc.,
     * with that MlModels will be deleted
     */
    markDeletedMlModels?: boolean;
    /**
     * Regex to only fetch MlModels with names matching the pattern.
     */
    mlModelFilterPattern?: FilterPattern;
    /**
     * Regex to only fetch containers that matches the pattern.
     */
    containerFilterPattern?: FilterPattern;
    /**
     * Optional configuration to soft delete containers in OpenMetadata if the source containers
     * are deleted. Also, if the topic is deleted, all the associated entities with that
     * containers will be deleted
     */
    markDeletedContainers?:       boolean;
    storageMetadataConfigSource?: StorageMetadataConfigurationSource;
    /**
     * Enable the 'Include Index Template' toggle to manage the ingestion of index template data.
     */
    includeIndexTemplate?: boolean;
    /**
     * Optional configuration to turn off fetching sample data for search index.
     */
    includeSampleData?: boolean;
    /**
     * Optional configuration to soft delete search indexes in OpenMetadata if the source search
     * indexes are deleted. Also, if the search index is deleted, all the associated entities
     * like lineage, etc., with that search index will be deleted
     */
    markDeletedSearchIndexes?: boolean;
    /**
     * No. of records of sample data we want to ingest.
     */
    sampleSize?: number;
    /**
     * Regex to only fetch search indexes that matches the pattern.
     */
    searchIndexFilterPattern?: FilterPattern;
    /**
     * Fully qualified name of the entity to be tested, if we're working with a basic suite.
     */
    entityFullyQualifiedName?: string;
    /**
     * Service connections to be used for the logical test suite.
     */
    serviceConnections?: ServiceConnections[];
    /**
     * List of test cases to be executed on the entity. If null, all test cases will be executed.
     */
    testCases?: string[];
    /**
     * Maximum number of events entities in a batch (Default 1000).
     */
    batchSize?: number;
    /**
     * Certificate path to be added in configuration. The path should be local in the Ingestion
     * Container.
     */
    caCerts?:       string;
    recreateIndex?: boolean;
    /**
     * Region name. Required when using AWS Credentials.
     */
    regionName?: string;
    /**
     * Recreate Indexes with updated Language
     */
    searchIndexMappingLanguage?: SearchIndexMappingLanguage;
    /**
     * Connection Timeout
     */
    timeout?: number;
    /**
     * Indicates whether to use aws credentials when connecting to OpenSearch in AWS.
     */
    useAwsCredentials?: boolean;
    /**
     * Indicates whether to use SSL when connecting to ElasticSearch. By default, we will ignore
     * SSL settings.
     */
    useSSL?: boolean;
    /**
     * Indicates whether to verify certificates when using SSL connection to ElasticSearch.
     * Ignored by default. Is set to true, make sure to send the certificates in the property
     * `CA Certificates`.
     */
    verifyCerts?: boolean;
    /**
     * Custom OpenMetadata Classification name for dbt tags.
     */
    dbtClassificationName?: string;
    /**
     * Available sources to fetch DBT catalog and manifest files.
     */
    dbtConfigSource?: DBTConfigurationSource;
    /**
     * Optional configuration to update the description from DBT or not
     */
    dbtUpdateDescriptions?: boolean;
    /**
     * Optional configuration to update the owners from DBT or not
     */
    dbtUpdateOwners?: boolean;
    /**
     * Optional configuration to search across databases for tables or not
     */
    searchAcrossDatabases?: boolean;
    /**
     * Regex to only fetch tags that matches the pattern.
     */
    tagFilterPattern?: FilterPattern;
    /**
     * Application configuration
     */
    appConfig?: any[] | boolean | number | null | CollateAIAppConfig | string;
    /**
     * Application private configuration
     */
    appPrivateConfig?: PrivateConfig;
    /**
     * Source Python Class Name to run the application
     */
    sourcePythonClass?: string;
    /**
     * Regex to only fetch api collections with names matching the pattern.
     */
    apiCollectionFilterPattern?: FilterPattern;
    /**
     * Optional configuration to soft delete api collections in OpenMetadata if the source
     * collections are deleted. Also, if the collection is deleted, all the associated entities
     * like endpoints, etc., with that collection will be deleted
     */
    markDeletedApiCollections?: boolean;
    /**
     * Optional value of the ingestion runner name responsible for running the workflow
     */
    ingestionRunner?: string;
    /**
     * List of operations to be performed on the service
     */
    operations?: Operation[];
    /**
     * Service to be modified
     */
    service?: EntityReference;
}

/**
 * Configuration for the CollateAI External Application.
 *
 * Configuration for the Automator External Application.
 *
 * This schema defines the Slack App Token Configuration
 *
 * No configuration needed to instantiate the Data Insights Pipeline. The logic is handled
 * in the backend.
 *
 * Search Indexing App.
 *
 * Configuration for the Collate AI Quality Agent.
 *
 * Configuration for the AutoPilot Application.
 */
export interface CollateAIAppConfig {
    /**
     * Query filter to be passed to ES. E.g.,
     * `{"query":{"bool":{"must":[{"bool":{"should":[{"term":{"domain.displayName.keyword":"DG
     * Anim"}}]}}]}}}`. This is the same payload as in the Explore page.
     */
    filter?: string;
    /**
     * Patch the description if it is empty, instead of raising a suggestion
     */
    patchIfEmpty?: boolean;
    /**
     * Application Type
     */
    type?: CollateAIAppConfigType;
    /**
     * Action to take on those entities. E.g., propagate description through lineage, auto
     * tagging, etc.
     */
    actions?: Action[];
    /**
     * Entities selected to run the automation.
     */
    resources?: Resource;
    /**
     * Bot Token
     */
    botToken?: string;
    /**
     * User Token
     */
    userToken?:             string;
    backfillConfiguration?: BackfillConfiguration;
    /**
     * Maximum number of events processed at a time (Default 100).
     *
     * Maximum number of events sent in a batch (Default 100).
     */
    batchSize?:           number;
    moduleConfiguration?: ModuleConfiguration;
    /**
     * Recreates the DataAssets index on DataInsights. Useful if you changed a Custom Property
     * Type and are facing errors. Bear in mind that recreating the index will delete your
     * DataAssets and a backfill will be needed.
     */
    recreateDataAssetsIndex?: boolean;
    sendToAdmins?:            boolean;
    sendToTeams?:             boolean;
    /**
     * Enable automatic performance tuning based on cluster capabilities and database entity
     * count
     */
    autoTune?: boolean;
    /**
     * Number of threads to use for reindexing
     */
    consumerThreads?: number;
    /**
     * List of Entities to Reindex
     */
    entities?: string[];
    /**
     * Initial backoff time in milliseconds
     */
    initialBackoff?: number;
    /**
     * Maximum backoff time in milliseconds
     */
    maxBackoff?: number;
    /**
     * Maximum number of concurrent requests to the search index
     */
    maxConcurrentRequests?: number;
    /**
     * Maximum number of retries for a failed request
     */
    maxRetries?: number;
    /**
     * Maximum number of events sent in a batch (Default 100).
     */
    payLoadSize?: number;
    /**
     * Number of threads to use for reindexing
     */
    producerThreads?: number;
    /**
     * Queue Size to user internally for reindexing.
     */
    queueSize?: number;
    /**
     * This schema publisher run modes.
     */
    recreateIndex?: boolean;
    /**
     * Recreate Indexes with updated Language
     */
    searchIndexMappingLanguage?: SearchIndexMappingLanguage;
    /**
     * Whether the suggested tests should be active or not upon suggestion
     *
     * Whether the AutoPilot Workflow should be active or not.
     */
    active?: boolean;
    /**
     * Enter the retention period for Activity Threads of type = 'Conversation' records in days
     * (e.g., 30 for one month, 60 for two months).
     */
    activityThreadsRetentionPeriod?: number;
    /**
     * Enter the retention period for change event records in days (e.g., 7 for one week, 30 for
     * one month).
     */
    changeEventRetentionPeriod?: number;
    /**
     * Service Entity Link for which to trigger the application.
     */
    entityLink?: string;
    [property: string]: any;
}

/**
 * Action to take on those entities. E.g., propagate description through lineage, auto
 * tagging, etc.
 *
 * Apply Tags to the selected assets.
 *
 * Remove Tags Action Type
 *
 * Add an owner to the selected assets.
 *
 * Remove Owner Action Type
 *
 * Add a Custom Property to the selected assets.
 *
 * Add Test Cases to the selected assets.
 *
 * Remove Test Cases Action Type
 *
 * Add owners to the selected assets.
 *
 * Remove Custom Properties Action Type
 *
 * Add a Data Product to the selected assets.
 *
 * Remove a Data Product to the selected assets.
 *
 * Propagate description, tags and glossary terms via lineage
 *
 * ML Tagging action configuration for external automator.
 */
export interface Action {
    /**
     * Apply tags to the children of the selected assets that match the criteria. E.g., columns,
     * tasks, topic fields,...
     *
     * Remove tags from the children of the selected assets. E.g., columns, tasks, topic
     * fields,...
     *
     * Apply the description to the children of the selected assets that match the criteria.
     * E.g., columns, tasks, topic fields,...
     *
     * Remove descriptions from the children of the selected assets. E.g., columns, tasks, topic
     * fields,...
     *
     * Add tests to the selected table columns
     *
     * Remove tests to the selected table columns
     */
    applyToChildren?: string[];
    /**
     * Update tags even if they are already defined in the asset. By default, incoming tags are
     * merged with the existing ones.
     *
     * Update the domain even if it is defined in the asset. By default, we will only apply the
     * domain to assets without domain.
     *
     * Update the description even if they are already defined in the asset. By default, we'll
     * only add the descriptions to assets without the description set.
     *
     * Update the Custom Property even if it is defined in the asset. By default, we will only
     * apply the owners to assets without the given Custom Property informed.
     *
     * Update the tier even if it is defined in the asset. By default, we will only apply the
     * tier to assets without tier.
     *
     * Update the test even if it is defined in the asset. By default, we will only apply the
     * test to assets without the existing test already existing.
     *
     * Update the owners even if it is defined in the asset. By default, we will only apply the
     * owners to assets without owner.
     *
     * Update the Data Product even if the asset belongs to a different Domain. By default, we
     * will only add the Data Product if the asset has no Domain, or it belongs to the same
     * domain as the Data Product.
     *
     * Update descriptions, tags and Glossary Terms via lineage even if they are already defined
     * in the asset. By default, descriptions are only updated if they are not already defined
     * in the asset, and incoming tags are merged with the existing ones.
     */
    overwriteMetadata?: boolean;
    /**
     * Tags to apply
     *
     * Tags to remove
     */
    tags?: TierElement[];
    /**
     * Application Type
     */
    type: ActionType;
    /**
     * Remove tags from all the children and parent of the selected assets.
     *
     * Remove descriptions from all the children and parent of the selected assets.
     */
    applyToAll?: boolean;
    /**
     * Remove tags by its label type
     */
    labels?: LabelElement[];
    /**
     * Domain to apply
     */
    domain?: EntityReference;
    /**
     * Description to apply
     */
    description?: string;
    /**
     * Owners to apply
     *
     * Custom Properties keys to remove
     */
    customProperties?: any;
    /**
     * tier to apply
     */
    tier?: TierElement;
    /**
     * Test Cases to apply
     */
    testCases?: TestCaseDefinitions[];
    /**
     * Remove all test cases
     */
    removeAll?: boolean;
    /**
     * Test Cases to remove
     */
    testCaseDefinitions?: string[];
    /**
     * Owners to apply
     */
    owners?: EntityReference[];
    /**
     * Data Products to apply
     *
     * Data Products to remove
     */
    dataProducts?: EntityReference[];
    /**
     * Propagate the metadata to columns via column-level lineage.
     */
    propagateColumnLevel?: boolean;
    /**
     * Propagate description through lineage
     */
    propagateDescription?: boolean;
    /**
     * Propagate domain from the parent through lineage
     */
    propagateDomain?: boolean;
    /**
     * Propagate glossary terms through lineage
     */
    propagateGlossaryTerms?: boolean;
    /**
     * Propagate owner from the parent
     */
    propagateOwner?: boolean;
    /**
     * Propagate the metadata to the parents (e.g., tables) via lineage.
     */
    propagateParent?: boolean;
    /**
     * Propagate tags through lineage
     */
    propagateTags?: boolean;
    /**
     * Propagate tier from the parent
     */
    propagateTier?: boolean;
    /**
<<<<<<< HEAD
     * Number of levels to propagate lineage. If not set, it will propagate to all levels.
     */
    propagationDepth?: number;
=======
     * List of configurations to stop propagation based on conditions
     */
    propagationStopConfigs?: PropagationStopConfig[];
>>>>>>> cefcdf11
}

/**
 * Remove tags by its label type
 */
export enum LabelElement {
    Automated = "Automated",
    Manual = "Manual",
    Propagated = "Propagated",
}

/**
 * Configuration to stop lineage propagation based on conditions
 */
export interface PropagationStopConfig {
    /**
     * The metadata attribute to check for stopping propagation
     */
    metadataAttribute: MetadataAttribute;
    /**
     * List of attribute values that will stop propagation when any of them is matched
     */
    value: Array<TagLabel | string>;
}

/**
 * The metadata attribute to check for stopping propagation
 */
export enum MetadataAttribute {
    Description = "description",
    Domain = "domain",
    GlossaryTerms = "glossaryTerms",
    Owner = "owner",
    Tags = "tags",
    Tier = "tier",
}

/**
 * This schema defines the type for labeling an entity with a Tag.
 *
 * tier to apply
 *
 * Domain the asset belongs to. When not set, the asset inherits the domain from the parent
 * it belongs to.
 *
 * This schema defines the EntityReference type used for referencing an entity.
 * EntityReference is used for capturing relationships from one entity to another. For
 * example, a table has an attribute called database of type EntityReference that captures
 * the relationship of a table `belongs to a` database.
 *
 * Followers of this entity.
 *
 * This schema defines the EntityReferenceList type used for referencing an entity.
 * EntityReference is used for capturing relationships from one entity to another. For
 * example, a table has an attribute called database of type EntityReference that captures
 * the relationship of a table `belongs to a` database.
 *
 * The ingestion agent responsible for executing the ingestion pipeline.
 *
 * The processing engine responsible for executing the ingestion pipeline logic.
 *
 * Link to the service (such as database, messaging, storage services, etc. for which this
 * ingestion pipeline ingests the metadata from.
 *
 * Domain to apply
 *
 * Service to be modified
 */
export interface TagLabel {
    /**
     * Description for the tag label.
     *
     * Optional description of entity.
     */
    description?: string;
    /**
     * Display Name that identifies this tag.
     *
     * Display Name that identifies this entity.
     */
    displayName?: string;
    /**
     * Link to the tag resource.
     *
     * Link to the entity resource.
     */
    href?: string;
    /**
     * Label type describes how a tag label was applied. 'Manual' indicates the tag label was
     * applied by a person. 'Derived' indicates a tag label was derived using the associated tag
     * relationship (see Classification.json for more details). 'Propagated` indicates a tag
     * label was propagated from upstream based on lineage. 'Automated' is used when a tool was
     * used to determine the tag label.
     */
    labelType?: LabelTypeEnum;
    /**
     * Name of the tag or glossary term.
     *
     * Name of the entity instance.
     */
    name?: string;
    /**
     * Label is from Tags or Glossary.
     */
    source?: TagSource;
    /**
     * 'Suggested' state is used when a tag label is suggested by users or tools. Owner of the
     * entity must confirm the suggested labels before it is marked as 'Confirmed'.
     */
    state?:  State;
    style?:  Style;
    tagFQN?: string;
    /**
     * If true the entity referred to has been soft-deleted.
     */
    deleted?: boolean;
    /**
     * Fully qualified name of the entity instance. For entities such as tables, databases
     * fullyQualifiedName is returned in this field. For entities that don't have name hierarchy
     * such as `user` and `team` this will be same as the `name` field.
     */
    fullyQualifiedName?: string;
    /**
     * Unique identifier that identifies an entity instance.
     */
    id?: string;
    /**
     * If true the relationship indicated by this entity reference is inherited from the parent
     * entity.
     */
    inherited?: boolean;
    /**
     * Entity type/class name - Examples: `database`, `table`, `metrics`, `databaseService`,
     * `dashboardService`...
     */
    type?: string;
}

/**
 * Label type describes how a tag label was applied. 'Manual' indicates the tag label was
 * applied by a person. 'Derived' indicates a tag label was derived using the associated tag
 * relationship (see Classification.json for more details). 'Propagated` indicates a tag
 * label was propagated from upstream based on lineage. 'Automated' is used when a tool was
 * used to determine the tag label.
 */
export enum LabelTypeEnum {
    Automated = "Automated",
    Derived = "Derived",
    Generated = "Generated",
    Manual = "Manual",
    Propagated = "Propagated",
}

/**
 * Label is from Tags or Glossary.
 */
export enum TagSource {
    Classification = "Classification",
    Glossary = "Glossary",
}

/**
 * 'Suggested' state is used when a tag label is suggested by users or tools. Owner of the
 * entity must confirm the suggested labels before it is marked as 'Confirmed'.
 */
export enum State {
    Confirmed = "Confirmed",
    Suggested = "Suggested",
}

/**
 * UI Style is used to associate a color code and/or icon to entity to customize the look of
 * that entity in UI.
 */
export interface Style {
    /**
     * Hex Color Code to mark an entity such as GlossaryTerm, Tag, Domain or Data Product.
     */
    color?: string;
    /**
     * An icon to associate with GlossaryTerm, Tag, Domain or Data Product.
     */
    iconURL?: string;
}

/**
 * This schema defines the type for labeling an entity with a Tag.
 *
 * tier to apply
 */
export interface TierElement {
    /**
     * Description for the tag label.
     */
    description?: string;
    /**
     * Display Name that identifies this tag.
     */
    displayName?: string;
    /**
     * Link to the tag resource.
     */
    href?: string;
    /**
     * Label type describes how a tag label was applied. 'Manual' indicates the tag label was
     * applied by a person. 'Derived' indicates a tag label was derived using the associated tag
     * relationship (see Classification.json for more details). 'Propagated` indicates a tag
     * label was propagated from upstream based on lineage. 'Automated' is used when a tool was
     * used to determine the tag label.
     */
    labelType: LabelTypeEnum;
    /**
     * Name of the tag or glossary term.
     */
    name?: string;
    /**
     * Label is from Tags or Glossary.
     */
    source: TagSource;
    /**
     * 'Suggested' state is used when a tag label is suggested by users or tools. Owner of the
     * entity must confirm the suggested labels before it is marked as 'Confirmed'.
     */
    state:  State;
    style?: Style;
    tagFQN: string;
}

/**
 * Minimum set of requirements to get a Test Case request ready
 */
export interface TestCaseDefinitions {
    /**
     * Compute the passed and failed row count for the test case.
     */
    computePassedFailedRowCount?: boolean;
    parameterValues?:             TestCaseParameterValue[];
    /**
     * Tags to apply
     */
    tags?: TierElement[];
    /**
     * Fully qualified name of the test definition.
     */
    testDefinition?: string;
    /**
     * If the test definition supports it, use dynamic assertion to evaluate the test case.
     */
    useDynamicAssertion?: boolean;
    [property: string]: any;
}

/**
 * This schema defines the parameter values that can be passed for a Test Case.
 */
export interface TestCaseParameterValue {
    /**
     * name of the parameter. Must match the parameter names in testCaseParameterDefinition
     */
    name?: string;
    /**
     * value to be passed for the Parameters. These are input from Users. We capture this in
     * string and convert during the runtime.
     */
    value?: string;
    [property: string]: any;
}

/**
 * Application Type
 *
 * Add Tags action type.
 *
 * Remove Tags Action Type.
 *
 * Add Owner Action Type.
 *
 * Remove Domain Action Type
 *
 * Add Description Action Type.
 *
 * Add Custom Properties Action Type.
 *
 * Remove Description Action Type
 *
 * Add Tier Action Type.
 *
 * Remove Tier Action Type
 *
 * Add Test Case Action Type.
 *
 * Remove Test Case Action Type
 *
 * Remove Owner Action Type
 *
 * Remove Custom Properties Action Type.
 *
 * Add Data Products Action Type.
 *
 * Remove Data Products Action Type.
 *
 * Lineage propagation action type.
 *
 * ML PII Tagging action type.
 */
export enum ActionType {
    AddCustomPropertiesAction = "AddCustomPropertiesAction",
    AddDataProductAction = "AddDataProductAction",
    AddDescriptionAction = "AddDescriptionAction",
    AddDomainAction = "AddDomainAction",
    AddOwnerAction = "AddOwnerAction",
    AddTagsAction = "AddTagsAction",
    AddTestCaseAction = "AddTestCaseAction",
    AddTierAction = "AddTierAction",
    LineagePropagationAction = "LineagePropagationAction",
    MLTaggingAction = "MLTaggingAction",
    RemoveCustomPropertiesAction = "RemoveCustomPropertiesAction",
    RemoveDataProductAction = "RemoveDataProductAction",
    RemoveDescriptionAction = "RemoveDescriptionAction",
    RemoveDomainAction = "RemoveDomainAction",
    RemoveOwnerAction = "RemoveOwnerAction",
    RemoveTagsAction = "RemoveTagsAction",
    RemoveTestCaseAction = "RemoveTestCaseAction",
    RemoveTierAction = "RemoveTierAction",
}

/**
 * Backfill Configuration
 */
export interface BackfillConfiguration {
    /**
     * Enable Backfill for the configured dates
     */
    enabled?: boolean;
    /**
     * Date for which the backfill will end
     */
    endDate?: Date;
    /**
     * Date from which to start the backfill
     */
    startDate?: Date;
    [property: string]: any;
}

/**
 * Different Module Configurations
 */
export interface ModuleConfiguration {
    /**
     * App Analytics Module configuration
     */
    appAnalytics: AppAnalyticsConfig;
    /**
     * Cost Analysis Insights Module configuration
     */
    costAnalysis: CostAnalysisConfig;
    /**
     * Data Assets Insights Module configuration
     */
    dataAssets: DataAssetsConfig;
    /**
     * Data Quality Insights Module configuration
     */
    dataQuality: DataQualityConfig;
}

/**
 * App Analytics Module configuration
 */
export interface AppAnalyticsConfig {
    /**
     * If Enabled, App Analytics insights will be populated when the App runs.
     */
    enabled: boolean;
}

/**
 * Cost Analysis Insights Module configuration
 */
export interface CostAnalysisConfig {
    /**
     * If Enabled, Cost Analysis insights will be populated when the App runs.
     */
    enabled: boolean;
}

/**
 * Data Assets Insights Module configuration
 */
export interface DataAssetsConfig {
    /**
     * If Enabled, Data Asset insights will be populated when the App runs.
     */
    enabled: boolean;
    /**
     * List of Entities to Reindex
     */
    entities?: string[];
    /**
     * Defines the number of days the Data Assets Insights information will be kept. After it
     * they will be deleted.
     */
    retention?:     number;
    serviceFilter?: ServiceFilter;
}

export interface ServiceFilter {
    serviceName?: string;
    serviceType?: string;
}

/**
 * Data Quality Insights Module configuration
 */
export interface DataQualityConfig {
    /**
     * If Enabled, Data Quality insights will be populated when the App runs.
     */
    enabled: boolean;
}

/**
 * Entities selected to run the automation.
 */
export interface Resource {
    /**
     * Filter JSON tree to be used for rendering the filters in the UI. This comes from
     * Immutable Tree type of react-awesome-query-builder.
     */
    filterJsonTree?: string;
    /**
     * Query filter to be passed to ES. E.g.,
     * `{"query":{"bool":{"must":[{"bool":{"should":[{"term":{"domain.displayName.keyword":"DG
     * Anim"}}]}}]}}}`. This is the same payload as in the Explore page.
     */
    queryFilter?: string;
    /**
     * Type of the entity. E.g., 'table', 'chart',...
     */
    type?: string[];
    [property: string]: any;
}

/**
 * Recreate Indexes with updated Language
 *
 * This schema defines the language options available for search index mappings.
 */
export enum SearchIndexMappingLanguage {
    En = "EN",
    Jp = "JP",
    Zh = "ZH",
}

/**
 * Application Type
 *
 * Application type.
 */
export enum CollateAIAppConfigType {
    AutoPilotApplication = "AutoPilotApplication",
    Automator = "Automator",
    CollateAI = "CollateAI",
    CollateAIQualityAgent = "CollateAIQualityAgent",
    DataInsights = "DataInsights",
    DataInsightsReport = "DataInsightsReport",
    SearchIndexing = "SearchIndexing",
}

/**
 * Application private configuration
 *
 * Private Configuration for the CollateAI External Application.
 */
export interface PrivateConfig {
    /**
     * Collate Server public URL. WAII will use this information to interact with the server.
     * E.g., https://sandbox.getcollate.io
     */
    collateURL?: string;
    /**
     * Limits for the CollateAI Application.
     */
    limits?: AppLimitsConfig;
    /**
     * WAII API Token
     */
    token?: string;
    /**
     * WAII API host URL
     */
    waiiInstance?: string;
    [property: string]: any;
}

/**
 * Limits for the CollateAI Application.
 *
 * Private Configuration for the App Limits.
 */
export interface AppLimitsConfig {
    /**
     * The records of the limits.
     */
    actions: { [key: string]: number };
    /**
     * The start of this limit cycle.
     */
    billingCycleStart: Date;
}

/**
 * Available sources to fetch DBT catalog and manifest files.
 *
 * dbt Cloud configuration.
 *
 * DBT Catalog, Manifest and Run Results file path config.
 *
 * DBT Catalog, Manifest and Run Results HTTP path configuration.
 *
 * DBT Catalog, Manifest and Run Results files in S3 bucket. We will search for
 * catalog.json, manifest.json and run_results.json.
 *
 * DBT Catalog, Manifest and Run Results files in GCS storage. We will search for
 * catalog.json, manifest.json and run_results.json.
 *
 * DBT Catalog, Manifest and Run Results files in Azure bucket. We will search for
 * catalog.json, manifest.json and run_results.json.
 */
export interface DBTConfigurationSource {
    /**
     * dbt cloud account Id
     */
    dbtCloudAccountId?: string;
    /**
     * dbt cloud account authentication token
     */
    dbtCloudAuthToken?: string;
    /**
     * dbt cloud job id.
     */
    dbtCloudJobId?: string;
    /**
     * In case of multiple projects in a dbt cloud account, specify the project's id from which
     * you want to extract the dbt run artifacts
     */
    dbtCloudProjectId?: string;
    /**
     * URL to connect to your dbt cloud instance. E.g., https://cloud.getdbt.com or
     * https://emea.dbt.com/
     */
    dbtCloudUrl?: string;
    /**
     * dbt Configuration type
     */
    dbtConfigType: DbtConfigType;
    /**
     * DBT catalog file path to extract dbt models with their column schemas.
     */
    dbtCatalogFilePath?: string;
    /**
     * DBT manifest file path to extract dbt models and associate with tables.
     */
    dbtManifestFilePath?: string;
    /**
     * DBT run results file path to extract the test results information.
     */
    dbtRunResultsFilePath?: string;
    /**
     * DBT sources file path to extract the freshness test result.
     */
    dbtSourcesFilePath?: string;
    /**
     * DBT catalog http file path to extract dbt models with their column schemas.
     */
    dbtCatalogHttpPath?: string;
    /**
     * DBT manifest http file path to extract dbt models and associate with tables.
     */
    dbtManifestHttpPath?: string;
    /**
     * DBT run results http file path to extract the test results information.
     */
    dbtRunResultsHttpPath?: string;
    /**
     * DBT sources http file path to extract freshness test results information.
     */
    dbtSourcesHttpPath?: string;
    /**
     * Details of the bucket where the dbt files are stored
     */
    dbtPrefixConfig?:   DBTPrefixConfig;
    dbtSecurityConfig?: DbtSecurityConfigClass;
}

/**
 * dbt Configuration type
 */
export enum DbtConfigType {
    Azure = "azure",
    Cloud = "cloud",
    Gcs = "gcs",
    HTTP = "http",
    Local = "local",
    S3 = "s3",
}

/**
 * Details of the bucket where the dbt files are stored
 */
export interface DBTPrefixConfig {
    /**
     * Name of the bucket where the dbt files are stored
     */
    dbtBucketName?: string;
    /**
     * Path of the folder where the dbt files are stored
     */
    dbtObjectPrefix?: string;
}

/**
 * AWS credentials configs.
 *
 * Azure Cloud Credentials
 *
 * Available sources to fetch metadata.
 *
 * Azure Credentials
 *
 * GCP credentials configs.
 *
 * GCP Credentials
 */
export interface DbtSecurityConfigClass {
    /**
     * The Amazon Resource Name (ARN) of the role to assume. Required Field in case of Assume
     * Role
     */
    assumeRoleArn?: string;
    /**
     * An identifier for the assumed role session. Use the role session name to uniquely
     * identify a session when the same role is assumed by different principals or for different
     * reasons. Required Field in case of Assume Role
     */
    assumeRoleSessionName?: string;
    /**
     * The Amazon Resource Name (ARN) of the role to assume. Optional Field in case of Assume
     * Role
     */
    assumeRoleSourceIdentity?: string;
    /**
     * AWS Access key ID.
     */
    awsAccessKeyId?: string;
    /**
     * AWS Region
     */
    awsRegion?: string;
    /**
     * AWS Secret Access Key.
     */
    awsSecretAccessKey?: string;
    /**
     * AWS Session Token.
     */
    awsSessionToken?: string;
    /**
     * EndPoint URL for the AWS
     */
    endPointURL?: string;
    /**
     * The name of a profile to use with the boto session.
     */
    profileName?: string;
    /**
     * Account Name of your storage account
     */
    accountName?: string;
    /**
     * Your Service Principal App ID (Client ID)
     */
    clientId?: string;
    /**
     * Your Service Principal Password (Client Secret)
     */
    clientSecret?: string;
    /**
     * Scopes to get access token, for e.g. api://6dfX33ab-XXXX-49df-XXXX-3459eX817d3e/.default
     */
    scopes?: string;
    /**
     * Tenant ID of your Azure Subscription
     */
    tenantId?: string;
    /**
     * Key Vault Name
     */
    vaultName?: string;
    /**
     * We support two ways of authenticating to GCP i.e via GCP Credentials Values or GCP
     * Credentials Path
     */
    gcpConfig?: GCPCredentialsConfiguration;
    /**
     * we enable the authenticated service account to impersonate another service account
     */
    gcpImpersonateServiceAccount?: GCPImpersonateServiceAccountValues;
}

/**
 * We support two ways of authenticating to GCP i.e via GCP Credentials Values or GCP
 * Credentials Path
 *
 * Pass the raw credential values provided by GCP
 *
 * Pass the path of file containing the GCP credentials info
 *
 * Use the application default credentials
 */
export interface GCPCredentialsConfiguration {
    /**
     * Google Cloud auth provider certificate.
     */
    authProviderX509CertUrl?: string;
    /**
     * Google Cloud auth uri.
     */
    authUri?: string;
    /**
     * Google Cloud email.
     */
    clientEmail?: string;
    /**
     * Google Cloud Client ID.
     */
    clientId?: string;
    /**
     * Google Cloud client certificate uri.
     */
    clientX509CertUrl?: string;
    /**
     * Google Cloud private key.
     */
    privateKey?: string;
    /**
     * Google Cloud private key id.
     */
    privateKeyId?: string;
    /**
     * Project ID
     *
     * GCP Project ID to parse metadata from
     */
    projectId?: string[] | string;
    /**
     * Google Cloud token uri.
     */
    tokenUri?: string;
    /**
     * Google Cloud Platform account type.
     *
     * Google Cloud Platform ADC ( Application Default Credentials )
     */
    type?: string;
    /**
     * Path of the file containing the GCP credentials info
     */
    path?: string;
    /**
     * Google Security Token Service audience which contains the resource name for the workload
     * identity pool and the provider identifier in that pool.
     */
    audience?: string;
    /**
     * This object defines the mechanism used to retrieve the external credential from the local
     * environment so that it can be exchanged for a GCP access token via the STS endpoint
     */
    credentialSource?: { [key: string]: string };
    /**
     * Google Cloud Platform account type.
     */
    externalType?: string;
    /**
     * Google Security Token Service subject token type based on the OAuth 2.0 token exchange
     * spec.
     */
    subjectTokenType?: string;
    /**
     * Google Security Token Service token exchange endpoint.
     */
    tokenURL?: string;
    [property: string]: any;
}

/**
 * we enable the authenticated service account to impersonate another service account
 *
 * Pass the values to impersonate a service account of Google Cloud
 */
export interface GCPImpersonateServiceAccountValues {
    /**
     * The impersonated service account email
     */
    impersonateServiceAccount?: string;
    /**
     * Number of seconds the delegated credential should be valid
     */
    lifetime?: number;
    [property: string]: any;
}

/**
 * Use incremental Metadata extraction after the first execution. This is commonly done by
 * getting the changes from Audit tables on the supporting databases.
 */
export interface IncrementalMetadataExtractionConfiguration {
    /**
     * If True, enables Metadata Extraction to be incremental
     */
    enabled: boolean;
    /**
     * Number os days to search back for a successful pipeline run. The timestamp of the last
     * found successful pipeline run will be used as a base to search for updated entities.
     */
    lookbackDays?: number;
    /**
     * Number of days to add to the last successful pipeline run timestamp to search for updated
     * entities.
     */
    safetyMarginDays?: number;
}

/**
 * Details required to generate Lineage
 */
export interface LineageInformation {
    /**
     * List of service path prefixes for lineage matching. Supported formats: DBServiceName,
     * DBServiceName.DatabaseName, DBServiceName.DatabaseName.SchemaName, or
     * DBServiceName.DatabaseName.SchemaName.TableName
     */
    dbServicePrefixes?: string[];
    /**
     * List of Database Service Names for creation of lineage
     */
    dbServiceNames?: string[];
    /**
     * List of Storage Service Names for creation of lineage
     */
    storageServiceNames?: string[];
    [property: string]: any;
}

/**
 * Operation to be performed on the entity
 */
export interface Operation {
    /**
     * Entity to be modified
     */
    entityLink: string;
    /**
     * The id of the operation
     */
    id: string;
    /**
     * The configuration for the operation to be applied
     */
    parameters: ReverseIngestionConfig;
    /**
     * Templated SQL command to be used for the operation. Context parameters will be populated
     * based on the event type.
     */
    SQLTemplate?: string;
    /**
     * Type of operation to perform
     */
    type: OperationType;
}

/**
 * The configuration for the operation to be applied
 *
 * Configuration for updating descriptions
 *
 * Configuration for updating owners
 *
 * Configuration for updating tags
 */
export interface ReverseIngestionConfig {
    /**
     * New description of the service
     */
    newDescription?: string;
    /**
     * Previous description of the service
     */
    previousDescription?: string;
    /**
     * Added owners to be applied
     */
    addedOwners?: EntityReference[];
    /**
     * Removed owners from the entity
     */
    removedOwners?: EntityReference[];
    /**
     * Added tags to be applied
     */
    addedTags?: TierElement[];
    /**
     * Removed tags of the entity
     */
    removedTags?: TierElement[];
}

/**
 * Type of operation to perform
 */
export enum OperationType {
    UpdateDescription = "UPDATE_DESCRIPTION",
    UpdateOwner = "UPDATE_OWNER",
    UpdateTags = "UPDATE_TAGS",
}

/**
 * Processing Engine Configuration. If not provided, the Native Engine will be used by
 * default.
 *
 * Configuration for the native metadata ingestion engine
 *
 * This schema defines the configuration for a Spark Engine runner.
 */
export interface ProcessingEngine {
    /**
     * The type of the engine configuration
     */
    type: ProcessingEngineType;
    /**
     * Additional Spark configuration properties as key-value pairs.
     */
    config?: { [key: string]: any };
    /**
     * Spark Connect Remote URL.
     */
    remote?: string;
}

/**
 * The type of the engine configuration
 */
export enum ProcessingEngineType {
    Native = "Native",
    Spark = "Spark",
}

/**
 * Type of Profile Sample (percentage or rows)
 */
export enum ProfileSampleType {
    Percentage = "PERCENTAGE",
    Rows = "ROWS",
}

/**
 * Type of Sampling Method (BERNOULLI or SYSTEM)
 */
export enum SamplingMethodType {
    Bernoulli = "BERNOULLI",
    System = "SYSTEM",
}

/**
 * Service connections available for the logical test suite.
 */
export interface ServiceConnections {
    /**
     * Connection configuration for the source. ex: mysql , tableau connection.
     */
    serviceConnection: ServiceConnection;
    serviceName:       string;
}

/**
 * Connection configuration for the source. ex: mysql , tableau connection.
 *
 * Supported services
 *
 * API Service Connection.
 *
 * Dashboard Connection.
 *
 * Database Connection.
 *
 * Metadata Service Connection.
 *
 * Pipeline Connection.
 *
 * MlModel Connection.
 *
 * Storage Connection.
 *
 * search Connection.
 */
export interface ServiceConnection {
    config?: ConfigClass;
}

/**
 * REST Connection Config
 *
 * Looker Connection Config
 *
 * Metabase Connection Config
 *
 * PowerBI Connection Config
 *
 * PowerBIReportServer Connection Config
 *
 * Redash Connection Config
 *
 * Superset Connection Config
 *
 * Tableau Connection Config
 *
 * Mode Connection Config
 *
 * Custom Dashboard Service connection to build a source that is not supported by
 * OpenMetadata yet.
 *
 * Domo Dashboard Connection Config
 *
 * QuickSight Connection Config
 *
 * Qlik Sense Connection Config
 *
 * Lightdash Connection Config
 *
 * MicroStrategy Connection Config
 *
 * Qlik Cloud Connection Config
 *
 * Sigma Connection Config
 *
 * ThoughtSpot Connection Config
 *
 * Google BigQuery Connection Config
 *
 * Google BigTable Connection Config
 *
 * AWS Athena Connection Config
 *
 * Azure SQL Connection Config
 *
 * Clickhouse Connection Config
 *
 * Databricks Connection Config
 *
 * Db2 Connection Config
 *
 * DeltaLake Database Connection Config
 *
 * Druid Connection Config
 *
 * DynamoDB Connection Config
 *
 * Glue Connection Config
 *
 * Hive SQL Connection Config
 *
 * Impala SQL Connection Config
 *
 * MariaDB Database Connection Config
 *
 * Mssql Database Connection Config
 *
 * Mysql Database Connection Config
 *
 * SQLite Database Connection Config
 *
 * Oracle Database Connection Config
 *
 * Postgres Database Connection Config
 *
 * Presto Database Connection Config
 *
 * Redshift  Connection Config
 *
 * Salesforce Connection Config
 *
 * SingleStore Database Connection Config
 *
 * Snowflake Connection Config
 *
 * Trino Connection Config
 *
 * Vertica Connection Config
 *
 * PinotDB Database Connection Config
 *
 * Datalake Connection Config
 *
 * Domo Database Connection Config
 *
 * Custom Database Service connection to build a source that is not supported by
 * OpenMetadata yet.
 *
 * Sap Hana Database Connection Config
 *
 * MongoDB Connection Config
 *
 * Cassandra Connection Config
 *
 * Couchbase Connection Config
 *
 * Greenplum Database Connection Config
 *
 * Doris Database Connection Config
 *
 * UnityCatalog Connection Config
 *
 * SAS Connection Config
 *
 * Iceberg Catalog Connection Config
 *
 * Teradata Database Connection Config
 *
 * Sap ERP Database Connection Config
 *
 * Synapse Database Connection Config
 *
 * Exasol Database Connection Config
 *
 * Cockroach Database Connection Config
 *
 * SSAS Metadata Database Connection Config
 *
 * Kafka Connection Config
 *
 * Redpanda Connection Config
 *
 * Kinesis Connection Config
 *
 * Custom Messaging Service Connection to build a source that is not supported by
 * OpenMetadata yet.
 *
 * Amundsen Connection Config
 *
 * Metadata to ElasticSearch Connection Config
 *
 * OpenMetadata Connection Config
 *
 * Atlas Connection Config
 *
 * Alation Connection Config
 *
 * Alation Sink Connection Config
 *
 * Airflow Metadata Database Connection Config
 *
 * Wherescape Metadata Database Connection Config
 *
 * SSIS Metadata Database Connection Config
 *
 * Glue Pipeline Connection Config
 *
 * Airbyte Metadata Database Connection Config
 *
 * Fivetran Metadata Database Connection Config
 *
 * Flink Metadata Connection Config
 *
 * Dagster Metadata Database Connection Config
 *
 * Nifi Metadata Pipeline Connection Config
 *
 * Domo Pipeline Connection Config
 *
 * Custom Pipeline Service connection to build a source that is not supported by
 * OpenMetadata yet.
 *
 * Spline Metadata Database Connection Config
 *
 * Spark Metadata Pipeline Connection Config
 *
 * OpenLineage Connection Config
 *
 * KafkaConnect Connection Config
 *
 * DBTCloud Connection Config
 *
 * Matillion Connection
 *
 * Azure Data Factory Connection Config
 *
 * Stitch Connection
 *
 * MlFlow Connection Config
 *
 * Sklearn Connection Config
 *
 * Custom MlModel Service connection to build a source that is not supported by OpenMetadata
 * yet.
 *
 * SageMaker Connection Config
 *
 * Google VertexAI Connection Config
 *
 * S3 Connection.
 *
 * ADLS Connection.
 *
 * GCS Connection.
 *
 * Custom Storage Service connection to build a source that is not supported by OpenMetadata
 * yet.
 *
 * ElasticSearch Connection.
 *
 * OpenSearch Connection Config
 *
 * Custom Search Service connection to build a source that is not supported by OpenMetadata
 * yet.
 */
export interface ConfigClass {
    /**
     * Regex to only fetch api collections with names matching the pattern.
     */
    apiCollectionFilterPattern?: FilterPattern;
    /**
     * Documentation URL for the schema.
     */
    docURL?: string;
    /**
     * Open API Schema URL.
     */
    openAPISchemaURL?: string;
    /**
     * Supports Metadata Extraction.
     */
    supportsMetadataExtraction?: boolean;
    /**
     * Generated Token to connect to OpenAPI Schema.
     *
     * token to connect to Qlik Cloud.
     *
     * Generated Token to connect to Databricks.
     *
     * To Connect to Dagster Cloud
     *
     * Generated Token to connect to DBTCloud.
     *
     * Token to connect to Stitch api doc
     */
    token?: string;
    /**
     * REST API Type
     *
     * Service Type
     *
     * Custom dashboard service type
     *
     * Custom database service type
     *
     * Custom messaging service type
     *
     * Custom pipeline service type
     *
     * Custom Ml model service type
     *
     * Custom storage service type
     *
     * ElasticSearch Type
     *
     * OpenSearch Type
     *
     * Custom search service type
     */
    type?: RESTType;
    /**
     * Regex exclude or include charts that matches the pattern.
     */
    chartFilterPattern?: FilterPattern;
    /**
     * User's Client ID. This user should have privileges to read all the metadata in Looker.
     *
     * client_id for PowerBI.
     *
     * Client ID for DOMO
     *
     * client_id for Sigma.
     */
    clientId?: string;
    /**
     * User's Client Secret.
     *
     * clientSecret for PowerBI.
     *
     * clientSecret for Sigma.
     */
    clientSecret?: string;
    /**
     * Regex to exclude or include dashboards that matches the pattern.
     */
    dashboardFilterPattern?: FilterPattern;
    /**
     * Regex exclude or include data models that matches the pattern.
     */
    dataModelFilterPattern?: FilterPattern;
    /**
     * Credentials to extract the .lkml files from a repository. This is required to get all the
     * lineage and definitions.
     */
    gitCredentials?: GitHubCredentials;
    /**
     * URL to the Looker instance.
     *
     * Host and Port of the Metabase instance.
     *
     * Dashboard URL for PowerBI service.
     *
     * Dashboard URL for PowerBI Report Server.
     *
     * URL for the Redash instance
     *
     * URL for the superset instance.
     *
     * Tableau Server url.
     *
     * URL for the mode instance.
     *
     * URL for the Qlik instance.
     *
     * Address for your running Lightdash instance
     *
     * Host and Port of the MicroStrategy instance.
     *
     * Host and Port of the Qlik Cloud instance.
     *
     * Sigma API url.
     *
     * ThoughtSpot instance URL. Example: https://my-company.thoughtspot.cloud
     *
     * BigQuery APIs URL.
     *
     * Host and port of the AzureSQL service.
     *
     * Host and port of the Clickhouse service.
     *
     * Host and port of the Databricks service.
     *
     * Host and port of the DB2 service.
     *
     * Host and port of the Druid service.
     *
     * Host and port of the Hive service.
     *
     * Host and port of the Impala service.
     *
     * Host and port of the MariaDB service.
     *
     * Host and port of the MSSQL service.
     *
     * Host and port of the MySQL service.
     *
     * Host and port of the SQLite service. Blank for in-memory database.
     *
     * Host and port of the Oracle service.
     *
     * Host and port of the source service.
     *
     * Host and port of the Presto service.
     *
     * Host and port of the Redshift service.
     *
     * Host and port of the SingleStore service.
     *
     * Host and port of the Trino service.
     *
     * Host and port of the Vertica service.
     *
     * Host and port of the PinotDB Broker service.
     *
     * Host and port of the MongoDB service when using the `mongodb` connection scheme. Only
     * host when using the `mongodb+srv` scheme.
     *
     * Host and port of the Cassandra service when using the `cassandra` connection scheme. Only
     * host when using the `cassandra+srv` scheme.
     *
     * Host and port of the Doris service.
     *
     * Host and port of the Teradata service.
     *
     * Host and Port of the SAP ERP instance.
     *
     * Host and port of the Azure Synapse service.
     *
     * Host and port of the Cockrooach service.
     *
     * Host and port of the Amundsen Neo4j Connection. This expect a URI format like:
     * bolt://localhost:7687.
     *
     * OpenMetadata Server Config. Must include API end point ex: http://localhost:8585/api
     *
     * Host and port of the Atlas service.
     *
     * Host and port of the Alation service.
     *
     * Pipeline Service Management/UI URI.
     *
     * Pipeline Service Management/UI URL.
     *
     * Spline REST Server Host & Port.
     *
     * KafkaConnect Service Management/UI URI.
     *
     * Host and port of the Stitch API host
     *
     * Host and port of the ElasticSearch service.
     *
     * Host and port of the OpenSearch service.
     */
    hostPort?: string;
    /**
     * Regex to exclude or include projects that matches the pattern.
     */
    projectFilterPattern?: FilterPattern;
    /**
     * Password to connect to Metabase.
     *
     * Password to connect to PowerBI report server.
     *
     * Password to connect to MicroStrategy.
     *
     * Password to connect to AzureSQL.
     *
     * Password to connect to Clickhouse.
     *
     * Password to connect to DB2.
     *
     * Password to connect to Druid.
     *
     * Password to connect to Hive.
     *
     * Password to connect to Impala.
     *
     * Password to connect to MariaDB.
     *
     * Password to connect to MSSQL.
     *
     * Password to connect to SQLite. Blank for in-memory database.
     *
     * Password to connect to Oracle.
     *
     * Password to connect to Presto.
     *
     * Password to connect to Redshift.
     *
     * Password to connect to the Salesforce.
     *
     * Password to connect to SingleStore.
     *
     * Password to connect to Snowflake.
     *
     * Password to connect to Vertica.
     *
     * password to connect to the PinotDB.
     *
     * Password to connect to MongoDB.
     *
     * Password to connect to Couchbase.
     *
     * Password to connect to Doris.
     *
     * Password to connect to SAS Viya
     *
     * Password to connect to Teradata.
     *
     * Password to connect to Azure Synapse.
     *
     * Password to connect to Exasol.
     *
     * Password
     *
     * password to connect to the Amundsen Neo4j Connection.
     *
     * password to connect  to the Atlas.
     *
     * Password to connect to Airbyte.
     */
    password?: string;
    /**
     * Username to connect to Metabase. This user should have privileges to read all the
     * metadata in Metabase.
     *
     * Username to connect to PowerBI report server.
     *
     * Username for Redash
     *
     * Username to connect to MicroStrategy. This user should have privileges to read all the
     * metadata in MicroStrategy.
     *
     * Username to connect to AzureSQL. This user should have privileges to read the metadata.
     *
     * Username to connect to Clickhouse. This user should have privileges to read all the
     * metadata in Clickhouse.
     *
     * Username to connect to DB2. This user should have privileges to read all the metadata in
     * DB2.
     *
     * Username to connect to Druid. This user should have privileges to read all the metadata
     * in Druid.
     *
     * Username to connect to Hive. This user should have privileges to read all the metadata in
     * Hive.
     *
     * Username to connect to Impala. This user should have privileges to read all the metadata
     * in Impala.
     *
     * Username to connect to MariaDB. This user should have privileges to read all the metadata
     * in MariaDB.
     *
     * Username to connect to MSSQL. This user should have privileges to read all the metadata
     * in MsSQL.
     *
     * Username to connect to MySQL. This user should have privileges to read all the metadata
     * in Mysql.
     *
     * Username to connect to SQLite. Blank for in-memory database.
     *
     * Username to connect to Oracle. This user should have privileges to read all the metadata
     * in Oracle.
     *
     * Username to connect to Postgres. This user should have privileges to read all the
     * metadata in Postgres.
     *
     * Username to connect to Presto. This user should have privileges to read all the metadata
     * in Postgres.
     *
     * Username to connect to Redshift. This user should have privileges to read all the
     * metadata in Redshift.
     *
     * Username to connect to the Salesforce. This user should have privileges to read all the
     * metadata in Redshift.
     *
     * Username to connect to SingleStore. This user should have privileges to read all the
     * metadata in MySQL.
     *
     * Username to connect to Snowflake. This user should have privileges to read all the
     * metadata in Snowflake.
     *
     * Username to connect to Trino. This user should have privileges to read all the metadata
     * in Trino.
     *
     * Username to connect to Vertica. This user should have privileges to read all the metadata
     * in Vertica.
     *
     * username to connect to the PinotDB. This user should have privileges to read all the
     * metadata in PinotDB.
     *
     * Username to connect to MongoDB. This user should have privileges to read all the metadata
     * in MongoDB.
     *
     * Username to connect to Cassandra. This user should have privileges to read all the
     * metadata in Cassandra.
     *
     * Username to connect to Couchbase. This user should have privileges to read all the
     * metadata in Couchbase.
     *
     * Username to connect to Greenplum. This user should have privileges to read all the
     * metadata in Greenplum.
     *
     * Username to connect to Doris. This user should have privileges to read all the metadata
     * in Doris.
     *
     * Username to connect to SAS Viya.
     *
     * Username to connect to Teradata. This user should have privileges to read all the
     * metadata in Teradata.
     *
     * Username to connect to Azure Synapse. This user should have privileges to read all the
     * metadata in Azure Synapse.
     *
     * Username to connect to Exasol. This user should have privileges to read all the metadata
     * in Exasol.
     *
     * Username to connect to Cockroach. This user should have privileges to read all the
     * metadata in Cockroach.
     *
     * Username
     *
     * username to connect to the Amundsen Neo4j Connection.
     *
     * username to connect  to the Atlas. This user should have privileges to read all the
     * metadata in Atlas.
     *
     * Username to connect to Airbyte.
     */
    username?: string;
    /**
     * Authority URI for the PowerBI service.
     */
    authorityURI?: string;
    /**
     * Display Table Name from source instead of renamed table name for datamodel tables
     */
    displayTableNameFromSource?: boolean;
    /**
     * Entity Limit set here will be used to paginate the PowerBi APIs
     */
    pagination_entity_per_page?: number;
    /**
     * Source to get the .pbit files to extract lineage information
     */
    pbitFilesSource?: PowerBIPbitFilesSource;
    /**
     * PowerBI secrets.
     */
    scope?: string[];
    /**
     * Tenant ID for PowerBI.
     */
    tenantId?: string;
    /**
     * Fetch the PowerBI metadata using admin APIs
     */
    useAdminApis?: boolean;
    /**
     * Web Portal Virtual Directory Name.
     */
    webPortalVirtualDirectory?: string;
    /**
     * API key of the redash instance to access.
     *
     * The personal access token you can generate in the Lightdash app under the user settings
     *
     * API key to authenticate with the SAP ERP APIs.
     *
     * Fivetran API Secret.
     */
    apiKey?: string;
    /**
     * Version of the Redash instance
     */
    redashVersion?: string;
    /**
     * Choose between API or database connection fetch metadata from superset.
     *
     * Choose between Database connection or HDB User Store connection.
     *
     * Choose between mysql and postgres connection for alation database
     *
     * Underlying database connection. See
     * https://airflow.apache.org/docs/apache-airflow/stable/howto/set-up-database.html for
     * supported backends.
     *
     * Matillion Auth Configuration
     */
    connection?: ConfigConnection;
    /**
     * Tableau API version. If not provided, the version will be used from the tableau server.
     *
     * Sigma API version.
     *
     * ThoughtSpot API version to use
     *
     * OpenMetadata server API version to use.
     *
     * Airbyte API version.
     */
    apiVersion?: string;
    /**
     * Types of methods used to authenticate to the tableau instance
     *
     * Choose Auth Config Type.
     *
     * Types of methods used to authenticate to the alation instance
     */
    authType?: AuthenticationTypeForTableau | NoConfigAuthenticationTypes;
    /**
     * Pagination limit used while querying the tableau metadata API for getting data sources
     *
     * Pagination limit used while querying the SAP ERP API for fetching the entities
     *
     * Pagination limit used for Alation APIs pagination
     */
    paginationLimit?: number;
    /**
     * Proxy URL for the tableau server. If not provided, the hostPort will be used. This is
     * used to generate the dashboard & Chart URL.
     */
    proxyURL?: string;
    /**
     * Tableau Site Name.
     */
    siteName?: string;
    /**
     * SSL Configuration details.
     *
     * SSL Configuration for OpenMetadata Server
     */
    sslConfig?: SSLConfigObject;
    /**
     * Flag to verify SSL Certificate for OpenMetadata Server.
     *
     * Boolean marking if we need to verify the SSL certs for KafkaConnect REST API. True by
     * default.
     */
    verifySSL?: boolean | VerifySSL;
    /**
     * Access Token for Mode Dashboard
     *
     * Access token to connect to DOMO
     */
    accessToken?: string;
    /**
     * Access Token Password for Mode Dashboard
     */
    accessTokenPassword?: string;
    /**
     * Filter query parameter for some of the Mode API calls
     */
    filterQueryParam?: string;
    /**
     * Mode Workspace Name
     */
    workspaceName?:     string;
    connectionOptions?: { [key: string]: string };
    /**
     * Source Python Class Name to instantiated by the ingestion workflow
     */
    sourcePythonClass?: string;
    /**
     * API Host to connect to DOMO instance
     */
    apiHost?: string;
    /**
     * URL of your Domo instance, e.g., https://openmetadata.domo.com
     */
    instanceDomain?: string;
    /**
     * Secret Token to connect DOMO
     *
     * Secret token to connect to DOMO
     */
    secretToken?: string;
    /**
     * AWS Account ID
     */
    awsAccountId?: string;
    awsConfig?:    AWSCredentials;
    /**
     * The authentication method that the user uses to sign in.
     */
    identityType?: IdentityType;
    /**
     * The Amazon QuickSight namespace that contains the dashboard IDs in this request ( To be
     * provided when identityType is `ANONYMOUS` )
     */
    namespace?:    string;
    certificates?: QlikCertificatesBy;
    /**
     * Qlik Sense Base URL, used for genrating dashboard & chat url
     */
    displayUrl?: string;
    /**
     * User Directory.
     */
    userDirectory?: string;
    /**
     * User ID.
     */
    userId?: string;
    /**
     * Validate Host Name
     */
    validateHostName?: boolean;
    /**
     * The Project UUID for your Lightdash instance
     */
    projectUUID?: string;
    /**
     * Use if your Lightdash instance is behind a proxy like (Cloud IAP)
     */
    proxyAuthentication?: string;
    /**
     * The Space UUID for your Lightdash instance
     */
    spaceUUID?: string;
    /**
     * Login Mode for Microstrategy's REST API connection. You can authenticate with one of the
     * following authentication modes: `Standard (1)`, `Anonymous (8)`. Default will be
     * `Standard (1)`. If you're using demo account for Microstrategy, it will be needed to
     * authenticate through loginMode `8`.
     */
    loginMode?: string;
    /**
     * MicroStrategy Project Name
     *
     * Project name to create the refreshToken. Can be anything
     */
    projectName?: string;
    /**
     * Space types of Qlik Cloud to filter the dashboards ingested into the platform.
     */
    spaceTypes?: SpaceType[];
    /**
     * ThoughtSpot authentication configuration
     */
    authentication?: Authenticationation;
    /**
     * Org ID for multi-tenant ThoughtSpot instances. This is applicable for ThoughtSpot Cloud
     * only.
     */
    orgId?: string;
    /**
     * Billing Project ID
     */
    billingProjectId?: string;
    /**
     * If using Metastore, Key-Value pairs that will be used to add configs to the SparkSession.
     */
    connectionArguments?: { [key: string]: any };
    /**
     * Cost per TiB for BigQuery usage
     */
    costPerTB?: number;
    /**
     * GCP Credentials
     *
     * Azure Credentials
     */
    credentials?: GCPCredentials;
    /**
     * Regex to only include/exclude databases that matches the pattern.
     */
    databaseFilterPattern?:   FilterPattern;
    sampleDataStorageConfig?: SampleDataStorageConfig;
    /**
     * Regex to only include/exclude schemas that matches the pattern.
     */
    schemaFilterPattern?: FilterPattern;
    /**
     * SQLAlchemy driver scheme options.
     *
     * Mongo connection scheme options.
     *
     * Couchbase driver scheme options.
     */
    scheme?:                                ConfigScheme;
    supportsDatabase?:                      boolean;
    supportsDataDiff?:                      boolean;
    supportsDBTExtraction?:                 boolean;
    supportsIncrementalMetadataExtraction?: boolean;
    /**
     * Supports Lineage Extraction.
     */
    supportsLineageExtraction?: boolean;
    supportsProfiler?:          boolean;
    supportsQueryComment?:      boolean;
    supportsSystemProfile?:     boolean;
    /**
     * Supports Usage Extraction.
     */
    supportsUsageExtraction?: boolean;
    /**
     * Regex to only include/exclude tables that matches the pattern.
     */
    tableFilterPattern?: FilterPattern;
    /**
     * Taxonomy location used to fetch policy tags
     */
    taxonomyLocation?: string;
    /**
     * Project IDs used to fetch policy tags
     */
    taxonomyProjectID?: string[];
    /**
     * Location used to query INFORMATION_SCHEMA.JOBS_BY_PROJECT to fetch usage data. You can
     * pass multi-regions, such as `us` or `eu`, or you specific region. Australia and Asia
     * multi-regions are not yet in GA.
     */
    usageLocation?: string;
    /**
     * Optional name to give to the database in OpenMetadata. If left blank, we will use default
     * as the database name.
     */
    databaseName?: string;
    /**
     * S3 Staging Directory. Example: s3://postgres/input/
     */
    s3StagingDir?: string;
    /**
     * Athena workgroup.
     */
    workgroup?: string;
    /**
     * This parameter determines the mode of authentication for connecting to AzureSQL using
     * ODBC. If 'Active Directory Password' is selected, you need to provide the password. If
     * 'Active Directory Integrated' is selected, password is not required as it uses the
     * logged-in user's credentials. This mode is useful for establishing secure and seamless
     * connections with AzureSQL.
     *
     * This parameter determines the mode of authentication for connecting to Azure Synapse
     * using ODBC. If 'Active Directory Password' is selected, you need to provide the password.
     * If 'Active Directory Integrated' is selected, password is not required as it uses the
     * logged-in user's credentials. This mode is useful for establishing secure and seamless
     * connections with Azure Synapse.
     */
    authenticationMode?: any[] | boolean | number | null | AuthenticationModeObject | string;
    /**
     * Database of the data source. This is optional parameter, if you would like to restrict
     * the metadata reading to a single database. When left blank, OpenMetadata Ingestion
     * attempts to scan all the databases.
     *
     * Database of the data source.
     *
     * Initial Redshift database to connect to. If you want to ingest all databases, set
     * ingestAllDatabases to true.
     *
     * Optional name to give to the database in OpenMetadata. If left blank, we will use default
     * as the database name.
     */
    database?: string;
    /**
     * SQLAlchemy driver for AzureSQL.
     *
     * ODBC driver version in case of pyodbc connection.
     */
    driver?: string;
    /**
     * Ingest data from all databases in Azuresql. You can use databaseFilterPattern on top of
     * this.
     *
     * Ingest data from all databases in Mssql. You can use databaseFilterPattern on top of
     * this.
     *
     * Ingest data from all databases in Postgres. You can use databaseFilterPattern on top of
     * this.
     *
     * Ingest data from all databases in Redshift. You can use databaseFilterPattern on top of
     * this.
     *
     * Ingest data from all databases in Greenplum. You can use databaseFilterPattern on top of
     * this.
     *
     * Ingest data from all databases in Azure Synapse. You can use databaseFilterPattern on top
     * of this.
     */
    ingestAllDatabases?: boolean;
    /**
     * Database Schema of the data source. This is optional parameter, if you would like to
     * restrict the metadata reading to a single schema. When left blank, OpenMetadata Ingestion
     * attempts to scan all the schemas.
     *
     * databaseSchema of the data source. This is optional parameter, if you would like to
     * restrict the metadata reading to a single databaseSchema. When left blank, OpenMetadata
     * Ingestion attempts to scan all the databaseSchema.
     *
     * Optional name to give to the schema in OpenMetadata. If left blank, we will use default
     * as the schema name
     */
    databaseSchema?: string;
    /**
     * Clickhouse SQL connection duration.
     */
    duration?: number;
    /**
     * Use HTTPS Protocol for connection with clickhouse
     */
    https?: boolean;
    /**
     * Path to key file for establishing secure connection
     */
    keyfile?: string;
    /**
     * Establish secure connection with clickhouse
     */
    secure?: boolean;
    /**
     * Catalog of the data source(Example: hive_metastore). This is optional parameter, if you
     * would like to restrict the metadata reading to a single catalog. When left blank,
     * OpenMetadata Ingestion attempts to scan all the catalog.
     *
     * Presto catalog
     *
     * Catalog of the data source.
     */
    catalog?: IcebergCatalog | string;
    /**
     * The maximum amount of time (in seconds) to wait for a successful connection to the data
     * source. If the connection attempt takes longer than this timeout period, an error will be
     * returned.
     *
     * Connection timeout in seconds.
     */
    connectionTimeout?: number | number;
    /**
     * Databricks compute resources URL.
     */
    httpPath?: string;
    /**
     * Table name to fetch the query history.
     */
    queryHistoryTable?: string;
    /**
     * CLI Driver version to connect to DB2. If not provided, the latest version will be used.
     */
    clidriverVersion?: string;
    /**
     * License to connect to DB2.
     */
    license?: string;
    /**
     * License file name to connect to DB2.
     */
    licenseFileName?:               string;
    supportsViewLineageExtraction?: boolean;
    /**
     * Available sources to fetch the metadata.
     *
     * Available sources to fetch files.
     *
     * Available sources to fetch metadata.
     */
    configSource?: DeltaLakeConfigurationSource;
    /**
     * Authentication mode to connect to hive.
     */
    auth?: AuthEnum;
    /**
     * Authentication options to pass to Hive connector. These options are based on SQLAlchemy.
     *
     * Authentication options to pass to Impala connector. These options are based on SQLAlchemy.
     */
    authOptions?: string;
    /**
     * If authenticating with Kerberos specify the Kerberos service name
     */
    kerberosServiceName?: string;
    /**
     * Hive Metastore Connection Details
     */
    metastoreConnection?: HiveMetastoreConnectionDetails;
    /**
     * Authentication mode to connect to Impala.
     */
    authMechanism?: AuthMechanismEnum;
    /**
     * Establish secure connection with Impala
     */
    useSSL?: boolean;
    /**
     * Use slow logs to extract lineage.
     */
    useSlowLogs?: boolean;
    /**
     * How to run the SQLite database. :memory: by default.
     */
    databaseMode?: string;
    /**
     * This directory will be used to set the LD_LIBRARY_PATH env variable. It is required if
     * you need to enable thick connection mode. By default, we bring instant client 19 and
     * point to /instantclient.
     */
    instantClientDirectory?: string;
    /**
     * Connect with oracle by either passing service name or database schema name.
     */
    oracleConnectionType?: OracleConnectionType;
    /**
     * Custom OpenMetadata Classification name for Postgres policy tags.
     */
    classificationName?: string;
    sslMode?:            SSLMode;
    /**
     * Protocol ( Connection Argument ) to connect to Presto.
     */
    protocol?: string;
    /**
     * Verify ( Connection Argument for SSL ) to connect to Presto.
     *
     * Verify ( Connection Argument for SSL ) to connect to Trino.
     */
    verify?: string;
    /**
     * Salesforce Organization ID is the unique identifier for your Salesforce identity
     */
    organizationId?: string;
    /**
     * API version of the Salesforce instance
     */
    salesforceApiVersion?: string;
    /**
     * Domain of Salesforce instance
     */
    salesforceDomain?: string;
    /**
     * Salesforce Security Token.
     */
    securityToken?: string;
    /**
     * Salesforce Object Name.
     */
    sobjectName?: string;
    /**
     * If the Snowflake URL is https://xyz1234.us-east-1.gcp.snowflakecomputing.com, then the
     * account is xyz1234.us-east-1.gcp
     *
     * Specifies an account string to override the default account string defined for the
     * database user. Accounts are used by the database for workload management and resource
     * usage monitoring.
     */
    account?: string;
    /**
     * Full name of the schema where the account usage data is stored.
     */
    accountUsageSchema?: string;
    /**
     * Optional configuration for ingestion to keep the client session active in case the
     * ingestion process runs for longer durations.
     */
    clientSessionKeepAlive?: boolean;
    /**
     * Cost of credit for the Snowflake account.
     */
    creditCost?: number;
    /**
     * Optional configuration for ingestion of streams, By default, it will skip the streams.
     */
    includeStreams?: boolean;
    /**
     * Optional configuration for ingestion of TRANSIENT tables, By default, it will skip the
     * TRANSIENT tables.
     */
    includeTransientTables?: boolean;
    /**
     * Connection to Snowflake instance via Private Key
     */
    privateKey?: string;
    /**
     * Session query tag used to monitor usage on snowflake. To use a query tag snowflake user
     * should have enough privileges to alter the session.
     */
    queryTag?: string;
    /**
     * Snowflake Role.
     */
    role?: string;
    /**
     * Snowflake Passphrase Key used with Private Key
     */
    snowflakePrivatekeyPassphrase?: string;
    /**
     * Snowflake warehouse.
     */
    warehouse?: string;
    /**
     * Proxies for the connection to Trino data source
     */
    proxies?: { [key: string]: string };
    /**
     * Pinot Controller Host and Port of the data source.
     */
    pinotControllerHost?: string;
    /**
     * Bucket Name of the data source.
     */
    bucketName?: string;
    /**
     * Prefix of the data source.
     */
    prefix?: string;
    /**
     * Couchbase connection Bucket options.
     */
    bucket?: string;
    /**
     * Hostname of the Couchbase service.
     */
    hostport?: string;
    /**
     * Enable dataflow for ingestion
     */
    dataflows?: boolean;
    /**
     * Custom filter for dataflows
     */
    dataflowsCustomFilter?: { [key: string]: any } | string;
    /**
     * Enable datatables for ingestion
     */
    datatables?: boolean;
    /**
     * Custom filter for datatables
     */
    dataTablesCustomFilter?: { [key: string]: any } | string;
    /**
     * Enable report for ingestion
     */
    reports?: boolean;
    /**
     * Custom filter for reports
     */
    reportsCustomFilter?: { [key: string]: any } | string;
    /**
     * Hostname of SAS Viya deployment.
     */
    serverHost?: string;
    /**
     * Table property to look for the Owner.
     */
    ownershipProperty?: string;
    /**
     * Specifies additional data needed by a logon mechanism, such as a secure token,
     * Distinguished Name, or a domain/realm name. LOGDATA values are specific to each logon
     * mechanism.
     */
    logdata?: string;
    /**
     * Specifies the logon authentication method. Possible values are TD2 (the default), JWT,
     * LDAP, KRB5 for Kerberos, or TDNEGO
     */
    logmech?: Logmech;
    /**
     * Specifies the transaction mode for the connection
     */
    tmode?: TransactionMode;
    /**
     * Client SSL/TLS settings.
     */
    tls?: SSLTLSSettings;
    /**
     * HTTP Link for SSAS ACCESS
     */
    httpConnection?: string;
    /**
     * basic.auth.user.info schema registry config property, Client HTTP credentials in the form
     * of username:password.
     */
    basicAuthUserInfo?: string;
    /**
     * Kafka bootstrap servers. add them in comma separated values ex: host1:9092,host2:9092
     *
     * Redpanda bootstrap servers. add them in comma separated values ex: host1:9092,host2:9092
     */
    bootstrapServers?: string;
    /**
     * Confluent Kafka Consumer Config. From
     * https://github.com/edenhill/librdkafka/blob/master/CONFIGURATION.md
     *
     * Confluent Redpanda Consumer Config
     */
    consumerConfig?: { [key: string]: any };
    /**
     * Consumer Config SSL Config. Configuration for enabling SSL for the Consumer Config
     * connection.
     */
    consumerConfigSSL?: ConsumerConfigSSLClass;
    /**
     * sasl.mechanism Consumer Config property
     */
    saslMechanism?: SaslMechanismType;
    /**
     * sasl.password consumer config property
     */
    saslPassword?: string;
    /**
     * sasl.username consumer config property
     */
    saslUsername?: string;
    /**
     * Confluent Kafka Schema Registry Config. From
     * https://docs.confluent.io/5.5.1/clients/confluent-kafka-python/index.html#confluent_kafka.schema_registry.SchemaRegistryClient
     *
     * Confluent Redpanda Schema Registry Config.
     */
    schemaRegistryConfig?: { [key: string]: any };
    /**
     * Schema Registry SSL Config. Configuration for enabling SSL for the Schema Registry
     * connection.
     */
    schemaRegistrySSL?: ConsumerConfigSSLClass;
    /**
     * Schema Registry Topic Suffix Name. The suffix to be appended to the topic name to get
     * topic schema from registry.
     */
    schemaRegistryTopicSuffixName?: string;
    /**
     * Confluent Kafka Schema Registry URL.
     *
     * Confluent Redpanda Schema Registry URL.
     */
    schemaRegistryURL?: string;
    /**
     * security.protocol consumer config property
     *
     * Kafka security protocol config
     */
    securityProtocol?: KafkaSecurityProtocol;
    /**
     * Regex to only fetch topics that matches the pattern.
     */
    topicFilterPattern?: FilterPattern;
    /**
     * Enable encryption for the Amundsen Neo4j Connection.
     */
    encrypted?: boolean;
    /**
     * Maximum connection lifetime for the Amundsen Neo4j Connection.
     */
    maxConnectionLifeTime?: number;
    /**
     * Enable SSL validation for the Amundsen Neo4j Connection.
     */
    validateSSL?: boolean;
    /**
     * Maximum number of events sent in a batch (Default 100).
     */
    batchSize?: number;
    /**
     * List of entities that you need to reindex
     */
    entities?:      string[];
    recreateIndex?: boolean;
    runMode?:       RunMode;
    /**
     * Recreate Indexes with updated Language
     */
    searchIndexMappingLanguage?: SearchIndexMappingLanguage;
    /**
     * OpenMetadata Server Authentication Provider.
     */
    authProvider?: AuthProvider;
    /**
     * Cluster name to differentiate OpenMetadata Server instance
     */
    clusterName?: string;
    /**
     * Configuration for Sink Component in the OpenMetadata Ingestion Framework.
     */
    elasticsSearch?: ConfigElasticsSearch;
    /**
     * Validate Openmetadata Server & Client Version.
     */
    enableVersionValidation?: boolean;
    extraHeaders?:            { [key: string]: string };
    /**
     * Force the overwriting of any entity during the ingestion.
     */
    forceEntityOverwriting?: boolean;
    /**
     * Include Dashboards for Indexing
     */
    includeDashboards?: boolean;
    /**
     * Include Database Services for Indexing
     */
    includeDatabaseServices?: boolean;
    /**
     * Include Glossary Terms for Indexing
     */
    includeGlossaryTerms?: boolean;
    /**
     * Include Messaging Services for Indexing
     */
    includeMessagingServices?: boolean;
    /**
     * Include MlModels for Indexing
     */
    includeMlModels?: boolean;
    /**
     * Include Pipelines for Indexing
     */
    includePipelines?: boolean;
    /**
     * Include Pipeline Services for Indexing
     */
    includePipelineServices?: boolean;
    /**
     * Include Tags for Policy
     */
    includePolicy?: boolean;
    /**
     * Include Tables for Indexing
     */
    includeTables?: boolean;
    /**
     * Include Tags for Indexing
     */
    includeTags?: boolean;
    /**
     * Include Teams for Indexing
     */
    includeTeams?: boolean;
    /**
     * Include Topics for Indexing
     */
    includeTopics?: boolean;
    /**
     * Include Users for Indexing
     */
    includeUsers?: boolean;
    /**
     * Limit the number of records for Indexing.
     */
    limitRecords?: number;
    /**
     * Secrets Manager Loader for the Pipeline Service Client.
     */
    secretsManagerLoader?: SecretsManagerClientLoader;
    /**
     * Secrets Manager Provider for OpenMetadata Server.
     */
    secretsManagerProvider?: SecretsManagerProvider;
    /**
     * OpenMetadata Client security configuration.
     */
    securityConfig?: OpenMetadataJWTClientConfig;
    /**
     * If set to true, when creating a service during the ingestion we will store its Service
     * Connection. Otherwise, the ingestion will create a bare service without connection
     * details.
     */
    storeServiceConnection?: boolean;
    /**
     * Flag to enable Data Insight Extraction
     */
    supportsDataInsightExtraction?: boolean;
    /**
     * Flag to enable ElasticSearch Reindexing Extraction
     */
    supportsElasticSearchReindexingExtraction?: boolean;
    /**
     * service type of the data source.
     */
    databaseServiceName?: string[];
    /**
     * Name of the Entity Type available in Atlas.
     */
    entity_type?: string;
    /**
     * service type of the messaging source
     *
     * Name of the Kafka Messaging Service associated with this KafkaConnect Pipeline Service.
     * e.g. local_kafka
     */
    messagingServiceName?: string[] | string;
    /**
     * Custom OpenMetadata Classification name for alation tags.
     */
    alationTagClassificationName?: string;
    /**
     * Specifies if hidden datasources should be included while ingesting.
     */
    includeHiddenDatasources?: boolean;
    /**
     * Specifies if undeployed datasources should be included while ingesting.
     */
    includeUndeployedDatasources?: boolean;
    /**
     * Specifies if Dashboards are to be ingested while running the ingestion job.
     */
    ingestDashboards?: boolean;
    /**
     * Specifies if Datasources are to be ingested while running the ingestion job.
     */
    ingestDatasources?: boolean;
    /**
     * Specifies if Domains are to be ingested while running the ingestion job.
     */
    ingestDomains?: boolean;
    /**
     * Specifies if Knowledge Articles are to be ingested while running the ingestion job.
     */
    ingestKnowledgeArticles?: boolean;
    /**
     * Specifies if Users and Groups are to be ingested while running the ingestion job.
     */
    ingestUsersAndGroups?: boolean;
    datasourceLinks?:      { [key: string]: string };
    /**
     * Pipeline Service Number Of Status
     */
    numberOfStatus?: number;
    /**
     * Regex exclude pipelines.
     */
    pipelineFilterPattern?: FilterPattern;
    /**
     * Underlying database connection
     */
    databaseConnection?: DatabaseConnectionClass;
    /**
     * Underlying storage connection
     */
    packageConnection?: S3Connection | string;
    /**
     * Fivetran API Secret.
     */
    apiSecret?: string;
    /**
     * Fivetran API Limit For Pagination.
     */
    limit?: number;
    /**
     * URL to the Dagster instance
     *
     * DBT cloud Access URL.
     */
    host?: string;
    /**
     * Connection Time Limit Between OM and Dagster Graphql API in second
     */
    timeout?: number;
    /**
     * We support username/password or client certificate authentication
     */
    nifiConfig?: NifiCredentialsConfiguration;
    /**
     * Spline UI Host & Port.
     */
    uiHostPort?: string;
    /**
     * service type of the messaging source
     */
    brokersUrl?: string;
    /**
     * consumer group name
     */
    consumerGroupName?: string;
    /**
     * initial Kafka consumer offset
     */
    consumerOffsets?: InitialConsumerOffsets;
    /**
     * max allowed wait time
     */
    poolTimeout?: number;
    /**
     * SASL Configuration details.
     */
    saslConfig?: SASLClientConfig;
    /**
     * max allowed inactivity time
     */
    sessionTimeout?: number;
    /**
     * topic from where Open lineage events will be pulled
     */
    topicName?: string;
    /**
     * We support username/password or No Authentication
     */
    KafkaConnectConfig?: UsernamePasswordAuthentication;
    /**
     * ID of your DBT cloud account
     */
    accountId?: string;
    /**
     * DBT cloud Metadata API URL.
     */
    discoveryAPI?: string;
    /**
     * List of IDs of your DBT cloud jobs seperated by comma `,`
     */
    jobIds?: string[];
    /**
     * Number of runs to fetch from DBT cloud
     */
    numberOfRuns?: number;
    /**
     * List of IDs of your DBT cloud projects seperated by comma `,`
     */
    projectIds?: string[];
    /**
     * The name of your azure data factory.
     */
    factory_name?: string;
    /**
     * The name of your resource group the data factory is associated with.
     */
    resource_group_name?: string;
    /**
     * Number of days in the past to filter pipeline runs.
     */
    run_filter_days?: number;
    /**
     * The azure subscription identifier.
     */
    subscription_id?: string;
    /**
     * Regex to only fetch MlModels with names matching the pattern.
     */
    mlModelFilterPattern?: FilterPattern;
    /**
     * Mlflow Model registry backend. E.g.,
     * mysql+pymysql://mlflow:password@localhost:3307/experiments
     */
    registryUri?: string;
    /**
     * Mlflow Experiment tracking URI. E.g., http://localhost:5000
     */
    trackingUri?: string;
    /**
     * location/region of google cloud project
     */
    location?: string;
    /**
     * Bucket Names of the data source.
     */
    bucketNames?: string[];
    /**
     * Regex to only fetch containers that matches the pattern.
     */
    containerFilterPattern?: FilterPattern;
    /**
     * Connection Timeout in Seconds
     */
    connectionTimeoutSecs?: number;
    /**
     * Regex to only fetch search indexes that matches the pattern.
     */
    searchIndexFilterPattern?: FilterPattern;
}

/**
 * We support username/password or No Authentication
 *
 * username/password auth
 */
export interface UsernamePasswordAuthentication {
    /**
     * KafkaConnect password to authenticate to the API.
     */
    password?: string;
    /**
     * KafkaConnect user to authenticate to the API.
     */
    username?: string;
}

/**
 * Authentication mode to connect to hive.
 */
export enum AuthEnum {
    Basic = "BASIC",
    Custom = "CUSTOM",
    Gssapi = "GSSAPI",
    Jwt = "JWT",
    Kerberos = "KERBEROS",
    LDAP = "LDAP",
    None = "NONE",
    Nosasl = "NOSASL",
    Plain = "PLAIN",
}

/**
 * Authentication mode to connect to Impala.
 */
export enum AuthMechanismEnum {
    Gssapi = "GSSAPI",
    Jwt = "JWT",
    LDAP = "LDAP",
    Nosasl = "NOSASL",
    Plain = "PLAIN",
}

/**
 * Types of methods used to authenticate to the tableau instance
 *
 * Basic Auth Credentials
 *
 * Access Token Auth Credentials
 *
 * Choose Auth Config Type.
 *
 * Common Database Connection Config
 *
 * IAM Auth Database Connection Config
 *
 * Azure Database Connection Config
 *
 * Configuration for connecting to DataStax Astra DB in the cloud.
 *
 * ThoughtSpot authentication configuration
 *
 * Types of methods used to authenticate to the alation instance
 *
 * API Access Token Auth Credentials
 *
 * Basic Auth Configuration for ElasticSearch
 *
 * SSL Certificates By Path
 *
 * AWS credentials configs.
 */
export interface AuthenticationTypeForTableau {
    /**
     * Password to access the service.
     *
     * Password to connect to source.
     *
     * Elastic Search Password for Login
     */
    password?: string;
    /**
     * Username to access the service.
     *
     * Elastic Search Username for Login
     */
    username?: string;
    /**
     * Personal Access Token Name.
     */
    personalAccessTokenName?: string;
    /**
     * Personal Access Token Secret.
     */
    personalAccessTokenSecret?: string;
    awsConfig?:                 AWSCredentials;
    azureConfig?:               AzureCredentials;
    /**
     * JWT to connect to source.
     */
    jwt?: string;
    /**
     * Configuration for connecting to DataStax Astra DB in the cloud.
     */
    cloudConfig?: DataStaxAstraDBConfiguration;
    /**
     * Access Token for the API
     */
    accessToken?: string;
    /**
     * CA Certificate Path
     */
    caCertPath?: string;
    /**
     * Client Certificate Path
     */
    clientCertPath?: string;
    /**
     * Private Key Path
     */
    privateKeyPath?: string;
    /**
     * The Amazon Resource Name (ARN) of the role to assume. Required Field in case of Assume
     * Role
     */
    assumeRoleArn?: string;
    /**
     * An identifier for the assumed role session. Use the role session name to uniquely
     * identify a session when the same role is assumed by different principals or for different
     * reasons. Required Field in case of Assume Role
     */
    assumeRoleSessionName?: string;
    /**
     * The Amazon Resource Name (ARN) of the role to assume. Optional Field in case of Assume
     * Role
     */
    assumeRoleSourceIdentity?: string;
    /**
     * AWS Access key ID.
     */
    awsAccessKeyId?: string;
    /**
     * AWS Region
     */
    awsRegion?: string;
    /**
     * AWS Secret Access Key.
     */
    awsSecretAccessKey?: string;
    /**
     * AWS Session Token.
     */
    awsSessionToken?: string;
    /**
     * EndPoint URL for the AWS
     */
    endPointURL?: string;
    /**
     * The name of a profile to use with the boto session.
     */
    profileName?: string;
}

/**
 * AWS credentials configs.
 */
export interface AWSCredentials {
    /**
     * The Amazon Resource Name (ARN) of the role to assume. Required Field in case of Assume
     * Role
     */
    assumeRoleArn?: string;
    /**
     * An identifier for the assumed role session. Use the role session name to uniquely
     * identify a session when the same role is assumed by different principals or for different
     * reasons. Required Field in case of Assume Role
     */
    assumeRoleSessionName?: string;
    /**
     * The Amazon Resource Name (ARN) of the role to assume. Optional Field in case of Assume
     * Role
     */
    assumeRoleSourceIdentity?: string;
    /**
     * AWS Access key ID.
     */
    awsAccessKeyId?: string;
    /**
     * AWS Region
     */
    awsRegion: string;
    /**
     * AWS Secret Access Key.
     */
    awsSecretAccessKey?: string;
    /**
     * AWS Session Token.
     */
    awsSessionToken?: string;
    /**
     * EndPoint URL for the AWS
     */
    endPointURL?: string;
    /**
     * The name of a profile to use with the boto session.
     */
    profileName?: string;
}

/**
 * Azure Cloud Credentials
 *
 * Available sources to fetch metadata.
 *
 * Azure Credentials
 */
export interface AzureCredentials {
    /**
     * Account Name of your storage account
     */
    accountName?: string;
    /**
     * Your Service Principal App ID (Client ID)
     */
    clientId?: string;
    /**
     * Your Service Principal Password (Client Secret)
     */
    clientSecret?: string;
    /**
     * Scopes to get access token, for e.g. api://6dfX33ab-XXXX-49df-XXXX-3459eX817d3e/.default
     */
    scopes?: string;
    /**
     * Tenant ID of your Azure Subscription
     */
    tenantId?: string;
    /**
     * Key Vault Name
     */
    vaultName?: string;
}

/**
 * Configuration for connecting to DataStax Astra DB in the cloud.
 */
export interface DataStaxAstraDBConfiguration {
    /**
     * Timeout in seconds for establishing new connections to Cassandra.
     */
    connectTimeout?: number;
    /**
     * Timeout in seconds for individual Cassandra requests.
     */
    requestTimeout?: number;
    /**
     * File path to the Secure Connect Bundle (.zip) used for a secure connection to DataStax
     * Astra DB.
     */
    secureConnectBundle?: string;
    /**
     * The Astra DB application token used for authentication.
     */
    token?: string;
    [property: string]: any;
}

/**
 * Database Authentication types not requiring config.
 */
export enum NoConfigAuthenticationTypes {
    OAuth2 = "OAuth2",
}

/**
 * ThoughtSpot authentication configuration
 *
 * Types of methods used to authenticate to the alation instance
 *
 * Basic Auth Credentials
 *
 * API Access Token Auth Credentials
 */
export interface Authenticationation {
    /**
     * Password to access the service.
     */
    password?: string;
    /**
     * Username to access the service.
     */
    username?: string;
    /**
     * Access Token for the API
     */
    accessToken?: string;
}

export interface AuthenticationModeObject {
    /**
     * Authentication from Connection String for AzureSQL.
     *
     * Authentication from Connection String for Azure Synapse.
     */
    authentication?: Authentication;
    /**
     * Connection Timeout from Connection String for AzureSQL.
     *
     * Connection Timeout from Connection String for Azure Synapse.
     */
    connectionTimeout?: number;
    /**
     * Encrypt from Connection String for AzureSQL.
     *
     * Encrypt from Connection String for Azure Synapse.
     */
    encrypt?: boolean;
    /**
     * Trust Server Certificate from Connection String for AzureSQL.
     *
     * Trust Server Certificate from Connection String for Azure Synapse.
     */
    trustServerCertificate?: boolean;
    [property: string]: any;
}

/**
 * Authentication from Connection String for AzureSQL.
 *
 * Authentication from Connection String for Azure Synapse.
 */
export enum Authentication {
    ActiveDirectoryIntegrated = "ActiveDirectoryIntegrated",
    ActiveDirectoryPassword = "ActiveDirectoryPassword",
}

/**
 * Iceberg Catalog configuration.
 */
export interface IcebergCatalog {
    /**
     * Catalog connection configuration, depending on your catalog type.
     */
    connection: Connection;
    /**
     * Custom Database Name for your Iceberg Service. If not set it will be 'default'.
     */
    databaseName?: string;
    /**
     * Catalog Name.
     */
    name: string;
    /**
     * Warehouse Location. Used to specify a custom warehouse location if needed.
     */
    warehouseLocation?: string;
}

/**
 * Catalog connection configuration, depending on your catalog type.
 *
 * Iceberg Hive Catalog configuration.
 *
 * Iceberg REST Catalog configuration.
 *
 * Iceberg Glue Catalog configuration.
 *
 * Iceberg DynamoDB Catalog configuration.
 */
export interface Connection {
    fileSystem?: IcebergFileSystem;
    /**
     * Uri to the Hive Metastore. Example: 'thrift://localhost:9083'
     *
     * Uri to the REST catalog. Example: 'http://rest-catalog/ws/'
     */
    uri?: string;
    /**
     * OAuth2 credential to use when initializing the catalog.
     */
    credential?: OAuth2Credential;
    /**
     * Sign requests to the REST Server using AWS SigV4 protocol.
     */
    sigv4?: Sigv4;
    /**
     * SSL Configuration details.
     */
    ssl?: SSLCertificatesByPath;
    /**
     * Berarer token to use for the 'Authorization' header.
     */
    token?:     string;
    awsConfig?: AWSCredentials;
    /**
     * DynamoDB table name.
     */
    tableName?: string;
}

/**
 * OAuth2 credential to use when initializing the catalog.
 */
export interface OAuth2Credential {
    /**
     * OAuth2 Client ID.
     */
    clientId?: string;
    /**
     * OAuth2 Client Secret
     */
    clientSecret?: string;
}

/**
 * Iceberg File System configuration, based on where the Iceberg Warehouse is located.
 */
export interface IcebergFileSystem {
    type?: Credentials | null;
}

/**
 * AWS credentials configs.
 *
 * Azure Cloud Credentials
 *
 * Available sources to fetch metadata.
 *
 * Azure Credentials
 */
export interface Credentials {
    /**
     * The Amazon Resource Name (ARN) of the role to assume. Required Field in case of Assume
     * Role
     */
    assumeRoleArn?: string;
    /**
     * An identifier for the assumed role session. Use the role session name to uniquely
     * identify a session when the same role is assumed by different principals or for different
     * reasons. Required Field in case of Assume Role
     */
    assumeRoleSessionName?: string;
    /**
     * The Amazon Resource Name (ARN) of the role to assume. Optional Field in case of Assume
     * Role
     */
    assumeRoleSourceIdentity?: string;
    /**
     * AWS Access key ID.
     */
    awsAccessKeyId?: string;
    /**
     * AWS Region
     */
    awsRegion?: string;
    /**
     * AWS Secret Access Key.
     */
    awsSecretAccessKey?: string;
    /**
     * AWS Session Token.
     */
    awsSessionToken?: string;
    /**
     * EndPoint URL for the AWS
     */
    endPointURL?: string;
    /**
     * The name of a profile to use with the boto session.
     */
    profileName?: string;
    /**
     * Account Name of your storage account
     */
    accountName?: string;
    /**
     * Your Service Principal App ID (Client ID)
     */
    clientId?: string;
    /**
     * Your Service Principal Password (Client Secret)
     */
    clientSecret?: string;
    /**
     * Scopes to get access token, for e.g. api://6dfX33ab-XXXX-49df-XXXX-3459eX817d3e/.default
     */
    scopes?: string;
    /**
     * Tenant ID of your Azure Subscription
     */
    tenantId?: string;
    /**
     * Key Vault Name
     */
    vaultName?: string;
}

/**
 * Sign requests to the REST Server using AWS SigV4 protocol.
 */
export interface Sigv4 {
    /**
     * The service signing name to use when SigV4 signs a request.
     */
    signingName?: string;
    /**
     * AWS Region to use when SigV4 signs a request.
     */
    signingRegion?: string;
    [property: string]: any;
}

/**
 * SSL Configuration details.
 *
 * SSL Certificates By Path
 */
export interface SSLCertificatesByPath {
    /**
     * CA Certificate Path
     */
    caCertPath?: string;
    /**
     * Client Certificate Path
     */
    clientCertPath?: string;
    /**
     * Private Key Path
     */
    privateKeyPath?: string;
}

/**
 * Qlik Authentication Certificate By Values
 *
 * Qlik Authentication Certificate File Path
 */
export interface QlikCertificatesBy {
    sslConfig?: ConsumerConfigSSLClass;
    /**
     * Client Certificate
     */
    clientCertificate?: string;
    /**
     * Client Key Certificate.
     */
    clientKeyCertificate?: string;
    /**
     * Root Certificate.
     */
    rootCertificate?: string;
    [property: string]: any;
}

/**
 * Available sources to fetch the metadata.
 *
 * Deltalake Metastore configuration.
 *
 * DeltaLake Storage Connection Config
 *
 * Available sources to fetch files.
 *
 * Local config source where no extra information needs to be sent.
 *
 * Azure Datalake Storage will ingest files in container
 *
 * DataLake GCS storage will ingest metadata of files
 *
 * DataLake S3 bucket will ingest metadata of files in bucket
 *
 * Azure Cloud Credentials
 *
 * Available sources to fetch metadata.
 *
 * Azure Credentials
 */
export interface DeltaLakeConfigurationSource {
    /**
     * pySpark App Name.
     */
    appName?: string;
    /**
     * Metastore connection configuration, depending on your metastore type.
     *
     * Available sources to fetch files.
     */
    connection?: ConfigSourceConnection;
    /**
     * Bucket Name of the data source.
     */
    bucketName?: string;
    /**
     * Prefix of the data source.
     */
    prefix?:         string;
    securityConfig?: DbtSecurityConfigClass;
    /**
     * Account Name of your storage account
     */
    accountName?: string;
    /**
     * Your Service Principal App ID (Client ID)
     */
    clientId?: string;
    /**
     * Your Service Principal Password (Client Secret)
     */
    clientSecret?: string;
    /**
     * Scopes to get access token, for e.g. api://6dfX33ab-XXXX-49df-XXXX-3459eX817d3e/.default
     */
    scopes?: string;
    /**
     * Tenant ID of your Azure Subscription
     */
    tenantId?: string;
    /**
     * Key Vault Name
     */
    vaultName?: string;
}

/**
 * Metastore connection configuration, depending on your metastore type.
 *
 * Available sources to fetch files.
 *
 * DataLake S3 bucket will ingest metadata of files in bucket
 */
export interface ConfigSourceConnection {
    /**
     * Thrift connection to the metastore service. E.g., localhost:9083
     */
    metastoreHostPort?: string;
    /**
     * Driver class name for JDBC metastore. The value will be mapped as
     * spark.hadoop.javax.jdo.option.ConnectionDriverName sparks property. E.g.,
     * org.mariadb.jdbc.Driver
     */
    driverName?: string;
    /**
     * Class path to JDBC driver required for JDBC connection. The value will be mapped as
     * spark.driver.extraClassPath sparks property.
     */
    jdbcDriverClassPath?: string;
    /**
     * JDBC connection to the metastore database. E.g., jdbc:mysql://localhost:3306/demo_hive
     */
    metastoreDb?: string;
    /**
     * Password to use against metastore database. The value will be mapped as
     * spark.hadoop.javax.jdo.option.ConnectionPassword sparks property.
     */
    password?: string;
    /**
     * Username to use against metastore database. The value will be mapped as
     * spark.hadoop.javax.jdo.option.ConnectionUserName sparks property.
     */
    username?: string;
    /**
     * Local path for the local file with metastore data. E.g., /tmp/metastore.db
     */
    metastoreFilePath?: string;
    securityConfig?:    AWSCredentials;
}

/**
 * Choose between API or database connection fetch metadata from superset.
 *
 * Superset API Connection Config
 *
 * Postgres Database Connection Config
 *
 * Mysql Database Connection Config
 *
 * Choose between Database connection or HDB User Store connection.
 *
 * Sap Hana Database SQL Connection Config
 *
 * Sap Hana Database HDB User Store Connection Config
 *
 * Choose between mysql and postgres connection for alation database
 *
 * Underlying database connection. See
 * https://airflow.apache.org/docs/apache-airflow/stable/howto/set-up-database.html for
 * supported backends.
 *
 * Lineage Backend Connection Config
 *
 * SQLite Database Connection Config
 *
 * Matillion Auth Configuration
 *
 * Matillion ETL Auth Config.
 */
export interface ConfigConnection {
    /**
     * Password for Superset.
     *
     * Password to connect to Hana.
     *
     * Password to connect to SQLite. Blank for in-memory database.
     *
     * Password to connect to the Matillion.
     */
    password?: string;
    /**
     * Authentication provider for the Superset service. For basic user/password authentication,
     * the default value `db` can be used. This parameter is used internally to connect to
     * Superset's REST API.
     */
    provider?: Provider;
    /**
     * SSL Configuration details.
     */
    sslConfig?: ConnectionSSLConfig;
    /**
     * Username for Superset.
     *
     * Username to connect to Postgres. This user should have privileges to read all the
     * metadata in Postgres.
     *
     * Username to connect to MySQL. This user should have privileges to read all the metadata
     * in Mysql.
     *
     * Username to connect to Hana. This user should have privileges to read all the metadata.
     *
     * Username to connect to SQLite. Blank for in-memory database.
     *
     * Username to connect to the Matillion. This user should have privileges to read all the
     * metadata in Matillion.
     */
    username?:  string;
    verifySSL?: VerifySSL;
    /**
     * Choose Auth Config Type.
     */
    authType?: AuthConfigurationType;
    /**
     * Custom OpenMetadata Classification name for Postgres policy tags.
     */
    classificationName?:  string;
    connectionArguments?: { [key: string]: any };
    connectionOptions?:   { [key: string]: string };
    /**
     * Database of the data source. This is optional parameter, if you would like to restrict
     * the metadata reading to a single database. When left blank, OpenMetadata Ingestion
     * attempts to scan all the databases.
     *
     * Database of the data source.
     */
    database?: string;
    /**
     * Regex to only include/exclude databases that matches the pattern.
     */
    databaseFilterPattern?: FilterPattern;
    /**
     * Host and port of the source service.
     *
     * Host and port of the MySQL service.
     *
     * Host and port of the Hana service.
     *
     * Host and port of the SQLite service. Blank for in-memory database.
     *
     * Matillion Host
     */
    hostPort?: string;
    /**
     * Ingest data from all databases in Postgres. You can use databaseFilterPattern on top of
     * this.
     */
    ingestAllDatabases?:      boolean;
    sampleDataStorageConfig?: SampleDataStorageConfig;
    /**
     * Regex to only include/exclude schemas that matches the pattern.
     */
    schemaFilterPattern?: FilterPattern;
    /**
     * SQLAlchemy driver scheme options.
     */
    scheme?:                     ConnectionScheme;
    sslMode?:                    SSLMode;
    supportsDatabase?:           boolean;
    supportsDataDiff?:           boolean;
    supportsDBTExtraction?:      boolean;
    supportsLineageExtraction?:  boolean;
    supportsMetadataExtraction?: boolean;
    supportsProfiler?:           boolean;
    supportsQueryComment?:       boolean;
    supportsUsageExtraction?:    boolean;
    /**
     * Regex to only include/exclude tables that matches the pattern.
     */
    tableFilterPattern?: FilterPattern;
    /**
     * Service Type
     */
    type?: ConnectionType;
    /**
     * Optional name to give to the database in OpenMetadata. If left blank, we will use default
     * as the database name.
     */
    databaseName?: string;
    /**
     * Database Schema of the data source. This is optional parameter, if you would like to
     * restrict the metadata reading to a single schema. When left blank, OpenMetadata Ingestion
     * attempts to scan all the schemas.
     *
     * Database Schema of the data source. This is an optional parameter, if you would like to
     * restrict the metadata reading to a single schema. When left blank, OpenMetadata Ingestion
     * attempts to scan all the schemas.
     */
    databaseSchema?: string;
    /**
     * Use slow logs to extract lineage.
     */
    useSlowLogs?: boolean;
    /**
     * HDB Store User Key generated from the command `hdbuserstore SET <KEY> <host:port>
     * <USERNAME> <PASSWORD>`
     */
    userKey?: string;
    /**
     * Regex exclude pipelines.
     */
    pipelineFilterPattern?: FilterPattern;
    /**
     * How to run the SQLite database. :memory: by default.
     */
    databaseMode?:                  string;
    supportsViewLineageExtraction?: boolean;
}

/**
 * Choose Auth Config Type.
 *
 * Common Database Connection Config
 *
 * IAM Auth Database Connection Config
 *
 * Azure Database Connection Config
 */
export interface AuthConfigurationType {
    /**
     * Password to connect to source.
     */
    password?:    string;
    awsConfig?:   AWSCredentials;
    azureConfig?: AzureCredentials;
}

/**
 * Authentication provider for the Superset service. For basic user/password authentication,
 * the default value `db` can be used. This parameter is used internally to connect to
 * Superset's REST API.
 */
export enum Provider {
    DB = "db",
    LDAP = "ldap",
}

/**
 * Storage config to store sample data
 */
export interface SampleDataStorageConfig {
    config?: DataStorageConfig;
}

/**
 * Storage config to store sample data
 */
export interface DataStorageConfig {
    /**
     * Bucket Name
     */
    bucketName?: string;
    /**
     * Provide the pattern of the path where the generated sample data file needs to be stored.
     */
    filePathPattern?: string;
    /**
     * When this field enabled a single parquet file will be created to store sample data,
     * otherwise we will create a new file per day
     */
    overwriteData?: boolean;
    /**
     * Prefix of the data source.
     */
    prefix?:        string;
    storageConfig?: AwsCredentials;
    [property: string]: any;
}

/**
 * AWS credentials configs.
 */
export interface AwsCredentials {
    /**
     * The Amazon Resource Name (ARN) of the role to assume. Required Field in case of Assume
     * Role
     */
    assumeRoleArn?: string;
    /**
     * An identifier for the assumed role session. Use the role session name to uniquely
     * identify a session when the same role is assumed by different principals or for different
     * reasons. Required Field in case of Assume Role
     */
    assumeRoleSessionName?: string;
    /**
     * The Amazon Resource Name (ARN) of the role to assume. Optional Field in case of Assume
     * Role
     */
    assumeRoleSourceIdentity?: string;
    /**
     * AWS Access key ID.
     */
    awsAccessKeyId?: string;
    /**
     * AWS Region
     */
    awsRegion?: string;
    /**
     * AWS Secret Access Key.
     */
    awsSecretAccessKey?: string;
    /**
     * AWS Session Token.
     */
    awsSessionToken?: string;
    /**
     * EndPoint URL for the AWS
     */
    endPointURL?: string;
    /**
     * The name of a profile to use with the boto session.
     */
    profileName?: string;
}

/**
 * SQLAlchemy driver scheme options.
 */
export enum ConnectionScheme {
    MysqlPymysql = "mysql+pymysql",
    PgspiderPsycopg2 = "pgspider+psycopg2",
    PostgresqlPsycopg2 = "postgresql+psycopg2",
    SqlitePysqlite = "sqlite+pysqlite",
}

/**
 * Client SSL configuration
 *
 * OpenMetadata Client configured to validate SSL certificates.
 *
 * SSL Configuration for OpenMetadata Server
 *
 * SSL Configuration details.
 *
 * Consumer Config SSL Config. Configuration for enabling SSL for the Consumer Config
 * connection.
 *
 * Schema Registry SSL Config. Configuration for enabling SSL for the Schema Registry
 * connection.
 */
export interface ConnectionSSLConfig {
    /**
     * The CA certificate used for SSL validation.
     */
    caCertificate?: string;
    /**
     * The SSL certificate used for client authentication.
     */
    sslCertificate?: string;
    /**
     * The private key associated with the SSL certificate.
     */
    sslKey?: string;
}

/**
 * SSL Mode to connect to database.
 */
export enum SSLMode {
    Allow = "allow",
    Disable = "disable",
    Prefer = "prefer",
    Require = "require",
    VerifyCA = "verify-ca",
    VerifyFull = "verify-full",
}

/**
 * Service Type
 *
 * Service type.
 */
export enum ConnectionType {
    Backend = "Backend",
    MatillionETL = "MatillionETL",
    Mysql = "Mysql",
    Postgres = "Postgres",
    SQLite = "SQLite",
}

/**
 * initial Kafka consumer offset
 */
export enum InitialConsumerOffsets {
    Earliest = "earliest",
    Latest = "latest",
}

/**
 * GCP credentials configs.
 *
 * GCP Credentials
 *
 * Azure Cloud Credentials
 *
 * Available sources to fetch metadata.
 *
 * Azure Credentials
 */
export interface GCPCredentials {
    /**
     * We support two ways of authenticating to GCP i.e via GCP Credentials Values or GCP
     * Credentials Path
     */
    gcpConfig?: GCPCredentialsConfiguration;
    /**
     * we enable the authenticated service account to impersonate another service account
     */
    gcpImpersonateServiceAccount?: GCPImpersonateServiceAccountValues;
    /**
     * Account Name of your storage account
     */
    accountName?: string;
    /**
     * Your Service Principal App ID (Client ID)
     */
    clientId?: string;
    /**
     * Your Service Principal Password (Client Secret)
     */
    clientSecret?: string;
    /**
     * Scopes to get access token, for e.g. api://6dfX33ab-XXXX-49df-XXXX-3459eX817d3e/.default
     */
    scopes?: string;
    /**
     * Tenant ID of your Azure Subscription
     */
    tenantId?: string;
    /**
     * Key Vault Name
     */
    vaultName?: string;
}

/**
 * Underlying database connection
 *
 * Mssql Database Connection Config
 */
export interface DatabaseConnectionClass {
    connectionArguments?: { [key: string]: any };
    connectionOptions?:   { [key: string]: string };
    /**
     * Database of the data source. This is optional parameter, if you would like to restrict
     * the metadata reading to a single database. When left blank, OpenMetadata Ingestion
     * attempts to scan all the databases.
     */
    database: string;
    /**
     * Regex to only include/exclude databases that matches the pattern.
     */
    databaseFilterPattern?: FilterPattern;
    /**
     * ODBC driver version in case of pyodbc connection.
     */
    driver?: string;
    /**
     * Host and port of the MSSQL service.
     */
    hostPort?: string;
    /**
     * Ingest data from all databases in Mssql. You can use databaseFilterPattern on top of this.
     */
    ingestAllDatabases?: boolean;
    /**
     * Password to connect to MSSQL.
     */
    password?:                string;
    sampleDataStorageConfig?: SampleDataStorageConfig;
    /**
     * Regex to only include/exclude schemas that matches the pattern.
     */
    schemaFilterPattern?: FilterPattern;
    /**
     * SQLAlchemy driver scheme options.
     */
    scheme?:                     MssqlScheme;
    supportsDatabase?:           boolean;
    supportsDataDiff?:           boolean;
    supportsDBTExtraction?:      boolean;
    supportsLineageExtraction?:  boolean;
    supportsMetadataExtraction?: boolean;
    supportsProfiler?:           boolean;
    supportsQueryComment?:       boolean;
    supportsUsageExtraction?:    boolean;
    /**
     * Regex to only include/exclude tables that matches the pattern.
     */
    tableFilterPattern?: FilterPattern;
    /**
     * Service Type
     */
    type?: MssqlType;
    /**
     * Username to connect to MSSQL. This user should have privileges to read all the metadata
     * in MsSQL.
     */
    username?: string;
}

/**
 * SQLAlchemy driver scheme options.
 */
export enum MssqlScheme {
    MssqlPymssql = "mssql+pymssql",
    MssqlPyodbc = "mssql+pyodbc",
    MssqlPytds = "mssql+pytds",
}

/**
 * Service Type
 *
 * Service type.
 */
export enum MssqlType {
    Mssql = "Mssql",
}

/**
 * Configuration for Sink Component in the OpenMetadata Ingestion Framework.
 */
export interface ConfigElasticsSearch {
    config?: { [key: string]: any };
    /**
     * Type of sink component ex: metadata
     */
    type: string;
}

/**
 * Credentials to extract the .lkml files from a repository. This is required to get all the
 * lineage and definitions.
 *
 * Do not set any credentials. Note that credentials are required to extract .lkml views and
 * their lineage.
 *
 * Credentials for a GitHub repository
 *
 * Credentials for a BitBucket repository
 *
 * Credentials for a Gitlab repository
 */
export interface GitHubCredentials {
    repositoryName?:  string;
    repositoryOwner?: string;
    token?:           string;
    /**
     * Credentials Type
     */
    type?: GitHubCredentialsType;
    /**
     * Main production branch of the repository. E.g., `main`
     */
    branch?: string;
}

/**
 * Credentials Type
 *
 * GitHub Credentials type
 *
 * BitBucket Credentials type
 *
 * Gitlab Credentials type
 */
export enum GitHubCredentialsType {
    BitBucket = "BitBucket",
    GitHub = "GitHub",
    Gitlab = "Gitlab",
}

/**
 * The authentication method that the user uses to sign in.
 */
export enum IdentityType {
    Anonymous = "ANONYMOUS",
    Iam = "IAM",
    Quicksight = "QUICKSIGHT",
}

/**
 * Specifies the logon authentication method. Possible values are TD2 (the default), JWT,
 * LDAP, KRB5 for Kerberos, or TDNEGO
 */
export enum Logmech {
    Custom = "CUSTOM",
    Jwt = "JWT",
    Krb5 = "KRB5",
    LDAP = "LDAP",
    Td2 = "TD2",
    Tdnego = "TDNEGO",
}

/**
 * Hive Metastore Connection Details
 *
 * Postgres Database Connection Config
 *
 * Mysql Database Connection Config
 */
export interface HiveMetastoreConnectionDetails {
    /**
     * Choose Auth Config Type.
     */
    authType?: AuthConfigurationType;
    /**
     * Custom OpenMetadata Classification name for Postgres policy tags.
     */
    classificationName?:  string;
    connectionArguments?: { [key: string]: any };
    connectionOptions?:   { [key: string]: string };
    /**
     * Database of the data source. This is optional parameter, if you would like to restrict
     * the metadata reading to a single database. When left blank, OpenMetadata Ingestion
     * attempts to scan all the databases.
     */
    database?: string;
    /**
     * Regex to only include/exclude databases that matches the pattern.
     */
    databaseFilterPattern?: FilterPattern;
    /**
     * Host and port of the source service.
     *
     * Host and port of the MySQL service.
     */
    hostPort?: string;
    /**
     * Ingest data from all databases in Postgres. You can use databaseFilterPattern on top of
     * this.
     */
    ingestAllDatabases?:      boolean;
    sampleDataStorageConfig?: SampleDataStorageConfig;
    /**
     * Regex to only include/exclude schemas that matches the pattern.
     */
    schemaFilterPattern?: FilterPattern;
    /**
     * SQLAlchemy driver scheme options.
     */
    scheme?: HiveMetastoreConnectionDetailsScheme;
    /**
     * SSL Configuration details.
     */
    sslConfig?:                  ConsumerConfigSSLClass;
    sslMode?:                    SSLMode;
    supportsDatabase?:           boolean;
    supportsDataDiff?:           boolean;
    supportsDBTExtraction?:      boolean;
    supportsLineageExtraction?:  boolean;
    supportsMetadataExtraction?: boolean;
    supportsProfiler?:           boolean;
    supportsQueryComment?:       boolean;
    supportsUsageExtraction?:    boolean;
    /**
     * Regex to only include/exclude tables that matches the pattern.
     */
    tableFilterPattern?: FilterPattern;
    /**
     * Service Type
     */
    type?: HiveMetastoreConnectionDetailsType;
    /**
     * Username to connect to Postgres. This user should have privileges to read all the
     * metadata in Postgres.
     *
     * Username to connect to MySQL. This user should have privileges to read all the metadata
     * in Mysql.
     */
    username?: string;
    /**
     * Optional name to give to the database in OpenMetadata. If left blank, we will use default
     * as the database name.
     */
    databaseName?: string;
    /**
     * Database Schema of the data source. This is optional parameter, if you would like to
     * restrict the metadata reading to a single schema. When left blank, OpenMetadata Ingestion
     * attempts to scan all the schemas.
     */
    databaseSchema?: string;
    /**
     * Use slow logs to extract lineage.
     */
    useSlowLogs?: boolean;
}

/**
 * SQLAlchemy driver scheme options.
 */
export enum HiveMetastoreConnectionDetailsScheme {
    MysqlPymysql = "mysql+pymysql",
    PgspiderPsycopg2 = "pgspider+psycopg2",
    PostgresqlPsycopg2 = "postgresql+psycopg2",
}

/**
 * Service Type
 *
 * Service type.
 */
export enum HiveMetastoreConnectionDetailsType {
    Mysql = "Mysql",
    Postgres = "Postgres",
}

/**
 * We support username/password or client certificate authentication
 *
 * Configuration for connecting to Nifi Basic Auth.
 *
 * Configuration for connecting to Nifi Client Certificate Auth.
 */
export interface NifiCredentialsConfiguration {
    /**
     * Nifi password to authenticate to the API.
     */
    password?: string;
    /**
     * Nifi user to authenticate to the API.
     */
    username?: string;
    /**
     * Boolean marking if we need to verify the SSL certs for Nifi. False by default.
     */
    verifySSL?: boolean;
    /**
     * Path to the root CA certificate
     */
    certificateAuthorityPath?: string;
    /**
     * Path to the client certificate
     */
    clientCertificatePath?: string;
    /**
     * Path to the client key
     */
    clientkeyPath?: string;
}

/**
 * Connect with oracle by either passing service name or database schema name.
 */
export interface OracleConnectionType {
    /**
     * databaseSchema of the data source. This is optional parameter, if you would like to
     * restrict the metadata reading to a single databaseSchema. When left blank, OpenMetadata
     * Ingestion attempts to scan all the databaseSchema.
     */
    databaseSchema?: string;
    /**
     * The Oracle Service name is the TNS alias that you give when you remotely connect to your
     * database.
     */
    oracleServiceName?: string;
    /**
     * Pass the full constructed TNS string, e.g.,
     * (DESCRIPTION=(ADDRESS_LIST=(ADDRESS=(PROTOCOL=TCP)(HOST=myhost)(PORT=1530)))(CONNECT_DATA=(SID=MYSERVICENAME))).
     */
    oracleTNSConnection?: string;
    [property: string]: any;
}

/**
 * S3 Connection.
 */
export interface S3Connection {
    awsConfig: AWSCredentials;
    /**
     * Bucket Names of the data source.
     */
    bucketNames?:         string[];
    connectionArguments?: { [key: string]: any };
    connectionOptions?:   { [key: string]: string };
    /**
     * Regex to only fetch containers that matches the pattern.
     */
    containerFilterPattern?:     FilterPattern;
    supportsMetadataExtraction?: boolean;
    /**
     * Service Type
     */
    type?: S3Type;
}

/**
 * Service Type
 *
 * S3 service type
 */
export enum S3Type {
    S3 = "S3",
}

/**
 * Source to get the .pbit files to extract lineage information
 *
 * Local config source where no extra information needs to be sent.
 *
 * Azure storage config for pbit files
 *
 * GCS storage config for pbit files
 *
 * S3 storage config for pbit files
 */
export interface PowerBIPbitFilesSource {
    /**
     * Directory path for the pbit files
     */
    path?: string;
    /**
     * pbit File Configuration type
     */
    pbitFileConfigType?: PbitFileConfigType;
    /**
     * Path of the folder where the .pbit files will be unzipped and datamodel schema will be
     * extracted
     */
    pbitFilesExtractDir?: string;
    prefixConfig?:        BucketDetails;
    securityConfig?:      DbtSecurityConfigClass;
}

/**
 * pbit File Configuration type
 */
export enum PbitFileConfigType {
    Azure = "azure",
    Gcs = "gcs",
    Local = "local",
    S3 = "s3",
}

/**
 * Details of the bucket where the .pbit files are stored
 */
export interface BucketDetails {
    /**
     * Name of the bucket where the .pbit files are stored
     */
    bucketName?: string;
    /**
     * Path of the folder where the .pbit files are stored
     */
    objectPrefix?: string;
}

/**
 * This schema publisher run modes.
 */
export enum RunMode {
    Batch = "batch",
    Stream = "stream",
}

/**
 * SASL Configuration details.
 *
 * SASL client configuration.
 */
export interface SASLClientConfig {
    /**
     * SASL security mechanism
     */
    saslMechanism?: SaslMechanismType;
    /**
     * The SASL authentication password.
     */
    saslPassword?: string;
    /**
     * The SASL authentication username.
     */
    saslUsername?: string;
}

/**
 * sasl.mechanism Consumer Config property
 *
 * SASL Mechanism consumer config property
 *
 * SASL security mechanism
 */
export enum SaslMechanismType {
    Gssapi = "GSSAPI",
    Oauthbearer = "OAUTHBEARER",
    Plain = "PLAIN",
    ScramSHA256 = "SCRAM-SHA-256",
    ScramSHA512 = "SCRAM-SHA-512",
}

/**
 * SQLAlchemy driver scheme options.
 *
 * Mongo connection scheme options.
 *
 * Couchbase driver scheme options.
 */
export enum ConfigScheme {
    AwsathenaREST = "awsathena+rest",
    Bigquery = "bigquery",
    ClickhouseHTTP = "clickhouse+http",
    ClickhouseNative = "clickhouse+native",
    CockroachdbPsycopg2 = "cockroachdb+psycopg2",
    Couchbase = "couchbase",
    DatabricksConnector = "databricks+connector",
    Db2IBMDB = "db2+ibm_db",
    Doris = "doris",
    Druid = "druid",
    ExaWebsocket = "exa+websocket",
    Hana = "hana",
    Hive = "hive",
    HiveHTTP = "hive+http",
    HiveHTTPS = "hive+https",
    Ibmi = "ibmi",
    Impala = "impala",
    Impala4 = "impala4",
    Mongodb = "mongodb",
    MongodbSrv = "mongodb+srv",
    MssqlPymssql = "mssql+pymssql",
    MssqlPyodbc = "mssql+pyodbc",
    MssqlPytds = "mssql+pytds",
    MysqlPymysql = "mysql+pymysql",
    OracleCxOracle = "oracle+cx_oracle",
    PgspiderPsycopg2 = "pgspider+psycopg2",
    Pinot = "pinot",
    PinotHTTP = "pinot+http",
    PinotHTTPS = "pinot+https",
    PostgresqlPsycopg2 = "postgresql+psycopg2",
    Presto = "presto",
    RedshiftPsycopg2 = "redshift+psycopg2",
    Snowflake = "snowflake",
    SqlitePysqlite = "sqlite+pysqlite",
    Teradatasql = "teradatasql",
    Trino = "trino",
    VerticaVerticaPython = "vertica+vertica_python",
}

/**
 * security.protocol consumer config property
 *
 * Kafka security protocol config
 */
export enum KafkaSecurityProtocol {
    Plaintext = "PLAINTEXT",
    SSL = "SSL",
    SaslPlaintext = "SASL_PLAINTEXT",
    SaslSSL = "SASL_SSL",
}

export enum SpaceType {
    Data = "Data",
    Managed = "Managed",
    Personal = "Personal",
    Shared = "Shared",
}

/**
 * SSL Configuration for OpenMetadata Server
 *
 * Client SSL configuration
 *
 * SSL Configuration details.
 *
 * Consumer Config SSL Config. Configuration for enabling SSL for the Consumer Config
 * connection.
 *
 * Schema Registry SSL Config. Configuration for enabling SSL for the Schema Registry
 * connection.
 *
 * OpenMetadata Client configured to validate SSL certificates.
 *
 * SSL Config
 */
export interface SSLConfigObject {
    /**
     * The CA certificate used for SSL validation.
     */
    caCertificate?: string;
    /**
     * The SSL certificate used for client authentication.
     */
    sslCertificate?: string;
    /**
     * The private key associated with the SSL certificate.
     */
    sslKey?: string;
    /**
     * SSL Certificates
     */
    certificates?: SSLCertificates;
    [property: string]: any;
}

/**
 * SSL Certificates
 *
 * SSL Configuration details.
 *
 * SSL Certificates By Path
 *
 * SSL Certificates By Values
 */
export interface SSLCertificates {
    /**
     * CA Certificate Path
     */
    caCertPath?: string;
    /**
     * Client Certificate Path
     */
    clientCertPath?: string;
    /**
     * Private Key Path
     */
    privateKeyPath?: string;
    /**
     * CA Certificate Value
     */
    caCertValue?: string;
    /**
     * Client Certificate Value
     */
    clientCertValue?: string;
    /**
     * Private Key Value
     */
    privateKeyValue?: string;
    /**
     * Staging Directory Path
     */
    stagingDir?: string;
}

/**
 * Client SSL/TLS settings.
 */
export enum SSLTLSSettings {
    DisableTLS = "disable-tls",
    IgnoreCertificate = "ignore-certificate",
    ValidateCertificate = "validate-certificate",
}

/**
 * Specifies the transaction mode for the connection
 */
export enum TransactionMode {
    ANSI = "ANSI",
    Default = "DEFAULT",
    Tera = "TERA",
}

/**
 * REST API Type
 *
 * REST API type
 *
 * Service Type
 *
 * Looker service type
 *
 * Metabase service type
 *
 * PowerBI service type
 *
 * PowerBIReportServer service type
 *
 * Redash service type
 *
 * Superset service type
 *
 * Tableau service type
 *
 * Mode service type
 *
 * Custom dashboard service type
 *
 * service type
 *
 * QuickSight service type
 *
 * Qlik sense service type
 *
 * Lightdash service type
 *
 * MicroStrategy service type
 *
 * Qlik Cloud service type
 *
 * Sigma service type
 *
 * ThoughtSpot service type
 *
 * Service type.
 *
 * Custom database service type
 *
 * Kafka service type
 *
 * Redpanda service type
 *
 * Custom messaging service type
 *
 * Amundsen service type
 *
 * Metadata to Elastic Search type
 *
 * OpenMetadata service type
 *
 * Custom pipeline service type
 *
 * Custom Ml model service type
 *
 * S3 service type
 *
 * ADLS service type
 *
 * Gcs service type
 *
 * Custom storage service type
 *
 * ElasticSearch Type
 *
 * ElasticSearch service type
 *
 * OpenSearch Type
 *
 * OpenSearch service type
 *
 * Custom search service type
 */
export enum RESTType {
    Adls = "ADLS",
    Airbyte = "Airbyte",
    Airflow = "Airflow",
    Alation = "Alation",
    AlationSink = "AlationSink",
    Amundsen = "Amundsen",
    Athena = "Athena",
    Atlas = "Atlas",
    AzureSQL = "AzureSQL",
    BigQuery = "BigQuery",
    BigTable = "BigTable",
    Cassandra = "Cassandra",
    Clickhouse = "Clickhouse",
    Cockroach = "Cockroach",
    Couchbase = "Couchbase",
    CustomDashboard = "CustomDashboard",
    CustomDatabase = "CustomDatabase",
    CustomMessaging = "CustomMessaging",
    CustomMlModel = "CustomMlModel",
    CustomPipeline = "CustomPipeline",
    CustomSearch = "CustomSearch",
    CustomStorage = "CustomStorage",
    DBTCloud = "DBTCloud",
    Dagster = "Dagster",
    DataFactory = "DataFactory",
    Databricks = "Databricks",
    DatabricksPipeline = "DatabricksPipeline",
    Datalake = "Datalake",
    Db2 = "Db2",
    DeltaLake = "DeltaLake",
    DomoDashboard = "DomoDashboard",
    DomoDatabase = "DomoDatabase",
    DomoPipeline = "DomoPipeline",
    Doris = "Doris",
    Druid = "Druid",
    DynamoDB = "DynamoDB",
    ElasticSearch = "ElasticSearch",
    Exasol = "Exasol",
    Fivetran = "Fivetran",
    Flink = "Flink",
    Gcs = "GCS",
    Glue = "Glue",
    GluePipeline = "GluePipeline",
    Greenplum = "Greenplum",
    Hive = "Hive",
    Iceberg = "Iceberg",
    Impala = "Impala",
    Kafka = "Kafka",
    KafkaConnect = "KafkaConnect",
    Kinesis = "Kinesis",
    Lightdash = "Lightdash",
    Looker = "Looker",
    MariaDB = "MariaDB",
    Matillion = "Matillion",
    Metabase = "Metabase",
    MetadataES = "MetadataES",
    MicroStrategy = "MicroStrategy",
    Mlflow = "Mlflow",
    Mode = "Mode",
    MongoDB = "MongoDB",
    Mssql = "Mssql",
    Mysql = "Mysql",
    Nifi = "Nifi",
    OpenLineage = "OpenLineage",
    OpenMetadata = "OpenMetadata",
    OpenSearch = "OpenSearch",
    Oracle = "Oracle",
    PinotDB = "PinotDB",
    Postgres = "Postgres",
    PowerBI = "PowerBI",
    PowerBIReportServer = "PowerBIReportServer",
    Presto = "Presto",
    QlikCloud = "QlikCloud",
    QlikSense = "QlikSense",
    QuickSight = "QuickSight",
    REST = "Rest",
    Redash = "Redash",
    Redpanda = "Redpanda",
    Redshift = "Redshift",
    S3 = "S3",
    SAS = "SAS",
    SQLite = "SQLite",
    SageMaker = "SageMaker",
    Salesforce = "Salesforce",
    SapERP = "SapErp",
    SapHana = "SapHana",
    Sigma = "Sigma",
    SingleStore = "SingleStore",
    Sklearn = "Sklearn",
    Snowflake = "Snowflake",
    Spark = "Spark",
    Spline = "Spline",
    Ssas = "SSAS",
    Ssis = "SSIS",
    Stitch = "Stitch",
    Superset = "Superset",
    Synapse = "Synapse",
    Tableau = "Tableau",
    Teradata = "Teradata",
    ThoughtSpot = "ThoughtSpot",
    Trino = "Trino",
    UnityCatalog = "UnityCatalog",
    VertexAI = "VertexAI",
    Vertica = "Vertica",
    Wherescape = "Wherescape",
}

/**
 * No manifest file available. Ingestion would look for bucket-level metadata file instead
 *
 * Storage Metadata Manifest file path config.
 *
 * Storage Metadata Manifest file HTTP path config.
 *
 * Storage Metadata Manifest file S3 path config.
 *
 * Storage Metadata Manifest file ADLS path config.
 *
 * Storage Metadata Manifest file GCS path config.
 */
export interface StorageMetadataConfigurationSource {
    /**
     * Storage Metadata manifest file path to extract locations to ingest from.
     */
    manifestFilePath?: string;
    /**
     * Storage Metadata manifest http file path to extract locations to ingest from.
     */
    manifestHttpPath?: string;
    prefixConfig?:     StorageMetadataBucketDetails;
    securityConfig?:   DbtSecurityConfigClass;
}

/**
 * Details of the bucket where the storage metadata manifest file is stored
 */
export interface StorageMetadataBucketDetails {
    /**
     * Name of the top level container where the storage metadata file is stored
     */
    containerName: string;
    /**
     * Path of the folder where the storage metadata file is stored. If the file is at the root,
     * you can keep it empty.
     */
    objectPrefix?: string;
}

/**
 * Pipeline type
 *
 * Database Source Config Metadata Pipeline type
 *
 * Database Source Config Usage Pipeline type
 *
 * Dashboard Source Config Metadata Pipeline type
 *
 * Messaging Source Config Metadata Pipeline type
 *
 * Profiler Source Config Pipeline type
 *
 * Pipeline Source Config Metadata Pipeline type
 *
 * MlModel Source Config Metadata Pipeline type
 *
 * Object Store Source Config Metadata Pipeline type
 *
 * Search Source Config Metadata Pipeline type
 *
 * DBT Config Pipeline type
 *
 * Pipeline Source Config For Application Pipeline type. Nothing is required.
 *
 * Api Source Config Metadata Pipeline type
 *
 * Reverse Ingestion Config Pipeline type
 */
export enum ConfigType {
    APIMetadata = "ApiMetadata",
    Application = "Application",
    AutoClassification = "AutoClassification",
    DashboardMetadata = "DashboardMetadata",
    DataInsight = "dataInsight",
    DatabaseLineage = "DatabaseLineage",
    DatabaseMetadata = "DatabaseMetadata",
    DatabaseUsage = "DatabaseUsage",
    Dbt = "DBT",
    MessagingMetadata = "MessagingMetadata",
    MetadataToElasticSearch = "MetadataToElasticSearch",
    MlModelMetadata = "MlModelMetadata",
    PipelineMetadata = "PipelineMetadata",
    Profiler = "Profiler",
    ReverseIngestion = "ReverseIngestion",
    SearchMetadata = "SearchMetadata",
    StorageMetadata = "StorageMetadata",
    TestSuite = "TestSuite",
}<|MERGE_RESOLUTION|>--- conflicted
+++ resolved
@@ -1615,15 +1615,13 @@
      */
     propagateTier?: boolean;
     /**
-<<<<<<< HEAD
      * Number of levels to propagate lineage. If not set, it will propagate to all levels.
      */
     propagationDepth?: number;
-=======
+    /**
      * List of configurations to stop propagation based on conditions
      */
     propagationStopConfigs?: PropagationStopConfig[];
->>>>>>> cefcdf11
 }
 
 /**
