--- conflicted
+++ resolved
@@ -3027,13 +3027,8 @@
      *
      * token to connect to Qlik Cloud.
      *
-<<<<<<< HEAD
      * Hex API token for authentication. Can be personal or workspace token.
      *
-     * Generated Token to connect to Databricks.
-     *
-=======
->>>>>>> b6d4cb72
      * To Connect to Dagster Cloud
      *
      * Generated Token to connect to Databricks.
