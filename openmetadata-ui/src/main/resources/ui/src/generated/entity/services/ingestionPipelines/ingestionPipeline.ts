/*
 *  Copyright 2025 Collate.
 *  Licensed under the Apache License, Version 2.0 (the "License");
 *  you may not use this file except in compliance with the License.
 *  You may obtain a copy of the License at
 *  http://www.apache.org/licenses/LICENSE-2.0
 *  Unless required by applicable law or agreed to in writing, software
 *  distributed under the License is distributed on an "AS IS" BASIS,
 *  WITHOUT WARRANTIES OR CONDITIONS OF ANY KIND, either express or implied.
 *  See the License for the specific language governing permissions and
 *  limitations under the License.
 */
/**
 * Ingestion Pipeline Config is used to set up a DAG and deploy. This entity is used to
 * setup metadata/quality pipelines on Apache Airflow.
 */
export interface IngestionPipeline {
    airflowConfig: AirflowConfig;
    /**
     * Type of the application when pipelineType is 'application'.
     */
    applicationType?: string;
    /**
     * Change that led to this version of the entity.
     */
    changeDescription?: ChangeDescription;
    /**
     * When `true` indicates the entity has been soft deleted.
     */
    deleted?: boolean;
    /**
     * Indicates if the workflow has been successfully deployed to Airflow.
     */
    deployed?: boolean;
    /**
     * Description of the Pipeline.
     */
    description?: string;
    /**
     * Display Name that identifies this Pipeline.
     */
    displayName?: string;
    /**
     * Domains the asset belongs to. When not set, the asset inherits the domain from the parent
     * it belongs to.
     */
    domains?: EntityReference[];
    /**
     * True if the pipeline is ready to be run in the next schedule. False if it is paused.
     */
    enabled?: boolean;
    /**
     * Enable real-time log streaming to the OpenMetadata server. When enabled, ingestion logs
     * will be automatically shipped to the server's configured log storage backend (S3 or
     * compatible).
     */
    enableStreamableLogs?: boolean;
    /**
     * Followers of this entity.
     */
    followers?: EntityReference[];
    /**
     * Name that uniquely identifies a Pipeline.
     */
    fullyQualifiedName?: string;
    /**
     * Link to this ingestion pipeline resource.
     */
    href?: string;
    /**
     * Unique identifier that identifies this pipeline.
     */
    id?: string;
    /**
     * Bot user that performed the action on behalf of the actual user.
     */
    impersonatedBy?: string;
    /**
     * Change that lead to this version of the entity.
     */
    incrementalChangeDescription?: ChangeDescription;
    /**
     * The ingestion agent responsible for executing the ingestion pipeline.
     */
    ingestionRunner?: EntityReference;
    /**
     * Set the logging level for the workflow.
     */
    loggerLevel?: LogLevels;
    /**
     * Name that identifies this pipeline instance uniquely.
     */
    name:                          string;
    openMetadataServerConnection?: OpenMetadataConnection;
    /**
     * Owners of this Pipeline.
     */
    owners?: EntityReference[];
    /**
     * Last of executions and status for the Pipeline.
     */
    pipelineStatuses?: PipelineStatus;
    pipelineType:      PipelineType;
    /**
     * The processing engine responsible for executing the ingestion pipeline logic.
     */
    processingEngine?: EntityReference;
    provider?:         ProviderType;
    /**
     * Control if we want to flag the workflow as failed if we encounter any processing errors.
     */
    raiseOnError?: boolean;
    /**
     * Link to the service (such as database, messaging, storage services, etc. for which this
     * ingestion pipeline ingests the metadata from.
     */
    service?:     EntityReference;
    sourceConfig: SourceConfig;
    /**
     * Last update time corresponding to the new version of the entity in Unix epoch time
     * milliseconds.
     */
    updatedAt?: number;
    /**
     * User who made the update.
     */
    updatedBy?: string;
    /**
     * Metadata version of the entity.
     */
    version?: number;
}

/**
 * Properties to configure the Airflow pipeline that will run the workflow.
 */
export interface AirflowConfig {
    /**
     * Concurrency of the Pipeline.
     */
    concurrency?: number;
    /**
     * Email to notify workflow status.
     */
    email?: string;
    /**
     * End Date of the pipeline.
     */
    endDate?: Date;
    /**
     * Maximum Number of active runs.
     */
    maxActiveRuns?: number;
    /**
     * pause the pipeline from running once the deploy is finished successfully.
     */
    pausePipeline?: boolean;
    /**
     * Run past executions if the start date is in the past.
     */
    pipelineCatchup?: boolean;
    /**
     * Timezone in which pipeline going to be scheduled.
     */
    pipelineTimezone?: string;
    /**
     * Retry pipeline in case of failure.
     */
    retries?: number;
    /**
     * Delay between retries in seconds.
     */
    retryDelay?: number;
    /**
     * Scheduler Interval for the pipeline in cron format.
     */
    scheduleInterval?: string;
    /**
     * Start date of the pipeline.
     */
    startDate?: Date;
    /**
     * Default view in Airflow.
     */
    workflowDefaultView?: string;
    /**
     * Default view Orientation in Airflow.
     */
    workflowDefaultViewOrientation?: string;
    /**
     * Timeout for the workflow in seconds.
     */
    workflowTimeout?: number;
}

/**
 * Change that led to this version of the entity.
 *
 * Description of the change.
 *
 * Change that lead to this version of the entity.
 */
export interface ChangeDescription {
    changeSummary?: { [key: string]: ChangeSummary };
    /**
     * Names of fields added during the version changes.
     */
    fieldsAdded?: FieldChange[];
    /**
     * Fields deleted during the version changes with old value before deleted.
     */
    fieldsDeleted?: FieldChange[];
    /**
     * Fields modified during the version changes with old and new values.
     */
    fieldsUpdated?: FieldChange[];
    /**
     * When a change did not result in change, this could be same as the current version.
     */
    previousVersion?: number;
}

export interface ChangeSummary {
    changedAt?: number;
    /**
     * Name of the user or bot who made this change
     */
    changedBy?:    string;
    changeSource?: ChangeSource;
    [property: string]: any;
}

/**
 * The source of the change. This will change based on the context of the change (example:
 * manual vs programmatic)
 */
export enum ChangeSource {
    Automated = "Automated",
    Derived = "Derived",
    Ingested = "Ingested",
    Manual = "Manual",
    Propagated = "Propagated",
    Suggested = "Suggested",
}

export interface FieldChange {
    /**
     * Name of the entity field that changed.
     */
    name?: string;
    /**
     * New value of the field. Note that this is a JSON string and use the corresponding field
     * type to deserialize it.
     */
    newValue?: any;
    /**
     * Previous value of the field. Note that this is a JSON string and use the corresponding
     * field type to deserialize it.
     */
    oldValue?: any;
}

/**
 * Domains the asset belongs to. When not set, the asset inherits the domain from the parent
 * it belongs to.
 *
 * This schema defines the EntityReferenceList type used for referencing an entity.
 * EntityReference is used for capturing relationships from one entity to another. For
 * example, a table has an attribute called database of type EntityReference that captures
 * the relationship of a table `belongs to a` database.
 *
 * This schema defines the EntityReference type used for referencing an entity.
 * EntityReference is used for capturing relationships from one entity to another. For
 * example, a table has an attribute called database of type EntityReference that captures
 * the relationship of a table `belongs to a` database.
 *
 * The ingestion agent responsible for executing the ingestion pipeline.
 *
 * The processing engine responsible for executing the ingestion pipeline logic.
 *
 * Link to the service (such as database, messaging, storage services, etc. for which this
 * ingestion pipeline ingests the metadata from.
 *
 * Service to be modified
 */
export interface EntityReference {
    /**
     * If true the entity referred to has been soft-deleted.
     */
    deleted?: boolean;
    /**
     * Optional description of entity.
     */
    description?: string;
    /**
     * Display Name that identifies this entity.
     */
    displayName?: string;
    /**
     * Fully qualified name of the entity instance. For entities such as tables, databases
     * fullyQualifiedName is returned in this field. For entities that don't have name hierarchy
     * such as `user` and `team` this will be same as the `name` field.
     */
    fullyQualifiedName?: string;
    /**
     * Link to the entity resource.
     */
    href?: string;
    /**
     * Unique identifier that identifies an entity instance.
     */
    id: string;
    /**
     * If true the relationship indicated by this entity reference is inherited from the parent
     * entity.
     */
    inherited?: boolean;
    /**
     * Name of the entity instance.
     */
    name?: string;
    /**
     * Entity type/class name - Examples: `database`, `table`, `metrics`, `databaseService`,
     * `dashboardService`...
     */
    type: string;
}

/**
 * Set the logging level for the workflow.
 *
 * Supported logging levels
 */
export enum LogLevels {
    Debug = "DEBUG",
    Error = "ERROR",
    Info = "INFO",
    Warn = "WARN",
}

/**
 * OpenMetadata Connection Config
 */
export interface OpenMetadataConnection {
    /**
     * OpenMetadata server API version to use.
     */
    apiVersion?: string;
    /**
     * OpenMetadata Server Authentication Provider.
     */
    authProvider?: AuthProvider;
    /**
     * Cluster name to differentiate OpenMetadata Server instance
     */
    clusterName?: string;
    /**
     * Regex to only include/exclude databases that matches the pattern.
     */
    databaseFilterPattern?: FilterPattern;
    /**
     * Configuration for Sink Component in the OpenMetadata Ingestion Framework.
     */
    elasticsSearch?: OpenMetadataServerConnectionElasticsSearch;
    /**
     * Validate Openmetadata Server & Client Version.
     */
    enableVersionValidation?: boolean;
    extraHeaders?:            { [key: string]: string };
    /**
     * Force the overwriting of any entity during the ingestion.
     */
    forceEntityOverwriting?: boolean;
    /**
     * OpenMetadata Server Config. Must include API end point ex: http://localhost:8585/api
     */
    hostPort: string;
    /**
     * Include Dashboards for Indexing
     */
    includeDashboards?: boolean;
    /**
     * Include Database Services for Indexing
     */
    includeDatabaseServices?: boolean;
    /**
     * Include Glossary Terms for Indexing
     */
    includeGlossaryTerms?: boolean;
    /**
     * Include Messaging Services for Indexing
     */
    includeMessagingServices?: boolean;
    /**
     * Include MlModels for Indexing
     */
    includeMlModels?: boolean;
    /**
     * Include Pipelines for Indexing
     */
    includePipelines?: boolean;
    /**
     * Include Pipeline Services for Indexing
     */
    includePipelineServices?: boolean;
    /**
     * Include Tags for Policy
     */
    includePolicy?: boolean;
    /**
     * Include Tables for Indexing
     */
    includeTables?: boolean;
    /**
     * Include Tags for Indexing
     */
    includeTags?: boolean;
    /**
     * Include Teams for Indexing
     */
    includeTeams?: boolean;
    /**
     * Include Topics for Indexing
     */
    includeTopics?: boolean;
    /**
     * Include Users for Indexing
     */
    includeUsers?: boolean;
    /**
     * Limit the number of records for Indexing.
     */
    limitRecords?: number;
    /**
     * Regex to only include/exclude schemas that matches the pattern.
     */
    schemaFilterPattern?: FilterPattern;
    /**
     * Secrets Manager Loader for the Pipeline Service Client.
     */
    secretsManagerLoader?: SecretsManagerClientLoader;
    /**
     * Secrets Manager Provider for OpenMetadata Server.
     */
    secretsManagerProvider?: SecretsManagerProvider;
    /**
     * OpenMetadata Client security configuration.
     */
    securityConfig?: OpenMetadataJWTClientConfig;
    /**
     * SSL Configuration for OpenMetadata Server
     */
    sslConfig?: ConsumerConfigSSLClass;
    /**
     * If set to true, when creating a service during the ingestion we will store its Service
     * Connection. Otherwise, the ingestion will create a bare service without connection
     * details.
     */
    storeServiceConnection?: boolean;
    /**
     * Flag to enable Data Insight Extraction
     */
    supportsDataInsightExtraction?: boolean;
    /**
     * Flag to enable ElasticSearch Reindexing Extraction
     */
    supportsElasticSearchReindexingExtraction?: boolean;
    /**
     * Regex to only include/exclude tables that matches the pattern.
     */
    tableFilterPattern?: FilterPattern;
    /**
     * Service Type
     */
    type?: OpenmetadataType;
    /**
     * Flag to verify SSL Certificate for OpenMetadata Server.
     */
    verifySSL?: VerifySSL;
}

/**
 * OpenMetadata Server Authentication Provider.
 *
 * OpenMetadata Server Authentication Provider. Make sure configure same auth providers as
 * the one configured on OpenMetadata server.
 */
export enum AuthProvider {
    Auth0 = "auth0",
    AwsCognito = "aws-cognito",
    Azure = "azure",
    Basic = "basic",
    CustomOidc = "custom-oidc",
    Google = "google",
    LDAP = "ldap",
    Okta = "okta",
    Openmetadata = "openmetadata",
    Saml = "saml",
}

/**
 * Regex to only include/exclude databases that matches the pattern.
 *
 * Regex to only fetch entities that matches the pattern.
 *
 * Regex to only include/exclude schemas that matches the pattern.
 *
 * Regex to only include/exclude tables that matches the pattern.
 *
 * Regex to only fetch databases that matches the pattern.
 *
 * Regex to only fetch tables or databases that matches the pattern.
 *
 * Regex to only fetch stored procedures that matches the pattern.
 *
 * Regex exclude tables or databases that matches the pattern.
 *
 * Regex exclude or include charts that matches the pattern.
 *
 * Regex to exclude or include dashboards that matches the pattern.
 *
 * Regex exclude or include data models that matches the pattern.
 *
 * Regex to exclude or include projects that matches the pattern.
 *
 * Regex to only fetch topics that matches the pattern.
 *
 * Regex to only compute metrics for table that matches the given tag, tiers, gloassary
 * pattern.
 *
 * Regex exclude pipelines.
 *
 * Regex to only fetch MlModels with names matching the pattern.
 *
 * Regex to only fetch containers that matches the pattern.
 *
 * Regex to only include/exclude directories that matches the pattern.
 *
 * Regex to only include/exclude files that matches the pattern.
 *
 * Regex to only include/exclude spreadsheets that matches the pattern.
 *
 * Regex to only include/exclude worksheets that matches the pattern.
 *
 * Regex to only fetch search indexes that matches the pattern.
 *
 * Regex to only fetch api collections with names matching the pattern.
 *
 * Regex to include/exclude FHIR resource categories
 *
 * Regex to include/exclude FHIR resource types
 *
 * Regex to only include/exclude domains that match the pattern.
 *
 * Regex to only include/exclude glossaries that match the pattern.
 *
 * Regex to only fetch tags that matches the pattern.
 */
export interface FilterPattern {
    /**
     * List of strings/regex patterns to match and exclude only database entities that match.
     */
    excludes?: string[];
    /**
     * List of strings/regex patterns to match and include only database entities that match.
     */
    includes?: string[];
}

/**
 * Configuration for Sink Component in the OpenMetadata Ingestion Framework.
 */
export interface OpenMetadataServerConnectionElasticsSearch {
    config?: { [key: string]: any };
    /**
     * Type of sink component ex: metadata
     */
    type: string;
}

/**
 * Secrets Manager Loader for the Pipeline Service Client.
 *
 * OpenMetadata Secrets Manager Client Loader. Lets the client know how the Secrets Manager
 * Credentials should be loaded from the environment.
 */
export enum SecretsManagerClientLoader {
    Airflow = "airflow",
    Env = "env",
    Noop = "noop",
}

/**
 * Secrets Manager Provider for OpenMetadata Server.
 *
 * OpenMetadata Secrets Manager Provider. Make sure to configure the same secrets manager
 * providers as the ones configured on the OpenMetadata server.
 */
export enum SecretsManagerProvider {
    Aws = "aws",
    AwsSsm = "aws-ssm",
    AzureKv = "azure-kv",
    DB = "db",
    Gcp = "gcp",
    InMemory = "in-memory",
    Kubernetes = "kubernetes",
    ManagedAws = "managed-aws",
    ManagedAwsSsm = "managed-aws-ssm",
    ManagedAzureKv = "managed-azure-kv",
}

/**
 * OpenMetadata Client security configuration.
 *
 * openMetadataJWTClientConfig security configs.
 */
export interface OpenMetadataJWTClientConfig {
    /**
     * OpenMetadata generated JWT token.
     */
    jwtToken: string;
}

/**
 * SSL Configuration for OpenMetadata Server
 *
 * Client SSL configuration
 *
 * SSL Configuration details.
 *
 * Consumer Config SSL Config. Configuration for enabling SSL for the Consumer Config
 * connection.
 *
 * Schema Registry SSL Config. Configuration for enabling SSL for the Schema Registry
 * connection.
 *
 * OpenMetadata Client configured to validate SSL certificates.
 */
export interface ConsumerConfigSSLClass {
    /**
     * The CA certificate used for SSL validation.
     */
    caCertificate?: string;
    /**
     * The SSL certificate used for client authentication.
     */
    sslCertificate?: string;
    /**
     * The private key associated with the SSL certificate.
     */
    sslKey?: string;
}

/**
 * Service Type
 *
 * OpenMetadata service type
 */
export enum OpenmetadataType {
    OpenMetadata = "OpenMetadata",
}

/**
 * Flag to verify SSL Certificate for OpenMetadata Server.
 *
 * Client SSL verification. Make sure to configure the SSLConfig if enabled.
 */
export enum VerifySSL {
    Ignore = "ignore",
    NoSSL = "no-ssl",
    Validate = "validate",
}

/**
 * Last of executions and status for the Pipeline.
 *
 * This defines runtime status of Pipeline.
 */
export interface PipelineStatus {
    /**
     * Pipeline configuration for this particular execution.
     */
    config?: { [key: string]: any };
    /**
     * endDate of the pipeline run for this particular execution.
     */
    endDate?: number;
    /**
     * Metadata for the pipeline status.
     */
    metadata?: { [key: string]: any };
    /**
     * Pipeline status denotes if its failed or succeeded.
     */
    pipelineState?: PipelineState;
    /**
     * Pipeline unique run ID.
     */
    runId?: string;
    /**
     * startDate of the pipeline run for this particular execution.
     */
    startDate?: number;
    /**
     * Ingestion Pipeline summary status. Informed at the end of the execution.
     */
    status?: StepSummary[];
    /**
     * executionDate of the pipeline run for this particular execution.
     */
    timestamp?: number;
}

/**
 * Pipeline status denotes if its failed or succeeded.
 */
export enum PipelineState {
    Failed = "failed",
    PartialSuccess = "partialSuccess",
    Queued = "queued",
    Running = "running",
    Success = "success",
}

/**
 * Ingestion Pipeline summary status. Informed at the end of the execution.
 *
 * Summary for each step of the ingestion pipeline
 *
 * Defines the summary status of each step executed in an Ingestion Pipeline.
 */
export interface StepSummary {
    /**
     * Number of records with errors.
     */
    errors?: number;
    /**
     * Sample of errors encountered in the step
     */
    failures?: StackTraceError[];
    /**
     * Number of filtered records.
     */
    filtered?: number;
    /**
     * Step name
     */
    name: string;
    /**
     * Number of successfully processed records.
     */
    records?: number;
    /**
     * Number of successfully updated records.
     */
    updated_records?: number;
    /**
     * Number of records raising warnings.
     */
    warnings?: number;
}

/**
 * Represents a failure status
 */
export interface StackTraceError {
    /**
     * Error being handled
     */
    error: string;
    /**
     * Name of the asset with the error
     */
    name: string;
    /**
     * Exception stack trace
     */
    stackTrace?: string;
}

/**
 * Type of Pipeline - metadata, usage
 */
export enum PipelineType {
    Application = "application",
    AutoClassification = "autoClassification",
    DataInsight = "dataInsight",
    Dbt = "dbt",
    ElasticSearchReindex = "elasticSearchReindex",
    Lineage = "lineage",
    Metadata = "metadata",
    Profiler = "profiler",
    TestSuite = "TestSuite",
    Usage = "usage",
}

/**
 * Type of provider of an entity. Some entities are provided by the `system`. Some are
 * entities created and provided by the `user`. Typically `system` provide entities can't be
 * deleted and can only be disabled. Some apps such as AutoPilot create entities with
 * `automation` provider type. These entities can be deleted by the user.
 */
export enum ProviderType {
    Automation = "automation",
    System = "system",
    User = "user",
}

/**
 * Additional connection configuration.
 */
export interface SourceConfig {
    config?: Pipeline;
}

/**
 * DatabaseService Metadata Pipeline Configuration.
 *
 * DatabaseService Query Usage Pipeline Configuration.
 *
 * DatabaseService Query Lineage Pipeline Configuration.
 *
 * DashboardService Metadata Pipeline Configuration.
 *
 * MessagingService Metadata Pipeline Configuration.
 *
 * DatabaseService Profiler Pipeline Configuration.
 *
 * DatabaseService AutoClassification & Auto Classification Pipeline Configuration.
 *
 * PipelineService Metadata Pipeline Configuration.
 *
 * MlModelService Metadata Pipeline Configuration.
 *
 * StorageService Metadata Pipeline Configuration.
 *
 * DriveService Metadata Pipeline Configuration.
 *
 * SearchService Metadata Pipeline Configuration.
 *
 * TestSuite Pipeline Configuration.
 *
 * Data Insight Pipeline Configuration.
 *
 * DBT Pipeline Configuration.
 *
 * Application Pipeline Configuration.
 *
 * ApiService Metadata Pipeline Configuration.
 *
 * Apply a set of operations on a service
 */
export interface Pipeline {
    /**
     * Regex to only include/exclude databases that matches the pattern.
     *
     * Regex to only fetch databases that matches the pattern.
     */
    databaseFilterPattern?: FilterPattern;
    /**
     * Optional configuration to toggle the DDL Statements ingestion.
     */
    includeDDL?: boolean;
    /**
     * Set the 'Include Owners' toggle to control whether to include owners to the ingested
     * entity if the owner email matches with a user stored in the OM server as part of metadata
     * ingestion. If the ingested entity already exists and has an owner, the owner will not be
     * overwritten.
     *
     * Enabling a flag will replace the current owner with a new owner from the source during
     * metadata ingestion, if the current owner is null. It is recommended to keep the flag
     * enabled to obtain the owner information during the first metadata ingestion.
     */
    includeOwners?: boolean;
    /**
     * Optional configuration to toggle the Stored Procedures ingestion.
     */
    includeStoredProcedures?: boolean;
    /**
     * Optional configuration to turn off fetching metadata for tables.
     */
    includeTables?: boolean;
    /**
     * Optional configuration to toggle the tags ingestion.
     */
    includeTags?: boolean;
    /**
     * Optional configuration to turn off fetching metadata for views.
     */
    includeViews?: boolean;
    /**
     * Use incremental Metadata extraction after the first execution. This is commonly done by
     * getting the changes from Audit tables on the supporting databases.
     */
    incremental?: IncrementalMetadataExtractionConfiguration;
    /**
     * Optional configuration to soft delete databases in OpenMetadata if the source databases
     * are deleted. Also, if the database is deleted, all the associated entities like schemas,
     * tables, views, stored procedures, lineage, etc., with that database will be deleted
     */
    markDeletedDatabases?: boolean;
    /**
     * Optional configuration to soft delete schemas in OpenMetadata if the source schemas are
     * deleted. Also, if the schema is deleted, all the associated entities like tables, views,
     * stored procedures, lineage, etc., with that schema will be deleted
     */
    markDeletedSchemas?: boolean;
    /**
     * Optional configuration to soft delete stored procedures in OpenMetadata if the source
     * stored procedures are deleted. Also, if the stored procedures is deleted, all the
     * associated entities like lineage, etc., with that stored procedures will be deleted
     */
    markDeletedStoredProcedures?: boolean;
    /**
     * This is an optional configuration for enabling soft deletion of tables. When this option
     * is enabled, only tables that have been deleted from the source will be soft deleted, and
     * this will apply solely to the schema that is currently being ingested via the pipeline.
     * Any related entities such as test suites or lineage information that were associated with
     * those tables will also be deleted.
     */
    markDeletedTables?: boolean;
    /**
     * Set the 'Override Metadata' toggle to control whether to override the existing metadata
     * in the OpenMetadata server with the metadata fetched from the source. If the toggle is
     * set to true, the metadata fetched from the source will override the existing metadata in
     * the OpenMetadata server. If the toggle is set to false, the metadata fetched from the
     * source will not override the existing metadata in the OpenMetadata server. This is
     * applicable for fields like description, tags, owner and displayName
     */
    overrideMetadata?: boolean;
    /**
     * Advanced configuration for managing owners at multiple hierarchy levels (Service,
     * Database, Schema, Table) with custom mappings and inheritance rules.
     */
    ownerConfig?: OwnerConfiguration;
    /**
     * Configuration to tune how far we want to look back in query logs to process Stored
     * Procedures results.
     *
     * Configuration to tune how far we want to look back in query logs to process usage data.
     *
     * Configuration to tune how far we want to look back in query logs to process lineage data.
     */
    queryLogDuration?: number;
    /**
     * Configuration to set the timeout for parsing the query in seconds.
     */
    queryParsingTimeoutLimit?: number;
    /**
     * Regex to only include/exclude schemas that matches the pattern.
     *
     * Regex to only fetch tables or databases that matches the pattern.
     */
    schemaFilterPattern?: FilterPattern;
    /**
     * Regex to only include/exclude tables that matches the pattern.
     *
     * Regex exclude tables or databases that matches the pattern.
     */
    tableFilterPattern?: FilterPattern;
    /**
     * Number of Threads to use in order to parallelize Table ingestion.
     *
     * Number of Threads to use in order to parallelize lineage ingestion.
     *
     * Number of Threads to use in order to parallelize Drive ingestion.
     */
    threads?: number;
    /**
     * Pipeline type
     */
    type?: FluffyType;
    /**
     * Regex will be applied on fully qualified name (e.g
     * service_name.db_name.schema_name.table_name) instead of raw name (e.g. table_name)
     *
     * Regex will be applied on fully qualified name (e.g service_name.directory_name.file_name)
     * instead of raw name (e.g. file_name)
     */
    useFqnForFiltering?: boolean;
    /**
     * Configuration the condition to filter the query history.
     */
    filterCondition?: string;
    /**
     * Configuration to process query cost
     */
    processQueryCostAnalysis?: boolean;
    /**
     * Configuration to set the file path for query logs
     */
    queryLogFilePath?: string;
    /**
     * Configuration to set the limit for query logs
     */
    resultLimit?: number;
    /**
     * Temporary file name to store the query logs before processing. Absolute file path
     * required.
     */
    stageFileLocation?: string;
    /**
     * Set 'Cross Database Service Names' to process lineage with the database.
     */
    crossDatabaseServiceNames?: string[];
    /**
     * Handle Lineage for Snowflake Temporary and Transient Tables.
     */
    enableTempTableLineage?: boolean;
    /**
     * Set the 'Incremental Lineage Processing' toggle to control whether to process lineage
     * incrementally.
     */
    incrementalLineageProcessing?: boolean;
    /**
     * Set the 'Override View Lineage' toggle to control whether to override the existing view
     * lineage.
     */
    overrideViewLineage?: boolean;
    /**
     * Configuration to set the timeout for parsing the query in seconds.
     */
    parsingTimeoutLimit?: number;
    /**
     * Set the 'Process Cross Database Lineage' toggle to control whether to process table
     * lineage across different databases.
     */
    processCrossDatabaseLineage?: boolean;
    /**
     * Set the 'Process Query Lineage' toggle to control whether to process query lineage.
     */
    processQueryLineage?: boolean;
    /**
     * Set the 'Process Stored ProcedureLog Lineage' toggle to control whether to process stored
     * procedure lineage.
     */
    processStoredProcedureLineage?: boolean;
    /**
     * Set the 'Process View Lineage' toggle to control whether to process view lineage.
     */
    processViewLineage?: boolean;
    /**
     * Regex to only fetch stored procedures that matches the pattern.
     */
    storedProcedureFilterPattern?: FilterPattern;
    /**
     * Regex exclude or include charts that matches the pattern.
     */
    chartFilterPattern?: FilterPattern;
    /**
     * Regex to exclude or include dashboards that matches the pattern.
     */
    dashboardFilterPattern?: FilterPattern;
    /**
     * Regex exclude or include data models that matches the pattern.
     */
    dataModelFilterPattern?: FilterPattern;
    /**
     * Optional configuration to toggle the ingestion of data models.
     */
    includeDataModels?: boolean;
    /**
     * Optional Configuration to include/exclude draft dashboards. By default it will include
     * draft dashboards
     */
    includeDraftDashboard?: boolean;
    /**
     * Details required to generate Lineage
     */
    lineageInformation?: LineageInformation;
    /**
     * Optional configuration to soft delete dashboards in OpenMetadata if the source dashboards
     * are deleted. Also, if the dashboard is deleted, all the associated entities like lineage,
     * etc., with that dashboard will be deleted
     */
    markDeletedDashboards?: boolean;
    /**
     * Optional configuration to soft delete data models in OpenMetadata if the source data
     * models are deleted. Also, if the data models is deleted, all the associated entities like
     * lineage, etc., with that data models will be deleted
     */
    markDeletedDataModels?: boolean;
    /**
     * Set the 'Override Lineage' toggle to control whether to override the existing lineage.
     */
    overrideLineage?: boolean;
    /**
     * Regex to exclude or include projects that matches the pattern.
     */
    projectFilterPattern?: FilterPattern;
    /**
     * Option to turn on/off generating sample data during metadata extraction.
     */
    generateSampleData?: boolean;
    /**
     * Optional configuration to soft delete topics in OpenMetadata if the source topics are
     * deleted. Also, if the topic is deleted, all the associated entities like sample data,
     * lineage, etc., with that topic will be deleted
     */
    markDeletedTopics?: boolean;
    /**
     * Regex to only fetch topics that matches the pattern.
     */
    topicFilterPattern?: FilterPattern;
    /**
     * Regex to only compute metrics for table that matches the given tag, tiers, gloassary
     * pattern.
     */
    classificationFilterPattern?: FilterPattern;
    /**
     * Option to turn on/off column metric computation. If enabled, profiler will compute column
     * level metrics.
     */
    computeColumnMetrics?: boolean;
    /**
     * Option to turn on/off computing profiler metrics.
     */
    computeMetrics?: boolean;
    /**
     * Option to turn on/off table metric computation. If enabled, profiler will compute table
     * level metrics.
     */
    computeTableMetrics?: boolean;
    processingEngine?:    ProcessingEngine;
    /**
     * Percentage of data or no. of rows used to compute the profiler metrics and run data
     * quality tests
     *
     * Percentage of data or no. of rows we want to execute the profiler and tests on
     */
    profileSample?:     number;
    profileSampleType?: ProfileSampleType;
    /**
     * Whether to randomize the sample data or not.
     */
    randomizedSample?:   boolean;
    samplingMethodType?: SamplingMethodType;
    /**
     * Number of threads to use during metric computations
     */
    threadCount?: number;
    /**
     * Profiler Timeout in Seconds
     */
    timeoutSeconds?: number;
    /**
     * Use system tables to extract metrics. Metrics that cannot be gathered from system tables
     * will use the default methods. Using system tables can be faster but requires gathering
     * statistics before running (for example using the ANALYZE procedure). More information can
     * be found in the documentation: https://docs.openmetadata.org/latest/profler
     */
    useStatistics?: boolean;
    /**
     * Set the Confidence value for which you want the column to be tagged as PII. Confidence
     * value ranges from 0 to 100. A higher number will yield less false positives but more
     * false negatives. A lower number will yield more false positives but less false negatives.
     */
    confidence?: number;
    /**
     * Optional configuration to automatically tag columns that might contain sensitive
     * information
     */
    enableAutoClassification?: boolean;
    /**
     * Number of sample rows to ingest when 'Generate Sample Data' is enabled
     */
    sampleDataCount?: number;
    /**
     * Option to turn on/off storing sample data. If enabled, we will ingest sample data for
     * each table.
     */
    storeSampleData?: boolean;
    /**
     * Optional configuration to turn off fetching lineage from pipelines.
     */
    includeLineage?: boolean;
    /**
     * Optional configuration to toggle whether the un-deployed pipelines should be ingested or
     * not. If set to false, only deployed pipelines will be ingested.
     */
    includeUnDeployedPipelines?: boolean;
    /**
     * Optional configuration to soft delete Pipelines in OpenMetadata if the source Pipelines
     * are deleted. Also, if the Pipeline is deleted, all the associated entities like lineage,
     * etc., with that Pipeline will be deleted
     */
    markDeletedPipelines?: boolean;
    /**
     * Regex exclude pipelines.
     */
    pipelineFilterPattern?: FilterPattern;
    /**
     * Optional configuration to soft delete MlModels in OpenMetadata if the source MlModels are
     * deleted. Also, if the MlModel is deleted, all the associated entities like lineage, etc.,
     * with that MlModels will be deleted
     */
    markDeletedMlModels?: boolean;
    /**
     * Regex to only fetch MlModels with names matching the pattern.
     */
    mlModelFilterPattern?: FilterPattern;
    /**
     * Regex to only fetch containers that matches the pattern.
     */
    containerFilterPattern?: FilterPattern;
    /**
     * Optional configuration to soft delete containers in OpenMetadata if the source containers
     * are deleted. Also, if the topic is deleted, all the associated entities with that
     * containers will be deleted
     */
    markDeletedContainers?:       boolean;
    storageMetadataConfigSource?: StorageMetadataConfigurationSource;
    /**
     * Regex to only include/exclude directories that matches the pattern.
     */
    directoryFilterPattern?: FilterPattern;
    /**
     * Regex to only include/exclude files that matches the pattern.
     */
    fileFilterPattern?: FilterPattern;
    /**
     * Optional configuration to turn off fetching metadata for directories.
     */
    includeDirectories?: boolean;
    /**
     * Optional configuration to turn off fetching metadata for files.
     */
    includeFiles?: boolean;
    /**
     * Optional configuration to turn off fetching metadata for spreadsheets.
     */
    includeSpreadsheets?: boolean;
    /**
     * Optional configuration to turn off fetching metadata for worksheets.
     */
    includeWorksheets?: boolean;
    /**
     * Optional configuration to soft delete directories in OpenMetadata if the source
     * directories are deleted. Also, if the directory is deleted, all the associated entities
     * like files, spreadsheets, worksheets, lineage, etc., with that directory will be deleted
     */
    markDeletedDirectories?: boolean;
    /**
     * Optional configuration to soft delete files in OpenMetadata if the source files are
     * deleted. Also, if the file is deleted, all the associated entities like lineage, etc.,
     * with that file will be deleted
     */
    markDeletedFiles?: boolean;
    /**
     * Optional configuration to soft delete spreadsheets in OpenMetadata if the source
     * spreadsheets are deleted. Also, if the spreadsheet is deleted, all the associated
     * entities like worksheets, lineage, etc., with that spreadsheet will be deleted
     */
    markDeletedSpreadsheets?: boolean;
    /**
     * Optional configuration to soft delete worksheets in OpenMetadata if the source worksheets
     * are deleted. Also, if the worksheet is deleted, all the associated entities like lineage,
     * etc., with that worksheet will be deleted
     */
    markDeletedWorksheets?: boolean;
    /**
     * Regex to only include/exclude spreadsheets that matches the pattern.
     */
    spreadsheetFilterPattern?: FilterPattern;
    /**
     * Regex to only include/exclude worksheets that matches the pattern.
     */
    worksheetFilterPattern?: FilterPattern;
    /**
     * Enable the 'Include Index Template' toggle to manage the ingestion of index template data.
     */
    includeIndexTemplate?: boolean;
    /**
     * Optional configuration to turn off fetching sample data for search index.
     */
    includeSampleData?: boolean;
    /**
     * Optional configuration to soft delete search indexes in OpenMetadata if the source search
     * indexes are deleted. Also, if the search index is deleted, all the associated entities
     * like lineage, etc., with that search index will be deleted
     */
    markDeletedSearchIndexes?: boolean;
    /**
     * No. of records of sample data we want to ingest.
     */
    sampleSize?: number;
    /**
     * Regex to only fetch search indexes that matches the pattern.
     */
    searchIndexFilterPattern?: FilterPattern;
    /**
     * Fully qualified name of the entity to be tested, if we're working with a basic suite.
     */
    entityFullyQualifiedName?: string;
    /**
     * Service connections to be used for the logical test suite.
     */
    serviceConnections?: ServiceConnections[];
    /**
     * List of test cases to be executed on the entity. If null, all test cases will be executed.
     */
    testCases?: string[];
    /**
     * Maximum number of events entities in a batch (Default 1000).
     */
    batchSize?: number;
    /**
     * Certificate path to be added in configuration. The path should be local in the Ingestion
     * Container.
     */
    caCerts?:       string;
    recreateIndex?: boolean;
    /**
     * Region name. Required when using AWS Credentials.
     */
    regionName?: string;
    /**
     * Recreate Indexes with updated Language
     */
    searchIndexMappingLanguage?: SearchIndexMappingLanguage;
    /**
     * Connection Timeout
     */
    timeout?: number;
    /**
     * Indicates whether to use aws credentials when connecting to OpenSearch in AWS.
     */
    useAwsCredentials?: boolean;
    /**
     * Indicates whether to use SSL when connecting to ElasticSearch. By default, we will ignore
     * SSL settings.
     */
    useSSL?: boolean;
    /**
     * Indicates whether to verify certificates when using SSL connection to ElasticSearch.
     * Ignored by default. Is set to true, make sure to send the certificates in the property
     * `CA Certificates`.
     */
    verifyCerts?: boolean;
    /**
     * Custom OpenMetadata Classification name for dbt tags.
     */
    dbtClassificationName?: string;
    /**
     * Available sources to fetch DBT catalog and manifest files.
     */
    dbtConfigSource?: DBTConfigurationSource;
    /**
     * Optional configuration to update the description from DBT or not
     */
    dbtUpdateDescriptions?: boolean;
    /**
     * Optional configuration to update the owners from DBT or not
     */
    dbtUpdateOwners?: boolean;
    /**
     * Optional configuration to search across databases for tables or not
     */
    searchAcrossDatabases?: boolean;
    /**
     * Regex to only fetch tags that matches the pattern.
     */
    tagFilterPattern?: FilterPattern;
    /**
     * Application configuration
     */
    appConfig?: any[] | boolean | number | null | CollateAIAppConfig | string;
    /**
     * Application private configuration
     */
    appPrivateConfig?: PrivateConfig;
    /**
     * Source Python Class Name to run the application
     */
    sourcePythonClass?: string;
    /**
     * Regex to only fetch api collections with names matching the pattern.
     */
    apiCollectionFilterPattern?: FilterPattern;
    /**
     * Optional configuration to soft delete api collections in OpenMetadata if the source
     * collections are deleted. Also, if the collection is deleted, all the associated entities
     * like endpoints, etc., with that collection will be deleted
     */
    markDeletedApiCollections?: boolean;
    /**
     * Optional value of the ingestion runner name responsible for running the workflow
     */
    ingestionRunner?: string;
    /**
     * List of operations to be performed on the service
     */
    operations?: Operation[];
    /**
     * Service to be modified
     */
    service?: EntityReference;
}

/**
 * Configuration for the CollateAI External Application.
 *
 * Configuration for the Automator External Application.
 *
 * This schema defines the Slack App Token Configuration
 *
 * Configuration for the Collate AI Quality Agent.
 *
 * No configuration needed to instantiate the Data Insights Pipeline. The logic is handled
 * in the backend.
 *
 * Search Indexing App.
 *
 * Cache Warmup Application Configuration.
 *
 * Configuration for the AutoPilot Application.
 */
export interface CollateAIAppConfig {
    /**
     * Query filter to be passed to ES. E.g.,
     * `{"query":{"bool":{"must":[{"bool":{"should":[{"term":{"domain.displayName.keyword":"DG
     * Anim"}}]}}]}}}`. This is the same payload as in the Explore page.
     */
    filter?: string;
    /**
     * Patch the description if it is empty, instead of raising a suggestion
     *
     * Patch the tier if it is empty, instead of raising a suggestion
     */
    patchIfEmpty?: boolean;
    /**
     * Application Type
     */
    type?: CollateAIAppConfigType;
    /**
     * Action to take on those entities. E.g., propagate description through lineage, auto
     * tagging, etc.
     */
    actions?: Action[];
    /**
     * Entities selected to run the automation.
     */
    resources?: Resource;
    /**
     * Bot Token
     */
    botToken?: string;
    /**
     * User Token
     */
    userToken?: string;
    /**
     * Whether the suggested tests should be active or not upon suggestion
     *
     * Whether the AutoPilot Workflow should be active or not.
     */
    active?:                boolean;
    backfillConfiguration?: BackfillConfiguration;
    /**
     * Maximum number of events processed at a time (Default 100).
     *
     * Maximum number of events sent in a batch (Default 100).
     *
     * Number of entities to process in each batch.
     */
    batchSize?:           number;
    moduleConfiguration?: ModuleConfiguration;
    /**
     * Recreates the DataAssets index on DataInsights. Useful if you changed a Custom Property
     * Type and are facing errors. Bear in mind that recreating the index will delete your
     * DataAssets and a backfill will be needed.
     */
    recreateDataAssetsIndex?: boolean;
    sendToAdmins?:            boolean;
    sendToTeams?:             boolean;
    /**
     * Enable automatic performance tuning based on cluster capabilities and database entity
     * count
     */
    autoTune?: boolean;
    /**
     * Number of threads to use for reindexing
     *
     * Number of parallel threads for processing entities and warming cache.
     */
    consumerThreads?: number;
    /**
     * List of Entities to Reindex
     *
     * List of entity types to warm up in cache. Use 'all' to warm up all entity types.
     */
    entities?: string[];
    /**
     * Initial backoff time in milliseconds
     */
    initialBackoff?: number;
    /**
     * Maximum backoff time in milliseconds
     */
    maxBackoff?: number;
    /**
     * Maximum number of concurrent requests to the search index
     */
    maxConcurrentRequests?: number;
    /**
     * Maximum number of retries for a failed request
     */
    maxRetries?: number;
    /**
     * Maximum number of events sent in a batch (Default 100).
     */
    payLoadSize?: number;
    /**
     * Number of threads to use for reindexing
     */
    producerThreads?: number;
    /**
     * Queue Size to user internally for reindexing.
     *
     * Internal queue size for entity processing pipeline.
     */
    queueSize?: number;
    /**
     * This schema publisher run modes.
     */
    recreateIndex?: boolean;
    /**
     * Recreate Indexes with updated Language
     */
    searchIndexMappingLanguage?: SearchIndexMappingLanguage;
    /**
     * Force cache warmup even if another instance is detected (use with caution).
     */
    force?: boolean;
    /**
     * Enter the retention period for Activity Threads of type = 'Conversation' records in days
     * (e.g., 30 for one month, 60 for two months).
     */
    activityThreadsRetentionPeriod?: number;
    /**
     * Enter the retention period for change event records in days (e.g., 7 for one week, 30 for
     * one month).
     */
    changeEventRetentionPeriod?: number;
    /**
     * Enter the retention period for Profile Data in days (e.g., 30 for one month, 60 for two
     * months).
     */
    profileDataRetentionPeriod?: number;
    /**
     * Enter the retention period for Test Case Results in days (e.g., 30 for one month, 60 for
     * two months).
     */
    testCaseResultsRetentionPeriod?: number;
    /**
     * Service Entity Link for which to trigger the application.
     */
    entityLink?: string;
    [property: string]: any;
}

/**
 * Action to take on those entities. E.g., propagate description through lineage, auto
 * tagging, etc.
 *
 * Apply Classification Tags to the selected assets.
 *
 * Remove Classification Tags Action Type
 *
 * Apply Glossary Terms to the selected assets.
 *
 * Remove Glossary Terms Action Type
 *
 * Add domains to the selected assets.
 *
 * Remove domains from the selected assets.
 *
 * Apply Tags to the selected assets.
 *
 * Add a Custom Property to the selected assets.
 *
 * Remove Owner Action Type
 *
 * Add an owner to the selected assets.
 *
 * Add Test Cases to the selected assets.
 *
 * Remove Test Cases Action Type
 *
 * Add owners to the selected assets.
 *
 * Remove Custom Properties Action Type
 *
 * Add a Data Product to the selected assets.
 *
 * Remove a Data Product to the selected assets.
 *
 * Propagate description, tags and glossary terms via lineage
 *
 * ML Tagging action configuration for external automator.
 */
export interface Action {
    /**
     * Apply tags to the children of the selected assets that match the criteria. E.g., columns,
     * tasks, topic fields,...
     *
     * Remove tags from the children of the selected assets. E.g., columns, tasks, topic
     * fields,...
     *
     * Apply terms to the children of the selected assets that match the criteria. E.g.,
     * columns, tasks, topic fields,...
     *
     * Remove terms from the children of the selected assets. E.g., columns, tasks, topic
     * fields,...
     *
     * Apply the description to the children of the selected assets that match the criteria.
     * E.g., columns, tasks, topic fields,...
     *
     * Remove descriptions from the children of the selected assets. E.g., columns, tasks, topic
     * fields,...
     *
     * Add tests to the selected table columns
     *
     * Remove tests to the selected table columns
     */
    applyToChildren?: string[];
    /**
     * Update tags even if they are already defined in the asset. By default, incoming tags are
     * merged with the existing ones.
     *
     * Update terms even if they are already defined in the asset. By default, incoming terms
     * are merged with the existing ones.
     *
     * Update the domains even if they are defined in the asset. By default, we will only apply
     * the domains to assets without domains.
     *
     * Update the description even if they are already defined in the asset. By default, we'll
     * only add the descriptions to assets without the description set.
     *
     * Update the Custom Property even if it is defined in the asset. By default, we will only
     * apply the owners to assets without the given Custom Property informed.
     *
     * Update the tier even if it is defined in the asset. By default, we will only apply the
     * tier to assets without tier.
     *
     * Update the test even if it is defined in the asset. By default, we will only apply the
     * test to assets without the existing test already existing.
     *
     * Update the owners even if it is defined in the asset. By default, we will only apply the
     * owners to assets without owner.
     *
     * Update the Data Product even if the asset belongs to a different Domain. By default, we
     * will only add the Data Product if the asset has no Domain, or it belongs to the same
     * domain as the Data Product.
     *
     * Update descriptions, tags and Glossary Terms via lineage even if they are already defined
     * in the asset. By default, descriptions are only updated if they are not already defined
     * in the asset, and incoming tags are merged with the existing ones.
     */
    overwriteMetadata?: boolean;
    /**
     * Classification Tags to apply (source must be 'Classification')
     *
     * Classification Tags to remove (source must be 'Classification')
     */
    tags?: TierElement[];
    /**
     * Application Type
     */
    type: ActionType;
    /**
     * Remove tags from all the children and parent of the selected assets.
     *
     * Remove terms from all the children and parent of the selected assets.
     *
     * Remove descriptions from all the children and parent of the selected assets.
     */
    applyToAll?: boolean;
    /**
     * Remove tags by its label type
     *
     * Remove terms by its label type
     */
    labels?: LabelElement[];
    /**
     * Glossary Terms to apply
     *
     * Glossary Terms to remove
     */
    terms?: TierElement[];
    /**
     * Domains to apply
     */
    domains?: EntityReference[];
    /**
     * Description to apply
     */
    description?: string;
    /**
     * Owners to apply
     *
     * Custom Properties keys to remove
     */
    customProperties?: any;
    /**
     * tier to apply
     */
    tier?: TierElement;
    /**
     * Test Cases to apply
     */
    testCases?: TestCaseDefinitions[];
    /**
     * Remove all test cases
     */
    removeAll?: boolean;
    /**
     * Test Cases to remove
     */
    testCaseDefinitions?: string[];
    /**
     * Owners to apply
     */
    owners?: EntityReference[];
    /**
     * Data Products to apply
     *
     * Data Products to remove
     */
    dataProducts?: EntityReference[];
    /**
     * Propagate the metadata to columns via column-level lineage.
     */
    propagateColumnLevel?: boolean;
    /**
     * Propagate description through lineage
     */
    propagateDescription?: boolean;
    /**
     * Propagate domains from the parent through lineage
     */
    propagateDomains?: boolean;
    /**
     * Propagate glossary terms through lineage
     */
    propagateGlossaryTerms?: boolean;
    /**
     * Propagate owner from the parent
     */
    propagateOwner?: boolean;
    /**
     * Propagate the metadata to the parents (e.g., tables) via lineage.
     */
    propagateParent?: boolean;
    /**
     * Propagate tags through lineage
     */
    propagateTags?: boolean;
    /**
     * Propagate tier from the parent
     */
    propagateTier?: boolean;
    /**
     * Number of levels to propagate lineage. If not set, it will propagate to all levels.
     */
    propagationDepth?: number;
    /**
     * List of configurations to stop propagation based on conditions
     */
    propagationStopConfigs?: PropagationStopConfig[];
}

/**
 * Remove tags by its label type
 *
 * Remove terms by its label type
 */
export enum LabelElement {
    Automated = "Automated",
    Manual = "Manual",
    Propagated = "Propagated",
}

/**
 * Configuration to stop lineage propagation based on conditions
 */
export interface PropagationStopConfig {
    /**
     * The metadata attribute to check for stopping propagation
     */
    metadataAttribute: MetadataAttribute;
    /**
     * List of attribute values that will stop propagation when any of them is matched
     */
    value: Array<TagLabel | string>;
}

/**
 * The metadata attribute to check for stopping propagation
 */
export enum MetadataAttribute {
    Description = "description",
    Domains = "domains",
    GlossaryTerms = "glossaryTerms",
    Owner = "owner",
    Tags = "tags",
    Tier = "tier",
}

/**
 * This schema defines the type for labeling an entity with a Tag.
 *
 * tier to apply
 *
 * Domains the asset belongs to. When not set, the asset inherits the domain from the parent
 * it belongs to.
 *
 * This schema defines the EntityReferenceList type used for referencing an entity.
 * EntityReference is used for capturing relationships from one entity to another. For
 * example, a table has an attribute called database of type EntityReference that captures
 * the relationship of a table `belongs to a` database.
 *
 * This schema defines the EntityReference type used for referencing an entity.
 * EntityReference is used for capturing relationships from one entity to another. For
 * example, a table has an attribute called database of type EntityReference that captures
 * the relationship of a table `belongs to a` database.
 *
 * The ingestion agent responsible for executing the ingestion pipeline.
 *
 * The processing engine responsible for executing the ingestion pipeline logic.
 *
 * Link to the service (such as database, messaging, storage services, etc. for which this
 * ingestion pipeline ingests the metadata from.
 *
 * Service to be modified
 */
export interface TagLabel {
    /**
     * Description for the tag label.
     *
     * Optional description of entity.
     */
    description?: string;
    /**
     * Display Name that identifies this tag.
     *
     * Display Name that identifies this entity.
     */
    displayName?: string;
    /**
     * Link to the tag resource.
     *
     * Link to the entity resource.
     */
    href?: string;
    /**
     * Label type describes how a tag label was applied. 'Manual' indicates the tag label was
     * applied by a person. 'Derived' indicates a tag label was derived using the associated tag
     * relationship (see Classification.json for more details). 'Propagated` indicates a tag
     * label was propagated from upstream based on lineage. 'Automated' is used when a tool was
     * used to determine the tag label.
     */
    labelType?: LabelTypeEnum;
    /**
     * Name of the tag or glossary term.
     *
     * Name of the entity instance.
     */
    name?: string;
    /**
     * An explanation of why this tag was proposed, specially for autoclassification tags
     */
    reason?: string;
    /**
     * Label is from Tags or Glossary.
     */
    source?: TagSource;
    /**
     * 'Suggested' state is used when a tag label is suggested by users or tools. Owner of the
     * entity must confirm the suggested labels before it is marked as 'Confirmed'.
     */
    state?:  State;
    style?:  Style;
    tagFQN?: string;
    /**
     * If true the entity referred to has been soft-deleted.
     */
    deleted?: boolean;
    /**
     * Fully qualified name of the entity instance. For entities such as tables, databases
     * fullyQualifiedName is returned in this field. For entities that don't have name hierarchy
     * such as `user` and `team` this will be same as the `name` field.
     */
    fullyQualifiedName?: string;
    /**
     * Unique identifier that identifies an entity instance.
     */
    id?: string;
    /**
     * If true the relationship indicated by this entity reference is inherited from the parent
     * entity.
     */
    inherited?: boolean;
    /**
     * Entity type/class name - Examples: `database`, `table`, `metrics`, `databaseService`,
     * `dashboardService`...
     */
    type?: string;
}

/**
 * Label type describes how a tag label was applied. 'Manual' indicates the tag label was
 * applied by a person. 'Derived' indicates a tag label was derived using the associated tag
 * relationship (see Classification.json for more details). 'Propagated` indicates a tag
 * label was propagated from upstream based on lineage. 'Automated' is used when a tool was
 * used to determine the tag label.
 */
export enum LabelTypeEnum {
    Automated = "Automated",
    Derived = "Derived",
    Generated = "Generated",
    Manual = "Manual",
    Propagated = "Propagated",
}

/**
 * Label is from Tags or Glossary.
 */
export enum TagSource {
    Classification = "Classification",
    Glossary = "Glossary",
}

/**
 * 'Suggested' state is used when a tag label is suggested by users or tools. Owner of the
 * entity must confirm the suggested labels before it is marked as 'Confirmed'.
 */
export enum State {
    Confirmed = "Confirmed",
    Suggested = "Suggested",
}

/**
 * UI Style is used to associate a color code and/or icon to entity to customize the look of
 * that entity in UI.
 */
export interface Style {
    /**
     * Hex Color Code to mark an entity such as GlossaryTerm, Tag, Domain or Data Product.
     */
    color?: string;
    /**
     * Cover image configuration for the entity.
     */
    coverImage?: CoverImage;
    /**
     * An icon to associate with GlossaryTerm, Tag, Domain or Data Product.
     */
    iconURL?: string;
}

/**
 * Cover image configuration for the entity.
 *
 * Cover image configuration for an entity. This is used to display a banner or header image
 * for entities like Domain, Glossary, Data Product, etc.
 */
export interface CoverImage {
    /**
     * Position of the cover image in CSS background-position format. Supports keywords (top,
     * center, bottom) or pixel values (e.g., '20px 30px').
     */
    position?: string;
    /**
     * URL of the cover image.
     */
    url?: string;
}

/**
 * This schema defines the type for labeling an entity with a Tag.
 *
 * tier to apply
 */
export interface TierElement {
    /**
     * Description for the tag label.
     */
    description?: string;
    /**
     * Display Name that identifies this tag.
     */
    displayName?: string;
    /**
     * Link to the tag resource.
     */
    href?: string;
    /**
     * Label type describes how a tag label was applied. 'Manual' indicates the tag label was
     * applied by a person. 'Derived' indicates a tag label was derived using the associated tag
     * relationship (see Classification.json for more details). 'Propagated` indicates a tag
     * label was propagated from upstream based on lineage. 'Automated' is used when a tool was
     * used to determine the tag label.
     */
    labelType: LabelTypeEnum;
    /**
     * Name of the tag or glossary term.
     */
    name?: string;
    /**
     * An explanation of why this tag was proposed, specially for autoclassification tags
     */
    reason?: string;
    /**
     * Label is from Tags or Glossary.
     */
    source: TagSource;
    /**
     * 'Suggested' state is used when a tag label is suggested by users or tools. Owner of the
     * entity must confirm the suggested labels before it is marked as 'Confirmed'.
     */
    state:  State;
    style?: Style;
    tagFQN: string;
}

/**
 * Minimum set of requirements to get a Test Case request ready
 */
export interface TestCaseDefinitions {
    /**
     * Compute the passed and failed row count for the test case.
     */
    computePassedFailedRowCount?: boolean;
    parameterValues?:             TestCaseParameterValue[];
    /**
     * Tags to apply
     */
    tags?: TierElement[];
    /**
     * Fully qualified name of the test definition.
     */
    testDefinition?: string;
    /**
     * If the test definition supports it, use dynamic assertion to evaluate the test case.
     */
    useDynamicAssertion?: boolean;
    [property: string]: any;
}

/**
 * This schema defines the parameter values that can be passed for a Test Case.
 */
export interface TestCaseParameterValue {
    /**
     * name of the parameter. Must match the parameter names in testCaseParameterDefinition
     */
    name?: string;
    /**
     * value to be passed for the Parameters. These are input from Users. We capture this in
     * string and convert during the runtime.
     */
    value?: string;
    [property: string]: any;
}

/**
 * Application Type
 *
 * Add Tags action type.
 *
 * Remove Classification Tags Action Type.
 *
 * Add Terms action type.
 *
 * Remove Terms Action Type.
 *
 * Add Domain Action Type.
 *
 * Remove Domain Action Type
 *
 * Add Description Action Type.
 *
 * Add Custom Properties Action Type.
 *
 * Remove Description Action Type
 *
 * Add Tier Action Type.
 *
 * Remove Tier Action Type
 *
 * Add Test Case Action Type.
 *
 * Remove Test Case Action Type
 *
 * Add Owner Action Type.
 *
 * Remove Owner Action Type
 *
 * Remove Custom Properties Action Type.
 *
 * Add Data Products Action Type.
 *
 * Remove Data Products Action Type.
 *
 * Lineage propagation action type.
 *
 * ML PII Tagging action type.
 */
export enum ActionType {
    AddCustomPropertiesAction = "AddCustomPropertiesAction",
    AddDataProductAction = "AddDataProductAction",
    AddDescriptionAction = "AddDescriptionAction",
    AddDomainAction = "AddDomainAction",
    AddOwnerAction = "AddOwnerAction",
    AddTagsAction = "AddTagsAction",
    AddTermsAction = "AddTermsAction",
    AddTestCaseAction = "AddTestCaseAction",
    AddTierAction = "AddTierAction",
    LineagePropagationAction = "LineagePropagationAction",
    MLTaggingAction = "MLTaggingAction",
    RemoveCustomPropertiesAction = "RemoveCustomPropertiesAction",
    RemoveDataProductAction = "RemoveDataProductAction",
    RemoveDescriptionAction = "RemoveDescriptionAction",
    RemoveDomainAction = "RemoveDomainAction",
    RemoveOwnerAction = "RemoveOwnerAction",
    RemoveTagsAction = "RemoveTagsAction",
    RemoveTermsAction = "RemoveTermsAction",
    RemoveTestCaseAction = "RemoveTestCaseAction",
    RemoveTierAction = "RemoveTierAction",
}

/**
 * Backfill Configuration
 */
export interface BackfillConfiguration {
    /**
     * Enable Backfill for the configured dates
     */
    enabled?: boolean;
    /**
     * Date for which the backfill will end
     */
    endDate?: Date;
    /**
     * Date from which to start the backfill
     */
    startDate?: Date;
    [property: string]: any;
}

/**
 * Different Module Configurations
 */
export interface ModuleConfiguration {
    /**
     * App Analytics Module configuration
     */
    appAnalytics: AppAnalyticsConfig;
    /**
     * Cost Analysis Insights Module configuration
     */
    costAnalysis: CostAnalysisConfig;
    /**
     * Data Assets Insights Module configuration
     */
    dataAssets: DataAssetsConfig;
    /**
     * Data Quality Insights Module configuration
     */
    dataQuality: DataQualityConfig;
}

/**
 * App Analytics Module configuration
 */
export interface AppAnalyticsConfig {
    /**
     * If Enabled, App Analytics insights will be populated when the App runs.
     */
    enabled: boolean;
}

/**
 * Cost Analysis Insights Module configuration
 */
export interface CostAnalysisConfig {
    /**
     * If Enabled, Cost Analysis insights will be populated when the App runs.
     */
    enabled: boolean;
}

/**
 * Data Assets Insights Module configuration
 */
export interface DataAssetsConfig {
    /**
     * If Enabled, Data Asset insights will be populated when the App runs.
     */
    enabled: boolean;
    /**
     * List of Entities to Reindex
     */
    entities?: string[];
    /**
     * Defines the number of days the Data Assets Insights information will be kept. After it
     * they will be deleted.
     */
    retention?:     number;
    serviceFilter?: ServiceFilter;
}

export interface ServiceFilter {
    serviceName?: string;
    serviceType?: string;
}

/**
 * Data Quality Insights Module configuration
 */
export interface DataQualityConfig {
    /**
     * If Enabled, Data Quality insights will be populated when the App runs.
     */
    enabled: boolean;
}

/**
 * Entities selected to run the automation.
 */
export interface Resource {
    /**
     * Filter JSON tree to be used for rendering the filters in the UI. This comes from
     * Immutable Tree type of react-awesome-query-builder.
     */
    filterJsonTree?: string;
    /**
     * Query filter to be passed to ES. E.g.,
     * `{"query":{"bool":{"must":[{"bool":{"should":[{"term":{"domain.displayName.keyword":"DG
     * Anim"}}]}}]}}}`. This is the same payload as in the Explore page.
     */
    queryFilter?: string;
    /**
     * Type of the entity. E.g., 'table', 'chart',...
     */
    type?: string[];
    [property: string]: any;
}

/**
 * Recreate Indexes with updated Language
 *
 * This schema defines the language options available for search index mappings.
 */
export enum SearchIndexMappingLanguage {
    En = "EN",
    Jp = "JP",
    Ru = "RU",
    Zh = "ZH",
}

/**
 * Application Type
 *
 * Application type.
 */
export enum CollateAIAppConfigType {
    AutoPilotApplication = "AutoPilotApplication",
    Automator = "Automator",
    CacheWarmup = "CacheWarmup",
    CollateAI = "CollateAI",
    CollateAIQualityAgent = "CollateAIQualityAgent",
    CollateAITierAgent = "CollateAITierAgent",
    DataInsights = "DataInsights",
    DataInsightsReport = "DataInsightsReport",
    SearchIndexing = "SearchIndexing",
}

/**
 * Application private configuration
 *
 * Private Configuration for the CollateAI External Application.
 */
export interface PrivateConfig {
    /**
     * Collate Server public URL. WAII will use this information to interact with the server.
     * E.g., https://sandbox.getcollate.io
     */
    collateURL?: string;
    /**
     * Limits for the CollateAI Application.
     */
    limits?: AppLimitsConfig;
    /**
     * WAII API Token
     */
    token?: string;
    /**
     * WAII API host URL
     */
    waiiInstance?: string;
    [property: string]: any;
}

/**
 * Limits for the CollateAI Application.
 *
 * Private Configuration for the App Limits.
 */
export interface AppLimitsConfig {
    /**
     * The records of the limits.
     */
    actions: { [key: string]: number };
    /**
     * The start of this limit cycle.
     */
    billingCycleStart: Date;
}

/**
 * Available sources to fetch DBT catalog and manifest files.
 *
 * dbt Cloud configuration.
 *
 * DBT Catalog, Manifest and Run Results file path config.
 *
 * DBT Catalog, Manifest and Run Results HTTP path configuration.
 *
 * DBT Catalog, Manifest and Run Results files in S3 bucket. We will search for
 * catalog.json, manifest.json and run_results.json.
 *
 * DBT Catalog, Manifest and Run Results files in GCS storage. We will search for
 * catalog.json, manifest.json and run_results.json.
 *
 * DBT Catalog, Manifest and Run Results files in Azure bucket. We will search for
 * catalog.json, manifest.json and run_results.json.
 */
export interface DBTConfigurationSource {
    /**
     * dbt cloud account Id
     */
    dbtCloudAccountId?: string;
    /**
     * dbt cloud account authentication token
     */
    dbtCloudAuthToken?: string;
    /**
     * dbt cloud job id.
     */
    dbtCloudJobId?: string;
    /**
     * In case of multiple projects in a dbt cloud account, specify the project's id from which
     * you want to extract the dbt run artifacts
     */
    dbtCloudProjectId?: string;
    /**
     * URL to connect to your dbt cloud instance. E.g., https://cloud.getdbt.com or
     * https://emea.dbt.com/
     */
    dbtCloudUrl?: string;
    /**
     * dbt Configuration type
     */
    dbtConfigType: DbtConfigType;
    /**
     * DBT catalog file path to extract dbt models with their column schemas.
     */
    dbtCatalogFilePath?: string;
    /**
     * DBT manifest file path to extract dbt models and associate with tables.
     */
    dbtManifestFilePath?: string;
    /**
     * DBT run results file path to extract the test results information.
     */
    dbtRunResultsFilePath?: string;
    /**
     * DBT sources file path to extract the freshness test result.
     */
    dbtSourcesFilePath?: string;
    /**
     * DBT catalog http file path to extract dbt models with their column schemas.
     */
    dbtCatalogHttpPath?: string;
    /**
     * DBT manifest http file path to extract dbt models and associate with tables.
     */
    dbtManifestHttpPath?: string;
    /**
     * DBT run results http file path to extract the test results information.
     */
    dbtRunResultsHttpPath?: string;
    /**
     * DBT sources http file path to extract freshness test results information.
     */
    dbtSourcesHttpPath?: string;
    /**
     * Details of the bucket where the dbt files are stored
     */
    dbtPrefixConfig?:   DBTPrefixConfig;
    dbtSecurityConfig?: Credentials;
}

/**
 * dbt Configuration type
 */
export enum DbtConfigType {
    Azure = "azure",
    Cloud = "cloud",
    Gcs = "gcs",
    HTTP = "http",
    Local = "local",
    S3 = "s3",
}

/**
 * Details of the bucket where the dbt files are stored
 */
export interface DBTPrefixConfig {
    /**
     * Name of the bucket where the dbt files are stored
     */
    dbtBucketName?: string;
    /**
     * Path of the folder where the dbt files are stored
     */
    dbtObjectPrefix?: string;
}

/**
 * AWS credentials configs.
 *
 * Azure Cloud Credentials
 *
 * Available sources to fetch metadata.
 *
 * Azure Credentials
 *
 * GCP credentials configs.
 *
 * GCP Credentials
 *
 * GCP Credentials for Google Drive API
 */
export interface Credentials {
    /**
     * The Amazon Resource Name (ARN) of the role to assume. Required Field in case of Assume
     * Role
     */
    assumeRoleArn?: string;
    /**
     * An identifier for the assumed role session. Use the role session name to uniquely
     * identify a session when the same role is assumed by different principals or for different
     * reasons. Required Field in case of Assume Role
     */
    assumeRoleSessionName?: string;
    /**
     * The Amazon Resource Name (ARN) of the role to assume. Optional Field in case of Assume
     * Role
     */
    assumeRoleSourceIdentity?: string;
    /**
     * AWS Access key ID.
     */
    awsAccessKeyId?: string;
    /**
     * AWS Region
     */
    awsRegion?: string;
    /**
     * AWS Secret Access Key.
     */
    awsSecretAccessKey?: string;
    /**
     * AWS Session Token.
     */
    awsSessionToken?: string;
    /**
     * EndPoint URL for the AWS
     */
    endPointURL?: string;
    /**
     * The name of a profile to use with the boto session.
     */
    profileName?: string;
    /**
     * Account Name of your storage account
     */
    accountName?: string;
    /**
     * Your Service Principal App ID (Client ID)
     */
    clientId?: string;
    /**
     * Your Service Principal Password (Client Secret)
     */
    clientSecret?: string;
    /**
     * Scopes to get access token, for e.g. api://6dfX33ab-XXXX-49df-XXXX-3459eX817d3e/.default
     */
    scopes?: string;
    /**
     * Tenant ID of your Azure Subscription
     */
    tenantId?: string;
    /**
     * Key Vault Name
     */
    vaultName?: string;
    /**
     * We support two ways of authenticating to GCP i.e via GCP Credentials Values or GCP
     * Credentials Path
     */
    gcpConfig?: GCPCredentialsConfiguration;
    /**
     * we enable the authenticated service account to impersonate another service account
     */
    gcpImpersonateServiceAccount?: GCPImpersonateServiceAccountValues;
}

/**
 * We support two ways of authenticating to GCP i.e via GCP Credentials Values or GCP
 * Credentials Path
 *
 * Pass the raw credential values provided by GCP
 *
 * Pass the path of file containing the GCP credentials info
 *
 * Use the application default credentials
 */
export interface GCPCredentialsConfiguration {
    /**
     * Google Cloud auth provider certificate.
     */
    authProviderX509CertUrl?: string;
    /**
     * Google Cloud auth uri.
     */
    authUri?: string;
    /**
     * Google Cloud email.
     */
    clientEmail?: string;
    /**
     * Google Cloud Client ID.
     */
    clientId?: string;
    /**
     * Google Cloud client certificate uri.
     */
    clientX509CertUrl?: string;
    /**
     * Google Cloud private key.
     */
    privateKey?: string;
    /**
     * Google Cloud private key id.
     */
    privateKeyId?: string;
    /**
     * Project ID
     *
     * GCP Project ID to parse metadata from
     */
    projectId?: string[] | string;
    /**
     * Google Cloud token uri.
     */
    tokenUri?: string;
    /**
     * Google Cloud Platform account type.
     *
     * Google Cloud Platform ADC ( Application Default Credentials )
     */
    type?: string;
    /**
     * Path of the file containing the GCP credentials info
     */
    path?: string;
    /**
     * Google Security Token Service audience which contains the resource name for the workload
     * identity pool and the provider identifier in that pool.
     */
    audience?: string;
    /**
     * This object defines the mechanism used to retrieve the external credential from the local
     * environment so that it can be exchanged for a GCP access token via the STS endpoint
     */
    credentialSource?: { [key: string]: string };
    /**
     * Google Cloud Platform account type.
     */
    externalType?: string;
    /**
     * Google Security Token Service subject token type based on the OAuth 2.0 token exchange
     * spec.
     */
    subjectTokenType?: string;
    /**
     * Google Security Token Service token exchange endpoint.
     */
    tokenURL?: string;
    [property: string]: any;
}

/**
 * we enable the authenticated service account to impersonate another service account
 *
 * Pass the values to impersonate a service account of Google Cloud
 */
export interface GCPImpersonateServiceAccountValues {
    /**
     * The impersonated service account email
     */
    impersonateServiceAccount?: string;
    /**
     * Number of seconds the delegated credential should be valid
     */
    lifetime?: number;
    [property: string]: any;
}

/**
 * Use incremental Metadata extraction after the first execution. This is commonly done by
 * getting the changes from Audit tables on the supporting databases.
 */
export interface IncrementalMetadataExtractionConfiguration {
    /**
     * If True, enables Metadata Extraction to be incremental
     */
    enabled: boolean;
    /**
     * Number os days to search back for a successful pipeline run. The timestamp of the last
     * found successful pipeline run will be used as a base to search for updated entities.
     */
    lookbackDays?: number;
    /**
     * Number of days to add to the last successful pipeline run timestamp to search for updated
     * entities.
     */
    safetyMarginDays?: number;
}

/**
 * Details required to generate Lineage
 */
export interface LineageInformation {
    /**
     * List of service path prefixes for lineage matching. Supported formats: DBServiceName,
     * DBServiceName.DatabaseName, DBServiceName.DatabaseName.SchemaName, or
     * DBServiceName.DatabaseName.SchemaName.TableName
     */
    dbServicePrefixes?: string[];
    /**
     * List of Database Service Names for creation of lineage
     */
    dbServiceNames?: string[];
    /**
     * List of Storage Service Names for creation of lineage
     */
    storageServiceNames?: string[];
    [property: string]: any;
}

/**
 * Operation to be performed on the entity
 */
export interface Operation {
    /**
     * Entity to be modified
     */
    entityLink: string;
    /**
     * The id of the operation
     */
    id: string;
    /**
     * The configuration for the operation to be applied
     */
    parameters: ReverseIngestionConfig;
    /**
     * Templated SQL command to be used for the operation. Context parameters will be populated
     * based on the event type.
     */
    SQLTemplate?: string;
    /**
     * Type of operation to perform
     */
    type: OperationType;
}

/**
 * The configuration for the operation to be applied
 *
 * Configuration for updating descriptions
 *
 * Configuration for updating owners
 *
 * Configuration for updating tags
 */
export interface ReverseIngestionConfig {
    /**
     * New description of the service
     */
    newDescription?: string;
    /**
     * Previous description of the service
     */
    previousDescription?: string;
    /**
     * Added owners to be applied
     */
    addedOwners?: EntityReference[];
    /**
     * Removed owners from the entity
     */
    removedOwners?: EntityReference[];
    /**
     * Added tags to be applied
     */
    addedTags?: TierElement[];
    /**
     * Removed tags of the entity
     */
    removedTags?: TierElement[];
}

/**
 * Type of operation to perform
 */
export enum OperationType {
    UpdateDescription = "UPDATE_DESCRIPTION",
    UpdateOwner = "UPDATE_OWNER",
    UpdateTags = "UPDATE_TAGS",
}

/**
 * Advanced configuration for managing owners at multiple hierarchy levels (Service,
 * Database, Schema, Table) with custom mappings and inheritance rules.
 *
 * Configuration for assigning owners to ingested entities following topology hierarchy with
 * inheritance support
 */
export interface OwnerConfiguration {
    /**
     * Owner for database entities. Can be a single owner for all databases, or a map of
     * database names to owner(s).
     */
    database?: { [key: string]: string[] | string } | string;
    /**
     * Owner for schema entities. Can be a single owner for all schemas, or a map of schema FQNs
     * to owner(s).
     */
    databaseSchema?: { [key: string]: string[] | string } | string;
    /**
     * Default owner applied to all entities when no specific owner is configured (user or team
     * name/email)
     */
    default?: string;
    /**
     * Enable child entities to inherit owner from parent entities when they don't have a
     * specific owner configured
     */
    enableInheritance?: boolean;
    /**
     * Owner for the service level
     */
    service?: string;
    /**
     * Owner for table entities. Can be a single owner for all tables, or a map of table FQNs to
     * owner(s).
     */
    table?: { [key: string]: string[] | string } | string;
}

/**
 * Processing Engine Configuration. If not provided, the Native Engine will be used by
 * default.
 *
 * Configuration for the native metadata ingestion engine
 *
 * This schema defines the configuration for a Spark Engine runner.
 */
export interface ProcessingEngine {
    /**
     * The type of the engine configuration
     */
    type:    ProcessingEngineType;
    config?: Config;
    /**
     * Spark Connect Remote URL.
     */
    remote?: string;
}

export interface Config {
    /**
     * Additional Spark configuration properties as key-value pairs.
     */
    extraConfig?: { [key: string]: any };
    /**
     * Temporary path to store the data.
     */
    tempPath?: string;
    [property: string]: any;
}

/**
 * The type of the engine configuration
 */
export enum ProcessingEngineType {
    Native = "Native",
    Spark = "Spark",
}

/**
 * Type of Profile Sample (percentage or rows)
 */
export enum ProfileSampleType {
    Percentage = "PERCENTAGE",
    Rows = "ROWS",
}

/**
 * Type of Sampling Method (BERNOULLI or SYSTEM)
 */
export enum SamplingMethodType {
    Bernoulli = "BERNOULLI",
    System = "SYSTEM",
}

/**
 * Service connections available for the logical test suite.
 */
export interface ServiceConnections {
    /**
     * Connection configuration for the source. ex: mysql , tableau connection.
     */
    serviceConnection: ServiceConnection;
    serviceName:       string;
}

/**
 * Connection configuration for the source. ex: mysql , tableau connection.
 *
 * Supported services
 *
 * API Service Connection.
 *
 * Dashboard Connection.
 *
 * Database Connection.
 *
 * Metadata Service Connection.
 *
 * Pipeline Connection.
 *
 * MlModel Connection.
 *
 * Storage Connection.
 *
 * search Connection.
 *
 * Security Connection.
 *
 * Drive Connection.
 */
export interface ServiceConnection {
    config?: ConfigObject;
}

/**
 * REST Connection Config
 *
 * Looker Connection Config
 *
 * Metabase Connection Config
 *
 * PowerBI Connection Config
 *
 * PowerBIReportServer Connection Config
 *
 * Redash Connection Config
 *
 * Superset Connection Config
 *
 * Tableau Connection Config
 *
 * Mode Connection Config
 *
 * Custom Dashboard Service connection to build a source that is not supported by
 * OpenMetadata yet.
 *
 * Domo Dashboard Connection Config
 *
 * QuickSight Connection Config
 *
 * Qlik Sense Connection Config
 *
 * Lightdash Connection Config
 *
 * MicroStrategy Connection Config
 *
 * Qlik Cloud Connection Config
 *
 * Sigma Connection Config
 *
 * ThoughtSpot Connection Config
 *
 * Grafana Connection Config
 *
 * Hex Connection Config
 *
 * Google BigQuery Connection Config
 *
 * Google BigTable Connection Config
 *
 * AWS Athena Connection Config
 *
 * Azure SQL Connection Config
 *
 * Clickhouse Connection Config
 *
 * Databricks Connection Config
 *
 * Db2 Connection Config
 *
 * DeltaLake Database Connection Config
 *
 * Druid Connection Config
 *
 * DynamoDB Connection Config
 *
 * Glue Connection Config
 *
 * Hive SQL Connection Config
 *
 * Impala SQL Connection Config
 *
 * MariaDB Database Connection Config
 *
 * Mssql Database Connection Config
 *
 * Mysql Database Connection Config
 *
 * SQLite Database Connection Config
 *
 * Oracle Database Connection Config
 *
 * Postgres Database Connection Config
 *
 * TimescaleDB Database Connection Config
 *
 * Presto Database Connection Config
 *
 * Redshift  Connection Config
 *
 * Salesforce Connection Config
 *
 * SingleStore Database Connection Config
 *
 * Snowflake Connection Config
 *
 * Trino Connection Config
 *
 * Vertica Connection Config
 *
 * PinotDB Database Connection Config
 *
 * Datalake Connection Config
 *
 * Domo Database Connection Config
 *
 * Custom Database Service connection to build a source that is not supported by
 * OpenMetadata yet.
 *
 * Sap Hana Database Connection Config
 *
 * MongoDB Connection Config
 *
 * Cassandra Connection Config
 *
 * Couchbase Connection Config
 *
 * Greenplum Database Connection Config
 *
 * Doris Database Connection Config
 *
 * UnityCatalog Connection Config
 *
 * SAS Connection Config
 *
 * Iceberg Catalog Connection Config
 *
 * Teradata Database Connection Config
 *
 * Sap ERP Database Connection Config
 *
 * Synapse Database Connection Config
 *
 * Exasol Database Connection Config
 *
 * Cockroach Database Connection Config
 *
 * SSAS Metadata Database Connection Config
 *
 * Epic FHIR Connection Config
 *
 * ServiceNow Connection Config
 *
 * Kafka Connection Config
 *
 * Redpanda Connection Config
 *
 * Kinesis Connection Config
 *
 * Custom Messaging Service Connection to build a source that is not supported by
 * OpenMetadata yet.
 *
 * Amundsen Connection Config
 *
 * Metadata to ElasticSearch Connection Config
 *
 * OpenMetadata Connection Config
 *
 * Atlas Connection Config
 *
 * Alation Connection Config
 *
 * Alation Sink Connection Config
 *
 * Collibra Connection Config
 *
 * Airflow Metadata Database Connection Config
 *
 * Wherescape Metadata Database Connection Config
 *
 * SSIS Metadata Database Connection Config
 *
 * Glue Pipeline Connection Config
 *
 * AWS Kinesis Firehose Pipeline Connection Config
 *
 * Airbyte Metadata Database Connection Config
 *
 * Fivetran Metadata Database Connection Config
 *
 * Flink Metadata Connection Config
 *
 * Dagster Metadata Database Connection Config
 *
 * Nifi Metadata Pipeline Connection Config
 *
 * Domo Pipeline Connection Config
 *
 * Custom Pipeline Service connection to build a source that is not supported by
 * OpenMetadata yet.
 *
 * Spline Metadata Database Connection Config
 *
 * Spark Metadata Pipeline Connection Config
 *
 * OpenLineage Connection Config
 *
 * KafkaConnect Connection Config
 *
 * DBTCloud Connection Config
 *
 * Matillion Connection
 *
 * Azure Data Factory Connection Config
 *
 * Stitch Connection
 *
 * Snowplow Pipeline Connection Config
 *
 * MlFlow Connection Config
 *
 * Sklearn Connection Config
 *
 * Custom MlModel Service connection to build a source that is not supported by OpenMetadata
 * yet.
 *
 * SageMaker Connection Config
 *
 * Google VertexAI Connection Config
 *
 * S3 Connection.
 *
 * ADLS Connection.
 *
 * GCS Connection.
 *
 * Custom Storage Service connection to build a source that is not supported by OpenMetadata
 * yet.
 *
 * ElasticSearch Connection.
 *
 * OpenSearch Connection Config
 *
 * Custom Search Service connection to build a source that is not supported by OpenMetadata
 * yet.
 *
 * Apache Ranger Connection Config
 *
 * Google Drive Connection Config
 *
 * SharePoint Connection Config
 *
 * Custom Drive Connection to build a source that is not supported.
 */
export interface ConfigObject {
    /**
     * Regex to only fetch api collections with names matching the pattern.
     */
    apiCollectionFilterPattern?: FilterPattern;
    /**
     * Documentation URL for the schema.
     */
    docURL?: string;
    /**
     * Open API Schema URL.
     */
    openAPISchemaURL?: string;
    /**
     * Supports Metadata Extraction.
     */
    supportsMetadataExtraction?: boolean;
    /**
     * Generated Token to connect to OpenAPI Schema.
     *
     * token to connect to Qlik Cloud.
     *
     * Hex API token for authentication. Can be personal or workspace token.
     *
     * To Connect to Dagster Cloud
     *
     * Generated Token to connect to Databricks.
     *
     * Generated Token to connect to DBTCloud.
     *
     * Token to connect to Stitch api doc
     */
    token?: string;
    /**
     * REST API Type
     *
     * Service Type
     *
     * Custom dashboard service type
     *
     * Custom database service type
     *
     * Custom messaging service type
     *
     * Custom pipeline service type
     *
     * Custom Ml model service type
     *
     * Custom storage service type
     *
     * ElasticSearch Type
     *
     * OpenSearch Type
     *
     * Custom search service type
     */
    type?: PurpleType;
    /**
     * Regex exclude or include charts that matches the pattern.
     */
    chartFilterPattern?: FilterPattern;
    /**
     * User's Client ID. This user should have privileges to read all the metadata in Looker.
     *
     * client_id for PowerBI.
     *
     * Client ID for DOMO
     *
     * client_id for Sigma.
     *
     * Azure Application (client) ID for service principal authentication.
     *
     * Application (client) ID from Azure Active Directory
     */
    clientId?: string;
    /**
     * User's Client Secret.
     *
     * clientSecret for PowerBI.
     *
     * clientSecret for Sigma.
     *
     * Azure Application client secret for service principal authentication.
     *
     * Application (client) secret from Azure Active Directory
     */
    clientSecret?: string;
    /**
     * Regex to exclude or include dashboards that matches the pattern.
     */
    dashboardFilterPattern?: FilterPattern;
    /**
     * Regex exclude or include data models that matches the pattern.
     */
    dataModelFilterPattern?: FilterPattern;
    /**
     * Credentials to extract the .lkml files from a repository. This is required to get all the
     * lineage and definitions.
     */
    gitCredentials?: NoGitCredentialsClass | string;
    /**
     * URL to the Looker instance.
     *
     * Host and Port of the Metabase instance.
     *
     * Dashboard URL for PowerBI service.
     *
     * Dashboard URL for PowerBI Report Server.
     *
     * URL for the Redash instance
     *
     * URL for the superset instance.
     *
     * Tableau Server url.
     *
     * URL for the mode instance.
     *
     * URL for the Qlik instance.
     *
     * Address for your running Lightdash instance
     *
     * Host and Port of the MicroStrategy instance.
     *
     * Host and Port of the Qlik Cloud instance.
     *
     * Sigma API url.
     *
     * ThoughtSpot instance URL. Example: https://my-company.thoughtspot.cloud
     *
     * URL to the Grafana instance.
     *
     * Hex API URL. For Hex.tech cloud, use https://app.hex.tech
     *
     * BigQuery APIs URL.
     *
     * Host and port of the AzureSQL service.
     *
     * Host and port of the Clickhouse service.
     *
     * Host and port of the Databricks service.
     *
     * Host and port of the DB2 service.
     *
     * Host and port of the Druid service.
     *
     * Host and port of the Hive service.
     *
     * Host and port of the Impala service.
     *
     * Host and port of the MariaDB service.
     *
     * Host and port of the MSSQL service.
     *
     * Host and port of the MySQL service.
     *
     * Host and port of the SQLite service. Blank for in-memory database.
     *
     * Host and port of the Oracle service.
     *
     * Host and port of the source service.
     *
     * Host and port of the TimescaleDB service.
     *
     * Host and port of the Presto service.
     *
     * Host and port of the Redshift service.
     *
     * Host and port of the SingleStore service.
     *
     * Host and port of the Trino service.
     *
     * Host and port of the Vertica service.
     *
     * Host and port of the PinotDB Broker service.
     *
     * Host and port of the MongoDB service when using the `mongodb` connection scheme. Only
     * host when using the `mongodb+srv` scheme.
     *
     * Host and port of the Cassandra service when using the `cassandra` connection scheme. Only
     * host when using the `cassandra+srv` scheme.
     *
     * Host and port of the Doris service.
     *
     * Host and port of the Teradata service.
     *
     * Host and Port of the SAP ERP instance.
     *
     * Host and port of the Azure Synapse service.
     *
     * Host and port of the Cockrooach service.
     *
     * ServiceNow instance URL (e.g., https://your-instance.service-now.com)
     *
     * Host and port of the Amundsen Neo4j Connection. This expect a URI format like:
     * bolt://localhost:7687.
     *
     * OpenMetadata Server Config. Must include API end point ex: http://localhost:8585/api
     *
     * Host and port of the Atlas service.
     *
     * Host and port of the Alation service.
     *
     * Host and port of the Collibra service.
     *
     * Pipeline Service Management/UI URI.
     *
     * Pipeline Service Management/UI URL.
     *
     * Spline REST Server Host & Port.
     *
     * KafkaConnect Service Management/UI URI.
     *
     * Host and port of the Stitch API host
     *
     * Host and port of the ElasticSearch service.
     *
     * Host and port of the OpenSearch service.
     *
     * Apache Ranger Admin URL.
     */
    hostPort?: string;
    /**
     * Regex to exclude or include projects that matches the pattern.
     */
    projectFilterPattern?: FilterPattern;
    /**
     * API token to connect to Metabase. Use this instead of username/password for token-based
     * authentication.
     *
     * API key of the redash instance to access.
     *
     * The personal access token you can generate in the Lightdash app under the user settings
     *
     * Service Account Token to authenticate to the Grafana APIs. Use Service Account Tokens
     * (format: glsa_xxxx) for authentication. Legacy API Keys are no longer supported by
     * Grafana as of January 2025. Both self-hosted and Grafana Cloud are supported. Requires
     * Admin role for full metadata extraction.
     *
     * API key to authenticate with the SAP ERP APIs.
     *
     * Fivetran API Key.
     *
     * API Key for Snowplow Console API
     */
    apiKey?: string;
    /**
     * Password to connect to Metabase. Required for basic authentication.
     *
     * Password to connect to PowerBI report server.
     *
     * Password to connect to MicroStrategy.
     *
     * Password to connect to AzureSQL.
     *
     * Password to connect to Clickhouse.
     *
     * Password to connect to DB2.
     *
     * Password to connect to Druid.
     *
     * Password to connect to Hive.
     *
     * Password to connect to Impala.
     *
     * Password to connect to MariaDB.
     *
     * Password to connect to MSSQL.
     *
     * Password to connect to SQLite. Blank for in-memory database.
     *
     * Password to connect to Oracle.
     *
     * Password to connect to Presto.
     *
     * Password to connect to Redshift.
     *
     * Password to connect to Salesforce.
     *
     * Password to connect to SingleStore.
     *
     * Password to connect to Snowflake.
     *
     * Password to connect to Vertica.
     *
     * password to connect to the PinotDB.
     *
     * Password to connect to MongoDB.
     *
     * Password to connect to Couchbase.
     *
     * Password to connect to Doris.
     *
     * Password to connect to SAS Viya
     *
     * Password to connect to Teradata.
     *
     * Password to connect to Azure Synapse.
     *
     * Password to connect to Exasol.
     *
     * Password
     *
     * Password to connect to ServiceNow.
     *
     * password to connect to the Amundsen Neo4j Connection.
     *
     * password to connect  to the Atlas.
<<<<<<< HEAD
=======
     *
     * Password to connect to the Collibra.
     *
     * Password to connect to Airbyte.
>>>>>>> 9ad6783a
     */
    password?: string;
    /**
     * Username to connect to Metabase. Required for basic authentication.
     *
     * Username to connect to PowerBI report server.
     *
     * Username for Redash
     *
     * Username to connect to MicroStrategy. This user should have privileges to read all the
     * metadata in MicroStrategy.
     *
     * Username to connect to AzureSQL. This user should have privileges to read the metadata.
     *
     * Username to connect to Clickhouse. This user should have privileges to read all the
     * metadata in Clickhouse.
     *
     * Username to connect to DB2. This user should have privileges to read all the metadata in
     * DB2.
     *
     * Username to connect to Druid. This user should have privileges to read all the metadata
     * in Druid.
     *
     * Username to connect to Hive. This user should have privileges to read all the metadata in
     * Hive.
     *
     * Username to connect to Impala. This user should have privileges to read all the metadata
     * in Impala.
     *
     * Username to connect to MariaDB. This user should have privileges to read all the metadata
     * in MariaDB.
     *
     * Username to connect to MSSQL. This user should have privileges to read all the metadata
     * in MsSQL.
     *
     * Username to connect to MySQL. This user should have privileges to read all the metadata
     * in Mysql.
     *
     * Username to connect to SQLite. Blank for in-memory database.
     *
     * Username to connect to Oracle. This user should have privileges to read all the metadata
     * in Oracle.
     *
     * Username to connect to Postgres. This user should have privileges to read all the
     * metadata in Postgres.
     *
     * Username to connect to TimescaleDB. This user should have privileges to read all the
     * metadata in TimescaleDB.
     *
     * Username to connect to Presto. This user should have privileges to read all the metadata
     * in Postgres.
     *
     * Username to connect to Redshift. This user should have privileges to read all the
     * metadata in Redshift.
     *
     * Username to connect to Salesforce. This user should have privileges to read all the
     * metadata in Salesforce.
     *
     * Username to connect to SingleStore. This user should have privileges to read all the
     * metadata in MySQL.
     *
     * Username to connect to Snowflake. This user should have privileges to read all the
     * metadata in Snowflake.
     *
     * Username to connect to Trino. This user should have privileges to read all the metadata
     * in Trino.
     *
     * Username to connect to Vertica. This user should have privileges to read all the metadata
     * in Vertica.
     *
     * username to connect to the PinotDB. This user should have privileges to read all the
     * metadata in PinotDB.
     *
     * Username to connect to MongoDB. This user should have privileges to read all the metadata
     * in MongoDB.
     *
     * Username to connect to Cassandra. This user should have privileges to read all the
     * metadata in Cassandra.
     *
     * Username to connect to Couchbase. This user should have privileges to read all the
     * metadata in Couchbase.
     *
     * Username to connect to Greenplum. This user should have privileges to read all the
     * metadata in Greenplum.
     *
     * Username to connect to Doris. This user should have privileges to read all the metadata
     * in Doris.
     *
     * Username to connect to SAS Viya.
     *
     * Username to connect to Teradata. This user should have privileges to read all the
     * metadata in Teradata.
     *
     * Username to connect to Azure Synapse. This user should have privileges to read all the
     * metadata in Azure Synapse.
     *
     * Username to connect to Exasol. This user should have privileges to read all the metadata
     * in Exasol.
     *
     * Username to connect to Cockroach. This user should have privileges to read all the
     * metadata in Cockroach.
     *
     * Username
     *
     * Username to connect to ServiceNow. This user should have read access to sys_db_object and
     * sys_dictionary tables.
     *
     * username to connect to the Amundsen Neo4j Connection.
     *
     * username to connect  to the Atlas. This user should have privileges to read all the
     * metadata in Atlas.
<<<<<<< HEAD
=======
     *
     * Username to connect to the Collibra. This user should have privileges to read all the
     * metadata in Collibra.
     *
     * Username to connect to Airbyte.
>>>>>>> 9ad6783a
     */
    username?: string;
    /**
     * API URL to call powerbi rest apis to extract metadata. Default to
     * `https://api.powerbi.com`. You can provide youw own in case of different environment
     */
    apiURL?: string;
    /**
     * Authority URI for the PowerBI service.
     */
    authorityURI?: string;
    /**
     * Display Table Name from source instead of renamed table name for datamodel tables
     */
    displayTableNameFromSource?: boolean;
    /**
     * Entity Limit set here will be used to paginate the PowerBi APIs
     */
    pagination_entity_per_page?: number;
    /**
     * Source to get the .pbit files to extract lineage information
     */
    pbitFilesSource?: PowerBIPbitFilesSource;
    /**
     * PowerBI secrets.
     */
    scope?: string[];
    /**
     * Tenant ID for PowerBI.
     *
     * Azure Directory (tenant) ID for service principal authentication.
     *
     * Directory (tenant) ID from Azure Active Directory
     */
    tenantId?: string;
    /**
     * Fetch the PowerBI metadata using admin APIs
     */
    useAdminApis?: boolean;
    /**
     * Web Portal Virtual Directory Name.
     */
    webPortalVirtualDirectory?: string;
    /**
     * Version of the Redash instance
     */
    redashVersion?: string;
    /**
     * Choose between API or database connection fetch metadata from superset.
     *
     * Choose between Database connection or HDB User Store connection.
     *
     * Choose between mysql and postgres connection for alation database
     *
     * Underlying database connection. See
     * https://airflow.apache.org/docs/apache-airflow/stable/howto/set-up-database.html for
     * supported backends.
     *
     * Matillion Auth Configuration
     */
    connection?: ConfigConnection;
    /**
     * Tableau API version. If not provided, the version will be used from the tableau server.
     *
     * Sigma API version.
     *
     * ThoughtSpot API version to use
     *
     * OpenMetadata server API version to use.
     *
     * Airbyte API version.
     */
    apiVersion?: string;
    /**
     * Types of methods used to authenticate to the tableau instance
     *
     * Choose between different authentication types for Databricks.
     *
     * Choose Auth Config Type.
     *
     * Types of methods used to authenticate to the alation instance
     *
     * Authentication type to connect to Apache Ranger.
     */
    authType?: AuthenticationTypeForTableau | NoConfigAuthenticationTypes;
    /**
     * Pagination limit used while querying the tableau metadata API for getting data sources
     *
     * Pagination limit used while querying the SAP ERP API for fetching the entities
     *
     * Pagination limit used for Alation APIs pagination
     */
    paginationLimit?: number;
    /**
     * Proxy URL for the tableau server. If not provided, the hostPort will be used. This is
     * used to generate the dashboard & Chart URL.
     */
    proxyURL?: string;
    /**
     * Tableau Site Name.
     *
     * SharePoint site name
     */
    siteName?: string;
    /**
     * SSL Configuration details.
     *
     * SSL Configuration for OpenMetadata Server
     */
    sslConfig?: SSLConfigObject;
    /**
     * Boolean marking if we need to verify the SSL certs for Grafana. Default to True.
     *
     * Flag to verify SSL Certificate for OpenMetadata Server.
     *
     * Boolean marking if we need to verify the SSL certs for KafkaConnect REST API. True by
     * default.
     */
    verifySSL?: boolean | VerifySSL;
    /**
     * Access Token for Mode Dashboard
     *
     * Access token to connect to DOMO
     */
    accessToken?: string;
    /**
     * Access Token Password for Mode Dashboard
     */
    accessTokenPassword?: string;
    /**
     * Filter query parameter for some of the Mode API calls
     */
    filterQueryParam?: string;
    /**
     * Mode Workspace Name
     */
    workspaceName?:     string;
    connectionOptions?: { [key: string]: string };
    /**
     * Source Python Class Name to instantiated by the ingestion workflow
     */
    sourcePythonClass?: string;
    /**
     * API Host to connect to DOMO instance
     */
    apiHost?: string;
    /**
     * URL of your Domo instance, e.g., https://openmetadata.domo.com
     */
    instanceDomain?: string;
    /**
     * Secret Token to connect DOMO
     *
     * Secret token to connect to DOMO
     */
    secretToken?: string;
    /**
     * AWS Account ID
     */
    awsAccountId?: string;
    awsConfig?:    AWSCredentials;
    /**
     * The authentication method that the user uses to sign in.
     */
    identityType?: IdentityType;
    /**
     * The Amazon QuickSight namespace that contains the dashboard IDs in this request ( To be
     * provided when identityType is `ANONYMOUS` )
     */
    namespace?:    string;
    certificates?: QlikCertificatesBy;
    /**
     * Qlik Sense Base URL, used for genrating dashboard & chat url
     */
    displayUrl?: string;
    /**
     * User Directory.
     */
    userDirectory?: string;
    /**
     * User ID.
     */
    userId?: string;
    /**
     * Validate Host Name
     */
    validateHostName?: boolean;
    /**
     * The Project UUID for your Lightdash instance
     */
    projectUUID?: string;
    /**
     * Use if your Lightdash instance is behind a proxy like (Cloud IAP)
     */
    proxyAuthentication?: string;
    /**
     * The Space UUID for your Lightdash instance
     */
    spaceUUID?: string;
    /**
     * Login Mode for Microstrategy's REST API connection. You can authenticate with one of the
     * following authentication modes: `Standard (1)`, `Anonymous (8)`. Default will be
     * `Standard (1)`. If you're using demo account for Microstrategy, it will be needed to
     * authenticate through loginMode `8`.
     */
    loginMode?: string;
    /**
     * MicroStrategy Project Name
     *
     * Project name to create the refreshToken. Can be anything
     */
    projectName?: string;
    /**
     * Space types of Qlik Cloud to filter the dashboards ingested into the platform.
     */
    spaceTypes?: SpaceType[];
    /**
     * ThoughtSpot authentication configuration
     */
    authentication?: Authenticationation;
    /**
     * Org ID for multi-tenant ThoughtSpot instances. This is applicable for ThoughtSpot Cloud
     * only.
     */
    orgId?: string;
    /**
     * Page size for pagination in API requests. Default is 100.
     */
    pageSize?: number;
    /**
     * Whether to import Hex project categories as OpenMetadata tags
     *
     * Include Tags for Indexing
     */
    includeTags?: boolean;
    /**
     * Type of token to use for authentication
     */
    tokenType?: TokenType;
    /**
     * Billing Project ID
     */
    billingProjectId?: string;
    /**
     * If using Metastore, Key-Value pairs that will be used to add configs to the SparkSession.
     */
    connectionArguments?: { [key: string]: any };
    /**
     * Cost per TiB for BigQuery usage
     */
    costPerTB?: number;
    /**
     * GCP Credentials
     *
     * Azure Credentials
     *
     * GCP Credentials for Google Drive API
     */
    credentials?: GCPCredentials;
    /**
     * Regex to only include/exclude databases that matches the pattern.
     */
    databaseFilterPattern?: FilterPattern;
    /**
     * Option to include policy tags as part of column description.
     */
    includePolicyTags?:       boolean;
    sampleDataStorageConfig?: SampleDataStorageConfig;
    /**
     * Regex to only include/exclude schemas that matches the pattern.
     *
     * Regex to include/exclude FHIR resource categories
     */
    schemaFilterPattern?: FilterPattern;
    /**
     * SQLAlchemy driver scheme options.
     *
     * Mongo connection scheme options.
     *
     * Couchbase driver scheme options.
     */
    scheme?:                                ConfigScheme;
    supportsDatabase?:                      boolean;
    supportsDataDiff?:                      boolean;
    supportsDBTExtraction?:                 boolean;
    supportsIncrementalMetadataExtraction?: boolean;
    /**
     * Supports Lineage Extraction.
     */
    supportsLineageExtraction?: boolean;
    supportsProfiler?:          boolean;
    supportsQueryComment?:      boolean;
    supportsSystemProfile?:     boolean;
    /**
     * Supports Usage Extraction.
     */
    supportsUsageExtraction?: boolean;
    /**
     * Regex to only include/exclude tables that matches the pattern.
     *
     * Regex to include/exclude FHIR resource types
     */
    tableFilterPattern?: FilterPattern;
    /**
     * Taxonomy location used to fetch policy tags
     */
    taxonomyLocation?: string;
    /**
     * Project IDs used to fetch policy tags
     */
    taxonomyProjectID?: string[];
    /**
     * Location used to query INFORMATION_SCHEMA.JOBS_BY_PROJECT to fetch usage data. You can
     * pass multi-regions, such as `us` or `eu`, or you specific region. Australia and Asia
     * multi-regions are not yet in GA.
     */
    usageLocation?: string;
    /**
     * Optional name to give to the database in OpenMetadata. If left blank, we will use default
     * as the database name.
     *
     * Optional name to give to the database in OpenMetadata. If left blank, we will use 'epic'
     * as the database name.
     */
    databaseName?: string;
    /**
     * S3 Staging Directory. Example: s3://postgres/input/
     */
    s3StagingDir?: string;
    /**
     * Athena workgroup.
     */
    workgroup?: string;
    /**
     * This parameter determines the mode of authentication for connecting to AzureSQL using
     * ODBC. If 'Active Directory Password' is selected, you need to provide the password. If
     * 'Active Directory Integrated' is selected, password is not required as it uses the
     * logged-in user's credentials. This mode is useful for establishing secure and seamless
     * connections with AzureSQL.
     *
     * This parameter determines the mode of authentication for connecting to Azure Synapse
     * using ODBC. If 'Active Directory Password' is selected, you need to provide the password.
     * If 'Active Directory Integrated' is selected, password is not required as it uses the
     * logged-in user's credentials. If 'Active Directory Service Principal' is selected, you
     * need to provide clientId, clientSecret and tenantId. This mode is useful for establishing
     * secure and seamless connections with Azure Synapse.
     */
    authenticationMode?: any[] | boolean | number | null | AuthenticationModeObject | string;
    /**
     * Database of the data source. This is optional parameter, if you would like to restrict
     * the metadata reading to a single database. When left blank, OpenMetadata Ingestion
     * attempts to scan all the databases.
     *
     * Database of the data source.
     *
     * Initial Redshift database to connect to. If you want to ingest all databases, set
     * ingestAllDatabases to true.
     *
     * Optional name to give to the database in OpenMetadata. If left blank, we will use default
     * as the database name.
     */
    database?: string;
    /**
     * SQLAlchemy driver for AzureSQL.
     *
     * ODBC driver version in case of pyodbc connection.
     */
    driver?: string;
    /**
     * Ingest data from all databases in Azuresql. You can use databaseFilterPattern on top of
     * this.
     *
     * Ingest data from all databases in Mssql. You can use databaseFilterPattern on top of
     * this.
     *
     * Ingest data from all databases in Postgres. You can use databaseFilterPattern on top of
     * this.
     *
     * Ingest data from all databases in TimescaleDB. You can use databaseFilterPattern on top
     * of this.
     *
     * Ingest data from all databases in Redshift. You can use databaseFilterPattern on top of
     * this.
     *
     * Ingest data from all databases in Greenplum. You can use databaseFilterPattern on top of
     * this.
     *
     * Ingest data from all databases in Azure Synapse. You can use databaseFilterPattern on top
     * of this.
     */
    ingestAllDatabases?: boolean;
    /**
     * Database Schema of the data source. This is optional parameter, if you would like to
     * restrict the metadata reading to a single schema. When left blank, OpenMetadata Ingestion
     * attempts to scan all the schemas.
     *
     * databaseSchema of the data source. This is optional parameter, if you would like to
     * restrict the metadata reading to a single databaseSchema. When left blank, OpenMetadata
     * Ingestion attempts to scan all the databaseSchema.
     *
     * Optional name to give to the schema in OpenMetadata. If left blank, we will use default
     * as the schema name
     */
    databaseSchema?: string;
    /**
     * Clickhouse SQL connection duration.
     */
    duration?: number;
    /**
     * Use HTTPS Protocol for connection with clickhouse
     */
    https?: boolean;
    /**
     * Path to key file for establishing secure connection
     */
    keyfile?: string;
    /**
     * Establish secure connection with clickhouse
     */
    secure?: boolean;
    /**
     * Catalog of the data source(Example: hive_metastore). This is optional parameter, if you
     * would like to restrict the metadata reading to a single catalog. When left blank,
     * OpenMetadata Ingestion attempts to scan all the catalog.
     *
     * Presto catalog
     *
     * Catalog of the data source.
     */
    catalog?: IcebergCatalog | string;
    /**
     * The maximum amount of time (in seconds) to wait for a successful connection to the data
     * source. If the connection attempt takes longer than this timeout period, an error will be
     * returned.
     *
     * Connection timeout in seconds.
     */
    connectionTimeout?: number | number;
    /**
     * Databricks compute resources URL.
     */
    httpPath?: string;
    /**
     * Table name to fetch the query history.
     */
    queryHistoryTable?: string;
    /**
     * CLI Driver version to connect to DB2. If not provided, the latest version will be used.
     */
    clidriverVersion?: string;
    /**
     * License to connect to DB2.
     */
    license?: string;
    /**
     * License file name to connect to DB2.
     */
    licenseFileName?:               string;
    supportsViewLineageExtraction?: boolean;
    /**
     * Available sources to fetch the metadata.
     *
     * Available sources to fetch files.
     *
     * Available sources to fetch metadata.
     */
    configSource?: DeltaLakeConfigurationSource;
    /**
     * Authentication mode to connect to hive.
     *
     * Choose between Basic authentication (for self-hosted) or OAuth 2.0 client credentials
     * (for Airbyte Cloud)
     */
    auth?: Authentication | AuthEnum;
    /**
     * Authentication options to pass to Hive connector. These options are based on SQLAlchemy.
     *
     * Authentication options to pass to Impala connector. These options are based on SQLAlchemy.
     */
    authOptions?: string;
    /**
     * If authenticating with Kerberos specify the Kerberos service name
     */
    kerberosServiceName?: string;
    /**
     * Hive Metastore Connection Details
     */
    metastoreConnection?: HiveMetastoreConnectionDetails;
    /**
     * Enable SSL connection to Hive server. When enabled, SSL transport will be used for secure
     * communication.
     *
     * Establish secure connection with Impala
     */
    useSSL?: boolean;
    /**
     * Authentication mode to connect to Impala.
     */
    authMechanism?: AuthMechanismEnum;
    /**
     * Use slow logs to extract lineage.
     */
    useSlowLogs?: boolean;
    /**
     * How to run the SQLite database. :memory: by default.
     */
    databaseMode?: string;
    /**
     * This directory will be used to set the LD_LIBRARY_PATH env variable. It is required if
     * you need to enable thick connection mode. By default, we bring instant client 19 and
     * point to /instantclient.
     */
    instantClientDirectory?: string;
    /**
     * Connect with oracle by either passing service name or database schema name.
     */
    oracleConnectionType?: OracleConnectionType;
    /**
     * Custom OpenMetadata Classification name for Postgres policy tags.
     *
     * Custom OpenMetadata Classification name for TimescaleDB policy tags.
     */
    classificationName?: string;
    sslMode?:            SSLMode;
    /**
     * Protocol ( Connection Argument ) to connect to Presto.
     */
    protocol?: string;
    /**
     * Verify ( Connection Argument for SSL ) to connect to Presto.
     *
     * Verify ( Connection Argument for SSL ) to connect to Trino.
     */
    verify?: string;
    /**
     * Salesforce Consumer Key (Client ID) for OAuth 2.0 authentication. This is obtained from
     * your Salesforce Connected App configuration. Required along with Consumer Secret for
     * OAuth authentication.
     */
    consumerKey?: string;
    /**
     * Salesforce Consumer Secret (Client Secret) for OAuth 2.0 authentication. This is obtained
     * from your Salesforce Connected App configuration. Required along with Consumer Key for
     * OAuth authentication.
     */
    consumerSecret?: string;
    /**
     * Salesforce Organization ID is the unique identifier for your Salesforce identity
     *
     * Snowplow BDP Organization ID
     */
    organizationId?: string;
    /**
     * API version of the Salesforce instance
     */
    salesforceApiVersion?: string;
    /**
     * Domain of Salesforce instance
     */
    salesforceDomain?: string;
    /**
     * Salesforce Security Token for username/password authentication.
     */
    securityToken?: string;
    /**
     * Salesforce Object Name.
     */
    sobjectName?: string;
    /**
     * If the Snowflake URL is https://xyz1234.us-east-1.gcp.snowflakecomputing.com, then the
     * account is xyz1234.us-east-1.gcp
     *
     * Specifies an account string to override the default account string defined for the
     * database user. Accounts are used by the database for workload management and resource
     * usage monitoring.
     */
    account?: string;
    /**
     * Full name of the schema where the account usage data is stored.
     */
    accountUsageSchema?: string;
    /**
     * Optional configuration for ingestion to keep the client session active in case the
     * ingestion process runs for longer durations.
     */
    clientSessionKeepAlive?: boolean;
    /**
     * Cost of credit for the Snowflake account.
     */
    creditCost?: number;
    /**
     * Optional configuration for ingestion of streams, By default, it will skip the streams.
     */
    includeStreams?: boolean;
    /**
     * Optional configuration for ingestion of TRANSIENT tables, By default, it will skip the
     * TRANSIENT tables.
     */
    includeTransientTables?: boolean;
    /**
     * Connection to Snowflake instance via Private Key
     */
    privateKey?: string;
    /**
     * Session query tag used to monitor usage on snowflake. To use a query tag snowflake user
     * should have enough privileges to alter the session.
     */
    queryTag?: string;
    /**
     * Snowflake Role.
     */
    role?: string;
    /**
     * Snowflake Passphrase Key used with Private Key
     */
    snowflakePrivatekeyPassphrase?: string;
    /**
     * Snowflake source host for the Snowflake account.
     */
    snowflakeSourceHost?: string;
    /**
     * Snowflake warehouse.
     */
    warehouse?: string;
    /**
     * Proxies for the connection to Trino data source
     */
    proxies?: { [key: string]: string };
    /**
     * Pinot Controller Host and Port of the data source.
     */
    pinotControllerHost?: string;
    /**
     * Bucket Name of the data source.
     */
    bucketName?: string;
    /**
     * Prefix of the data source.
     */
    prefix?: string;
    /**
     * Couchbase connection Bucket options.
     */
    bucket?: string;
    /**
     * Hostname of the Couchbase service.
     */
    hostport?: string;
    /**
     * Enable dataflow for ingestion
     */
    dataflows?: boolean;
    /**
     * Custom filter for dataflows
     */
    dataflowsCustomFilter?: { [key: string]: any } | string;
    /**
     * Enable datatables for ingestion
     */
    datatables?: boolean;
    /**
     * Custom filter for datatables
     */
    dataTablesCustomFilter?: { [key: string]: any } | string;
    /**
     * Enable report for ingestion
     */
    reports?: boolean;
    /**
     * Custom filter for reports
     */
    reportsCustomFilter?: { [key: string]: any } | string;
    /**
     * Hostname of SAS Viya deployment.
     */
    serverHost?: string;
    /**
     * Table property to look for the Owner.
     */
    ownershipProperty?: string;
    /**
     * Specifies additional data needed by a logon mechanism, such as a secure token,
     * Distinguished Name, or a domain/realm name. LOGDATA values are specific to each logon
     * mechanism.
     */
    logdata?: string;
    /**
     * Specifies the logon authentication method. Possible values are TD2 (the default), JWT,
     * LDAP, KRB5 for Kerberos, or TDNEGO
     */
    logmech?: Logmech;
    /**
     * Specifies the transaction mode for the connection
     */
    tmode?: TransactionMode;
    /**
     * Client SSL/TLS settings.
     */
    tls?: SSLTLSSettings;
    /**
     * HTTP Link for SSAS ACCESS
     */
    httpConnection?: string;
    /**
     * Base URL of the Epic FHIR server
     */
    fhirServerUrl?: string;
    /**
     * FHIR specification version (R4, STU3, DSTU2)
     */
    fhirVersion?: FHIRVersion;
    /**
     * If true, ServiceNow application scopes will be imported as database schemas. Otherwise, a
     * single default schema will be used.
     */
    includeScopes?: boolean;
    /**
     * If true, both admin and system tables (sys_* tables) will be fetched. If false, only
     * admin tables will be fetched.
     */
    includeSystemTables?: boolean;
    /**
     * basic.auth.user.info schema registry config property, Client HTTP credentials in the form
     * of username:password.
     */
    basicAuthUserInfo?: string;
    /**
     * Kafka bootstrap servers. add them in comma separated values ex: host1:9092,host2:9092
     *
     * Redpanda bootstrap servers. add them in comma separated values ex: host1:9092,host2:9092
     */
    bootstrapServers?: string;
    /**
     * Confluent Kafka Consumer Config. From
     * https://github.com/edenhill/librdkafka/blob/master/CONFIGURATION.md
     *
     * Confluent Redpanda Consumer Config
     */
    consumerConfig?: { [key: string]: any };
    /**
     * Consumer Config SSL Config. Configuration for enabling SSL for the Consumer Config
     * connection.
     */
    consumerConfigSSL?: ConsumerConfigSSLClass;
    /**
     * sasl.mechanism Consumer Config property
     */
    saslMechanism?: SaslMechanismType;
    /**
     * sasl.password consumer config property
     */
    saslPassword?: string;
    /**
     * sasl.username consumer config property
     */
    saslUsername?: string;
    /**
     * Confluent Kafka Schema Registry Config. From
     * https://docs.confluent.io/5.5.1/clients/confluent-kafka-python/index.html#confluent_kafka.schema_registry.SchemaRegistryClient
     *
     * Confluent Redpanda Schema Registry Config.
     */
    schemaRegistryConfig?: { [key: string]: any };
    /**
     * Schema Registry SSL Config. Configuration for enabling SSL for the Schema Registry
     * connection.
     */
    schemaRegistrySSL?: ConsumerConfigSSLClass;
    /**
     * Schema Registry Topic Suffix Name. The suffix to be appended to the topic name to get
     * topic schema from registry.
     */
    schemaRegistryTopicSuffixName?: string;
    /**
     * Confluent Kafka Schema Registry URL.
     *
     * Confluent Redpanda Schema Registry URL.
     */
    schemaRegistryURL?: string;
    /**
     * security.protocol consumer config property
     *
     * Kafka security protocol config
     */
    securityProtocol?: KafkaSecurityProtocol;
    /**
     * Regex to only fetch topics that matches the pattern.
     */
    topicFilterPattern?: FilterPattern;
    /**
     * Enable encryption for the Amundsen Neo4j Connection.
     */
    encrypted?: boolean;
    /**
     * Maximum connection lifetime for the Amundsen Neo4j Connection.
     */
    maxConnectionLifeTime?: number;
    /**
     * Enable SSL validation for the Amundsen Neo4j Connection.
     */
    validateSSL?: boolean;
    /**
     * Maximum number of events sent in a batch (Default 100).
     */
    batchSize?: number;
    /**
     * List of entities that you need to reindex
     */
    entities?:      string[];
    recreateIndex?: boolean;
    runMode?:       RunMode;
    /**
     * Recreate Indexes with updated Language
     */
    searchIndexMappingLanguage?: SearchIndexMappingLanguage;
    /**
     * OpenMetadata Server Authentication Provider.
     */
    authProvider?: AuthProvider;
    /**
     * Cluster name to differentiate OpenMetadata Server instance
     */
    clusterName?: string;
    /**
     * Configuration for Sink Component in the OpenMetadata Ingestion Framework.
     */
    elasticsSearch?: ConfigElasticsSearch;
    /**
     * Validate Openmetadata Server & Client Version.
     */
    enableVersionValidation?: boolean;
    extraHeaders?:            { [key: string]: string };
    /**
     * Force the overwriting of any entity during the ingestion.
     */
    forceEntityOverwriting?: boolean;
    /**
     * Include Dashboards for Indexing
     */
    includeDashboards?: boolean;
    /**
     * Include Database Services for Indexing
     */
    includeDatabaseServices?: boolean;
    /**
     * Include Glossary Terms for Indexing
     */
    includeGlossaryTerms?: boolean;
    /**
     * Include Messaging Services for Indexing
     */
    includeMessagingServices?: boolean;
    /**
     * Include MlModels for Indexing
     */
    includeMlModels?: boolean;
    /**
     * Include Pipelines for Indexing
     */
    includePipelines?: boolean;
    /**
     * Include Pipeline Services for Indexing
     */
    includePipelineServices?: boolean;
    /**
     * Include Tags for Policy
     */
    includePolicy?: boolean;
    /**
     * Include Tables for Indexing
     */
    includeTables?: boolean;
    /**
     * Include Teams for Indexing
     */
    includeTeams?: boolean;
    /**
     * Include Topics for Indexing
     */
    includeTopics?: boolean;
    /**
     * Include Users for Indexing
     */
    includeUsers?: boolean;
    /**
     * Limit the number of records for Indexing.
     */
    limitRecords?: number;
    /**
     * Secrets Manager Loader for the Pipeline Service Client.
     */
    secretsManagerLoader?: SecretsManagerClientLoader;
    /**
     * Secrets Manager Provider for OpenMetadata Server.
     */
    secretsManagerProvider?: SecretsManagerProvider;
    /**
     * OpenMetadata Client security configuration.
     */
    securityConfig?: OpenMetadataJWTClientConfig;
    /**
     * If set to true, when creating a service during the ingestion we will store its Service
     * Connection. Otherwise, the ingestion will create a bare service without connection
     * details.
     */
    storeServiceConnection?: boolean;
    /**
     * Flag to enable Data Insight Extraction
     */
    supportsDataInsightExtraction?: boolean;
    /**
     * Flag to enable ElasticSearch Reindexing Extraction
     */
    supportsElasticSearchReindexingExtraction?: boolean;
    /**
     * service type of the data source.
     */
    databaseServiceName?: string[];
    /**
     * Name of the Entity Type available in Atlas.
     */
    entity_type?: string;
    /**
     * service type of the messaging source
     *
     * Name of the Kafka Messaging Service associated with this Firehose Pipeline Service. e.g.
     * local_kafka
     *
     * Name of the Kafka Messaging Service associated with this KafkaConnect Pipeline Service.
     * e.g. local_kafka
     */
    messagingServiceName?: string[] | string;
    /**
     * Custom OpenMetadata Classification name for alation tags.
     */
    alationTagClassificationName?: string;
    /**
     * Specifies if hidden datasources should be included while ingesting.
     */
    includeHiddenDatasources?: boolean;
    /**
     * Specifies if undeployed datasources should be included while ingesting.
     */
    includeUndeployedDatasources?: boolean;
    /**
     * Specifies if Dashboards are to be ingested while running the ingestion job.
     */
    ingestDashboards?: boolean;
    /**
     * Specifies if Datasources are to be ingested while running the ingestion job.
     */
    ingestDatasources?: boolean;
    /**
     * Specifies if Domains are to be ingested while running the ingestion job.
     */
    ingestDomains?: boolean;
    /**
     * Specifies if Knowledge Articles are to be ingested while running the ingestion job.
     */
    ingestKnowledgeArticles?: boolean;
    /**
     * Specifies if Users and Groups are to be ingested while running the ingestion job.
     */
    ingestUsersAndGroups?: boolean;
    datasourceLinks?:      { [key: string]: string };
    /**
     * Regex to only include/exclude domains that match the pattern.
     */
    domainFilterPattern?: FilterPattern;
    /**
     * Enable enrichment of existing OpenMetadata assets with Collibra metadata (descriptions,
     * tags, owners). When enabled, the connector will match Collibra assets to OpenMetadata
     * entities and apply metadata without creating new assets.
     */
    enableEnrichment?: boolean;
    /**
     * Regex to only include/exclude glossaries that match the pattern.
     */
    glossaryFilterPattern?: FilterPattern;
    /**
     * Pipeline Service Number Of Status
     */
    numberOfStatus?: number;
    /**
     * Regex exclude pipelines.
     */
    pipelineFilterPattern?: FilterPattern;
    /**
     * Underlying database connection
     */
    databaseConnection?: DatabaseConnectionClass;
    /**
     * Underlying storage connection
     */
    packageConnection?: S3Connection | string;
    /**
     * Fivetran API Secret.
     */
    apiSecret?: string;
    /**
     * Fivetran API Limit For Pagination.
     */
    limit?: number;
    /**
     * URL to the Dagster instance
     *
     * DBT cloud Access URL.
     */
    host?: string;
    /**
     * Connection Time Limit Between OM and Dagster Graphql API in second
     */
    timeout?: number;
    /**
     * We support username/password or client certificate authentication
     */
    nifiConfig?: NifiCredentialsConfiguration;
    /**
     * Number of days to look back when fetching lineage data from Databricks system tables
     * (system.access.table_lineage and system.access.column_lineage). Default is 90 days.
     */
    lineageLookBackDays?: number;
    /**
     * Spline UI Host & Port.
     */
    uiHostPort?: string;
    /**
     * service type of the messaging source
     */
    brokersUrl?: string;
    /**
     * consumer group name
     */
    consumerGroupName?: string;
    /**
     * initial Kafka consumer offset
     */
    consumerOffsets?: InitialConsumerOffsets;
    /**
     * max allowed wait time
     */
    poolTimeout?: number;
    /**
     * SASL Configuration details.
     */
    saslConfig?: SASLClientConfig;
    /**
     * max allowed inactivity time
     */
    sessionTimeout?: number;
    /**
     * topic from where Open lineage events will be pulled
     */
    topicName?: string;
    /**
     * We support username/password or No Authentication
     */
    KafkaConnectConfig?: UsernamePasswordAuthentication;
    /**
     * ID of your DBT cloud account
     */
    accountId?: string;
    /**
     * DBT cloud Metadata API URL.
     */
    discoveryAPI?: string;
    /**
     * List of IDs of your DBT cloud jobs seperated by comma `,`
     */
    jobIds?: string[];
    /**
     * Number of runs to fetch from DBT cloud
     */
    numberOfRuns?: number;
    /**
     * List of IDs of your DBT cloud projects seperated by comma `,`
     */
    projectIds?: string[];
    /**
     * The name of your azure data factory.
     */
    factory_name?: string;
    /**
     * The name of your resource group the data factory is associated with.
     */
    resource_group_name?: string;
    /**
     * Number of days in the past to filter pipeline runs.
     */
    run_filter_days?: number;
    /**
     * The azure subscription identifier.
     */
    subscription_id?: string;
    /**
     * Cloud provider where Snowplow is deployed
     */
    cloudProvider?: CloudProvider;
    /**
     * Path to pipeline configuration files for Community deployment
     */
    configPath?: string;
    /**
     * Snowplow Console URL for BDP deployment
     */
    consoleUrl?: string;
    /**
     * Snowplow deployment type (BDP for managed or Community for self-hosted)
     */
    deployment?: SnowplowDeployment;
    /**
     * Regex to only fetch MlModels with names matching the pattern.
     */
    mlModelFilterPattern?: FilterPattern;
    /**
     * Mlflow Model registry backend. E.g.,
     * mysql+pymysql://mlflow:password@localhost:3307/experiments
     */
    registryUri?: string;
    /**
     * Mlflow Experiment tracking URI. E.g., http://localhost:5000
     */
    trackingUri?: string;
    /**
     * location/region of google cloud project
     */
    location?: string;
    /**
     * Bucket Names of the data source.
     */
    bucketNames?: string[];
    /**
     * Regex to only fetch containers that matches the pattern.
     */
    containerFilterPattern?: FilterPattern;
    /**
     * Connection Timeout in Seconds
     */
    connectionTimeoutSecs?: number;
    /**
     * Regex to only fetch search indexes that matches the pattern.
     */
    searchIndexFilterPattern?: FilterPattern;
    /**
     * Email to impersonate using domain-wide delegation
     */
    delegatedEmail?: string;
    /**
     * Regex to only include/exclude directories that matches the pattern.
     */
    directoryFilterPattern?: FilterPattern;
    /**
     * Specific shared drive ID to connect to
     *
     * SharePoint drive ID. If not provided, default document library will be used
     */
    driveId?: string;
    /**
     * Regex to only include/exclude files that matches the pattern.
     */
    fileFilterPattern?: FilterPattern;
    /**
     * Extract metadata only for Google Sheets files
     */
    includeGoogleSheets?: boolean;
    /**
     * Include shared/team drives in metadata extraction
     */
    includeTeamDrives?: boolean;
    /**
     * Regex to only include/exclude spreadsheets that matches the pattern.
     */
    spreadsheetFilterPattern?: FilterPattern;
    /**
     * Regex to only include/exclude worksheets that matches the pattern.
     */
    worksheetFilterPattern?: FilterPattern;
    /**
     * SharePoint site URL
     */
    siteUrl?: string;
    [property: string]: any;
}

/**
 * We support username/password or No Authentication
 *
 * username/password auth
 */
export interface UsernamePasswordAuthentication {
    /**
     * KafkaConnect password to authenticate to the API.
     */
    password?: string;
    /**
     * KafkaConnect user to authenticate to the API.
     */
    username?: string;
}

/**
 * Choose between Basic authentication (for self-hosted) or OAuth 2.0 client credentials
 * (for Airbyte Cloud)
 *
 * Username and password authentication
 *
 * OAuth 2.0 client credentials authentication for Airbyte Cloud
 */
export interface Authentication {
    /**
     * Password to connect to Airbyte.
     */
    password?: string;
    /**
     * Username to connect to Airbyte.
     */
    username?: string;
    /**
     * Client ID for the application registered in Airbyte.
     */
    clientId?: string;
    /**
     * Client Secret for the application registered in Airbyte.
     */
    clientSecret?: string;
}

/**
 * Authentication mode to connect to hive.
 */
export enum AuthEnum {
    Basic = "BASIC",
    Custom = "CUSTOM",
    Gssapi = "GSSAPI",
    Jwt = "JWT",
    Kerberos = "KERBEROS",
    LDAP = "LDAP",
    None = "NONE",
    Nosasl = "NOSASL",
    Plain = "PLAIN",
}

/**
 * Authentication mode to connect to Impala.
 */
export enum AuthMechanismEnum {
    Gssapi = "GSSAPI",
    Jwt = "JWT",
    LDAP = "LDAP",
    Nosasl = "NOSASL",
    Plain = "PLAIN",
}

/**
 * Types of methods used to authenticate to the tableau instance
 *
 * Basic Auth Credentials
 *
 * Access Token Auth Credentials
 *
 * Choose between different authentication types for Databricks.
 *
 * Personal Access Token authentication for Databricks.
 *
 * OAuth2 Machine-to-Machine authentication using Service Principal credentials for
 * Databricks.
 *
 * Azure Active Directory authentication for Azure Databricks workspaces using Service
 * Principal.
 *
 * Choose Auth Config Type.
 *
 * Common Database Connection Config
 *
 * IAM Auth Database Connection Config
 *
 * Azure Database Connection Config
 *
 * Configuration for connecting to DataStax Astra DB in the cloud.
 *
 * ThoughtSpot authentication configuration
 *
 * Types of methods used to authenticate to the alation instance
 *
 * API Access Token Auth Credentials
 *
 * Basic Auth Configuration for ElasticSearch
 *
 * SSL Certificates By Path
 *
 * AWS credentials configs.
 *
 * Authentication type to connect to Apache Ranger.
 *
 * Configuration for connecting to Ranger Basic Auth.
 */
export interface AuthenticationTypeForTableau {
    /**
     * Password to access the service.
     *
     * Password to connect to source.
     *
     * Elastic Search Password for Login
     *
     * Ranger password to authenticate to the API.
     */
    password?: string;
    /**
     * Username to access the service.
     *
     * Elastic Search Username for Login
     *
     * Ranger user to authenticate to the API.
     */
    username?: string;
    /**
     * Personal Access Token Name.
     */
    personalAccessTokenName?: string;
    /**
     * Personal Access Token Secret.
     */
    personalAccessTokenSecret?: string;
    /**
     * Generated Personal Access Token for Databricks workspace authentication. This token is
     * created from User Settings -> Developer -> Access Tokens in your Databricks workspace.
     */
    token?: string;
    /**
     * Service Principal Application ID created in your Databricks Account Console for OAuth
     * Machine-to-Machine authentication.
     */
    clientId?: string;
    /**
     * OAuth Secret generated for the Service Principal in Databricks Account Console. Used for
     * secure OAuth2 authentication.
     */
    clientSecret?: string;
    /**
     * Azure Service Principal Application (client) ID registered in your Azure Active Directory.
     */
    azureClientId?: string;
    /**
     * Azure Service Principal client secret created in Azure AD for authentication.
     */
    azureClientSecret?: string;
    /**
     * Azure Active Directory Tenant ID where your Service Principal is registered.
     */
    azureTenantId?: string;
    awsConfig?:     AWSCredentials;
    azureConfig?:   AzureCredentials;
    /**
     * JWT to connect to source.
     */
    jwt?: string;
    /**
     * Configuration for connecting to DataStax Astra DB in the cloud.
     */
    cloudConfig?: DataStaxAstraDBConfiguration;
    /**
     * Access Token for the API
     */
    accessToken?: string;
    /**
     * CA Certificate Path
     */
    caCertPath?: string;
    /**
     * Client Certificate Path
     */
    clientCertPath?: string;
    /**
     * Private Key Path
     */
    privateKeyPath?: string;
    /**
     * The Amazon Resource Name (ARN) of the role to assume. Required Field in case of Assume
     * Role
     */
    assumeRoleArn?: string;
    /**
     * An identifier for the assumed role session. Use the role session name to uniquely
     * identify a session when the same role is assumed by different principals or for different
     * reasons. Required Field in case of Assume Role
     */
    assumeRoleSessionName?: string;
    /**
     * The Amazon Resource Name (ARN) of the role to assume. Optional Field in case of Assume
     * Role
     */
    assumeRoleSourceIdentity?: string;
    /**
     * AWS Access key ID.
     */
    awsAccessKeyId?: string;
    /**
     * AWS Region
     */
    awsRegion?: string;
    /**
     * AWS Secret Access Key.
     */
    awsSecretAccessKey?: string;
    /**
     * AWS Session Token.
     */
    awsSessionToken?: string;
    /**
     * EndPoint URL for the AWS
     */
    endPointURL?: string;
    /**
     * The name of a profile to use with the boto session.
     */
    profileName?: string;
}

/**
 * AWS credentials configs.
 */
export interface AWSCredentials {
    /**
     * The Amazon Resource Name (ARN) of the role to assume. Required Field in case of Assume
     * Role
     */
    assumeRoleArn?: string;
    /**
     * An identifier for the assumed role session. Use the role session name to uniquely
     * identify a session when the same role is assumed by different principals or for different
     * reasons. Required Field in case of Assume Role
     */
    assumeRoleSessionName?: string;
    /**
     * The Amazon Resource Name (ARN) of the role to assume. Optional Field in case of Assume
     * Role
     */
    assumeRoleSourceIdentity?: string;
    /**
     * AWS Access key ID.
     */
    awsAccessKeyId?: string;
    /**
     * AWS Region
     */
    awsRegion: string;
    /**
     * AWS Secret Access Key.
     */
    awsSecretAccessKey?: string;
    /**
     * AWS Session Token.
     */
    awsSessionToken?: string;
    /**
     * EndPoint URL for the AWS
     */
    endPointURL?: string;
    /**
     * The name of a profile to use with the boto session.
     */
    profileName?: string;
}

/**
 * Azure Cloud Credentials
 *
 * Available sources to fetch metadata.
 *
 * Azure Credentials
 */
export interface AzureCredentials {
    /**
     * Account Name of your storage account
     */
    accountName?: string;
    /**
     * Your Service Principal App ID (Client ID)
     */
    clientId?: string;
    /**
     * Your Service Principal Password (Client Secret)
     */
    clientSecret?: string;
    /**
     * Scopes to get access token, for e.g. api://6dfX33ab-XXXX-49df-XXXX-3459eX817d3e/.default
     */
    scopes?: string;
    /**
     * Tenant ID of your Azure Subscription
     */
    tenantId?: string;
    /**
     * Key Vault Name
     */
    vaultName?: string;
}

/**
 * Configuration for connecting to DataStax Astra DB in the cloud.
 */
export interface DataStaxAstraDBConfiguration {
    /**
     * Timeout in seconds for establishing new connections to Cassandra.
     */
    connectTimeout?: number;
    /**
     * Timeout in seconds for individual Cassandra requests.
     */
    requestTimeout?: number;
    /**
     * File path to the Secure Connect Bundle (.zip) used for a secure connection to DataStax
     * Astra DB.
     */
    secureConnectBundle?: string;
    /**
     * The Astra DB application token used for authentication.
     */
    token?: string;
    [property: string]: any;
}

/**
 * Database Authentication types not requiring config.
 */
export enum NoConfigAuthenticationTypes {
    OAuth2 = "OAuth2",
}

/**
 * ThoughtSpot authentication configuration
 *
 * Types of methods used to authenticate to the alation instance
 *
 * Basic Auth Credentials
 *
 * API Access Token Auth Credentials
 */
export interface Authenticationation {
    /**
     * Password to access the service.
     */
    password?: string;
    /**
     * Username to access the service.
     */
    username?: string;
    /**
     * Access Token for the API
     */
    accessToken?: string;
}

export interface AuthenticationModeObject {
    /**
     * Authentication from Connection String for AzureSQL.
     *
     * Authentication from Connection String for Azure Synapse.
     */
    authentication?: AuthenticationEnum;
    /**
     * Connection Timeout from Connection String for AzureSQL.
     *
     * Connection Timeout from Connection String for Azure Synapse.
     */
    connectionTimeout?: number;
    /**
     * Encrypt from Connection String for AzureSQL.
     *
     * Encrypt from Connection String for Azure Synapse.
     */
    encrypt?: boolean;
    /**
     * Trust Server Certificate from Connection String for AzureSQL.
     *
     * Trust Server Certificate from Connection String for Azure Synapse.
     */
    trustServerCertificate?: boolean;
    [property: string]: any;
}

/**
 * Authentication from Connection String for AzureSQL.
 *
 * Authentication from Connection String for Azure Synapse.
 */
export enum AuthenticationEnum {
    ActiveDirectoryIntegrated = "ActiveDirectoryIntegrated",
    ActiveDirectoryPassword = "ActiveDirectoryPassword",
    ActiveDirectoryServicePrincipal = "ActiveDirectoryServicePrincipal",
}

/**
 * Iceberg Catalog configuration.
 */
export interface IcebergCatalog {
    /**
     * Catalog connection configuration, depending on your catalog type.
     */
    connection: Connection;
    /**
     * Custom Database Name for your Iceberg Service. If not set it will be 'default'.
     */
    databaseName?: string;
    /**
     * Catalog Name.
     */
    name: string;
    /**
     * Warehouse Location. Used to specify a custom warehouse location if needed.
     */
    warehouseLocation?: string;
}

/**
 * Catalog connection configuration, depending on your catalog type.
 *
 * Iceberg Hive Catalog configuration.
 *
 * Iceberg REST Catalog configuration.
 *
 * Iceberg Glue Catalog configuration.
 *
 * Iceberg DynamoDB Catalog configuration.
 */
export interface Connection {
    fileSystem?: IcebergFileSystem;
    /**
     * Uri to the Hive Metastore. Example: 'thrift://localhost:9083'
     *
     * Uri to the REST catalog. Example: 'http://rest-catalog/ws/'
     */
    uri?: string;
    /**
     * OAuth2 credential to use when initializing the catalog.
     */
    credential?: OAuth2Credential;
    /**
     * Sign requests to the REST Server using AWS SigV4 protocol.
     */
    sigv4?: Sigv4;
    /**
     * SSL Configuration details.
     */
    ssl?: SSLCertificatesByPath;
    /**
     * Berarer token to use for the 'Authorization' header.
     */
    token?:     string;
    awsConfig?: AWSCredentials;
    /**
     * DynamoDB table name.
     */
    tableName?: string;
}

/**
 * OAuth2 credential to use when initializing the catalog.
 */
export interface OAuth2Credential {
    /**
     * OAuth2 Client ID.
     */
    clientId?: string;
    /**
     * OAuth2 Client Secret
     */
    clientSecret?: string;
}

/**
 * Iceberg File System configuration, based on where the Iceberg Warehouse is located.
 */
export interface IcebergFileSystem {
    type?: AWSCredentialsClass | null;
}

/**
 * AWS credentials configs.
 *
 * Azure Cloud Credentials
 *
 * Available sources to fetch metadata.
 *
 * Azure Credentials
 */
export interface AWSCredentialsClass {
    /**
     * The Amazon Resource Name (ARN) of the role to assume. Required Field in case of Assume
     * Role
     */
    assumeRoleArn?: string;
    /**
     * An identifier for the assumed role session. Use the role session name to uniquely
     * identify a session when the same role is assumed by different principals or for different
     * reasons. Required Field in case of Assume Role
     */
    assumeRoleSessionName?: string;
    /**
     * The Amazon Resource Name (ARN) of the role to assume. Optional Field in case of Assume
     * Role
     */
    assumeRoleSourceIdentity?: string;
    /**
     * AWS Access key ID.
     */
    awsAccessKeyId?: string;
    /**
     * AWS Region
     */
    awsRegion?: string;
    /**
     * AWS Secret Access Key.
     */
    awsSecretAccessKey?: string;
    /**
     * AWS Session Token.
     */
    awsSessionToken?: string;
    /**
     * EndPoint URL for the AWS
     */
    endPointURL?: string;
    /**
     * The name of a profile to use with the boto session.
     */
    profileName?: string;
    /**
     * Account Name of your storage account
     */
    accountName?: string;
    /**
     * Your Service Principal App ID (Client ID)
     */
    clientId?: string;
    /**
     * Your Service Principal Password (Client Secret)
     */
    clientSecret?: string;
    /**
     * Scopes to get access token, for e.g. api://6dfX33ab-XXXX-49df-XXXX-3459eX817d3e/.default
     */
    scopes?: string;
    /**
     * Tenant ID of your Azure Subscription
     */
    tenantId?: string;
    /**
     * Key Vault Name
     */
    vaultName?: string;
}

/**
 * Sign requests to the REST Server using AWS SigV4 protocol.
 */
export interface Sigv4 {
    /**
     * The service signing name to use when SigV4 signs a request.
     */
    signingName?: string;
    /**
     * AWS Region to use when SigV4 signs a request.
     */
    signingRegion?: string;
    [property: string]: any;
}

/**
 * SSL Configuration details.
 *
 * SSL Certificates By Path
 */
export interface SSLCertificatesByPath {
    /**
     * CA Certificate Path
     */
    caCertPath?: string;
    /**
     * Client Certificate Path
     */
    clientCertPath?: string;
    /**
     * Private Key Path
     */
    privateKeyPath?: string;
}

/**
 * Qlik Authentication Certificate By Values
 *
 * Qlik Authentication Certificate File Path
 */
export interface QlikCertificatesBy {
    sslConfig?: ConsumerConfigSSLClass;
    /**
     * Client Certificate
     */
    clientCertificate?: string;
    /**
     * Client Key Certificate.
     */
    clientKeyCertificate?: string;
    /**
     * Root Certificate.
     */
    rootCertificate?: string;
    [property: string]: any;
}

/**
 * Cloud provider where Snowplow is deployed
 */
export enum CloudProvider {
    Aws = "AWS",
    Azure = "Azure",
    Gcp = "GCP",
}

/**
 * Available sources to fetch the metadata.
 *
 * Deltalake Metastore configuration.
 *
 * DeltaLake Storage Connection Config
 *
 * Available sources to fetch files.
 *
 * Local config source where no extra information needs to be sent.
 *
 * Azure Datalake Storage will ingest files in container
 *
 * DataLake GCS storage will ingest metadata of files
 *
 * DataLake S3 bucket will ingest metadata of files in bucket
 *
 * Azure Cloud Credentials
 *
 * Available sources to fetch metadata.
 *
 * Azure Credentials
 */
export interface DeltaLakeConfigurationSource {
    /**
     * pySpark App Name.
     */
    appName?: string;
    /**
     * Metastore connection configuration, depending on your metastore type.
     *
     * Available sources to fetch files.
     */
    connection?: ConfigSourceConnection;
    /**
     * Bucket Name of the data source.
     */
    bucketName?: string;
    /**
     * Prefix of the data source.
     */
    prefix?:         string;
    securityConfig?: Credentials;
    /**
     * Account Name of your storage account
     */
    accountName?: string;
    /**
     * Your Service Principal App ID (Client ID)
     */
    clientId?: string;
    /**
     * Your Service Principal Password (Client Secret)
     */
    clientSecret?: string;
    /**
     * Scopes to get access token, for e.g. api://6dfX33ab-XXXX-49df-XXXX-3459eX817d3e/.default
     */
    scopes?: string;
    /**
     * Tenant ID of your Azure Subscription
     */
    tenantId?: string;
    /**
     * Key Vault Name
     */
    vaultName?: string;
}

/**
 * Metastore connection configuration, depending on your metastore type.
 *
 * Available sources to fetch files.
 *
 * DataLake S3 bucket will ingest metadata of files in bucket
 */
export interface ConfigSourceConnection {
    /**
     * Thrift connection to the metastore service. E.g., localhost:9083
     */
    metastoreHostPort?: string;
    /**
     * Driver class name for JDBC metastore. The value will be mapped as
     * spark.hadoop.javax.jdo.option.ConnectionDriverName sparks property. E.g.,
     * org.mariadb.jdbc.Driver
     */
    driverName?: string;
    /**
     * Class path to JDBC driver required for JDBC connection. The value will be mapped as
     * spark.driver.extraClassPath sparks property.
     */
    jdbcDriverClassPath?: string;
    /**
     * JDBC connection to the metastore database. E.g., jdbc:mysql://localhost:3306/demo_hive
     */
    metastoreDb?: string;
    /**
     * Password to use against metastore database. The value will be mapped as
     * spark.hadoop.javax.jdo.option.ConnectionPassword sparks property.
     */
    password?: string;
    /**
     * Username to use against metastore database. The value will be mapped as
     * spark.hadoop.javax.jdo.option.ConnectionUserName sparks property.
     */
    username?: string;
    /**
     * Local path for the local file with metastore data. E.g., /tmp/metastore.db
     */
    metastoreFilePath?: string;
    securityConfig?:    AWSCredentials;
}

/**
 * Choose between API or database connection fetch metadata from superset.
 *
 * Superset API Connection Config
 *
 * Postgres Database Connection Config
 *
 * Mysql Database Connection Config
 *
 * Choose between Database connection or HDB User Store connection.
 *
 * Sap Hana Database SQL Connection Config
 *
 * Sap Hana Database HDB User Store Connection Config
 *
 * Choose between mysql and postgres connection for alation database
 *
 * Underlying database connection. See
 * https://airflow.apache.org/docs/apache-airflow/stable/howto/set-up-database.html for
 * supported backends.
 *
 * Lineage Backend Connection Config
 *
 * SQLite Database Connection Config
 *
 * Matillion Auth Configuration
 *
 * Matillion ETL Auth Config.
 */
export interface ConfigConnection {
    /**
     * Password for Superset.
     *
     * Password to connect to Hana.
     *
     * Password to connect to SQLite. Blank for in-memory database.
     *
     * Password to connect to the Matillion.
     */
    password?: string;
    /**
     * Authentication provider for the Superset service. For basic user/password authentication,
     * the default value `db` can be used. This parameter is used internally to connect to
     * Superset's REST API.
     */
    provider?: Provider;
    /**
     * SSL Configuration details.
     */
    sslConfig?: ConnectionSSLConfig;
    /**
     * Username for Superset.
     *
     * Username to connect to Postgres. This user should have privileges to read all the
     * metadata in Postgres.
     *
     * Username to connect to MySQL. This user should have privileges to read all the metadata
     * in Mysql.
     *
     * Username to connect to Hana. This user should have privileges to read all the metadata.
     *
     * Username to connect to SQLite. Blank for in-memory database.
     *
     * Username to connect to the Matillion. This user should have privileges to read all the
     * metadata in Matillion.
     */
    username?:  string;
    verifySSL?: VerifySSL;
    /**
     * Choose Auth Config Type.
     */
    authType?: AuthConfigurationType;
    /**
     * Custom OpenMetadata Classification name for Postgres policy tags.
     */
    classificationName?:  string;
    connectionArguments?: { [key: string]: any };
    connectionOptions?:   { [key: string]: string };
    /**
     * Database of the data source. This is optional parameter, if you would like to restrict
     * the metadata reading to a single database. When left blank, OpenMetadata Ingestion
     * attempts to scan all the databases.
     *
     * Database of the data source.
     */
    database?: string;
    /**
     * Regex to only include/exclude databases that matches the pattern.
     */
    databaseFilterPattern?: FilterPattern;
    /**
     * Host and port of the source service.
     *
     * Host and port of the MySQL service.
     *
     * Host and port of the Hana service.
     *
     * Host and port of the SQLite service. Blank for in-memory database.
     *
     * Matillion Host
     */
    hostPort?: string;
    /**
     * Ingest data from all databases in Postgres. You can use databaseFilterPattern on top of
     * this.
     */
    ingestAllDatabases?:      boolean;
    sampleDataStorageConfig?: SampleDataStorageConfig;
    /**
     * Regex to only include/exclude schemas that matches the pattern.
     */
    schemaFilterPattern?: FilterPattern;
    /**
     * SQLAlchemy driver scheme options.
     */
    scheme?:                     ConnectionScheme;
    sslMode?:                    SSLMode;
    supportsDatabase?:           boolean;
    supportsDataDiff?:           boolean;
    supportsDBTExtraction?:      boolean;
    supportsLineageExtraction?:  boolean;
    supportsMetadataExtraction?: boolean;
    supportsProfiler?:           boolean;
    supportsQueryComment?:       boolean;
    supportsUsageExtraction?:    boolean;
    /**
     * Regex to only include/exclude tables that matches the pattern.
     */
    tableFilterPattern?: FilterPattern;
    /**
     * Service Type
     */
    type?: ConnectionType;
    /**
     * Optional name to give to the database in OpenMetadata. If left blank, we will use default
     * as the database name.
     */
    databaseName?: string;
    /**
     * Database Schema of the data source. This is optional parameter, if you would like to
     * restrict the metadata reading to a single schema. When left blank, OpenMetadata Ingestion
     * attempts to scan all the schemas.
     *
     * Database Schema of the data source. This is an optional parameter, if you would like to
     * restrict the metadata reading to a single schema. When left blank, OpenMetadata Ingestion
     * attempts to scan all the schemas.
     */
    databaseSchema?: string;
    /**
     * Use slow logs to extract lineage.
     */
    useSlowLogs?: boolean;
    /**
     * HDB Store User Key generated from the command `hdbuserstore SET <KEY> <host:port>
     * <USERNAME> <PASSWORD>`
     */
    userKey?: string;
    /**
     * Regex exclude pipelines.
     */
    pipelineFilterPattern?: FilterPattern;
    /**
     * How to run the SQLite database. :memory: by default.
     */
    databaseMode?:                  string;
    supportsViewLineageExtraction?: boolean;
}

/**
 * Choose Auth Config Type.
 *
 * Common Database Connection Config
 *
 * IAM Auth Database Connection Config
 *
 * Azure Database Connection Config
 */
export interface AuthConfigurationType {
    /**
     * Password to connect to source.
     */
    password?:    string;
    awsConfig?:   AWSCredentials;
    azureConfig?: AzureCredentials;
}

/**
 * Authentication provider for the Superset service. For basic user/password authentication,
 * the default value `db` can be used. This parameter is used internally to connect to
 * Superset's REST API.
 */
export enum Provider {
    DB = "db",
    LDAP = "ldap",
}

/**
 * Storage config to store sample data
 */
export interface SampleDataStorageConfig {
    config?: DataStorageConfig;
}

/**
 * Storage config to store sample data
 */
export interface DataStorageConfig {
    /**
     * Bucket Name
     */
    bucketName?: string;
    /**
     * Provide the pattern of the path where the generated sample data file needs to be stored.
     */
    filePathPattern?: string;
    /**
     * When this field enabled a single parquet file will be created to store sample data,
     * otherwise we will create a new file per day
     */
    overwriteData?: boolean;
    /**
     * Prefix of the data source.
     */
    prefix?:        string;
    storageConfig?: AwsCredentials;
    [property: string]: any;
}

/**
 * AWS credentials configs.
 */
export interface AwsCredentials {
    /**
     * The Amazon Resource Name (ARN) of the role to assume. Required Field in case of Assume
     * Role
     */
    assumeRoleArn?: string;
    /**
     * An identifier for the assumed role session. Use the role session name to uniquely
     * identify a session when the same role is assumed by different principals or for different
     * reasons. Required Field in case of Assume Role
     */
    assumeRoleSessionName?: string;
    /**
     * The Amazon Resource Name (ARN) of the role to assume. Optional Field in case of Assume
     * Role
     */
    assumeRoleSourceIdentity?: string;
    /**
     * AWS Access key ID.
     */
    awsAccessKeyId?: string;
    /**
     * AWS Region
     */
    awsRegion?: string;
    /**
     * AWS Secret Access Key.
     */
    awsSecretAccessKey?: string;
    /**
     * AWS Session Token.
     */
    awsSessionToken?: string;
    /**
     * EndPoint URL for the AWS
     */
    endPointURL?: string;
    /**
     * The name of a profile to use with the boto session.
     */
    profileName?: string;
}

/**
 * SQLAlchemy driver scheme options.
 */
export enum ConnectionScheme {
    MysqlPymysql = "mysql+pymysql",
    PgspiderPsycopg2 = "pgspider+psycopg2",
    PostgresqlPsycopg2 = "postgresql+psycopg2",
    SqlitePysqlite = "sqlite+pysqlite",
}

/**
 * Client SSL configuration
 *
 * OpenMetadata Client configured to validate SSL certificates.
 *
 * SSL Configuration for OpenMetadata Server
 *
 * SSL Configuration details.
 *
 * Consumer Config SSL Config. Configuration for enabling SSL for the Consumer Config
 * connection.
 *
 * Schema Registry SSL Config. Configuration for enabling SSL for the Schema Registry
 * connection.
 */
export interface ConnectionSSLConfig {
    /**
     * The CA certificate used for SSL validation.
     */
    caCertificate?: string;
    /**
     * The SSL certificate used for client authentication.
     */
    sslCertificate?: string;
    /**
     * The private key associated with the SSL certificate.
     */
    sslKey?: string;
}

/**
 * SSL Mode to connect to database.
 */
export enum SSLMode {
    Allow = "allow",
    Disable = "disable",
    Prefer = "prefer",
    Require = "require",
    VerifyCA = "verify-ca",
    VerifyFull = "verify-full",
}

/**
 * Service Type
 *
 * Service type.
 */
export enum ConnectionType {
    Backend = "Backend",
    MatillionETL = "MatillionETL",
    Mysql = "Mysql",
    Postgres = "Postgres",
    SQLite = "SQLite",
}

/**
 * initial Kafka consumer offset
 */
export enum InitialConsumerOffsets {
    Earliest = "earliest",
    Latest = "latest",
}

/**
 * GCP credentials configs.
 *
 * GCP Credentials
 *
 * GCP Credentials for Google Drive API
 *
 * Azure Cloud Credentials
 *
 * Available sources to fetch metadata.
 *
 * Azure Credentials
 */
export interface GCPCredentials {
    /**
     * We support two ways of authenticating to GCP i.e via GCP Credentials Values or GCP
     * Credentials Path
     */
    gcpConfig?: GCPCredentialsConfiguration;
    /**
     * we enable the authenticated service account to impersonate another service account
     */
    gcpImpersonateServiceAccount?: GCPImpersonateServiceAccountValues;
    /**
     * Account Name of your storage account
     */
    accountName?: string;
    /**
     * Your Service Principal App ID (Client ID)
     */
    clientId?: string;
    /**
     * Your Service Principal Password (Client Secret)
     */
    clientSecret?: string;
    /**
     * Scopes to get access token, for e.g. api://6dfX33ab-XXXX-49df-XXXX-3459eX817d3e/.default
     */
    scopes?: string;
    /**
     * Tenant ID of your Azure Subscription
     */
    tenantId?: string;
    /**
     * Key Vault Name
     */
    vaultName?: string;
}

/**
 * Underlying database connection
 *
 * Mssql Database Connection Config
 */
export interface DatabaseConnectionClass {
    connectionArguments?: { [key: string]: any };
    connectionOptions?:   { [key: string]: string };
    /**
     * Database of the data source. This is optional parameter, if you would like to restrict
     * the metadata reading to a single database. When left blank, OpenMetadata Ingestion
     * attempts to scan all the databases.
     */
    database: string;
    /**
     * Regex to only include/exclude databases that matches the pattern.
     */
    databaseFilterPattern?: FilterPattern;
    /**
     * ODBC driver version in case of pyodbc connection.
     */
    driver?: string;
    /**
     * Host and port of the MSSQL service.
     */
    hostPort?: string;
    /**
     * Ingest data from all databases in Mssql. You can use databaseFilterPattern on top of this.
     */
    ingestAllDatabases?: boolean;
    /**
     * Password to connect to MSSQL.
     */
    password?:                string;
    sampleDataStorageConfig?: SampleDataStorageConfig;
    /**
     * Regex to only include/exclude schemas that matches the pattern.
     */
    schemaFilterPattern?: FilterPattern;
    /**
     * SQLAlchemy driver scheme options.
     */
    scheme?:                     MssqlScheme;
    supportsDatabase?:           boolean;
    supportsDataDiff?:           boolean;
    supportsDBTExtraction?:      boolean;
    supportsLineageExtraction?:  boolean;
    supportsMetadataExtraction?: boolean;
    supportsProfiler?:           boolean;
    supportsQueryComment?:       boolean;
    supportsUsageExtraction?:    boolean;
    /**
     * Regex to only include/exclude tables that matches the pattern.
     */
    tableFilterPattern?: FilterPattern;
    /**
     * Service Type
     */
    type?: MssqlType;
    /**
     * Username to connect to MSSQL. This user should have privileges to read all the metadata
     * in MsSQL.
     */
    username?: string;
}

/**
 * SQLAlchemy driver scheme options.
 */
export enum MssqlScheme {
    MssqlPymssql = "mssql+pymssql",
    MssqlPyodbc = "mssql+pyodbc",
    MssqlPytds = "mssql+pytds",
}

/**
 * Service Type
 *
 * Service type.
 */
export enum MssqlType {
    Mssql = "Mssql",
}

/**
 * Snowplow deployment type (BDP for managed or Community for self-hosted)
 *
 * Snowplow deployment type
 */
export enum SnowplowDeployment {
    Bdp = "BDP",
    Community = "Community",
}

/**
 * Configuration for Sink Component in the OpenMetadata Ingestion Framework.
 */
export interface ConfigElasticsSearch {
    config?: { [key: string]: any };
    /**
     * Type of sink component ex: metadata
     */
    type: string;
}

/**
 * FHIR specification version (R4, STU3, DSTU2)
 */
export enum FHIRVersion {
    Dstu2 = "DSTU2",
    R4 = "R4",
    Stu3 = "STU3",
}

/**
 * Do not set any credentials. Note that credentials are required to extract .lkml views and
 * their lineage.
 *
 * Credentials for a GitHub repository
 *
 * Credentials for a BitBucket repository
 *
 * Credentials for a Gitlab repository
 */
export interface NoGitCredentialsClass {
    /**
     * GitHub instance URL. For GitHub.com, use https://github.com
     *
     * BitBucket instance URL. For BitBucket Cloud, use https://bitbucket.org
     *
     * Gitlab instance URL. For Gitlab.com, use https://gitlab.com
     */
    gitHostURL?:      string;
    repositoryName?:  string;
    repositoryOwner?: string;
    token?:           string;
    /**
     * Credentials Type
     */
    type?: NoGitCredentialsType;
    /**
     * Main production branch of the repository. E.g., `main`
     */
    branch?: string;
}

/**
 * Credentials Type
 *
 * GitHub Credentials type
 *
 * BitBucket Credentials type
 *
 * Gitlab Credentials type
 */
export enum NoGitCredentialsType {
    BitBucket = "BitBucket",
    GitHub = "GitHub",
    Gitlab = "Gitlab",
}

/**
 * The authentication method that the user uses to sign in.
 */
export enum IdentityType {
    Anonymous = "ANONYMOUS",
    Iam = "IAM",
    Quicksight = "QUICKSIGHT",
}

/**
 * Specifies the logon authentication method. Possible values are TD2 (the default), JWT,
 * LDAP, KRB5 for Kerberos, or TDNEGO
 */
export enum Logmech {
    Custom = "CUSTOM",
    Jwt = "JWT",
    Krb5 = "KRB5",
    LDAP = "LDAP",
    Td2 = "TD2",
    Tdnego = "TDNEGO",
}

/**
 * Hive Metastore Connection Details
 *
 * Postgres Database Connection Config
 *
 * Mysql Database Connection Config
 */
export interface HiveMetastoreConnectionDetails {
    /**
     * Choose Auth Config Type.
     */
    authType?: AuthConfigurationType;
    /**
     * Custom OpenMetadata Classification name for Postgres policy tags.
     */
    classificationName?:  string;
    connectionArguments?: { [key: string]: any };
    connectionOptions?:   { [key: string]: string };
    /**
     * Database of the data source. This is optional parameter, if you would like to restrict
     * the metadata reading to a single database. When left blank, OpenMetadata Ingestion
     * attempts to scan all the databases.
     */
    database?: string;
    /**
     * Regex to only include/exclude databases that matches the pattern.
     */
    databaseFilterPattern?: FilterPattern;
    /**
     * Host and port of the source service.
     *
     * Host and port of the MySQL service.
     */
    hostPort?: string;
    /**
     * Ingest data from all databases in Postgres. You can use databaseFilterPattern on top of
     * this.
     */
    ingestAllDatabases?:      boolean;
    sampleDataStorageConfig?: SampleDataStorageConfig;
    /**
     * Regex to only include/exclude schemas that matches the pattern.
     */
    schemaFilterPattern?: FilterPattern;
    /**
     * SQLAlchemy driver scheme options.
     */
    scheme?: HiveMetastoreConnectionDetailsScheme;
    /**
     * SSL Configuration details.
     */
    sslConfig?:                  ConsumerConfigSSLClass;
    sslMode?:                    SSLMode;
    supportsDatabase?:           boolean;
    supportsDataDiff?:           boolean;
    supportsDBTExtraction?:      boolean;
    supportsLineageExtraction?:  boolean;
    supportsMetadataExtraction?: boolean;
    supportsProfiler?:           boolean;
    supportsQueryComment?:       boolean;
    supportsUsageExtraction?:    boolean;
    /**
     * Regex to only include/exclude tables that matches the pattern.
     */
    tableFilterPattern?: FilterPattern;
    /**
     * Service Type
     */
    type?: HiveMetastoreConnectionDetailsType;
    /**
     * Username to connect to Postgres. This user should have privileges to read all the
     * metadata in Postgres.
     *
     * Username to connect to MySQL. This user should have privileges to read all the metadata
     * in Mysql.
     */
    username?: string;
    /**
     * Optional name to give to the database in OpenMetadata. If left blank, we will use default
     * as the database name.
     */
    databaseName?: string;
    /**
     * Database Schema of the data source. This is optional parameter, if you would like to
     * restrict the metadata reading to a single schema. When left blank, OpenMetadata Ingestion
     * attempts to scan all the schemas.
     */
    databaseSchema?: string;
    /**
     * Use slow logs to extract lineage.
     */
    useSlowLogs?: boolean;
}

/**
 * SQLAlchemy driver scheme options.
 */
export enum HiveMetastoreConnectionDetailsScheme {
    MysqlPymysql = "mysql+pymysql",
    PgspiderPsycopg2 = "pgspider+psycopg2",
    PostgresqlPsycopg2 = "postgresql+psycopg2",
}

/**
 * Service Type
 *
 * Service type.
 */
export enum HiveMetastoreConnectionDetailsType {
    Mysql = "Mysql",
    Postgres = "Postgres",
}

/**
 * We support username/password or client certificate authentication
 *
 * Configuration for connecting to Nifi Basic Auth.
 *
 * Configuration for connecting to Nifi Client Certificate Auth.
 */
export interface NifiCredentialsConfiguration {
    /**
     * Nifi password to authenticate to the API.
     */
    password?: string;
    /**
     * Nifi user to authenticate to the API.
     */
    username?: string;
    /**
     * Boolean marking if we need to verify the SSL certs for Nifi. False by default.
     */
    verifySSL?: boolean;
    /**
     * Path to the root CA certificate
     */
    certificateAuthorityPath?: string;
    /**
     * Path to the client certificate
     */
    clientCertificatePath?: string;
    /**
     * Path to the client key
     */
    clientkeyPath?: string;
}

/**
 * Connect with oracle by either passing service name or database schema name.
 */
export interface OracleConnectionType {
    /**
     * databaseSchema of the data source. This is optional parameter, if you would like to
     * restrict the metadata reading to a single databaseSchema. When left blank, OpenMetadata
     * Ingestion attempts to scan all the databaseSchema.
     */
    databaseSchema?: string;
    /**
     * The Oracle Service name is the TNS alias that you give when you remotely connect to your
     * database.
     */
    oracleServiceName?: string;
    /**
     * Pass the full constructed TNS string, e.g.,
     * (DESCRIPTION=(ADDRESS_LIST=(ADDRESS=(PROTOCOL=TCP)(HOST=myhost)(PORT=1530)))(CONNECT_DATA=(SID=MYSERVICENAME))).
     */
    oracleTNSConnection?: string;
    [property: string]: any;
}

/**
 * S3 Connection.
 */
export interface S3Connection {
    awsConfig: AWSCredentials;
    /**
     * Bucket Names of the data source.
     */
    bucketNames?:         string[];
    connectionArguments?: { [key: string]: any };
    connectionOptions?:   { [key: string]: string };
    /**
     * Regex to only fetch containers that matches the pattern.
     */
    containerFilterPattern?:     FilterPattern;
    supportsMetadataExtraction?: boolean;
    /**
     * Service Type
     */
    type?: S3Type;
}

/**
 * Service Type
 *
 * S3 service type
 */
export enum S3Type {
    S3 = "S3",
}

/**
 * Source to get the .pbit files to extract lineage information
 *
 * Local config source where no extra information needs to be sent.
 *
 * Azure storage config for pbit files
 *
 * GCS storage config for pbit files
 *
 * S3 storage config for pbit files
 */
export interface PowerBIPbitFilesSource {
    /**
     * Directory path for the pbit files
     */
    path?: string;
    /**
     * pbit File Configuration type
     */
    pbitFileConfigType?: PbitFileConfigType;
    /**
     * Path of the folder where the .pbit files will be unzipped and datamodel schema will be
     * extracted
     */
    pbitFilesExtractDir?: string;
    prefixConfig?:        BucketDetails;
    securityConfig?:      Credentials;
}

/**
 * pbit File Configuration type
 */
export enum PbitFileConfigType {
    Azure = "azure",
    Gcs = "gcs",
    Local = "local",
    S3 = "s3",
}

/**
 * Details of the bucket where the .pbit files are stored
 */
export interface BucketDetails {
    /**
     * Name of the bucket where the .pbit files are stored
     */
    bucketName?: string;
    /**
     * Path of the folder where the .pbit files are stored
     */
    objectPrefix?: string;
}

/**
 * This schema publisher run modes.
 */
export enum RunMode {
    Batch = "batch",
    Stream = "stream",
}

/**
 * SASL Configuration details.
 *
 * SASL client configuration.
 */
export interface SASLClientConfig {
    /**
     * SASL security mechanism
     */
    saslMechanism?: SaslMechanismType;
    /**
     * The SASL authentication password.
     */
    saslPassword?: string;
    /**
     * The SASL authentication username.
     */
    saslUsername?: string;
}

/**
 * sasl.mechanism Consumer Config property
 *
 * SASL Mechanism consumer config property
 *
 * SASL security mechanism
 */
export enum SaslMechanismType {
    Gssapi = "GSSAPI",
    Oauthbearer = "OAUTHBEARER",
    Plain = "PLAIN",
    ScramSHA256 = "SCRAM-SHA-256",
    ScramSHA512 = "SCRAM-SHA-512",
}

/**
 * SQLAlchemy driver scheme options.
 *
 * Mongo connection scheme options.
 *
 * Couchbase driver scheme options.
 */
export enum ConfigScheme {
    AwsathenaREST = "awsathena+rest",
    Bigquery = "bigquery",
    ClickhouseHTTP = "clickhouse+http",
    ClickhouseNative = "clickhouse+native",
    CockroachdbPsycopg2 = "cockroachdb+psycopg2",
    Couchbase = "couchbase",
    DatabricksConnector = "databricks+connector",
    Db2IBMDB = "db2+ibm_db",
    Doris = "doris",
    Druid = "druid",
    ExaWebsocket = "exa+websocket",
    Hana = "hana",
    Hive = "hive",
    HiveHTTP = "hive+http",
    HiveHTTPS = "hive+https",
    Ibmi = "ibmi",
    Impala = "impala",
    Impala4 = "impala4",
    Mongodb = "mongodb",
    MongodbSrv = "mongodb+srv",
    MssqlPymssql = "mssql+pymssql",
    MssqlPyodbc = "mssql+pyodbc",
    MssqlPytds = "mssql+pytds",
    MysqlPymysql = "mysql+pymysql",
    OracleCxOracle = "oracle+cx_oracle",
    PgspiderPsycopg2 = "pgspider+psycopg2",
    Pinot = "pinot",
    PinotHTTP = "pinot+http",
    PinotHTTPS = "pinot+https",
    PostgresqlPsycopg2 = "postgresql+psycopg2",
    Presto = "presto",
    RedshiftPsycopg2 = "redshift+psycopg2",
    Snowflake = "snowflake",
    SqlitePysqlite = "sqlite+pysqlite",
    Teradatasql = "teradatasql",
    Trino = "trino",
    VerticaVerticaPython = "vertica+vertica_python",
}

/**
 * security.protocol consumer config property
 *
 * Kafka security protocol config
 */
export enum KafkaSecurityProtocol {
    Plaintext = "PLAINTEXT",
    SSL = "SSL",
    SaslPlaintext = "SASL_PLAINTEXT",
    SaslSSL = "SASL_SSL",
}

export enum SpaceType {
    Data = "Data",
    Managed = "Managed",
    Personal = "Personal",
    Shared = "Shared",
}

/**
 * SSL Configuration for OpenMetadata Server
 *
 * Client SSL configuration
 *
 * SSL Configuration details.
 *
 * Consumer Config SSL Config. Configuration for enabling SSL for the Consumer Config
 * connection.
 *
 * Schema Registry SSL Config. Configuration for enabling SSL for the Schema Registry
 * connection.
 *
 * OpenMetadata Client configured to validate SSL certificates.
 *
 * SSL Config
 */
export interface SSLConfigObject {
    /**
     * The CA certificate used for SSL validation.
     */
    caCertificate?: string;
    /**
     * The SSL certificate used for client authentication.
     */
    sslCertificate?: string;
    /**
     * The private key associated with the SSL certificate.
     */
    sslKey?: string;
    /**
     * SSL Certificates
     */
    certificates?: SSLCertificates;
    [property: string]: any;
}

/**
 * SSL Certificates
 *
 * SSL Configuration details.
 *
 * SSL Certificates By Path
 *
 * SSL Certificates By Values
 */
export interface SSLCertificates {
    /**
     * CA Certificate Path
     */
    caCertPath?: string;
    /**
     * Client Certificate Path
     */
    clientCertPath?: string;
    /**
     * Private Key Path
     */
    privateKeyPath?: string;
    /**
     * CA Certificate Value
     */
    caCertValue?: string;
    /**
     * Client Certificate Value
     */
    clientCertValue?: string;
    /**
     * Private Key Value
     */
    privateKeyValue?: string;
    /**
     * Staging Directory Path
     */
    stagingDir?: string;
}

/**
 * Client SSL/TLS settings.
 */
export enum SSLTLSSettings {
    DisableTLS = "disable-tls",
    IgnoreCertificate = "ignore-certificate",
    ValidateCertificate = "validate-certificate",
}

/**
 * Specifies the transaction mode for the connection
 */
export enum TransactionMode {
    ANSI = "ANSI",
    Default = "DEFAULT",
    Tera = "TERA",
}

/**
 * Type of token to use for authentication
 */
export enum TokenType {
    Personal = "personal",
    Workspace = "workspace",
}

/**
 * REST API Type
 *
 * REST API type
 *
 * Service Type
 *
 * Looker service type
 *
 * Metabase service type
 *
 * PowerBI service type
 *
 * PowerBIReportServer service type
 *
 * Redash service type
 *
 * Superset service type
 *
 * Tableau service type
 *
 * Mode service type
 *
 * Custom dashboard service type
 *
 * service type
 *
 * QuickSight service type
 *
 * Qlik sense service type
 *
 * Lightdash service type
 *
 * MicroStrategy service type
 *
 * Qlik Cloud service type
 *
 * Sigma service type
 *
 * ThoughtSpot service type
 *
 * Grafana service type
 *
 * Service type.
 *
 * Custom database service type
 *
 * Kafka service type
 *
 * Redpanda service type
 *
 * Custom messaging service type
 *
 * Amundsen service type
 *
 * Metadata to Elastic Search type
 *
 * OpenMetadata service type
 *
 * Collibra service type
 *
 * Custom pipeline service type
 *
 * Custom Ml model service type
 *
 * S3 service type
 *
 * ADLS service type
 *
 * Gcs service type
 *
 * Custom storage service type
 *
 * ElasticSearch Type
 *
 * ElasticSearch service type
 *
 * OpenSearch Type
 *
 * OpenSearch service type
 *
 * Custom search service type
 *
 * Apache Ranger service type
 *
 * Google Drive service type
 *
 * SharePoint service type
 *
 * Custom Drive service type
 */
export enum PurpleType {
    Adls = "ADLS",
    Airbyte = "Airbyte",
    Airflow = "Airflow",
    Alation = "Alation",
    AlationSink = "AlationSink",
    Amundsen = "Amundsen",
    Athena = "Athena",
    Atlas = "Atlas",
    AzureSQL = "AzureSQL",
    BigQuery = "BigQuery",
    BigTable = "BigTable",
    Cassandra = "Cassandra",
    Clickhouse = "Clickhouse",
    Cockroach = "Cockroach",
    Collibra = "Collibra",
    Couchbase = "Couchbase",
    CustomDashboard = "CustomDashboard",
    CustomDatabase = "CustomDatabase",
    CustomDrive = "CustomDrive",
    CustomMessaging = "CustomMessaging",
    CustomMlModel = "CustomMlModel",
    CustomPipeline = "CustomPipeline",
    CustomSearch = "CustomSearch",
    CustomStorage = "CustomStorage",
    DBTCloud = "DBTCloud",
    Dagster = "Dagster",
    DataFactory = "DataFactory",
    Databricks = "Databricks",
    DatabricksPipeline = "DatabricksPipeline",
    Datalake = "Datalake",
    Db2 = "Db2",
    DeltaLake = "DeltaLake",
    DomoDashboard = "DomoDashboard",
    DomoDatabase = "DomoDatabase",
    DomoPipeline = "DomoPipeline",
    Doris = "Doris",
    Druid = "Druid",
    DynamoDB = "DynamoDB",
    ElasticSearch = "ElasticSearch",
    Epic = "Epic",
    Exasol = "Exasol",
    Fivetran = "Fivetran",
    Flink = "Flink",
    Gcs = "GCS",
    Glue = "Glue",
    GluePipeline = "GluePipeline",
    GoogleDrive = "GoogleDrive",
    Grafana = "Grafana",
    Greenplum = "Greenplum",
    Hex = "Hex",
    Hive = "Hive",
    Iceberg = "Iceberg",
    Impala = "Impala",
    Kafka = "Kafka",
    KafkaConnect = "KafkaConnect",
    Kinesis = "Kinesis",
    KinesisFirehose = "KinesisFirehose",
    Lightdash = "Lightdash",
    Looker = "Looker",
    MariaDB = "MariaDB",
    Matillion = "Matillion",
    Metabase = "Metabase",
    MetadataES = "MetadataES",
    MicroStrategy = "MicroStrategy",
    Mlflow = "Mlflow",
    Mode = "Mode",
    MongoDB = "MongoDB",
    Mssql = "Mssql",
    Mysql = "Mysql",
    Nifi = "Nifi",
    OpenLineage = "OpenLineage",
    OpenMetadata = "OpenMetadata",
    OpenSearch = "OpenSearch",
    Oracle = "Oracle",
    PinotDB = "PinotDB",
    Postgres = "Postgres",
    PowerBI = "PowerBI",
    PowerBIReportServer = "PowerBIReportServer",
    Presto = "Presto",
    QlikCloud = "QlikCloud",
    QlikSense = "QlikSense",
    QuickSight = "QuickSight",
    REST = "Rest",
    Ranger = "Ranger",
    Redash = "Redash",
    Redpanda = "Redpanda",
    Redshift = "Redshift",
    S3 = "S3",
    SAS = "SAS",
    SQLite = "SQLite",
    SageMaker = "SageMaker",
    Salesforce = "Salesforce",
    SapERP = "SapErp",
    SapHana = "SapHana",
    ServiceNow = "ServiceNow",
    SharePoint = "SharePoint",
    Sigma = "Sigma",
    SingleStore = "SingleStore",
    Sklearn = "Sklearn",
    Snowflake = "Snowflake",
    Snowplow = "Snowplow",
    Spark = "Spark",
    Spline = "Spline",
    Ssas = "SSAS",
    Ssis = "SSIS",
    Stitch = "Stitch",
    Superset = "Superset",
    Synapse = "Synapse",
    Tableau = "Tableau",
    Teradata = "Teradata",
    ThoughtSpot = "ThoughtSpot",
    Timescale = "Timescale",
    Trino = "Trino",
    UnityCatalog = "UnityCatalog",
    VertexAI = "VertexAI",
    Vertica = "Vertica",
    Wherescape = "Wherescape",
}

/**
 * No manifest file available. Ingestion would look for bucket-level metadata file instead
 *
 * Storage Metadata Manifest file path config.
 *
 * Storage Metadata Manifest file HTTP path config.
 *
 * Storage Metadata Manifest file S3 path config.
 *
 * Storage Metadata Manifest file ADLS path config.
 *
 * Storage Metadata Manifest file GCS path config.
 */
export interface StorageMetadataConfigurationSource {
    /**
     * Storage Metadata manifest file path to extract locations to ingest from.
     */
    manifestFilePath?: string;
    /**
     * Storage Metadata manifest http file path to extract locations to ingest from.
     */
    manifestHttpPath?: string;
    prefixConfig?:     StorageMetadataBucketDetails;
    securityConfig?:   Credentials;
}

/**
 * Details of the bucket where the storage metadata manifest file is stored
 */
export interface StorageMetadataBucketDetails {
    /**
     * Name of the top level container where the storage metadata file is stored
     */
    containerName: string;
    /**
     * Path of the folder where the storage metadata file is stored. If the file is at the root,
     * you can keep it empty.
     */
    objectPrefix?: string;
}

/**
 * Pipeline type
 *
 * Database Source Config Metadata Pipeline type
 *
 * Database Source Config Usage Pipeline type
 *
 * Dashboard Source Config Metadata Pipeline type
 *
 * Messaging Source Config Metadata Pipeline type
 *
 * Profiler Source Config Pipeline type
 *
 * Pipeline Source Config Metadata Pipeline type
 *
 * MlModel Source Config Metadata Pipeline type
 *
 * Object Store Source Config Metadata Pipeline type
 *
 * Drive Source Config Metadata Pipeline type
 *
 * Search Source Config Metadata Pipeline type
 *
 * DBT Config Pipeline type
 *
 * Pipeline Source Config For Application Pipeline type. Nothing is required.
 *
 * Api Source Config Metadata Pipeline type
 *
 * Reverse Ingestion Config Pipeline type
 */
export enum FluffyType {
    APIMetadata = "ApiMetadata",
    Application = "Application",
    AutoClassification = "AutoClassification",
    DashboardMetadata = "DashboardMetadata",
    DataInsight = "dataInsight",
    DatabaseLineage = "DatabaseLineage",
    DatabaseMetadata = "DatabaseMetadata",
    DatabaseUsage = "DatabaseUsage",
    Dbt = "DBT",
    DriveMetadata = "DriveMetadata",
    MessagingMetadata = "MessagingMetadata",
    MetadataToElasticSearch = "MetadataToElasticSearch",
    MlModelMetadata = "MlModelMetadata",
    PipelineMetadata = "PipelineMetadata",
    Profiler = "Profiler",
    ReverseIngestion = "ReverseIngestion",
    SearchMetadata = "SearchMetadata",
    StorageMetadata = "StorageMetadata",
    TestSuite = "TestSuite",
}<|MERGE_RESOLUTION|>--- conflicted
+++ resolved
@@ -3418,13 +3418,8 @@
      * password to connect to the Amundsen Neo4j Connection.
      *
      * password to connect  to the Atlas.
-<<<<<<< HEAD
-=======
      *
      * Password to connect to the Collibra.
-     *
-     * Password to connect to Airbyte.
->>>>>>> 9ad6783a
      */
     password?: string;
     /**
@@ -3536,14 +3531,9 @@
      *
      * username to connect  to the Atlas. This user should have privileges to read all the
      * metadata in Atlas.
-<<<<<<< HEAD
-=======
      *
      * Username to connect to the Collibra. This user should have privileges to read all the
      * metadata in Collibra.
-     *
-     * Username to connect to Airbyte.
->>>>>>> 9ad6783a
      */
     username?: string;
     /**
