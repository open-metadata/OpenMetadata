--- conflicted
+++ resolved
@@ -774,8 +774,6 @@
      */
     webPortalVirtualDirectory?: string;
     /**
-<<<<<<< HEAD
-=======
      * API key of the redash instance to access.
      *
      * The personal access token you can generate in the Lightdash app under the user settings
@@ -793,7 +791,6 @@
      */
     apiKey?: string;
     /**
->>>>>>> 862ea6bc
      * Version of the Redash instance
      */
     redashVersion?: string;
