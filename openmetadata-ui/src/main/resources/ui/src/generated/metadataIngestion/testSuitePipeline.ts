/*
 *  Copyright 2025 Collate.
 *  Licensed under the Apache License, Version 2.0 (the "License");
 *  you may not use this file except in compliance with the License.
 *  You may obtain a copy of the License at
 *  http://www.apache.org/licenses/LICENSE-2.0
 *  Unless required by applicable law or agreed to in writing, software
 *  distributed under the License is distributed on an "AS IS" BASIS,
 *  WITHOUT WARRANTIES OR CONDITIONS OF ANY KIND, either express or implied.
 *  See the License for the specific language governing permissions and
 *  limitations under the License.
 */
/**
 * TestSuite Pipeline Configuration.
 */
export interface TestSuitePipeline {
    /**
     * Fully qualified name of the entity to be tested, if we're working with a basic suite.
     */
    entityFullyQualifiedName?: string;
    /**
     * Percentage of data or no. of rows we want to execute the profiler and tests on
     */
    profileSample?:      number;
    profileSampleType?:  ProfileSampleType;
    samplingMethodType?: SamplingMethodType;
    /**
     * Service connections to be used for the logical test suite.
     */
    serviceConnections?: ServiceConnections[];
    /**
     * List of test cases to be executed on the entity. If null, all test cases will be executed.
     */
    testCases?: string[];
    /**
     * Pipeline type
     */
    type: TestSuiteConfigType;
}

/**
 * Type of Profile Sample (percentage or rows)
 */
export enum ProfileSampleType {
    Percentage = "PERCENTAGE",
    Rows = "ROWS",
}

/**
 * Type of Sampling Method (BERNOULLI or SYSTEM)
 */
export enum SamplingMethodType {
    Bernoulli = "BERNOULLI",
    System = "SYSTEM",
}

/**
 * Service connections available for the logical test suite.
 */
export interface ServiceConnections {
    /**
     * Connection configuration for the source. ex: mysql , tableau connection.
     */
    serviceConnection: ServiceConnection;
    serviceName:       string;
}

/**
 * Connection configuration for the source. ex: mysql , tableau connection.
 *
 * Supported services
 *
 * API Service Connection.
 *
 * Dashboard Connection.
 *
 * Database Connection.
 *
 * Metadata Service Connection.
 *
 * Pipeline Connection.
 *
 * MlModel Connection.
 *
 * Storage Connection.
 *
 * search Connection.
 */
export interface ServiceConnection {
    config?: ConfigClass;
}

/**
 * REST Connection Config
 *
 * Looker Connection Config
 *
 * Metabase Connection Config
 *
 * PowerBI Connection Config
 *
 * PowerBIReportServer Connection Config
 *
 * Redash Connection Config
 *
 * Superset Connection Config
 *
 * Tableau Connection Config
 *
 * Mode Connection Config
 *
 * Custom Dashboard Service connection to build a source that is not supported by
 * OpenMetadata yet.
 *
 * Domo Dashboard Connection Config
 *
 * QuickSight Connection Config
 *
 * Qlik Sense Connection Config
 *
 * Lightdash Connection Config
 *
 * MicroStrategy Connection Config
 *
 * Qlik Cloud Connection Config
 *
 * Sigma Connection Config
 *
 * Google BigQuery Connection Config
 *
 * Google BigTable Connection Config
 *
 * AWS Athena Connection Config
 *
 * Azure SQL Connection Config
 *
 * Clickhouse Connection Config
 *
 * Databricks Connection Config
 *
 * Db2 Connection Config
 *
 * DeltaLake Database Connection Config
 *
 * Druid Connection Config
 *
 * DynamoDB Connection Config
 *
 * Glue Connection Config
 *
 * Hive SQL Connection Config
 *
 * Impala SQL Connection Config
 *
 * MariaDB Database Connection Config
 *
 * Mssql Database Connection Config
 *
 * Mysql Database Connection Config
 *
 * SQLite Database Connection Config
 *
 * Oracle Database Connection Config
 *
 * Postgres Database Connection Config
 *
 * Presto Database Connection Config
 *
 * Redshift  Connection Config
 *
 * Salesforce Connection Config
 *
 * SingleStore Database Connection Config
 *
 * Snowflake Connection Config
 *
 * Trino Connection Config
 *
 * Vertica Connection Config
 *
 * PinotDB Database Connection Config
 *
 * Datalake Connection Config
 *
 * Domo Database Connection Config
 *
 * Custom Database Service connection to build a source that is not supported by
 * OpenMetadata yet.
 *
 * Sap Hana Database Connection Config
 *
 * MongoDB Connection Config
 *
 * Cassandra Connection Config
 *
 * Couchbase Connection Config
 *
 * Greenplum Database Connection Config
 *
 * Doris Database Connection Config
 *
 * UnityCatalog Connection Config
 *
 * SAS Connection Config
 *
 * Iceberg Catalog Connection Config
 *
 * Teradata Database Connection Config
 *
 * Sap ERP Database Connection Config
 *
 * Synapse Database Connection Config
 *
 * Exasol Database Connection Config
 *
 * Cockroach Database Connection Config
 *
 * Kafka Connection Config
 *
 * Redpanda Connection Config
 *
 * Kinesis Connection Config
 *
 * Custom Messaging Service Connection to build a source that is not supported by
 * OpenMetadata yet.
 *
 * Amundsen Connection Config
 *
 * Metadata to ElasticSearch Connection Config
 *
 * OpenMetadata Connection Config
 *
 * Atlas Connection Config
 *
 * Alation Connection Config
 *
 * Alation Sink Connection Config
 *
 * Airflow Metadata Database Connection Config
 *
 * Wherescape Metadata Database Connection Config
 *
 * Glue Pipeline Connection Config
 *
 * Airbyte Metadata Database Connection Config
 *
 * Fivetran Metadata Database Connection Config
 *
 * Flink Metadata Connection Config
 *
 * Dagster Metadata Database Connection Config
 *
 * Nifi Metadata Pipeline Connection Config
 *
 * Domo Pipeline Connection Config
 *
 * Custom Pipeline Service connection to build a source that is not supported by
 * OpenMetadata yet.
 *
 * Spline Metadata Database Connection Config
 *
 * Spark Metadata Pipeline Connection Config
 *
 * OpenLineage Connection Config
 *
 * KafkaConnect Connection Config
 *
 * DBTCloud Connection Config
 *
 * Matillion Connection
 *
 * Azure Data Factory Connection Config
 *
 * Stitch Connection
 *
 * MlFlow Connection Config
 *
 * Sklearn Connection Config
 *
 * Custom MlModel Service connection to build a source that is not supported by OpenMetadata
 * yet.
 *
 * SageMaker Connection Config
 *
 * Google VertexAI Connection Config
 *
 * S3 Connection.
 *
 * ADLS Connection.
 *
 * GCS Connection.
 *
 * Custom Storage Service connection to build a source that is not supported by OpenMetadata
 * yet.
 *
 * ElasticSearch Connection.
 *
 * OpenSearch Connection Config
 *
 * Custom Search Service connection to build a source that is not supported by OpenMetadata
 * yet.
 */
export interface ConfigClass {
    /**
     * Regex to only fetch api collections with names matching the pattern.
     */
    apiCollectionFilterPattern?: FilterPattern;
    /**
     * Documentation URL for the schema.
     */
    docURL?: string;
    /**
     * Open API Schema URL.
     */
    openAPISchemaURL?: string;
    /**
     * Supports Metadata Extraction.
     */
    supportsMetadataExtraction?: boolean;
    /**
     * Generated Token to connect to OpenAPI Schema.
     *
     * token to connect to Qlik Cloud.
     *
     * Generated Token to connect to Databricks.
     *
     * To Connect to Dagster Cloud
     *
     * Generated Token to connect to DBTCloud.
     *
     * Token to connect to Stitch api doc
     */
    token?: string;
    /**
     * REST API Type
     *
     * Service Type
     *
     * Custom dashboard service type
     *
     * Custom database service type
     *
     * Custom messaging service type
     *
     * Custom pipeline service type
     *
     * Custom Ml model service type
     *
     * Custom storage service type
     *
     * ElasticSearch Type
     *
     * OpenSearch Type
     *
     * Custom search service type
     */
    type?: RESTType;
    /**
     * Regex exclude or include charts that matches the pattern.
     */
    chartFilterPattern?: FilterPattern;
    /**
     * User's Client ID. This user should have privileges to read all the metadata in Looker.
     *
     * client_id for PowerBI.
     *
     * Client ID for DOMO
     *
     * client_id for Sigma.
     */
    clientId?: string;
    /**
     * User's Client Secret.
     *
     * clientSecret for PowerBI.
     *
     * clientSecret for Sigma.
     */
    clientSecret?: string;
    /**
     * Regex to exclude or include dashboards that matches the pattern.
     */
    dashboardFilterPattern?: FilterPattern;
    /**
     * Regex exclude or include data models that matches the pattern.
     */
    dataModelFilterPattern?: FilterPattern;
    /**
     * Credentials to extract the .lkml files from a repository. This is required to get all the
     * lineage and definitions.
     */
    gitCredentials?: GitHubCredentials;
    /**
     * URL to the Looker instance.
     *
     * Host and Port of the Metabase instance.
     *
     * Dashboard URL for PowerBI service.
     *
     * Dashboard URL for PowerBI Report Server.
     *
     * URL for the Redash instance
     *
     * URL for the superset instance.
     *
     * Tableau Server.
     *
     * URL for the mode instance.
     *
     * URL for the Qlik instance.
     *
     * Address for your running Lightdash instance
     *
     * Host and Port of the MicroStrategy instance.
     *
     * Host and Port of the Qlik Cloud instance.
     *
     * Sigma API url.
     *
     * BigQuery APIs URL.
     *
     * Host and port of the AzureSQL service.
     *
     * Host and port of the Clickhouse service.
     *
     * Host and port of the Databricks service.
     *
     * Host and port of the DB2 service.
     *
     * Host and port of the Druid service.
     *
     * Host and port of the Hive service.
     *
     * Host and port of the Impala service.
     *
     * Host and port of the MariaDB service.
     *
     * Host and port of the MSSQL service.
     *
     * Host and port of the MySQL service.
     *
     * Host and port of the SQLite service. Blank for in-memory database.
     *
     * Host and port of the Oracle service.
     *
     * Host and port of the source service.
     *
     * Host and port of the Presto service.
     *
     * Host and port of the Redshift service.
     *
     * Host and port of the SingleStore service.
     *
     * Host and port of the Trino service.
     *
     * Host and port of the Vertica service.
     *
     * Host and port of the PinotDB Broker service.
     *
     * Host and port of the MongoDB service when using the `mongodb` connection scheme. Only
     * host when using the `mongodb+srv` scheme.
     *
     * Host and port of the Cassandra service when using the `cassandra` connection scheme. Only
     * host when using the `cassandra+srv` scheme.
     *
     * Host and port of the Doris service.
     *
     * Host and port of the Teradata service.
     *
     * Host and Port of the SAP ERP instance.
     *
     * Host and port of the Azure Synapse service.
     *
     * Host and port of the Cockrooach service.
     *
     * Host and port of the Amundsen Neo4j Connection. This expect a URI format like:
     * bolt://localhost:7687.
     *
     * OpenMetadata Server Config. Must include API end point ex: http://localhost:8585/api
     *
     * Host and port of the Atlas service.
     *
     * Host and port of the Alation service.
     *
     * Pipeline Service Management/UI URI.
     *
     * Pipeline Service Management/UI URL.
     *
     * Spline REST Server Host & Port.
     *
     * KafkaConnect Service Management/UI URI.
     *
     * Host and port of the Stitch API host
     *
     * Host and port of the ElasticSearch service.
     *
     * Host and port of the OpenSearch service.
     */
    hostPort?: string;
    /**
     * Regex to exclude or include projects that matches the pattern.
     */
    projectFilterPattern?: FilterPattern;
    /**
     * Password to connect to Metabase.
     *
     * Password to connect to PowerBI report server.
     *
     * Password to connect to MicroStrategy.
     *
     * Password to connect to AzureSQL.
     *
     * Password to connect to Clickhouse.
     *
     * Password to connect to DB2.
     *
     * Password to connect to Druid.
     *
     * Password to connect to Hive.
     *
     * Password to connect to Impala.
     *
     * Password to connect to MariaDB.
     *
     * Password to connect to MSSQL.
     *
     * Password to connect to SQLite. Blank for in-memory database.
     *
     * Password to connect to Oracle.
     *
     * Password to connect to Presto.
     *
     * Password to connect to Redshift.
     *
     * Password to connect to the Salesforce.
     *
     * Password to connect to SingleStore.
     *
     * Password to connect to Snowflake.
     *
     * Password to connect to Vertica.
     *
     * password to connect to the PinotDB.
     *
     * Password to connect to MongoDB.
     *
     * Password to connect to Couchbase.
     *
     * Password to connect to Doris.
     *
     * Password to connect to SAS Viya
     *
     * Password to connect to Teradata.
     *
     * Password to connect to Azure Synapse.
     *
     * Password to connect to Exasol.
     *
     * password to connect to the Amundsen Neo4j Connection.
     *
     * password to connect  to the Atlas.
     *
     * Password to connect to Airbyte.
     */
    password?: string;
    /**
     * Username to connect to Metabase. This user should have privileges to read all the
     * metadata in Metabase.
     *
     * Username to connect to PowerBI report server.
     *
     * Username for Redash
     *
     * Username to connect to MicroStrategy. This user should have privileges to read all the
     * metadata in MicroStrategy.
     *
     * Username to connect to AzureSQL. This user should have privileges to read the metadata.
     *
     * Username to connect to Clickhouse. This user should have privileges to read all the
     * metadata in Clickhouse.
     *
     * Username to connect to DB2. This user should have privileges to read all the metadata in
     * DB2.
     *
     * Username to connect to Druid. This user should have privileges to read all the metadata
     * in Druid.
     *
     * Username to connect to Hive. This user should have privileges to read all the metadata in
     * Hive.
     *
     * Username to connect to Impala. This user should have privileges to read all the metadata
     * in Impala.
     *
     * Username to connect to MariaDB. This user should have privileges to read all the metadata
     * in MariaDB.
     *
     * Username to connect to MSSQL. This user should have privileges to read all the metadata
     * in MsSQL.
     *
     * Username to connect to MySQL. This user should have privileges to read all the metadata
     * in Mysql.
     *
     * Username to connect to SQLite. Blank for in-memory database.
     *
     * Username to connect to Oracle. This user should have privileges to read all the metadata
     * in Oracle.
     *
     * Username to connect to Postgres. This user should have privileges to read all the
     * metadata in Postgres.
     *
     * Username to connect to Presto. This user should have privileges to read all the metadata
     * in Postgres.
     *
     * Username to connect to Redshift. This user should have privileges to read all the
     * metadata in Redshift.
     *
     * Username to connect to the Salesforce. This user should have privileges to read all the
     * metadata in Redshift.
     *
     * Username to connect to SingleStore. This user should have privileges to read all the
     * metadata in MySQL.
     *
     * Username to connect to Snowflake. This user should have privileges to read all the
     * metadata in Snowflake.
     *
     * Username to connect to Trino. This user should have privileges to read all the metadata
     * in Trino.
     *
     * Username to connect to Vertica. This user should have privileges to read all the metadata
     * in Vertica.
     *
     * username to connect to the PinotDB. This user should have privileges to read all the
     * metadata in PinotDB.
     *
     * Username to connect to MongoDB. This user should have privileges to read all the metadata
     * in MongoDB.
     *
     * Username to connect to Cassandra. This user should have privileges to read all the
     * metadata in Cassandra.
     *
     * Username to connect to Couchbase. This user should have privileges to read all the
     * metadata in Couchbase.
     *
     * Username to connect to Greenplum. This user should have privileges to read all the
     * metadata in Greenplum.
     *
     * Username to connect to Doris. This user should have privileges to read all the metadata
     * in Doris.
     *
     * Username to connect to SAS Viya.
     *
     * Username to connect to Teradata. This user should have privileges to read all the
     * metadata in Teradata.
     *
     * Username to connect to Azure Synapse. This user should have privileges to read all the
     * metadata in Azure Synapse.
     *
     * Username to connect to Exasol. This user should have privileges to read all the metadata
     * in Exasol.
     *
     * Username to connect to Cockroach. This user should have privileges to read all the
     * metadata in Cockroach.
     *
     * username to connect to the Amundsen Neo4j Connection.
     *
     * username to connect  to the Atlas. This user should have privileges to read all the
     * metadata in Atlas.
     *
     * Username to connect to Airbyte.
     */
    username?: string;
    /**
     * Authority URI for the PowerBI service.
     */
    authorityURI?: string;
    /**
     * Entity Limit set here will be used to paginate the PowerBi APIs
     */
    pagination_entity_per_page?: number;
    /**
     * Source to get the .pbit files to extract lineage information
     */
    pbitFilesSource?: PowerBIPbitFilesSource;
    /**
     * PowerBI secrets.
     */
    scope?: string[];
    /**
     * Tenant ID for PowerBI.
     */
    tenantId?: string;
    /**
     * Fetch the PowerBI metadata using admin APIs
     */
    useAdminApis?: boolean;
    /**
     * Web Portal Virtual Directory Name.
     */
    webPortalVirtualDirectory?: string;
    /**
     * API key of the redash instance to access.
     *
     * The personal access token you can generate in the Lightdash app under the user settings
     *
     * API key to authenticate with the SAP ERP APIs.
     *
     * Fivetran API Secret.
     */
    apiKey?: string;
    /**
     * Version of the Redash instance
     */
    redashVersion?: string;
    /**
     * Choose between API or database connection fetch metadata from superset.
     *
     * Choose between Database connection or HDB User Store connection.
     *
     * Choose between mysql and postgres connection for alation database
     *
     * Underlying database connection. See
     * https://airflow.apache.org/docs/apache-airflow/stable/howto/set-up-database.html for
     * supported backends.
     *
     * Matillion Auth Configuration
     */
    connection?: ConfigConnection;
    /**
     * Tableau API version.
     *
     * Sigma API version.
     *
     * OpenMetadata server API version to use.
     *
     * Airbyte API version.
     */
    apiVersion?: string;
    /**
     * Types of methods used to authenticate to the tableau instance
     *
     * Choose Auth Config Type.
     *
     * Types of methods used to authenticate to the alation instance
     */
    authType?: AuthenticationTypeForTableau | NoConfigAuthenticationTypes;
    /**
     * Tableau Environment Name.
     */
    env?: string;
    /**
     * Pagination limit used while querying the tableau metadata API for getting data sources
     *
     * Pagination limit used while querying the SAP ERP API for fetching the entities
     *
     * Pagination limit used for Alation APIs pagination
     */
    paginationLimit?: number;
    /**
     * Tableau Site Name.
     */
    siteName?: string;
    /**
     * Tableau Site Url.
     */
    siteUrl?: string;
    /**
     * SSL Configuration details.
     *
     * SSL Configuration for OpenMetadata Server
     */
    sslConfig?: SSLConfigObject;
    /**
     * Flag to verify SSL Certificate for OpenMetadata Server.
     *
     * Boolean marking if we need to verify the SSL certs for KafkaConnect REST API. True by
     * default.
     */
    verifySSL?: boolean | VerifySSL;
    /**
     * Access Token for Mode Dashboard
     *
     * Access token to connect to DOMO
     */
    accessToken?: string;
    /**
     * Access Token Password for Mode Dashboard
     */
    accessTokenPassword?: string;
    /**
     * Filter query parameter for some of the Mode API calls
     */
    filterQueryParam?: string;
    /**
     * Mode Workspace Name
     */
    workspaceName?:     string;
    connectionOptions?: { [key: string]: string };
    /**
     * Source Python Class Name to instantiated by the ingestion workflow
     */
    sourcePythonClass?: string;
    /**
     * API Host to connect to DOMO instance
     */
    apiHost?: string;
    /**
     * URL of your Domo instance, e.g., https://openmetadata.domo.com
     */
    instanceDomain?: string;
    /**
     * Secret Token to connect DOMO
     *
     * Secret token to connect to DOMO
     */
    secretToken?: string;
    /**
     * AWS Account ID
     */
    awsAccountId?: string;
    awsConfig?:    AWSCredentials;
    /**
     * The authentication method that the user uses to sign in.
     */
    identityType?: IdentityType;
    /**
     * The Amazon QuickSight namespace that contains the dashboard IDs in this request ( To be
     * provided when identityType is `ANONYMOUS` )
     */
    namespace?:    string;
    certificates?: QlikCertificatesBy;
    /**
     * Qlik Sense Base URL, used for genrating dashboard & chat url
     */
    displayUrl?: string;
    /**
     * User Directory.
     */
    userDirectory?: string;
    /**
     * User ID.
     */
    userId?: string;
    /**
     * Validate Host Name
     */
    validateHostName?: boolean;
    /**
     * The Project UUID for your Lightdash instance
     */
    projectUUID?: string;
    /**
     * Use if your Lightdash instance is behind a proxy like (Cloud IAP)
     */
    proxyAuthentication?: string;
    /**
     * The Space UUID for your Lightdash instance
     */
    spaceUUID?: string;
    /**
     * Login Mode for Microstrategy's REST API connection. You can authenticate with one of the
     * following authentication modes: `Standard (1)`, `Anonymous (8)`. Default will be
     * `Standard (1)`. If you're using demo account for Microstrategy, it will be needed to
     * authenticate through loginMode `8`.
     */
    loginMode?: string;
    /**
     * MicroStrategy Project Name
     *
     * Project name to create the refreshToken. Can be anything
     */
    projectName?: string;
    /**
     * Space types of Qlik Cloud to filter the dashboards ingested into the platform.
     */
    spaceTypes?: SpaceType[];
    /**
     * If using Metastore, Key-Value pairs that will be used to add configs to the SparkSession.
     */
    connectionArguments?: { [key: string]: any };
    /**
     * Cost per TiB for BigQuery usage
     */
    costPerTB?: number;
    /**
     * GCP Credentials
     *
     * Azure Credentials
     */
    credentials?: GCPCredentials;
    /**
     * Regex to only include/exclude databases that matches the pattern.
     */
    databaseFilterPattern?:   FilterPattern;
    sampleDataStorageConfig?: SampleDataStorageConfig;
    /**
     * Regex to only include/exclude schemas that matches the pattern.
     */
    schemaFilterPattern?: FilterPattern;
    /**
     * SQLAlchemy driver scheme options.
     *
     * Mongo connection scheme options.
     *
     * Couchbase driver scheme options.
     */
    scheme?:                                ConfigScheme;
    supportsDatabase?:                      boolean;
    supportsDataDiff?:                      boolean;
    supportsDBTExtraction?:                 boolean;
    supportsIncrementalMetadataExtraction?: boolean;
    /**
     * Supports Lineage Extraction.
     */
    supportsLineageExtraction?: boolean;
    supportsProfiler?:          boolean;
    supportsQueryComment?:      boolean;
    supportsSystemProfile?:     boolean;
    /**
     * Supports Usage Extraction.
     */
    supportsUsageExtraction?: boolean;
    /**
     * Regex to only include/exclude tables that matches the pattern.
     */
    tableFilterPattern?: FilterPattern;
    /**
     * Taxonomy location used to fetch policy tags
     */
    taxonomyLocation?: string;
    /**
     * Project IDs used to fetch policy tags
     */
    taxonomyProjectID?: string[];
    /**
     * Location used to query INFORMATION_SCHEMA.JOBS_BY_PROJECT to fetch usage data. You can
     * pass multi-regions, such as `us` or `eu`, or you specific region. Australia and Asia
     * multi-regions are not yet in GA.
     */
    usageLocation?: string;
    /**
     * Optional name to give to the database in OpenMetadata. If left blank, we will use default
     * as the database name.
     */
    databaseName?: string;
    /**
     * S3 Staging Directory. Example: s3://postgres/input/
     */
    s3StagingDir?: string;
    /**
     * Athena workgroup.
     */
    workgroup?: string;
    /**
     * This parameter determines the mode of authentication for connecting to AzureSQL using
     * ODBC. If 'Active Directory Password' is selected, you need to provide the password. If
     * 'Active Directory Integrated' is selected, password is not required as it uses the
     * logged-in user's credentials. This mode is useful for establishing secure and seamless
     * connections with AzureSQL.
     *
     * This parameter determines the mode of authentication for connecting to Azure Synapse
     * using ODBC. If 'Active Directory Password' is selected, you need to provide the password.
     * If 'Active Directory Integrated' is selected, password is not required as it uses the
     * logged-in user's credentials. This mode is useful for establishing secure and seamless
     * connections with Azure Synapse.
     */
    authenticationMode?: any[] | boolean | number | null | AuthenticationModeObject | string;
    /**
     * Database of the data source. This is optional parameter, if you would like to restrict
     * the metadata reading to a single database. When left blank, OpenMetadata Ingestion
     * attempts to scan all the databases.
     *
     * Database of the data source.
     *
     * Initial Redshift database to connect to. If you want to ingest all databases, set
     * ingestAllDatabases to true.
     *
     * Optional name to give to the database in OpenMetadata. If left blank, we will use default
     * as the database name.
     */
    database?: string;
    /**
     * SQLAlchemy driver for AzureSQL.
     *
     * ODBC driver version in case of pyodbc connection.
     */
    driver?: string;
    /**
     * Ingest data from all databases in Azuresql. You can use databaseFilterPattern on top of
     * this.
     *
     * Ingest data from all databases in Mssql. You can use databaseFilterPattern on top of
     * this.
     *
     * Ingest data from all databases in Postgres. You can use databaseFilterPattern on top of
     * this.
     *
     * Ingest data from all databases in Redshift. You can use databaseFilterPattern on top of
     * this.
     *
     * Ingest data from all databases in Greenplum. You can use databaseFilterPattern on top of
     * this.
     *
     * Ingest data from all databases in Azure Synapse. You can use databaseFilterPattern on top
     * of this.
     */
    ingestAllDatabases?: boolean;
    /**
     * Database Schema of the data source. This is optional parameter, if you would like to
     * restrict the metadata reading to a single schema. When left blank, OpenMetadata Ingestion
     * attempts to scan all the schemas.
     *
     * databaseSchema of the data source. This is optional parameter, if you would like to
     * restrict the metadata reading to a single databaseSchema. When left blank, OpenMetadata
     * Ingestion attempts to scan all the databaseSchema.
     *
     * Optional name to give to the schema in OpenMetadata. If left blank, we will use default
     * as the schema name
     */
    databaseSchema?: string;
    /**
     * Clickhouse SQL connection duration.
     */
    duration?: number;
    /**
     * Use HTTPS Protocol for connection with clickhouse
     */
    https?: boolean;
    /**
     * Path to key file for establishing secure connection
     */
    keyfile?: string;
    /**
     * Establish secure connection with clickhouse
     */
    secure?: boolean;
    /**
     * Catalog of the data source(Example: hive_metastore). This is optional parameter, if you
     * would like to restrict the metadata reading to a single catalog. When left blank,
     * OpenMetadata Ingestion attempts to scan all the catalog.
     *
     * Presto catalog
     *
     * Catalog of the data source.
     */
    catalog?: IcebergCatalog | string;
    /**
     * The maximum amount of time (in seconds) to wait for a successful connection to the data
     * source. If the connection attempt takes longer than this timeout period, an error will be
     * returned.
     */
    connectionTimeout?: number;
    /**
     * Databricks compute resources URL.
     */
    httpPath?: string;
    /**
     * Table name to fetch the query history.
     */
    queryHistoryTable?: string;
    /**
     * License to connect to DB2.
     */
    license?: string;
    /**
     * License file name to connect to DB2.
     */
    licenseFileName?:               string;
    supportsViewLineageExtraction?: boolean;
    /**
     * Available sources to fetch the metadata.
     *
     * Available sources to fetch files.
     *
     * Available sources to fetch metadata.
     */
    configSource?: DeltaLakeConfigurationSource;
    /**
     * Authentication mode to connect to hive.
     */
    auth?: AuthEnum;
    /**
     * Authentication options to pass to Hive connector. These options are based on SQLAlchemy.
     *
     * Authentication options to pass to Impala connector. These options are based on SQLAlchemy.
     */
    authOptions?: string;
    /**
     * If authenticating with Kerberos specify the Kerberos service name
     */
    kerberosServiceName?: string;
    /**
     * Hive Metastore Connection Details
     */
    metastoreConnection?: HiveMetastoreConnectionDetails;
    /**
     * Authentication mode to connect to Impala.
     */
    authMechanism?: AuthMechanismEnum;
    /**
     * Establish secure connection with Impala
     */
    useSSL?: boolean;
    /**
     * How to run the SQLite database. :memory: by default.
     */
    databaseMode?: string;
    /**
     * This directory will be used to set the LD_LIBRARY_PATH env variable. It is required if
     * you need to enable thick connection mode. By default, we bring instant client 19 and
     * point to /instantclient.
     */
    instantClientDirectory?: string;
    /**
     * Connect with oracle by either passing service name or database schema name.
     */
    oracleConnectionType?: OracleConnectionType;
    /**
     * Custom OpenMetadata Classification name for Postgres policy tags.
     */
    classificationName?: string;
    sslMode?:            SSLMode;
    /**
     * Protocol ( Connection Argument ) to connect to Presto.
     */
    protocol?: string;
    /**
     * Verify ( Connection Argument for SSL ) to connect to Presto.
     *
     * Verify ( Connection Argument for SSL ) to connect to Trino.
     */
    verify?: string;
    /**
     * Salesforce Organization ID is the unique identifier for your Salesforce identity
     */
    organizationId?: string;
    /**
     * API version of the Salesforce instance
     */
    salesforceApiVersion?: string;
    /**
     * Domain of Salesforce instance
     */
    salesforceDomain?: string;
    /**
     * Salesforce Security Token.
     */
    securityToken?: string;
    /**
     * Salesforce Object Name.
     */
    sobjectName?: string;
    /**
     * If the Snowflake URL is https://xyz1234.us-east-1.gcp.snowflakecomputing.com, then the
     * account is xyz1234.us-east-1.gcp
     *
     * Specifies an account string to override the default account string defined for the
     * database user. Accounts are used by the database for workload management and resource
     * usage monitoring.
     */
    account?: string;
    /**
     * Full name of the schema where the account usage data is stored.
     */
    accountUsageSchema?: string;
    /**
     * Optional configuration for ingestion to keep the client session active in case the
     * ingestion process runs for longer durations.
     */
    clientSessionKeepAlive?: boolean;
    /**
     * Cost of credit for the Snowflake account.
     */
    creditCost?: number;
    /**
     * Optional configuration for ingestion of streams, By default, it will skip the streams.
     */
    includeStreams?: boolean;
    /**
     * Optional configuration for ingestion of TRANSIENT tables, By default, it will skip the
     * TRANSIENT tables.
     */
    includeTransientTables?: boolean;
    /**
     * Connection to Snowflake instance via Private Key
     */
    privateKey?: string;
    /**
     * Session query tag used to monitor usage on snowflake. To use a query tag snowflake user
     * should have enough privileges to alter the session.
     */
    queryTag?: string;
    /**
     * Snowflake Role.
     */
    role?: string;
    /**
     * Snowflake Passphrase Key used with Private Key
     */
    snowflakePrivatekeyPassphrase?: string;
    /**
     * Snowflake warehouse.
     */
    warehouse?: string;
    /**
     * Proxies for the connection to Trino data source
     */
    proxies?: { [key: string]: string };
    /**
     * Pinot Controller Host and Port of the data source.
     */
    pinotControllerHost?: string;
    /**
     * Bucket Name of the data source.
     */
    bucketName?: string;
    /**
     * Prefix of the data source.
     */
    prefix?: string;
    /**
     * Couchbase connection Bucket options.
     */
    bucket?: string;
    /**
     * Hostname of the Couchbase service.
     */
    hostport?: string;
    /**
     * Enable dataflow for ingestion
     */
    dataflows?: boolean;
    /**
     * Custom filter for dataflows
     */
    dataflowsCustomFilter?: { [key: string]: any } | string;
    /**
     * Enable datatables for ingestion
     */
    datatables?: boolean;
    /**
     * Custom filter for datatables
     */
    dataTablesCustomFilter?: { [key: string]: any } | string;
    /**
     * Enable report for ingestion
     */
    reports?: boolean;
    /**
     * Custom filter for reports
     */
    reportsCustomFilter?: { [key: string]: any } | string;
    /**
     * Hostname of SAS Viya deployment.
     */
    serverHost?: string;
    /**
     * Table property to look for the Owner.
     */
    ownershipProperty?: string;
    /**
     * Specifies additional data needed by a logon mechanism, such as a secure token,
     * Distinguished Name, or a domain/realm name. LOGDATA values are specific to each logon
     * mechanism.
     */
    logdata?: string;
    /**
     * Specifies the logon authentication method. Possible values are TD2 (the default), JWT,
     * LDAP, KRB5 for Kerberos, or TDNEGO
     */
    logmech?: Logmech;
    /**
     * Specifies the transaction mode for the connection
     */
    tmode?: TransactionMode;
    /**
     * Client SSL/TLS settings.
     */
    tls?: SSLTLSSettings;
    /**
     * basic.auth.user.info schema registry config property, Client HTTP credentials in the form
     * of username:password.
     */
    basicAuthUserInfo?: string;
    /**
     * Kafka bootstrap servers. add them in comma separated values ex: host1:9092,host2:9092
     *
     * Redpanda bootstrap servers. add them in comma separated values ex: host1:9092,host2:9092
     */
    bootstrapServers?: string;
    /**
     * Confluent Kafka Consumer Config. From
     * https://github.com/edenhill/librdkafka/blob/master/CONFIGURATION.md
     *
     * Confluent Redpanda Consumer Config
     */
    consumerConfig?: { [key: string]: any };
    /**
     * Consumer Config SSL Config. Configuration for enabling SSL for the Consumer Config
     * connection.
     */
    consumerConfigSSL?: ConsumerConfigSSLClass;
    /**
     * sasl.mechanism Consumer Config property
     */
    saslMechanism?: SaslMechanismType;
    /**
     * sasl.password consumer config property
     */
    saslPassword?: string;
    /**
     * sasl.username consumer config property
     */
    saslUsername?: string;
    /**
     * Confluent Kafka Schema Registry Config. From
     * https://docs.confluent.io/5.5.1/clients/confluent-kafka-python/index.html#confluent_kafka.schema_registry.SchemaRegistryClient
     *
     * Confluent Redpanda Schema Registry Config.
     */
    schemaRegistryConfig?: { [key: string]: any };
    /**
     * Schema Registry SSL Config. Configuration for enabling SSL for the Schema Registry
     * connection.
     */
    schemaRegistrySSL?: ConsumerConfigSSLClass;
    /**
     * Schema Registry Topic Suffix Name. The suffix to be appended to the topic name to get
     * topic schema from registry.
     */
    schemaRegistryTopicSuffixName?: string;
    /**
     * Confluent Kafka Schema Registry URL.
     *
     * Confluent Redpanda Schema Registry URL.
     */
    schemaRegistryURL?: string;
    /**
     * security.protocol consumer config property
     *
     * Kafka security protocol config
     */
    securityProtocol?: KafkaSecurityProtocol;
    /**
     * Regex to only fetch topics that matches the pattern.
     */
    topicFilterPattern?: FilterPattern;
    /**
     * Enable encryption for the Amundsen Neo4j Connection.
     */
    encrypted?: boolean;
    /**
     * Maximum connection lifetime for the Amundsen Neo4j Connection.
     */
    maxConnectionLifeTime?: number;
    /**
     * Enable SSL validation for the Amundsen Neo4j Connection.
     */
    validateSSL?: boolean;
    /**
     * Maximum number of events sent in a batch (Default 100).
     */
    batchSize?: number;
    /**
     * List of entities that you need to reindex
     */
    entities?:      string[];
    recreateIndex?: boolean;
    runMode?:       RunMode;
    /**
     * Recreate Indexes with updated Language
     */
    searchIndexMappingLanguage?: SearchIndexMappingLanguage;
    /**
     * OpenMetadata Server Authentication Provider.
     */
    authProvider?: AuthProvider;
    /**
     * Cluster name to differentiate OpenMetadata Server instance
     */
    clusterName?: string;
    /**
     * Configuration for Sink Component in the OpenMetadata Ingestion Framework.
     */
    elasticsSearch?: ElasticsSearch;
    /**
     * Validate Openmetadata Server & Client Version.
     */
    enableVersionValidation?: boolean;
    extraHeaders?:            { [key: string]: string };
    /**
     * Force the overwriting of any entity during the ingestion.
     */
    forceEntityOverwriting?: boolean;
    /**
     * Include Dashboards for Indexing
     */
    includeDashboards?: boolean;
    /**
     * Include Database Services for Indexing
     */
    includeDatabaseServices?: boolean;
    /**
     * Include Glossary Terms for Indexing
     */
    includeGlossaryTerms?: boolean;
    /**
     * Include Messaging Services for Indexing
     */
    includeMessagingServices?: boolean;
    /**
     * Include MlModels for Indexing
     */
    includeMlModels?: boolean;
    /**
     * Include Pipelines for Indexing
     */
    includePipelines?: boolean;
    /**
     * Include Pipeline Services for Indexing
     */
    includePipelineServices?: boolean;
    /**
     * Include Tags for Policy
     */
    includePolicy?: boolean;
    /**
     * Include Tables for Indexing
     */
    includeTables?: boolean;
    /**
     * Include Tags for Indexing
     */
    includeTags?: boolean;
    /**
     * Include Teams for Indexing
     */
    includeTeams?: boolean;
    /**
     * Include Topics for Indexing
     */
    includeTopics?: boolean;
    /**
     * Include Users for Indexing
     */
    includeUsers?: boolean;
    /**
     * Limit the number of records for Indexing.
     */
    limitRecords?: number;
    /**
     * Secrets Manager Loader for the Pipeline Service Client.
     */
    secretsManagerLoader?: SecretsManagerClientLoader;
    /**
     * Secrets Manager Provider for OpenMetadata Server.
     */
    secretsManagerProvider?: SecretsManagerProvider;
    /**
     * OpenMetadata Client security configuration.
     */
    securityConfig?: OpenMetadataJWTClientConfig;
    /**
     * If set to true, when creating a service during the ingestion we will store its Service
     * Connection. Otherwise, the ingestion will create a bare service without connection
     * details.
     */
    storeServiceConnection?: boolean;
    /**
     * Flag to enable Data Insight Extraction
     */
    supportsDataInsightExtraction?: boolean;
    /**
     * Flag to enable ElasticSearch Reindexing Extraction
     */
    supportsElasticSearchReindexingExtraction?: boolean;
    /**
     * service type of the data source.
     */
    databaseServiceName?: string[];
    /**
     * Name of the Entity Type available in Atlas.
     */
    entity_type?: string;
    /**
     * service type of the messaging source
     *
     * Name of the Kafka Messaging Service associated with this KafkaConnect Pipeline Service.
     * e.g. local_kafka
     */
    messagingServiceName?: string[] | string;
    /**
     * Custom OpenMetadata Classification name for alation tags.
     */
    alationTagClassificationName?: string;
    /**
     * Specifies if hidden datasources should be included while ingesting.
     */
    includeHiddenDatasources?: boolean;
    /**
     * Specifies if undeployed datasources should be included while ingesting.
     */
    includeUndeployedDatasources?: boolean;
    /**
     * Specifies if Dashboards are to be ingested while running the ingestion job.
     */
    ingestDashboards?: boolean;
    /**
     * Specifies if Datasources are to be ingested while running the ingestion job.
     */
    ingestDatasources?: boolean;
    /**
     * Specifies if Domains are to be ingested while running the ingestion job.
     */
    ingestDomains?: boolean;
    /**
     * Specifies if Knowledge Articles are to be ingested while running the ingestion job.
     */
    ingestKnowledgeArticles?: boolean;
    /**
     * Specifies if Users and Groups are to be ingested while running the ingestion job.
     */
    ingestUsersAndGroups?: boolean;
    datasourceLinks?:      { [key: string]: string };
    /**
     * Pipeline Service Number Of Status
     */
    numberOfStatus?: number;
    /**
     * Regex exclude pipelines.
     */
    pipelineFilterPattern?: FilterPattern;
    /**
     * Underlying database connection
     */
    databaseConnection?: DatabaseConnectionClass;
    /**
     * Fivetran API Secret.
     */
    apiSecret?: string;
    /**
     * Fivetran API Limit For Pagination.
     */
    limit?: number;
    /**
     * URL to the Dagster instance
     *
     * DBT cloud Access URL.
     */
    host?: string;
    /**
     * Connection Time Limit Between OM and Dagster Graphql API in second
     */
    timeout?: number;
    /**
     * We support username/password or client certificate authentication
     */
    nifiConfig?: NifiCredentialsConfiguration;
    /**
     * Spline UI Host & Port.
     */
    uiHostPort?: string;
    /**
     * service type of the messaging source
     */
    brokersUrl?: string;
    /**
     * consumer group name
     */
    consumerGroupName?: string;
    /**
     * initial Kafka consumer offset
     */
    consumerOffsets?: InitialConsumerOffsets;
    /**
     * max allowed wait time
     */
    poolTimeout?: number;
    /**
     * SASL Configuration details.
     */
    saslConfig?: SASLClientConfig;
    /**
     * max allowed inactivity time
     */
    sessionTimeout?: number;
    /**
     * topic from where Open lineage events will be pulled
     */
    topicName?: string;
    /**
     * We support username/password or No Authentication
     */
    KafkaConnectConfig?: UsernamePasswordAuthentication;
    /**
     * ID of your DBT cloud account
     */
    accountId?: string;
    /**
     * DBT cloud Metadata API URL.
     */
    discoveryAPI?: string;
    /**
     * List of IDs of your DBT cloud jobs seperated by comma `,`
     */
    jobIds?: string[];
    /**
     * Number of runs to fetch from DBT cloud
     */
    numberOfRuns?: number;
    /**
     * List of IDs of your DBT cloud projects seperated by comma `,`
     */
    projectIds?: string[];
    /**
     * The name of your azure data factory.
     */
    factory_name?: string;
    /**
     * The name of your resource group the data factory is associated with.
     */
    resource_group_name?: string;
    /**
     * Number of days in the past to filter pipeline runs.
     */
    run_filter_days?: number;
    /**
     * The azure subscription identifier.
     */
    subscription_id?: string;
    /**
     * Regex to only fetch MlModels with names matching the pattern.
     */
    mlModelFilterPattern?: FilterPattern;
    /**
     * Mlflow Model registry backend. E.g.,
     * mysql+pymysql://mlflow:password@localhost:3307/experiments
     */
    registryUri?: string;
    /**
     * Mlflow Experiment tracking URI. E.g., http://localhost:5000
     */
    trackingUri?: string;
    /**
     * location/region of google cloud project
     */
    location?: string;
    /**
     * Bucket Names of the data source.
     */
    bucketNames?: string[];
    /**
     * Regex to only fetch containers that matches the pattern.
     */
    containerFilterPattern?: FilterPattern;
    /**
     * Connection Timeout in Seconds
     */
    connectionTimeoutSecs?: number;
    /**
     * Regex to only fetch search indexes that matches the pattern.
     */
<<<<<<< HEAD
    searchIndexFilterPattern?: APICollectionFilterPatternClass;
=======
    searchIndexFilterPattern?: FilterPattern;
>>>>>>> 582596dc
}

/**
 * We support username/password or No Authentication
 *
 * username/password auth
 */
export interface UsernamePasswordAuthentication {
    /**
     * KafkaConnect password to authenticate to the API.
     */
    password?: string;
    /**
     * KafkaConnect user to authenticate to the API.
     */
    username?: string;
}

/**
 * Regex to only fetch api collections with names matching the pattern.
 *
 * Regex to only fetch entities that matches the pattern.
 *
 * Regex exclude or include charts that matches the pattern.
 *
 * Regex to exclude or include dashboards that matches the pattern.
 *
 * Regex exclude or include data models that matches the pattern.
 *
 * Regex to exclude or include projects that matches the pattern.
 *
 * Regex to only include/exclude databases that matches the pattern.
 *
 * Regex to only include/exclude schemas that matches the pattern.
 *
 * Regex to only include/exclude tables that matches the pattern.
 *
 * Regex to only fetch topics that matches the pattern.
 *
 * Regex exclude pipelines.
 *
 * Regex to only fetch MlModels with names matching the pattern.
 *
 * Regex to only fetch containers that matches the pattern.
 *
 * Regex to only fetch search indexes that matches the pattern.
 */
export interface FilterPattern {
    /**
     * List of strings/regex patterns to match and exclude only database entities that match.
     */
    excludes?: string[];
    /**
     * List of strings/regex patterns to match and include only database entities that match.
     */
    includes?: string[];
}

/**
 * Authentication mode to connect to hive.
 */
export enum AuthEnum {
    Basic = "BASIC",
    Custom = "CUSTOM",
    Gssapi = "GSSAPI",
    Jwt = "JWT",
    Kerberos = "KERBEROS",
    LDAP = "LDAP",
    None = "NONE",
    Nosasl = "NOSASL",
    Plain = "PLAIN",
}

/**
 * Authentication mode to connect to Impala.
 */
export enum AuthMechanismEnum {
    Gssapi = "GSSAPI",
    Jwt = "JWT",
    LDAP = "LDAP",
    Nosasl = "NOSASL",
    Plain = "PLAIN",
}

/**
 * OpenMetadata Server Authentication Provider.
 *
 * OpenMetadata Server Authentication Provider. Make sure configure same auth providers as
 * the one configured on OpenMetadata server.
 */
export enum AuthProvider {
    Auth0 = "auth0",
    AwsCognito = "aws-cognito",
    Azure = "azure",
    Basic = "basic",
    CustomOidc = "custom-oidc",
    Google = "google",
    LDAP = "ldap",
    Okta = "okta",
    Openmetadata = "openmetadata",
    Saml = "saml",
}

/**
 * Types of methods used to authenticate to the tableau instance
 *
 * Basic Auth Credentials
 *
 * Access Token Auth Credentials
 *
 * Choose Auth Config Type.
 *
 * Common Database Connection Config
 *
 * IAM Auth Database Connection Config
 *
 * Azure Database Connection Config
 *
 * Configuration for connecting to DataStax Astra DB in the cloud.
 *
 * Types of methods used to authenticate to the alation instance
 *
 * API Access Token Auth Credentials
 *
 * Basic Auth Configuration for ElasticSearch
 *
 * SSL Certificates By Path
 *
 * AWS credentials configs.
 */
export interface AuthenticationTypeForTableau {
    /**
     * Password to access the service.
     *
     * Password to connect to source.
     *
     * Elastic Search Password for Login
     */
    password?: string;
    /**
     * Username to access the service.
     *
     * Elastic Search Username for Login
     */
    username?: string;
    /**
     * Personal Access Token Name.
     */
    personalAccessTokenName?: string;
    /**
     * Personal Access Token Secret.
     */
    personalAccessTokenSecret?: string;
    awsConfig?:                 AWSCredentials;
    azureConfig?:               AzureCredentials;
    /**
     * JWT to connect to source.
     */
    jwt?: string;
    /**
     * Configuration for connecting to DataStax Astra DB in the cloud.
     */
    cloudConfig?: DataStaxAstraDBConfiguration;
    /**
     * Access Token for the API
     */
    accessToken?: string;
    /**
     * CA Certificate Path
     */
    caCertPath?: string;
    /**
     * Client Certificate Path
     */
    clientCertPath?: string;
    /**
     * Private Key Path
     */
    privateKeyPath?: string;
    /**
     * The Amazon Resource Name (ARN) of the role to assume. Required Field in case of Assume
     * Role
     */
    assumeRoleArn?: string;
    /**
     * An identifier for the assumed role session. Use the role session name to uniquely
     * identify a session when the same role is assumed by different principals or for different
     * reasons. Required Field in case of Assume Role
     */
    assumeRoleSessionName?: string;
    /**
     * The Amazon Resource Name (ARN) of the role to assume. Optional Field in case of Assume
     * Role
     */
    assumeRoleSourceIdentity?: string;
    /**
     * AWS Access key ID.
     */
    awsAccessKeyId?: string;
    /**
     * AWS Region
     */
    awsRegion?: string;
    /**
     * AWS Secret Access Key.
     */
    awsSecretAccessKey?: string;
    /**
     * AWS Session Token.
     */
    awsSessionToken?: string;
    /**
     * EndPoint URL for the AWS
     */
    endPointURL?: string;
    /**
     * The name of a profile to use with the boto session.
     */
    profileName?: string;
}

/**
 * AWS credentials configs.
 */
export interface AWSCredentials {
    /**
     * The Amazon Resource Name (ARN) of the role to assume. Required Field in case of Assume
     * Role
     */
    assumeRoleArn?: string;
    /**
     * An identifier for the assumed role session. Use the role session name to uniquely
     * identify a session when the same role is assumed by different principals or for different
     * reasons. Required Field in case of Assume Role
     */
    assumeRoleSessionName?: string;
    /**
     * The Amazon Resource Name (ARN) of the role to assume. Optional Field in case of Assume
     * Role
     */
    assumeRoleSourceIdentity?: string;
    /**
     * AWS Access key ID.
     */
    awsAccessKeyId?: string;
    /**
     * AWS Region
     */
    awsRegion: string;
    /**
     * AWS Secret Access Key.
     */
    awsSecretAccessKey?: string;
    /**
     * AWS Session Token.
     */
    awsSessionToken?: string;
    /**
     * EndPoint URL for the AWS
     */
    endPointURL?: string;
    /**
     * The name of a profile to use with the boto session.
     */
    profileName?: string;
}

/**
 * Azure Cloud Credentials
 *
 * Available sources to fetch metadata.
 *
 * Azure Credentials
 */
export interface AzureCredentials {
    /**
     * Account Name of your storage account
     */
    accountName?: string;
    /**
     * Your Service Principal App ID (Client ID)
     */
    clientId?: string;
    /**
     * Your Service Principal Password (Client Secret)
     */
    clientSecret?: string;
    /**
     * Scopes to get access token, for e.g. api://6dfX33ab-XXXX-49df-XXXX-3459eX817d3e/.default
     */
    scopes?: string;
    /**
     * Tenant ID of your Azure Subscription
     */
    tenantId?: string;
    /**
     * Key Vault Name
     */
    vaultName?: string;
}

/**
 * Configuration for connecting to DataStax Astra DB in the cloud.
 */
export interface DataStaxAstraDBConfiguration {
    /**
     * Timeout in seconds for establishing new connections to Cassandra.
     */
    connectTimeout?: number;
    /**
     * Timeout in seconds for individual Cassandra requests.
     */
    requestTimeout?: number;
    /**
     * File path to the Secure Connect Bundle (.zip) used for a secure connection to DataStax
     * Astra DB.
     */
    secureConnectBundle?: string;
    /**
     * The Astra DB application token used for authentication.
     */
    token?: string;
    [property: string]: any;
}

/**
 * Database Authentication types not requiring config.
 */
export enum NoConfigAuthenticationTypes {
    OAuth2 = "OAuth2",
}

export interface AuthenticationModeObject {
    /**
     * Authentication from Connection String for AzureSQL.
     *
     * Authentication from Connection String for Azure Synapse.
     */
    authentication?: Authentication;
    /**
     * Connection Timeout from Connection String for AzureSQL.
     *
     * Connection Timeout from Connection String for Azure Synapse.
     */
    connectionTimeout?: number;
    /**
     * Encrypt from Connection String for AzureSQL.
     *
     * Encrypt from Connection String for Azure Synapse.
     */
    encrypt?: boolean;
    /**
     * Trust Server Certificate from Connection String for AzureSQL.
     *
     * Trust Server Certificate from Connection String for Azure Synapse.
     */
    trustServerCertificate?: boolean;
    [property: string]: any;
}

/**
 * Authentication from Connection String for AzureSQL.
 *
 * Authentication from Connection String for Azure Synapse.
 */
export enum Authentication {
    ActiveDirectoryIntegrated = "ActiveDirectoryIntegrated",
    ActiveDirectoryPassword = "ActiveDirectoryPassword",
}

/**
 * Iceberg Catalog configuration.
 */
export interface IcebergCatalog {
    /**
     * Catalog connection configuration, depending on your catalog type.
     */
    connection: Connection;
    /**
     * Custom Database Name for your Iceberg Service. If not set it will be 'default'.
     */
    databaseName?: string;
    /**
     * Catalog Name.
     */
    name: string;
    /**
     * Warehouse Location. Used to specify a custom warehouse location if needed.
     */
    warehouseLocation?: string;
}

/**
 * Catalog connection configuration, depending on your catalog type.
 *
 * Iceberg Hive Catalog configuration.
 *
 * Iceberg REST Catalog configuration.
 *
 * Iceberg Glue Catalog configuration.
 *
 * Iceberg DynamoDB Catalog configuration.
 */
export interface Connection {
    fileSystem?: IcebergFileSystem;
    /**
     * Uri to the Hive Metastore. Example: 'thrift://localhost:9083'
     *
     * Uri to the REST catalog. Example: 'http://rest-catalog/ws/'
     */
    uri?: string;
    /**
     * OAuth2 credential to use when initializing the catalog.
     */
    credential?: OAuth2Credential;
    /**
     * Sign requests to the REST Server using AWS SigV4 protocol.
     */
    sigv4?: Sigv4;
    /**
     * SSL Configuration details.
     */
    ssl?: SSLCertificatesByPath;
    /**
     * Berarer token to use for the 'Authorization' header.
     */
    token?:     string;
    awsConfig?: AWSCredentials;
    /**
     * DynamoDB table name.
     */
    tableName?: string;
}

/**
 * OAuth2 credential to use when initializing the catalog.
 */
export interface OAuth2Credential {
    /**
     * OAuth2 Client ID.
     */
    clientId?: string;
    /**
     * OAuth2 Client Secret
     */
    clientSecret?: string;
}

/**
 * Iceberg File System configuration, based on where the Iceberg Warehouse is located.
 */
export interface IcebergFileSystem {
    type?: Credentials | null;
}

/**
 * AWS credentials configs.
 *
 * Azure Cloud Credentials
 *
 * Available sources to fetch metadata.
 *
 * Azure Credentials
 */
export interface Credentials {
    /**
     * The Amazon Resource Name (ARN) of the role to assume. Required Field in case of Assume
     * Role
     */
    assumeRoleArn?: string;
    /**
     * An identifier for the assumed role session. Use the role session name to uniquely
     * identify a session when the same role is assumed by different principals or for different
     * reasons. Required Field in case of Assume Role
     */
    assumeRoleSessionName?: string;
    /**
     * The Amazon Resource Name (ARN) of the role to assume. Optional Field in case of Assume
     * Role
     */
    assumeRoleSourceIdentity?: string;
    /**
     * AWS Access key ID.
     */
    awsAccessKeyId?: string;
    /**
     * AWS Region
     */
    awsRegion?: string;
    /**
     * AWS Secret Access Key.
     */
    awsSecretAccessKey?: string;
    /**
     * AWS Session Token.
     */
    awsSessionToken?: string;
    /**
     * EndPoint URL for the AWS
     */
    endPointURL?: string;
    /**
     * The name of a profile to use with the boto session.
     */
    profileName?: string;
    /**
     * Account Name of your storage account
     */
    accountName?: string;
    /**
     * Your Service Principal App ID (Client ID)
     */
    clientId?: string;
    /**
     * Your Service Principal Password (Client Secret)
     */
    clientSecret?: string;
    /**
     * Scopes to get access token, for e.g. api://6dfX33ab-XXXX-49df-XXXX-3459eX817d3e/.default
     */
    scopes?: string;
    /**
     * Tenant ID of your Azure Subscription
     */
    tenantId?: string;
    /**
     * Key Vault Name
     */
    vaultName?: string;
}

/**
 * Sign requests to the REST Server using AWS SigV4 protocol.
 */
export interface Sigv4 {
    /**
     * The service signing name to use when SigV4 signs a request.
     */
    signingName?: string;
    /**
     * AWS Region to use when SigV4 signs a request.
     */
    signingRegion?: string;
    [property: string]: any;
}

/**
 * SSL Configuration details.
 *
 * SSL Certificates By Path
 */
export interface SSLCertificatesByPath {
    /**
     * CA Certificate Path
     */
    caCertPath?: string;
    /**
     * Client Certificate Path
     */
    clientCertPath?: string;
    /**
     * Private Key Path
     */
    privateKeyPath?: string;
}

/**
 * Qlik Authentication Certificate By Values
 *
 * Qlik Authentication Certificate File Path
 */
export interface QlikCertificatesBy {
    sslConfig?: ConsumerConfigSSLClass;
    /**
     * Client Certificate
     */
    clientCertificate?: string;
    /**
     * Client Key Certificate.
     */
    clientKeyCertificate?: string;
    /**
     * Root Certificate.
     */
    rootCertificate?: string;
    [property: string]: any;
}

/**
 * Client SSL configuration
 *
 * SSL Configuration details.
 *
 * Consumer Config SSL Config. Configuration for enabling SSL for the Consumer Config
 * connection.
 *
 * Schema Registry SSL Config. Configuration for enabling SSL for the Schema Registry
 * connection.
 *
 * SSL Configuration for OpenMetadata Server
 *
 * OpenMetadata Client configured to validate SSL certificates.
 */
export interface ConsumerConfigSSLClass {
    /**
     * The CA certificate used for SSL validation.
     */
    caCertificate?: string;
    /**
     * The SSL certificate used for client authentication.
     */
    sslCertificate?: string;
    /**
     * The private key associated with the SSL certificate.
     */
    sslKey?: string;
}

/**
 * Available sources to fetch the metadata.
 *
 * Deltalake Metastore configuration.
 *
 * DeltaLake Storage Connection Config
 *
 * Available sources to fetch files.
 *
 * Local config source where no extra information needs to be sent.
 *
 * Azure Datalake Storage will ingest files in container
 *
 * DataLake GCS storage will ingest metadata of files
 *
 * DataLake S3 bucket will ingest metadata of files in bucket
 *
 * Azure Cloud Credentials
 *
 * Available sources to fetch metadata.
 *
 * Azure Credentials
 */
export interface DeltaLakeConfigurationSource {
    /**
     * pySpark App Name.
     */
    appName?: string;
    /**
     * Metastore connection configuration, depending on your metastore type.
     *
     * Available sources to fetch files.
     */
    connection?: ConfigSourceConnection;
    /**
     * Bucket Name of the data source.
     */
    bucketName?: string;
    /**
     * Prefix of the data source.
     */
    prefix?:         string;
    securityConfig?: SecurityConfigClass;
    /**
     * Account Name of your storage account
     */
    accountName?: string;
    /**
     * Your Service Principal App ID (Client ID)
     */
    clientId?: string;
    /**
     * Your Service Principal Password (Client Secret)
     */
    clientSecret?: string;
    /**
     * Scopes to get access token, for e.g. api://6dfX33ab-XXXX-49df-XXXX-3459eX817d3e/.default
     */
    scopes?: string;
    /**
     * Tenant ID of your Azure Subscription
     */
    tenantId?: string;
    /**
     * Key Vault Name
     */
    vaultName?: string;
}

/**
 * Metastore connection configuration, depending on your metastore type.
 *
 * Available sources to fetch files.
 *
 * DataLake S3 bucket will ingest metadata of files in bucket
 */
export interface ConfigSourceConnection {
    /**
     * Thrift connection to the metastore service. E.g., localhost:9083
     */
    metastoreHostPort?: string;
    /**
     * Driver class name for JDBC metastore. The value will be mapped as
     * spark.hadoop.javax.jdo.option.ConnectionDriverName sparks property. E.g.,
     * org.mariadb.jdbc.Driver
     */
    driverName?: string;
    /**
     * Class path to JDBC driver required for JDBC connection. The value will be mapped as
     * spark.driver.extraClassPath sparks property.
     */
    jdbcDriverClassPath?: string;
    /**
     * JDBC connection to the metastore database. E.g., jdbc:mysql://localhost:3306/demo_hive
     */
    metastoreDb?: string;
    /**
     * Password to use against metastore database. The value will be mapped as
     * spark.hadoop.javax.jdo.option.ConnectionPassword sparks property.
     */
    password?: string;
    /**
     * Username to use against metastore database. The value will be mapped as
     * spark.hadoop.javax.jdo.option.ConnectionUserName sparks property.
     */
    username?: string;
    /**
     * Local path for the local file with metastore data. E.g., /tmp/metastore.db
     */
    metastoreFilePath?: string;
    securityConfig?:    AWSCredentials;
}

/**
 * Azure Cloud Credentials
 *
 * Available sources to fetch metadata.
 *
 * Azure Credentials
 *
 * GCP credentials configs.
 *
 * GCP Credentials
 *
 * AWS credentials configs.
 */
export interface SecurityConfigClass {
    /**
     * Account Name of your storage account
     */
    accountName?: string;
    /**
     * Your Service Principal App ID (Client ID)
     */
    clientId?: string;
    /**
     * Your Service Principal Password (Client Secret)
     */
    clientSecret?: string;
    /**
     * Scopes to get access token, for e.g. api://6dfX33ab-XXXX-49df-XXXX-3459eX817d3e/.default
     */
    scopes?: string;
    /**
     * Tenant ID of your Azure Subscription
     */
    tenantId?: string;
    /**
     * Key Vault Name
     */
    vaultName?: string;
    /**
     * We support two ways of authenticating to GCP i.e via GCP Credentials Values or GCP
     * Credentials Path
     */
    gcpConfig?: GCPCredentialsConfiguration;
    /**
     * we enable the authenticated service account to impersonate another service account
     */
    gcpImpersonateServiceAccount?: GCPImpersonateServiceAccountValues;
    /**
     * The Amazon Resource Name (ARN) of the role to assume. Required Field in case of Assume
     * Role
     */
    assumeRoleArn?: string;
    /**
     * An identifier for the assumed role session. Use the role session name to uniquely
     * identify a session when the same role is assumed by different principals or for different
     * reasons. Required Field in case of Assume Role
     */
    assumeRoleSessionName?: string;
    /**
     * The Amazon Resource Name (ARN) of the role to assume. Optional Field in case of Assume
     * Role
     */
    assumeRoleSourceIdentity?: string;
    /**
     * AWS Access key ID.
     */
    awsAccessKeyId?: string;
    /**
     * AWS Region
     */
    awsRegion?: string;
    /**
     * AWS Secret Access Key.
     */
    awsSecretAccessKey?: string;
    /**
     * AWS Session Token.
     */
    awsSessionToken?: string;
    /**
     * EndPoint URL for the AWS
     */
    endPointURL?: string;
    /**
     * The name of a profile to use with the boto session.
     */
    profileName?: string;
}

/**
 * We support two ways of authenticating to GCP i.e via GCP Credentials Values or GCP
 * Credentials Path
 *
 * Pass the raw credential values provided by GCP
 *
 * Pass the path of file containing the GCP credentials info
 *
 * Use the application default credentials
 */
export interface GCPCredentialsConfiguration {
    /**
     * Google Cloud auth provider certificate.
     */
    authProviderX509CertUrl?: string;
    /**
     * Google Cloud auth uri.
     */
    authUri?: string;
    /**
     * Google Cloud email.
     */
    clientEmail?: string;
    /**
     * Google Cloud Client ID.
     */
    clientId?: string;
    /**
     * Google Cloud client certificate uri.
     */
    clientX509CertUrl?: string;
    /**
     * Google Cloud private key.
     */
    privateKey?: string;
    /**
     * Google Cloud private key id.
     */
    privateKeyId?: string;
    /**
     * Project ID
     *
     * GCP Project ID to parse metadata from
     */
    projectId?: string[] | string;
    /**
     * Google Cloud token uri.
     */
    tokenUri?: string;
    /**
     * Google Cloud Platform account type.
     *
     * Google Cloud Platform ADC ( Application Default Credentials )
     */
    type?: string;
    /**
     * Path of the file containing the GCP credentials info
     */
    path?: string;
    /**
     * Google Security Token Service audience which contains the resource name for the workload
     * identity pool and the provider identifier in that pool.
     */
    audience?: string;
    /**
     * This object defines the mechanism used to retrieve the external credential from the local
     * environment so that it can be exchanged for a GCP access token via the STS endpoint
     */
    credentialSource?: { [key: string]: string };
    /**
     * Google Cloud Platform account type.
     */
    externalType?: string;
    /**
     * Google Security Token Service subject token type based on the OAuth 2.0 token exchange
     * spec.
     */
    subjectTokenType?: string;
    /**
     * Google Security Token Service token exchange endpoint.
     */
    tokenURL?: string;
    [property: string]: any;
}

/**
 * we enable the authenticated service account to impersonate another service account
 *
 * Pass the values to impersonate a service account of Google Cloud
 */
export interface GCPImpersonateServiceAccountValues {
    /**
     * The impersonated service account email
     */
    impersonateServiceAccount?: string;
    /**
     * Number of seconds the delegated credential should be valid
     */
    lifetime?: number;
    [property: string]: any;
}

/**
 * Choose between API or database connection fetch metadata from superset.
 *
 * Superset API Connection Config
 *
 * Postgres Database Connection Config
 *
 * Mysql Database Connection Config
 *
 * Choose between Database connection or HDB User Store connection.
 *
 * Sap Hana Database SQL Connection Config
 *
 * Sap Hana Database HDB User Store Connection Config
 *
 * Choose between mysql and postgres connection for alation database
 *
 * Underlying database connection. See
 * https://airflow.apache.org/docs/apache-airflow/stable/howto/set-up-database.html for
 * supported backends.
 *
 * Lineage Backend Connection Config
 *
 * SQLite Database Connection Config
 *
 * Matillion Auth Configuration
 *
 * Matillion ETL Auth Config.
 */
export interface ConfigConnection {
    /**
     * Password for Superset.
     *
     * Password to connect to Hana.
     *
     * Password to connect to SQLite. Blank for in-memory database.
     *
     * Password to connect to the Matillion.
     */
    password?: string;
    /**
     * Authentication provider for the Superset service. For basic user/password authentication,
     * the default value `db` can be used. This parameter is used internally to connect to
     * Superset's REST API.
     */
    provider?: Provider;
    /**
     * SSL Configuration details.
     */
    sslConfig?: ConnectionSSLConfig;
    /**
     * Username for Superset.
     *
     * Username to connect to Postgres. This user should have privileges to read all the
     * metadata in Postgres.
     *
     * Username to connect to MySQL. This user should have privileges to read all the metadata
     * in Mysql.
     *
     * Username to connect to Hana. This user should have privileges to read all the metadata.
     *
     * Username to connect to SQLite. Blank for in-memory database.
     *
     * Username to connect to the Matillion. This user should have privileges to read all the
     * metadata in Matillion.
     */
    username?:  string;
    verifySSL?: VerifySSL;
    /**
     * Choose Auth Config Type.
     */
    authType?: AuthConfigurationType;
    /**
     * Custom OpenMetadata Classification name for Postgres policy tags.
     */
    classificationName?:  string;
    connectionArguments?: { [key: string]: any };
    connectionOptions?:   { [key: string]: string };
    /**
     * Database of the data source. This is optional parameter, if you would like to restrict
     * the metadata reading to a single database. When left blank, OpenMetadata Ingestion
     * attempts to scan all the databases.
     *
     * Database of the data source.
     */
    database?: string;
    /**
     * Regex to only include/exclude databases that matches the pattern.
     */
    databaseFilterPattern?: FilterPattern;
    /**
     * Host and port of the source service.
     *
     * Host and port of the MySQL service.
     *
     * Host and port of the Hana service.
     *
     * Host and port of the SQLite service. Blank for in-memory database.
     *
     * Matillion Host
     */
    hostPort?: string;
    /**
     * Ingest data from all databases in Postgres. You can use databaseFilterPattern on top of
     * this.
     */
    ingestAllDatabases?:      boolean;
    sampleDataStorageConfig?: SampleDataStorageConfig;
    /**
     * Regex to only include/exclude schemas that matches the pattern.
     */
    schemaFilterPattern?: FilterPattern;
    /**
     * SQLAlchemy driver scheme options.
     */
    scheme?:                     ConnectionScheme;
    sslMode?:                    SSLMode;
    supportsDatabase?:           boolean;
    supportsDataDiff?:           boolean;
    supportsDBTExtraction?:      boolean;
    supportsLineageExtraction?:  boolean;
    supportsMetadataExtraction?: boolean;
    supportsProfiler?:           boolean;
    supportsQueryComment?:       boolean;
    supportsUsageExtraction?:    boolean;
    /**
     * Regex to only include/exclude tables that matches the pattern.
     */
    tableFilterPattern?: FilterPattern;
    /**
     * Service Type
     */
    type?: ConnectionType;
    /**
     * Optional name to give to the database in OpenMetadata. If left blank, we will use default
     * as the database name.
     */
    databaseName?: string;
    /**
     * Database Schema of the data source. This is optional parameter, if you would like to
     * restrict the metadata reading to a single schema. When left blank, OpenMetadata Ingestion
     * attempts to scan all the schemas.
     *
     * Database Schema of the data source. This is an optional parameter, if you would like to
     * restrict the metadata reading to a single schema. When left blank, OpenMetadata Ingestion
     * attempts to scan all the schemas.
     */
    databaseSchema?: string;
    /**
     * HDB Store User Key generated from the command `hdbuserstore SET <KEY> <host:port>
     * <USERNAME> <PASSWORD>`
     */
    userKey?: string;
    /**
     * Regex exclude pipelines.
     */
    pipelineFilterPattern?: FilterPattern;
    /**
     * How to run the SQLite database. :memory: by default.
     */
    databaseMode?:                  string;
    supportsViewLineageExtraction?: boolean;
}

/**
 * Choose Auth Config Type.
 *
 * Common Database Connection Config
 *
 * IAM Auth Database Connection Config
 *
 * Azure Database Connection Config
 */
export interface AuthConfigurationType {
    /**
     * Password to connect to source.
     */
    password?:    string;
    awsConfig?:   AWSCredentials;
    azureConfig?: AzureCredentials;
}

/**
 * Authentication provider for the Superset service. For basic user/password authentication,
 * the default value `db` can be used. This parameter is used internally to connect to
 * Superset's REST API.
 */
export enum Provider {
    DB = "db",
    LDAP = "ldap",
}

/**
 * Storage config to store sample data
 */
export interface SampleDataStorageConfig {
    config?: DataStorageConfig;
}

/**
 * Storage config to store sample data
 */
export interface DataStorageConfig {
    /**
     * Bucket Name
     */
    bucketName?: string;
    /**
     * Provide the pattern of the path where the generated sample data file needs to be stored.
     */
    filePathPattern?: string;
    /**
     * When this field enabled a single parquet file will be created to store sample data,
     * otherwise we will create a new file per day
     */
    overwriteData?: boolean;
    /**
     * Prefix of the data source.
     */
    prefix?:        string;
    storageConfig?: AwsCredentials;
    [property: string]: any;
}

/**
 * AWS credentials configs.
 */
export interface AwsCredentials {
    /**
     * The Amazon Resource Name (ARN) of the role to assume. Required Field in case of Assume
     * Role
     */
    assumeRoleArn?: string;
    /**
     * An identifier for the assumed role session. Use the role session name to uniquely
     * identify a session when the same role is assumed by different principals or for different
     * reasons. Required Field in case of Assume Role
     */
    assumeRoleSessionName?: string;
    /**
     * The Amazon Resource Name (ARN) of the role to assume. Optional Field in case of Assume
     * Role
     */
    assumeRoleSourceIdentity?: string;
    /**
     * AWS Access key ID.
     */
    awsAccessKeyId?: string;
    /**
     * AWS Region
     */
    awsRegion?: string;
    /**
     * AWS Secret Access Key.
     */
    awsSecretAccessKey?: string;
    /**
     * AWS Session Token.
     */
    awsSessionToken?: string;
    /**
     * EndPoint URL for the AWS
     */
    endPointURL?: string;
    /**
     * The name of a profile to use with the boto session.
     */
    profileName?: string;
}

/**
 * SQLAlchemy driver scheme options.
 */
export enum ConnectionScheme {
    MysqlPymysql = "mysql+pymysql",
    PgspiderPsycopg2 = "pgspider+psycopg2",
    PostgresqlPsycopg2 = "postgresql+psycopg2",
    SqlitePysqlite = "sqlite+pysqlite",
}

/**
 * Client SSL configuration
 *
 * OpenMetadata Client configured to validate SSL certificates.
 *
 * SSL Configuration details.
 *
 * Consumer Config SSL Config. Configuration for enabling SSL for the Consumer Config
 * connection.
 *
 * Schema Registry SSL Config. Configuration for enabling SSL for the Schema Registry
 * connection.
 *
 * SSL Configuration for OpenMetadata Server
 */
export interface ConnectionSSLConfig {
    /**
     * The CA certificate used for SSL validation.
     */
    caCertificate?: string;
    /**
     * The SSL certificate used for client authentication.
     */
    sslCertificate?: string;
    /**
     * The private key associated with the SSL certificate.
     */
    sslKey?: string;
}

/**
 * SSL Mode to connect to database.
 */
export enum SSLMode {
    Allow = "allow",
    Disable = "disable",
    Prefer = "prefer",
    Require = "require",
    VerifyCA = "verify-ca",
    VerifyFull = "verify-full",
}

/**
 * Service Type
 *
 * Service type.
 */
export enum ConnectionType {
    Backend = "Backend",
    MatillionETL = "MatillionETL",
    Mysql = "Mysql",
    Postgres = "Postgres",
    SQLite = "SQLite",
}

/**
 * Client SSL verification. Make sure to configure the SSLConfig if enabled.
 *
 * Flag to verify SSL Certificate for OpenMetadata Server.
 */
export enum VerifySSL {
    Ignore = "ignore",
    NoSSL = "no-ssl",
    Validate = "validate",
}

/**
 * initial Kafka consumer offset
 */
export enum InitialConsumerOffsets {
    Earliest = "earliest",
    Latest = "latest",
}

/**
 * GCP credentials configs.
 *
 * GCP Credentials
 *
 * Azure Cloud Credentials
 *
 * Available sources to fetch metadata.
 *
 * Azure Credentials
 */
export interface GCPCredentials {
    /**
     * We support two ways of authenticating to GCP i.e via GCP Credentials Values or GCP
     * Credentials Path
     */
    gcpConfig?: GCPCredentialsConfiguration;
    /**
     * we enable the authenticated service account to impersonate another service account
     */
    gcpImpersonateServiceAccount?: GCPImpersonateServiceAccountValues;
    /**
     * Account Name of your storage account
     */
    accountName?: string;
    /**
     * Your Service Principal App ID (Client ID)
     */
    clientId?: string;
    /**
     * Your Service Principal Password (Client Secret)
     */
    clientSecret?: string;
    /**
     * Scopes to get access token, for e.g. api://6dfX33ab-XXXX-49df-XXXX-3459eX817d3e/.default
     */
    scopes?: string;
    /**
     * Tenant ID of your Azure Subscription
     */
    tenantId?: string;
    /**
     * Key Vault Name
     */
    vaultName?: string;
}

/**
 * Underlying database connection
 *
 * Mssql Database Connection Config
 */
export interface DatabaseConnectionClass {
    connectionArguments?: { [key: string]: any };
    connectionOptions?:   { [key: string]: string };
    /**
     * Database of the data source. This is optional parameter, if you would like to restrict
     * the metadata reading to a single database. When left blank, OpenMetadata Ingestion
     * attempts to scan all the databases.
     */
    database: string;
    /**
     * Regex to only include/exclude databases that matches the pattern.
     */
    databaseFilterPattern?: FilterPattern;
    /**
     * ODBC driver version in case of pyodbc connection.
     */
    driver?: string;
    /**
     * Host and port of the MSSQL service.
     */
    hostPort?: string;
    /**
     * Ingest data from all databases in Mssql. You can use databaseFilterPattern on top of this.
     */
    ingestAllDatabases?: boolean;
    /**
     * Password to connect to MSSQL.
     */
    password?:                string;
    sampleDataStorageConfig?: SampleDataStorageConfig;
    /**
     * Regex to only include/exclude schemas that matches the pattern.
     */
    schemaFilterPattern?: FilterPattern;
    /**
     * SQLAlchemy driver scheme options.
     */
    scheme?:                     MssqlScheme;
    supportsDatabase?:           boolean;
    supportsDataDiff?:           boolean;
    supportsDBTExtraction?:      boolean;
    supportsLineageExtraction?:  boolean;
    supportsMetadataExtraction?: boolean;
    supportsProfiler?:           boolean;
    supportsQueryComment?:       boolean;
    supportsUsageExtraction?:    boolean;
    /**
     * Regex to only include/exclude tables that matches the pattern.
     */
    tableFilterPattern?: FilterPattern;
    /**
     * Service Type
     */
    type?: MssqlType;
    /**
     * Username to connect to MSSQL. This user should have privileges to read all the metadata
     * in MsSQL.
     */
    username?: string;
}

/**
 * SQLAlchemy driver scheme options.
 */
export enum MssqlScheme {
    MssqlPymssql = "mssql+pymssql",
    MssqlPyodbc = "mssql+pyodbc",
    MssqlPytds = "mssql+pytds",
}

/**
 * Service Type
 *
 * Service type.
 */
export enum MssqlType {
    Mssql = "Mssql",
}

/**
 * Configuration for Sink Component in the OpenMetadata Ingestion Framework.
 */
export interface ElasticsSearch {
    config?: { [key: string]: any };
    /**
     * Type of sink component ex: metadata
     */
    type: string;
}

/**
 * Credentials to extract the .lkml files from a repository. This is required to get all the
 * lineage and definitions.
 *
 * Do not set any credentials. Note that credentials are required to extract .lkml views and
 * their lineage.
 *
 * Credentials for a GitHub repository
 *
 * Credentials for a BitBucket repository
 *
 * Credentials for a Gitlab repository
 */
export interface GitHubCredentials {
    repositoryName?:  string;
    repositoryOwner?: string;
    token?:           string;
    /**
     * Credentials Type
     */
    type?: GitHubCredentialsType;
    /**
     * Main production branch of the repository. E.g., `main`
     */
    branch?: string;
}

/**
 * Credentials Type
 *
 * GitHub Credentials type
 *
 * BitBucket Credentials type
 *
 * Gitlab Credentials type
 */
export enum GitHubCredentialsType {
    BitBucket = "BitBucket",
    GitHub = "GitHub",
    Gitlab = "Gitlab",
}

/**
 * The authentication method that the user uses to sign in.
 */
export enum IdentityType {
    Anonymous = "ANONYMOUS",
    Iam = "IAM",
    Quicksight = "QUICKSIGHT",
}

/**
 * Specifies the logon authentication method. Possible values are TD2 (the default), JWT,
 * LDAP, KRB5 for Kerberos, or TDNEGO
 */
export enum Logmech {
    Custom = "CUSTOM",
    Jwt = "JWT",
    Krb5 = "KRB5",
    LDAP = "LDAP",
    Td2 = "TD2",
    Tdnego = "TDNEGO",
}

/**
 * Hive Metastore Connection Details
 *
 * Postgres Database Connection Config
 *
 * Mysql Database Connection Config
 */
export interface HiveMetastoreConnectionDetails {
    /**
     * Choose Auth Config Type.
     */
    authType?: AuthConfigurationType;
    /**
     * Custom OpenMetadata Classification name for Postgres policy tags.
     */
    classificationName?:  string;
    connectionArguments?: { [key: string]: any };
    connectionOptions?:   { [key: string]: string };
    /**
     * Database of the data source. This is optional parameter, if you would like to restrict
     * the metadata reading to a single database. When left blank, OpenMetadata Ingestion
     * attempts to scan all the databases.
     */
    database?: string;
    /**
     * Regex to only include/exclude databases that matches the pattern.
     */
    databaseFilterPattern?: FilterPattern;
    /**
     * Host and port of the source service.
     *
     * Host and port of the MySQL service.
     */
    hostPort?: string;
    /**
     * Ingest data from all databases in Postgres. You can use databaseFilterPattern on top of
     * this.
     */
    ingestAllDatabases?:      boolean;
    sampleDataStorageConfig?: SampleDataStorageConfig;
    /**
     * Regex to only include/exclude schemas that matches the pattern.
     */
    schemaFilterPattern?: FilterPattern;
    /**
     * SQLAlchemy driver scheme options.
     */
    scheme?: HiveMetastoreConnectionDetailsScheme;
    /**
     * SSL Configuration details.
     */
    sslConfig?:                  ConsumerConfigSSLClass;
    sslMode?:                    SSLMode;
    supportsDatabase?:           boolean;
    supportsDataDiff?:           boolean;
    supportsDBTExtraction?:      boolean;
    supportsLineageExtraction?:  boolean;
    supportsMetadataExtraction?: boolean;
    supportsProfiler?:           boolean;
    supportsQueryComment?:       boolean;
    supportsUsageExtraction?:    boolean;
    /**
     * Regex to only include/exclude tables that matches the pattern.
     */
    tableFilterPattern?: FilterPattern;
    /**
     * Service Type
     */
    type?: HiveMetastoreConnectionDetailsType;
    /**
     * Username to connect to Postgres. This user should have privileges to read all the
     * metadata in Postgres.
     *
     * Username to connect to MySQL. This user should have privileges to read all the metadata
     * in Mysql.
     */
    username?: string;
    /**
     * Optional name to give to the database in OpenMetadata. If left blank, we will use default
     * as the database name.
     */
    databaseName?: string;
    /**
     * Database Schema of the data source. This is optional parameter, if you would like to
     * restrict the metadata reading to a single schema. When left blank, OpenMetadata Ingestion
     * attempts to scan all the schemas.
     */
    databaseSchema?: string;
}

/**
 * SQLAlchemy driver scheme options.
 */
export enum HiveMetastoreConnectionDetailsScheme {
    MysqlPymysql = "mysql+pymysql",
    PgspiderPsycopg2 = "pgspider+psycopg2",
    PostgresqlPsycopg2 = "postgresql+psycopg2",
}

/**
 * Service Type
 *
 * Service type.
 */
export enum HiveMetastoreConnectionDetailsType {
    Mysql = "Mysql",
    Postgres = "Postgres",
}

/**
 * We support username/password or client certificate authentication
 *
 * Configuration for connecting to Nifi Basic Auth.
 *
 * Configuration for connecting to Nifi Client Certificate Auth.
 */
export interface NifiCredentialsConfiguration {
    /**
     * Nifi password to authenticate to the API.
     */
    password?: string;
    /**
     * Nifi user to authenticate to the API.
     */
    username?: string;
    /**
     * Boolean marking if we need to verify the SSL certs for Nifi. False by default.
     */
    verifySSL?: boolean;
    /**
     * Path to the root CA certificate
     */
    certificateAuthorityPath?: string;
    /**
     * Path to the client certificate
     */
    clientCertificatePath?: string;
    /**
     * Path to the client key
     */
    clientkeyPath?: string;
}

/**
 * Connect with oracle by either passing service name or database schema name.
 */
export interface OracleConnectionType {
    /**
     * databaseSchema of the data source. This is optional parameter, if you would like to
     * restrict the metadata reading to a single databaseSchema. When left blank, OpenMetadata
     * Ingestion attempts to scan all the databaseSchema.
     */
    databaseSchema?: string;
    /**
     * The Oracle Service name is the TNS alias that you give when you remotely connect to your
     * database.
     */
    oracleServiceName?: string;
    /**
     * Pass the full constructed TNS string, e.g.,
     * (DESCRIPTION=(ADDRESS_LIST=(ADDRESS=(PROTOCOL=TCP)(HOST=myhost)(PORT=1530)))(CONNECT_DATA=(SID=MYSERVICENAME))).
     */
    oracleTNSConnection?: string;
    [property: string]: any;
}

/**
 * Source to get the .pbit files to extract lineage information
 *
 * Local config source where no extra information needs to be sent.
 *
 * Azure storage config for pbit files
 *
 * GCS storage config for pbit files
 *
 * S3 storage config for pbit files
 */
export interface PowerBIPbitFilesSource {
    /**
     * Directory path for the pbit files
     */
    path?: string;
    /**
     * pbit File Configuration type
     */
    pbitFileConfigType?: PbitFileConfigType;
    /**
     * Path of the folder where the .pbit files will be unzipped and datamodel schema will be
     * extracted
     */
    pbitFilesExtractDir?: string;
    prefixConfig?:        BucketDetails;
    securityConfig?:      SecurityConfigClass;
}

/**
 * pbit File Configuration type
 */
export enum PbitFileConfigType {
    Azure = "azure",
    Gcs = "gcs",
    Local = "local",
    S3 = "s3",
}

/**
 * Details of the bucket where the .pbit files are stored
 */
export interface BucketDetails {
    /**
     * Name of the bucket where the .pbit files are stored
     */
    bucketName?: string;
    /**
     * Path of the folder where the .pbit files are stored
     */
    objectPrefix?: string;
}

/**
 * This schema publisher run modes.
 */
export enum RunMode {
    Batch = "batch",
    Stream = "stream",
}

/**
 * SASL Configuration details.
 *
 * SASL client configuration.
 */
export interface SASLClientConfig {
    /**
     * SASL security mechanism
     */
    saslMechanism?: SaslMechanismType;
    /**
     * The SASL authentication password.
     */
    saslPassword?: string;
    /**
     * The SASL authentication username.
     */
    saslUsername?: string;
}

/**
 * sasl.mechanism Consumer Config property
 *
 * SASL Mechanism consumer config property
 *
 * SASL security mechanism
 */
export enum SaslMechanismType {
    Gssapi = "GSSAPI",
    Oauthbearer = "OAUTHBEARER",
    Plain = "PLAIN",
    ScramSHA256 = "SCRAM-SHA-256",
    ScramSHA512 = "SCRAM-SHA-512",
}

/**
 * SQLAlchemy driver scheme options.
 *
 * Mongo connection scheme options.
 *
 * Couchbase driver scheme options.
 */
export enum ConfigScheme {
    AwsathenaREST = "awsathena+rest",
    Bigquery = "bigquery",
    ClickhouseHTTP = "clickhouse+http",
    ClickhouseNative = "clickhouse+native",
    CockroachdbPsycopg2 = "cockroachdb+psycopg2",
    Couchbase = "couchbase",
    DatabricksConnector = "databricks+connector",
    Db2IBMDB = "db2+ibm_db",
    Doris = "doris",
    Druid = "druid",
    ExaWebsocket = "exa+websocket",
    Hana = "hana",
    Hive = "hive",
    HiveHTTP = "hive+http",
    HiveHTTPS = "hive+https",
    Ibmi = "ibmi",
    Impala = "impala",
    Impala4 = "impala4",
    Mongodb = "mongodb",
    MongodbSrv = "mongodb+srv",
    MssqlPymssql = "mssql+pymssql",
    MssqlPyodbc = "mssql+pyodbc",
    MssqlPytds = "mssql+pytds",
    MysqlPymysql = "mysql+pymysql",
    OracleCxOracle = "oracle+cx_oracle",
    PgspiderPsycopg2 = "pgspider+psycopg2",
    Pinot = "pinot",
    PinotHTTP = "pinot+http",
    PinotHTTPS = "pinot+https",
    PostgresqlPsycopg2 = "postgresql+psycopg2",
    Presto = "presto",
    RedshiftPsycopg2 = "redshift+psycopg2",
    Snowflake = "snowflake",
    SqlitePysqlite = "sqlite+pysqlite",
    Teradatasql = "teradatasql",
    Trino = "trino",
    VerticaVerticaPython = "vertica+vertica_python",
}

/**
 * SQLAlchemy driver scheme options.
 *
 * Mongo connection scheme options.
 *
 * Couchbase driver scheme options.
 */
export enum ConfigScheme {
    AwsathenaREST = "awsathena+rest",
    Bigquery = "bigquery",
    ClickhouseHTTP = "clickhouse+http",
    ClickhouseNative = "clickhouse+native",
    CockroachdbPsycopg2 = "cockroachdb+psycopg2",
    Couchbase = "couchbase",
    DatabricksConnector = "databricks+connector",
    Db2IBMDB = "db2+ibm_db",
    Doris = "doris",
    Druid = "druid",
    ExaWebsocket = "exa+websocket",
    Hana = "hana",
    Hive = "hive",
    HiveHTTP = "hive+http",
    HiveHTTPS = "hive+https",
    Ibmi = "ibmi",
    Impala = "impala",
    Impala4 = "impala4",
    Mongodb = "mongodb",
    MongodbSrv = "mongodb+srv",
    MssqlPymssql = "mssql+pymssql",
    MssqlPyodbc = "mssql+pyodbc",
    MssqlPytds = "mssql+pytds",
    MysqlPymysql = "mysql+pymysql",
    OracleCxOracle = "oracle+cx_oracle",
    PgspiderPsycopg2 = "pgspider+psycopg2",
    Pinot = "pinot",
    PinotHTTP = "pinot+http",
    PinotHTTPS = "pinot+https",
    PostgresqlPsycopg2 = "postgresql+psycopg2",
    Presto = "presto",
    RedshiftPsycopg2 = "redshift+psycopg2",
    Snowflake = "snowflake",
    SqlitePysqlite = "sqlite+pysqlite",
    Teradatasql = "teradatasql",
    Trino = "trino",
    VerticaVerticaPython = "vertica+vertica_python",
}

/**
 * Recreate Indexes with updated Language
 *
 * This schema defines the language options available for search index mappings.
 */
export enum SearchIndexMappingLanguage {
    En = "EN",
    Jp = "JP",
    Zh = "ZH",
}

/**
 * Secrets Manager Loader for the Pipeline Service Client.
 *
 * OpenMetadata Secrets Manager Client Loader. Lets the client know how the Secrets Manager
 * Credentials should be loaded from the environment.
 */
export enum SecretsManagerClientLoader {
    Airflow = "airflow",
    Env = "env",
    Noop = "noop",
}

/**
 * Secrets Manager Provider for OpenMetadata Server.
 *
 * OpenMetadata Secrets Manager Provider. Make sure to configure the same secrets manager
 * providers as the ones configured on the OpenMetadata server.
 */
export enum SecretsManagerProvider {
    Aws = "aws",
    AwsSsm = "aws-ssm",
    AzureKv = "azure-kv",
    DB = "db",
    Gcp = "gcp",
    InMemory = "in-memory",
    ManagedAws = "managed-aws",
    ManagedAwsSsm = "managed-aws-ssm",
    ManagedAzureKv = "managed-azure-kv",
}

/**
 * OpenMetadata Client security configuration.
 *
 * openMetadataJWTClientConfig security configs.
 */
export interface OpenMetadataJWTClientConfig {
    /**
     * OpenMetadata generated JWT token.
     */
    jwtToken: string;
}

/**
 * security.protocol consumer config property
 *
 * Kafka security protocol config
 */
export enum KafkaSecurityProtocol {
    Plaintext = "PLAINTEXT",
    SSL = "SSL",
    SaslPlaintext = "SASL_PLAINTEXT",
    SaslSSL = "SASL_SSL",
}

export enum SpaceType {
    Managed = "Managed",
    Personal = "Personal",
    Shared = "Shared",
}

/**
 * Client SSL configuration
 *
 * SSL Configuration details.
 *
 * Consumer Config SSL Config. Configuration for enabling SSL for the Consumer Config
 * connection.
 *
 * Schema Registry SSL Config. Configuration for enabling SSL for the Schema Registry
 * connection.
 *
 * SSL Configuration for OpenMetadata Server
 *
 * OpenMetadata Client configured to validate SSL certificates.
 *
 * SSL Config
 */
export interface SSLConfigObject {
    /**
     * The CA certificate used for SSL validation.
     */
    caCertificate?: string;
    /**
     * The SSL certificate used for client authentication.
     */
    sslCertificate?: string;
    /**
     * The private key associated with the SSL certificate.
     */
    sslKey?: string;
    /**
     * SSL Certificates
     */
    certificates?: SSLCertificates;
    [property: string]: any;
}

/**
 * SSL Certificates
 *
 * SSL Configuration details.
 *
 * SSL Certificates By Path
 *
 * SSL Certificates By Values
 */
export interface SSLCertificates {
    /**
     * CA Certificate Path
     */
    caCertPath?: string;
    /**
     * Client Certificate Path
     */
    clientCertPath?: string;
    /**
     * Private Key Path
     */
    privateKeyPath?: string;
    /**
     * CA Certificate Value
     */
    caCertValue?: string;
    /**
     * Client Certificate Value
     */
    clientCertValue?: string;
    /**
     * Private Key Value
     */
    privateKeyValue?: string;
    /**
     * Staging Directory Path
     */
    stagingDir?: string;
}

/**
 * Client SSL/TLS settings.
 */
export enum SSLTLSSettings {
    DisableTLS = "disable-tls",
    IgnoreCertificate = "ignore-certificate",
    ValidateCertificate = "validate-certificate",
}

/**
 * Specifies the transaction mode for the connection
 */
export enum TransactionMode {
    ANSI = "ANSI",
    Default = "DEFAULT",
    Tera = "TERA",
}

/**
 * REST API Type
 *
 * REST API type
 *
 * Service Type
 *
 * Looker service type
 *
 * Metabase service type
 *
 * PowerBI service type
 *
 * PowerBIReportServer service type
 *
 * Redash service type
 *
 * Superset service type
 *
 * Tableau service type
 *
 * Mode service type
 *
 * Custom dashboard service type
 *
 * service type
 *
 * QuickSight service type
 *
 * Qlik sense service type
 *
 * Lightdash service type
 *
 * MicroStrategy service type
 *
 * Qlik Cloud service type
 *
 * Sigma service type
 *
 * Service type.
 *
 * Custom database service type
 *
 * Kafka service type
 *
 * Redpanda service type
 *
 * Custom messaging service type
 *
 * Amundsen service type
 *
 * Metadata to Elastic Search type
 *
 * OpenMetadata service type
 *
 * Custom pipeline service type
 *
 * Custom Ml model service type
 *
 * S3 service type
 *
 * ADLS service type
 *
 * Gcs service type
 *
 * Custom storage service type
 *
 * ElasticSearch Type
 *
 * ElasticSearch service type
 *
 * OpenSearch Type
 *
 * OpenSearch service type
 *
 * Custom search service type
 */
export enum RESTType {
    Adls = "ADLS",
    Airbyte = "Airbyte",
    Airflow = "Airflow",
    Alation = "Alation",
    AlationSink = "AlationSink",
    Amundsen = "Amundsen",
    Athena = "Athena",
    Atlas = "Atlas",
    AzureSQL = "AzureSQL",
    BigQuery = "BigQuery",
    BigTable = "BigTable",
    Cassandra = "Cassandra",
    Clickhouse = "Clickhouse",
    Cockroach = "Cockroach",
    Couchbase = "Couchbase",
    CustomDashboard = "CustomDashboard",
    CustomDatabase = "CustomDatabase",
    CustomMessaging = "CustomMessaging",
    CustomMlModel = "CustomMlModel",
    CustomPipeline = "CustomPipeline",
    CustomSearch = "CustomSearch",
    CustomStorage = "CustomStorage",
    DBTCloud = "DBTCloud",
    Dagster = "Dagster",
    DataFactory = "DataFactory",
    Databricks = "Databricks",
    DatabricksPipeline = "DatabricksPipeline",
    Datalake = "Datalake",
    Db2 = "Db2",
    DeltaLake = "DeltaLake",
    DomoDashboard = "DomoDashboard",
    DomoDatabase = "DomoDatabase",
    DomoPipeline = "DomoPipeline",
    Doris = "Doris",
    Druid = "Druid",
    DynamoDB = "DynamoDB",
    ElasticSearch = "ElasticSearch",
    Exasol = "Exasol",
    Fivetran = "Fivetran",
    Flink = "Flink",
    Gcs = "GCS",
    Glue = "Glue",
    GluePipeline = "GluePipeline",
    Greenplum = "Greenplum",
    Hive = "Hive",
    Iceberg = "Iceberg",
    Impala = "Impala",
    Kafka = "Kafka",
    KafkaConnect = "KafkaConnect",
    Kinesis = "Kinesis",
    Lightdash = "Lightdash",
    Looker = "Looker",
    MariaDB = "MariaDB",
    Matillion = "Matillion",
    Metabase = "Metabase",
    MetadataES = "MetadataES",
    MicroStrategy = "MicroStrategy",
    Mlflow = "Mlflow",
    Mode = "Mode",
    MongoDB = "MongoDB",
    Mssql = "Mssql",
    Mysql = "Mysql",
    Nifi = "Nifi",
    OpenLineage = "OpenLineage",
    OpenMetadata = "OpenMetadata",
    OpenSearch = "OpenSearch",
    Oracle = "Oracle",
    PinotDB = "PinotDB",
    Postgres = "Postgres",
    PowerBI = "PowerBI",
    PowerBIReportServer = "PowerBIReportServer",
    Presto = "Presto",
    QlikCloud = "QlikCloud",
    QlikSense = "QlikSense",
    QuickSight = "QuickSight",
    REST = "Rest",
    Redash = "Redash",
    Redpanda = "Redpanda",
    Redshift = "Redshift",
    S3 = "S3",
    SAS = "SAS",
    SQLite = "SQLite",
    SageMaker = "SageMaker",
    Salesforce = "Salesforce",
    SapERP = "SapErp",
    SapHana = "SapHana",
    Sigma = "Sigma",
    SingleStore = "SingleStore",
    Sklearn = "Sklearn",
    Snowflake = "Snowflake",
    Spark = "Spark",
    Spline = "Spline",
    Stitch = "Stitch",
    Superset = "Superset",
    Synapse = "Synapse",
    Tableau = "Tableau",
    Teradata = "Teradata",
    Trino = "Trino",
    UnityCatalog = "UnityCatalog",
    VertexAI = "VertexAI",
    Vertica = "Vertica",
    Wherescape = "Wherescape",
}

/**
 * Pipeline type
 *
 * Pipeline Source Config Metadata Pipeline type
 */
export enum TestSuiteConfigType {
    TestSuite = "TestSuite",
}<|MERGE_RESOLUTION|>--- conflicted
+++ resolved
@@ -1659,11 +1659,7 @@
     /**
      * Regex to only fetch search indexes that matches the pattern.
      */
-<<<<<<< HEAD
-    searchIndexFilterPattern?: APICollectionFilterPatternClass;
-=======
     searchIndexFilterPattern?: FilterPattern;
->>>>>>> 582596dc
 }
 
 /**
@@ -3406,53 +3402,6 @@
     Plain = "PLAIN",
     ScramSHA256 = "SCRAM-SHA-256",
     ScramSHA512 = "SCRAM-SHA-512",
-}
-
-/**
- * SQLAlchemy driver scheme options.
- *
- * Mongo connection scheme options.
- *
- * Couchbase driver scheme options.
- */
-export enum ConfigScheme {
-    AwsathenaREST = "awsathena+rest",
-    Bigquery = "bigquery",
-    ClickhouseHTTP = "clickhouse+http",
-    ClickhouseNative = "clickhouse+native",
-    CockroachdbPsycopg2 = "cockroachdb+psycopg2",
-    Couchbase = "couchbase",
-    DatabricksConnector = "databricks+connector",
-    Db2IBMDB = "db2+ibm_db",
-    Doris = "doris",
-    Druid = "druid",
-    ExaWebsocket = "exa+websocket",
-    Hana = "hana",
-    Hive = "hive",
-    HiveHTTP = "hive+http",
-    HiveHTTPS = "hive+https",
-    Ibmi = "ibmi",
-    Impala = "impala",
-    Impala4 = "impala4",
-    Mongodb = "mongodb",
-    MongodbSrv = "mongodb+srv",
-    MssqlPymssql = "mssql+pymssql",
-    MssqlPyodbc = "mssql+pyodbc",
-    MssqlPytds = "mssql+pytds",
-    MysqlPymysql = "mysql+pymysql",
-    OracleCxOracle = "oracle+cx_oracle",
-    PgspiderPsycopg2 = "pgspider+psycopg2",
-    Pinot = "pinot",
-    PinotHTTP = "pinot+http",
-    PinotHTTPS = "pinot+https",
-    PostgresqlPsycopg2 = "postgresql+psycopg2",
-    Presto = "presto",
-    RedshiftPsycopg2 = "redshift+psycopg2",
-    Snowflake = "snowflake",
-    SqlitePysqlite = "sqlite+pysqlite",
-    Teradatasql = "teradatasql",
-    Trino = "trino",
-    VerticaVerticaPython = "vertica+vertica_python",
 }
 
 /**
