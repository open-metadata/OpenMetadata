--- conflicted
+++ resolved
@@ -4035,11 +4035,8 @@
     Gcs = "GCS",
     Glue = "Glue",
     GluePipeline = "GluePipeline",
-<<<<<<< HEAD
+    GoogleDrive = "GoogleDrive",
     Grafana = "Grafana",
-=======
-    GoogleDrive = "GoogleDrive",
->>>>>>> b725bee3
     Greenplum = "Greenplum",
     Hive = "Hive",
     Iceberg = "Iceberg",
