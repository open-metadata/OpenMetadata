--- conflicted
+++ resolved
@@ -2174,7 +2174,6 @@
     Openmetadata = "openmetadata",
 }
 
-<<<<<<< HEAD
 /**
  * Token Validation Algorithm to use.
  */
@@ -2187,8 +2186,6 @@
     Rs512 = "RS512",
 }
 
-=======
->>>>>>> 7e5d2632
 export enum TransportationStrategy {
     SMTP = "SMTP",
     SMTPTLS = "SMTP_TLS",
