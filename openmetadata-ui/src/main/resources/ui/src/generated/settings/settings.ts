/*
 *  Copyright 2025 Collate.
 *  Licensed under the Apache License, Version 2.0 (the "License");
 *  you may not use this file except in compliance with the License.
 *  You may obtain a copy of the License at
 *  http://www.apache.org/licenses/LICENSE-2.0
 *  Unless required by applicable law or agreed to in writing, software
 *  distributed under the License is distributed on an "AS IS" BASIS,
 *  WITHOUT WARRANTIES OR CONDITIONS OF ANY KIND, either express or implied.
 *  See the License for the specific language governing permissions and
 *  limitations under the License.
 */
/**
 * This schema defines the Settings. A Settings represents a generic Setting.
 */
export interface Settings {
    /**
     * Unique identifier that identifies an entity instance.
     */
    config_type:   SettingType;
    config_value?: PipelineServiceClientConfiguration;
    [property: string]: any;
}

/**
 * Unique identifier that identifies an entity instance.
 *
 * This schema defines all possible filters enum in OpenMetadata.
 */
export enum SettingType {
    AirflowConfiguration = "airflowConfiguration",
    AssetCertificationSettings = "assetCertificationSettings",
    AuthenticationConfiguration = "authenticationConfiguration",
    AuthorizerConfiguration = "authorizerConfiguration",
    CustomUIThemePreference = "customUiThemePreference",
    Elasticsearch = "elasticsearch",
    EmailConfiguration = "emailConfiguration",
    EntityRulesSettings = "entityRulesSettings",
    EventHandlerConfiguration = "eventHandlerConfiguration",
    FernetConfiguration = "fernetConfiguration",
    JwtTokenConfiguration = "jwtTokenConfiguration",
    LineageSettings = "lineageSettings",
    LoginConfiguration = "loginConfiguration",
    OpenMetadataBaseURLConfiguration = "openMetadataBaseUrlConfiguration",
    ProfilerConfiguration = "profilerConfiguration",
    SandboxModeEnabled = "sandboxModeEnabled",
    ScimConfiguration = "scimConfiguration",
    SearchSettings = "searchSettings",
    SecretsManagerConfiguration = "secretsManagerConfiguration",
    SecurityConfiguration = "securityConfiguration",
    SlackAppConfiguration = "slackAppConfiguration",
    SlackBot = "slackBot",
    SlackChat = "slackChat",
    SlackEventPublishers = "slackEventPublishers",
    SlackInstaller = "slackInstaller",
    SlackState = "slackState",
    WorkflowSettings = "workflowSettings",
}

/**
 * This schema defines the Pipeline Service Client Configuration
 *
 * This schema defines the Authentication Configuration.
 *
 * Authentication configuration
 *
 * This schema defines the Authorization Configuration.
 *
 * Authorization configuration
 *
 * This schema defines the Elastic Search Configuration.
 *
 * This schema defines the Event Handler Configuration.
 *
 * This schema defines the Fernet Configuration.
 *
 * This schema defines the JWT Configuration.
 *
 * This schema defines the SSL Config.
 *
 * This schema defines the SMTP Settings for sending Email
 *
 * This schema defines the OpenMetadata base URL configuration
 *
 * This schema defines the Slack App Information
 *
 * This schema defines the profiler configuration. It is used to configure globally the
 * metrics to compute for specific data types.
 *
 * This schema defines the Asset Certification Settings.
 *
 * This schema defines the Lineage Settings.
 *
 * This schema defines the Workflow Settings.
 *
 * Complete security configuration including authentication and authorization
 */
export interface PipelineServiceClientConfiguration {
    /**
     * External API root to interact with the Pipeline Service Client
     */
    apiEndpoint?: string;
    /**
     * Auth Provider Configuration.
     */
    authConfig?: AuthConfiguration;
    /**
     * Auth Provider with which OpenMetadata service configured with.
     */
    authProvider?: AuthProvider;
    /**
     * Class Name for the Pipeline Service Client.
     *
     * Class Name for authorizer.
     */
    className?: string;
    /**
     * Flags if the ingestion from the OpenMetadata UI is enabled. If ingesting externally, we
     * can set this value to false to not check the Pipeline Service Client component health.
     *
     * Is Task Notification Enabled?
     */
    enabled?: boolean;
    /**
     * Interval in seconds that the server will use to check the /status of the
     * pipelineServiceClient and flag any errors in a Prometheus metric
     * `pipelineServiceClientStatus.counter`.
     */
    healthCheckInterval?: number;
    /**
     * Pipeline Service Client host IP that will be used to connect to the sources.
     */
    hostIp?: string;
    /**
     * Enable or disable the API that fetches the public IP running the ingestion process.
     */
    ingestionIpInfoEnabled?: boolean;
    /**
     * Configuration for pipeline log storage. If not specified, uses default log storage
     * through the pipeline service client.
     */
    logStorageConfiguration?: LogStorageConfiguration;
    /**
     * Metadata api endpoint, e.g., `http://localhost:8585/api`
     */
    metadataApiEndpoint?: string;
    /**
     * Additional parameters to initialize the PipelineServiceClient.
     */
    parameters?:           { [key: string]: any };
    secretsManagerLoader?: SecretsManagerClientLoader;
    /**
     * OpenMetadata Client SSL configuration. This SSL information is about the OpenMetadata
     * server. It will be picked up from the pipelineServiceClient to use/ignore SSL when
     * connecting to the OpenMetadata server.
     */
    sslConfig?: Config;
    /**
     * Client SSL verification policy when connecting to the OpenMetadata server: no-ssl,
     * ignore, validate.
     */
    verifySSL?: VerifySSL;
    /**
     * Authentication Authority
     */
    authority?: string;
    /**
     * Callback URL
     */
    callbackUrl?: string;
    /**
     * Client ID
     *
     * Client Id of the Application
     */
    clientId?: string;
    /**
     * Client Type
     */
    clientType?: ClientType;
    /**
     * Enable Self Sign Up
     */
    enableSelfSignup?: boolean;
    /**
     * Jwt Principal Claim
     */
    jwtPrincipalClaims?: string[];
    /**
     * Jwt Principal Claim Mapping
     */
    jwtPrincipalClaimsMapping?: string[];
    /**
     * LDAP Configuration in case the Provider is LDAP
     */
    ldapConfiguration?: LDAPConfiguration;
    /**
     * Oidc Configuration for Confidential Client Type
     */
    oidcConfiguration?: OidcClientConfig;
    provider?:          AuthProvider;
    /**
     * Custom OIDC Authentication Provider Name
     */
    providerName?: string;
    /**
     * List of Public Key URLs
     */
    publicKeyUrls?: string[];
    /**
     * This is used by auth provider provide response as either id_token or code.
     */
    responseType?: ResponseType;
    /**
     * Saml Configuration that is applicable only when the provider is Saml
     */
    samlConfiguration?: SamlSSOClientConfig;
    /**
     * Token Validation Algorithm to use.
     */
    tokenValidationAlgorithm?: TokenValidationAlgorithm;
    /**
     * List of unique admin principals.
     */
    adminPrincipals?: string[];
    /**
     * Allowed Domains to access
     */
    allowedDomains?: string[];
    /**
     * List of unique email domains that are allowed to signup on the platforms
     */
    allowedEmailRegistrationDomains?: string[];
    /**
     * **@Deprecated** List of unique bot principals
     */
    botPrincipals?: string[];
    /**
     * Filter for the request authorization.
     */
    containerRequestFilter?: string;
    /**
     * Enable Secure Socket Connection.
     */
    enableSecureSocketConnection?: boolean;
    /**
     * Enable Enforce Principal Domain
     */
    enforcePrincipalDomain?: boolean;
    /**
     * Principal Domain
     */
    principalDomain?: string;
    /**
     * List of unique principals used as test users. **NOTE THIS IS ONLY FOR TEST SETUP AND NOT
     * TO BE USED IN PRODUCTION SETUP**
     */
    testPrincipals?: string[];
    /**
     * Use Roles from Provider
     */
    useRolesFromProvider?: boolean;
    /**
     * Batch Size for Requests
     */
    batchSize?: number;
    /**
     * Alias for search indexes to provide segregation of indexes.
     */
    clusterAlias?: string;
    /**
     * Connection Timeout in Seconds
     */
    connectionTimeoutSecs?: number;
    /**
     * Elastic Search Host
     */
    host?: string;
    /**
     * Keep Alive Timeout in Seconds
     */
    keepAliveTimeoutSecs?: number;
    /**
     * Configuration for natural language search capabilities
     */
    naturalLanguageSearch?: NaturalLanguageSearch;
    /**
     * Elastic Search Password for Login
     *
     * Smtp Server Password
     */
    password?: string;
    /**
     * Payload size in bytes depending on elasticsearch config
     */
    payLoadSize?: number;
    /**
     * Elastic Search port
     */
    port?: number;
    /**
     * Http/Https connection scheme
     */
    scheme?: string;
    /**
     * Index factory name
     */
    searchIndexFactoryClassName?: string;
    searchIndexMappingLanguage?:  SearchIndexMappingLanguage;
    /**
     * This enum defines the search Type elastic/open search.
     */
    searchType?: SearchType;
    /**
     * Socket Timeout in Seconds
     */
    socketTimeoutSecs?: number;
    /**
     * Truststore Password
     */
    truststorePassword?: string;
    /**
     * Truststore Path
     */
    truststorePath?: string;
    /**
     * Elastic Search Username for Login
     *
     * Smtp Server Username
     */
    username?: string;
    /**
     * Event Handler Class Names
     */
    eventHandlerClassNames?: string[];
    /**
     * Fernet Key
     */
    fernetKey?: string;
    /**
     * JWT Issuer
     */
    jwtissuer?: string;
    /**
     * Key ID
     */
    keyId?: string;
    /**
     * RSA Private Key File Path
     */
    rsaprivateKeyFilePath?: string;
    /**
     * RSA Public Key File Path
     */
    rsapublicKeyFilePath?: string;
    /**
     * Emailing Entity
     */
    emailingEntity?: string;
    /**
     * If this is enable password will details will be shared on mail
     */
    enableSmtpServer?: boolean;
    /**
     * Mail of the sender
     */
    senderMail?: string;
    /**
     * Smtp Server Endpoint
     */
    serverEndpoint?: string;
    /**
     * Smtp Server Port
     */
    serverPort?: number;
    /**
     * Support Url
     */
    supportUrl?:             string;
    templatePath?:           string;
    templates?:              Templates;
    transportationStrategy?: TransportationStrategy;
    /**
     * OpenMetadata Server Endpoint
     */
    openMetadataUrl?: string;
    /**
     * Client Secret of the Application.
     */
    clientSecret?: string;
    /**
     * Signing Secret of the Application. Confirm that each request comes from Slack by
     * verifying its unique signature.
     */
    signingSecret?:       string;
    metricConfiguration?: MetricConfigurationDefinition[];
    /**
     * Configurations of allowed searchable fields for each entity type
     */
    allowedFields?: AllowedSearchFields[];
    /**
     * Configurations of allowed field value boost fields for each entity type
     */
    allowedFieldValueBoosts?: AllowedFieldValueBoostFields[];
    /**
     * List of per-asset search configurations that override the global settings.
     */
    assetTypeConfigurations?: AssetTypeConfiguration[];
    /**
     * Fallback configuration for any entity/asset not matched in assetTypeConfigurations.
     */
    defaultConfiguration?: AssetTypeConfiguration;
    globalSettings?:       GlobalSettings;
    /**
     * Configuration for Natural Language Query capabilities
     */
    nlqConfiguration?: NlqConfiguration;
    /**
     * Classification that can be used for certifications.
     */
    allowedClassification?: string;
    /**
     * ISO 8601 duration for the validity period.
     */
    validityPeriod?: string;
    /**
     * DownStream Depth for Lineage.
     */
    downstreamDepth?: number;
    /**
     * Lineage Layer.
     */
    lineageLayer?: LineageLayer;
    /**
     * Upstream Depth for Lineage.
     */
    upstreamDepth?: number;
    /**
     * Used to set up the Workflow Executor Settings.
     */
    executorConfiguration?: ExecutorConfiguration;
    /**
     * Used to set up the History CleanUp Settings.
     */
    historyCleanUpConfiguration?: HistoryCleanUpConfiguration;
    /**
     * Semantics rules defined in the data contract.
     */
    entitySemantics?: SemanticsRule[];
    /**
     * Authentication configuration
     */
    authenticationConfiguration?: AuthenticationConfiguration;
    /**
     * Authorization configuration
     */
    authorizerConfiguration?: AuthorizerConfiguration;
}

export interface AllowedFieldValueBoostFields {
    /**
     * Entity type this field value boost configuration applies to
     */
    entityType: string;
    fields:     AllowedFieldValueBoostField[];
}

export interface AllowedFieldValueBoostField {
    /**
     * Detailed explanation of what this numeric field represents and how it can be used for
     * boosting relevance
     */
    description: string;
    /**
     * Field name that can be used in fieldValueBoosts
     */
    name: string;
}

export interface AllowedSearchFields {
    /**
     * Entity type this field configuration applies to
     */
    entityType: string;
    fields:     AllowedFieldField[];
}

export interface AllowedFieldField {
    /**
     * Detailed explanation of what this field represents and how it affects search behavior
     */
    description: string;
    /**
     * Field name that can be used in searchFields
     */
    name: string;
}

/**
 * Fallback configuration for any entity/asset not matched in assetTypeConfigurations.
 */
export interface AssetTypeConfiguration {
    /**
     * Catch-all for any advanced or asset-specific search settings.
     */
    additionalSettings?: { [key: string]: any };
    /**
     * List of additional aggregations for this asset type.
     */
    aggregations?: Aggregation[];
    /**
     * Name or type of the asset to which this configuration applies.
     */
    assetType: string;
    /**
     * How the function score is combined with the main query score.
     */
    boostMode?: BoostMode;
    /**
     * List of numeric field-based boosts that apply only to this asset.
     */
    fieldValueBoosts?: FieldValueBoost[];
    /**
     * Which fields to highlight for this asset.
     */
    highlightFields?: string[];
    /**
     * Multipliers applied to different match types to control their relative importance.
     */
    matchTypeBoostMultipliers?: MatchTypeBoostMultipliers;
    /**
     * How to combine function scores if multiple boosts are applied.
     */
    scoreMode?: ScoreMode;
    /**
     * Which fields to search for this asset, with their boost values.
     */
    searchFields?: FieldBoost[];
    /**
     * List of field=value term-boost rules that apply only to this asset.
     */
    termBoosts?: TermBoost[];
}

export interface Aggregation {
    /**
     * The field on which this aggregation is performed.
     */
    field?: string;
    /**
     * A descriptive name for the aggregation.
     */
    name: string;
    /**
     * Optional script to apply on the terms aggregation.
     */
    script?: string;
    /**
     * The type of aggregation to perform.
     */
    type: AggregationType;
}

/**
 * The type of aggregation to perform.
 */
export enum AggregationType {
    Avg = "avg",
    DateHistogram = "date_histogram",
    Filters = "filters",
    Histogram = "histogram",
    Max = "max",
    Min = "min",
    Missing = "missing",
    Nested = "nested",
    Range = "range",
    ReverseNested = "reverse_nested",
    Stats = "stats",
    Sum = "sum",
    Terms = "terms",
    TopHits = "top_hits",
}

/**
 * How the function score is combined with the main query score.
 */
export enum BoostMode {
    Avg = "avg",
    Max = "max",
    Min = "min",
    Multiply = "multiply",
    Replace = "replace",
    Sum = "sum",
}

export interface FieldValueBoost {
    /**
     * Conditional logic (e.g., range constraints) to apply the boost only for certain values.
     */
    condition?: Condition;
    /**
     * Multiplier factor for the field value.
     */
    factor: number;
    /**
     * Numeric field name whose value will affect the score.
     */
    field: string;
    /**
     * Value to use if the field is missing on a document.
     */
    missing?: number;
    /**
     * Optional mathematical transformation to apply to the field value.
     */
    modifier?: Modifier;
}

/**
 * Conditional logic (e.g., range constraints) to apply the boost only for certain values.
 */
export interface Condition {
    range?: Range;
}

export interface Range {
    gt?:  number;
    gte?: number;
    lt?:  number;
    lte?: number;
}

/**
 * Optional mathematical transformation to apply to the field value.
 */
export enum Modifier {
    Ln = "ln",
    Ln1P = "ln1p",
    Ln2P = "ln2p",
    Log = "log",
    Log1P = "log1p",
    Log2P = "log2p",
    None = "none",
    Reciprocal = "reciprocal",
    Sqrt = "sqrt",
    Square = "square",
}

/**
 * Multipliers applied to different match types to control their relative importance.
 */
export interface MatchTypeBoostMultipliers {
    /**
     * Multiplier for exact match queries (term queries on .keyword fields)
     */
    exactMatchMultiplier?: number;
    /**
     * Multiplier for fuzzy match queries
     */
    fuzzyMatchMultiplier?: number;
    /**
     * Multiplier for phrase match queries
     */
    phraseMatchMultiplier?: number;
}

/**
 * How to combine function scores if multiple boosts are applied.
 */
export enum ScoreMode {
    Avg = "avg",
    First = "first",
    Max = "max",
    Min = "min",
    Multiply = "multiply",
    Sum = "sum",
}

export interface FieldBoost {
    /**
     * Relative boost factor for the above field.
     */
    boost?: number;
    /**
     * Field name to search/boost.
     */
    field: string;
    /**
     * Type of matching to use for this field. 'exact' uses term query for .keyword fields,
     * 'phrase' uses match_phrase, 'fuzzy' allows fuzzy matching, 'standard' uses the default
     * behavior.
     */
    matchType?: MatchType;
}

/**
 * Type of matching to use for this field. 'exact' uses term query for .keyword fields,
 * 'phrase' uses match_phrase, 'fuzzy' allows fuzzy matching, 'standard' uses the default
 * behavior.
 */
export enum MatchType {
    Exact = "exact",
    Fuzzy = "fuzzy",
    Phrase = "phrase",
    Standard = "standard",
}

export interface TermBoost {
    /**
     * Numeric boost factor to apply if a document has field==value.
     */
    boost: number;
    /**
     * The keyword field to match, e.g. tier.tagFQN, tags.tagFQN, certification.tagLabel.tagFQN,
     * etc.
     */
    field: string;
    /**
     * The exact keyword value to match in the above field.
     */
    value: string;
}

/**
 * Auth Provider Configuration.
 *
 * This schema defines the Auth Config.
 */
export interface AuthConfiguration {
    /**
     * Auth0 SSO Configuration
     */
    auth0?: Auth0SSOClientConfig;
    /**
     * Azure SSO Configuration
     */
    azure?: AzureSSOClientConfig;
    /**
     * Custom OIDC SSO Configuration
     */
    customOidc?: CustomOIDCSSOClientConfig;
    /**
     * Google SSO Configuration
     */
    google?: GoogleSSOClientConfig;
    /**
     * Okta SSO Configuration
     */
    okta?: OktaSSOClientConfig;
    /**
     * OpenMetadata SSO Configuration
     */
    openmetadata?: OpenMetadataJWTClientConfig;
}

/**
 * Auth0 SSO Configuration
 *
 * Auth0 SSO client security configs.
 */
export interface Auth0SSOClientConfig {
    /**
     * Auth0 Client ID.
     */
    clientId: string;
    /**
     * Auth0 Domain.
     */
    domain: string;
    /**
     * Auth0 Client Secret Key.
     */
    secretKey: string;
}

/**
 * Azure SSO Configuration
 *
 * Azure SSO Client security config to connect to OpenMetadata.
 */
export interface AzureSSOClientConfig {
    /**
     * Azure SSO Authority
     */
    authority: string;
    /**
     * Azure Client ID.
     */
    clientId: string;
    /**
     * Azure SSO client secret key
     */
    clientSecret: string;
    /**
     * Azure Client ID.
     */
    scopes: string[];
}

/**
 * Custom OIDC SSO Configuration
 *
 * Custom OIDC SSO client security configs.
 */
export interface CustomOIDCSSOClientConfig {
    /**
     * Custom OIDC Client ID.
     */
    clientId: string;
    /**
     * Custom OIDC Client Secret Key.
     */
    secretKey: string;
    /**
     * Custom OIDC token endpoint.
     */
    tokenEndpoint: string;
}

/**
 * Google SSO Configuration
 *
 * Google SSO client security configs.
 */
export interface GoogleSSOClientConfig {
    /**
     * Google SSO audience URL
     */
    audience?: string;
    /**
     * Google SSO client secret key path or contents.
     */
    secretKey: string;
}

/**
 * Okta SSO Configuration
 *
 * Okta SSO client security configs.
 */
export interface OktaSSOClientConfig {
    /**
     * Okta Client ID.
     */
    clientId: string;
    /**
     * Okta Service account Email.
     */
    email: string;
    /**
     * Okta org url.
     */
    orgURL: string;
    /**
     * Okta Private Key.
     */
    privateKey: string;
    /**
     * Okta client scopes.
     */
    scopes?: string[];
}

/**
 * OpenMetadata SSO Configuration
 *
 * openMetadataJWTClientConfig security configs.
 */
export interface OpenMetadataJWTClientConfig {
    /**
     * OpenMetadata generated JWT token.
     */
    jwtToken: string;
}

/**
 * Auth Provider with which OpenMetadata service configured with.
 *
 * OpenMetadata Server Authentication Provider. Make sure configure same auth providers as
 * the one configured on OpenMetadata server.
 */
export enum AuthProvider {
    Auth0 = "auth0",
    AwsCognito = "aws-cognito",
    Azure = "azure",
    Basic = "basic",
    CustomOidc = "custom-oidc",
    Google = "google",
    LDAP = "ldap",
    Okta = "okta",
    Openmetadata = "openmetadata",
    Saml = "saml",
}

/**
 * This schema defines the Authentication Configuration.
 *
 * Authentication configuration
 */
export interface AuthenticationConfiguration {
    /**
     * Authentication Authority
     */
    authority: string;
    /**
     * Callback URL
     */
    callbackUrl: string;
    /**
     * Client ID
     */
    clientId: string;
    /**
     * Client Type
     */
    clientType?: ClientType;
    /**
     * Enable Self Sign Up
     */
    enableSelfSignup?: boolean;
    /**
     * Jwt Principal Claim
     */
    jwtPrincipalClaims: string[];
    /**
     * Jwt Principal Claim Mapping
     */
    jwtPrincipalClaimsMapping?: string[];
    /**
     * LDAP Configuration in case the Provider is LDAP
     */
    ldapConfiguration?: LDAPConfiguration;
    /**
     * Oidc Configuration for Confidential Client Type
     */
    oidcConfiguration?: OidcClientConfig;
    provider:           AuthProvider;
    /**
     * Custom OIDC Authentication Provider Name
     */
    providerName: string;
    /**
     * List of Public Key URLs
     */
    publicKeyUrls: string[];
    /**
     * This is used by auth provider provide response as either id_token or code.
     */
    responseType?: ResponseType;
    /**
     * Saml Configuration that is applicable only when the provider is Saml
     */
    samlConfiguration?: SamlSSOClientConfig;
    /**
     * Token Validation Algorithm to use.
     */
    tokenValidationAlgorithm?: TokenValidationAlgorithm;
}

/**
 * Client Type
 */
export enum ClientType {
    Confidential = "confidential",
    Public = "public",
}

/**
 * LDAP Configuration in case the Provider is LDAP
 *
 * LDAP Configuration
 */
export interface LDAPConfiguration {
    /**
     * All attribute name
     */
    allAttributeName?: string;
    /**
     * Roles should be reassign every time user login
     */
    authReassignRoles?: string[];
    /**
     * Json string of roles mapping between LDAP roles and Ranger roles
     */
    authRolesMapping?: string;
    /**
     * Password for LDAP Admin
     */
    dnAdminPassword: string;
    /**
     * Distinguished Admin name with search capabilities
     */
    dnAdminPrincipal: string;
    /**
     * Group Name attribute name
     */
    groupAttributeName?: string;
    /**
     * Group attribute value
     */
    groupAttributeValue?: string;
    /**
     * Group base distinguished name
     */
    groupBaseDN?: string;
    /**
     * Group Member Name attribute name
     */
    groupMemberAttributeName?: string;
    /**
     * LDAP server address without scheme(Example :- localhost)
     */
    host: string;
    /**
     * If enable need to give full dn to login
     */
    isFullDn?: boolean;
    /**
     * Email attribute name
     */
    mailAttributeName: string;
    /**
     * No of connection to create the pool with
     */
    maxPoolSize?: number;
    /**
     * Port of the server
     */
    port: number;
    /**
     * Admin role name
     */
    roleAdminName?: string;
    /**
     * LDAPS (secure LDAP) or LDAP
     */
    sslEnabled?: boolean;
    /**
     * Truststore Configuration
     */
    trustStoreConfig?: TruststoreConfig;
    /**
     * Truststore Type e.g. TrustAll, HostName, JVMDefault, CustomTrustStore.
     */
    truststoreConfigType?: TruststoreConfigType;
    /**
     * Truststore format e.g. PKCS12, JKS.
     */
    truststoreFormat?: string;
    /**
     * User base distinguished name
     */
    userBaseDN: string;
    /**
     * User Name attribute name
     */
    usernameAttributeName?: string;
}

/**
 * Truststore Configuration
 */
export interface TruststoreConfig {
    /**
     * CustomTrust Configuration
     */
    customTrustManagerConfig?: CustomTrustManagerConfig;
    /**
     * HostName Configuration
     */
    hostNameConfig?: HostNameConfig;
    /**
     * JVMDefault Configuration
     */
    jvmDefaultConfig?: JVMDefaultConfig;
    /**
     * TrustAll Configuration
     */
    trustAllConfig?: TrustAllConfig;
}

/**
 * CustomTrust Configuration
 */
export interface CustomTrustManagerConfig {
    /**
     * Examine validity dates of certificate
     */
    examineValidityDates?: boolean;
    /**
     * Truststore file format
     */
    trustStoreFileFormat?: string;
    /**
     * Truststore file password
     */
    trustStoreFilePassword?: string;
    /**
     * Truststore file path
     */
    trustStoreFilePath?: string;
    /**
     * list of host names to verify
     */
    verifyHostname?: boolean;
}

/**
 * HostName Configuration
 */
export interface HostNameConfig {
    /**
     * list of acceptable host names
     */
    acceptableHostNames?: string[];
    /**
     * Allow wildcards
     */
    allowWildCards?: boolean;
}

/**
 * JVMDefault Configuration
 */
export interface JVMDefaultConfig {
    /**
     * list of host names to verify
     */
    verifyHostname?: boolean;
}

/**
 * TrustAll Configuration
 */
export interface TrustAllConfig {
    /**
     * Examine validity dates of certificate
     */
    examineValidityDates?: boolean;
}

/**
 * Truststore Type e.g. TrustAll, HostName, JVMDefault, CustomTrustStore.
 */
export enum TruststoreConfigType {
    CustomTrustStore = "CustomTrustStore",
    HostName = "HostName",
    JVMDefault = "JVMDefault",
    TrustAll = "TrustAll",
}

/**
 * Oidc Configuration for Confidential Client Type
 *
 * Oidc client security configs.
 */
export interface OidcClientConfig {
    /**
     * Callback Url.
     */
    callbackUrl?: string;
    /**
     * Client Authentication Method.
     */
    clientAuthenticationMethod?: ClientAuthenticationMethod;
    /**
     * Custom Params.
     */
    customParams?: { [key: string]: any };
    /**
     * Disable PKCE.
     */
    disablePkce?: boolean;
    /**
     * Discovery Uri for the Client.
     */
    discoveryUri?: string;
    /**
     * Client ID.
     */
    id?: string;
    /**
     * Validity for the JWT Token created from SAML Response
     */
    maxAge?: string;
    /**
     * Max Clock Skew
     */
    maxClockSkew?: string;
    /**
     * Preferred Jws Algorithm.
     */
    preferredJwsAlgorithm?: string;
    /**
     * Prompt whether login/consent
     */
    prompt?: string;
    /**
     * Auth0 Client Secret Key.
     */
    responseType?: string;
    /**
     * Oidc Request Scopes.
     */
    scope?: string;
    /**
     * Client Secret.
     */
    secret?: string;
    /**
     * Server Url.
     */
    serverUrl?: string;
    /**
     * Validity for the Session in case of confidential clients
     */
    sessionExpiry?: number;
    /**
     * Tenant in case of Azure.
     */
    tenant?: string;
    /**
     * Validity for the JWT Token created from SAML Response
     */
    tokenValidity?: number;
    /**
     * IDP type (Example Google,Azure).
     */
    type?: string;
    /**
     * Use Nonce.
     */
    useNonce?: string;
}

/**
<<<<<<< HEAD
 * Client Authentication Method.
=======
 * Configuration for pipeline log storage. If not specified, uses default log storage
 * through the pipeline service client.
 *
 * Configuration for pipeline log storage
 */
export interface LogStorageConfiguration {
    /**
     * Size of async buffer in MB for batching log writes
     */
    asyncBufferSizeMB?: number;
    /**
     * AWS credentials configuration
     */
    awsConfig?: AWSCredentials;
    /**
     * S3 bucket name for storing logs (required for S3 type)
     */
    bucketName?: string;
    /**
     * Enable server-side encryption for S3 objects
     */
    enableServerSideEncryption?: boolean;
    /**
     * Number of days after which logs are automatically deleted (0 means no expiration)
     */
    expirationDays?: number;
    /**
     * Maximum number of concurrent log streams allowed
     */
    maxConcurrentStreams?: number;
    /**
     * S3 key prefix for organizing logs
     */
    prefix?: string;
    /**
     * AWS region for the S3 bucket (required for S3 type)
     */
    region?: string;
    /**
     * S3 storage class for log objects
     */
    storageClass?: StorageClass;
    /**
     * Timeout in minutes for idle log streams before automatic cleanup
     */
    streamTimeoutMinutes?: number;
    /**
     * Type of log storage implementation
     */
    type: LogStorageConfigurationType;
}

/**
 * AWS credentials configuration
 *
 * AWS credentials configs.
 */
export interface AWSCredentials {
    /**
     * The Amazon Resource Name (ARN) of the role to assume. Required Field in case of Assume
     * Role
     */
    assumeRoleArn?: string;
    /**
     * An identifier for the assumed role session. Use the role session name to uniquely
     * identify a session when the same role is assumed by different principals or for different
     * reasons. Required Field in case of Assume Role
     */
    assumeRoleSessionName?: string;
    /**
     * The Amazon Resource Name (ARN) of the role to assume. Optional Field in case of Assume
     * Role
     */
    assumeRoleSourceIdentity?: string;
    /**
     * AWS Access key ID.
     */
    awsAccessKeyId?: string;
    /**
     * AWS Region
     */
    awsRegion: string;
    /**
     * AWS Secret Access Key.
     */
    awsSecretAccessKey?: string;
    /**
     * AWS Session Token.
     */
    awsSessionToken?: string;
    /**
     * EndPoint URL for the AWS
     */
    endPointURL?: string;
    /**
     * The name of a profile to use with the boto session.
     */
    profileName?: string;
}

/**
 * S3 storage class for log objects
 */
export enum StorageClass {
    DeepArchive = "DEEP_ARCHIVE",
    Glacier = "GLACIER",
    IntelligentTiering = "INTELLIGENT_TIERING",
    OnezoneIa = "ONEZONE_IA",
    Standard = "STANDARD",
    StandardIa = "STANDARD_IA",
}

/**
 * Type of log storage implementation
 */
export enum LogStorageConfigurationType {
    Default = "default",
    S3 = "s3",
}

/**
 * This schema defines the parameters that can be passed for a Test Case.
>>>>>>> 9406c74f
 */
export enum ClientAuthenticationMethod {
    ClientSecretBasic = "client_secret_basic",
    ClientSecretJwt = "client_secret_jwt",
    ClientSecretPost = "client_secret_post",
    PrivateKeyJwt = "private_key_jwt",
}

/**
 * This is used by auth provider provide response as either id_token or code.
 *
 * Response Type
 */
export enum ResponseType {
    Code = "code",
    IDToken = "id_token",
}

/**
 * Saml Configuration that is applicable only when the provider is Saml
 *
 * SAML SSO client security configs.
 */
export interface SamlSSOClientConfig {
    /**
     * Get logs from the Library in debug mode
     */
    debugMode?: boolean;
    idp:        Idp;
    security?:  Security;
    sp:         SP;
}

/**
 * This schema defines defines the identity provider config.
 */
export interface Idp {
    /**
     * Authority URL to redirect the users on Sign In page
     */
    authorityUrl?: string;
    /**
     * Identity Provider Entity ID usually same as the SSO login URL.
     */
    entityId: string;
    /**
     * X509 Certificate
     */
    idpX509Certificate?: string;
    /**
     * Authority URL to redirect the users on Sign In page
     */
    nameId?: string;
    /**
     * SSO Login URL.
     */
    ssoLoginUrl: string;
}

/**
 * This schema defines defines the security config for SAML.
 */
export interface Security {
    /**
     * KeyStore Alias
     */
    keyStoreAlias?: string;
    /**
     * KeyStore File Path
     */
    keyStoreFilePath?: string;
    /**
     * KeyStore Password
     */
    keyStorePassword?: string;
    /**
     * Encrypt Name Id while sending requests from SP.
     */
    sendEncryptedNameId?: boolean;
    /**
     * Sign the Authn Request while sending.
     */
    sendSignedAuthRequest?: boolean;
    /**
     * Want the Metadata of this SP to be signed.
     */
    signSpMetadata?: boolean;
    /**
     * Only accept valid signed and encrypted assertions if the relevant flags are set
     */
    strictMode?: boolean;
    /**
     * Validity for the JWT Token created from SAML Response
     */
    tokenValidity?: number;
    /**
     * In case of strict mode whether to validate XML format.
     */
    validateXml?: boolean;
    /**
     * SP requires the assertion received to be encrypted.
     */
    wantAssertionEncrypted?: boolean;
    /**
     * SP requires the assertions received to be signed.
     */
    wantAssertionsSigned?: boolean;
    /**
     * SP requires the messages received to be signed.
     */
    wantMessagesSigned?: boolean;
}

/**
 * This schema defines defines the identity provider config.
 */
export interface SP {
    /**
     * Assertion Consumer URL.
     */
    acs: string;
    /**
     * Service Provider Entity ID usually same as the SSO login URL.
     */
    callback: string;
    /**
     * Service Provider Entity ID.
     */
    entityId: string;
    /**
     * Sp Private Key for Signing and Encryption Only
     */
    spPrivateKey?: string;
    /**
     * X509 Certificate
     */
    spX509Certificate?: string;
}

/**
 * Token Validation Algorithm to use.
 */
export enum TokenValidationAlgorithm {
    Rs256 = "RS256",
    Rs384 = "RS384",
    Rs512 = "RS512",
}

/**
 * This schema defines the Authorization Configuration.
 *
 * Authorization configuration
 */
export interface AuthorizerConfiguration {
    /**
     * List of unique admin principals.
     */
    adminPrincipals: string[];
    /**
     * Allowed Domains to access
     */
    allowedDomains?: string[];
    /**
     * List of unique email domains that are allowed to signup on the platforms
     */
    allowedEmailRegistrationDomains?: string[];
    /**
     * **@Deprecated** List of unique bot principals
     */
    botPrincipals?: string[];
    /**
     * Class Name for authorizer.
     */
    className: string;
    /**
     * Filter for the request authorization.
     */
    containerRequestFilter: string;
    /**
     * Enable Secure Socket Connection.
     */
    enableSecureSocketConnection: boolean;
    /**
     * Enable Enforce Principal Domain
     */
    enforcePrincipalDomain: boolean;
    /**
     * Principal Domain
     */
    principalDomain: string;
    /**
     * List of unique principals used as test users. **NOTE THIS IS ONLY FOR TEST SETUP AND NOT
     * TO BE USED IN PRODUCTION SETUP**
     */
    testPrincipals?: string[];
    /**
     * Use Roles from Provider
     */
    useRolesFromProvider?: boolean;
}

/**
 * Semantics rule defined in the data contract.
 */
export interface SemanticsRule {
    /**
     * Description of the semantics rule.
     */
    description: string;
    /**
     * Indicates if the semantics rule is enabled.
     */
    enabled: boolean;
    /**
     * Type of the entity to which this semantics rule applies.
     */
    entityType?: string;
    /**
     * List of entities to ignore for this semantics rule.
     */
    ignoredEntities?: string[];
    /**
     * JSON Tree to represents rule in UI.
     */
    jsonTree?: string;
    /**
     * Name of the semantics rule.
     */
    name:      string;
    provider?: ProviderType;
    /**
     * Definition of the semantics rule.
     */
    rule: string;
}

/**
 * Type of provider of an entity. Some entities are provided by the `system`. Some are
 * entities created and provided by the `user`. Typically `system` provide entities can't be
 * deleted and can only be disabled. Some apps such as AutoPilot create entities with
 * `automation` provider type. These entities can be deleted by the user.
 */
export enum ProviderType {
    Automation = "automation",
    System = "system",
    User = "user",
}

/**
 * Used to set up the Workflow Executor Settings.
 */
export interface ExecutorConfiguration {
    /**
     * Default worker Pool Size. The Workflow Executor by default has this amount of workers.
     */
    corePoolSize?: number;
    /**
     * The amount of time a Job gets locked before being retried. Default: 15 Days. This avoids
     * jobs that takes too long to run being retried while running.
     */
    jobLockTimeInMillis?: number;
    /**
     * Maximum worker Pool Size. The Workflow Executor could grow up to this number of workers.
     */
    maxPoolSize?: number;
    /**
     * Amount of Tasks that can be queued to be picked up by the Workflow Executor.
     */
    queueSize?: number;
    /**
     * The amount of Tasks that the Workflow Executor is able to pick up each time it looks for
     * more.
     */
    tasksDuePerAcquisition?: number;
}

export interface GlobalSettings {
    /**
     * List of global aggregations to include in the search query.
     */
    aggregations?: Aggregation[];
    /**
     * Flag to enable or disable RBAC Search Configuration globally.
     */
    enableAccessControl?: boolean;
    /**
     * Optional list of numeric field-based boosts applied globally.
     */
    fieldValueBoosts?: FieldValueBoost[];
    /**
     * Which fields to highlight by default.
     */
    highlightFields?:   string[];
    maxAggregateSize?:  number;
    maxAnalyzedOffset?: number;
    maxResultHits?:     number;
    /**
     * List of field=value term-boost rules that apply only to this asset.
     */
    termBoosts?: TermBoost[];
}

/**
 * Used to set up the History CleanUp Settings.
 */
export interface HistoryCleanUpConfiguration {
    /**
     * Cleans the Workflow Task that were finished, after given number of days.
     */
    cleanAfterNumberOfDays?: number;
}

/**
 * Lineage Layer.
 *
 * Lineage Layers
 */
export enum LineageLayer {
    ColumnLevelLineage = "ColumnLevelLineage",
    DataObservability = "DataObservability",
    EntityLineage = "EntityLineage",
}

/**
 * This schema defines the parameters that can be passed for a Test Case.
 */
export interface MetricConfigurationDefinition {
    dataType?: DataType;
    /**
     * If true, the metric will not be computed for the data type.
     */
    disabled?: boolean;
    metrics?:  MetricType[];
}

/**
 * This enum defines the type of data stored in a column.
 */
export enum DataType {
    AggState = "AGG_STATE",
    Aggregatefunction = "AGGREGATEFUNCTION",
    Array = "ARRAY",
    Bigint = "BIGINT",
    Binary = "BINARY",
    Bit = "BIT",
    Bitmap = "BITMAP",
    Blob = "BLOB",
    Boolean = "BOOLEAN",
    Bytea = "BYTEA",
    Byteint = "BYTEINT",
    Bytes = "BYTES",
    CIDR = "CIDR",
    Char = "CHAR",
    Clob = "CLOB",
    Date = "DATE",
    Datetime = "DATETIME",
    Datetimerange = "DATETIMERANGE",
    Decimal = "DECIMAL",
    Double = "DOUBLE",
    Enum = "ENUM",
    Error = "ERROR",
    Fixed = "FIXED",
    Float = "FLOAT",
    Geography = "GEOGRAPHY",
    Geometry = "GEOMETRY",
    Heirarchy = "HEIRARCHY",
    Hll = "HLL",
    Hllsketch = "HLLSKETCH",
    Image = "IMAGE",
    Inet = "INET",
    Int = "INT",
    Interval = "INTERVAL",
    Ipv4 = "IPV4",
    Ipv6 = "IPV6",
    JSON = "JSON",
    Kpi = "KPI",
    Largeint = "LARGEINT",
    Long = "LONG",
    Longblob = "LONGBLOB",
    Lowcardinality = "LOWCARDINALITY",
    Macaddr = "MACADDR",
    Map = "MAP",
    Measure = "MEASURE",
    MeasureHidden = "MEASURE HIDDEN",
    MeasureVisible = "MEASURE VISIBLE",
    Mediumblob = "MEDIUMBLOB",
    Mediumtext = "MEDIUMTEXT",
    Money = "MONEY",
    Ntext = "NTEXT",
    Null = "NULL",
    Number = "NUMBER",
    Numeric = "NUMERIC",
    PGLsn = "PG_LSN",
    PGSnapshot = "PG_SNAPSHOT",
    Point = "POINT",
    Polygon = "POLYGON",
    QuantileState = "QUANTILE_STATE",
    Record = "RECORD",
    Rowid = "ROWID",
    Set = "SET",
    Smallint = "SMALLINT",
    Spatial = "SPATIAL",
    String = "STRING",
    Struct = "STRUCT",
    Super = "SUPER",
    Table = "TABLE",
    Text = "TEXT",
    Time = "TIME",
    Timestamp = "TIMESTAMP",
    Timestampz = "TIMESTAMPZ",
    Tinyint = "TINYINT",
    Tsquery = "TSQUERY",
    Tsvector = "TSVECTOR",
    Tuple = "TUPLE",
    TxidSnapshot = "TXID_SNAPSHOT",
    UUID = "UUID",
    Uint = "UINT",
    Union = "UNION",
    Unknown = "UNKNOWN",
    Varbinary = "VARBINARY",
    Varchar = "VARCHAR",
    Variant = "VARIANT",
    XML = "XML",
    Year = "YEAR",
}

/**
 * This schema defines all possible metric types in OpenMetadata.
 */
export enum MetricType {
    CardinalityDistribution = "cardinalityDistribution",
    ColumnCount = "columnCount",
    ColumnNames = "columnNames",
    CountInSet = "countInSet",
    DistinctCount = "distinctCount",
    DistinctProportion = "distinctProportion",
    DuplicateCount = "duplicateCount",
    FirstQuartile = "firstQuartile",
    Histogram = "histogram",
    ILikeCount = "iLikeCount",
    ILikeRatio = "iLikeRatio",
    InterQuartileRange = "interQuartileRange",
    LikeCount = "likeCount",
    LikeRatio = "likeRatio",
    Max = "max",
    MaxLength = "maxLength",
    Mean = "mean",
    Median = "median",
    Min = "min",
    MinLength = "minLength",
    NonParametricSkew = "nonParametricSkew",
    NotLikeCount = "notLikeCount",
    NotRegexCount = "notRegexCount",
    NullCount = "nullCount",
    NullProportion = "nullProportion",
    RegexCount = "regexCount",
    RowCount = "rowCount",
    Stddev = "stddev",
    Sum = "sum",
    System = "system",
    ThirdQuartile = "thirdQuartile",
    UniqueCount = "uniqueCount",
    UniqueProportion = "uniqueProportion",
    ValuesCount = "valuesCount",
}

/**
 * Configuration for natural language search capabilities
 */
export interface NaturalLanguageSearch {
    /**
     * AWS Bedrock configuration for natural language processing
     */
    bedrock?: Bedrock;
    /**
     * The provider to use for generating vector embeddings (e.g., bedrock, openai).
     */
    embeddingProvider?: string;
    /**
     * Enable or disable natural language search
     */
    enabled?: boolean;
    /**
     * Fully qualified class name of the NLQService implementation to use
     */
    providerClass?: string;
}

/**
 * AWS Bedrock configuration for natural language processing
 */
export interface Bedrock {
    /**
     * AWS access key for Bedrock service authentication
     */
    accessKey?: string;
    /**
     * Dimension of the embedding vector
     */
    embeddingDimension?: number;
    /**
     * Bedrock embedding model identifier to use for vector search
     */
    embeddingModelId?: string;
    /**
     * Bedrock model identifier to use for query transformation
     */
    modelId?: string;
    /**
     * AWS Region for Bedrock service
     */
    region?: string;
    /**
     * AWS secret key for Bedrock service authentication
     */
    secretKey?: string;
    /**
     * Set to true to use IAM role based authentication instead of access/secret keys.
     */
    useIamRole?: boolean;
}

/**
 * Configuration for Natural Language Query capabilities
 */
export interface NlqConfiguration {
    entitySpecificInstructions?: EntitySpecificInstruction[];
    examples?:                   QueryExample[];
    /**
     * Guidelines for querying custom properties in extension fields
     */
    extensionFieldGuidelines?: ExtensionFieldGuidelines;
    globalInstructions?:       PromptSection[];
    /**
     * Configuration for including Elasticsearch mapping information in prompts
     */
    mappingConfiguration?: MappingConfiguration;
    /**
     * Base prompt template for the NLQ system. Use {{INSTRUCTIONS}} where entity-specific
     * instructions should appear.
     */
    promptTemplate?: string;
    [property: string]: any;
}

export interface EntitySpecificInstruction {
    /**
     * Entity type this instruction applies to (e.g., 'table', 'dashboard')
     */
    entityType: string;
    sections:   PromptSection[];
    [property: string]: any;
}

export interface PromptSection {
    /**
     * The content for this section of the prompt
     */
    content: string;
    /**
     * Display order for this section (lower numbers appear first)
     */
    order?: number;
    /**
     * Section name (e.g., 'CRITICAL FIELD CORRECTIONS', 'QUERY PATTERNS')
     */
    section: string;
    [property: string]: any;
}

export interface QueryExample {
    /**
     * Human-readable description of the example query
     */
    description?: string;
    /**
     * Entity types this example applies to (empty array = all types)
     */
    entityTypes?: string[];
    /**
     * The corresponding Elasticsearch query
     */
    esQuery: string;
    /**
     * Natural language query example
     */
    query: string;
    [property: string]: any;
}

/**
 * Guidelines for querying custom properties in extension fields
 */
export interface ExtensionFieldGuidelines {
    examples?: QueryExample[];
    /**
     * Title for the extension field guidelines section
     */
    header:   string;
    sections: GuidelineSection[];
    [property: string]: any;
}

export interface GuidelineSection {
    guidelines: string[];
    /**
     * Section title (e.g., 'For EntityReference type custom properties')
     */
    title: string;
    [property: string]: any;
}

/**
 * Configuration for including Elasticsearch mapping information in prompts
 */
export interface MappingConfiguration {
    /**
     * Specific guidance for interpreting field patterns in the mapping
     */
    fieldInterpretations?: FieldInterpretation[];
    /**
     * Whether to include mapping information in the prompts
     */
    includeMappings?: boolean;
    mappingSection?:  TitleSection;
    [property: string]: any;
}

export interface FieldInterpretation {
    /**
     * How to interpret and query this field pattern
     */
    explanation: string;
    /**
     * Field pattern to match (e.g., 'tags.tagFQN')
     */
    pattern: string;
    [property: string]: any;
}

export interface TitleSection {
    /**
     * Description text for the section
     */
    description?: string;
    /**
     * Position of this section in the prompt (lower numbers appear first)
     */
    order?: number;
    /**
     * Title for the section
     */
    title?: string;
    [property: string]: any;
}

/**
 * This schema defines the language options available for search index mappings.
 */
export enum SearchIndexMappingLanguage {
    En = "EN",
    Jp = "JP",
    Ru = "RU",
    Zh = "ZH",
}

/**
 * This enum defines the search Type elastic/open search.
 */
export enum SearchType {
    Elasticsearch = "elasticsearch",
    Opensearch = "opensearch",
}

/**
 * OpenMetadata Secrets Manager Client Loader. Lets the client know how the Secrets Manager
 * Credentials should be loaded from the environment.
 */
export enum SecretsManagerClientLoader {
    Airflow = "airflow",
    Env = "env",
    Noop = "noop",
}

/**
 * OpenMetadata Client SSL configuration. This SSL information is about the OpenMetadata
 * server. It will be picked up from the pipelineServiceClient to use/ignore SSL when
 * connecting to the OpenMetadata server.
 *
 * Client SSL configuration
 *
 * OpenMetadata Client configured to validate SSL certificates.
 */
export interface Config {
    /**
     * The CA certificate used for SSL validation.
     */
    caCertificate?: string;
    /**
     * The SSL certificate used for client authentication.
     */
    sslCertificate?: string;
    /**
     * The private key associated with the SSL certificate.
     */
    sslKey?: string;
}

export enum Templates {
    Collate = "collate",
    Openmetadata = "openmetadata",
}

export enum TransportationStrategy {
    SMTP = "SMTP",
    SMTPTLS = "SMTP_TLS",
    Smtps = "SMTPS",
}

/**
 * Client SSL verification policy when connecting to the OpenMetadata server: no-ssl,
 * ignore, validate.
 *
 * Client SSL verification. Make sure to configure the SSLConfig if enabled.
 */
export enum VerifySSL {
    Ignore = "ignore",
    NoSSL = "no-ssl",
    Validate = "validate",
}<|MERGE_RESOLUTION|>--- conflicted
+++ resolved
@@ -1234,9 +1234,331 @@
 }
 
 /**
-<<<<<<< HEAD
  * Client Authentication Method.
-=======
+ */
+export enum ClientAuthenticationMethod {
+    ClientSecretBasic = "client_secret_basic",
+    ClientSecretJwt = "client_secret_jwt",
+    ClientSecretPost = "client_secret_post",
+    PrivateKeyJwt = "private_key_jwt",
+}
+
+/**
+ * This is used by auth provider provide response as either id_token or code.
+ *
+ * Response Type
+ */
+export enum ResponseType {
+    Code = "code",
+    IDToken = "id_token",
+}
+
+/**
+ * Saml Configuration that is applicable only when the provider is Saml
+ *
+ * SAML SSO client security configs.
+ */
+export interface SamlSSOClientConfig {
+    /**
+     * Get logs from the Library in debug mode
+     */
+    debugMode?: boolean;
+    idp:        Idp;
+    security?:  Security;
+    sp:         SP;
+}
+
+/**
+ * This schema defines defines the identity provider config.
+ */
+export interface Idp {
+    /**
+     * Authority URL to redirect the users on Sign In page
+     */
+    authorityUrl?: string;
+    /**
+     * Identity Provider Entity ID usually same as the SSO login URL.
+     */
+    entityId: string;
+    /**
+     * X509 Certificate
+     */
+    idpX509Certificate?: string;
+    /**
+     * Authority URL to redirect the users on Sign In page
+     */
+    nameId?: string;
+    /**
+     * SSO Login URL.
+     */
+    ssoLoginUrl: string;
+}
+
+/**
+ * This schema defines defines the security config for SAML.
+ */
+export interface Security {
+    /**
+     * KeyStore Alias
+     */
+    keyStoreAlias?: string;
+    /**
+     * KeyStore File Path
+     */
+    keyStoreFilePath?: string;
+    /**
+     * KeyStore Password
+     */
+    keyStorePassword?: string;
+    /**
+     * Encrypt Name Id while sending requests from SP.
+     */
+    sendEncryptedNameId?: boolean;
+    /**
+     * Sign the Authn Request while sending.
+     */
+    sendSignedAuthRequest?: boolean;
+    /**
+     * Want the Metadata of this SP to be signed.
+     */
+    signSpMetadata?: boolean;
+    /**
+     * Only accept valid signed and encrypted assertions if the relevant flags are set
+     */
+    strictMode?: boolean;
+    /**
+     * Validity for the JWT Token created from SAML Response
+     */
+    tokenValidity?: number;
+    /**
+     * In case of strict mode whether to validate XML format.
+     */
+    validateXml?: boolean;
+    /**
+     * SP requires the assertion received to be encrypted.
+     */
+    wantAssertionEncrypted?: boolean;
+    /**
+     * SP requires the assertions received to be signed.
+     */
+    wantAssertionsSigned?: boolean;
+    /**
+     * SP requires the messages received to be signed.
+     */
+    wantMessagesSigned?: boolean;
+}
+
+/**
+ * This schema defines defines the identity provider config.
+ */
+export interface SP {
+    /**
+     * Assertion Consumer URL.
+     */
+    acs: string;
+    /**
+     * Service Provider Entity ID usually same as the SSO login URL.
+     */
+    callback: string;
+    /**
+     * Service Provider Entity ID.
+     */
+    entityId: string;
+    /**
+     * Sp Private Key for Signing and Encryption Only
+     */
+    spPrivateKey?: string;
+    /**
+     * X509 Certificate
+     */
+    spX509Certificate?: string;
+}
+
+/**
+ * Token Validation Algorithm to use.
+ */
+export enum TokenValidationAlgorithm {
+    Rs256 = "RS256",
+    Rs384 = "RS384",
+    Rs512 = "RS512",
+}
+
+/**
+ * This schema defines the Authorization Configuration.
+ *
+ * Authorization configuration
+ */
+export interface AuthorizerConfiguration {
+    /**
+     * List of unique admin principals.
+     */
+    adminPrincipals: string[];
+    /**
+     * Allowed Domains to access
+     */
+    allowedDomains?: string[];
+    /**
+     * List of unique email domains that are allowed to signup on the platforms
+     */
+    allowedEmailRegistrationDomains?: string[];
+    /**
+     * **@Deprecated** List of unique bot principals
+     */
+    botPrincipals?: string[];
+    /**
+     * Class Name for authorizer.
+     */
+    className: string;
+    /**
+     * Filter for the request authorization.
+     */
+    containerRequestFilter: string;
+    /**
+     * Enable Secure Socket Connection.
+     */
+    enableSecureSocketConnection: boolean;
+    /**
+     * Enable Enforce Principal Domain
+     */
+    enforcePrincipalDomain: boolean;
+    /**
+     * Principal Domain
+     */
+    principalDomain: string;
+    /**
+     * List of unique principals used as test users. **NOTE THIS IS ONLY FOR TEST SETUP AND NOT
+     * TO BE USED IN PRODUCTION SETUP**
+     */
+    testPrincipals?: string[];
+    /**
+     * Use Roles from Provider
+     */
+    useRolesFromProvider?: boolean;
+}
+
+/**
+ * Semantics rule defined in the data contract.
+ */
+export interface SemanticsRule {
+    /**
+     * Description of the semantics rule.
+     */
+    description: string;
+    /**
+     * Indicates if the semantics rule is enabled.
+     */
+    enabled: boolean;
+    /**
+     * Type of the entity to which this semantics rule applies.
+     */
+    entityType?: string;
+    /**
+     * List of entities to ignore for this semantics rule.
+     */
+    ignoredEntities?: string[];
+    /**
+     * JSON Tree to represents rule in UI.
+     */
+    jsonTree?: string;
+    /**
+     * Name of the semantics rule.
+     */
+    name:      string;
+    provider?: ProviderType;
+    /**
+     * Definition of the semantics rule.
+     */
+    rule: string;
+}
+
+/**
+ * Type of provider of an entity. Some entities are provided by the `system`. Some are
+ * entities created and provided by the `user`. Typically `system` provide entities can't be
+ * deleted and can only be disabled. Some apps such as AutoPilot create entities with
+ * `automation` provider type. These entities can be deleted by the user.
+ */
+export enum ProviderType {
+    Automation = "automation",
+    System = "system",
+    User = "user",
+}
+
+/**
+ * Used to set up the Workflow Executor Settings.
+ */
+export interface ExecutorConfiguration {
+    /**
+     * Default worker Pool Size. The Workflow Executor by default has this amount of workers.
+     */
+    corePoolSize?: number;
+    /**
+     * The amount of time a Job gets locked before being retried. Default: 15 Days. This avoids
+     * jobs that takes too long to run being retried while running.
+     */
+    jobLockTimeInMillis?: number;
+    /**
+     * Maximum worker Pool Size. The Workflow Executor could grow up to this number of workers.
+     */
+    maxPoolSize?: number;
+    /**
+     * Amount of Tasks that can be queued to be picked up by the Workflow Executor.
+     */
+    queueSize?: number;
+    /**
+     * The amount of Tasks that the Workflow Executor is able to pick up each time it looks for
+     * more.
+     */
+    tasksDuePerAcquisition?: number;
+}
+
+export interface GlobalSettings {
+    /**
+     * List of global aggregations to include in the search query.
+     */
+    aggregations?: Aggregation[];
+    /**
+     * Flag to enable or disable RBAC Search Configuration globally.
+     */
+    enableAccessControl?: boolean;
+    /**
+     * Optional list of numeric field-based boosts applied globally.
+     */
+    fieldValueBoosts?: FieldValueBoost[];
+    /**
+     * Which fields to highlight by default.
+     */
+    highlightFields?:   string[];
+    maxAggregateSize?:  number;
+    maxAnalyzedOffset?: number;
+    maxResultHits?:     number;
+    /**
+     * List of field=value term-boost rules that apply only to this asset.
+     */
+    termBoosts?: TermBoost[];
+}
+
+/**
+ * Used to set up the History CleanUp Settings.
+ */
+export interface HistoryCleanUpConfiguration {
+    /**
+     * Cleans the Workflow Task that were finished, after given number of days.
+     */
+    cleanAfterNumberOfDays?: number;
+}
+
+/**
+ * Lineage Layer.
+ *
+ * Lineage Layers
+ */
+export enum LineageLayer {
+    ColumnLevelLineage = "ColumnLevelLineage",
+    DataObservability = "DataObservability",
+    EntityLineage = "EntityLineage",
+}
+
+/**
  * Configuration for pipeline log storage. If not specified, uses default log storage
  * through the pipeline service client.
  *
@@ -1355,332 +1677,6 @@
 export enum LogStorageConfigurationType {
     Default = "default",
     S3 = "s3",
-}
-
-/**
- * This schema defines the parameters that can be passed for a Test Case.
->>>>>>> 9406c74f
- */
-export enum ClientAuthenticationMethod {
-    ClientSecretBasic = "client_secret_basic",
-    ClientSecretJwt = "client_secret_jwt",
-    ClientSecretPost = "client_secret_post",
-    PrivateKeyJwt = "private_key_jwt",
-}
-
-/**
- * This is used by auth provider provide response as either id_token or code.
- *
- * Response Type
- */
-export enum ResponseType {
-    Code = "code",
-    IDToken = "id_token",
-}
-
-/**
- * Saml Configuration that is applicable only when the provider is Saml
- *
- * SAML SSO client security configs.
- */
-export interface SamlSSOClientConfig {
-    /**
-     * Get logs from the Library in debug mode
-     */
-    debugMode?: boolean;
-    idp:        Idp;
-    security?:  Security;
-    sp:         SP;
-}
-
-/**
- * This schema defines defines the identity provider config.
- */
-export interface Idp {
-    /**
-     * Authority URL to redirect the users on Sign In page
-     */
-    authorityUrl?: string;
-    /**
-     * Identity Provider Entity ID usually same as the SSO login URL.
-     */
-    entityId: string;
-    /**
-     * X509 Certificate
-     */
-    idpX509Certificate?: string;
-    /**
-     * Authority URL to redirect the users on Sign In page
-     */
-    nameId?: string;
-    /**
-     * SSO Login URL.
-     */
-    ssoLoginUrl: string;
-}
-
-/**
- * This schema defines defines the security config for SAML.
- */
-export interface Security {
-    /**
-     * KeyStore Alias
-     */
-    keyStoreAlias?: string;
-    /**
-     * KeyStore File Path
-     */
-    keyStoreFilePath?: string;
-    /**
-     * KeyStore Password
-     */
-    keyStorePassword?: string;
-    /**
-     * Encrypt Name Id while sending requests from SP.
-     */
-    sendEncryptedNameId?: boolean;
-    /**
-     * Sign the Authn Request while sending.
-     */
-    sendSignedAuthRequest?: boolean;
-    /**
-     * Want the Metadata of this SP to be signed.
-     */
-    signSpMetadata?: boolean;
-    /**
-     * Only accept valid signed and encrypted assertions if the relevant flags are set
-     */
-    strictMode?: boolean;
-    /**
-     * Validity for the JWT Token created from SAML Response
-     */
-    tokenValidity?: number;
-    /**
-     * In case of strict mode whether to validate XML format.
-     */
-    validateXml?: boolean;
-    /**
-     * SP requires the assertion received to be encrypted.
-     */
-    wantAssertionEncrypted?: boolean;
-    /**
-     * SP requires the assertions received to be signed.
-     */
-    wantAssertionsSigned?: boolean;
-    /**
-     * SP requires the messages received to be signed.
-     */
-    wantMessagesSigned?: boolean;
-}
-
-/**
- * This schema defines defines the identity provider config.
- */
-export interface SP {
-    /**
-     * Assertion Consumer URL.
-     */
-    acs: string;
-    /**
-     * Service Provider Entity ID usually same as the SSO login URL.
-     */
-    callback: string;
-    /**
-     * Service Provider Entity ID.
-     */
-    entityId: string;
-    /**
-     * Sp Private Key for Signing and Encryption Only
-     */
-    spPrivateKey?: string;
-    /**
-     * X509 Certificate
-     */
-    spX509Certificate?: string;
-}
-
-/**
- * Token Validation Algorithm to use.
- */
-export enum TokenValidationAlgorithm {
-    Rs256 = "RS256",
-    Rs384 = "RS384",
-    Rs512 = "RS512",
-}
-
-/**
- * This schema defines the Authorization Configuration.
- *
- * Authorization configuration
- */
-export interface AuthorizerConfiguration {
-    /**
-     * List of unique admin principals.
-     */
-    adminPrincipals: string[];
-    /**
-     * Allowed Domains to access
-     */
-    allowedDomains?: string[];
-    /**
-     * List of unique email domains that are allowed to signup on the platforms
-     */
-    allowedEmailRegistrationDomains?: string[];
-    /**
-     * **@Deprecated** List of unique bot principals
-     */
-    botPrincipals?: string[];
-    /**
-     * Class Name for authorizer.
-     */
-    className: string;
-    /**
-     * Filter for the request authorization.
-     */
-    containerRequestFilter: string;
-    /**
-     * Enable Secure Socket Connection.
-     */
-    enableSecureSocketConnection: boolean;
-    /**
-     * Enable Enforce Principal Domain
-     */
-    enforcePrincipalDomain: boolean;
-    /**
-     * Principal Domain
-     */
-    principalDomain: string;
-    /**
-     * List of unique principals used as test users. **NOTE THIS IS ONLY FOR TEST SETUP AND NOT
-     * TO BE USED IN PRODUCTION SETUP**
-     */
-    testPrincipals?: string[];
-    /**
-     * Use Roles from Provider
-     */
-    useRolesFromProvider?: boolean;
-}
-
-/**
- * Semantics rule defined in the data contract.
- */
-export interface SemanticsRule {
-    /**
-     * Description of the semantics rule.
-     */
-    description: string;
-    /**
-     * Indicates if the semantics rule is enabled.
-     */
-    enabled: boolean;
-    /**
-     * Type of the entity to which this semantics rule applies.
-     */
-    entityType?: string;
-    /**
-     * List of entities to ignore for this semantics rule.
-     */
-    ignoredEntities?: string[];
-    /**
-     * JSON Tree to represents rule in UI.
-     */
-    jsonTree?: string;
-    /**
-     * Name of the semantics rule.
-     */
-    name:      string;
-    provider?: ProviderType;
-    /**
-     * Definition of the semantics rule.
-     */
-    rule: string;
-}
-
-/**
- * Type of provider of an entity. Some entities are provided by the `system`. Some are
- * entities created and provided by the `user`. Typically `system` provide entities can't be
- * deleted and can only be disabled. Some apps such as AutoPilot create entities with
- * `automation` provider type. These entities can be deleted by the user.
- */
-export enum ProviderType {
-    Automation = "automation",
-    System = "system",
-    User = "user",
-}
-
-/**
- * Used to set up the Workflow Executor Settings.
- */
-export interface ExecutorConfiguration {
-    /**
-     * Default worker Pool Size. The Workflow Executor by default has this amount of workers.
-     */
-    corePoolSize?: number;
-    /**
-     * The amount of time a Job gets locked before being retried. Default: 15 Days. This avoids
-     * jobs that takes too long to run being retried while running.
-     */
-    jobLockTimeInMillis?: number;
-    /**
-     * Maximum worker Pool Size. The Workflow Executor could grow up to this number of workers.
-     */
-    maxPoolSize?: number;
-    /**
-     * Amount of Tasks that can be queued to be picked up by the Workflow Executor.
-     */
-    queueSize?: number;
-    /**
-     * The amount of Tasks that the Workflow Executor is able to pick up each time it looks for
-     * more.
-     */
-    tasksDuePerAcquisition?: number;
-}
-
-export interface GlobalSettings {
-    /**
-     * List of global aggregations to include in the search query.
-     */
-    aggregations?: Aggregation[];
-    /**
-     * Flag to enable or disable RBAC Search Configuration globally.
-     */
-    enableAccessControl?: boolean;
-    /**
-     * Optional list of numeric field-based boosts applied globally.
-     */
-    fieldValueBoosts?: FieldValueBoost[];
-    /**
-     * Which fields to highlight by default.
-     */
-    highlightFields?:   string[];
-    maxAggregateSize?:  number;
-    maxAnalyzedOffset?: number;
-    maxResultHits?:     number;
-    /**
-     * List of field=value term-boost rules that apply only to this asset.
-     */
-    termBoosts?: TermBoost[];
-}
-
-/**
- * Used to set up the History CleanUp Settings.
- */
-export interface HistoryCleanUpConfiguration {
-    /**
-     * Cleans the Workflow Task that were finished, after given number of days.
-     */
-    cleanAfterNumberOfDays?: number;
-}
-
-/**
- * Lineage Layer.
- *
- * Lineage Layers
- */
-export enum LineageLayer {
-    ColumnLevelLineage = "ColumnLevelLineage",
-    DataObservability = "DataObservability",
-    EntityLineage = "EntityLineage",
 }
 
 /**
