--- conflicted
+++ resolved
@@ -871,11 +871,8 @@
     Lowcardinality = "LOWCARDINALITY",
     Macaddr = "MACADDR",
     Map = "MAP",
-<<<<<<< HEAD
-=======
     MeasureHidden = "MEASURE HIDDEN",
     MeasureVisible = "MEASURE VISIBLE",
->>>>>>> cfc24b0d
     Mediumblob = "MEDIUMBLOB",
     Mediumtext = "MEDIUMTEXT",
     Money = "MONEY",
