--- conflicted
+++ resolved
@@ -898,11 +898,81 @@
      */
     callbackUrl: string;
     /**
-<<<<<<< HEAD
      * Client ID
      */
     clientId: string;
-=======
+    /**
+     * Client Type
+     */
+    clientType?: ClientType;
+    /**
+     * Enable Self Sign Up
+     */
+    enableSelfSignup?: boolean;
+    /**
+     * Jwt Principal Claim
+     */
+    jwtPrincipalClaims: string[];
+    /**
+     * Jwt Principal Claim Mapping
+     */
+    jwtPrincipalClaimsMapping?: string[];
+    /**
+     * LDAP Configuration in case the Provider is LDAP
+     */
+    ldapConfiguration?: LDAPConfiguration;
+    /**
+     * Oidc Configuration for Confidential Client Type
+     */
+    oidcConfiguration?: OidcClientConfig;
+    provider:           AuthProvider;
+    /**
+     * Custom OIDC Authentication Provider Name
+     */
+    providerName: string;
+    /**
+     * List of Public Key URLs
+     */
+    publicKeyUrls: string[];
+    /**
+     * This is used by auth provider provide response as either id_token or code.
+     */
+    responseType?: ResponseType;
+    /**
+     * Saml Configuration that is applicable only when the provider is Saml
+     */
+    samlConfiguration?: SamlSSOClientConfig;
+    /**
+     * Token Validation Algorithm to use.
+     */
+    tokenValidationAlgorithm?: TokenValidationAlgorithm;
+}
+
+/**
+ * Client Type
+ */
+export enum ClientType {
+    Confidential = "confidential",
+    Public = "public",
+}
+
+/**
+ * Semantics rule defined in the data contract.
+ */
+export interface SemanticsRule {
+    /**
+     * Description of the semantics rule.
+     */
+    description: string;
+    /**
+     * Indicates if the semantics rule is enabled.
+     */
+    enabled: boolean;
+    /**
+     * Type of the entity to which this semantics rule applies.
+     */
+    entityType?: string;
+    /**
      * List of entities to ignore for this semantics rule.
      */
     ignoredEntities?: string[];
@@ -911,13 +981,9 @@
      */
     name:      string;
     provider?: ProviderType;
->>>>>>> fceb9f3c
-    /**
-     * Client Type
-     */
-<<<<<<< HEAD
-    clientType?: ClientType;
-=======
+    /**
+     * Definition of the semantics rule.
+     */
     rule: string;
 }
 
@@ -937,56 +1003,64 @@
  * Used to set up the Workflow Executor Settings.
  */
 export interface ExecutorConfiguration {
->>>>>>> fceb9f3c
-    /**
-     * Enable Self Sign Up
-     */
-    enableSelfSignup?: boolean;
-    /**
-     * Jwt Principal Claim
-     */
-    jwtPrincipalClaims: string[];
-    /**
-     * Jwt Principal Claim Mapping
-     */
-    jwtPrincipalClaimsMapping?: string[];
-    /**
-     * LDAP Configuration in case the Provider is LDAP
-     */
-    ldapConfiguration?: LDAPConfiguration;
-    /**
-     * Oidc Configuration for Confidential Client Type
-     */
-    oidcConfiguration?: OidcClientConfig;
-    provider:           AuthProvider;
-    /**
-     * Custom OIDC Authentication Provider Name
-     */
-    providerName: string;
-    /**
-     * List of Public Key URLs
-     */
-    publicKeyUrls: string[];
-    /**
-     * This is used by auth provider provide response as either id_token or code.
-     */
-    responseType?: ResponseType;
-    /**
-     * Saml Configuration that is applicable only when the provider is Saml
-     */
-    samlConfiguration?: SamlSSOClientConfig;
-    /**
-     * Token Validation Algorithm to use.
-     */
-    tokenValidationAlgorithm?: TokenValidationAlgorithm;
-}
-
-/**
- * Client Type
- */
-export enum ClientType {
-    Confidential = "confidential",
-    Public = "public",
+    /**
+     * Default worker Pool Size. The Workflow Executor by default has this amount of workers.
+     */
+    corePoolSize?: number;
+    /**
+     * The amount of time a Job gets locked before being retried. Default: 15 Days. This avoids
+     * jobs that takes too long to run being retried while running.
+     */
+    jobLockTimeInMillis?: number;
+    /**
+     * Maximum worker Pool Size. The Workflow Executor could grow up to this number of workers.
+     */
+    maxPoolSize?: number;
+    /**
+     * Amount of Tasks that can be queued to be picked up by the Workflow Executor.
+     */
+    queueSize?: number;
+    /**
+     * The amount of Tasks that the Workflow Executor is able to pick up each time it looks for
+     * more.
+     */
+    tasksDuePerAcquisition?: number;
+}
+
+export interface GlobalSettings {
+    /**
+     * List of global aggregations to include in the search query.
+     */
+    aggregations?: Aggregation[];
+    /**
+     * Flag to enable or disable RBAC Search Configuration globally.
+     */
+    enableAccessControl?: boolean;
+    /**
+     * Optional list of numeric field-based boosts applied globally.
+     */
+    fieldValueBoosts?: FieldValueBoost[];
+    /**
+     * Which fields to highlight by default.
+     */
+    highlightFields?:   string[];
+    maxAggregateSize?:  number;
+    maxAnalyzedOffset?: number;
+    maxResultHits?:     number;
+    /**
+     * List of field=value term-boost rules that apply only to this asset.
+     */
+    termBoosts?: TermBoost[];
+}
+
+/**
+ * Used to set up the History CleanUp Settings.
+ */
+export interface HistoryCleanUpConfiguration {
+    /**
+     * Cleans the Workflow Task that were finished, after given number of days.
+     */
+    cleanAfterNumberOfDays?: number;
 }
 
 /**
