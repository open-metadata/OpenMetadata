/*
 *  Copyright 2025 Collate.
 *  Licensed under the Apache License, Version 2.0 (the "License");
 *  you may not use this file except in compliance with the License.
 *  You may obtain a copy of the License at
 *  http://www.apache.org/licenses/LICENSE-2.0
 *  Unless required by applicable law or agreed to in writing, software
 *  distributed under the License is distributed on an "AS IS" BASIS,
 *  WITHOUT WARRANTIES OR CONDITIONS OF ANY KIND, either express or implied.
 *  See the License for the specific language governing permissions and
 *  limitations under the License.
 */
/**
 * This schema defines the Settings. A Settings represents a generic Setting.
 */
export interface Settings {
    /**
     * Unique identifier that identifies an entity instance.
     */
    config_type:   SettingType;
    config_value?: PipelineServiceClientConfiguration;
    [property: string]: any;
}

/**
 * Unique identifier that identifies an entity instance.
 *
 * This schema defines all possible filters enum in OpenMetadata.
 */
export enum SettingType {
    AirflowConfiguration = "airflowConfiguration",
    AssetCertificationSettings = "assetCertificationSettings",
    AuthenticationConfiguration = "authenticationConfiguration",
    AuthorizerConfiguration = "authorizerConfiguration",
    CustomUIThemePreference = "customUiThemePreference",
    Elasticsearch = "elasticsearch",
    EmailConfiguration = "emailConfiguration",
    EntityRulesSettings = "entityRulesSettings",
    EventHandlerConfiguration = "eventHandlerConfiguration",
    FernetConfiguration = "fernetConfiguration",
    JwtTokenConfiguration = "jwtTokenConfiguration",
    LineageSettings = "lineageSettings",
    LoginConfiguration = "loginConfiguration",
    OpenMetadataBaseURLConfiguration = "openMetadataBaseUrlConfiguration",
    ProfilerConfiguration = "profilerConfiguration",
    SandboxModeEnabled = "sandboxModeEnabled",
    ScimConfiguration = "scimConfiguration",
    SearchSettings = "searchSettings",
    SecretsManagerConfiguration = "secretsManagerConfiguration",
    SecurityConfiguration = "securityConfiguration",
    SlackAppConfiguration = "slackAppConfiguration",
    SlackBot = "slackBot",
    SlackChat = "slackChat",
    SlackEventPublishers = "slackEventPublishers",
    SlackInstaller = "slackInstaller",
    SlackState = "slackState",
    WorkflowSettings = "workflowSettings",
}

/**
 * This schema defines the Pipeline Service Client Configuration
 *
 * This schema defines the Authentication Configuration.
 *
 * Authentication configuration
 *
 * This schema defines the Authorization Configuration.
 *
 * Authorization configuration
 *
 * This schema defines the Elastic Search Configuration.
 *
 * This schema defines the Event Handler Configuration.
 *
 * This schema defines the Fernet Configuration.
 *
 * This schema defines the JWT Configuration.
 *
 * This schema defines the SSL Config.
 *
 * This schema defines the SMTP Settings for sending Email
 *
 * This schema defines the OpenMetadata base URL configuration
 *
 * This schema defines the Slack App Information
 *
 * This schema defines the profiler configuration. It is used to configure globally the
 * metrics to compute for specific data types.
 *
 * This schema defines the Asset Certification Settings.
 *
 * This schema defines the Lineage Settings.
 *
 * This schema defines the Workflow Settings.
 *
 * Complete security configuration including authentication and authorization
 */
export interface PipelineServiceClientConfiguration {
    /**
     * External API root to interact with the Pipeline Service Client
     */
    apiEndpoint?: string;
    /**
     * Auth Provider Configuration.
     */
    authConfig?: AuthConfiguration;
    /**
     * Auth Provider with which OpenMetadata service configured with.
     */
    authProvider?: AuthProvider;
    /**
     * Class Name for the Pipeline Service Client.
     *
     * Class Name for authorizer.
     */
    className?: string;
    /**
     * Flags if the ingestion from the OpenMetadata UI is enabled. If ingesting externally, we
     * can set this value to false to not check the Pipeline Service Client component health.
     *
     * Is Task Notification Enabled?
     */
    enabled?: boolean;
    /**
     * Interval in seconds that the server will use to check the /status of the
     * pipelineServiceClient and flag any errors in a Prometheus metric
     * `pipelineServiceClientStatus.counter`.
     */
    healthCheckInterval?: number;
    /**
     * Pipeline Service Client host IP that will be used to connect to the sources.
     */
    hostIp?: string;
    /**
     * Enable or disable the API that fetches the public IP running the ingestion process.
     */
    ingestionIpInfoEnabled?: boolean;
    /**
     * Configuration for pipeline log storage. If not specified, uses default log storage
     * through the pipeline service client.
     */
    logStorageConfiguration?: LogStorageConfiguration;
    /**
     * Metadata api endpoint, e.g., `http://localhost:8585/api`
     */
    metadataApiEndpoint?: string;
    /**
     * Additional parameters to initialize the PipelineServiceClient.
     */
    parameters?:           { [key: string]: any };
    secretsManagerLoader?: SecretsManagerClientLoader;
    /**
     * OpenMetadata Client SSL configuration. This SSL information is about the OpenMetadata
     * server. It will be picked up from the pipelineServiceClient to use/ignore SSL when
     * connecting to the OpenMetadata server.
     */
    sslConfig?: Config;
    /**
     * Client SSL verification policy when connecting to the OpenMetadata server: no-ssl,
     * ignore, validate.
     */
    verifySSL?: VerifySSL;
    /**
     * Authentication Authority
     */
    authority?: string;
    /**
     * Callback URL
     */
    callbackUrl?: string;
    /**
     * Client ID
     *
     * Client Id of the Application
     */
    clientId?: string;
    /**
     * Client Type
     */
    clientType?: ClientType;
    /**
     * Enable Self Sign Up
     */
    enableSelfSignup?: boolean;
    /**
     * Jwt Principal Claim
     */
    jwtPrincipalClaims?: string[];
    /**
     * Jwt Principal Claim Mapping
     */
    jwtPrincipalClaimsMapping?: string[];
    /**
     * LDAP Configuration in case the Provider is LDAP
     */
    ldapConfiguration?: LDAPConfiguration;
    /**
     * Oidc Configuration for Confidential Client Type
     */
    oidcConfiguration?: OidcClientConfig;
    provider?:          AuthProvider;
    /**
     * Custom OIDC Authentication Provider Name
     */
    providerName?: string;
    /**
     * List of Public Key URLs
     */
    publicKeyUrls?: string[];
    /**
     * This is used by auth provider provide response as either id_token or code.
     */
    responseType?: ResponseType;
    /**
     * Saml Configuration that is applicable only when the provider is Saml
     */
    samlConfiguration?: SamlSSOClientConfig;
    /**
     * Token Validation Algorithm to use.
     */
    tokenValidationAlgorithm?: TokenValidationAlgorithm;
    /**
     * List of unique admin principals.
     */
    adminPrincipals?: string[];
    /**
     * Allowed Domains to access
     */
    allowedDomains?: string[];
    /**
     * List of unique email domains that are allowed to signup on the platforms
     */
    allowedEmailRegistrationDomains?: string[];
    /**
     * **@Deprecated** List of unique bot principals
     */
    botPrincipals?: string[];
    /**
     * Filter for the request authorization.
     */
    containerRequestFilter?: string;
    /**
     * Enable Secure Socket Connection.
     */
    enableSecureSocketConnection?: boolean;
    /**
     * Enable Enforce Principal Domain
     */
    enforcePrincipalDomain?: boolean;
    /**
     * Principal Domain
     */
    principalDomain?: string;
    /**
     * List of unique principals used as test users. **NOTE THIS IS ONLY FOR TEST SETUP AND NOT
     * TO BE USED IN PRODUCTION SETUP**
     */
    testPrincipals?: string[];
    /**
     * Use Roles from Provider
     */
    useRolesFromProvider?: boolean;
    /**
     * Batch Size for Requests
     */
    batchSize?: number;
    /**
     * Alias for search indexes to provide segregation of indexes.
     */
    clusterAlias?: string;
    /**
     * Connection Timeout in Seconds
     */
    connectionTimeoutSecs?: number;
    /**
     * Elastic Search Host
     */
    host?: string;
    /**
     * Keep Alive Timeout in Seconds
     */
    keepAliveTimeoutSecs?: number;
    /**
     * Configuration for natural language search capabilities
     */
    naturalLanguageSearch?: NaturalLanguageSearch;
    /**
     * Elastic Search Password for Login
     *
     * Smtp Server Password
     */
    password?: string;
    /**
     * Payload size in bytes depending on elasticsearch config
     */
    payLoadSize?: number;
    /**
     * Elastic Search port
     */
    port?: number;
    /**
     * Http/Https connection scheme
     */
    scheme?: string;
    /**
     * Index factory name
     */
    searchIndexFactoryClassName?: string;
    searchIndexMappingLanguage?:  SearchIndexMappingLanguage;
    /**
     * This enum defines the search Type elastic/open search.
     */
    searchType?: SearchType;
    /**
     * Socket Timeout in Seconds
     */
    socketTimeoutSecs?: number;
    /**
     * Truststore Password
     */
    truststorePassword?: string;
    /**
     * Truststore Path
     */
    truststorePath?: string;
    /**
     * Elastic Search Username for Login
     *
     * Smtp Server Username
     */
    username?: string;
    /**
     * Event Handler Class Names
     */
    eventHandlerClassNames?: string[];
    /**
     * Fernet Key
     */
    fernetKey?: string;
    /**
     * JWT Issuer
     */
    jwtissuer?: string;
    /**
     * Key ID
     */
    keyId?: string;
    /**
     * RSA Private Key File Path
     */
    rsaprivateKeyFilePath?: string;
    /**
     * RSA Public Key File Path
     */
    rsapublicKeyFilePath?: string;
    /**
     * Emailing Entity
     */
    emailingEntity?: string;
    /**
     * If this is enable password will details will be shared on mail
     */
    enableSmtpServer?: boolean;
    /**
     * Mail of the sender
     */
    senderMail?: string;
    /**
     * Smtp Server Endpoint
     */
    serverEndpoint?: string;
    /**
     * Smtp Server Port
     */
    serverPort?: number;
    /**
     * Support Url
     */
    supportUrl?:             string;
    templatePath?:           string;
    templates?:              Templates;
    transportationStrategy?: TransportationStrategy;
    /**
     * OpenMetadata Server Endpoint
     */
    openMetadataUrl?: string;
    /**
     * Client Secret of the Application.
     */
    clientSecret?: string;
    /**
     * Signing Secret of the Application. Confirm that each request comes from Slack by
     * verifying its unique signature.
     */
    signingSecret?:       string;
    metricConfiguration?: MetricConfigurationDefinition[];
    /**
     * Configurations of allowed searchable fields for each entity type
     */
    allowedFields?: AllowedSearchFields[];
    /**
     * Configurations of allowed field value boost fields for each entity type
     */
    allowedFieldValueBoosts?: AllowedFieldValueBoostFields[];
    /**
     * List of per-asset search configurations that override the global settings.
     */
    assetTypeConfigurations?: AssetTypeConfiguration[];
    /**
     * Fallback configuration for any entity/asset not matched in assetTypeConfigurations.
     */
    defaultConfiguration?: AssetTypeConfiguration;
    globalSettings?:       GlobalSettings;
    /**
     * Configuration for Natural Language Query capabilities
     */
    nlqConfiguration?: NlqConfiguration;
    /**
     * Classification that can be used for certifications.
     */
    allowedClassification?: string;
    /**
     * ISO 8601 duration for the validity period.
     */
    validityPeriod?: string;
    /**
     * DownStream Depth for Lineage.
     */
    downstreamDepth?: number;
    /**
     * Lineage Layer.
     */
    lineageLayer?: LineageLayer;
    /**
     * Upstream Depth for Lineage.
     */
    upstreamDepth?: number;
    /**
     * Used to set up the Workflow Executor Settings.
     */
    executorConfiguration?: ExecutorConfiguration;
    /**
     * Used to set up the History CleanUp Settings.
     */
    historyCleanUpConfiguration?: HistoryCleanUpConfiguration;
    /**
     * Semantics rules defined in the data contract.
     */
    entitySemantics?: SemanticsRule[];
    /**
     * Authentication configuration
     */
    authenticationConfiguration?: AuthenticationConfiguration;
    /**
     * Authorization configuration
     */
    authorizerConfiguration?: AuthorizerConfiguration;
}

export interface AllowedFieldValueBoostFields {
    /**
     * Entity type this field value boost configuration applies to
     */
    entityType: string;
    fields:     AllowedFieldValueBoostField[];
}

export interface AllowedFieldValueBoostField {
    /**
     * Detailed explanation of what this numeric field represents and how it can be used for
     * boosting relevance
     */
    description: string;
    /**
     * Field name that can be used in fieldValueBoosts
     */
    name: string;
}

export interface AllowedSearchFields {
    /**
     * Entity type this field configuration applies to
     */
    entityType: string;
    fields:     AllowedFieldField[];
}

export interface AllowedFieldField {
    /**
     * Detailed explanation of what this field represents and how it affects search behavior
     */
    description: string;
    /**
     * Field name that can be used in searchFields
     */
    name: string;
}

/**
 * Fallback configuration for any entity/asset not matched in assetTypeConfigurations.
 */
export interface AssetTypeConfiguration {
    /**
     * Catch-all for any advanced or asset-specific search settings.
     */
    additionalSettings?: { [key: string]: any };
    /**
     * List of additional aggregations for this asset type.
     */
    aggregations?: Aggregation[];
    /**
     * Name or type of the asset to which this configuration applies.
     */
    assetType: string;
    /**
     * How the function score is combined with the main query score.
     */
    boostMode?: BoostMode;
    /**
     * List of numeric field-based boosts that apply only to this asset.
     */
    fieldValueBoosts?: FieldValueBoost[];
    /**
     * Which fields to highlight for this asset.
     */
    highlightFields?: string[];
    /**
     * Multipliers applied to different match types to control their relative importance.
     */
    matchTypeBoostMultipliers?: MatchTypeBoostMultipliers;
    /**
     * How to combine function scores if multiple boosts are applied.
     */
    scoreMode?: ScoreMode;
    /**
     * Which fields to search for this asset, with their boost values.
     */
    searchFields?: FieldBoost[];
    /**
     * List of field=value term-boost rules that apply only to this asset.
     */
    termBoosts?: TermBoost[];
}

export interface Aggregation {
    /**
     * The field on which this aggregation is performed.
     */
    field?: string;
    /**
     * A descriptive name for the aggregation.
     */
    name: string;
    /**
     * Optional script to apply on the terms aggregation.
     */
    script?: string;
    /**
     * The type of aggregation to perform.
     */
    type: AggregationType;
}

/**
 * The type of aggregation to perform.
 */
export enum AggregationType {
    Avg = "avg",
    DateHistogram = "date_histogram",
    Filters = "filters",
    Histogram = "histogram",
    Max = "max",
    Min = "min",
    Missing = "missing",
    Nested = "nested",
    Range = "range",
    ReverseNested = "reverse_nested",
    Stats = "stats",
    Sum = "sum",
    Terms = "terms",
    TopHits = "top_hits",
}

/**
 * How the function score is combined with the main query score.
 */
export enum BoostMode {
    Avg = "avg",
    Max = "max",
    Min = "min",
    Multiply = "multiply",
    Replace = "replace",
    Sum = "sum",
}

export interface FieldValueBoost {
    /**
     * Conditional logic (e.g., range constraints) to apply the boost only for certain values.
     */
    condition?: Condition;
    /**
     * Multiplier factor for the field value.
     */
    factor: number;
    /**
     * Numeric field name whose value will affect the score.
     */
    field: string;
    /**
     * Value to use if the field is missing on a document.
     */
    missing?: number;
    /**
     * Optional mathematical transformation to apply to the field value.
     */
    modifier?: Modifier;
}

/**
 * Conditional logic (e.g., range constraints) to apply the boost only for certain values.
 */
export interface Condition {
    range?: Range;
}

export interface Range {
    gt?:  number;
    gte?: number;
    lt?:  number;
    lte?: number;
}

/**
 * Optional mathematical transformation to apply to the field value.
 */
export enum Modifier {
    Ln = "ln",
    Ln1P = "ln1p",
    Ln2P = "ln2p",
    Log = "log",
    Log1P = "log1p",
    Log2P = "log2p",
    None = "none",
    Reciprocal = "reciprocal",
    Sqrt = "sqrt",
    Square = "square",
}

/**
 * Multipliers applied to different match types to control their relative importance.
 */
export interface MatchTypeBoostMultipliers {
    /**
     * Multiplier for exact match queries (term queries on .keyword fields)
     */
    exactMatchMultiplier?: number;
    /**
     * Multiplier for fuzzy match queries
     */
    fuzzyMatchMultiplier?: number;
    /**
     * Multiplier for phrase match queries
     */
    phraseMatchMultiplier?: number;
}

/**
 * How to combine function scores if multiple boosts are applied.
 */
export enum ScoreMode {
    Avg = "avg",
    First = "first",
    Max = "max",
    Min = "min",
    Multiply = "multiply",
    Sum = "sum",
}

export interface FieldBoost {
    /**
     * Relative boost factor for the above field.
     */
    boost?: number;
    /**
     * Field name to search/boost.
     */
    field: string;
    /**
     * Type of matching to use for this field. 'exact' uses term query for .keyword fields,
     * 'phrase' uses match_phrase, 'fuzzy' allows fuzzy matching, 'standard' uses the default
     * behavior.
     */
    matchType?: MatchType;
}

/**
 * Type of matching to use for this field. 'exact' uses term query for .keyword fields,
 * 'phrase' uses match_phrase, 'fuzzy' allows fuzzy matching, 'standard' uses the default
 * behavior.
 */
export enum MatchType {
    Exact = "exact",
    Fuzzy = "fuzzy",
    Phrase = "phrase",
    Standard = "standard",
}

export interface TermBoost {
    /**
     * Numeric boost factor to apply if a document has field==value.
     */
    boost: number;
    /**
     * The keyword field to match, e.g. tier.tagFQN, tags.tagFQN, certification.tagLabel.tagFQN,
     * etc.
     */
    field: string;
    /**
     * The exact keyword value to match in the above field.
     */
    value: string;
}

/**
 * Auth Provider Configuration.
 *
 * This schema defines the Auth Config.
 */
export interface AuthConfiguration {
    /**
     * Auth0 SSO Configuration
     */
    auth0?: Auth0SSOClientConfig;
    /**
     * Azure SSO Configuration
     */
    azure?: AzureSSOClientConfig;
    /**
     * Custom OIDC SSO Configuration
     */
    customOidc?: CustomOIDCSSOClientConfig;
    /**
     * Google SSO Configuration
     */
    google?: GoogleSSOClientConfig;
    /**
     * Okta SSO Configuration
     */
    okta?: OktaSSOClientConfig;
    /**
     * OpenMetadata SSO Configuration
     */
    openmetadata?: OpenMetadataJWTClientConfig;
}

/**
 * Auth0 SSO Configuration
 *
 * Auth0 SSO client security configs.
 */
export interface Auth0SSOClientConfig {
    /**
     * Auth0 Client ID.
     */
    clientId: string;
    /**
     * Auth0 Domain.
     */
    domain: string;
    /**
     * Auth0 Client Secret Key.
     */
    secretKey: string;
}

/**
 * Azure SSO Configuration
 *
 * Azure SSO Client security config to connect to OpenMetadata.
 */
export interface AzureSSOClientConfig {
    /**
     * Azure SSO Authority
     */
    authority: string;
    /**
     * Azure Client ID.
     */
    clientId: string;
    /**
     * Azure SSO client secret key
     */
    clientSecret: string;
    /**
     * Azure Client ID.
     */
    scopes: string[];
}

/**
 * Custom OIDC SSO Configuration
 *
 * Custom OIDC SSO client security configs.
 */
export interface CustomOIDCSSOClientConfig {
    /**
     * Custom OIDC Client ID.
     */
    clientId: string;
    /**
     * Custom OIDC Client Secret Key.
     */
    secretKey: string;
    /**
     * Custom OIDC token endpoint.
     */
    tokenEndpoint: string;
}

/**
 * Google SSO Configuration
 *
 * Google SSO client security configs.
 */
export interface GoogleSSOClientConfig {
    /**
     * Google SSO audience URL
     */
    audience?: string;
    /**
     * Google SSO client secret key path or contents.
     */
    secretKey: string;
}

/**
 * Okta SSO Configuration
 *
 * Okta SSO client security configs.
 */
export interface OktaSSOClientConfig {
    /**
     * Okta Client ID.
     */
    clientId: string;
    /**
     * Okta Service account Email.
     */
    email: string;
    /**
     * Okta org url.
     */
    orgURL: string;
    /**
     * Okta Private Key.
     */
    privateKey: string;
    /**
     * Okta client scopes.
     */
    scopes?: string[];
}

/**
 * OpenMetadata SSO Configuration
 *
 * openMetadataJWTClientConfig security configs.
 */
export interface OpenMetadataJWTClientConfig {
    /**
     * OpenMetadata generated JWT token.
     */
    jwtToken: string;
}

/**
 * Auth Provider with which OpenMetadata service configured with.
 *
 * OpenMetadata Server Authentication Provider. Make sure configure same auth providers as
 * the one configured on OpenMetadata server.
 */
export enum AuthProvider {
    Auth0 = "auth0",
    AwsCognito = "aws-cognito",
    Azure = "azure",
    Basic = "basic",
    CustomOidc = "custom-oidc",
    Google = "google",
    LDAP = "ldap",
    Okta = "okta",
    Openmetadata = "openmetadata",
    Saml = "saml",
}

/**
 * This schema defines the Authentication Configuration.
 *
 * Authentication configuration
 */
export interface AuthenticationConfiguration {
    /**
     * Authentication Authority
     */
    authority: string;
    /**
     * Callback URL
     */
    callbackUrl: string;
    /**
     * Client ID
     */
    clientId: string;
    /**
     * Client Type
     */
    clientType?: ClientType;
    /**
<<<<<<< HEAD
     * The interval in milliseconds to acquire async jobs. Default: 60 seconds. This controls
     * how often Flowable polls for new jobs.
     */
    asyncJobAcquisitionInterval?: number;
    /**
     * Default worker Pool Size. The Workflow Executor by default has this amount of workers.
=======
     * Enable Self Sign Up
>>>>>>> d94b39f6
     */
    enableSelfSignup?: boolean;
    /**
     * Jwt Principal Claim
     */
    jwtPrincipalClaims: string[];
    /**
     * Jwt Principal Claim Mapping
     */
    jwtPrincipalClaimsMapping?: string[];
    /**
     * LDAP Configuration in case the Provider is LDAP
     */
    ldapConfiguration?: LDAPConfiguration;
    /**
     * Oidc Configuration for Confidential Client Type
     */
<<<<<<< HEAD
    tasksDuePerAcquisition?: number;
    /**
     * The interval in milliseconds to acquire timer jobs. Default: 60 seconds. This controls
     * how often Flowable polls for scheduled jobs.
     */
    timerJobAcquisitionInterval?: number;
}

export interface GlobalSettings {
=======
    oidcConfiguration?: OidcClientConfig;
    provider:           AuthProvider;
>>>>>>> d94b39f6
    /**
     * Custom OIDC Authentication Provider Name
     */
    providerName: string;
    /**
     * List of Public Key URLs
     */
    publicKeyUrls: string[];
    /**
     * This is used by auth provider provide response as either id_token or code.
     */
    responseType?: ResponseType;
    /**
     * Saml Configuration that is applicable only when the provider is Saml
     */
    samlConfiguration?: SamlSSOClientConfig;
    /**
     * Token Validation Algorithm to use.
     */
    tokenValidationAlgorithm?: TokenValidationAlgorithm;
}

/**
 * Client Type
 */
export enum ClientType {
    Confidential = "confidential",
    Public = "public",
}

/**
 * LDAP Configuration in case the Provider is LDAP
 *
 * LDAP Configuration
 */
export interface LDAPConfiguration {
    /**
     * All attribute name
     */
    allAttributeName?: string;
    /**
     * Roles should be reassign every time user login
     */
    authReassignRoles?: string[];
    /**
     * Json string of roles mapping between LDAP roles and Ranger roles
     */
    authRolesMapping?: string;
    /**
     * Password for LDAP Admin
     */
    dnAdminPassword: string;
    /**
     * Distinguished Admin name with search capabilities
     */
    dnAdminPrincipal: string;
    /**
     * Group Name attribute name
     */
    groupAttributeName?: string;
    /**
     * Group attribute value
     */
    groupAttributeValue?: string;
    /**
     * Group base distinguished name
     */
    groupBaseDN?: string;
    /**
     * Group Member Name attribute name
     */
    groupMemberAttributeName?: string;
    /**
     * LDAP server address without scheme(Example :- localhost)
     */
    host: string;
    /**
     * If enable need to give full dn to login
     */
    isFullDn?: boolean;
    /**
     * Email attribute name
     */
    mailAttributeName: string;
    /**
     * No of connection to create the pool with
     */
    maxPoolSize?: number;
    /**
     * Port of the server
     */
    port: number;
    /**
     * Admin role name
     */
    roleAdminName?: string;
    /**
     * LDAPS (secure LDAP) or LDAP
     */
    sslEnabled?: boolean;
    /**
     * Truststore Configuration
     */
    trustStoreConfig?: TruststoreConfig;
    /**
     * Truststore Type e.g. TrustAll, HostName, JVMDefault, CustomTrustStore.
     */
    truststoreConfigType?: TruststoreConfigType;
    /**
     * Truststore format e.g. PKCS12, JKS.
     */
    truststoreFormat?: string;
    /**
     * User base distinguished name
     */
    userBaseDN: string;
    /**
     * User Name attribute name
     */
    usernameAttributeName?: string;
}

/**
 * Truststore Configuration
 */
export interface TruststoreConfig {
    /**
     * CustomTrust Configuration
     */
    customTrustManagerConfig?: CustomTrustManagerConfig;
    /**
     * HostName Configuration
     */
    hostNameConfig?: HostNameConfig;
    /**
     * JVMDefault Configuration
     */
    jvmDefaultConfig?: JVMDefaultConfig;
    /**
     * TrustAll Configuration
     */
    trustAllConfig?: TrustAllConfig;
}

/**
 * CustomTrust Configuration
 */
export interface CustomTrustManagerConfig {
    /**
     * Examine validity dates of certificate
     */
    examineValidityDates?: boolean;
    /**
     * Truststore file format
     */
    trustStoreFileFormat?: string;
    /**
     * Truststore file password
     */
    trustStoreFilePassword?: string;
    /**
     * Truststore file path
     */
    trustStoreFilePath?: string;
    /**
     * list of host names to verify
     */
    verifyHostname?: boolean;
}

/**
 * HostName Configuration
 */
export interface HostNameConfig {
    /**
     * list of acceptable host names
     */
    acceptableHostNames?: string[];
    /**
     * Allow wildcards
     */
    allowWildCards?: boolean;
}

/**
 * JVMDefault Configuration
 */
export interface JVMDefaultConfig {
    /**
     * list of host names to verify
     */
    verifyHostname?: boolean;
}

/**
 * TrustAll Configuration
 */
export interface TrustAllConfig {
    /**
     * Examine validity dates of certificate
     */
    examineValidityDates?: boolean;
}

/**
 * Truststore Type e.g. TrustAll, HostName, JVMDefault, CustomTrustStore.
 */
export enum TruststoreConfigType {
    CustomTrustStore = "CustomTrustStore",
    HostName = "HostName",
    JVMDefault = "JVMDefault",
    TrustAll = "TrustAll",
}

/**
 * Oidc Configuration for Confidential Client Type
 *
 * Oidc client security configs.
 */
export interface OidcClientConfig {
    /**
     * Callback Url.
     */
    callbackUrl?: string;
    /**
     * Client Authentication Method.
     */
    clientAuthenticationMethod?: ClientAuthenticationMethod;
    /**
     * Custom Params.
     */
    customParams?: { [key: string]: any };
    /**
     * Disable PKCE.
     */
    disablePkce?: boolean;
    /**
     * Discovery Uri for the Client.
     */
    discoveryUri: string;
    /**
     * Client ID.
     */
    id: string;
    /**
     * Validity for the JWT Token created from SAML Response
     */
    maxAge?: string;
    /**
     * Max Clock Skew
     */
    maxClockSkew?: string;
    /**
     * Preferred Jws Algorithm.
     */
    preferredJwsAlgorithm?: string;
    /**
     * Prompt whether login/consent
     */
    prompt?: string;
    /**
     * Auth0 Client Secret Key.
     */
    responseType?: string;
    /**
     * Oidc Request Scopes.
     */
    scope?: string;
    /**
     * Client Secret.
     */
    secret: string;
    /**
     * Server Url.
     */
    serverUrl?: string;
    /**
     * Validity for the Session in case of confidential clients
     */
    sessionExpiry?: number;
    /**
     * Tenant in case of Azure.
     */
    tenant: string;
    /**
     * Validity for the JWT Token created from SAML Response
     */
    tokenValidity?: number;
    /**
     * IDP type (Example Google,Azure).
     */
    type?: string;
    /**
     * Use Nonce.
     */
    useNonce?: string;
}

/**
 * Client Authentication Method.
 */
export enum ClientAuthenticationMethod {
    ClientSecretBasic = "client_secret_basic",
    ClientSecretJwt = "client_secret_jwt",
    ClientSecretPost = "client_secret_post",
    PrivateKeyJwt = "private_key_jwt",
}

/**
 * This is used by auth provider provide response as either id_token or code.
 *
 * Response Type
 */
export enum ResponseType {
    Code = "code",
    IDToken = "id_token",
}

/**
 * Saml Configuration that is applicable only when the provider is Saml
 *
 * SAML SSO client security configs.
 */
export interface SamlSSOClientConfig {
    /**
     * Get logs from the Library in debug mode
     */
    debugMode?: boolean;
    idp:        Idp;
    security?:  Security;
    sp:         SP;
}

/**
 * This schema defines defines the identity provider config.
 */
export interface Idp {
    /**
     * Authority URL to redirect the users on Sign In page
     */
    authorityUrl?: string;
    /**
     * Identity Provider Entity ID usually same as the SSO login URL.
     */
    entityId: string;
    /**
     * X509 Certificate
     */
    idpX509Certificate?: string;
    /**
     * Authority URL to redirect the users on Sign In page
     */
    nameId?: string;
    /**
     * SSO Login URL.
     */
    ssoLoginUrl: string;
}

/**
 * This schema defines defines the security config for SAML.
 */
export interface Security {
    /**
     * KeyStore Alias
     */
    keyStoreAlias?: string;
    /**
     * KeyStore File Path
     */
    keyStoreFilePath?: string;
    /**
     * KeyStore Password
     */
    keyStorePassword?: string;
    /**
     * Encrypt Name Id while sending requests from SP.
     */
    sendEncryptedNameId?: boolean;
    /**
     * Sign the Authn Request while sending.
     */
    sendSignedAuthRequest?: boolean;
    /**
     * Want the Metadata of this SP to be signed.
     */
    signSpMetadata?: boolean;
    /**
     * Only accept valid signed and encrypted assertions if the relevant flags are set
     */
    strictMode?: boolean;
    /**
     * Validity for the JWT Token created from SAML Response
     */
    tokenValidity?: number;
    /**
     * In case of strict mode whether to validate XML format.
     */
    validateXml?: boolean;
    /**
     * SP requires the assertion received to be encrypted.
     */
    wantAssertionEncrypted?: boolean;
    /**
     * SP requires the assertions received to be signed.
     */
    wantAssertionsSigned?: boolean;
    /**
     * SP requires the messages received to be signed.
     */
    wantMessagesSigned?: boolean;
}

/**
 * This schema defines defines the identity provider config.
 */
export interface SP {
    /**
     * Assertion Consumer URL.
     */
    acs: string;
    /**
     * Service Provider Entity ID usually same as the SSO login URL.
     */
    callback: string;
    /**
     * Service Provider Entity ID.
     */
    entityId: string;
    /**
     * Sp Private Key for Signing and Encryption Only
     */
    spPrivateKey?: string;
    /**
     * X509 Certificate
     */
    spX509Certificate?: string;
}

/**
 * Token Validation Algorithm to use.
 */
export enum TokenValidationAlgorithm {
    Rs256 = "RS256",
    Rs384 = "RS384",
    Rs512 = "RS512",
}

/**
 * This schema defines the Authorization Configuration.
 *
 * Authorization configuration
 */
export interface AuthorizerConfiguration {
    /**
     * List of unique admin principals.
     */
    adminPrincipals: string[];
    /**
     * Allowed Domains to access
     */
    allowedDomains?: string[];
    /**
     * List of unique email domains that are allowed to signup on the platforms
     */
    allowedEmailRegistrationDomains?: string[];
    /**
     * **@Deprecated** List of unique bot principals
     */
    botPrincipals?: string[];
    /**
     * Class Name for authorizer.
     */
    className: string;
    /**
     * Filter for the request authorization.
     */
    containerRequestFilter: string;
    /**
     * Enable Secure Socket Connection.
     */
    enableSecureSocketConnection: boolean;
    /**
     * Enable Enforce Principal Domain
     */
    enforcePrincipalDomain: boolean;
    /**
     * Principal Domain
     */
    principalDomain: string;
    /**
     * List of unique principals used as test users. **NOTE THIS IS ONLY FOR TEST SETUP AND NOT
     * TO BE USED IN PRODUCTION SETUP**
     */
    testPrincipals?: string[];
    /**
     * Use Roles from Provider
     */
    useRolesFromProvider?: boolean;
}

/**
 * Semantics rule defined in the data contract.
 */
export interface SemanticsRule {
    /**
     * Description of the semantics rule.
     */
    description: string;
    /**
     * Indicates if the semantics rule is enabled.
     */
    enabled: boolean;
    /**
     * Type of the entity to which this semantics rule applies.
     */
    entityType?: string;
    /**
     * List of entities to ignore for this semantics rule.
     */
    ignoredEntities?: string[];
    /**
     * JSON Tree to represents rule in UI.
     */
    jsonTree?: string;
    /**
     * Name of the semantics rule.
     */
    name:      string;
    provider?: ProviderType;
    /**
     * Definition of the semantics rule.
     */
    rule: string;
}

/**
 * Type of provider of an entity. Some entities are provided by the `system`. Some are
 * entities created and provided by the `user`. Typically `system` provide entities can't be
 * deleted and can only be disabled. Some apps such as AutoPilot create entities with
 * `automation` provider type. These entities can be deleted by the user.
 */
export enum ProviderType {
    Automation = "automation",
    System = "system",
    User = "user",
}

/**
 * Used to set up the Workflow Executor Settings.
 */
export interface ExecutorConfiguration {
    /**
     * Default worker Pool Size. The Workflow Executor by default has this amount of workers.
     */
    corePoolSize?: number;
    /**
     * The amount of time a Job gets locked before being retried. Default: 15 Days. This avoids
     * jobs that takes too long to run being retried while running.
     */
    jobLockTimeInMillis?: number;
    /**
     * Maximum worker Pool Size. The Workflow Executor could grow up to this number of workers.
     */
    maxPoolSize?: number;
    /**
     * Amount of Tasks that can be queued to be picked up by the Workflow Executor.
     */
    queueSize?: number;
    /**
     * The amount of Tasks that the Workflow Executor is able to pick up each time it looks for
     * more.
     */
    tasksDuePerAcquisition?: number;
}

export interface GlobalSettings {
    /**
     * List of global aggregations to include in the search query.
     */
    aggregations?: Aggregation[];
    /**
     * Flag to enable or disable RBAC Search Configuration globally.
     */
    enableAccessControl?: boolean;
    /**
     * Optional list of numeric field-based boosts applied globally.
     */
    fieldValueBoosts?: FieldValueBoost[];
    /**
     * Which fields to highlight by default.
     */
    highlightFields?:   string[];
    maxAggregateSize?:  number;
    maxAnalyzedOffset?: number;
    maxResultHits?:     number;
    /**
     * List of field=value term-boost rules that apply only to this asset.
     */
    termBoosts?: TermBoost[];
}

/**
 * Used to set up the History CleanUp Settings.
 */
export interface HistoryCleanUpConfiguration {
    /**
     * Cleans the Workflow Task that were finished, after given number of days.
     */
    cleanAfterNumberOfDays?: number;
}

/**
 * Lineage Layer.
 *
 * Lineage Layers
 */
export enum LineageLayer {
    ColumnLevelLineage = "ColumnLevelLineage",
    DataObservability = "DataObservability",
    EntityLineage = "EntityLineage",
}

/**
 * Configuration for pipeline log storage. If not specified, uses default log storage
 * through the pipeline service client.
 *
 * Configuration for pipeline log storage
 */
export interface LogStorageConfiguration {
    /**
     * Size of async buffer in MB for batching log writes
     */
    asyncBufferSizeMB?: number;
    /**
     * AWS credentials configuration
     */
    awsConfig?: AWSCredentials;
    /**
     * S3 bucket name for storing logs (required for S3 type)
     */
    bucketName?: string;
    /**
     * Enable server-side encryption for S3 objects
     */
    enableServerSideEncryption?: boolean;
    /**
     * Number of days after which logs are automatically deleted (0 means no expiration)
     */
    expirationDays?: number;
    /**
     * Maximum number of concurrent log streams allowed
     */
    maxConcurrentStreams?: number;
    /**
     * S3 key prefix for organizing logs
     */
    prefix?: string;
    /**
     * AWS region for the S3 bucket (required for S3 type)
     */
    region?: string;
    /**
     * S3 storage class for log objects
     */
    storageClass?: StorageClass;
    /**
     * Timeout in minutes for idle log streams before automatic cleanup
     */
    streamTimeoutMinutes?: number;
    /**
     * Type of log storage implementation
     */
    type: LogStorageConfigurationType;
}

/**
 * AWS credentials configuration
 *
 * AWS credentials configs.
 */
export interface AWSCredentials {
    /**
     * The Amazon Resource Name (ARN) of the role to assume. Required Field in case of Assume
     * Role
     */
    assumeRoleArn?: string;
    /**
     * An identifier for the assumed role session. Use the role session name to uniquely
     * identify a session when the same role is assumed by different principals or for different
     * reasons. Required Field in case of Assume Role
     */
    assumeRoleSessionName?: string;
    /**
     * The Amazon Resource Name (ARN) of the role to assume. Optional Field in case of Assume
     * Role
     */
    assumeRoleSourceIdentity?: string;
    /**
     * AWS Access key ID.
     */
    awsAccessKeyId?: string;
    /**
     * AWS Region
     */
    awsRegion: string;
    /**
     * AWS Secret Access Key.
     */
    awsSecretAccessKey?: string;
    /**
     * AWS Session Token.
     */
    awsSessionToken?: string;
    /**
     * EndPoint URL for the AWS
     */
    endPointURL?: string;
    /**
     * The name of a profile to use with the boto session.
     */
    profileName?: string;
}

/**
 * S3 storage class for log objects
 */
export enum StorageClass {
    DeepArchive = "DEEP_ARCHIVE",
    Glacier = "GLACIER",
    IntelligentTiering = "INTELLIGENT_TIERING",
    OnezoneIa = "ONEZONE_IA",
    Standard = "STANDARD",
    StandardIa = "STANDARD_IA",
}

/**
 * Type of log storage implementation
 */
export enum LogStorageConfigurationType {
    Default = "default",
    S3 = "s3",
}

/**
 * This schema defines the parameters that can be passed for a Test Case.
 */
export interface MetricConfigurationDefinition {
    dataType?: DataType;
    /**
     * If true, the metric will not be computed for the data type.
     */
    disabled?: boolean;
    metrics?:  MetricType[];
}

/**
 * This enum defines the type of data stored in a column.
 */
export enum DataType {
    AggState = "AGG_STATE",
    Aggregatefunction = "AGGREGATEFUNCTION",
    Array = "ARRAY",
    Bigint = "BIGINT",
    Binary = "BINARY",
    Bit = "BIT",
    Bitmap = "BITMAP",
    Blob = "BLOB",
    Boolean = "BOOLEAN",
    Bytea = "BYTEA",
    Byteint = "BYTEINT",
    Bytes = "BYTES",
    CIDR = "CIDR",
    Char = "CHAR",
    Clob = "CLOB",
    Date = "DATE",
    Datetime = "DATETIME",
    Datetimerange = "DATETIMERANGE",
    Decimal = "DECIMAL",
    Double = "DOUBLE",
    Enum = "ENUM",
    Error = "ERROR",
    Fixed = "FIXED",
    Float = "FLOAT",
    Geography = "GEOGRAPHY",
    Geometry = "GEOMETRY",
    Heirarchy = "HEIRARCHY",
    Hll = "HLL",
    Hllsketch = "HLLSKETCH",
    Image = "IMAGE",
    Inet = "INET",
    Int = "INT",
    Interval = "INTERVAL",
    Ipv4 = "IPV4",
    Ipv6 = "IPV6",
    JSON = "JSON",
    Kpi = "KPI",
    Largeint = "LARGEINT",
    Long = "LONG",
    Longblob = "LONGBLOB",
    Lowcardinality = "LOWCARDINALITY",
    Macaddr = "MACADDR",
    Map = "MAP",
    Measure = "MEASURE",
    MeasureHidden = "MEASURE HIDDEN",
    MeasureVisible = "MEASURE VISIBLE",
    Mediumblob = "MEDIUMBLOB",
    Mediumtext = "MEDIUMTEXT",
    Money = "MONEY",
    Ntext = "NTEXT",
    Null = "NULL",
    Number = "NUMBER",
    Numeric = "NUMERIC",
    PGLsn = "PG_LSN",
    PGSnapshot = "PG_SNAPSHOT",
    Point = "POINT",
    Polygon = "POLYGON",
    QuantileState = "QUANTILE_STATE",
    Record = "RECORD",
    Rowid = "ROWID",
    Set = "SET",
    Smallint = "SMALLINT",
    Spatial = "SPATIAL",
    String = "STRING",
    Struct = "STRUCT",
    Super = "SUPER",
    Table = "TABLE",
    Text = "TEXT",
    Time = "TIME",
    Timestamp = "TIMESTAMP",
    Timestampz = "TIMESTAMPZ",
    Tinyint = "TINYINT",
    Tsquery = "TSQUERY",
    Tsvector = "TSVECTOR",
    Tuple = "TUPLE",
    TxidSnapshot = "TXID_SNAPSHOT",
    UUID = "UUID",
    Uint = "UINT",
    Union = "UNION",
    Unknown = "UNKNOWN",
    Varbinary = "VARBINARY",
    Varchar = "VARCHAR",
    Variant = "VARIANT",
    XML = "XML",
    Year = "YEAR",
}

/**
 * This schema defines all possible metric types in OpenMetadata.
 */
export enum MetricType {
    CardinalityDistribution = "cardinalityDistribution",
    ColumnCount = "columnCount",
    ColumnNames = "columnNames",
    CountInSet = "countInSet",
    DistinctCount = "distinctCount",
    DistinctProportion = "distinctProportion",
    DuplicateCount = "duplicateCount",
    FirstQuartile = "firstQuartile",
    Histogram = "histogram",
    ILikeCount = "iLikeCount",
    ILikeRatio = "iLikeRatio",
    InterQuartileRange = "interQuartileRange",
    LikeCount = "likeCount",
    LikeRatio = "likeRatio",
    Max = "max",
    MaxLength = "maxLength",
    Mean = "mean",
    Median = "median",
    Min = "min",
    MinLength = "minLength",
    NonParametricSkew = "nonParametricSkew",
    NotLikeCount = "notLikeCount",
    NotRegexCount = "notRegexCount",
    NullCount = "nullCount",
    NullProportion = "nullProportion",
    RegexCount = "regexCount",
    RowCount = "rowCount",
    Stddev = "stddev",
    Sum = "sum",
    System = "system",
    ThirdQuartile = "thirdQuartile",
    UniqueCount = "uniqueCount",
    UniqueProportion = "uniqueProportion",
    ValuesCount = "valuesCount",
}

/**
 * Configuration for natural language search capabilities
 */
export interface NaturalLanguageSearch {
    /**
     * AWS Bedrock configuration for natural language processing
     */
    bedrock?: Bedrock;
    /**
     * The provider to use for generating vector embeddings (e.g., bedrock, openai).
     */
    embeddingProvider?: string;
    /**
     * Enable or disable natural language search
     */
    enabled?: boolean;
    /**
     * Fully qualified class name of the NLQService implementation to use
     */
    providerClass?: string;
}

/**
 * AWS Bedrock configuration for natural language processing
 */
export interface Bedrock {
    /**
     * AWS access key for Bedrock service authentication
     */
    accessKey?: string;
    /**
     * Dimension of the embedding vector
     */
    embeddingDimension?: number;
    /**
     * Bedrock embedding model identifier to use for vector search
     */
    embeddingModelId?: string;
    /**
     * Bedrock model identifier to use for query transformation
     */
    modelId?: string;
    /**
     * AWS Region for Bedrock service
     */
    region?: string;
    /**
     * AWS secret key for Bedrock service authentication
     */
    secretKey?: string;
    /**
     * Set to true to use IAM role based authentication instead of access/secret keys.
     */
    useIamRole?: boolean;
}

/**
 * Configuration for Natural Language Query capabilities
 */
export interface NlqConfiguration {
    entitySpecificInstructions?: EntitySpecificInstruction[];
    examples?:                   QueryExample[];
    /**
     * Guidelines for querying custom properties in extension fields
     */
    extensionFieldGuidelines?: ExtensionFieldGuidelines;
    globalInstructions?:       PromptSection[];
    /**
     * Configuration for including Elasticsearch mapping information in prompts
     */
    mappingConfiguration?: MappingConfiguration;
    /**
     * Base prompt template for the NLQ system. Use {{INSTRUCTIONS}} where entity-specific
     * instructions should appear.
     */
    promptTemplate?: string;
    [property: string]: any;
}

export interface EntitySpecificInstruction {
    /**
     * Entity type this instruction applies to (e.g., 'table', 'dashboard')
     */
    entityType: string;
    sections:   PromptSection[];
    [property: string]: any;
}

export interface PromptSection {
    /**
     * The content for this section of the prompt
     */
    content: string;
    /**
     * Display order for this section (lower numbers appear first)
     */
    order?: number;
    /**
     * Section name (e.g., 'CRITICAL FIELD CORRECTIONS', 'QUERY PATTERNS')
     */
    section: string;
    [property: string]: any;
}

export interface QueryExample {
    /**
     * Human-readable description of the example query
     */
    description?: string;
    /**
     * Entity types this example applies to (empty array = all types)
     */
    entityTypes?: string[];
    /**
     * The corresponding Elasticsearch query
     */
    esQuery: string;
    /**
     * Natural language query example
     */
    query: string;
    [property: string]: any;
}

/**
 * Guidelines for querying custom properties in extension fields
 */
export interface ExtensionFieldGuidelines {
    examples?: QueryExample[];
    /**
     * Title for the extension field guidelines section
     */
    header:   string;
    sections: GuidelineSection[];
    [property: string]: any;
}

export interface GuidelineSection {
    guidelines: string[];
    /**
     * Section title (e.g., 'For EntityReference type custom properties')
     */
    title: string;
    [property: string]: any;
}

/**
 * Configuration for including Elasticsearch mapping information in prompts
 */
export interface MappingConfiguration {
    /**
     * Specific guidance for interpreting field patterns in the mapping
     */
    fieldInterpretations?: FieldInterpretation[];
    /**
     * Whether to include mapping information in the prompts
     */
    includeMappings?: boolean;
    mappingSection?:  TitleSection;
    [property: string]: any;
}

export interface FieldInterpretation {
    /**
     * How to interpret and query this field pattern
     */
    explanation: string;
    /**
     * Field pattern to match (e.g., 'tags.tagFQN')
     */
    pattern: string;
    [property: string]: any;
}

export interface TitleSection {
    /**
     * Description text for the section
     */
    description?: string;
    /**
     * Position of this section in the prompt (lower numbers appear first)
     */
    order?: number;
    /**
     * Title for the section
     */
    title?: string;
    [property: string]: any;
}

/**
 * This schema defines the language options available for search index mappings.
 */
export enum SearchIndexMappingLanguage {
    En = "EN",
    Jp = "JP",
    Ru = "RU",
    Zh = "ZH",
}

/**
 * This enum defines the search Type elastic/open search.
 */
export enum SearchType {
    Elasticsearch = "elasticsearch",
    Opensearch = "opensearch",
}

/**
 * OpenMetadata Secrets Manager Client Loader. Lets the client know how the Secrets Manager
 * Credentials should be loaded from the environment.
 */
export enum SecretsManagerClientLoader {
    Airflow = "airflow",
    Env = "env",
    Noop = "noop",
}

/**
 * OpenMetadata Client SSL configuration. This SSL information is about the OpenMetadata
 * server. It will be picked up from the pipelineServiceClient to use/ignore SSL when
 * connecting to the OpenMetadata server.
 *
 * Client SSL configuration
 *
 * OpenMetadata Client configured to validate SSL certificates.
 */
export interface Config {
    /**
     * The CA certificate used for SSL validation.
     */
    caCertificate?: string;
    /**
     * The SSL certificate used for client authentication.
     */
    sslCertificate?: string;
    /**
     * The private key associated with the SSL certificate.
     */
    sslKey?: string;
}

export enum Templates {
    Collate = "collate",
    Openmetadata = "openmetadata",
}

export enum TransportationStrategy {
    SMTP = "SMTP",
    SMTPTLS = "SMTP_TLS",
    Smtps = "SMTPS",
}

/**
 * Client SSL verification policy when connecting to the OpenMetadata server: no-ssl,
 * ignore, validate.
 *
 * Client SSL verification. Make sure to configure the SSLConfig if enabled.
 */
export enum VerifySSL {
    Ignore = "ignore",
    NoSSL = "no-ssl",
    Validate = "validate",
}<|MERGE_RESOLUTION|>--- conflicted
+++ resolved
@@ -915,16 +915,7 @@
      */
     clientType?: ClientType;
     /**
-<<<<<<< HEAD
-     * The interval in milliseconds to acquire async jobs. Default: 60 seconds. This controls
-     * how often Flowable polls for new jobs.
-     */
-    asyncJobAcquisitionInterval?: number;
-    /**
-     * Default worker Pool Size. The Workflow Executor by default has this amount of workers.
-=======
      * Enable Self Sign Up
->>>>>>> d94b39f6
      */
     enableSelfSignup?: boolean;
     /**
@@ -942,20 +933,8 @@
     /**
      * Oidc Configuration for Confidential Client Type
      */
-<<<<<<< HEAD
-    tasksDuePerAcquisition?: number;
-    /**
-     * The interval in milliseconds to acquire timer jobs. Default: 60 seconds. This controls
-     * how often Flowable polls for scheduled jobs.
-     */
-    timerJobAcquisitionInterval?: number;
-}
-
-export interface GlobalSettings {
-=======
     oidcConfiguration?: OidcClientConfig;
     provider:           AuthProvider;
->>>>>>> d94b39f6
     /**
      * Custom OIDC Authentication Provider Name
      */
@@ -984,6 +963,127 @@
 export enum ClientType {
     Confidential = "confidential",
     Public = "public",
+}
+
+/**
+ * Semantics rule defined in the data contract.
+ */
+export interface SemanticsRule {
+    /**
+     * Description of the semantics rule.
+     */
+    description: string;
+    /**
+     * Indicates if the semantics rule is enabled.
+     */
+    enabled: boolean;
+    /**
+     * Type of the entity to which this semantics rule applies.
+     */
+    entityType?: string;
+    /**
+     * List of entities to ignore for this semantics rule.
+     */
+    ignoredEntities?: string[];
+    /**
+     * JSON Tree to represents rule in UI.
+     */
+    jsonTree?: string;
+    /**
+     * Name of the semantics rule.
+     */
+    name:      string;
+    provider?: ProviderType;
+    /**
+     * Definition of the semantics rule.
+     */
+    rule: string;
+}
+
+/**
+ * Type of provider of an entity. Some entities are provided by the `system`. Some are
+ * entities created and provided by the `user`. Typically `system` provide entities can't be
+ * deleted and can only be disabled. Some apps such as AutoPilot create entities with
+ * `automation` provider type. These entities can be deleted by the user.
+ */
+export enum ProviderType {
+    Automation = "automation",
+    System = "system",
+    User = "user",
+}
+
+/**
+ * Used to set up the Workflow Executor Settings.
+ */
+export interface ExecutorConfiguration {
+    /**
+     * The interval in milliseconds to acquire async jobs. Default: 60 seconds. This controls
+     * how often Flowable polls for new jobs.
+     */
+    asyncJobAcquisitionInterval?: number;
+    /**
+     * Default worker Pool Size. The Workflow Executor by default has this amount of workers.
+     */
+    corePoolSize?: number;
+    /**
+     * The amount of time a Job gets locked before being retried. Default: 15 Days. This avoids
+     * jobs that takes too long to run being retried while running.
+     */
+    jobLockTimeInMillis?: number;
+    /**
+     * Maximum worker Pool Size. The Workflow Executor could grow up to this number of workers.
+     */
+    maxPoolSize?: number;
+    /**
+     * Amount of Tasks that can be queued to be picked up by the Workflow Executor.
+     */
+    queueSize?: number;
+    /**
+     * The amount of Tasks that the Workflow Executor is able to pick up each time it looks for
+     * more.
+     */
+    tasksDuePerAcquisition?: number;
+    /**
+     * The interval in milliseconds to acquire timer jobs. Default: 60 seconds. This controls
+     * how often Flowable polls for scheduled jobs.
+     */
+    timerJobAcquisitionInterval?: number;
+}
+
+export interface GlobalSettings {
+    /**
+     * List of global aggregations to include in the search query.
+     */
+    aggregations?: Aggregation[];
+    /**
+     * Flag to enable or disable RBAC Search Configuration globally.
+     */
+    enableAccessControl?: boolean;
+    /**
+     * Optional list of numeric field-based boosts applied globally.
+     */
+    fieldValueBoosts?: FieldValueBoost[];
+    /**
+     * Which fields to highlight by default.
+     */
+    highlightFields?:   string[];
+    maxAggregateSize?:  number;
+    maxAnalyzedOffset?: number;
+    maxResultHits?:     number;
+    /**
+     * List of field=value term-boost rules that apply only to this asset.
+     */
+    termBoosts?: TermBoost[];
+}
+
+/**
+ * Used to set up the History CleanUp Settings.
+ */
+export interface HistoryCleanUpConfiguration {
+    /**
+     * Cleans the Workflow Task that were finished, after given number of days.
+     */
+    cleanAfterNumberOfDays?: number;
 }
 
 /**
