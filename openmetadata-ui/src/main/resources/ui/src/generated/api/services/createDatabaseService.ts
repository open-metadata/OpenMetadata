/*
 *  Copyright 2025 Collate.
 *  Licensed under the Apache License, Version 2.0 (the "License");
 *  you may not use this file except in compliance with the License.
 *  You may obtain a copy of the License at
 *  http://www.apache.org/licenses/LICENSE-2.0
 *  Unless required by applicable law or agreed to in writing, software
 *  distributed under the License is distributed on an "AS IS" BASIS,
 *  WITHOUT WARRANTIES OR CONDITIONS OF ANY KIND, either express or implied.
 *  See the License for the specific language governing permissions and
 *  limitations under the License.
 */
/**
 * Create Database service entity request
 */
export interface CreateDatabaseService {
    connection?: DatabaseConnection;
    /**
     * List of fully qualified names of data products this entity is part of.
     */
    dataProducts?: string[];
    /**
     * Description of Database entity.
     */
    description?: string;
    /**
     * Display Name that identifies this database service.
     */
    displayName?: string;
    /**
     * Fully qualified names of the domains the Database Service belongs to.
     */
    domains?: string[];
    /**
     * The ingestion agent responsible for executing the ingestion pipeline. It will be defined
     * at runtime based on the Ingestion Agent of the service.
     */
    ingestionRunner?: EntityReference;
    /**
     * Name that identifies the this entity instance uniquely
     */
    name: string;
    /**
     * Owners of this database service.
     */
    owners?:     EntityReference[];
    serviceType: DatabaseServiceType;
    /**
     * Tags for this Database Service.
     */
    tags?: TagLabel[];
}

/**
 * Database Connection.
 */
export interface DatabaseConnection {
    config?: ConfigObject;
}

/**
 * Google BigQuery Connection Config
 *
 * Google BigTable Connection Config
 *
 * AWS Athena Connection Config
 *
 * Azure SQL Connection Config
 *
 * Clickhouse Connection Config
 *
 * Databricks Connection Config
 *
 * Db2 Connection Config
 *
 * DeltaLake Database Connection Config
 *
 * Druid Connection Config
 *
 * DynamoDB Connection Config
 *
 * Glue Connection Config
 *
 * Hive SQL Connection Config
 *
 * Impala SQL Connection Config
 *
 * MariaDB Database Connection Config
 *
 * Mssql Database Connection Config
 *
 * Mysql Database Connection Config
 *
 * SQLite Database Connection Config
 *
 * Oracle Database Connection Config
 *
 * Postgres Database Connection Config
 *
 * Presto Database Connection Config
 *
 * Redshift  Connection Config
 *
 * Salesforce Connection Config
 *
 * SingleStore Database Connection Config
 *
 * Snowflake Connection Config
 *
 * Trino Connection Config
 *
 * Vertica Connection Config
 *
 * PinotDB Database Connection Config
 *
 * Datalake Connection Config
 *
 * Domo Database Connection Config
 *
 * Custom Database Service connection to build a source that is not supported by
 * OpenMetadata yet.
 *
 * Sap Hana Database Connection Config
 *
 * MongoDB Connection Config
 *
 * Cassandra Connection Config
 *
 * Couchbase Connection Config
 *
 * Greenplum Database Connection Config
 *
 * Doris Database Connection Config
 *
 * UnityCatalog Connection Config
 *
 * SAS Connection Config
 *
 * Iceberg Catalog Connection Config
 *
 * Teradata Database Connection Config
 *
 * Sap ERP Database Connection Config
 *
 * Synapse Database Connection Config
 *
 * Exasol Database Connection Config
 *
 * Cockroach Database Connection Config
 *
 * SSAS Metadata Database Connection Config
 *
 * Epic FHIR Connection Config
 *
 * ServiceNow Connection Config
 */
export interface ConfigObject {
    /**
     * Billing Project ID
     */
    billingProjectId?: string;
    /**
     * If using Metastore, Key-Value pairs that will be used to add configs to the SparkSession.
     */
    connectionArguments?: { [key: string]: any };
    connectionOptions?:   { [key: string]: string };
    /**
     * Cost per TiB for BigQuery usage
     */
    costPerTB?: number;
    /**
     * GCP Credentials
     */
    credentials?: GCPCredentials;
    /**
     * Regex to only include/exclude databases that matches the pattern.
     */
    databaseFilterPattern?: FilterPattern;
    /**
     * BigQuery APIs URL.
     *
     * Host and port of the AzureSQL service.
     *
     * Host and port of the Clickhouse service.
     *
     * Host and port of the Databricks service.
     *
     * Host and port of the DB2 service.
     *
     * Host and port of the Druid service.
     *
     * Host and port of the Hive service.
     *
     * Host and port of the Impala service.
     *
     * Host and port of the MariaDB service.
     *
     * Host and port of the MSSQL service.
     *
     * Host and port of the MySQL service.
     *
     * Host and port of the SQLite service. Blank for in-memory database.
     *
     * Host and port of the Oracle service.
     *
     * Host and port of the source service.
     *
     * Host and port of the Presto service.
     *
     * Host and port of the Redshift service.
     *
     * Host and port of the SingleStore service.
     *
     * Host and port of the Trino service.
     *
     * Host and port of the Vertica service.
     *
     * Host and port of the PinotDB Broker service.
     *
     * Host and port of the MongoDB service when using the `mongodb` connection scheme. Only
     * host when using the `mongodb+srv` scheme.
     *
     * Host and port of the Cassandra service when using the `cassandra` connection scheme. Only
     * host when using the `cassandra+srv` scheme.
     *
     * Host and port of the Doris service.
     *
     * Host and port of the Teradata service.
     *
     * Host and Port of the SAP ERP instance.
     *
     * Host and port of the Azure Synapse service.
     *
     * Host and port of the Cockrooach service.
     *
     * ServiceNow instance URL (e.g., https://your-instance.service-now.com)
     */
    hostPort?:                string;
    sampleDataStorageConfig?: SampleDataStorageConfig;
    /**
     * Regex to only include/exclude schemas that matches the pattern.
     *
     * Regex to include/exclude FHIR resource categories
     */
    schemaFilterPattern?: FilterPattern;
    /**
     * SQLAlchemy driver scheme options.
     *
     * Mongo connection scheme options.
     *
     * Couchbase driver scheme options.
     */
    scheme?:                                ConfigScheme;
    supportsDatabase?:                      boolean;
    supportsDataDiff?:                      boolean;
    supportsDBTExtraction?:                 boolean;
    supportsIncrementalMetadataExtraction?: boolean;
    /**
     * Supports Lineage Extraction.
     */
    supportsLineageExtraction?:  boolean;
    supportsMetadataExtraction?: boolean;
    supportsProfiler?:           boolean;
    supportsQueryComment?:       boolean;
    supportsSystemProfile?:      boolean;
    /**
     * Supports Usage Extraction.
     */
    supportsUsageExtraction?: boolean;
    /**
     * Regex to only include/exclude tables that matches the pattern.
     *
     * Regex to include/exclude FHIR resource types
     */
    tableFilterPattern?: FilterPattern;
    /**
     * Taxonomy location used to fetch policy tags
     */
    taxonomyLocation?: string;
    /**
     * Project IDs used to fetch policy tags
     */
    taxonomyProjectID?: string[];
    /**
     * Service Type
     *
     * Custom database service type
     */
    type?: ConfigType;
    /**
     * Location used to query INFORMATION_SCHEMA.JOBS_BY_PROJECT to fetch usage data. You can
     * pass multi-regions, such as `us` or `eu`, or you specific region. Australia and Asia
     * multi-regions are not yet in GA.
     */
    usageLocation?: string;
    awsConfig?:     AWSCredentials;
    /**
     * Optional name to give to the database in OpenMetadata. If left blank, we will use default
     * as the database name.
     *
     * Optional name to give to the database in OpenMetadata. If left blank, we will use 'epic'
     * as the database name.
     */
    databaseName?: string;
    /**
     * S3 Staging Directory. Example: s3://postgres/input/
     */
    s3StagingDir?: string;
    /**
     * Athena workgroup.
     */
    workgroup?: string;
    /**
     * This parameter determines the mode of authentication for connecting to AzureSQL using
     * ODBC. If 'Active Directory Password' is selected, you need to provide the password. If
     * 'Active Directory Integrated' is selected, password is not required as it uses the
     * logged-in user's credentials. This mode is useful for establishing secure and seamless
     * connections with AzureSQL.
     *
     * This parameter determines the mode of authentication for connecting to Azure Synapse
     * using ODBC. If 'Active Directory Password' is selected, you need to provide the password.
     * If 'Active Directory Integrated' is selected, password is not required as it uses the
     * logged-in user's credentials. If 'Active Directory Service Principal' is selected, you
     * need to provide clientId, clientSecret and tenantId. This mode is useful for establishing
     * secure and seamless connections with Azure Synapse.
     */
    authenticationMode?: any[] | boolean | number | null | AuthenticationModeObject | string;
    /**
     * Database of the data source. This is optional parameter, if you would like to restrict
     * the metadata reading to a single database. When left blank, OpenMetadata Ingestion
     * attempts to scan all the databases.
     *
     * Database of the data source.
     *
     * Initial Redshift database to connect to. If you want to ingest all databases, set
     * ingestAllDatabases to true.
     *
     * Optional name to give to the database in OpenMetadata. If left blank, we will use default
     * as the database name.
     */
    database?: string;
    /**
     * SQLAlchemy driver for AzureSQL.
     *
     * ODBC driver version in case of pyodbc connection.
     */
    driver?: string;
    /**
     * Ingest data from all databases in Azuresql. You can use databaseFilterPattern on top of
     * this.
     *
     * Ingest data from all databases in Mssql. You can use databaseFilterPattern on top of
     * this.
     *
     * Ingest data from all databases in Postgres. You can use databaseFilterPattern on top of
     * this.
     *
     * Ingest data from all databases in Redshift. You can use databaseFilterPattern on top of
     * this.
     *
     * Ingest data from all databases in Greenplum. You can use databaseFilterPattern on top of
     * this.
     *
     * Ingest data from all databases in Azure Synapse. You can use databaseFilterPattern on top
     * of this.
     */
    ingestAllDatabases?: boolean;
    /**
     * Password to connect to AzureSQL.
     *
     * Password to connect to Clickhouse.
     *
     * Password to connect to DB2.
     *
     * Password to connect to Druid.
     *
     * Password to connect to Hive.
     *
     * Password to connect to Impala.
     *
     * Password to connect to MariaDB.
     *
     * Password to connect to MSSQL.
     *
     * Password to connect to SQLite. Blank for in-memory database.
     *
     * Password to connect to Oracle.
     *
     * Password to connect to Presto.
     *
     * Password to connect to Redshift.
     *
     * Password to connect to the Salesforce.
     *
     * Password to connect to SingleStore.
     *
     * Password to connect to Snowflake.
     *
     * Password to connect to Vertica.
     *
     * password to connect to the PinotDB.
     *
     * Password to connect to MongoDB.
     *
     * Password to connect to Couchbase.
     *
     * Password to connect to Doris.
     *
     * Password to connect to SAS Viya
     *
     * Password to connect to Teradata.
     *
     * Password to connect to Azure Synapse.
     *
     * Password to connect to Exasol.
     *
     * Password
     *
     * Password to connect to ServiceNow.
     */
    password?: string;
    /**
     * Username to connect to AzureSQL. This user should have privileges to read the metadata.
     *
     * Username to connect to Clickhouse. This user should have privileges to read all the
     * metadata in Clickhouse.
     *
     * Username to connect to DB2. This user should have privileges to read all the metadata in
     * DB2.
     *
     * Username to connect to Druid. This user should have privileges to read all the metadata
     * in Druid.
     *
     * Username to connect to Hive. This user should have privileges to read all the metadata in
     * Hive.
     *
     * Username to connect to Impala. This user should have privileges to read all the metadata
     * in Impala.
     *
     * Username to connect to MariaDB. This user should have privileges to read all the metadata
     * in MariaDB.
     *
     * Username to connect to MSSQL. This user should have privileges to read all the metadata
     * in MsSQL.
     *
     * Username to connect to MySQL. This user should have privileges to read all the metadata
     * in Mysql.
     *
     * Username to connect to SQLite. Blank for in-memory database.
     *
     * Username to connect to Oracle. This user should have privileges to read all the metadata
     * in Oracle.
     *
     * Username to connect to Postgres. This user should have privileges to read all the
     * metadata in Postgres.
     *
     * Username to connect to Presto. This user should have privileges to read all the metadata
     * in Postgres.
     *
     * Username to connect to Redshift. This user should have privileges to read all the
     * metadata in Redshift.
     *
     * Username to connect to the Salesforce. This user should have privileges to read all the
     * metadata in Redshift.
     *
     * Username to connect to SingleStore. This user should have privileges to read all the
     * metadata in MySQL.
     *
     * Username to connect to Snowflake. This user should have privileges to read all the
     * metadata in Snowflake.
     *
     * Username to connect to Trino. This user should have privileges to read all the metadata
     * in Trino.
     *
     * Username to connect to Vertica. This user should have privileges to read all the metadata
     * in Vertica.
     *
     * username to connect to the PinotDB. This user should have privileges to read all the
     * metadata in PinotDB.
     *
     * Username to connect to MongoDB. This user should have privileges to read all the metadata
     * in MongoDB.
     *
     * Username to connect to Cassandra. This user should have privileges to read all the
     * metadata in Cassandra.
     *
     * Username to connect to Couchbase. This user should have privileges to read all the
     * metadata in Couchbase.
     *
     * Username to connect to Greenplum. This user should have privileges to read all the
     * metadata in Greenplum.
     *
     * Username to connect to Doris. This user should have privileges to read all the metadata
     * in Doris.
     *
     * Username to connect to SAS Viya.
     *
     * Username to connect to Teradata. This user should have privileges to read all the
     * metadata in Teradata.
     *
     * Username to connect to Azure Synapse. This user should have privileges to read all the
     * metadata in Azure Synapse.
     *
     * Username to connect to Exasol. This user should have privileges to read all the metadata
     * in Exasol.
     *
     * Username to connect to Cockroach. This user should have privileges to read all the
     * metadata in Cockroach.
     *
     * Username
     *
     * Username to connect to ServiceNow. This user should have read access to sys_db_object and
     * sys_dictionary tables.
     */
    username?: string;
    /**
     * Database Schema of the data source. This is optional parameter, if you would like to
     * restrict the metadata reading to a single schema. When left blank, OpenMetadata Ingestion
     * attempts to scan all the schemas.
     *
     * databaseSchema of the data source. This is optional parameter, if you would like to
     * restrict the metadata reading to a single databaseSchema. When left blank, OpenMetadata
     * Ingestion attempts to scan all the databaseSchema.
     *
     * Optional name to give to the schema in OpenMetadata. If left blank, we will use default
     * as the schema name
     */
    databaseSchema?: string;
    /**
     * Clickhouse SQL connection duration.
     */
    duration?: number;
    /**
     * Use HTTPS Protocol for connection with clickhouse
     */
    https?: boolean;
    /**
     * Path to key file for establishing secure connection
     */
    keyfile?: string;
    /**
     * Establish secure connection with clickhouse
     */
    secure?: boolean;
    /**
     * Catalog of the data source(Example: hive_metastore). This is optional parameter, if you
     * would like to restrict the metadata reading to a single catalog. When left blank,
     * OpenMetadata Ingestion attempts to scan all the catalog.
     *
     * Presto catalog
     *
     * Catalog of the data source.
     */
    catalog?: IcebergCatalog | string;
    /**
     * The maximum amount of time (in seconds) to wait for a successful connection to the data
     * source. If the connection attempt takes longer than this timeout period, an error will be
     * returned.
     */
    connectionTimeout?: number;
    /**
     * Databricks compute resources URL.
     */
    httpPath?: string;
    /**
     * Table name to fetch the query history.
     */
    queryHistoryTable?: string;
    /**
     * Generated Token to connect to Databricks.
     */
    token?: string;
    /**
     * CLI Driver version to connect to DB2. If not provided, the latest version will be used.
     */
    clidriverVersion?: string;
    /**
     * License to connect to DB2.
     */
    license?: string;
    /**
     * License file name to connect to DB2.
     */
    licenseFileName?:               string;
    supportsViewLineageExtraction?: boolean;
    /**
     * Available sources to fetch the metadata.
     *
     * Available sources to fetch files.
     */
    configSource?: TaLakeConfigurationSource;
    /**
     * Authentication mode to connect to hive.
     */
    auth?: AuthEnum;
    /**
     * Authentication options to pass to Hive connector. These options are based on SQLAlchemy.
     *
     * Authentication options to pass to Impala connector. These options are based on SQLAlchemy.
     */
    authOptions?: string;
    /**
     * If authenticating with Kerberos specify the Kerberos service name
     */
    kerberosServiceName?: string;
    /**
     * Hive Metastore Connection Details
     */
    metastoreConnection?: HiveMetastoreConnectionDetails;
    /**
     * Authentication mode to connect to Impala.
     */
    authMechanism?: AuthMechanismEnum;
    /**
     * Establish secure connection with Impala
     */
    useSSL?: boolean;
    /**
     * Choose Auth Config Type.
     */
    authType?: AuthConfigurationType | NoConfigAuthenticationTypes;
    /**
     * SSL Configuration details.
     */
    sslConfig?: Config;
    /**
     * Use slow logs to extract lineage.
     */
    useSlowLogs?: boolean;
    /**
     * How to run the SQLite database. :memory: by default.
     */
    databaseMode?: string;
    /**
     * This directory will be used to set the LD_LIBRARY_PATH env variable. It is required if
     * you need to enable thick connection mode. By default, we bring instant client 19 and
     * point to /instantclient.
     */
    instantClientDirectory?: string;
    /**
     * Connect with oracle by either passing service name or database schema name.
     */
    oracleConnectionType?: OracleConnectionType;
    /**
     * Custom OpenMetadata Classification name for Postgres policy tags.
     */
    classificationName?: string;
    sslMode?:            SSLMode;
    /**
     * Protocol ( Connection Argument ) to connect to Presto.
     */
    protocol?: string;
    /**
     * Verify ( Connection Argument for SSL ) to connect to Presto.
     *
     * Verify ( Connection Argument for SSL ) to connect to Trino.
     */
    verify?: string;
    /**
     * Salesforce Organization ID is the unique identifier for your Salesforce identity
     */
    organizationId?: string;
    /**
     * API version of the Salesforce instance
     */
    salesforceApiVersion?: string;
    /**
     * Domain of Salesforce instance
     */
    salesforceDomain?: string;
    /**
     * Salesforce Security Token.
     */
    securityToken?: string;
    /**
     * Salesforce Object Name.
     */
    sobjectName?: string;
    /**
     * If the Snowflake URL is https://xyz1234.us-east-1.gcp.snowflakecomputing.com, then the
     * account is xyz1234.us-east-1.gcp
     *
     * Specifies an account string to override the default account string defined for the
     * database user. Accounts are used by the database for workload management and resource
     * usage monitoring.
     */
    account?: string;
    /**
     * Full name of the schema where the account usage data is stored.
     */
    accountUsageSchema?: string;
    /**
     * Optional configuration for ingestion to keep the client session active in case the
     * ingestion process runs for longer durations.
     */
    clientSessionKeepAlive?: boolean;
    /**
     * Cost of credit for the Snowflake account.
     */
    creditCost?: number;
    /**
     * Optional configuration for ingestion of streams, By default, it will skip the streams.
     */
    includeStreams?: boolean;
    /**
     * Optional configuration for ingestion of TRANSIENT tables, By default, it will skip the
     * TRANSIENT tables.
     */
    includeTransientTables?: boolean;
    /**
     * Connection to Snowflake instance via Private Key
     */
    privateKey?: string;
    /**
     * Session query tag used to monitor usage on snowflake. To use a query tag snowflake user
     * should have enough privileges to alter the session.
     */
    queryTag?: string;
    /**
     * Snowflake Role.
     */
    role?: string;
    /**
     * Snowflake Passphrase Key used with Private Key
     */
    snowflakePrivatekeyPassphrase?: string;
    /**
     * Snowflake warehouse.
     */
    warehouse?: string;
    /**
     * Proxies for the connection to Trino data source
     */
    proxies?: { [key: string]: string };
    /**
     * Pinot Controller Host and Port of the data source.
     */
    pinotControllerHost?: string;
    /**
     * Bucket Name of the data source.
     */
    bucketName?: string;
    /**
     * Prefix of the data source.
     */
    prefix?: string;
    /**
     * Access token to connect to DOMO
     */
    accessToken?: string;
    /**
     * API Host to connect to DOMO instance
     */
    apiHost?: string;
    /**
     * Client ID for DOMO
     *
     * Azure Application (client) ID for service principal authentication.
     */
    clientId?: string;
    /**
     * URL of your Domo instance, e.g., https://openmetadata.domo.com
     */
    instanceDomain?: string;
    /**
     * Secret Token to connect DOMO
     */
    secretToken?: string;
    /**
     * Source Python Class Name to instantiated by the ingestion workflow
     */
    sourcePythonClass?: string;
    /**
     * Choose between Database connection or HDB User Store connection.
     */
    connection?: SAPHanaConnection;
    /**
     * Couchbase connection Bucket options.
     */
    bucket?: string;
    /**
     * Hostname of the Couchbase service.
     */
    hostport?: string;
    /**
     * Enable dataflow for ingestion
     */
    dataflows?: boolean;
    /**
     * Custom filter for dataflows
     */
    dataflowsCustomFilter?: { [key: string]: any } | string;
    /**
     * Enable datatables for ingestion
     */
    datatables?: boolean;
    /**
     * Custom filter for datatables
     */
    dataTablesCustomFilter?: { [key: string]: any } | string;
    /**
     * Enable report for ingestion
     */
    reports?: boolean;
    /**
     * Custom filter for reports
     */
    reportsCustomFilter?: { [key: string]: any } | string;
    /**
     * Hostname of SAS Viya deployment.
     */
    serverHost?: string;
    /**
     * Table property to look for the Owner.
     */
    ownershipProperty?: string;
    /**
     * Specifies additional data needed by a logon mechanism, such as a secure token,
     * Distinguished Name, or a domain/realm name. LOGDATA values are specific to each logon
     * mechanism.
     */
    logdata?: string;
    /**
     * Specifies the logon authentication method. Possible values are TD2 (the default), JWT,
     * LDAP, KRB5 for Kerberos, or TDNEGO
     */
    logmech?: Logmech;
    /**
     * Specifies the transaction mode for the connection
     */
    tmode?: TransactionMode;
    /**
     * API key to authenticate with the SAP ERP APIs.
     */
    apiKey?: string;
    /**
     * Pagination limit used while querying the SAP ERP API for fetching the entities
     */
    paginationLimit?: number;
    verifySSL?:       VerifySSL;
    /**
     * Azure Application client secret for service principal authentication.
     */
    clientSecret?: string;
    /**
     * Azure Directory (tenant) ID for service principal authentication.
     */
    tenantId?: string;
    /**
     * Client SSL/TLS settings.
     */
    tls?: SSLTLSSettings;
    /**
     * HTTP Link for SSAS ACCESS
     */
    httpConnection?: string;
    /**
     * Base URL of the Epic FHIR server
     */
    fhirServerUrl?: string;
    /**
     * FHIR specification version (R4, STU3, DSTU2)
     */
    fhirVersion?: FHIRVersion;
<<<<<<< HEAD
    /**
     * If true, ServiceNow application scopes will be imported as database schemas. Otherwise, a
     * single default schema will be used.
     */
    includeScopes?: boolean;
    /**
     * If true, both admin and system tables (sys_* tables) will be fetched. If false, only
     * admin tables will be fetched.
     */
    includeSystemTables?: boolean;
=======
    [property: string]: any;
>>>>>>> 4f6ba7b0
}

/**
 * Authentication mode to connect to hive.
 */
export enum AuthEnum {
    Basic = "BASIC",
    Custom = "CUSTOM",
    Gssapi = "GSSAPI",
    Jwt = "JWT",
    Kerberos = "KERBEROS",
    LDAP = "LDAP",
    None = "NONE",
    Nosasl = "NOSASL",
    Plain = "PLAIN",
}

/**
 * Authentication mode to connect to Impala.
 */
export enum AuthMechanismEnum {
    Gssapi = "GSSAPI",
    Jwt = "JWT",
    LDAP = "LDAP",
    Nosasl = "NOSASL",
    Plain = "PLAIN",
}

/**
 * Choose Auth Config Type.
 *
 * Common Database Connection Config
 *
 * IAM Auth Database Connection Config
 *
 * Azure Database Connection Config
 *
 * Configuration for connecting to DataStax Astra DB in the cloud.
 */
export interface AuthConfigurationType {
    /**
     * Password to connect to source.
     */
    password?:    string;
    awsConfig?:   AWSCredentials;
    azureConfig?: AzureCredentials;
    /**
     * JWT to connect to source.
     */
    jwt?: string;
    /**
     * Configuration for connecting to DataStax Astra DB in the cloud.
     */
    cloudConfig?: DataStaxAstraDBConfiguration;
}

/**
 * AWS credentials configs.
 */
export interface AWSCredentials {
    /**
     * The Amazon Resource Name (ARN) of the role to assume. Required Field in case of Assume
     * Role
     */
    assumeRoleArn?: string;
    /**
     * An identifier for the assumed role session. Use the role session name to uniquely
     * identify a session when the same role is assumed by different principals or for different
     * reasons. Required Field in case of Assume Role
     */
    assumeRoleSessionName?: string;
    /**
     * The Amazon Resource Name (ARN) of the role to assume. Optional Field in case of Assume
     * Role
     */
    assumeRoleSourceIdentity?: string;
    /**
     * AWS Access key ID.
     */
    awsAccessKeyId?: string;
    /**
     * AWS Region
     */
    awsRegion: string;
    /**
     * AWS Secret Access Key.
     */
    awsSecretAccessKey?: string;
    /**
     * AWS Session Token.
     */
    awsSessionToken?: string;
    /**
     * EndPoint URL for the AWS
     */
    endPointURL?: string;
    /**
     * The name of a profile to use with the boto session.
     */
    profileName?: string;
}

/**
 * Azure Cloud Credentials
 */
export interface AzureCredentials {
    /**
     * Account Name of your storage account
     */
    accountName?: string;
    /**
     * Your Service Principal App ID (Client ID)
     */
    clientId?: string;
    /**
     * Your Service Principal Password (Client Secret)
     */
    clientSecret?: string;
    /**
     * Scopes to get access token, for e.g. api://6dfX33ab-XXXX-49df-XXXX-3459eX817d3e/.default
     */
    scopes?: string;
    /**
     * Tenant ID of your Azure Subscription
     */
    tenantId?: string;
    /**
     * Key Vault Name
     */
    vaultName?: string;
}

/**
 * Configuration for connecting to DataStax Astra DB in the cloud.
 */
export interface DataStaxAstraDBConfiguration {
    /**
     * Timeout in seconds for establishing new connections to Cassandra.
     */
    connectTimeout?: number;
    /**
     * Timeout in seconds for individual Cassandra requests.
     */
    requestTimeout?: number;
    /**
     * File path to the Secure Connect Bundle (.zip) used for a secure connection to DataStax
     * Astra DB.
     */
    secureConnectBundle?: string;
    /**
     * The Astra DB application token used for authentication.
     */
    token?: string;
    [property: string]: any;
}

/**
 * Database Authentication types not requiring config.
 */
export enum NoConfigAuthenticationTypes {
    OAuth2 = "OAuth2",
}

export interface AuthenticationModeObject {
    /**
     * Authentication from Connection String for AzureSQL.
     *
     * Authentication from Connection String for Azure Synapse.
     */
    authentication?: Authentication;
    /**
     * Connection Timeout from Connection String for AzureSQL.
     *
     * Connection Timeout from Connection String for Azure Synapse.
     */
    connectionTimeout?: number;
    /**
     * Encrypt from Connection String for AzureSQL.
     *
     * Encrypt from Connection String for Azure Synapse.
     */
    encrypt?: boolean;
    /**
     * Trust Server Certificate from Connection String for AzureSQL.
     *
     * Trust Server Certificate from Connection String for Azure Synapse.
     */
    trustServerCertificate?: boolean;
    [property: string]: any;
}

/**
 * Authentication from Connection String for AzureSQL.
 *
 * Authentication from Connection String for Azure Synapse.
 */
export enum Authentication {
    ActiveDirectoryIntegrated = "ActiveDirectoryIntegrated",
    ActiveDirectoryPassword = "ActiveDirectoryPassword",
    ActiveDirectoryServicePrincipal = "ActiveDirectoryServicePrincipal",
}

/**
 * Iceberg Catalog configuration.
 */
export interface IcebergCatalog {
    /**
     * Catalog connection configuration, depending on your catalog type.
     */
    connection: Connection;
    /**
     * Custom Database Name for your Iceberg Service. If not set it will be 'default'.
     */
    databaseName?: string;
    /**
     * Catalog Name.
     */
    name: string;
    /**
     * Warehouse Location. Used to specify a custom warehouse location if needed.
     */
    warehouseLocation?: string;
}

/**
 * Catalog connection configuration, depending on your catalog type.
 *
 * Iceberg Hive Catalog configuration.
 *
 * Iceberg REST Catalog configuration.
 *
 * Iceberg Glue Catalog configuration.
 *
 * Iceberg DynamoDB Catalog configuration.
 */
export interface Connection {
    fileSystem?: IcebergFileSystem;
    /**
     * Uri to the Hive Metastore. Example: 'thrift://localhost:9083'
     *
     * Uri to the REST catalog. Example: 'http://rest-catalog/ws/'
     */
    uri?: string;
    /**
     * OAuth2 credential to use when initializing the catalog.
     */
    credential?: OAuth2Credential;
    /**
     * Sign requests to the REST Server using AWS SigV4 protocol.
     */
    sigv4?: Sigv4;
    /**
     * SSL Configuration details.
     */
    ssl?: SSLCertificatesByPath;
    /**
     * Berarer token to use for the 'Authorization' header.
     */
    token?:     string;
    awsConfig?: AWSCredentials;
    /**
     * DynamoDB table name.
     */
    tableName?: string;
}

/**
 * OAuth2 credential to use when initializing the catalog.
 */
export interface OAuth2Credential {
    /**
     * OAuth2 Client ID.
     */
    clientId?: string;
    /**
     * OAuth2 Client Secret
     */
    clientSecret?: string;
}

/**
 * Iceberg File System configuration, based on where the Iceberg Warehouse is located.
 */
export interface IcebergFileSystem {
    type?: Credentials | null;
}

/**
 * AWS credentials configs.
 *
 * Azure Cloud Credentials
 */
export interface Credentials {
    /**
     * The Amazon Resource Name (ARN) of the role to assume. Required Field in case of Assume
     * Role
     */
    assumeRoleArn?: string;
    /**
     * An identifier for the assumed role session. Use the role session name to uniquely
     * identify a session when the same role is assumed by different principals or for different
     * reasons. Required Field in case of Assume Role
     */
    assumeRoleSessionName?: string;
    /**
     * The Amazon Resource Name (ARN) of the role to assume. Optional Field in case of Assume
     * Role
     */
    assumeRoleSourceIdentity?: string;
    /**
     * AWS Access key ID.
     */
    awsAccessKeyId?: string;
    /**
     * AWS Region
     */
    awsRegion?: string;
    /**
     * AWS Secret Access Key.
     */
    awsSecretAccessKey?: string;
    /**
     * AWS Session Token.
     */
    awsSessionToken?: string;
    /**
     * EndPoint URL for the AWS
     */
    endPointURL?: string;
    /**
     * The name of a profile to use with the boto session.
     */
    profileName?: string;
    /**
     * Account Name of your storage account
     */
    accountName?: string;
    /**
     * Your Service Principal App ID (Client ID)
     */
    clientId?: string;
    /**
     * Your Service Principal Password (Client Secret)
     */
    clientSecret?: string;
    /**
     * Scopes to get access token, for e.g. api://6dfX33ab-XXXX-49df-XXXX-3459eX817d3e/.default
     */
    scopes?: string;
    /**
     * Tenant ID of your Azure Subscription
     */
    tenantId?: string;
    /**
     * Key Vault Name
     */
    vaultName?: string;
}

/**
 * Sign requests to the REST Server using AWS SigV4 protocol.
 */
export interface Sigv4 {
    /**
     * The service signing name to use when SigV4 signs a request.
     */
    signingName?: string;
    /**
     * AWS Region to use when SigV4 signs a request.
     */
    signingRegion?: string;
    [property: string]: any;
}

/**
 * SSL Configuration details.
 *
 * SSL Certificates By Path
 */
export interface SSLCertificatesByPath {
    /**
     * CA Certificate Path
     */
    caCertPath?: string;
    /**
     * Client Certificate Path
     */
    clientCertPath?: string;
    /**
     * Private Key Path
     */
    privateKeyPath?: string;
}

/**
 * Available sources to fetch the metadata.
 *
 * Deltalake Metastore configuration.
 *
 * DeltaLake Storage Connection Config
 *
 * Available sources to fetch files.
 *
 * Local config source where no extra information needs to be sent.
 *
 * Azure Datalake Storage will ingest files in container
 *
 * DataLake GCS storage will ingest metadata of files
 *
 * DataLake S3 bucket will ingest metadata of files in bucket
 */
export interface TaLakeConfigurationSource {
    /**
     * pySpark App Name.
     */
    appName?: string;
    /**
     * Metastore connection configuration, depending on your metastore type.
     *
     * Available sources to fetch files.
     */
    connection?: ConnectionClass;
    /**
     * Bucket Name of the data source.
     */
    bucketName?: string;
    /**
     * Prefix of the data source.
     */
    prefix?:         string;
    securityConfig?: SecurityConfigClass;
}

/**
 * Metastore connection configuration, depending on your metastore type.
 *
 * Available sources to fetch files.
 *
 * DataLake S3 bucket will ingest metadata of files in bucket
 */
export interface ConnectionClass {
    /**
     * Thrift connection to the metastore service. E.g., localhost:9083
     */
    metastoreHostPort?: string;
    /**
     * Driver class name for JDBC metastore. The value will be mapped as
     * spark.hadoop.javax.jdo.option.ConnectionDriverName sparks property. E.g.,
     * org.mariadb.jdbc.Driver
     */
    driverName?: string;
    /**
     * Class path to JDBC driver required for JDBC connection. The value will be mapped as
     * spark.driver.extraClassPath sparks property.
     */
    jdbcDriverClassPath?: string;
    /**
     * JDBC connection to the metastore database. E.g., jdbc:mysql://localhost:3306/demo_hive
     */
    metastoreDb?: string;
    /**
     * Password to use against metastore database. The value will be mapped as
     * spark.hadoop.javax.jdo.option.ConnectionPassword sparks property.
     */
    password?: string;
    /**
     * Username to use against metastore database. The value will be mapped as
     * spark.hadoop.javax.jdo.option.ConnectionUserName sparks property.
     */
    username?: string;
    /**
     * Local path for the local file with metastore data. E.g., /tmp/metastore.db
     */
    metastoreFilePath?: string;
    securityConfig?:    AWSCredentials;
}

/**
 * Azure Cloud Credentials
 *
 * GCP Credentials
 *
 * GCP credentials configs.
 *
 * AWS credentials configs.
 */
export interface SecurityConfigClass {
    /**
     * Account Name of your storage account
     */
    accountName?: string;
    /**
     * Your Service Principal App ID (Client ID)
     */
    clientId?: string;
    /**
     * Your Service Principal Password (Client Secret)
     */
    clientSecret?: string;
    /**
     * Scopes to get access token, for e.g. api://6dfX33ab-XXXX-49df-XXXX-3459eX817d3e/.default
     */
    scopes?: string;
    /**
     * Tenant ID of your Azure Subscription
     */
    tenantId?: string;
    /**
     * Key Vault Name
     */
    vaultName?: string;
    /**
     * We support two ways of authenticating to GCP i.e via GCP Credentials Values or GCP
     * Credentials Path
     */
    gcpConfig?: GCPCredentialsConfiguration;
    /**
     * we enable the authenticated service account to impersonate another service account
     */
    gcpImpersonateServiceAccount?: GCPImpersonateServiceAccountValues;
    /**
     * The Amazon Resource Name (ARN) of the role to assume. Required Field in case of Assume
     * Role
     */
    assumeRoleArn?: string;
    /**
     * An identifier for the assumed role session. Use the role session name to uniquely
     * identify a session when the same role is assumed by different principals or for different
     * reasons. Required Field in case of Assume Role
     */
    assumeRoleSessionName?: string;
    /**
     * The Amazon Resource Name (ARN) of the role to assume. Optional Field in case of Assume
     * Role
     */
    assumeRoleSourceIdentity?: string;
    /**
     * AWS Access key ID.
     */
    awsAccessKeyId?: string;
    /**
     * AWS Region
     */
    awsRegion?: string;
    /**
     * AWS Secret Access Key.
     */
    awsSecretAccessKey?: string;
    /**
     * AWS Session Token.
     */
    awsSessionToken?: string;
    /**
     * EndPoint URL for the AWS
     */
    endPointURL?: string;
    /**
     * The name of a profile to use with the boto session.
     */
    profileName?: string;
}

/**
 * We support two ways of authenticating to GCP i.e via GCP Credentials Values or GCP
 * Credentials Path
 *
 * Pass the raw credential values provided by GCP
 *
 * Pass the path of file containing the GCP credentials info
 *
 * Use the application default credentials
 */
export interface GCPCredentialsConfiguration {
    /**
     * Google Cloud auth provider certificate.
     */
    authProviderX509CertUrl?: string;
    /**
     * Google Cloud auth uri.
     */
    authUri?: string;
    /**
     * Google Cloud email.
     */
    clientEmail?: string;
    /**
     * Google Cloud Client ID.
     */
    clientId?: string;
    /**
     * Google Cloud client certificate uri.
     */
    clientX509CertUrl?: string;
    /**
     * Google Cloud private key.
     */
    privateKey?: string;
    /**
     * Google Cloud private key id.
     */
    privateKeyId?: string;
    /**
     * Project ID
     *
     * GCP Project ID to parse metadata from
     */
    projectId?: string[] | string;
    /**
     * Google Cloud token uri.
     */
    tokenUri?: string;
    /**
     * Google Cloud Platform account type.
     *
     * Google Cloud Platform ADC ( Application Default Credentials )
     */
    type?: string;
    /**
     * Path of the file containing the GCP credentials info
     */
    path?: string;
    /**
     * Google Security Token Service audience which contains the resource name for the workload
     * identity pool and the provider identifier in that pool.
     */
    audience?: string;
    /**
     * This object defines the mechanism used to retrieve the external credential from the local
     * environment so that it can be exchanged for a GCP access token via the STS endpoint
     */
    credentialSource?: { [key: string]: string };
    /**
     * Google Cloud Platform account type.
     */
    externalType?: string;
    /**
     * Google Security Token Service subject token type based on the OAuth 2.0 token exchange
     * spec.
     */
    subjectTokenType?: string;
    /**
     * Google Security Token Service token exchange endpoint.
     */
    tokenURL?: string;
    [property: string]: any;
}

/**
 * we enable the authenticated service account to impersonate another service account
 *
 * Pass the values to impersonate a service account of Google Cloud
 */
export interface GCPImpersonateServiceAccountValues {
    /**
     * The impersonated service account email
     */
    impersonateServiceAccount?: string;
    /**
     * Number of seconds the delegated credential should be valid
     */
    lifetime?: number;
    [property: string]: any;
}

/**
 * Choose between Database connection or HDB User Store connection.
 *
 * Sap Hana Database SQL Connection Config
 *
 * Sap Hana Database HDB User Store Connection Config
 */
export interface SAPHanaConnection {
    /**
     * Database of the data source.
     */
    database?: string;
    /**
     * Database Schema of the data source. This is an optional parameter, if you would like to
     * restrict the metadata reading to a single schema. When left blank, OpenMetadata Ingestion
     * attempts to scan all the schemas.
     */
    databaseSchema?: string;
    /**
     * Host and port of the Hana service.
     */
    hostPort?: string;
    /**
     * Password to connect to Hana.
     */
    password?: string;
    /**
     * Username to connect to Hana. This user should have privileges to read all the metadata.
     */
    username?: string;
    /**
     * HDB Store User Key generated from the command `hdbuserstore SET <KEY> <host:port>
     * <USERNAME> <PASSWORD>`
     */
    userKey?: string;
}

/**
 * GCP Credentials
 *
 * GCP credentials configs.
 */
export interface GCPCredentials {
    /**
     * We support two ways of authenticating to GCP i.e via GCP Credentials Values or GCP
     * Credentials Path
     */
    gcpConfig: GCPCredentialsConfiguration;
    /**
     * we enable the authenticated service account to impersonate another service account
     */
    gcpImpersonateServiceAccount?: GCPImpersonateServiceAccountValues;
}

/**
 * Regex to only include/exclude databases that matches the pattern.
 *
 * Regex to only fetch entities that matches the pattern.
 *
 * Regex to only include/exclude schemas that matches the pattern.
 *
 * Regex to only include/exclude tables that matches the pattern.
 *
 * Regex to include/exclude FHIR resource categories
 *
 * Regex to include/exclude FHIR resource types
 */
export interface FilterPattern {
    /**
     * List of strings/regex patterns to match and exclude only database entities that match.
     */
    excludes?: string[];
    /**
     * List of strings/regex patterns to match and include only database entities that match.
     */
    includes?: string[];
}

/**
 * FHIR specification version (R4, STU3, DSTU2)
 */
export enum FHIRVersion {
    Dstu2 = "DSTU2",
    R4 = "R4",
    Stu3 = "STU3",
}

/**
 * Specifies the logon authentication method. Possible values are TD2 (the default), JWT,
 * LDAP, KRB5 for Kerberos, or TDNEGO
 */
export enum Logmech {
    Custom = "CUSTOM",
    Jwt = "JWT",
    Krb5 = "KRB5",
    LDAP = "LDAP",
    Td2 = "TD2",
    Tdnego = "TDNEGO",
}

/**
 * Hive Metastore Connection Details
 *
 * Postgres Database Connection Config
 *
 * Mysql Database Connection Config
 */
export interface HiveMetastoreConnectionDetails {
    /**
     * Choose Auth Config Type.
     */
    authType?: HiveMetastoreConnectionDetailsAuthConfigurationType;
    /**
     * Custom OpenMetadata Classification name for Postgres policy tags.
     */
    classificationName?:  string;
    connectionArguments?: { [key: string]: any };
    connectionOptions?:   { [key: string]: string };
    /**
     * Database of the data source. This is optional parameter, if you would like to restrict
     * the metadata reading to a single database. When left blank, OpenMetadata Ingestion
     * attempts to scan all the databases.
     */
    database?: string;
    /**
     * Regex to only include/exclude databases that matches the pattern.
     */
    databaseFilterPattern?: FilterPattern;
    /**
     * Host and port of the source service.
     *
     * Host and port of the MySQL service.
     */
    hostPort?: string;
    /**
     * Ingest data from all databases in Postgres. You can use databaseFilterPattern on top of
     * this.
     */
    ingestAllDatabases?:      boolean;
    sampleDataStorageConfig?: SampleDataStorageConfig;
    /**
     * Regex to only include/exclude schemas that matches the pattern.
     */
    schemaFilterPattern?: FilterPattern;
    /**
     * SQLAlchemy driver scheme options.
     */
    scheme?: HiveMetastoreConnectionDetailsScheme;
    /**
     * SSL Configuration details.
     */
    sslConfig?:                  Config;
    sslMode?:                    SSLMode;
    supportsDatabase?:           boolean;
    supportsDataDiff?:           boolean;
    supportsDBTExtraction?:      boolean;
    supportsLineageExtraction?:  boolean;
    supportsMetadataExtraction?: boolean;
    supportsProfiler?:           boolean;
    supportsQueryComment?:       boolean;
    supportsUsageExtraction?:    boolean;
    /**
     * Regex to only include/exclude tables that matches the pattern.
     */
    tableFilterPattern?: FilterPattern;
    /**
     * Service Type
     */
    type?: HiveMetastoreConnectionDetailsType;
    /**
     * Username to connect to Postgres. This user should have privileges to read all the
     * metadata in Postgres.
     *
     * Username to connect to MySQL. This user should have privileges to read all the metadata
     * in Mysql.
     */
    username?: string;
    /**
     * Optional name to give to the database in OpenMetadata. If left blank, we will use default
     * as the database name.
     */
    databaseName?: string;
    /**
     * Database Schema of the data source. This is optional parameter, if you would like to
     * restrict the metadata reading to a single schema. When left blank, OpenMetadata Ingestion
     * attempts to scan all the schemas.
     */
    databaseSchema?: string;
    /**
     * Use slow logs to extract lineage.
     */
    useSlowLogs?: boolean;
}

/**
 * Choose Auth Config Type.
 *
 * Common Database Connection Config
 *
 * IAM Auth Database Connection Config
 *
 * Azure Database Connection Config
 */
export interface HiveMetastoreConnectionDetailsAuthConfigurationType {
    /**
     * Password to connect to source.
     */
    password?:    string;
    awsConfig?:   AWSCredentials;
    azureConfig?: AzureCredentials;
}

/**
 * Storage config to store sample data
 */
export interface SampleDataStorageConfig {
    config?: DataStorageConfig;
}

/**
 * Storage config to store sample data
 */
export interface DataStorageConfig {
    /**
     * Bucket Name
     */
    bucketName?: string;
    /**
     * Provide the pattern of the path where the generated sample data file needs to be stored.
     */
    filePathPattern?: string;
    /**
     * When this field enabled a single parquet file will be created to store sample data,
     * otherwise we will create a new file per day
     */
    overwriteData?: boolean;
    /**
     * Prefix of the data source.
     */
    prefix?:        string;
    storageConfig?: AwsCredentials;
    [property: string]: any;
}

/**
 * AWS credentials configs.
 */
export interface AwsCredentials {
    /**
     * The Amazon Resource Name (ARN) of the role to assume. Required Field in case of Assume
     * Role
     */
    assumeRoleArn?: string;
    /**
     * An identifier for the assumed role session. Use the role session name to uniquely
     * identify a session when the same role is assumed by different principals or for different
     * reasons. Required Field in case of Assume Role
     */
    assumeRoleSessionName?: string;
    /**
     * The Amazon Resource Name (ARN) of the role to assume. Optional Field in case of Assume
     * Role
     */
    assumeRoleSourceIdentity?: string;
    /**
     * AWS Access key ID.
     */
    awsAccessKeyId?: string;
    /**
     * AWS Region
     */
    awsRegion?: string;
    /**
     * AWS Secret Access Key.
     */
    awsSecretAccessKey?: string;
    /**
     * AWS Session Token.
     */
    awsSessionToken?: string;
    /**
     * EndPoint URL for the AWS
     */
    endPointURL?: string;
    /**
     * The name of a profile to use with the boto session.
     */
    profileName?: string;
}

/**
 * SQLAlchemy driver scheme options.
 */
export enum HiveMetastoreConnectionDetailsScheme {
    MysqlPymysql = "mysql+pymysql",
    PgspiderPsycopg2 = "pgspider+psycopg2",
    PostgresqlPsycopg2 = "postgresql+psycopg2",
}

/**
 * Client SSL configuration
 *
 * SSL Configuration details.
 *
 * OpenMetadata Client configured to validate SSL certificates.
 */
export interface Config {
    /**
     * The CA certificate used for SSL validation.
     */
    caCertificate?: string;
    /**
     * The SSL certificate used for client authentication.
     */
    sslCertificate?: string;
    /**
     * The private key associated with the SSL certificate.
     */
    sslKey?: string;
}

/**
 * SSL Mode to connect to database.
 */
export enum SSLMode {
    Allow = "allow",
    Disable = "disable",
    Prefer = "prefer",
    Require = "require",
    VerifyCA = "verify-ca",
    VerifyFull = "verify-full",
}

/**
 * Service Type
 *
 * Service type.
 */
export enum HiveMetastoreConnectionDetailsType {
    Mysql = "Mysql",
    Postgres = "Postgres",
}

/**
 * Connect with oracle by either passing service name or database schema name.
 */
export interface OracleConnectionType {
    /**
     * databaseSchema of the data source. This is optional parameter, if you would like to
     * restrict the metadata reading to a single databaseSchema. When left blank, OpenMetadata
     * Ingestion attempts to scan all the databaseSchema.
     */
    databaseSchema?: string;
    /**
     * The Oracle Service name is the TNS alias that you give when you remotely connect to your
     * database.
     */
    oracleServiceName?: string;
    /**
     * Pass the full constructed TNS string, e.g.,
     * (DESCRIPTION=(ADDRESS_LIST=(ADDRESS=(PROTOCOL=TCP)(HOST=myhost)(PORT=1530)))(CONNECT_DATA=(SID=MYSERVICENAME))).
     */
    oracleTNSConnection?: string;
    [property: string]: any;
}

/**
 * SQLAlchemy driver scheme options.
 *
 * Mongo connection scheme options.
 *
 * Couchbase driver scheme options.
 */
export enum ConfigScheme {
    AwsathenaREST = "awsathena+rest",
    Bigquery = "bigquery",
    ClickhouseHTTP = "clickhouse+http",
    ClickhouseNative = "clickhouse+native",
    CockroachdbPsycopg2 = "cockroachdb+psycopg2",
    Couchbase = "couchbase",
    DatabricksConnector = "databricks+connector",
    Db2IBMDB = "db2+ibm_db",
    Doris = "doris",
    Druid = "druid",
    ExaWebsocket = "exa+websocket",
    Hana = "hana",
    Hive = "hive",
    HiveHTTP = "hive+http",
    HiveHTTPS = "hive+https",
    Ibmi = "ibmi",
    Impala = "impala",
    Impala4 = "impala4",
    Mongodb = "mongodb",
    MongodbSrv = "mongodb+srv",
    MssqlPymssql = "mssql+pymssql",
    MssqlPyodbc = "mssql+pyodbc",
    MssqlPytds = "mssql+pytds",
    MysqlPymysql = "mysql+pymysql",
    OracleCxOracle = "oracle+cx_oracle",
    PgspiderPsycopg2 = "pgspider+psycopg2",
    Pinot = "pinot",
    PinotHTTP = "pinot+http",
    PinotHTTPS = "pinot+https",
    PostgresqlPsycopg2 = "postgresql+psycopg2",
    Presto = "presto",
    RedshiftPsycopg2 = "redshift+psycopg2",
    Snowflake = "snowflake",
    SqlitePysqlite = "sqlite+pysqlite",
    Teradatasql = "teradatasql",
    Trino = "trino",
    VerticaVerticaPython = "vertica+vertica_python",
}

/**
 * Client SSL/TLS settings.
 */
export enum SSLTLSSettings {
    DisableTLS = "disable-tls",
    IgnoreCertificate = "ignore-certificate",
    ValidateCertificate = "validate-certificate",
}

/**
 * Specifies the transaction mode for the connection
 */
export enum TransactionMode {
    ANSI = "ANSI",
    Default = "DEFAULT",
    Tera = "TERA",
}

/**
 * Service Type
 *
 * Service type.
 *
 * service type
 *
 * Custom database service type
 */
export enum ConfigType {
    Athena = "Athena",
    AzureSQL = "AzureSQL",
    BigQuery = "BigQuery",
    BigTable = "BigTable",
    Cassandra = "Cassandra",
    Clickhouse = "Clickhouse",
    Cockroach = "Cockroach",
    Couchbase = "Couchbase",
    CustomDatabase = "CustomDatabase",
    Databricks = "Databricks",
    Datalake = "Datalake",
    Db2 = "Db2",
    DeltaLake = "DeltaLake",
    DomoDatabase = "DomoDatabase",
    Doris = "Doris",
    Druid = "Druid",
    DynamoDB = "DynamoDB",
    Epic = "Epic",
    Exasol = "Exasol",
    Glue = "Glue",
    Greenplum = "Greenplum",
    Hive = "Hive",
    Iceberg = "Iceberg",
    Impala = "Impala",
    MariaDB = "MariaDB",
    MongoDB = "MongoDB",
    Mssql = "Mssql",
    Mysql = "Mysql",
    Oracle = "Oracle",
    PinotDB = "PinotDB",
    Postgres = "Postgres",
    Presto = "Presto",
    Redshift = "Redshift",
    SAS = "SAS",
    SQLite = "SQLite",
    Salesforce = "Salesforce",
    SapERP = "SapErp",
    SapHana = "SapHana",
    ServiceNow = "ServiceNow",
    SingleStore = "SingleStore",
    Snowflake = "Snowflake",
    Ssas = "SSAS",
    Synapse = "Synapse",
    Teradata = "Teradata",
    Trino = "Trino",
    UnityCatalog = "UnityCatalog",
    Vertica = "Vertica",
}

/**
 * Client SSL verification. Make sure to configure the SSLConfig if enabled.
 */
export enum VerifySSL {
    Ignore = "ignore",
    NoSSL = "no-ssl",
    Validate = "validate",
}

/**
 * The ingestion agent responsible for executing the ingestion pipeline. It will be defined
 * at runtime based on the Ingestion Agent of the service.
 *
 * This schema defines the EntityReference type used for referencing an entity.
 * EntityReference is used for capturing relationships from one entity to another. For
 * example, a table has an attribute called database of type EntityReference that captures
 * the relationship of a table `belongs to a` database.
 *
 * Owners of this database service.
 *
 * This schema defines the EntityReferenceList type used for referencing an entity.
 * EntityReference is used for capturing relationships from one entity to another. For
 * example, a table has an attribute called database of type EntityReference that captures
 * the relationship of a table `belongs to a` database.
 */
export interface EntityReference {
    /**
     * If true the entity referred to has been soft-deleted.
     */
    deleted?: boolean;
    /**
     * Optional description of entity.
     */
    description?: string;
    /**
     * Display Name that identifies this entity.
     */
    displayName?: string;
    /**
     * Fully qualified name of the entity instance. For entities such as tables, databases
     * fullyQualifiedName is returned in this field. For entities that don't have name hierarchy
     * such as `user` and `team` this will be same as the `name` field.
     */
    fullyQualifiedName?: string;
    /**
     * Link to the entity resource.
     */
    href?: string;
    /**
     * Unique identifier that identifies an entity instance.
     */
    id: string;
    /**
     * If true the relationship indicated by this entity reference is inherited from the parent
     * entity.
     */
    inherited?: boolean;
    /**
     * Name of the entity instance.
     */
    name?: string;
    /**
     * Entity type/class name - Examples: `database`, `table`, `metrics`, `databaseService`,
     * `dashboardService`...
     */
    type: string;
}

/**
 * Type of database service such as MySQL, BigQuery, Snowflake, Redshift, Postgres...
 */
export enum DatabaseServiceType {
    Athena = "Athena",
    AzureSQL = "AzureSQL",
    BigQuery = "BigQuery",
    BigTable = "BigTable",
    Cassandra = "Cassandra",
    Clickhouse = "Clickhouse",
    Cockroach = "Cockroach",
    Couchbase = "Couchbase",
    CustomDatabase = "CustomDatabase",
    Databricks = "Databricks",
    Datalake = "Datalake",
    Db2 = "Db2",
    Dbt = "Dbt",
    DeltaLake = "DeltaLake",
    DomoDatabase = "DomoDatabase",
    Doris = "Doris",
    Druid = "Druid",
    DynamoDB = "DynamoDB",
    Epic = "Epic",
    Exasol = "Exasol",
    Glue = "Glue",
    Greenplum = "Greenplum",
    Hive = "Hive",
    Iceberg = "Iceberg",
    Impala = "Impala",
    MariaDB = "MariaDB",
    MongoDB = "MongoDB",
    Mssql = "Mssql",
    Mysql = "Mysql",
    Oracle = "Oracle",
    PinotDB = "PinotDB",
    Postgres = "Postgres",
    Presto = "Presto",
    QueryLog = "QueryLog",
    Redshift = "Redshift",
    SAS = "SAS",
    SQLite = "SQLite",
    Salesforce = "Salesforce",
    SapERP = "SapErp",
    SapHana = "SapHana",
    ServiceNow = "ServiceNow",
    SingleStore = "SingleStore",
    Snowflake = "Snowflake",
    Ssas = "SSAS",
    Synapse = "Synapse",
    Teradata = "Teradata",
    Trino = "Trino",
    UnityCatalog = "UnityCatalog",
    Vertica = "Vertica",
}

/**
 * This schema defines the type for labeling an entity with a Tag.
 */
export interface TagLabel {
    /**
     * Description for the tag label.
     */
    description?: string;
    /**
     * Display Name that identifies this tag.
     */
    displayName?: string;
    /**
     * Link to the tag resource.
     */
    href?: string;
    /**
     * Label type describes how a tag label was applied. 'Manual' indicates the tag label was
     * applied by a person. 'Derived' indicates a tag label was derived using the associated tag
     * relationship (see Classification.json for more details). 'Propagated` indicates a tag
     * label was propagated from upstream based on lineage. 'Automated' is used when a tool was
     * used to determine the tag label.
     */
    labelType: LabelType;
    /**
     * Name of the tag or glossary term.
     */
    name?: string;
    /**
     * Label is from Tags or Glossary.
     */
    source: TagSource;
    /**
     * 'Suggested' state is used when a tag label is suggested by users or tools. Owner of the
     * entity must confirm the suggested labels before it is marked as 'Confirmed'.
     */
    state:  State;
    style?: Style;
    tagFQN: string;
}

/**
 * Label type describes how a tag label was applied. 'Manual' indicates the tag label was
 * applied by a person. 'Derived' indicates a tag label was derived using the associated tag
 * relationship (see Classification.json for more details). 'Propagated` indicates a tag
 * label was propagated from upstream based on lineage. 'Automated' is used when a tool was
 * used to determine the tag label.
 */
export enum LabelType {
    Automated = "Automated",
    Derived = "Derived",
    Generated = "Generated",
    Manual = "Manual",
    Propagated = "Propagated",
}

/**
 * Label is from Tags or Glossary.
 */
export enum TagSource {
    Classification = "Classification",
    Glossary = "Glossary",
}

/**
 * 'Suggested' state is used when a tag label is suggested by users or tools. Owner of the
 * entity must confirm the suggested labels before it is marked as 'Confirmed'.
 */
export enum State {
    Confirmed = "Confirmed",
    Suggested = "Suggested",
}

/**
 * UI Style is used to associate a color code and/or icon to entity to customize the look of
 * that entity in UI.
 */
export interface Style {
    /**
     * Hex Color Code to mark an entity such as GlossaryTerm, Tag, Domain or Data Product.
     */
    color?: string;
    /**
     * An icon to associate with GlossaryTerm, Tag, Domain or Data Product.
     */
    iconURL?: string;
}<|MERGE_RESOLUTION|>--- conflicted
+++ resolved
@@ -862,7 +862,6 @@
      * FHIR specification version (R4, STU3, DSTU2)
      */
     fhirVersion?: FHIRVersion;
-<<<<<<< HEAD
     /**
      * If true, ServiceNow application scopes will be imported as database schemas. Otherwise, a
      * single default schema will be used.
@@ -873,9 +872,7 @@
      * admin tables will be fetched.
      */
     includeSystemTables?: boolean;
-=======
     [property: string]: any;
->>>>>>> 4f6ba7b0
 }
 
 /**
