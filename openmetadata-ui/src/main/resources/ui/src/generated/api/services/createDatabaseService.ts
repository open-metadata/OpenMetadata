/*
 *  Copyright 2025 Collate.
 *  Licensed under the Apache License, Version 2.0 (the "License");
 *  you may not use this file except in compliance with the License.
 *  You may obtain a copy of the License at
 *  http://www.apache.org/licenses/LICENSE-2.0
 *  Unless required by applicable law or agreed to in writing, software
 *  distributed under the License is distributed on an "AS IS" BASIS,
 *  WITHOUT WARRANTIES OR CONDITIONS OF ANY KIND, either express or implied.
 *  See the License for the specific language governing permissions and
 *  limitations under the License.
 */
/**
 * Create Database service entity request
 */
export interface CreateDatabaseService {
    connection?: DatabaseConnection;
    /**
     * List of fully qualified names of data products this entity is part of.
     */
    dataProducts?: string[];
    /**
     * Description of Database entity.
     */
    description?: string;
    /**
     * Display Name that identifies this database service.
     */
    displayName?: string;
    /**
     * Fully qualified names of the domains the Database Service belongs to.
     */
    domains?: string[];
    /**
     * The ingestion agent responsible for executing the ingestion pipeline. It will be defined
     * at runtime based on the Ingestion Agent of the service.
     */
    ingestionRunner?: EntityReference;
    /**
     * Name that identifies the this entity instance uniquely
     */
    name: string;
    /**
     * Owners of this database service.
     */
    owners?:     EntityReference[];
    serviceType: DatabaseServiceType;
    /**
     * Tags for this Database Service.
     */
    tags?: TagLabel[];
}

/**
 * Database Connection.
 */
export interface DatabaseConnection {
    config?: ConfigClass;
}

/**
 * Google BigQuery Connection Config
 *
 * Google BigTable Connection Config
 *
 * AWS Athena Connection Config
 *
 * Azure SQL Connection Config
 *
 * Clickhouse Connection Config
 *
 * Databricks Connection Config
 *
 * Db2 Connection Config
 *
 * DeltaLake Database Connection Config
 *
 * Druid Connection Config
 *
 * DynamoDB Connection Config
 *
 * Glue Connection Config
 *
 * Hive SQL Connection Config
 *
 * Impala SQL Connection Config
 *
 * MariaDB Database Connection Config
 *
 * Mssql Database Connection Config
 *
 * Mysql Database Connection Config
 *
 * SQLite Database Connection Config
 *
 * Oracle Database Connection Config
 *
 * Postgres Database Connection Config
 *
 * Presto Database Connection Config
 *
 * Redshift  Connection Config
 *
 * Salesforce Connection Config
 *
 * SingleStore Database Connection Config
 *
 * Snowflake Connection Config
 *
 * Trino Connection Config
 *
 * Vertica Connection Config
 *
 * PinotDB Database Connection Config
 *
 * Datalake Connection Config
 *
 * Domo Database Connection Config
 *
 * Custom Database Service connection to build a source that is not supported by
 * OpenMetadata yet.
 *
 * Sap Hana Database Connection Config
 *
 * MongoDB Connection Config
 *
 * Cassandra Connection Config
 *
 * Couchbase Connection Config
 *
 * Greenplum Database Connection Config
 *
 * Doris Database Connection Config
 *
 * UnityCatalog Connection Config
 *
 * SAS Connection Config
 *
 * Iceberg Catalog Connection Config
 *
 * Teradata Database Connection Config
 *
 * Sap ERP Database Connection Config
 *
 * Synapse Database Connection Config
 *
 * Exasol Database Connection Config
 *
 * Cockroach Database Connection Config
 *
 * SSAS Metadata Database Connection Config
 *
<<<<<<< HEAD
 * Google Sheets Connection Config
=======
 * Epic FHIR Connection Config
>>>>>>> e99078bb
 */
export interface ConfigClass {
    /**
     * Billing Project ID
     */
    billingProjectId?: string;
    /**
     * If using Metastore, Key-Value pairs that will be used to add configs to the SparkSession.
     */
    connectionArguments?: { [key: string]: any };
    connectionOptions?:   { [key: string]: string };
    /**
     * Cost per TiB for BigQuery usage
     */
    costPerTB?: number;
    /**
     * GCP Credentials
     *
     * GCP Credentials to connect to Google Sheets API
     */
    credentials?: GCPCredentials;
    /**
     * Regex to only include/exclude databases that matches the pattern.
     */
    databaseFilterPattern?: FilterPattern;
    /**
     * BigQuery APIs URL.
     *
     * Host and port of the AzureSQL service.
     *
     * Host and port of the Clickhouse service.
     *
     * Host and port of the Databricks service.
     *
     * Host and port of the DB2 service.
     *
     * Host and port of the Druid service.
     *
     * Host and port of the Hive service.
     *
     * Host and port of the Impala service.
     *
     * Host and port of the MariaDB service.
     *
     * Host and port of the MSSQL service.
     *
     * Host and port of the MySQL service.
     *
     * Host and port of the SQLite service. Blank for in-memory database.
     *
     * Host and port of the Oracle service.
     *
     * Host and port of the source service.
     *
     * Host and port of the Presto service.
     *
     * Host and port of the Redshift service.
     *
     * Host and port of the SingleStore service.
     *
     * Host and port of the Trino service.
     *
     * Host and port of the Vertica service.
     *
     * Host and port of the PinotDB Broker service.
     *
     * Host and port of the MongoDB service when using the `mongodb` connection scheme. Only
     * host when using the `mongodb+srv` scheme.
     *
     * Host and port of the Cassandra service when using the `cassandra` connection scheme. Only
     * host when using the `cassandra+srv` scheme.
     *
     * Host and port of the Doris service.
     *
     * Host and port of the Teradata service.
     *
     * Host and Port of the SAP ERP instance.
     *
     * Host and port of the Azure Synapse service.
     *
     * Host and port of the Cockrooach service.
     */
    hostPort?:                string;
    sampleDataStorageConfig?: SampleDataStorageConfig;
    /**
     * Regex to only include/exclude schemas that matches the pattern.
     *
     * Regex to include/exclude FHIR resource categories
     */
    schemaFilterPattern?: FilterPattern;
    /**
     * SQLAlchemy driver scheme options.
     *
     * Mongo connection scheme options.
     *
     * Couchbase driver scheme options.
     */
    scheme?:                                ConfigScheme;
    supportsDatabase?:                      boolean;
    supportsDataDiff?:                      boolean;
    supportsDBTExtraction?:                 boolean;
    supportsIncrementalMetadataExtraction?: boolean;
    /**
     * Supports Lineage Extraction.
     */
    supportsLineageExtraction?:  boolean;
    supportsMetadataExtraction?: boolean;
    supportsProfiler?:           boolean;
    supportsQueryComment?:       boolean;
    supportsSystemProfile?:      boolean;
    /**
     * Supports Usage Extraction.
     */
    supportsUsageExtraction?: boolean;
    /**
     * Regex to only include/exclude tables that matches the pattern.
     *
     * Regex to include/exclude FHIR resource types
     */
    tableFilterPattern?: FilterPattern;
    /**
     * Taxonomy location used to fetch policy tags
     */
    taxonomyLocation?: string;
    /**
     * Project IDs used to fetch policy tags
     */
    taxonomyProjectID?: string[];
    /**
     * Service Type
     *
     * Custom database service type
     */
    type?: ConfigType;
    /**
     * Location used to query INFORMATION_SCHEMA.JOBS_BY_PROJECT to fetch usage data. You can
     * pass multi-regions, such as `us` or `eu`, or you specific region. Australia and Asia
     * multi-regions are not yet in GA.
     */
    usageLocation?: string;
    awsConfig?:     AWSCredentials;
    /**
     * Optional name to give to the database in OpenMetadata. If left blank, we will use default
     * as the database name.
     *
<<<<<<< HEAD
     * Optional name to give to the database in OpenMetadata. If left blank, we will use
     * 'default'.
=======
     * Optional name to give to the database in OpenMetadata. If left blank, we will use 'epic'
     * as the database name.
>>>>>>> e99078bb
     */
    databaseName?: string;
    /**
     * S3 Staging Directory. Example: s3://postgres/input/
     */
    s3StagingDir?: string;
    /**
     * Athena workgroup.
     */
    workgroup?: string;
    /**
     * This parameter determines the mode of authentication for connecting to AzureSQL using
     * ODBC. If 'Active Directory Password' is selected, you need to provide the password. If
     * 'Active Directory Integrated' is selected, password is not required as it uses the
     * logged-in user's credentials. This mode is useful for establishing secure and seamless
     * connections with AzureSQL.
     *
     * This parameter determines the mode of authentication for connecting to Azure Synapse
     * using ODBC. If 'Active Directory Password' is selected, you need to provide the password.
     * If 'Active Directory Integrated' is selected, password is not required as it uses the
     * logged-in user's credentials. If 'Active Directory Service Principal' is selected, you
     * need to provide clientId, clientSecret and tenantId. This mode is useful for establishing
     * secure and seamless connections with Azure Synapse.
     */
    authenticationMode?: any[] | boolean | number | null | AuthenticationModeObject | string;
    /**
     * Database of the data source. This is optional parameter, if you would like to restrict
     * the metadata reading to a single database. When left blank, OpenMetadata Ingestion
     * attempts to scan all the databases.
     *
     * Database of the data source.
     *
     * Initial Redshift database to connect to. If you want to ingest all databases, set
     * ingestAllDatabases to true.
     *
     * Optional name to give to the database in OpenMetadata. If left blank, we will use default
     * as the database name.
     */
    database?: string;
    /**
     * SQLAlchemy driver for AzureSQL.
     *
     * ODBC driver version in case of pyodbc connection.
     */
    driver?: string;
    /**
     * Ingest data from all databases in Azuresql. You can use databaseFilterPattern on top of
     * this.
     *
     * Ingest data from all databases in Mssql. You can use databaseFilterPattern on top of
     * this.
     *
     * Ingest data from all databases in Postgres. You can use databaseFilterPattern on top of
     * this.
     *
     * Ingest data from all databases in Redshift. You can use databaseFilterPattern on top of
     * this.
     *
     * Ingest data from all databases in Greenplum. You can use databaseFilterPattern on top of
     * this.
     *
     * Ingest data from all databases in Azure Synapse. You can use databaseFilterPattern on top
     * of this.
     */
    ingestAllDatabases?: boolean;
    /**
     * Password to connect to AzureSQL.
     *
     * Password to connect to Clickhouse.
     *
     * Password to connect to DB2.
     *
     * Password to connect to Druid.
     *
     * Password to connect to Hive.
     *
     * Password to connect to Impala.
     *
     * Password to connect to MariaDB.
     *
     * Password to connect to MSSQL.
     *
     * Password to connect to SQLite. Blank for in-memory database.
     *
     * Password to connect to Oracle.
     *
     * Password to connect to Presto.
     *
     * Password to connect to Redshift.
     *
     * Password to connect to the Salesforce.
     *
     * Password to connect to SingleStore.
     *
     * Password to connect to Snowflake.
     *
     * Password to connect to Vertica.
     *
     * password to connect to the PinotDB.
     *
     * Password to connect to MongoDB.
     *
     * Password to connect to Couchbase.
     *
     * Password to connect to Doris.
     *
     * Password to connect to SAS Viya
     *
     * Password to connect to Teradata.
     *
     * Password to connect to Azure Synapse.
     *
     * Password to connect to Exasol.
     *
     * Password
     */
    password?: string;
    /**
     * Username to connect to AzureSQL. This user should have privileges to read the metadata.
     *
     * Username to connect to Clickhouse. This user should have privileges to read all the
     * metadata in Clickhouse.
     *
     * Username to connect to DB2. This user should have privileges to read all the metadata in
     * DB2.
     *
     * Username to connect to Druid. This user should have privileges to read all the metadata
     * in Druid.
     *
     * Username to connect to Hive. This user should have privileges to read all the metadata in
     * Hive.
     *
     * Username to connect to Impala. This user should have privileges to read all the metadata
     * in Impala.
     *
     * Username to connect to MariaDB. This user should have privileges to read all the metadata
     * in MariaDB.
     *
     * Username to connect to MSSQL. This user should have privileges to read all the metadata
     * in MsSQL.
     *
     * Username to connect to MySQL. This user should have privileges to read all the metadata
     * in Mysql.
     *
     * Username to connect to SQLite. Blank for in-memory database.
     *
     * Username to connect to Oracle. This user should have privileges to read all the metadata
     * in Oracle.
     *
     * Username to connect to Postgres. This user should have privileges to read all the
     * metadata in Postgres.
     *
     * Username to connect to Presto. This user should have privileges to read all the metadata
     * in Postgres.
     *
     * Username to connect to Redshift. This user should have privileges to read all the
     * metadata in Redshift.
     *
     * Username to connect to the Salesforce. This user should have privileges to read all the
     * metadata in Redshift.
     *
     * Username to connect to SingleStore. This user should have privileges to read all the
     * metadata in MySQL.
     *
     * Username to connect to Snowflake. This user should have privileges to read all the
     * metadata in Snowflake.
     *
     * Username to connect to Trino. This user should have privileges to read all the metadata
     * in Trino.
     *
     * Username to connect to Vertica. This user should have privileges to read all the metadata
     * in Vertica.
     *
     * username to connect to the PinotDB. This user should have privileges to read all the
     * metadata in PinotDB.
     *
     * Username to connect to MongoDB. This user should have privileges to read all the metadata
     * in MongoDB.
     *
     * Username to connect to Cassandra. This user should have privileges to read all the
     * metadata in Cassandra.
     *
     * Username to connect to Couchbase. This user should have privileges to read all the
     * metadata in Couchbase.
     *
     * Username to connect to Greenplum. This user should have privileges to read all the
     * metadata in Greenplum.
     *
     * Username to connect to Doris. This user should have privileges to read all the metadata
     * in Doris.
     *
     * Username to connect to SAS Viya.
     *
     * Username to connect to Teradata. This user should have privileges to read all the
     * metadata in Teradata.
     *
     * Username to connect to Azure Synapse. This user should have privileges to read all the
     * metadata in Azure Synapse.
     *
     * Username to connect to Exasol. This user should have privileges to read all the metadata
     * in Exasol.
     *
     * Username to connect to Cockroach. This user should have privileges to read all the
     * metadata in Cockroach.
     *
     * Username
     */
    username?: string;
    /**
     * Database Schema of the data source. This is optional parameter, if you would like to
     * restrict the metadata reading to a single schema. When left blank, OpenMetadata Ingestion
     * attempts to scan all the schemas.
     *
     * databaseSchema of the data source. This is optional parameter, if you would like to
     * restrict the metadata reading to a single databaseSchema. When left blank, OpenMetadata
     * Ingestion attempts to scan all the databaseSchema.
     *
     * Optional name to give to the schema in OpenMetadata. If left blank, we will use default
     * as the schema name
     */
    databaseSchema?: string;
    /**
     * Clickhouse SQL connection duration.
     */
    duration?: number;
    /**
     * Use HTTPS Protocol for connection with clickhouse
     */
    https?: boolean;
    /**
     * Path to key file for establishing secure connection
     */
    keyfile?: string;
    /**
     * Establish secure connection with clickhouse
     */
    secure?: boolean;
    /**
     * Catalog of the data source(Example: hive_metastore). This is optional parameter, if you
     * would like to restrict the metadata reading to a single catalog. When left blank,
     * OpenMetadata Ingestion attempts to scan all the catalog.
     *
     * Presto catalog
     *
     * Catalog of the data source.
     */
    catalog?: IcebergCatalog | string;
    /**
     * The maximum amount of time (in seconds) to wait for a successful connection to the data
     * source. If the connection attempt takes longer than this timeout period, an error will be
     * returned.
     */
    connectionTimeout?: number;
    /**
     * Databricks compute resources URL.
     */
    httpPath?: string;
    /**
     * Table name to fetch the query history.
     */
    queryHistoryTable?: string;
    /**
     * Generated Token to connect to Databricks.
     */
    token?: string;
    /**
     * CLI Driver version to connect to DB2. If not provided, the latest version will be used.
     */
    clidriverVersion?: string;
    /**
     * License to connect to DB2.
     */
    license?: string;
    /**
     * License file name to connect to DB2.
     */
    licenseFileName?:               string;
    supportsViewLineageExtraction?: boolean;
    /**
     * Available sources to fetch the metadata.
     *
     * Available sources to fetch files.
     */
    configSource?: TaLakeConfigurationSource;
    /**
     * Authentication mode to connect to hive.
     */
    auth?: AuthEnum;
    /**
     * Authentication options to pass to Hive connector. These options are based on SQLAlchemy.
     *
     * Authentication options to pass to Impala connector. These options are based on SQLAlchemy.
     */
    authOptions?: string;
    /**
     * If authenticating with Kerberos specify the Kerberos service name
     */
    kerberosServiceName?: string;
    /**
     * Hive Metastore Connection Details
     */
    metastoreConnection?: HiveMetastoreConnectionDetails;
    /**
     * Authentication mode to connect to Impala.
     */
    authMechanism?: AuthMechanismEnum;
    /**
     * Establish secure connection with Impala
     */
    useSSL?: boolean;
    /**
     * Choose Auth Config Type.
     */
    authType?: AuthConfigurationType | NoConfigAuthenticationTypes;
    /**
     * SSL Configuration details.
     */
    sslConfig?: Config;
    /**
     * Use slow logs to extract lineage.
     */
    useSlowLogs?: boolean;
    /**
     * How to run the SQLite database. :memory: by default.
     */
    databaseMode?: string;
    /**
     * This directory will be used to set the LD_LIBRARY_PATH env variable. It is required if
     * you need to enable thick connection mode. By default, we bring instant client 19 and
     * point to /instantclient.
     */
    instantClientDirectory?: string;
    /**
     * Connect with oracle by either passing service name or database schema name.
     */
    oracleConnectionType?: OracleConnectionType;
    /**
     * Custom OpenMetadata Classification name for Postgres policy tags.
     */
    classificationName?: string;
    sslMode?:            SSLMode;
    /**
     * Protocol ( Connection Argument ) to connect to Presto.
     */
    protocol?: string;
    /**
     * Verify ( Connection Argument for SSL ) to connect to Presto.
     *
     * Verify ( Connection Argument for SSL ) to connect to Trino.
     */
    verify?: string;
    /**
     * Salesforce Organization ID is the unique identifier for your Salesforce identity
     */
    organizationId?: string;
    /**
     * API version of the Salesforce instance
     */
    salesforceApiVersion?: string;
    /**
     * Domain of Salesforce instance
     */
    salesforceDomain?: string;
    /**
     * Salesforce Security Token.
     */
    securityToken?: string;
    /**
     * Salesforce Object Name.
     */
    sobjectName?: string;
    /**
     * If the Snowflake URL is https://xyz1234.us-east-1.gcp.snowflakecomputing.com, then the
     * account is xyz1234.us-east-1.gcp
     *
     * Specifies an account string to override the default account string defined for the
     * database user. Accounts are used by the database for workload management and resource
     * usage monitoring.
     */
    account?: string;
    /**
     * Full name of the schema where the account usage data is stored.
     */
    accountUsageSchema?: string;
    /**
     * Optional configuration for ingestion to keep the client session active in case the
     * ingestion process runs for longer durations.
     */
    clientSessionKeepAlive?: boolean;
    /**
     * Cost of credit for the Snowflake account.
     */
    creditCost?: number;
    /**
     * Optional configuration for ingestion of streams, By default, it will skip the streams.
     */
    includeStreams?: boolean;
    /**
     * Optional configuration for ingestion of TRANSIENT tables, By default, it will skip the
     * TRANSIENT tables.
     */
    includeTransientTables?: boolean;
    /**
     * Connection to Snowflake instance via Private Key
     */
    privateKey?: string;
    /**
     * Session query tag used to monitor usage on snowflake. To use a query tag snowflake user
     * should have enough privileges to alter the session.
     */
    queryTag?: string;
    /**
     * Snowflake Role.
     */
    role?: string;
    /**
     * Snowflake Passphrase Key used with Private Key
     */
    snowflakePrivatekeyPassphrase?: string;
    /**
     * Snowflake warehouse.
     */
    warehouse?: string;
    /**
     * Proxies for the connection to Trino data source
     */
    proxies?: { [key: string]: string };
    /**
     * Pinot Controller Host and Port of the data source.
     */
    pinotControllerHost?: string;
    /**
     * Bucket Name of the data source.
     */
    bucketName?: string;
    /**
     * Prefix of the data source.
     */
    prefix?: string;
    /**
     * Access token to connect to DOMO
     */
    accessToken?: string;
    /**
     * API Host to connect to DOMO instance
     */
    apiHost?: string;
    /**
     * Client ID for DOMO
     *
     * Azure Application (client) ID for service principal authentication.
     */
    clientId?: string;
    /**
     * URL of your Domo instance, e.g., https://openmetadata.domo.com
     */
    instanceDomain?: string;
    /**
     * Secret Token to connect DOMO
     */
    secretToken?: string;
    /**
     * Source Python Class Name to instantiated by the ingestion workflow
     */
    sourcePythonClass?: string;
    /**
     * Choose between Database connection or HDB User Store connection.
     */
    connection?: SAPHanaConnection;
    /**
     * Couchbase connection Bucket options.
     */
    bucket?: string;
    /**
     * Hostname of the Couchbase service.
     */
    hostport?: string;
    /**
     * Enable dataflow for ingestion
     */
    dataflows?: boolean;
    /**
     * Custom filter for dataflows
     */
    dataflowsCustomFilter?: { [key: string]: any } | string;
    /**
     * Enable datatables for ingestion
     */
    datatables?: boolean;
    /**
     * Custom filter for datatables
     */
    dataTablesCustomFilter?: { [key: string]: any } | string;
    /**
     * Enable report for ingestion
     */
    reports?: boolean;
    /**
     * Custom filter for reports
     */
    reportsCustomFilter?: { [key: string]: any } | string;
    /**
     * Hostname of SAS Viya deployment.
     */
    serverHost?: string;
    /**
     * Table property to look for the Owner.
     */
    ownershipProperty?: string;
    /**
     * Specifies additional data needed by a logon mechanism, such as a secure token,
     * Distinguished Name, or a domain/realm name. LOGDATA values are specific to each logon
     * mechanism.
     */
    logdata?: string;
    /**
     * Specifies the logon authentication method. Possible values are TD2 (the default), JWT,
     * LDAP, KRB5 for Kerberos, or TDNEGO
     */
    logmech?: Logmech;
    /**
     * Specifies the transaction mode for the connection
     */
    tmode?: TransactionMode;
    /**
     * API key to authenticate with the SAP ERP APIs.
     */
    apiKey?: string;
    /**
     * Pagination limit used while querying the SAP ERP API for fetching the entities
     */
    paginationLimit?: number;
    verifySSL?:       VerifySSL;
    /**
     * Azure Application client secret for service principal authentication.
     */
    clientSecret?: string;
    /**
     * Azure Directory (tenant) ID for service principal authentication.
     */
    tenantId?: string;
    /**
     * Client SSL/TLS settings.
     */
    tls?: SSLTLSSettings;
    /**
     * HTTP Link for SSAS ACCESS
     */
    httpConnection?: string;
    /**
<<<<<<< HEAD
     * Include sheets from shared drives
     */
    includeSharedDrives?: boolean;
    /**
     * Google Sheets API scopes
     */
    scopes?: string[];
=======
     * Base URL of the Epic FHIR server
     */
    fhirServerUrl?: string;
    /**
     * FHIR specification version (R4, STU3, DSTU2)
     */
    fhirVersion?: FHIRVersion;
>>>>>>> e99078bb
}

/**
 * Authentication mode to connect to hive.
 */
export enum AuthEnum {
    Basic = "BASIC",
    Custom = "CUSTOM",
    Gssapi = "GSSAPI",
    Jwt = "JWT",
    Kerberos = "KERBEROS",
    LDAP = "LDAP",
    None = "NONE",
    Nosasl = "NOSASL",
    Plain = "PLAIN",
}

/**
 * Authentication mode to connect to Impala.
 */
export enum AuthMechanismEnum {
    Gssapi = "GSSAPI",
    Jwt = "JWT",
    LDAP = "LDAP",
    Nosasl = "NOSASL",
    Plain = "PLAIN",
}

/**
 * Choose Auth Config Type.
 *
 * Common Database Connection Config
 *
 * IAM Auth Database Connection Config
 *
 * Azure Database Connection Config
 *
 * Configuration for connecting to DataStax Astra DB in the cloud.
 */
export interface AuthConfigurationType {
    /**
     * Password to connect to source.
     */
    password?:    string;
    awsConfig?:   AWSCredentials;
    azureConfig?: AzureCredentials;
    /**
     * JWT to connect to source.
     */
    jwt?: string;
    /**
     * Configuration for connecting to DataStax Astra DB in the cloud.
     */
    cloudConfig?: DataStaxAstraDBConfiguration;
}

/**
 * AWS credentials configs.
 */
export interface AWSCredentials {
    /**
     * The Amazon Resource Name (ARN) of the role to assume. Required Field in case of Assume
     * Role
     */
    assumeRoleArn?: string;
    /**
     * An identifier for the assumed role session. Use the role session name to uniquely
     * identify a session when the same role is assumed by different principals or for different
     * reasons. Required Field in case of Assume Role
     */
    assumeRoleSessionName?: string;
    /**
     * The Amazon Resource Name (ARN) of the role to assume. Optional Field in case of Assume
     * Role
     */
    assumeRoleSourceIdentity?: string;
    /**
     * AWS Access key ID.
     */
    awsAccessKeyId?: string;
    /**
     * AWS Region
     */
    awsRegion: string;
    /**
     * AWS Secret Access Key.
     */
    awsSecretAccessKey?: string;
    /**
     * AWS Session Token.
     */
    awsSessionToken?: string;
    /**
     * EndPoint URL for the AWS
     */
    endPointURL?: string;
    /**
     * The name of a profile to use with the boto session.
     */
    profileName?: string;
}

/**
 * Azure Cloud Credentials
 */
export interface AzureCredentials {
    /**
     * Account Name of your storage account
     */
    accountName?: string;
    /**
     * Your Service Principal App ID (Client ID)
     */
    clientId?: string;
    /**
     * Your Service Principal Password (Client Secret)
     */
    clientSecret?: string;
    /**
     * Scopes to get access token, for e.g. api://6dfX33ab-XXXX-49df-XXXX-3459eX817d3e/.default
     */
    scopes?: string;
    /**
     * Tenant ID of your Azure Subscription
     */
    tenantId?: string;
    /**
     * Key Vault Name
     */
    vaultName?: string;
}

/**
 * Configuration for connecting to DataStax Astra DB in the cloud.
 */
export interface DataStaxAstraDBConfiguration {
    /**
     * Timeout in seconds for establishing new connections to Cassandra.
     */
    connectTimeout?: number;
    /**
     * Timeout in seconds for individual Cassandra requests.
     */
    requestTimeout?: number;
    /**
     * File path to the Secure Connect Bundle (.zip) used for a secure connection to DataStax
     * Astra DB.
     */
    secureConnectBundle?: string;
    /**
     * The Astra DB application token used for authentication.
     */
    token?: string;
    [property: string]: any;
}

/**
 * Database Authentication types not requiring config.
 */
export enum NoConfigAuthenticationTypes {
    OAuth2 = "OAuth2",
}

export interface AuthenticationModeObject {
    /**
     * Authentication from Connection String for AzureSQL.
     *
     * Authentication from Connection String for Azure Synapse.
     */
    authentication?: Authentication;
    /**
     * Connection Timeout from Connection String for AzureSQL.
     *
     * Connection Timeout from Connection String for Azure Synapse.
     */
    connectionTimeout?: number;
    /**
     * Encrypt from Connection String for AzureSQL.
     *
     * Encrypt from Connection String for Azure Synapse.
     */
    encrypt?: boolean;
    /**
     * Trust Server Certificate from Connection String for AzureSQL.
     *
     * Trust Server Certificate from Connection String for Azure Synapse.
     */
    trustServerCertificate?: boolean;
    [property: string]: any;
}

/**
 * Authentication from Connection String for AzureSQL.
 *
 * Authentication from Connection String for Azure Synapse.
 */
export enum Authentication {
    ActiveDirectoryIntegrated = "ActiveDirectoryIntegrated",
    ActiveDirectoryPassword = "ActiveDirectoryPassword",
    ActiveDirectoryServicePrincipal = "ActiveDirectoryServicePrincipal",
}

/**
 * Iceberg Catalog configuration.
 */
export interface IcebergCatalog {
    /**
     * Catalog connection configuration, depending on your catalog type.
     */
    connection: Connection;
    /**
     * Custom Database Name for your Iceberg Service. If not set it will be 'default'.
     */
    databaseName?: string;
    /**
     * Catalog Name.
     */
    name: string;
    /**
     * Warehouse Location. Used to specify a custom warehouse location if needed.
     */
    warehouseLocation?: string;
}

/**
 * Catalog connection configuration, depending on your catalog type.
 *
 * Iceberg Hive Catalog configuration.
 *
 * Iceberg REST Catalog configuration.
 *
 * Iceberg Glue Catalog configuration.
 *
 * Iceberg DynamoDB Catalog configuration.
 */
export interface Connection {
    fileSystem?: IcebergFileSystem;
    /**
     * Uri to the Hive Metastore. Example: 'thrift://localhost:9083'
     *
     * Uri to the REST catalog. Example: 'http://rest-catalog/ws/'
     */
    uri?: string;
    /**
     * OAuth2 credential to use when initializing the catalog.
     */
    credential?: OAuth2Credential;
    /**
     * Sign requests to the REST Server using AWS SigV4 protocol.
     */
    sigv4?: Sigv4;
    /**
     * SSL Configuration details.
     */
    ssl?: SSLCertificatesByPath;
    /**
     * Berarer token to use for the 'Authorization' header.
     */
    token?:     string;
    awsConfig?: AWSCredentials;
    /**
     * DynamoDB table name.
     */
    tableName?: string;
}

/**
 * OAuth2 credential to use when initializing the catalog.
 */
export interface OAuth2Credential {
    /**
     * OAuth2 Client ID.
     */
    clientId?: string;
    /**
     * OAuth2 Client Secret
     */
    clientSecret?: string;
}

/**
 * Iceberg File System configuration, based on where the Iceberg Warehouse is located.
 */
export interface IcebergFileSystem {
    type?: Credentials | null;
}

/**
 * AWS credentials configs.
 *
 * Azure Cloud Credentials
 */
export interface Credentials {
    /**
     * The Amazon Resource Name (ARN) of the role to assume. Required Field in case of Assume
     * Role
     */
    assumeRoleArn?: string;
    /**
     * An identifier for the assumed role session. Use the role session name to uniquely
     * identify a session when the same role is assumed by different principals or for different
     * reasons. Required Field in case of Assume Role
     */
    assumeRoleSessionName?: string;
    /**
     * The Amazon Resource Name (ARN) of the role to assume. Optional Field in case of Assume
     * Role
     */
    assumeRoleSourceIdentity?: string;
    /**
     * AWS Access key ID.
     */
    awsAccessKeyId?: string;
    /**
     * AWS Region
     */
    awsRegion?: string;
    /**
     * AWS Secret Access Key.
     */
    awsSecretAccessKey?: string;
    /**
     * AWS Session Token.
     */
    awsSessionToken?: string;
    /**
     * EndPoint URL for the AWS
     */
    endPointURL?: string;
    /**
     * The name of a profile to use with the boto session.
     */
    profileName?: string;
    /**
     * Account Name of your storage account
     */
    accountName?: string;
    /**
     * Your Service Principal App ID (Client ID)
     */
    clientId?: string;
    /**
     * Your Service Principal Password (Client Secret)
     */
    clientSecret?: string;
    /**
     * Scopes to get access token, for e.g. api://6dfX33ab-XXXX-49df-XXXX-3459eX817d3e/.default
     */
    scopes?: string;
    /**
     * Tenant ID of your Azure Subscription
     */
    tenantId?: string;
    /**
     * Key Vault Name
     */
    vaultName?: string;
}

/**
 * Sign requests to the REST Server using AWS SigV4 protocol.
 */
export interface Sigv4 {
    /**
     * The service signing name to use when SigV4 signs a request.
     */
    signingName?: string;
    /**
     * AWS Region to use when SigV4 signs a request.
     */
    signingRegion?: string;
    [property: string]: any;
}

/**
 * SSL Configuration details.
 *
 * SSL Certificates By Path
 */
export interface SSLCertificatesByPath {
    /**
     * CA Certificate Path
     */
    caCertPath?: string;
    /**
     * Client Certificate Path
     */
    clientCertPath?: string;
    /**
     * Private Key Path
     */
    privateKeyPath?: string;
}

/**
 * Available sources to fetch the metadata.
 *
 * Deltalake Metastore configuration.
 *
 * DeltaLake Storage Connection Config
 *
 * Available sources to fetch files.
 *
 * Local config source where no extra information needs to be sent.
 *
 * Azure Datalake Storage will ingest files in container
 *
 * DataLake GCS storage will ingest metadata of files
 *
 * DataLake S3 bucket will ingest metadata of files in bucket
 */
export interface TaLakeConfigurationSource {
    /**
     * pySpark App Name.
     */
    appName?: string;
    /**
     * Metastore connection configuration, depending on your metastore type.
     *
     * Available sources to fetch files.
     */
    connection?: ConnectionClass;
    /**
     * Bucket Name of the data source.
     */
    bucketName?: string;
    /**
     * Prefix of the data source.
     */
    prefix?:         string;
    securityConfig?: SecurityConfigClass;
}

/**
 * Metastore connection configuration, depending on your metastore type.
 *
 * Available sources to fetch files.
 *
 * DataLake S3 bucket will ingest metadata of files in bucket
 */
export interface ConnectionClass {
    /**
     * Thrift connection to the metastore service. E.g., localhost:9083
     */
    metastoreHostPort?: string;
    /**
     * Driver class name for JDBC metastore. The value will be mapped as
     * spark.hadoop.javax.jdo.option.ConnectionDriverName sparks property. E.g.,
     * org.mariadb.jdbc.Driver
     */
    driverName?: string;
    /**
     * Class path to JDBC driver required for JDBC connection. The value will be mapped as
     * spark.driver.extraClassPath sparks property.
     */
    jdbcDriverClassPath?: string;
    /**
     * JDBC connection to the metastore database. E.g., jdbc:mysql://localhost:3306/demo_hive
     */
    metastoreDb?: string;
    /**
     * Password to use against metastore database. The value will be mapped as
     * spark.hadoop.javax.jdo.option.ConnectionPassword sparks property.
     */
    password?: string;
    /**
     * Username to use against metastore database. The value will be mapped as
     * spark.hadoop.javax.jdo.option.ConnectionUserName sparks property.
     */
    username?: string;
    /**
     * Local path for the local file with metastore data. E.g., /tmp/metastore.db
     */
    metastoreFilePath?: string;
    securityConfig?:    AWSCredentials;
}

/**
 * Azure Cloud Credentials
 *
 * GCP Credentials
 *
 * GCP credentials configs.
 *
 * GCP Credentials to connect to Google Sheets API
 *
 * AWS credentials configs.
 */
export interface SecurityConfigClass {
    /**
     * Account Name of your storage account
     */
    accountName?: string;
    /**
     * Your Service Principal App ID (Client ID)
     */
    clientId?: string;
    /**
     * Your Service Principal Password (Client Secret)
     */
    clientSecret?: string;
    /**
     * Scopes to get access token, for e.g. api://6dfX33ab-XXXX-49df-XXXX-3459eX817d3e/.default
     */
    scopes?: string;
    /**
     * Tenant ID of your Azure Subscription
     */
    tenantId?: string;
    /**
     * Key Vault Name
     */
    vaultName?: string;
    /**
     * We support two ways of authenticating to GCP i.e via GCP Credentials Values or GCP
     * Credentials Path
     */
    gcpConfig?: GCPCredentialsConfiguration;
    /**
     * we enable the authenticated service account to impersonate another service account
     */
    gcpImpersonateServiceAccount?: GCPImpersonateServiceAccountValues;
    /**
     * The Amazon Resource Name (ARN) of the role to assume. Required Field in case of Assume
     * Role
     */
    assumeRoleArn?: string;
    /**
     * An identifier for the assumed role session. Use the role session name to uniquely
     * identify a session when the same role is assumed by different principals or for different
     * reasons. Required Field in case of Assume Role
     */
    assumeRoleSessionName?: string;
    /**
     * The Amazon Resource Name (ARN) of the role to assume. Optional Field in case of Assume
     * Role
     */
    assumeRoleSourceIdentity?: string;
    /**
     * AWS Access key ID.
     */
    awsAccessKeyId?: string;
    /**
     * AWS Region
     */
    awsRegion?: string;
    /**
     * AWS Secret Access Key.
     */
    awsSecretAccessKey?: string;
    /**
     * AWS Session Token.
     */
    awsSessionToken?: string;
    /**
     * EndPoint URL for the AWS
     */
    endPointURL?: string;
    /**
     * The name of a profile to use with the boto session.
     */
    profileName?: string;
}

/**
 * We support two ways of authenticating to GCP i.e via GCP Credentials Values or GCP
 * Credentials Path
 *
 * Pass the raw credential values provided by GCP
 *
 * Pass the path of file containing the GCP credentials info
 *
 * Use the application default credentials
 */
export interface GCPCredentialsConfiguration {
    /**
     * Google Cloud auth provider certificate.
     */
    authProviderX509CertUrl?: string;
    /**
     * Google Cloud auth uri.
     */
    authUri?: string;
    /**
     * Google Cloud email.
     */
    clientEmail?: string;
    /**
     * Google Cloud Client ID.
     */
    clientId?: string;
    /**
     * Google Cloud client certificate uri.
     */
    clientX509CertUrl?: string;
    /**
     * Google Cloud private key.
     */
    privateKey?: string;
    /**
     * Google Cloud private key id.
     */
    privateKeyId?: string;
    /**
     * Project ID
     *
     * GCP Project ID to parse metadata from
     */
    projectId?: string[] | string;
    /**
     * Google Cloud token uri.
     */
    tokenUri?: string;
    /**
     * Google Cloud Platform account type.
     *
     * Google Cloud Platform ADC ( Application Default Credentials )
     */
    type?: string;
    /**
     * Path of the file containing the GCP credentials info
     */
    path?: string;
    /**
     * Google Security Token Service audience which contains the resource name for the workload
     * identity pool and the provider identifier in that pool.
     */
    audience?: string;
    /**
     * This object defines the mechanism used to retrieve the external credential from the local
     * environment so that it can be exchanged for a GCP access token via the STS endpoint
     */
    credentialSource?: { [key: string]: string };
    /**
     * Google Cloud Platform account type.
     */
    externalType?: string;
    /**
     * Google Security Token Service subject token type based on the OAuth 2.0 token exchange
     * spec.
     */
    subjectTokenType?: string;
    /**
     * Google Security Token Service token exchange endpoint.
     */
    tokenURL?: string;
    [property: string]: any;
}

/**
 * we enable the authenticated service account to impersonate another service account
 *
 * Pass the values to impersonate a service account of Google Cloud
 */
export interface GCPImpersonateServiceAccountValues {
    /**
     * The impersonated service account email
     */
    impersonateServiceAccount?: string;
    /**
     * Number of seconds the delegated credential should be valid
     */
    lifetime?: number;
    [property: string]: any;
}

/**
 * Choose between Database connection or HDB User Store connection.
 *
 * Sap Hana Database SQL Connection Config
 *
 * Sap Hana Database HDB User Store Connection Config
 */
export interface SAPHanaConnection {
    /**
     * Database of the data source.
     */
    database?: string;
    /**
     * Database Schema of the data source. This is an optional parameter, if you would like to
     * restrict the metadata reading to a single schema. When left blank, OpenMetadata Ingestion
     * attempts to scan all the schemas.
     */
    databaseSchema?: string;
    /**
     * Host and port of the Hana service.
     */
    hostPort?: string;
    /**
     * Password to connect to Hana.
     */
    password?: string;
    /**
     * Username to connect to Hana. This user should have privileges to read all the metadata.
     */
    username?: string;
    /**
     * HDB Store User Key generated from the command `hdbuserstore SET <KEY> <host:port>
     * <USERNAME> <PASSWORD>`
     */
    userKey?: string;
}

/**
 * GCP Credentials
 *
 * GCP credentials configs.
 *
 * GCP Credentials to connect to Google Sheets API
 */
export interface GCPCredentials {
    /**
     * We support two ways of authenticating to GCP i.e via GCP Credentials Values or GCP
     * Credentials Path
     */
    gcpConfig: GCPCredentialsConfiguration;
    /**
     * we enable the authenticated service account to impersonate another service account
     */
    gcpImpersonateServiceAccount?: GCPImpersonateServiceAccountValues;
}

/**
 * Regex to only include/exclude databases that matches the pattern.
 *
 * Regex to only fetch entities that matches the pattern.
 *
 * Regex to only include/exclude schemas that matches the pattern.
 *
 * Regex to only include/exclude tables that matches the pattern.
 *
 * Regex to include/exclude FHIR resource categories
 *
 * Regex to include/exclude FHIR resource types
 */
export interface FilterPattern {
    /**
     * List of strings/regex patterns to match and exclude only database entities that match.
     */
    excludes?: string[];
    /**
     * List of strings/regex patterns to match and include only database entities that match.
     */
    includes?: string[];
}

/**
 * FHIR specification version (R4, STU3, DSTU2)
 */
export enum FHIRVersion {
    Dstu2 = "DSTU2",
    R4 = "R4",
    Stu3 = "STU3",
}

/**
 * Specifies the logon authentication method. Possible values are TD2 (the default), JWT,
 * LDAP, KRB5 for Kerberos, or TDNEGO
 */
export enum Logmech {
    Custom = "CUSTOM",
    Jwt = "JWT",
    Krb5 = "KRB5",
    LDAP = "LDAP",
    Td2 = "TD2",
    Tdnego = "TDNEGO",
}

/**
 * Hive Metastore Connection Details
 *
 * Postgres Database Connection Config
 *
 * Mysql Database Connection Config
 */
export interface HiveMetastoreConnectionDetails {
    /**
     * Choose Auth Config Type.
     */
    authType?: HiveMetastoreConnectionDetailsAuthConfigurationType;
    /**
     * Custom OpenMetadata Classification name for Postgres policy tags.
     */
    classificationName?:  string;
    connectionArguments?: { [key: string]: any };
    connectionOptions?:   { [key: string]: string };
    /**
     * Database of the data source. This is optional parameter, if you would like to restrict
     * the metadata reading to a single database. When left blank, OpenMetadata Ingestion
     * attempts to scan all the databases.
     */
    database?: string;
    /**
     * Regex to only include/exclude databases that matches the pattern.
     */
    databaseFilterPattern?: FilterPattern;
    /**
     * Host and port of the source service.
     *
     * Host and port of the MySQL service.
     */
    hostPort?: string;
    /**
     * Ingest data from all databases in Postgres. You can use databaseFilterPattern on top of
     * this.
     */
    ingestAllDatabases?:      boolean;
    sampleDataStorageConfig?: SampleDataStorageConfig;
    /**
     * Regex to only include/exclude schemas that matches the pattern.
     */
    schemaFilterPattern?: FilterPattern;
    /**
     * SQLAlchemy driver scheme options.
     */
    scheme?: HiveMetastoreConnectionDetailsScheme;
    /**
     * SSL Configuration details.
     */
    sslConfig?:                  Config;
    sslMode?:                    SSLMode;
    supportsDatabase?:           boolean;
    supportsDataDiff?:           boolean;
    supportsDBTExtraction?:      boolean;
    supportsLineageExtraction?:  boolean;
    supportsMetadataExtraction?: boolean;
    supportsProfiler?:           boolean;
    supportsQueryComment?:       boolean;
    supportsUsageExtraction?:    boolean;
    /**
     * Regex to only include/exclude tables that matches the pattern.
     */
    tableFilterPattern?: FilterPattern;
    /**
     * Service Type
     */
    type?: HiveMetastoreConnectionDetailsType;
    /**
     * Username to connect to Postgres. This user should have privileges to read all the
     * metadata in Postgres.
     *
     * Username to connect to MySQL. This user should have privileges to read all the metadata
     * in Mysql.
     */
    username?: string;
    /**
     * Optional name to give to the database in OpenMetadata. If left blank, we will use default
     * as the database name.
     */
    databaseName?: string;
    /**
     * Database Schema of the data source. This is optional parameter, if you would like to
     * restrict the metadata reading to a single schema. When left blank, OpenMetadata Ingestion
     * attempts to scan all the schemas.
     */
    databaseSchema?: string;
    /**
     * Use slow logs to extract lineage.
     */
    useSlowLogs?: boolean;
}

/**
 * Choose Auth Config Type.
 *
 * Common Database Connection Config
 *
 * IAM Auth Database Connection Config
 *
 * Azure Database Connection Config
 */
export interface HiveMetastoreConnectionDetailsAuthConfigurationType {
    /**
     * Password to connect to source.
     */
    password?:    string;
    awsConfig?:   AWSCredentials;
    azureConfig?: AzureCredentials;
}

/**
 * Storage config to store sample data
 */
export interface SampleDataStorageConfig {
    config?: DataStorageConfig;
}

/**
 * Storage config to store sample data
 */
export interface DataStorageConfig {
    /**
     * Bucket Name
     */
    bucketName?: string;
    /**
     * Provide the pattern of the path where the generated sample data file needs to be stored.
     */
    filePathPattern?: string;
    /**
     * When this field enabled a single parquet file will be created to store sample data,
     * otherwise we will create a new file per day
     */
    overwriteData?: boolean;
    /**
     * Prefix of the data source.
     */
    prefix?:        string;
    storageConfig?: AwsCredentials;
    [property: string]: any;
}

/**
 * AWS credentials configs.
 */
export interface AwsCredentials {
    /**
     * The Amazon Resource Name (ARN) of the role to assume. Required Field in case of Assume
     * Role
     */
    assumeRoleArn?: string;
    /**
     * An identifier for the assumed role session. Use the role session name to uniquely
     * identify a session when the same role is assumed by different principals or for different
     * reasons. Required Field in case of Assume Role
     */
    assumeRoleSessionName?: string;
    /**
     * The Amazon Resource Name (ARN) of the role to assume. Optional Field in case of Assume
     * Role
     */
    assumeRoleSourceIdentity?: string;
    /**
     * AWS Access key ID.
     */
    awsAccessKeyId?: string;
    /**
     * AWS Region
     */
    awsRegion?: string;
    /**
     * AWS Secret Access Key.
     */
    awsSecretAccessKey?: string;
    /**
     * AWS Session Token.
     */
    awsSessionToken?: string;
    /**
     * EndPoint URL for the AWS
     */
    endPointURL?: string;
    /**
     * The name of a profile to use with the boto session.
     */
    profileName?: string;
}

/**
 * SQLAlchemy driver scheme options.
 */
export enum HiveMetastoreConnectionDetailsScheme {
    MysqlPymysql = "mysql+pymysql",
    PgspiderPsycopg2 = "pgspider+psycopg2",
    PostgresqlPsycopg2 = "postgresql+psycopg2",
}

/**
 * Client SSL configuration
 *
 * SSL Configuration details.
 *
 * OpenMetadata Client configured to validate SSL certificates.
 */
export interface Config {
    /**
     * The CA certificate used for SSL validation.
     */
    caCertificate?: string;
    /**
     * The SSL certificate used for client authentication.
     */
    sslCertificate?: string;
    /**
     * The private key associated with the SSL certificate.
     */
    sslKey?: string;
}

/**
 * SSL Mode to connect to database.
 */
export enum SSLMode {
    Allow = "allow",
    Disable = "disable",
    Prefer = "prefer",
    Require = "require",
    VerifyCA = "verify-ca",
    VerifyFull = "verify-full",
}

/**
 * Service Type
 *
 * Service type.
 */
export enum HiveMetastoreConnectionDetailsType {
    Mysql = "Mysql",
    Postgres = "Postgres",
}

/**
 * Connect with oracle by either passing service name or database schema name.
 */
export interface OracleConnectionType {
    /**
     * databaseSchema of the data source. This is optional parameter, if you would like to
     * restrict the metadata reading to a single databaseSchema. When left blank, OpenMetadata
     * Ingestion attempts to scan all the databaseSchema.
     */
    databaseSchema?: string;
    /**
     * The Oracle Service name is the TNS alias that you give when you remotely connect to your
     * database.
     */
    oracleServiceName?: string;
    /**
     * Pass the full constructed TNS string, e.g.,
     * (DESCRIPTION=(ADDRESS_LIST=(ADDRESS=(PROTOCOL=TCP)(HOST=myhost)(PORT=1530)))(CONNECT_DATA=(SID=MYSERVICENAME))).
     */
    oracleTNSConnection?: string;
    [property: string]: any;
}

/**
 * SQLAlchemy driver scheme options.
 *
 * Mongo connection scheme options.
 *
 * Couchbase driver scheme options.
 */
export enum ConfigScheme {
    AwsathenaREST = "awsathena+rest",
    Bigquery = "bigquery",
    ClickhouseHTTP = "clickhouse+http",
    ClickhouseNative = "clickhouse+native",
    CockroachdbPsycopg2 = "cockroachdb+psycopg2",
    Couchbase = "couchbase",
    DatabricksConnector = "databricks+connector",
    Db2IBMDB = "db2+ibm_db",
    Doris = "doris",
    Druid = "druid",
    ExaWebsocket = "exa+websocket",
    Googlesheets = "googlesheets",
    Hana = "hana",
    Hive = "hive",
    HiveHTTP = "hive+http",
    HiveHTTPS = "hive+https",
    Ibmi = "ibmi",
    Impala = "impala",
    Impala4 = "impala4",
    Mongodb = "mongodb",
    MongodbSrv = "mongodb+srv",
    MssqlPymssql = "mssql+pymssql",
    MssqlPyodbc = "mssql+pyodbc",
    MssqlPytds = "mssql+pytds",
    MysqlPymysql = "mysql+pymysql",
    OracleCxOracle = "oracle+cx_oracle",
    PgspiderPsycopg2 = "pgspider+psycopg2",
    Pinot = "pinot",
    PinotHTTP = "pinot+http",
    PinotHTTPS = "pinot+https",
    PostgresqlPsycopg2 = "postgresql+psycopg2",
    Presto = "presto",
    RedshiftPsycopg2 = "redshift+psycopg2",
    Snowflake = "snowflake",
    SqlitePysqlite = "sqlite+pysqlite",
    Teradatasql = "teradatasql",
    Trino = "trino",
    VerticaVerticaPython = "vertica+vertica_python",
}

/**
 * Client SSL/TLS settings.
 */
export enum SSLTLSSettings {
    DisableTLS = "disable-tls",
    IgnoreCertificate = "ignore-certificate",
    ValidateCertificate = "validate-certificate",
}

/**
 * Specifies the transaction mode for the connection
 */
export enum TransactionMode {
    ANSI = "ANSI",
    Default = "DEFAULT",
    Tera = "TERA",
}

/**
 * Service Type
 *
 * Service type.
 *
 * service type
 *
 * Custom database service type
 */
export enum ConfigType {
    Athena = "Athena",
    AzureSQL = "AzureSQL",
    BigQuery = "BigQuery",
    BigTable = "BigTable",
    Cassandra = "Cassandra",
    Clickhouse = "Clickhouse",
    Cockroach = "Cockroach",
    Couchbase = "Couchbase",
    CustomDatabase = "CustomDatabase",
    Databricks = "Databricks",
    Datalake = "Datalake",
    Db2 = "Db2",
    DeltaLake = "DeltaLake",
    DomoDatabase = "DomoDatabase",
    Doris = "Doris",
    Druid = "Druid",
    DynamoDB = "DynamoDB",
    Epic = "Epic",
    Exasol = "Exasol",
    Glue = "Glue",
    GoogleSheets = "GoogleSheets",
    Greenplum = "Greenplum",
    Hive = "Hive",
    Iceberg = "Iceberg",
    Impala = "Impala",
    MariaDB = "MariaDB",
    MongoDB = "MongoDB",
    Mssql = "Mssql",
    Mysql = "Mysql",
    Oracle = "Oracle",
    PinotDB = "PinotDB",
    Postgres = "Postgres",
    Presto = "Presto",
    Redshift = "Redshift",
    SAS = "SAS",
    SQLite = "SQLite",
    Salesforce = "Salesforce",
    SapERP = "SapErp",
    SapHana = "SapHana",
    SingleStore = "SingleStore",
    Snowflake = "Snowflake",
    Ssas = "SSAS",
    Synapse = "Synapse",
    Teradata = "Teradata",
    Trino = "Trino",
    UnityCatalog = "UnityCatalog",
    Vertica = "Vertica",
}

/**
 * Client SSL verification. Make sure to configure the SSLConfig if enabled.
 */
export enum VerifySSL {
    Ignore = "ignore",
    NoSSL = "no-ssl",
    Validate = "validate",
}

/**
 * The ingestion agent responsible for executing the ingestion pipeline. It will be defined
 * at runtime based on the Ingestion Agent of the service.
 *
 * This schema defines the EntityReference type used for referencing an entity.
 * EntityReference is used for capturing relationships from one entity to another. For
 * example, a table has an attribute called database of type EntityReference that captures
 * the relationship of a table `belongs to a` database.
 *
 * Owners of this database service.
 *
 * This schema defines the EntityReferenceList type used for referencing an entity.
 * EntityReference is used for capturing relationships from one entity to another. For
 * example, a table has an attribute called database of type EntityReference that captures
 * the relationship of a table `belongs to a` database.
 */
export interface EntityReference {
    /**
     * If true the entity referred to has been soft-deleted.
     */
    deleted?: boolean;
    /**
     * Optional description of entity.
     */
    description?: string;
    /**
     * Display Name that identifies this entity.
     */
    displayName?: string;
    /**
     * Fully qualified name of the entity instance. For entities such as tables, databases
     * fullyQualifiedName is returned in this field. For entities that don't have name hierarchy
     * such as `user` and `team` this will be same as the `name` field.
     */
    fullyQualifiedName?: string;
    /**
     * Link to the entity resource.
     */
    href?: string;
    /**
     * Unique identifier that identifies an entity instance.
     */
    id: string;
    /**
     * If true the relationship indicated by this entity reference is inherited from the parent
     * entity.
     */
    inherited?: boolean;
    /**
     * Name of the entity instance.
     */
    name?: string;
    /**
     * Entity type/class name - Examples: `database`, `table`, `metrics`, `databaseService`,
     * `dashboardService`...
     */
    type: string;
}

/**
 * Type of database service such as MySQL, BigQuery, Snowflake, Redshift, Postgres...
 */
export enum DatabaseServiceType {
    Athena = "Athena",
    AzureSQL = "AzureSQL",
    BigQuery = "BigQuery",
    BigTable = "BigTable",
    Cassandra = "Cassandra",
    Clickhouse = "Clickhouse",
    Cockroach = "Cockroach",
    Couchbase = "Couchbase",
    CustomDatabase = "CustomDatabase",
    Databricks = "Databricks",
    Datalake = "Datalake",
    Db2 = "Db2",
    Dbt = "Dbt",
    DeltaLake = "DeltaLake",
    DomoDatabase = "DomoDatabase",
    Doris = "Doris",
    Druid = "Druid",
    DynamoDB = "DynamoDB",
    Epic = "Epic",
    Exasol = "Exasol",
    Glue = "Glue",
    GoogleSheets = "GoogleSheets",
    Greenplum = "Greenplum",
    Hive = "Hive",
    Iceberg = "Iceberg",
    Impala = "Impala",
    MariaDB = "MariaDB",
    MongoDB = "MongoDB",
    Mssql = "Mssql",
    Mysql = "Mysql",
    Oracle = "Oracle",
    PinotDB = "PinotDB",
    Postgres = "Postgres",
    Presto = "Presto",
    QueryLog = "QueryLog",
    Redshift = "Redshift",
    SAS = "SAS",
    SQLite = "SQLite",
    Salesforce = "Salesforce",
    SapERP = "SapErp",
    SapHana = "SapHana",
    SingleStore = "SingleStore",
    Snowflake = "Snowflake",
    Ssas = "SSAS",
    Synapse = "Synapse",
    Teradata = "Teradata",
    Trino = "Trino",
    UnityCatalog = "UnityCatalog",
    Vertica = "Vertica",
}

/**
 * This schema defines the type for labeling an entity with a Tag.
 */
export interface TagLabel {
    /**
     * Description for the tag label.
     */
    description?: string;
    /**
     * Display Name that identifies this tag.
     */
    displayName?: string;
    /**
     * Link to the tag resource.
     */
    href?: string;
    /**
     * Label type describes how a tag label was applied. 'Manual' indicates the tag label was
     * applied by a person. 'Derived' indicates a tag label was derived using the associated tag
     * relationship (see Classification.json for more details). 'Propagated` indicates a tag
     * label was propagated from upstream based on lineage. 'Automated' is used when a tool was
     * used to determine the tag label.
     */
    labelType: LabelType;
    /**
     * Name of the tag or glossary term.
     */
    name?: string;
    /**
     * Label is from Tags or Glossary.
     */
    source: TagSource;
    /**
     * 'Suggested' state is used when a tag label is suggested by users or tools. Owner of the
     * entity must confirm the suggested labels before it is marked as 'Confirmed'.
     */
    state:  State;
    style?: Style;
    tagFQN: string;
}

/**
 * Label type describes how a tag label was applied. 'Manual' indicates the tag label was
 * applied by a person. 'Derived' indicates a tag label was derived using the associated tag
 * relationship (see Classification.json for more details). 'Propagated` indicates a tag
 * label was propagated from upstream based on lineage. 'Automated' is used when a tool was
 * used to determine the tag label.
 */
export enum LabelType {
    Automated = "Automated",
    Derived = "Derived",
    Generated = "Generated",
    Manual = "Manual",
    Propagated = "Propagated",
}

/**
 * Label is from Tags or Glossary.
 */
export enum TagSource {
    Classification = "Classification",
    Glossary = "Glossary",
}

/**
 * 'Suggested' state is used when a tag label is suggested by users or tools. Owner of the
 * entity must confirm the suggested labels before it is marked as 'Confirmed'.
 */
export enum State {
    Confirmed = "Confirmed",
    Suggested = "Suggested",
}

/**
 * UI Style is used to associate a color code and/or icon to entity to customize the look of
 * that entity in UI.
 */
export interface Style {
    /**
     * Hex Color Code to mark an entity such as GlossaryTerm, Tag, Domain or Data Product.
     */
    color?: string;
    /**
     * An icon to associate with GlossaryTerm, Tag, Domain or Data Product.
     */
    iconURL?: string;
}<|MERGE_RESOLUTION|>--- conflicted
+++ resolved
@@ -150,11 +150,9 @@
  *
  * SSAS Metadata Database Connection Config
  *
-<<<<<<< HEAD
+ * Epic FHIR Connection Config
+ *
  * Google Sheets Connection Config
-=======
- * Epic FHIR Connection Config
->>>>>>> e99078bb
  */
 export interface ConfigClass {
     /**
@@ -300,13 +298,11 @@
      * Optional name to give to the database in OpenMetadata. If left blank, we will use default
      * as the database name.
      *
-<<<<<<< HEAD
+     * Optional name to give to the database in OpenMetadata. If left blank, we will use 'epic'
+     * as the database name.
+     *
      * Optional name to give to the database in OpenMetadata. If left blank, we will use
      * 'default'.
-=======
-     * Optional name to give to the database in OpenMetadata. If left blank, we will use 'epic'
-     * as the database name.
->>>>>>> e99078bb
      */
     databaseName?: string;
     /**
@@ -857,15 +853,6 @@
      */
     httpConnection?: string;
     /**
-<<<<<<< HEAD
-     * Include sheets from shared drives
-     */
-    includeSharedDrives?: boolean;
-    /**
-     * Google Sheets API scopes
-     */
-    scopes?: string[];
-=======
      * Base URL of the Epic FHIR server
      */
     fhirServerUrl?: string;
@@ -873,7 +860,6 @@
      * FHIR specification version (R4, STU3, DSTU2)
      */
     fhirVersion?: FHIRVersion;
->>>>>>> e99078bb
 }
 
 /**
