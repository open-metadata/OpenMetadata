--- conflicted
+++ resolved
@@ -1,335 +1,331 @@
-<<<<<<< HEAD
-// Generated from /Users/keshavmohta/OpenMetadata/openmetadata-spec/src/main/antlr4/org/openmetadata/schema/JdbcUri.g4 by ANTLR 4.9.2
-=======
 // Generated from /Users/harsha/Code/OpenMetadata/openmetadata-ui/src/main/resources/ui/../../../../../openmetadata-spec/src/main/antlr4/org/openmetadata/schema/JdbcUri.g4 by ANTLR 4.9.2
->>>>>>> 81635db2
 // jshint ignore: start
 import antlr4 from 'antlr4';
 import JdbcUriListener from './JdbcUriListener.js';
 
 const serializedATN = ["\u0003\u608b\ua72a\u8133\ub9ed\u417c\u3be7\u7786",
-    "\u5964\u0003\u0012@\u0004\u0002\t\u0002\u0004\u0003\t\u0003\u0004\u0004",
-    "\t\u0004\u0004\u0005\t\u0005\u0004\u0006\t\u0006\u0004\u0007\t\u0007",
-    "\u0003\u0002\u0003\u0002\u0003\u0002\u0005\u0002\u0012\n\u0002\u0003",
-    "\u0002\u0005\u0002\u0015\n\u0002\u0003\u0002\u0003\u0002\u0005\u0002",
-    "\u0019\n\u0002\u0003\u0002\u0003\u0002\u0003\u0002\u0003\u0002\u0007",
-    "\u0002\u001f\n\u0002\f\u0002\u000e\u0002\"\u000b\u0002\u0005\u0002$",
-    "\n\u0002\u0003\u0002\u0005\u0002\'\n\u0002\u0003\u0003\u0003\u0003\u0003",
-    "\u0003\u0003\u0003\u0005\u0003-\n\u0003\u0003\u0003\u0003\u0003\u0003",
-    "\u0004\u0005\u00042\n\u0004\u0003\u0005\u0003\u0005\u0003\u0006\u0003",
-    "\u0006\u0003\u0007\u0003\u0007\u0003\u0007\u0003\u0007\u0003\u0007\u0003",
-    "\u0007\u0005\u0007>\n\u0007\u0003\u0007\u0002\u0002\b\u0002\u0004\u0006",
-    "\b\n\f\u0002\u0002\u0002E\u0002\u000e\u0003\u0002\u0002\u0002\u0004",
-    "(\u0003\u0002\u0002\u0002\u00061\u0003\u0002\u0002\u0002\b3\u0003\u0002",
-    "\u0002\u0002\n5\u0003\u0002\u0002\u0002\f=\u0003\u0002\u0002\u0002\u000e",
-    "\u000f\u0007\u0003\u0002\u0002\u000f\u0011\u0007\u0005\u0002\u0002\u0010",
-    "\u0012\u0005\f\u0007\u0002\u0011\u0010\u0003\u0002\u0002\u0002\u0011",
-    "\u0012\u0003\u0002\u0002\u0002\u0012\u0014\u0003\u0002\u0002\u0002\u0013",
-    "\u0015\u0007\u0007\u0002\u0002\u0014\u0013\u0003\u0002\u0002\u0002\u0014",
-    "\u0015\u0003\u0002\u0002\u0002\u0015\u0018\u0003\u0002\u0002\u0002\u0016",
-    "\u0017\u0007\u0004\u0002\u0002\u0017\u0019\u0005\u0006\u0004\u0002\u0018",
-    "\u0016\u0003\u0002\u0002\u0002\u0018\u0019\u0003\u0002\u0002\u0002\u0019",
-    "#\u0003\u0002\u0002\u0002\u001a\u001b\u0007\u000e\u0002\u0002\u001b",
-    " \u0007\r\u0002\u0002\u001c\u001d\u0007\u0011\u0002\u0002\u001d\u001f",
-    "\u0007\r\u0002\u0002\u001e\u001c\u0003\u0002\u0002\u0002\u001f\"\u0003",
-    "\u0002\u0002\u0002 \u001e\u0003\u0002\u0002\u0002 !\u0003\u0002\u0002",
-    "\u0002!$\u0003\u0002\u0002\u0002\" \u0003\u0002\u0002\u0002#\u001a\u0003",
-    "\u0002\u0002\u0002#$\u0003\u0002\u0002\u0002$&\u0003\u0002\u0002\u0002",
-    "%\'\u0005\u0004\u0003\u0002&%\u0003\u0002\u0002\u0002&\'\u0003\u0002",
-    "\u0002\u0002\'\u0003\u0003\u0002\u0002\u0002(,\u0007\u0010\u0002\u0002",
-    ")*\u0005\b\u0005\u0002*+\u0007\u000f\u0002\u0002+-\u0003\u0002\u0002",
-    "\u0002,)\u0003\u0002\u0002\u0002,-\u0003\u0002\u0002\u0002-.\u0003\u0002",
-    "\u0002\u0002./\u0005\n\u0006\u0002/\u0005\u0003\u0002\u0002\u000202",
-    "\u0007\b\u0002\u000210\u0003\u0002\u0002\u000212\u0003\u0002\u0002\u0002",
-    "2\u0007\u0003\u0002\u0002\u000234\u0007\b\u0002\u00024\t\u0003\u0002",
-    "\u0002\u000256\u0007\b\u0002\u00026\u000b\u0003\u0002\u0002\u00027>",
-    "\u0007\t\u0002\u00028>\u0007\n\u0002\u00029>\u0007\u000b\u0002\u0002",
-    ":;\u0007\u0006\u0002\u0002;>\u0007\b\u0002\u0002<>\u0007\u0006\u0002",
-    "\u0002=7\u0003\u0002\u0002\u0002=8\u0003\u0002\u0002\u0002=9\u0003\u0002",
-    "\u0002\u0002=:\u0003\u0002\u0002\u0002=<\u0003\u0002\u0002\u0002>\r",
-    "\u0003\u0002\u0002\u0002\u000b\u0011\u0014\u0018 #&,1="].join("");
+	"\u5964\u0003\u0012@\u0004\u0002\t\u0002\u0004\u0003\t\u0003\u0004\u0004",
+	"\t\u0004\u0004\u0005\t\u0005\u0004\u0006\t\u0006\u0004\u0007\t\u0007",
+	"\u0003\u0002\u0003\u0002\u0003\u0002\u0005\u0002\u0012\n\u0002\u0003",
+	"\u0002\u0005\u0002\u0015\n\u0002\u0003\u0002\u0003\u0002\u0005\u0002",
+	"\u0019\n\u0002\u0003\u0002\u0003\u0002\u0003\u0002\u0003\u0002\u0007",
+	"\u0002\u001f\n\u0002\f\u0002\u000e\u0002\"\u000b\u0002\u0005\u0002$",
+	"\n\u0002\u0003\u0002\u0005\u0002\'\n\u0002\u0003\u0003\u0003\u0003\u0003",
+	"\u0003\u0003\u0003\u0005\u0003-\n\u0003\u0003\u0003\u0003\u0003\u0003",
+	"\u0004\u0005\u00042\n\u0004\u0003\u0005\u0003\u0005\u0003\u0006\u0003",
+	"\u0006\u0003\u0007\u0003\u0007\u0003\u0007\u0003\u0007\u0003\u0007\u0003",
+	"\u0007\u0005\u0007>\n\u0007\u0003\u0007\u0002\u0002\b\u0002\u0004\u0006",
+	"\b\n\f\u0002\u0002\u0002E\u0002\u000e\u0003\u0002\u0002\u0002\u0004",
+	"(\u0003\u0002\u0002\u0002\u00061\u0003\u0002\u0002\u0002\b3\u0003\u0002",
+	"\u0002\u0002\n5\u0003\u0002\u0002\u0002\f=\u0003\u0002\u0002\u0002\u000e",
+	"\u000f\u0007\u0003\u0002\u0002\u000f\u0011\u0007\u0005\u0002\u0002\u0010",
+	"\u0012\u0005\f\u0007\u0002\u0011\u0010\u0003\u0002\u0002\u0002\u0011",
+	"\u0012\u0003\u0002\u0002\u0002\u0012\u0014\u0003\u0002\u0002\u0002\u0013",
+	"\u0015\u0007\u0007\u0002\u0002\u0014\u0013\u0003\u0002\u0002\u0002\u0014",
+	"\u0015\u0003\u0002\u0002\u0002\u0015\u0018\u0003\u0002\u0002\u0002\u0016",
+	"\u0017\u0007\u0004\u0002\u0002\u0017\u0019\u0005\u0006\u0004\u0002\u0018",
+	"\u0016\u0003\u0002\u0002\u0002\u0018\u0019\u0003\u0002\u0002\u0002\u0019",
+	"#\u0003\u0002\u0002\u0002\u001a\u001b\u0007\u000e\u0002\u0002\u001b",
+	" \u0007\r\u0002\u0002\u001c\u001d\u0007\u0011\u0002\u0002\u001d\u001f",
+	"\u0007\r\u0002\u0002\u001e\u001c\u0003\u0002\u0002\u0002\u001f\"\u0003",
+	"\u0002\u0002\u0002 \u001e\u0003\u0002\u0002\u0002 !\u0003\u0002\u0002",
+	"\u0002!$\u0003\u0002\u0002\u0002\" \u0003\u0002\u0002\u0002#\u001a\u0003",
+	"\u0002\u0002\u0002#$\u0003\u0002\u0002\u0002$&\u0003\u0002\u0002\u0002",
+	"%\'\u0005\u0004\u0003\u0002&%\u0003\u0002\u0002\u0002&\'\u0003\u0002",
+	"\u0002\u0002\'\u0003\u0003\u0002\u0002\u0002(,\u0007\u0010\u0002\u0002",
+	")*\u0005\b\u0005\u0002*+\u0007\u000f\u0002\u0002+-\u0003\u0002\u0002",
+	"\u0002,)\u0003\u0002\u0002\u0002,-\u0003\u0002\u0002\u0002-.\u0003\u0002",
+	"\u0002\u0002./\u0005\n\u0006\u0002/\u0005\u0003\u0002\u0002\u000202",
+	"\u0007\b\u0002\u000210\u0003\u0002\u0002\u000212\u0003\u0002\u0002\u0002",
+	"2\u0007\u0003\u0002\u0002\u000234\u0007\b\u0002\u00024\t\u0003\u0002",
+	"\u0002\u000256\u0007\b\u0002\u00026\u000b\u0003\u0002\u0002\u00027>",
+	"\u0007\t\u0002\u00028>\u0007\n\u0002\u00029>\u0007\u000b\u0002\u0002",
+	":;\u0007\u0006\u0002\u0002;>\u0007\b\u0002\u0002<>\u0007\u0006\u0002",
+	"\u0002=7\u0003\u0002\u0002\u0002=8\u0003\u0002\u0002\u0002=9\u0003\u0002",
+	"\u0002\u0002=:\u0003\u0002\u0002\u0002=<\u0003\u0002\u0002\u0002>\r",
+	"\u0003\u0002\u0002\u0002\u000b\u0011\u0014\u0018 #&,1="].join("");
 
 
 const atn = new antlr4.atn.ATNDeserializer().deserialize(serializedATN);
 
-const decisionsToDFA = atn.decisionToState.map( (ds, index) => new antlr4.dfa.DFA(ds, index) );
+const decisionsToDFA = atn.decisionToState.map((ds, index) => new antlr4.dfa.DFA(ds, index));
 
 const sharedContextCache = new antlr4.PredictionContextCache();
 
 export default class JdbcUriParser extends antlr4.Parser {
 
-    static grammarFileName = "JdbcUri.g4";
-    static literalNames = [ null, "'jdbc:'", "'/'", null, null, null, null, 
-                            null, null, null, null, null, "'?'", "'.'", 
-                            "':'", "'&'" ];
-    static symbolicNames = [ null, null, null, "DATABASE_TYPE", "URI_SEPARATOR", 
-                             "PORT_NUMBER", "IDENTIFIER", "HOST_NAME", "IPV4_ADDRESS", 
-                             "IPV6_ADDRESS", "HEXDIGIT", "CONNECTION_ARG", 
-                             "CONNECTION_ARG_INIT", "PERIOD", "COLON", "AMP", 
-                             "WS" ];
-    static ruleNames = [ "jdbcUrl", "schemaTable", "databaseName", "schemaName", 
-                         "tableName", "serverName" ];
-
-    constructor(input) {
-        super(input);
-        this._interp = new antlr4.atn.ParserATNSimulator(this, atn, decisionsToDFA, sharedContextCache);
-        this.ruleNames = JdbcUriParser.ruleNames;
-        this.literalNames = JdbcUriParser.literalNames;
-        this.symbolicNames = JdbcUriParser.symbolicNames;
-    }
-
-    get atn() {
-        return atn;
-    }
+	static grammarFileName = "JdbcUri.g4";
+	static literalNames = [null, "'jdbc:'", "'/'", null, null, null, null,
+		null, null, null, null, null, "'?'", "'.'",
+		"':'", "'&'"];
+	static symbolicNames = [null, null, null, "DATABASE_TYPE", "URI_SEPARATOR",
+		"PORT_NUMBER", "IDENTIFIER", "HOST_NAME", "IPV4_ADDRESS",
+		"IPV6_ADDRESS", "HEXDIGIT", "CONNECTION_ARG",
+		"CONNECTION_ARG_INIT", "PERIOD", "COLON", "AMP",
+		"WS"];
+	static ruleNames = ["jdbcUrl", "schemaTable", "databaseName", "schemaName",
+		"tableName", "serverName"];
+
+	constructor(input) {
+		super(input);
+		this._interp = new antlr4.atn.ParserATNSimulator(this, atn, decisionsToDFA, sharedContextCache);
+		this.ruleNames = JdbcUriParser.ruleNames;
+		this.literalNames = JdbcUriParser.literalNames;
+		this.symbolicNames = JdbcUriParser.symbolicNames;
+	}
+
+	get atn() {
+		return atn;
+	}
 
 
 
 	jdbcUrl() {
-	    let localctx = new JdbcUrlContext(this, this._ctx, this.state);
-	    this.enterRule(localctx, 0, JdbcUriParser.RULE_jdbcUrl);
-	    var _la = 0; // Token type
-	    try {
-	        this.enterOuterAlt(localctx, 1);
-	        this.state = 12;
-	        this.match(JdbcUriParser.T__0);
-	        this.state = 13;
-	        this.match(JdbcUriParser.DATABASE_TYPE);
-	        this.state = 15;
-	        this._errHandler.sync(this);
-	        _la = this._input.LA(1);
-	        if((((_la) & ~0x1f) == 0 && ((1 << _la) & ((1 << JdbcUriParser.URI_SEPARATOR) | (1 << JdbcUriParser.HOST_NAME) | (1 << JdbcUriParser.IPV4_ADDRESS) | (1 << JdbcUriParser.IPV6_ADDRESS))) !== 0)) {
-	            this.state = 14;
-	            this.serverName();
-	        }
-
-	        this.state = 18;
-	        this._errHandler.sync(this);
-	        _la = this._input.LA(1);
-	        if(_la===JdbcUriParser.PORT_NUMBER) {
-	            this.state = 17;
-	            this.match(JdbcUriParser.PORT_NUMBER);
-	        }
-
-	        this.state = 22;
-	        this._errHandler.sync(this);
-	        _la = this._input.LA(1);
-	        if(_la===JdbcUriParser.T__1) {
-	            this.state = 20;
-	            this.match(JdbcUriParser.T__1);
-	            this.state = 21;
-	            this.databaseName();
-	        }
-
-	        this.state = 33;
-	        this._errHandler.sync(this);
-	        _la = this._input.LA(1);
-	        if(_la===JdbcUriParser.CONNECTION_ARG_INIT) {
-	            this.state = 24;
-	            this.match(JdbcUriParser.CONNECTION_ARG_INIT);
-	            this.state = 25;
-	            this.match(JdbcUriParser.CONNECTION_ARG);
-	            this.state = 30;
-	            this._errHandler.sync(this);
-	            _la = this._input.LA(1);
-	            while(_la===JdbcUriParser.AMP) {
-	                this.state = 26;
-	                this.match(JdbcUriParser.AMP);
-	                this.state = 27;
-	                this.match(JdbcUriParser.CONNECTION_ARG);
-	                this.state = 32;
-	                this._errHandler.sync(this);
-	                _la = this._input.LA(1);
-	            }
-	        }
-
-	        this.state = 36;
-	        this._errHandler.sync(this);
-	        _la = this._input.LA(1);
-	        if(_la===JdbcUriParser.COLON) {
-	            this.state = 35;
-	            this.schemaTable();
-	        }
-
-	    } catch (re) {
-	    	if(re instanceof antlr4.error.RecognitionException) {
-		        localctx.exception = re;
-		        this._errHandler.reportError(this, re);
-		        this._errHandler.recover(this, re);
-		    } else {
-		    	throw re;
-		    }
-	    } finally {
-	        this.exitRule();
-	    }
-	    return localctx;
+		let localctx = new JdbcUrlContext(this, this._ctx, this.state);
+		this.enterRule(localctx, 0, JdbcUriParser.RULE_jdbcUrl);
+		var _la = 0; // Token type
+		try {
+			this.enterOuterAlt(localctx, 1);
+			this.state = 12;
+			this.match(JdbcUriParser.T__0);
+			this.state = 13;
+			this.match(JdbcUriParser.DATABASE_TYPE);
+			this.state = 15;
+			this._errHandler.sync(this);
+			_la = this._input.LA(1);
+			if ((((_la) & ~0x1f) == 0 && ((1 << _la) & ((1 << JdbcUriParser.URI_SEPARATOR) | (1 << JdbcUriParser.HOST_NAME) | (1 << JdbcUriParser.IPV4_ADDRESS) | (1 << JdbcUriParser.IPV6_ADDRESS))) !== 0)) {
+				this.state = 14;
+				this.serverName();
+			}
+
+			this.state = 18;
+			this._errHandler.sync(this);
+			_la = this._input.LA(1);
+			if (_la === JdbcUriParser.PORT_NUMBER) {
+				this.state = 17;
+				this.match(JdbcUriParser.PORT_NUMBER);
+			}
+
+			this.state = 22;
+			this._errHandler.sync(this);
+			_la = this._input.LA(1);
+			if (_la === JdbcUriParser.T__1) {
+				this.state = 20;
+				this.match(JdbcUriParser.T__1);
+				this.state = 21;
+				this.databaseName();
+			}
+
+			this.state = 33;
+			this._errHandler.sync(this);
+			_la = this._input.LA(1);
+			if (_la === JdbcUriParser.CONNECTION_ARG_INIT) {
+				this.state = 24;
+				this.match(JdbcUriParser.CONNECTION_ARG_INIT);
+				this.state = 25;
+				this.match(JdbcUriParser.CONNECTION_ARG);
+				this.state = 30;
+				this._errHandler.sync(this);
+				_la = this._input.LA(1);
+				while (_la === JdbcUriParser.AMP) {
+					this.state = 26;
+					this.match(JdbcUriParser.AMP);
+					this.state = 27;
+					this.match(JdbcUriParser.CONNECTION_ARG);
+					this.state = 32;
+					this._errHandler.sync(this);
+					_la = this._input.LA(1);
+				}
+			}
+
+			this.state = 36;
+			this._errHandler.sync(this);
+			_la = this._input.LA(1);
+			if (_la === JdbcUriParser.COLON) {
+				this.state = 35;
+				this.schemaTable();
+			}
+
+		} catch (re) {
+			if (re instanceof antlr4.error.RecognitionException) {
+				localctx.exception = re;
+				this._errHandler.reportError(this, re);
+				this._errHandler.recover(this, re);
+			} else {
+				throw re;
+			}
+		} finally {
+			this.exitRule();
+		}
+		return localctx;
 	}
 
 
 
 	schemaTable() {
-	    let localctx = new SchemaTableContext(this, this._ctx, this.state);
-	    this.enterRule(localctx, 2, JdbcUriParser.RULE_schemaTable);
-	    try {
-	        this.enterOuterAlt(localctx, 1);
-	        this.state = 38;
-	        this.match(JdbcUriParser.COLON);
-	        this.state = 42;
-	        this._errHandler.sync(this);
-	        var la_ = this._interp.adaptivePredict(this._input,6,this._ctx);
-	        if(la_===1) {
-	            this.state = 39;
-	            this.schemaName();
-	            this.state = 40;
-	            this.match(JdbcUriParser.PERIOD);
-
-	        }
-	        this.state = 44;
-	        this.tableName();
-	    } catch (re) {
-	    	if(re instanceof antlr4.error.RecognitionException) {
-		        localctx.exception = re;
-		        this._errHandler.reportError(this, re);
-		        this._errHandler.recover(this, re);
-		    } else {
-		    	throw re;
-		    }
-	    } finally {
-	        this.exitRule();
-	    }
-	    return localctx;
+		let localctx = new SchemaTableContext(this, this._ctx, this.state);
+		this.enterRule(localctx, 2, JdbcUriParser.RULE_schemaTable);
+		try {
+			this.enterOuterAlt(localctx, 1);
+			this.state = 38;
+			this.match(JdbcUriParser.COLON);
+			this.state = 42;
+			this._errHandler.sync(this);
+			var la_ = this._interp.adaptivePredict(this._input, 6, this._ctx);
+			if (la_ === 1) {
+				this.state = 39;
+				this.schemaName();
+				this.state = 40;
+				this.match(JdbcUriParser.PERIOD);
+
+			}
+			this.state = 44;
+			this.tableName();
+		} catch (re) {
+			if (re instanceof antlr4.error.RecognitionException) {
+				localctx.exception = re;
+				this._errHandler.reportError(this, re);
+				this._errHandler.recover(this, re);
+			} else {
+				throw re;
+			}
+		} finally {
+			this.exitRule();
+		}
+		return localctx;
 	}
 
 
 
 	databaseName() {
-	    let localctx = new DatabaseNameContext(this, this._ctx, this.state);
-	    this.enterRule(localctx, 4, JdbcUriParser.RULE_databaseName);
-	    var _la = 0; // Token type
-	    try {
-	        this.enterOuterAlt(localctx, 1);
-	        this.state = 47;
-	        this._errHandler.sync(this);
-	        _la = this._input.LA(1);
-	        if(_la===JdbcUriParser.IDENTIFIER) {
-	            this.state = 46;
-	            this.match(JdbcUriParser.IDENTIFIER);
-	        }
-
-	    } catch (re) {
-	    	if(re instanceof antlr4.error.RecognitionException) {
-		        localctx.exception = re;
-		        this._errHandler.reportError(this, re);
-		        this._errHandler.recover(this, re);
-		    } else {
-		    	throw re;
-		    }
-	    } finally {
-	        this.exitRule();
-	    }
-	    return localctx;
+		let localctx = new DatabaseNameContext(this, this._ctx, this.state);
+		this.enterRule(localctx, 4, JdbcUriParser.RULE_databaseName);
+		var _la = 0; // Token type
+		try {
+			this.enterOuterAlt(localctx, 1);
+			this.state = 47;
+			this._errHandler.sync(this);
+			_la = this._input.LA(1);
+			if (_la === JdbcUriParser.IDENTIFIER) {
+				this.state = 46;
+				this.match(JdbcUriParser.IDENTIFIER);
+			}
+
+		} catch (re) {
+			if (re instanceof antlr4.error.RecognitionException) {
+				localctx.exception = re;
+				this._errHandler.reportError(this, re);
+				this._errHandler.recover(this, re);
+			} else {
+				throw re;
+			}
+		} finally {
+			this.exitRule();
+		}
+		return localctx;
 	}
 
 
 
 	schemaName() {
-	    let localctx = new SchemaNameContext(this, this._ctx, this.state);
-	    this.enterRule(localctx, 6, JdbcUriParser.RULE_schemaName);
-	    try {
-	        this.enterOuterAlt(localctx, 1);
-	        this.state = 49;
-	        this.match(JdbcUriParser.IDENTIFIER);
-	    } catch (re) {
-	    	if(re instanceof antlr4.error.RecognitionException) {
-		        localctx.exception = re;
-		        this._errHandler.reportError(this, re);
-		        this._errHandler.recover(this, re);
-		    } else {
-		    	throw re;
-		    }
-	    } finally {
-	        this.exitRule();
-	    }
-	    return localctx;
+		let localctx = new SchemaNameContext(this, this._ctx, this.state);
+		this.enterRule(localctx, 6, JdbcUriParser.RULE_schemaName);
+		try {
+			this.enterOuterAlt(localctx, 1);
+			this.state = 49;
+			this.match(JdbcUriParser.IDENTIFIER);
+		} catch (re) {
+			if (re instanceof antlr4.error.RecognitionException) {
+				localctx.exception = re;
+				this._errHandler.reportError(this, re);
+				this._errHandler.recover(this, re);
+			} else {
+				throw re;
+			}
+		} finally {
+			this.exitRule();
+		}
+		return localctx;
 	}
 
 
 
 	tableName() {
-	    let localctx = new TableNameContext(this, this._ctx, this.state);
-	    this.enterRule(localctx, 8, JdbcUriParser.RULE_tableName);
-	    try {
-	        this.enterOuterAlt(localctx, 1);
-	        this.state = 51;
-	        this.match(JdbcUriParser.IDENTIFIER);
-	    } catch (re) {
-	    	if(re instanceof antlr4.error.RecognitionException) {
-		        localctx.exception = re;
-		        this._errHandler.reportError(this, re);
-		        this._errHandler.recover(this, re);
-		    } else {
-		    	throw re;
-		    }
-	    } finally {
-	        this.exitRule();
-	    }
-	    return localctx;
+		let localctx = new TableNameContext(this, this._ctx, this.state);
+		this.enterRule(localctx, 8, JdbcUriParser.RULE_tableName);
+		try {
+			this.enterOuterAlt(localctx, 1);
+			this.state = 51;
+			this.match(JdbcUriParser.IDENTIFIER);
+		} catch (re) {
+			if (re instanceof antlr4.error.RecognitionException) {
+				localctx.exception = re;
+				this._errHandler.reportError(this, re);
+				this._errHandler.recover(this, re);
+			} else {
+				throw re;
+			}
+		} finally {
+			this.exitRule();
+		}
+		return localctx;
 	}
 
 
 
 	serverName() {
-	    let localctx = new ServerNameContext(this, this._ctx, this.state);
-	    this.enterRule(localctx, 10, JdbcUriParser.RULE_serverName);
-	    try {
-	        this.state = 59;
-	        this._errHandler.sync(this);
-	        var la_ = this._interp.adaptivePredict(this._input,8,this._ctx);
-	        switch(la_) {
-	        case 1:
-	            this.enterOuterAlt(localctx, 1);
-	            this.state = 53;
-	            this.match(JdbcUriParser.HOST_NAME);
-	            break;
-
-	        case 2:
-	            this.enterOuterAlt(localctx, 2);
-	            this.state = 54;
-	            this.match(JdbcUriParser.IPV4_ADDRESS);
-	            break;
-
-	        case 3:
-	            this.enterOuterAlt(localctx, 3);
-	            this.state = 55;
-	            this.match(JdbcUriParser.IPV6_ADDRESS);
-	            break;
-
-	        case 4:
-	            this.enterOuterAlt(localctx, 4);
-	            this.state = 56;
-	            this.match(JdbcUriParser.URI_SEPARATOR);
-	            this.state = 57;
-	            this.match(JdbcUriParser.IDENTIFIER);
-	            break;
-
-	        case 5:
-	            this.enterOuterAlt(localctx, 5);
-	            this.state = 58;
-	            this.match(JdbcUriParser.URI_SEPARATOR);
-	            break;
-
-	        }
-	    } catch (re) {
-	    	if(re instanceof antlr4.error.RecognitionException) {
-		        localctx.exception = re;
-		        this._errHandler.reportError(this, re);
-		        this._errHandler.recover(this, re);
-		    } else {
-		    	throw re;
-		    }
-	    } finally {
-	        this.exitRule();
-	    }
-	    return localctx;
+		let localctx = new ServerNameContext(this, this._ctx, this.state);
+		this.enterRule(localctx, 10, JdbcUriParser.RULE_serverName);
+		try {
+			this.state = 59;
+			this._errHandler.sync(this);
+			var la_ = this._interp.adaptivePredict(this._input, 8, this._ctx);
+			switch (la_) {
+				case 1:
+					this.enterOuterAlt(localctx, 1);
+					this.state = 53;
+					this.match(JdbcUriParser.HOST_NAME);
+					break;
+
+				case 2:
+					this.enterOuterAlt(localctx, 2);
+					this.state = 54;
+					this.match(JdbcUriParser.IPV4_ADDRESS);
+					break;
+
+				case 3:
+					this.enterOuterAlt(localctx, 3);
+					this.state = 55;
+					this.match(JdbcUriParser.IPV6_ADDRESS);
+					break;
+
+				case 4:
+					this.enterOuterAlt(localctx, 4);
+					this.state = 56;
+					this.match(JdbcUriParser.URI_SEPARATOR);
+					this.state = 57;
+					this.match(JdbcUriParser.IDENTIFIER);
+					break;
+
+				case 5:
+					this.enterOuterAlt(localctx, 5);
+					this.state = 58;
+					this.match(JdbcUriParser.URI_SEPARATOR);
+					break;
+
+			}
+		} catch (re) {
+			if (re instanceof antlr4.error.RecognitionException) {
+				localctx.exception = re;
+				this._errHandler.reportError(this, re);
+				this._errHandler.recover(this, re);
+			} else {
+				throw re;
+			}
+		} finally {
+			this.exitRule();
+		}
+		return localctx;
 	}
 
 
@@ -362,75 +358,75 @@
 
 class JdbcUrlContext extends antlr4.ParserRuleContext {
 
-    constructor(parser, parent, invokingState) {
-        if(parent===undefined) {
-            parent = null;
-        }
-        if(invokingState===undefined || invokingState===null) {
-            invokingState = -1;
-        }
-        super(parent, invokingState);
-        this.parser = parser;
-        this.ruleIndex = JdbcUriParser.RULE_jdbcUrl;
-    }
+	constructor(parser, parent, invokingState) {
+		if (parent === undefined) {
+			parent = null;
+		}
+		if (invokingState === undefined || invokingState === null) {
+			invokingState = -1;
+		}
+		super(parent, invokingState);
+		this.parser = parser;
+		this.ruleIndex = JdbcUriParser.RULE_jdbcUrl;
+	}
 
 	DATABASE_TYPE() {
-	    return this.getToken(JdbcUriParser.DATABASE_TYPE, 0);
+		return this.getToken(JdbcUriParser.DATABASE_TYPE, 0);
 	};
 
 	serverName() {
-	    return this.getTypedRuleContext(ServerNameContext,0);
+		return this.getTypedRuleContext(ServerNameContext, 0);
 	};
 
 	PORT_NUMBER() {
-	    return this.getToken(JdbcUriParser.PORT_NUMBER, 0);
+		return this.getToken(JdbcUriParser.PORT_NUMBER, 0);
 	};
 
 	databaseName() {
-	    return this.getTypedRuleContext(DatabaseNameContext,0);
+		return this.getTypedRuleContext(DatabaseNameContext, 0);
 	};
 
 	CONNECTION_ARG_INIT() {
-	    return this.getToken(JdbcUriParser.CONNECTION_ARG_INIT, 0);
-	};
-
-	CONNECTION_ARG = function(i) {
-		if(i===undefined) {
+		return this.getToken(JdbcUriParser.CONNECTION_ARG_INIT, 0);
+	};
+
+	CONNECTION_ARG = function (i) {
+		if (i === undefined) {
 			i = null;
 		}
-	    if(i===null) {
-	        return this.getTokens(JdbcUriParser.CONNECTION_ARG);
-	    } else {
-	        return this.getToken(JdbcUriParser.CONNECTION_ARG, i);
-	    }
+		if (i === null) {
+			return this.getTokens(JdbcUriParser.CONNECTION_ARG);
+		} else {
+			return this.getToken(JdbcUriParser.CONNECTION_ARG, i);
+		}
 	};
 
 
 	schemaTable() {
-	    return this.getTypedRuleContext(SchemaTableContext,0);
-	};
-
-	AMP = function(i) {
-		if(i===undefined) {
+		return this.getTypedRuleContext(SchemaTableContext, 0);
+	};
+
+	AMP = function (i) {
+		if (i === undefined) {
 			i = null;
 		}
-	    if(i===null) {
-	        return this.getTokens(JdbcUriParser.AMP);
-	    } else {
-	        return this.getToken(JdbcUriParser.AMP, i);
-	    }
+		if (i === null) {
+			return this.getTokens(JdbcUriParser.AMP);
+		} else {
+			return this.getToken(JdbcUriParser.AMP, i);
+		}
 	};
 
 
 	enterRule(listener) {
-	    if(listener instanceof JdbcUriListener ) {
-	        listener.enterJdbcUrl(this);
+		if (listener instanceof JdbcUriListener) {
+			listener.enterJdbcUrl(this);
 		}
 	}
 
 	exitRule(listener) {
-	    if(listener instanceof JdbcUriListener ) {
-	        listener.exitJdbcUrl(this);
+		if (listener instanceof JdbcUriListener) {
+			listener.exitJdbcUrl(this);
 		}
 	}
 
@@ -441,43 +437,43 @@
 
 class SchemaTableContext extends antlr4.ParserRuleContext {
 
-    constructor(parser, parent, invokingState) {
-        if(parent===undefined) {
-            parent = null;
-        }
-        if(invokingState===undefined || invokingState===null) {
-            invokingState = -1;
-        }
-        super(parent, invokingState);
-        this.parser = parser;
-        this.ruleIndex = JdbcUriParser.RULE_schemaTable;
-    }
+	constructor(parser, parent, invokingState) {
+		if (parent === undefined) {
+			parent = null;
+		}
+		if (invokingState === undefined || invokingState === null) {
+			invokingState = -1;
+		}
+		super(parent, invokingState);
+		this.parser = parser;
+		this.ruleIndex = JdbcUriParser.RULE_schemaTable;
+	}
 
 	COLON() {
-	    return this.getToken(JdbcUriParser.COLON, 0);
+		return this.getToken(JdbcUriParser.COLON, 0);
 	};
 
 	tableName() {
-	    return this.getTypedRuleContext(TableNameContext,0);
+		return this.getTypedRuleContext(TableNameContext, 0);
 	};
 
 	schemaName() {
-	    return this.getTypedRuleContext(SchemaNameContext,0);
+		return this.getTypedRuleContext(SchemaNameContext, 0);
 	};
 
 	PERIOD() {
-	    return this.getToken(JdbcUriParser.PERIOD, 0);
+		return this.getToken(JdbcUriParser.PERIOD, 0);
 	};
 
 	enterRule(listener) {
-	    if(listener instanceof JdbcUriListener ) {
-	        listener.enterSchemaTable(this);
+		if (listener instanceof JdbcUriListener) {
+			listener.enterSchemaTable(this);
 		}
 	}
 
 	exitRule(listener) {
-	    if(listener instanceof JdbcUriListener ) {
-	        listener.exitSchemaTable(this);
+		if (listener instanceof JdbcUriListener) {
+			listener.exitSchemaTable(this);
 		}
 	}
 
@@ -488,31 +484,31 @@
 
 class DatabaseNameContext extends antlr4.ParserRuleContext {
 
-    constructor(parser, parent, invokingState) {
-        if(parent===undefined) {
-            parent = null;
-        }
-        if(invokingState===undefined || invokingState===null) {
-            invokingState = -1;
-        }
-        super(parent, invokingState);
-        this.parser = parser;
-        this.ruleIndex = JdbcUriParser.RULE_databaseName;
-    }
+	constructor(parser, parent, invokingState) {
+		if (parent === undefined) {
+			parent = null;
+		}
+		if (invokingState === undefined || invokingState === null) {
+			invokingState = -1;
+		}
+		super(parent, invokingState);
+		this.parser = parser;
+		this.ruleIndex = JdbcUriParser.RULE_databaseName;
+	}
 
 	IDENTIFIER() {
-	    return this.getToken(JdbcUriParser.IDENTIFIER, 0);
+		return this.getToken(JdbcUriParser.IDENTIFIER, 0);
 	};
 
 	enterRule(listener) {
-	    if(listener instanceof JdbcUriListener ) {
-	        listener.enterDatabaseName(this);
+		if (listener instanceof JdbcUriListener) {
+			listener.enterDatabaseName(this);
 		}
 	}
 
 	exitRule(listener) {
-	    if(listener instanceof JdbcUriListener ) {
-	        listener.exitDatabaseName(this);
+		if (listener instanceof JdbcUriListener) {
+			listener.exitDatabaseName(this);
 		}
 	}
 
@@ -523,31 +519,31 @@
 
 class SchemaNameContext extends antlr4.ParserRuleContext {
 
-    constructor(parser, parent, invokingState) {
-        if(parent===undefined) {
-            parent = null;
-        }
-        if(invokingState===undefined || invokingState===null) {
-            invokingState = -1;
-        }
-        super(parent, invokingState);
-        this.parser = parser;
-        this.ruleIndex = JdbcUriParser.RULE_schemaName;
-    }
+	constructor(parser, parent, invokingState) {
+		if (parent === undefined) {
+			parent = null;
+		}
+		if (invokingState === undefined || invokingState === null) {
+			invokingState = -1;
+		}
+		super(parent, invokingState);
+		this.parser = parser;
+		this.ruleIndex = JdbcUriParser.RULE_schemaName;
+	}
 
 	IDENTIFIER() {
-	    return this.getToken(JdbcUriParser.IDENTIFIER, 0);
+		return this.getToken(JdbcUriParser.IDENTIFIER, 0);
 	};
 
 	enterRule(listener) {
-	    if(listener instanceof JdbcUriListener ) {
-	        listener.enterSchemaName(this);
+		if (listener instanceof JdbcUriListener) {
+			listener.enterSchemaName(this);
 		}
 	}
 
 	exitRule(listener) {
-	    if(listener instanceof JdbcUriListener ) {
-	        listener.exitSchemaName(this);
+		if (listener instanceof JdbcUriListener) {
+			listener.exitSchemaName(this);
 		}
 	}
 
@@ -558,31 +554,31 @@
 
 class TableNameContext extends antlr4.ParserRuleContext {
 
-    constructor(parser, parent, invokingState) {
-        if(parent===undefined) {
-            parent = null;
-        }
-        if(invokingState===undefined || invokingState===null) {
-            invokingState = -1;
-        }
-        super(parent, invokingState);
-        this.parser = parser;
-        this.ruleIndex = JdbcUriParser.RULE_tableName;
-    }
+	constructor(parser, parent, invokingState) {
+		if (parent === undefined) {
+			parent = null;
+		}
+		if (invokingState === undefined || invokingState === null) {
+			invokingState = -1;
+		}
+		super(parent, invokingState);
+		this.parser = parser;
+		this.ruleIndex = JdbcUriParser.RULE_tableName;
+	}
 
 	IDENTIFIER() {
-	    return this.getToken(JdbcUriParser.IDENTIFIER, 0);
+		return this.getToken(JdbcUriParser.IDENTIFIER, 0);
 	};
 
 	enterRule(listener) {
-	    if(listener instanceof JdbcUriListener ) {
-	        listener.enterTableName(this);
+		if (listener instanceof JdbcUriListener) {
+			listener.enterTableName(this);
 		}
 	}
 
 	exitRule(listener) {
-	    if(listener instanceof JdbcUriListener ) {
-	        listener.exitTableName(this);
+		if (listener instanceof JdbcUriListener) {
+			listener.exitTableName(this);
 		}
 	}
 
@@ -593,47 +589,47 @@
 
 class ServerNameContext extends antlr4.ParserRuleContext {
 
-    constructor(parser, parent, invokingState) {
-        if(parent===undefined) {
-            parent = null;
-        }
-        if(invokingState===undefined || invokingState===null) {
-            invokingState = -1;
-        }
-        super(parent, invokingState);
-        this.parser = parser;
-        this.ruleIndex = JdbcUriParser.RULE_serverName;
-    }
+	constructor(parser, parent, invokingState) {
+		if (parent === undefined) {
+			parent = null;
+		}
+		if (invokingState === undefined || invokingState === null) {
+			invokingState = -1;
+		}
+		super(parent, invokingState);
+		this.parser = parser;
+		this.ruleIndex = JdbcUriParser.RULE_serverName;
+	}
 
 	HOST_NAME() {
-	    return this.getToken(JdbcUriParser.HOST_NAME, 0);
+		return this.getToken(JdbcUriParser.HOST_NAME, 0);
 	};
 
 	IPV4_ADDRESS() {
-	    return this.getToken(JdbcUriParser.IPV4_ADDRESS, 0);
+		return this.getToken(JdbcUriParser.IPV4_ADDRESS, 0);
 	};
 
 	IPV6_ADDRESS() {
-	    return this.getToken(JdbcUriParser.IPV6_ADDRESS, 0);
+		return this.getToken(JdbcUriParser.IPV6_ADDRESS, 0);
 	};
 
 	URI_SEPARATOR() {
-	    return this.getToken(JdbcUriParser.URI_SEPARATOR, 0);
+		return this.getToken(JdbcUriParser.URI_SEPARATOR, 0);
 	};
 
 	IDENTIFIER() {
-	    return this.getToken(JdbcUriParser.IDENTIFIER, 0);
+		return this.getToken(JdbcUriParser.IDENTIFIER, 0);
 	};
 
 	enterRule(listener) {
-	    if(listener instanceof JdbcUriListener ) {
-	        listener.enterServerName(this);
+		if (listener instanceof JdbcUriListener) {
+			listener.enterServerName(this);
 		}
 	}
 
 	exitRule(listener) {
-	    if(listener instanceof JdbcUriListener ) {
-	        listener.exitServerName(this);
+		if (listener instanceof JdbcUriListener) {
+			listener.exitServerName(this);
 		}
 	}
 
@@ -643,9 +639,9 @@
 
 
 
-JdbcUriParser.JdbcUrlContext = JdbcUrlContext; 
-JdbcUriParser.SchemaTableContext = SchemaTableContext; 
-JdbcUriParser.DatabaseNameContext = DatabaseNameContext; 
-JdbcUriParser.SchemaNameContext = SchemaNameContext; 
-JdbcUriParser.TableNameContext = TableNameContext; 
+JdbcUriParser.JdbcUrlContext = JdbcUrlContext;
+JdbcUriParser.SchemaTableContext = SchemaTableContext;
+JdbcUriParser.DatabaseNameContext = DatabaseNameContext;
+JdbcUriParser.SchemaNameContext = SchemaNameContext;
+JdbcUriParser.TableNameContext = TableNameContext;
 JdbcUriParser.ServerNameContext = ServerNameContext; 