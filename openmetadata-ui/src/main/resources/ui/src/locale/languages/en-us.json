{
  "label": {
    "name": "Name",
    "type": "Type",
    "description": "Description",
    "docs": "Docs",
    "date-filter": "Date Filter",
    "api-uppercase": "API",
    "date-and-time": "Date & Time",
    "slack": "Slack",
    "logout": "Logout",
    "version": "Version",
    "explore": "Explore",
    "glossary": "Glossary",
    "tags": "Tags",
    "status": "Status",
    "settings": "Settings",
    "search-global": "Search for Tables, Topics, Dashboards, Pipelines and ML Models",
    "summary": "Summary",
    "jump-to-end": "Jump to end",
    "basic-configuration": "Basic Configuration",
    "search-logs": "Search logs",
    "edit": "Edit",
    "edit-column": "Edit column",
    "om-description": "Centralized Metadata Store, Discover, Collaborate and get your Data Right",
    "login": "Login",
    "forgot-password": "Forgot Password",
    "or-lowercase": "or",
    "new-to-the-platform": "New to the platform?",
    "create-account": "Create Account",
    "username-or-email": "Username or Email",
    "password": "Password",
    "success": "Success",
    "aborted": "Aborted",
    "failed": "Failed",
    "row-count": "Row Count",
    "column-count": "Column Count",
    "table-sample": "Table Sample",
    "column-summary": "Column summary",
    "no-description": "No description",
    "data-type": "Data type",
    "table-metrics-summary": "Table Metrics Summary",
    "table-tests-summary": "Table Tests Summary",
    "frequently-joined-columns": "Frequently joined columns",
    "request-tags": "Request tags",
    "update-request-tags": "Update request tags",
    "request-description": "Request description",
    "request-update-description": "Request update description",
    "enter-column-description": "Enter Column Description",
    "hyper-parameters": "Hyper Parameters",
    "model-store": "Model Store",
    "value": "Value",
    "no-data-available": "No data available",
    "discover": "Discover",
    "governance": "Governance",
    "data-quality": "Data Quality",
    "data-insight": "Data Insight",
    "whats-new": "What's new",
    "tour": "Tour",
    "display-name": "Display Name",
    "team-type": "Team type",
    "add-description": "Add Description",
    "please-add-description": "Cannot accept an empty description. Please add a description.",
    "select-team": "Please select a team type",
    "enter-display-name": "Enter display name",
    "edit-display-name": "Edit Display Name",
    "enter-name": "Enter Name",
    "name-already-exist": "Name already exists",
    "special-character-not-allowed": "Special characters are not allowed",
    "add-team": "Add Team",
    "close-with-comment": "Close with comment",
    "add-comment": "Add comment",
    "closed-tasks": "Closed Tasks",
    "assignees": "Assignees",
    "created-this-task": "created this task",
    "task-closed-successfully": "Task Closed Successfully",
    "task-closed-without-comment": "Cannot close task without a comment",
    "please-add-tags": "Cannot accept an empty tag list. Please add a tags.",
    "task-resolved-successfully": "Task Resolved Successfully",
    "sure-to-remove": "Are you sure you want to remove the",
    "confirm": "Confirm",
    "remove": "Remove",
    "from": "from",
    "add": "Add",
    "add-policy": "Add Policy",
    "go-back": "Go Back",
    "no-roles-found": "No roles found for",
    "condition": "Condition",
    "effect": "Effect",
    "operations": "Operations",
    "resources": "Resources",
    "add-rule": "Add Rule",
    "add-role": "Add Role",
    "no-rule-found": "No rule found",
    "no-policy-found": "No policy found for",
    "delete": "Delete",
    "not-followed-yet": "You have not followed anything yet",
    "not-owned-yet": "You have not owned anything yet",
    "no-inherited-found": "No inherited roles found",
    "inherited-roles": "Inherited Roles",
    "roles": "Roles",
    "no-roles-assigned": "No roles assigned",
    "new-password": "New Password",
    "old-password": "Old Password",
    "change-password": "Change Password",
    "update-password": "Update Password",
    "confirm-new-password": "Confirm New Password",
    "password-not-match": "Password doesn't match",
    "enter-new-password": "Enter New Password",
    "enter-old-password": "Enter Old Password",
    "want-to-restore": "Are you sure you want to restore",
    "restore": "Restore",
    "restore-user": "Restore User",
    "add-user": "Add User",
    "deleted-users": "Deleted Users",
    "deleted-teams": "Deleted Teams",
    "actions": "Actions",
    "leave-team": "Leave team",
    "join-team": "Join team",
    "removing-user": "Removing User",
    "cancel": "Cancel",
    "add-new-team": "Add new Team",
    "search-teams": "Search for team",
    "enter-comma-separated": "Enter comma separated term",
    "team-no-asset": "Your team does not have any assets",
    "adding-some": "Would like to start adding some? ",
    "add-new-user": "Add new User",
    "no-users": "There are no users",
    "access-to-collaborate": "Allow open access for anyone to join the team, view data, and collaborate",
    "close": "Close",
    "open": "Open",
    "group": "Group",
    "sure-want-to": "Are you sure you want to",
    "leave-the-team": "Leave the team",
    "please-select": "Please select",
    "select-column-include": "Select columns to include",
    "select-column-exclude": "Select columns to exclude",
    "include": "Include",
    "exclude": "Exclude",
    "enable-column-profile": "Enable column profile",
    "profile-sample-query": "Profile Sample Query",
    "profile-sample-percentage": "Profile Sample %",
    "save": "Save",
    "all": "All",
    "run": "Run",
    "re-deploy": "Re Deploy",
    "deploy": "Deploy",
    "deployed": "Deployed",
    "logs": "Logs",
    "kill": "Kill",
    "bot": "bot",
    "for": "for",
    "are-you-sure": "Are you sure?",
    "select-token-expiration": "Select Token Expiration",
    "token-expiration": "Token Expiration",
    "select-auth-mechanism": "Select Auth Mechanism",
    "auth-mechanism": "Auth Mechanism",
    "tokenEndpoint": "TokenEndpoint",
    "clientId": "ClientId",
    "secretKey": "SecretKey",
    "scopes": "Scopes",
    "okta-email": "Okta Service account Email",
    "orgUrl": "OrgUrl",
    "orgUrl-required": "OrgURL is required",
    "authority": "Authority",
    "clientSecret": "ClientSecret",
    "audience": "Audience",
    "enter-test-case-name": "Enter test case name",
    "test-type": "Test Type",
    "column": "Column",
    "table": "Table",
    "submit": "Submit",
    "sql-query": "SQL Query",
    "sql-query-tooltip": "Queries returning 1 or more rows will result in the test failing.",
    "scopes-comma-separated": "Scopes value comma separated",
    "find-in-table": "Find in table",
    "data-insight-summary": "OpenMetadata health at a glance",
    "data-insight-description-summary": "Percentage of Data assets With Description",
    "data-insight-owner-summary": "Percentage of Data assets With Owners",
    "data-insight-tier-summary": "Total Data assets by Tier",
    "data-insight-active-user-summary": "Most Active Users",
    "data-insight-top-viewed-entity-summary": "Most Viewed Data assets",
    "data-insight-total-entity-summary": "Total Data assets",
    "user": "User",
    "team": "Team",
    "most-recent-session": "Most Recent Session",
    "total-session": "Total Sessions",
    "average-session": "Avg. Session Time",
    "entity-name": "Entity Name",
    "owner": "Owner",
    "entity-type": "Entity Type",
    "total-views": "Total Views",
    "unique-views": "Unique Views",
    "recent-runs": "Recent Runs",
    "schedule": "Schedule",
    "pause": "Pause",
    "metadata-ingestion": "Metadata Ingestion",
    "unpause": "UnPause",
    "execution-date": "Execution Date",
    "start-date": "Start Date",
    "view-dag": "View Dag",
    "search-team": "Search Team",
    "show-deleted": "Show deleted",
    "add-bot": "Add Bot",
    "search-for-bots": "Search for bots...",
    "list": "List",
    "tree": "Tree",
    "condition-is-invalid": "Condition is invalid",
    "rule-name": "Rule Name",
    "write-your-description": "Write your description",
    "select-resource": "Select Resources",
    "select-rule-effect": "Select Rule Effect",
    "field-required": "{{field}} is required",
    "field-required-plural": "{{field}} are required",
    "advanced-search": "Advanced Search",
    "edit-task": "Edit Task",
    "type-filed-name": "Type {{fieldName}}",
    "no-execution-runs-found": "No execution runs found for the pipeline.",
    "last-no-of-days": "Last {{day}} Days",
    "tier-number": "Tier{{tier}}",
    "profiler-amp-data-quality": "Profiler & Data Quality",
    "schema": "Schema",
    "source": "Source",
    "source-column": "Source Column",
    "target": "Target",
    "target-column": "Target Column",
    "pipeline": "Pipeline",
    "function": "Function",
    "edge-information": "Edge Information",
    "tasks": "Tasks",
    "activity-feed-and-task-plural": "Activity Feeds & tasks",
    "executions": "Executions",
    "entity-lineage": "Entity Lineage",
    "custom-properties": "Custom Properties",
    "dag-view": "DAG view",
    "read-more": "read more",
    "read-less": "read less",
    "no-owner": "No Owner",
    "page-views-by-entities": "Page views by data assets",
    "daily-active-user": "Daily active users on the platform",
    "collapse-all": "Collapse All",
    "expand-all": "Expand All",
    "search-lineage": "Search Lineage",
    "edit-lineage": "Edit Lineage",
    "data-asset": "Data asset",
    "total-data-assets": "Total data assets",
    "data-assets-with-field": "Data assets with {{field}}",
    "total-data-assets-with-tiers": "Total Data assets with tiers",
    "most-active-user": "Most active user",
<<<<<<< HEAD
    "criteria": "Criteria"
=======
    "enable-partition": "Enable Partition",
    "column-name": "Column Name",
    "interval-type": "Interval Type",
    "interval": "Interval",
    "interval-unit": "Interval Unit"
>>>>>>> 9e34cb84
  },
  "message": {
    "service-email-required": "Service account Email is required",
    "token-expiration-required": "Token Expiration is required",
    "domain-required": "Domain is required",
    "clientSecret-required": "ClientSecret is required",
    "clientId-required": "ClientId is required",
    "authority-required": "Authority is required",
    "scopes-required": "Scopes is required",
    "secretKey-required": "SecretKey is required",
    "tokenEndpoint-required": "TokenEndpoint is required",
    "privateKey-required": "PrivateKey is required",
    "auth-mechanism-required": "Auth Mechanism is required",
    "kill-successfully": "Successfully killed running workflows for",
    "kill-ingestion-warning": "Once you kill this Ingestion, all running and queued workflows will be stopped and marked as Failed.",
    "bot-email-confirmation": "{{email}} for {{botName}} bot",
    "entity-restored-success": "{{entity}} restored successfully",
    "entity-restored-error": "Error while restoring {{entity}}",
    "no-ingestion-available": "No ingestion data available",
    "no-ingestion-description": "To view Ingestion Data, run the MetaData Ingestion. Please refer to this doc to schedule the",
    "fetch-pipeline-status-error": "Error while fetching pipeline status.",
    "data-insight-page-views": "Displays the number of time an dataset type was viewed.",
    "field-insight": "Display the percentage of data assets with {{field}} by type.",
    "total-entity-insight": "Display the total of data assets by type.",
    "active-users": "Display the number of users active.",
    "most-active-users": "Displays the most active users on the platform based on page views.",
    "most-viewed-data-assets": "Displays the most viewed data assets.",
    "column-name-required": "Column name is required",
    "select-column-name": "Select column name",
    "interval-type-required": "Interval type is required",
    "select-type-required": "Select interval type",
    "interval-required": "Interval is required",
    "enter-interval": "Enter interval",
    "interval-unit-required": "Interval unit is required",
    "select-interval-unit": "Select interval unit"
  },
  "server": {
    "no-followed-entities": "You have not followed anything yet.",
    "no-owned-entities": "You have not owned anything yet.",
    "no-task-available": "No task data is available",
    "entity-fetch-error": "Error while fetching {{entity}}",
    "feed-post-error": "Error while posting the message!",
    "unexpected-error": "An unexpected error occurred.",
    "entity-creation-error": "Error while creating {{entity}}",
    "entity-updating-error": "Error while updating {{entity}}",
    "join-team-success": "Team joined successfully!",
    "leave-team-success": "Left the team successfully!",
    "join-team-error": "Error while joining the team!",
    "leave-team-error": "Error while leaving the team!",
    "no-query-available": "No query available",
    "unexpected-response": "Unexpected response from server!"
  },
  "url": {}
}<|MERGE_RESOLUTION|>--- conflicted
+++ resolved
@@ -247,15 +247,12 @@
     "data-assets-with-field": "Data assets with {{field}}",
     "total-data-assets-with-tiers": "Total Data assets with tiers",
     "most-active-user": "Most active user",
-<<<<<<< HEAD
-    "criteria": "Criteria"
-=======
+    "criteria": "Criteria",
     "enable-partition": "Enable Partition",
     "column-name": "Column Name",
     "interval-type": "Interval Type",
     "interval": "Interval",
     "interval-unit": "Interval Unit"
->>>>>>> 9e34cb84
   },
   "message": {
     "service-email-required": "Service account Email is required",
