{
  "label": {
    "name": "Name",
    "type": "Type",
    "description": "Description",
    "docs": "Docs",
    "date-filter": "Date Filter",
    "api-uppercase": "API",
    "kpi-uppercase": "KPI",
    "connection": "Connection",
    "date-and-time": "Date & Time",
    "slack": "Slack",
    "logout": "Logout",
    "version": "Version",
    "explore": "Explore",
    "glossary": "Glossary",
    "tag-plural": "Tags",
    "status": "Status",
    "settings": "Settings",
    "search-global": "Search for Tables, Topics, Dashboards, Pipelines and ML Models",
    "summary": "Summary",
    "jump-to-end": "Jump to end",
    "basic-configuration": "Basic Configuration",
    "search-logs": "Search logs",
    "edit": "Edit",
    "edit-column-column-name": "Edit column: \"{{columnName}}\"",
    "om-description": "centralized metadata store, discover, collaborate and get your data right",
    "login": "Login",
    "forgot-password": "Forgot Password",
    "or-lowercase": "or",
    "new-to-the-platform": "New to the platform?",
    "create-account": "Create Account",
    "username-or-email": "Username or Email",
    "password": "Password",
    "success": "Success",
    "aborted": "Aborted",
    "failed": "Failed",
    "row-count": "Row Count",
    "column-count": "Column Count",
    "table-sample": "Table Sample",
    "column-summary": "Column summary",
    "no-description": "No description",
    "data-type": "Data type",
    "table-metrics-summary": "Table Metrics Summary",
    "table-tests-summary": "Table Tests Summary",
    "frequently-joined-columns": "Frequently joined columns",
    "request-tags": "Request tags",
    "update-request-tags": "Update request tags",
    "request-description": "Request description",
    "request-update-description": "Request update description",
    "enter-column-description": "Enter Column Description",
    "hyper-parameters": "Hyper Parameters",
    "model-store": "Model Store",
    "value": "Value",
    "no-data-available": "No data available",
    "discover": "Discover",
    "governance": "Governance",
    "data-quality": "Data Quality",
    "data-insight": "Data Insight",
    "whats-new": "What's new",
    "tour": "Tour",
    "display-name": "Display Name",
    "team-type": "Team type",
    "add-description": "Add Description",
    "please-add-description": "Cannot accept an empty description. Please add a description.",
    "select-team": "Please select a team type",
    "enter-display-name": "Enter display name",
    "enter-name": "Enter Name",
    "entity-already-exists": "{{entity}} already exists.",
    "special-character-not-allowed": "Special characters are not allowed",
    "add-team": "Add Team",
    "close-with-comment": "Close with comment",
    "add-comment": "Add comment",
    "closed-tasks": "Closed Tasks",
    "assignees": "Assignees",
    "created-this-task": "created this task",
    "task-closed-successfully": "Task Closed Successfully",
    "task-closed-without-comment": "Cannot close task without a comment",
    "please-add-tags": "Cannot accept an empty tag list. Please add a tags.",
    "task-resolved-successfully": "Task Resolved Successfully",
    "sure-to-remove": "Are you sure you want to remove the",
    "confirm": "Confirm",
    "remove-entity": "Remove {{entity}}",
    "from-lowercase": "from",
    "add": "Add",
    "add-policy": "Add Policy",
    "go-back": "Go Back",
    "no-roles-found": "No roles found for",
    "condition": "Condition",
    "effect": "Effect",
    "operations": "Operations",
    "resources": "Resources",
    "add-rule": "Add Rule",
    "add-role": "Add Role",
    "no-rule-found": "No rule found",
    "no-policy-found": "No policy found for",
    "delete": "Delete",
    "no-inherited-found": "No inherited roles found",
    "inherited-roles": "Inherited Roles",
    "roles": "Roles",
    "no-roles-assigned": "No roles assigned",
    "new-password": "New Password",
    "old-password": "Old Password",
    "change-password": "Change Password",
    "update-password": "Update Password",
    "confirm-new-password": "Confirm New Password",
    "password-not-match": "Password doesn't match",
    "enter-new-password": "Enter New Password",
    "enter-old-password": "Enter Old Password",
    "want-to-restore": "Are you sure you want to restore",
    "restore": "Restore",
    "restore-user": "Restore User",
    "add-user": "Add User",
    "deleted-users": "Deleted Users",
    "deleted-teams": "Deleted Teams",
    "actions": "Actions",
    "leave-team": "Leave team",
    "join-team": "Join team",
    "removing-user": "Removing User",
    "cancel": "Cancel",
    "add-new-team": "Add new Team",
    "search-teams": "Search for team",
    "enter-comma-separated": "Enter comma separated term",
    "team-no-asset": "Your team does not have any assets",
    "adding-some": "Would like to start adding some? ",
    "add-new-user": "Add new User",
    "no-users": "There are no users {{text}}",
    "access-to-collaborate": "Allow open access for anyone to join the team, view data, and collaborate",
    "close": "Close",
    "open": "Open",
    "group": "Group",
    "leave-the-team-team-name": "Leave the team {{teamName}}",
    "please-select": "Please select",
    "select-column-include": "Select columns to include",
    "select-column-exclude": "Select columns to exclude",
    "include": "Include",
    "exclude": "Exclude",
    "enable-column-profile": "Enable column profile",
    "profile-sample-query": "Profile Sample Query",
    "profile-sample-percentage": "Profile Sample %",
    "save": "Save",
    "all": "All",
    "run": "Run",
    "re-deploy": "Re Deploy",
    "deploy": "Deploy",
    "deployed": "Deployed",
    "logs": "Logs",
    "kill": "Kill",
    "bot-lowercase": "bot",
    "for": "for",
    "are-you-sure": "Are you sure?",
    "select-token-expiration": "Select Token Expiration",
    "token-expiration": "Token Expiration",
    "select-auth-mechanism": "Select Auth Mechanism",
    "auth-mechanism": "Auth Mechanism",
    "token-end-point": "TokenEndpoint",
    "client-id": "ClientId",
    "secret-key": "Secret Key",
    "scopes": "Scopes",
    "okta-email": "Okta Service account Email",
    "org-url": "OrgUrl",
    "authority": "Authority",
    "client-secret": "ClientSecret",
    "audience": "Audience",
    "enter-test-case-name": "Enter test case name",
    "test-type": "Test Type",
    "column": "Column",
    "submit": "Submit",
    "sql-query": "SQL Query",
    "sql-query-tooltip": "Queries returning 1 or more rows will result in the test failing.",
    "scopes-comma-separated": "Scopes value comma separated",
    "metadata-ingestion": "Metadata Ingestion",
    "table": "Table",
    "topic": "Topic",
    "pipeline": "Pipeline",
    "dashboard": "Dashboard",
    "find-in-table": "Find in table",
    "data-insight-summary": "OpenMetadata health at a glance",
    "data-insight-description-summary": "Percentage of Data Assets with Description",
    "data-insight-owner-summary": "Percentage of Data Assets with Owners",
    "data-insight-tier-summary": "Total Data Assets by Tier",
    "data-insight-active-user-summary": "Most Active Users",
    "data-insight-top-viewed-entity-summary": "Most Viewed Data Assets",
    "data-insight-total-entity-summary": "Total Data Assets",
    "user": "User",
    "team": "Team",
    "most-recent-session": "Most Recent Session",
    "total-session": "Total Sessions",
    "average-session": "Avg. Session Time",
    "data-asset-name": "Data Asset Name",
    "owner": "Owner",
    "data-asset-type": "Data Asset Type",
    "total-views": "Total Views",
    "unique-views": "Unique Views",
    "recent-runs": "Recent Runs",
    "schedule": "Schedule",
    "pause": "Pause",
    "unpause": "UnPause",
    "execution-date": "Execution Date",
    "start-date": "Start Date",
    "view-dag": "View Dag",
    "search-team": "Search Team",
    "show-deleted": "Show deleted",
    "add-bot": "Add Bot",
    "search-for-bots": "Search for bots...",
    "list": "List",
    "tree": "Tree",
    "condition-is-invalid": "Condition is invalid",
    "rule-name": "Rule Name",
    "write-your-description": "Write your description",
    "select-resource": "Select Resources",
    "select-rule-effect": "Select Rule Effect",
    "field-required": "{{field}} is required",
    "field-required-plural": "{{field}} are required",
    "advanced-search": "Advanced Search",
    "edit-task-task-name": "Edit Task: \"{{taskName}}\"",
    "type-filed-name": "Type {{fieldName}}",
    "no-execution-runs-found": "No execution runs found for the pipeline.",
    "last-no-of-days": "Last {{day}} Days",
    "tier-number": "Tier{{tier}}",
    "profiler-amp-data-quality": "Profiler & Data Quality",
    "schema": "Schema",
    "source": "Source",
    "source-column": "Source Column",
    "target": "Target",
    "target-column": "Target Column",
    "function": "Function",
    "edge-information": "Edge Information",
    "tasks": "Tasks",
    "activity-feed-and-task-plural": "Activity Feeds & Tasks",
    "executions": "Executions",
    "lineage": "Lineage",
    "custom-properties": "Custom Properties",
    "dag-view": "DAG view",
    "read-more": "Read more",
    "read-less": "Read less",
    "read-more-lowercase": "read more",
    "read-less-lowercase": "read less",
    "no-entity": "No {{entity}}",
    "page-views-by-entities": "Page views by data assets",
    "daily-active-user": "Daily active users on the platform",
    "collapse-all": "Collapse All",
    "expand-all": "Expand All",
    "search-lineage": "Search Lineage",
    "data-asset": "Data asset",
    "end-date": "End Date",
    "metric-type": "Metric type",
    "total-data-assets": "Total data assets",
    "data-assets-with-field": "Data Assets with {{field}}",
    "total-data-assets-with-tiers": "Total Data Assets with tiers",
    "most-active-user": "Most active user",
    "add-new-kpi": "Add New KPI",
    "select-a-chart": "Select a chart",
    "select-a-metric-type": "Select a metric type",
    "metric-value": "Metric value",
    "add-kpi": "Add KPI",
    "data-insight-subtitle": "Get a single pane view of the health of all your data assets over time.",
    "kpi-title": "Key Performance Indicators (KPI)",
    "kpi-subtitle": "Identify the Key Performance Indicators (KPI) that best reflect the health of your data assets.",
    "announcements": "Announcements",
    "criteria": "Criteria",
    "enable-partition": "Enable Partition",
    "column-name": "Column Name",
    "interval-type": "Interval Type",
    "interval": "Interval",
    "interval-unit": "Interval Unit",
    "select-teams": "Select Teams",
    "select-tiers": "Select Tiers",
    "kpi-list": "KPI list",
    "kpi-name": "KPI name",
    "kpi-display-name": "KPI display name",
    "data-insight-chart": "Data insight chart",
    "data-assets": "Data Assets",
    "app-analytics": "App Analytics",
    "back": "Back",
    "next": "Next",
    "no-team-found": "No team found.",
    "quality": "Quality",
    "insights": "Insights",
    "govern": "Govern",
    "usage": "Usage",
    "kpi-target-achieved": "Congratulations on achieving your goals!",
    "kpi-target-achieved-before-time": "Awesome! You’ve reached your target well before time.",
    "kpi-target-overdue": "Never mind. It’s time to restructure your goals and progress faster.",
    "day-left": "{{day}} left",
    "test-connection": "Test Connection",
    "database-name": "Database Name",
    "topic-name": "Topic Name",
    "dashboard-name": "Dashboard Name",
    "pipeline-name": "Pipeline Name",
    "model-name": "Model Name",
    "schema-name": "Schema Name",
    "table-name": "Table Name",
    "sample-data": "Sample Data",
    "config": "Config",
    "tier": "Tier",
    "chart-name": "Chart Name",
    "chart-type": "Chart Type",
    "query-plural": "Queries",
    "dbt-uppercase": "DBT",
    "row-plural": "Rows",
    "columns-plural": "Columns",
    "algorithm": "Algorithm",
    "server": "Server",
    "feature": "Feature",
    "feature-plural": "Features",
    "detail-plural": "Details",
    "ingestion": "Ingestion",
    "add-workflow-ingestion": "Add {{workflow}} Ingestion",
    "clear-all": "Clear All",
    "view-less": "View less",
    "view-more": "View more",
    "field-plural": "Fields",
    "delete-group": "Delete Group",
    "add-display-name": "Add display name",
    "token-security": "Token Security",
    "teams": "Teams",
    "pctile-lowercase": "pctile",
    "delete-property-name": "Delete property {{propertyName}}",
    "delete-tag-category": "Delete Tag {{isCategory}}",
    "search-for-user": "Search for user",
    "no-user-available": "No user available",
    "add-reviewer": "Add Reviewer",
    "add-reviewers": "Add Reviewers",
    "no-terms-found": "No terms found",
    "no-terms-found-for-searchText": "No terms found for {{searchText}}",
    "add-related-terms": "Add Related Terms",
    "change-logs": "Change Logs",
    "edit-chart": "Edit Chart: \"{{chartName}}\"",
    "enter-chart-description": "Enter Chart Description",
    "enter-property-description": "Enter Property Description",
    "edit-property": "Edit Property: \"{{propertyName}}\"",
    "edit-feature": "Edit feature: \"{{featureName}}\"",
    "enter-feature-description": "Enter feature description",
    "enter-property-value": "Enter Property Value",
    "enter-description": "Enter Description",
    "edit-description-for": "Edit Description for {{entityName}}",
    "search-for-followers": "Search for followers",
    "followers-of": "Followers of {{entityName}}",
    "delete-uppercase": "DELETE",
    "soft-delete": "Soft delete",
    "type-to-confirm": "Type <0>{{text}}</0> to confirm",
    "explore-now": "Explore Now",
    "successfully-completed-the-tour": "You’ve successfully completed the tour.",
    "get-started-with-open-metadata": "Get started with OpenMetadata",
    "open-metadata-logo": "OpenMetadata Logo",
    "json-data": "JSON data",
    "adding-new-tag": "Adding new tag on {{categoryName}}",
    "adding-new-category": "Adding new category",
    "ingestion-lowercase": "ingestion",
    "add-pipeline-ingestion": "Add {{pipelineType}} Ingestion",
    "ca-certs": "Ca Certs",
    "region-name": "Region Name",
    "timeout": "Timeout",
    "use-aws-credentials": "Use Aws Credentials",
    "use-ssl": "Use SSL",
    "verify-certs": "Verify Certs",
    "source-plural": "Sources",
    "data-source": "Data Source",
    "features-used": "Features Used",
    "edit-entity": "Edit {{entity}}",
    "configure-metadata-to-es-config-optional": "Configure Metadata To ES Config (Optional)",
    "schedule-interval": "Schedule Interval",
    "entity-service": "{{entity}} Service",
    "database": "Database",
    "messaging": "Messaging",
    "ml-model": "ML Model",
    "metadata": "Metadata",
    "select-service-type": "Select Service Type",
    "connection-details": "Connection Details",
    "markdown-editor-placeholder": "Use @mention to tag a user or a team.\nUse #mention to tag a data asset.",
    "tag": "Tag",
    "tag-lowercase": "tag",
    "service": "Service",
    "chart": "Chart",
    "task": "Task",
    "add-entity": "Add {{entity}}",
    "deleted-team-action": "{{action}} Deleted Team",
    "show": "Show",
    "hide": "Hide",
    "restore-team": "Restore Team",
    "remove": "Remove",
    "list-of-strings-regex-patterns-csv": "Enter a list of strings/regex patterns as a comma separated value",
    "owned-lowercase": "owned",
    "followed-lowercase": "followed",
    "move-the-team": "Move the Team",
    "data-insight-plural": "Data Insights",
    "configure-entity": "Configure {{entity}}",
    "name-lowercase": "name",
    "field-invalid": "{{field}} is invalid",
    "reviewer-plural": "Reviewers",
    "notification-plural": "Notifications",
    "view-all": "View all",
    "configure-ingestion": "Configure Ingestion",
    "configure-dbt": "Configure DBT",
    "configure-service": "Configure Service",
    "tables": "Tables",
    "topics": "Topics",
    "dashboards": "Dashboards",
    "pipelines": "Pipelines",
    "ml-models": "ML Models",
    "admin-only-action": "Only admin can perform this action.",
    "create-or-update-email-account-for-bot": "Changing account email will update or create a new bot user",
    "ingestion-bot-cant-be-deleted": "You can not delete the ingestion bot.",
    "edit-team-type": "Edit Team Type",
    "configure-webhook-type": "Configure {{webhookType}} Webhooks",
    "ms-teams": "MS Teams",
    "ms-team": "MS Team",
    "bot": "Bot",
    "policy-name": "Policy name",
    "add-new-policy": "Add New Policy",
    "policies": "Policies",
    "add-new-role": "Add New Role",
    "invalid-name": "Invalid name",
    "role-name": "Role name",
    "select-a-policy": "Select a policy",
    "at-least-one-policy": "At least one policy",
    "webhook": "Webhook",
    "url-uppercase": "URL",
    "endpoint-url": "Endpoint $t(label.url-uppercase)",
    "active": "Active",
    "event-filters": "Event Filters",
    "show-or-hide-advanced-config": "{{showAdv}} Advanced Config",
    "advanced-config": "Advanced Config",
    "batch-size": "Batch Size",
    "mention-you-thread": "mentioned you on the",
    "assign-you-task": "assigned you a new task",
    "ingestions": "Ingestions",
    "added": "Added",
    "updated": "Updated",
    "ingestion-pipeline-name": "Ingestion Pipeline Name",
    "service-name": "Service Name",
    "and-lowercase": "and",
    "tracking": "Tracking",
    "registry": "Registry",
    "brokers": "Brokers",
    "query": "Query",
    "primary-key": "Primary key",
    "unique": "Unique",
    "not-null": "Not null",
    "foreign-key": "Foreign key",
    "permanently-lowercase": "permanently",
    "soft-lowercase": "soft",
    "as-lowercase": "as",
    "added-yet-lowercase": "added yet.",
    "role": "Role",
    "sso-uppercase": "SSO",
    "jwt-uppercase": "JWT",
    "open-metadata": "OpenMetadata",
    "google": "Google",
    "auth0": "Auth0",
    "azure": "Azure",
    "okta": "Okta",
    "custom-oidc": "CustomOidc",
    "service-sso": "{{serviceType}} $t(label.sso-uppercase)",
    "mention-you-thread-lowercase": "mentioned you on the",
    "assign-you-task-lowercase": "assigned you a new task",
    "updated-by": "Updated by",
    "on-lowercase": "on",
    "webhook-display-text": "Webhook {{displayText}}",
    "endpoint": "Endpoint",
    "database-lowercase": "database",
    "messaging-lowercase": "messaging",
    "dashboard-lowercase": "dashboard",
    "pipeline-lowercase": "pipeline",
    "service-lowercase": "service",
    "query-lowercase": "query",
    "table-lowercase": "table",
    "schema-field": "Schema field",
    "enter-field-description": "Enter {{field}} description",
    "partitions": "Partitions",
    "replication-factor": "replication factor",
    "retention-size": "retention-size",
    "clean-up-policies": "clean-up policies",
    "maximum-size": "maximum size",
    "add-term": "Add Term",
    "accept-suggestion": "Accept Suggestion",
    "edit-amp-accept-suggestion": "Edit & Accept Suggestion",
    "to-lowercase": "to",
    "of-lowercase": "of",
    "description-lowercase": "description",
    "started-following": "Started following",
    "unfollowed": "Unfollowed",
    "data-asset-has-been-action-type": "Data asset has been {{actionType}}",
    "deleted-lowercase": "deleted",
    "restored-lowercase": "restored",
    "edited": "Edited",
    "added-lowercase": "added",
    "updated-lowercase": "updated",
    "has-been-action-type-lowercase": "has been {{actionType}}",
    "rules": "Rules",
    "manage-rule": "Manage Rule",
    "users": "Users",
    "user-permissions": "User Permissions",
    "openmetadata": "OpenMetadata",
    "activity-feeds": "Activity Feeds",
    "search": "Search",
    "enter": "Enter",
    "profiler": "Profiler",
    "data-profiler": "Data Profiler",
    "starting": "Starting",
    "idle": "Idle",
    "completed": "Completed",
    "active-with-error": "Active with error",
    "retry": "Retry",
    "claim-ownership-in-manage": "Claim ownership in Manage",
    "deactivated": "Deactivated",
    "username": "Username",
    "make-an-announcement": "Make an announcement",
    "announcement-title": "Announcement title",
    "start-date-time-zone": "Start Date: ({{timeZone}})",
    "end-date-time-zone": "End Date: ({{timeZone}})",
    "write-your-announcement-lowercase": "write your announcement",
    "title": "Title",
    "edit-an-announcement": "Edit an announcement",
    "no-of-test": " No. of Test",
    "test-suite": "Test Suite",
    "enter-entity": "Enter {{entity}}",
    "test-suite-status": "Test Suite Status",
    "last-run-result": "Last Run Result",
    "last-run": "Last Run",
    "mlmodel": "ML Model",
    "search-entity": "Search {{entity}}",
    "more": "More",
    "update": "Update",
<<<<<<< HEAD
    "add-category": "Add Category",
    "add-tag-category": "Add Tag Category",
=======
    "reply-in-conversation": "Reply in conversation",
    "older-reply-lowercase": "older reply",
    "older-replies-lowercase": "older replies",
    "created-a-task-lowercase": "created a task",
    "posted-on-lowercase": "posted on",
    "announcement": "Announcement",
    "conversation": "Conversation",
    "url-lowercase": "url",
    "schemas": "Schemas",
>>>>>>> ce51009e
    "deleted": "Deleted {{entity}}",
    "test-plural": "Tests",
    "test": "Test",
    "here-lowercase": "here",
    "insert": "Insert",
    "table-profile": "Table Profile",
    "column-profile": "Column Profile",
    "applied-advanced-search": "Applied advanced search"
  },
  "message": {
    "service-email-required": "Service account Email is required",
    "token-expiration-required": "Token Expiration is required",
    "domain-required": "Domain is required",
    "client-secret-required": "ClientSecret is required",
    "client-id-required": "ClientId is required",
    "authority-required": "Authority is required",
    "scopes-required": "Scopes is required",
    "secret-key-required": "SecretKey is required",
    "token-end-point-required": "TokenEndpoint is required",
    "privateKey-required": "PrivateKey is required",
    "auth-mechanism-required": "Auth Mechanism is required",
    "kill-successfully": "Successfully killed running workflows for",
    "kill-ingestion-warning": "Once you kill this Ingestion, all running and queued workflows will be stopped and marked as Failed.",
    "bot-email-confirmation": "{{email}} for {{botName}} bot",
    "restore-entities-success": "{{entity}} restored successfully",
    "restore-entities-error": "Error while restoring {{entity}}",
    "entity-restored-success": "{{entity}} restored successfully",
    "entity-restored-error": "Error while restoring {{entity}}",
    "no-ingestion-available": "No ingestion data available",
    "no-ingestion-description": "To view Ingestion Data, run the MetaData Ingestion. Please refer to this doc to schedule the",
    "fetch-pipeline-status-error": "Error while fetching pipeline status.",
    "data-insight-page-views": "Displays the number of times a dataset type was viewed.",
    "field-insight": "Display the percentage of data assets with {{field}} by type.",
    "total-entity-insight": "Display the latest number of data assets by type.",
    "active-users": "Display the number of active users.",
    "most-active-users": "Displays the most active users on the platform based on page views.",
    "most-viewed-data-assets": "Displays the most viewed data assets.",
    "data-insight-chart-required": "Data insight chart is required",
    "metric-type-required": "Metric type is required",
    "metric-value-required": "Metric value is required",
    "no-kpi-found": "No KPI found with name {{name}}",
    "no-kpi-available-add-new-one": "No KPI's are available, add one by clicking Add KPI button.",
    "delete-action-description": "Deleting this {{entityType}} will permanently remove its metadata from OpenMetadata.",
    "restore-action-description": "Restoring this {{entityType}} will restore its metadata in OpenMetadata.",
    "announcement-action-description": "Set up banners to inform your team of upcoming maintenance, updates, &amp; deletions.",
    "column-name-required": "Column name is required",
    "select-column-name": "Select column name",
    "interval-type-required": "Interval type is required",
    "select-type-required": "Select interval type",
    "interval-required": "Interval is required",
    "enter-interval": "Enter interval",
    "interval-unit-required": "Interval unit is required",
    "select-interval-unit": "Select interval unit",
    "field-use-ssl-description": "Indicates whether to use SSL when connecting to ElasticSearch. By default, we will ignore SSL settings.",
    "field-verify-certs-description": "Indicates whether to verify certificates when using SSL connection to ElasticSearch. Ignored by default. Is set to true, make sure to send the certificates in the property `CA Certificates`.",
    "field-timeout-description": "Connection Timeout",
    "field-ca-certs-description": "Certificate path to be added in configuration. The path should be local in the Ingestion Container.",
    "field-use-aws-credentials-description": "Indicates whether to use aws credentials when connecting to OpenSearch in AWS.",
    "field-region-name-description": "Region name. Required when using AWS Credentials.",
    "no-permission-for-action": "You do not have the necessary permissions to perform this action.",
    "no-permission-to-view": "You do not have the necessary permissions to view this data.",
    "no-schema-data-available": " No schema data available",
    "no-data-available-for-selected-filter": "No data found. Try changing the filters.",
    "token-security-description": "Anyone who has your JWT Token will be able to send REST API requests to the OpenMetadata Server. Do not expose the JWT Token in your application code. Do not share it on GitHub or anywhere else online.",
    "org-url-required": "OrgURL is required",
    "all-charts-are-mapped": "All charts are mapped with existing KPIs.",
    "delete-webhook-permanently": "You want to delete webhook {{webhookName}} permanently? This action cannot be reverted.",
    "are-you-sure-to-revoke-access": "Are you sure you want to revoke access for JWT token?",
    "are-you-sure-delete-property": "Are you sure you want to delete the property {{propertyName}}",
    "are-you-sure-want-to-text": "Are you sure you want to {{text}}",
    "are-you-sure-delete-tag": "Are you sure you want to delete the tag {{isCategory}} \"{{tagName}}\"?",
    "delete-entity-permanently": "Once you delete this {{entityType}}, it will be removed permanently",
    "no-service-connection-details-message": "{{serviceName}} doesn't have connection details filled in. Please add the details before scheduling an ingestion job.",
    "pipeline-trigger-success-message": "Pipeline triggered successfully",
    "search-for-ingestion": "Search for ingestion",
    "enter-feature-description": "Enter feature description",
    "no-features-data-available": "No features data available",
    "confirm-delete-message": "Are you sure you want to permanently delete this message?",
    "delete-message-question-mark": "Delete Message?",
    "view-deleted-teams": "View all the Deleted Teams, which come under this Team.",
    "restore-deleted-team": " Restoring the Team will add all the metadata back to OpenMetadata",
    "filter-pattern-info": "Choose to include or exclude {{filterPattern}} as part of the metadata ingestion.",
    "filter-pattern-include-exclude-info": "Explicitly {{activity}} {{filterPattern}} by adding a list of comma-separated regex.",
    "team-moved-success": "Team moved successfully",
    "team-transfer-message": "Click on Confirm if you’d like to move {{from}} team under {{to}} team.",
    "create-new-glossary-guide": "A Glossary is a controlled vocabulary used to define the concepts and terminology in an organization. Glossaries can be specific to a certain domain (for e.g., Business Glossary, Technical Glossary). In the glossary, the standard terms and concepts can be defined along with the synonyms, and related terms. Control can be established over how and who can add the terms in the glossary.",
    "no-notification-found": "No notifications Found",
    "enables-end-to-end-metadata-management": "Enables end-to-end metadata management with data discovery, data duality, observability, and people collaboration",
    "discover-your-data-and-unlock-the-value-of-data-assets": "Discover your data and unlock the value of data assets",
    "assess-data-reliability-with-data-profiler-lineage": "Assess data reliability with data profiler, lineage, sample data, and more",
    "fosters-collaboration-among-producers-and-consumers": "Fosters collaboration among the producers and consumers of data",
    "deeply-understand-table-relations-message": "Deeply understand table relations; thanks to column-level lineage.",
    "group-team-type-change-message": "The team type 'Group' cannot be changed. Please create a new team with the preferred type.",
    "add-kpi-message": "Identify the Key Performance Indicators (KPI) that best reflect the health of your data assets. Review your data assets based on Description, Ownership, and Tier. Define the metrics by percentage or number to track your progress. Finally, set a start and end date to start achieving your data goals",
    "add-policy-message": "Policies are assigned to teams. In openMetadata, a policy is a collection of rules, which define access based on certain conditions. We support rich SpEL (Spring Expression Language) based conditions. All the operations supported by an entity are published. Use these fine grained operations to define the conditional rules for each policy. Create well-defined policies based on conditional rules to build rich access control roles.",
    "add-role-message": "Roles are assigned to Users. In OpenMetadata, Roles are a collection of Policies. Each Role must have at least one policy attached to it. A Role supports multiple policies with a one to many relationship. Ensure that the necessary policies are created before creating a new role. Build rich access control roles with well-defined policies based on conditional rules.",
    "configure-webhook-name-message": "OpenMetadata can be configured to automatically send out event notifications to registered {{webhookType}} webhooks through OpenMetadata. Enter the {{webhookType}} webhook name, and an Endpoint URL to receive the HTTP call back on. Use Event Filters to only receive notifications for the required entities. Filter events based on when an entity is created, updated, or deleted. Add a description to note the use case of the webhook. You can use advanced configuration to set up a shared secret key to verify the {{webhookType}} webhook events using HMAC signature.",
    "configure-webhook-message": "OpenMetadata can be configured to automatically send out event notifications to registered webhooks. Enter the webhook name, and an Endpoint URL to receive the HTTP call back on. Use Event Filters to only receive notifications based on events of interest, like when an entity is created, updated, or deleted; and for the entities your application is interested in. Add a description to help people understand the purpose of the webhook and to keep  track of the use case. Use advanced configuration to set up a shared secret key to verify the webhook events using HMAC signature.",
    "webhook-type-listing-message": "Provide timely updates to the producers and consumers of metadata via {{webhookType}} notifications. Use {{webhookType}} webhooks to send notifications regarding the metadata change events in your organization through APIs. You can add, list, update, and delete these webhooks.",
    "webhook-listing-message": "The webhook allows external services to be notified of the metadata change events happening in your organization through APIs. Register callback URLs with webhook integration to receive metadata event notifications. You can add, list, update, and delete webhooks.",
    "email-is-invalid": "Email is invalid.",
    "field-text-is-required": "{{fieldText}} is required.",
    "entity-owned-by-name": "This Entity is Owned by {{entityOwner}}",
    "and-followed-owned-by-name": "and followed team owned by {{userName}}",
    "field-text-is-invalid": "{{fieldText}} is invalid.",
    "delete-team-message": "Any teams under \"{{teamName}}\" will be {{deleteType}} deleted as well.",
    "tour-step-discover-all-assets-at-one-place": "Discover all your data assets in a single place with <0>{{text}}</0>, a centralized metadata store. Collaborate with your team and get a holistic picture of the data in your organization.",
    "tour-step-activity-feed": "<0>{{text}}</0> help you understand how the data is changing in your organization.",
    "tour-step-search-for-matching-dataset": "Search for matching data assets by \"name\", \"description\", \"column name\", and so on from the <0>{{text}}</0> box.",
    "tour-step-type-search-term": "In the search box, type <0>\"{{text}}\"</0>. Hit <0>{{enterText}}.</0>",
    "tour-step-explore-summary-asset": "From the <0>\"{{text}}\"</0> page, view a summary of each asset, including: title, description, owner, tier (importance), usage, and location.",
    "tour-step-click-on-link-to-view-more": "Click on the <0>title of the asset</0> to view more details.",
    "tour-step-get-to-know-table-schema": "Get to know the table <0>Schema</0>, including column names and data types as well as column descriptions and tags. You can even view metadata for complex types such as structs.",
    "tour-step-click-on-entity-tab": "Click on the <0>\"{{text}}\"</0> tab.",
    "tour-step-look-at-sample-data": "Take a look at the <0>{{text}}</0> to get a feel for what the table contains and how you might use it.",
    "tour-step-trace-path-across-tables": " With <0>{{text}}</0>, trace the path of data across tables, pipelines, & dashboards.",
    "tour-step-discover-data-assets-with-data-profile": "Discover assets with the <0>{{text}}</0>. Get to know the table usage stats, check for null values and duplicates, and understand the column data distributions.",
    "lineage-data-is-not-available-for-deleted-entities": "Lineage data is not available for deleted entities.",
    "remove-edge-between-source-and-target": "Are you sure you want to remove the edge between \"{{sourceDisplayName}} and {{targetDisplayName}}\"?.",
    "announcement-invalid-start-time": "Announcement start time must be earlier than the end time",
    "permanently-delete-metadata-and-dependents": "Permanently deleting this {{entityName}} will remove its metadata, as well as the metadata of {{dependents}} from OpenMetadata permanently.",
    "permanently-delete-metadata": "Permanently deleting this {{entityName}} will remove its metadata from OpenMetadata permanently.",
    "announcement-created-successfully": "Announcement created successfully!",
    "no-profiler-message": "Data Profiler is an optional configuration in Ingestion. Please enable the data profiler by following the documentation",
    "advanced-search-message": "Discover the right data assets using the syntax editor with and/or conditions."
  },
  "server": {
    "you-have-not-action-anything-yet": "You have not {{action}} anything yet.",
    "no-owned-entities": "You have not owned anything yet.",
    "no-task-available": "No task data is available",
    "entity-fetch-error": "Error while fetching {{entity}}",
    "feed-post-error": "Error while posting the message!",
    "unexpected-error": "An unexpected error occurred.",
    "entity-creation-error": "Error while creating {{entity}}",
    "entity-updating-error": "Error while updating {{entity}}",
    "join-team-success": "Team joined successfully!",
    "leave-team-success": "Left the team successfully!",
    "join-team-error": "Error while joining the team!",
    "leave-team-error": "Error while leaving the team!",
    "no-query-available": "No query available",
    "unexpected-response": "Unexpected response from server!",
    "ingestion-workflow-operation-error": "Error while {{operation}} ingestion workflow {{displayName}}",
    "team-moved-error": "Error while moving team"
  },
  "url": {}
}<|MERGE_RESOLUTION|>--- conflicted
+++ resolved
@@ -523,10 +523,8 @@
     "search-entity": "Search {{entity}}",
     "more": "More",
     "update": "Update",
-<<<<<<< HEAD
     "add-category": "Add Category",
     "add-tag-category": "Add Tag Category",
-=======
     "reply-in-conversation": "Reply in conversation",
     "older-reply-lowercase": "older reply",
     "older-replies-lowercase": "older replies",
@@ -536,7 +534,6 @@
     "conversation": "Conversation",
     "url-lowercase": "url",
     "schemas": "Schemas",
->>>>>>> ce51009e
     "deleted": "Deleted {{entity}}",
     "test-plural": "Tests",
     "test": "Test",
