--- conflicted
+++ resolved
@@ -10,7 +10,6 @@
     "tags": "Tags",
     "settings": "Settings",
     "search-global": "Search for Tables, Topics, Dashboards, Pipelines and ML Models",
-<<<<<<< HEAD
     "om-tagline": "Centralized Metadata Store, Discover, Collaborate and get your Data Right",
     "login": "Login",
     "forgot-password": "Forgot Password",
@@ -18,8 +17,7 @@
     "new-to-the-platform": "New to the platform?",
     "create-account": "Create Account",
     "username-or-email": "Username or Email",
-    "password": "Password"
-=======
+    "password": "Password",
     "success": "Success",
     "aborted": "Aborted",
     "failed": "Failed",
@@ -31,7 +29,6 @@
     "data-type": "Data type",
     "table-metrics-summary": "Table Metrics Summary",
     "table-tests-summary": "Table Tests Summary"
->>>>>>> 3c4e3b84
   },
   "message": {},
   "server": {},
