{
  "label": {
    "name": "Name",
    "type": "Type",
    "email": "Email",
    "description": "Description",
    "docs": "Docs",
    "date-filter": "Date Filter",
    "api-uppercase": "API",
    "kpi-uppercase": "KPI",
    "connection": "Connection",
    "date-and-time": "Date & Time",
    "slack": "Slack",
    "logout": "Logout",
    "version": "Version",
    "explore": "Explore",
    "glossary": "Glossary",
    "tag-plural": "Tags",
    "status": "Status",
    "settings": "Settings",
    "search-global": "Search for Tables, Topics, Dashboards, Pipelines and ML Models",
    "summary": "Summary",
    "jump-to-end": "Jump to end",
    "basic-configuration": "Basic Configuration",
    "search-logs": "Search logs",
    "edit": "Edit",
    "edit-column-column-name": "Edit column: \"{{columnName}}\"",
    "om-description": "centralized metadata store, discover, collaborate and get your data right",
    "login": "Login",
    "forgot-password": "Forgot Password",
    "or-lowercase": "or",
    "new-to-the-platform": "New to the platform?",
    "create-account": "Create Account",
    "username-or-email": "Username or Email",
    "password": "Password",
    "success": "Success",
    "aborted": "Aborted",
    "failed": "Failed",
    "passed": "Passed",
    "row-count": "Row Count",
    "column-count": "Column Count",
    "table-sample": "Table Sample",
    "column-summary": "Column summary",
    "no-description": "No description",
    "data-type": "Data type",
    "table-metrics-summary": "Table Metrics Summary",
    "table-tests-summary": "Table Tests Summary",
    "frequently-joined-columns": "Frequently joined columns",
    "request-tags": "Request tags",
    "update-request-tags": "Update request tags",
    "request-description": "Request description",
    "request-update-description": "Request update description",
    "enter-column-description": "Enter Column Description",
    "hyper-parameters": "Hyper Parameters",
    "model-store": "Model Store",
    "value": "Value",
    "no-data-available": "No data available",
    "discover": "Discover",
    "governance": "Governance",
    "data-quality": "Data Quality",
    "data-insight": "Data Insight",
    "whats-new": "What's new",
    "tour": "Tour",
    "display-name": "Display Name",
    "team-type": "Team type",
    "add-description": "Add Description",
    "please-add-description": "Cannot accept an empty description. Please add a description.",
    "select-team": "Please select a team type",
    "enter-display-name": "Enter display name",
    "enter-name": "Enter Name",
    "entity-already-exists": "{{entity}} already exists.",
    "special-character-not-allowed": "Special characters are not allowed",
    "add-team": "Add Team",
    "close-with-comment": "Close with comment",
    "add-comment": "Add comment",
    "closed-tasks": "Closed Tasks",
    "assignees": "Assignees",
    "created-this-task": "created this task",
    "task-closed-successfully": "Task Closed Successfully",
    "task-closed-without-comment": "Cannot close task without a comment",
    "please-add-tags": "Cannot accept an empty tag list. Please add a tags.",
    "task-resolved-successfully": "Task Resolved Successfully",
    "sure-to-remove": "Are you sure you want to remove the",
    "confirm": "Confirm",
    "remove-entity": "Remove {{entity}}",
    "from-lowercase": "from",
    "add": "Add",
    "add-policy": "Add Policy",
    "go-back": "Go Back",
    "no-roles-found": "No roles found for",
    "condition": "Condition",
    "effect": "Effect",
    "operations": "Operations",
    "resources": "Resources",
    "add-rule": "Add Rule",
    "add-role": "Add Role",
    "no-rule-found": "No rule found",
    "no-policy-found": "No policy found for",
    "delete": "Delete",
    "no-inherited-found": "No inherited roles found",
    "inherited-roles": "Inherited Roles",
    "roles": "Roles",
    "no-roles-assigned": "No roles assigned",
    "new-password": "New Password",
    "old-password": "Old Password",
    "change-password": "Change Password",
    "update-password": "Update Password",
    "confirm-new-password": "Confirm New Password",
    "password-not-match": "Password doesn't match",
    "enter-new-password": "Enter New Password",
    "enter-old-password": "Enter Old Password",
    "want-to-restore": "Are you sure you want to restore",
    "restore": "Restore",
    "restore-user": "Restore User",
    "add-user": "Add User",
    "deleted-users": "Deleted Users",
    "deleted-teams": "Deleted Teams",
    "actions": "Actions",
    "leave-team": "Leave team",
    "join-team": "Join team",
    "removing-user": "Removing User",
    "cancel": "Cancel",
    "add-new-team": "Add new Team",
    "search-teams": "Search for team",
    "enter-comma-separated": "Enter comma separated term",
    "team-no-asset": "Your team does not have any assets",
    "adding-some": "Would like to start adding some? ",
    "add-new-user": "Add new User",
    "no-users": "There are no users {{text}}",
    "access-to-collaborate": "Allow open access for anyone to join the team, view data, and collaborate",
    "close": "Close",
    "open": "Open",
    "group": "Group",
    "leave-the-team-team-name": "Leave the team {{teamName}}",
    "please-select": "Please select",
    "select-column-include": "Select columns to include",
    "select-column-exclude": "Select columns to exclude",
    "include": "Include",
    "exclude": "Exclude",
    "enable-column-profile": "Enable column profile",
    "profile-sample-query": "Profile Sample Query",
    "profile-sample-percentage": "Profile Sample %",
    "save": "Save",
    "all": "All",
    "run": "Run",
    "re-deploy": "Re Deploy",
    "deploy": "Deploy",
    "deployed": "Deployed",
    "logs": "Logs",
    "kill": "Kill",
    "bot-lowercase": "bot",
    "for": "for",
    "are-you-sure": "Are you sure?",
    "select-token-expiration": "Select Token Expiration",
    "token-expiration": "Token Expiration",
    "select-auth-mechanism": "Select Auth Mechanism",
    "auth-mechanism": "Auth Mechanism",
    "token-end-point": "TokenEndpoint",
    "client-id": "ClientId",
    "secret-key": "Secret Key",
    "scopes": "Scopes",
    "okta-email": "Okta Service account Email",
    "org-url": "OrgUrl",
    "authority": "Authority",
    "client-secret": "ClientSecret",
    "audience": "Audience",
    "enter-test-case-name": "Enter test case name",
    "test-type": "Test Type",
    "column": "Column",
    "submit": "Submit",
    "sql-query": "SQL Query",
    "sql-query-tooltip": "Queries returning 1 or more rows will result in the test failing.",
    "scopes-comma-separated": "Scopes value comma separated",
    "metadata-ingestion": "Metadata Ingestion",
    "table": "Table",
    "topic": "Topic",
    "pipeline": "Pipeline",
    "dashboard": "Dashboard",
    "find-in-table": "Find in table",
    "data-insight-summary": "{{organization}} health at a glance",
    "data-insight-description-summary": "Percentage of Data Assets with Description",
    "data-insight-owner-summary": "Percentage of Data Assets with Owners",
    "data-insight-tier-summary": "Total Data Assets by Tier",
    "data-insight-active-user-summary": "Most Active Users",
    "data-insight-top-viewed-entity-summary": "Most Viewed Data Assets",
    "data-insight-total-entity-summary": "Total Data Assets",
    "user": "User",
    "team": "Team",
    "most-recent-session": "Most Recent Session",
    "total-session": "Total Sessions",
    "average-session": "Avg. Session Time",
    "data-asset-name": "Data Asset Name",
    "owner": "Owner",
    "data-asset-type": "Data Asset Type",
    "total-views": "Total Views",
    "unique-views": "Unique Views",
    "recent-runs": "Recent Runs",
    "schedule": "Schedule",
    "pause": "Pause",
    "unpause": "UnPause",
    "execution-date": "Execution Date",
    "start-date": "Start Date",
    "view-dag": "View Dag",
    "search-team": "Search Team",
    "show-deleted": "Show deleted",
    "add-bot": "Add Bot",
    "search-for-bots": "Search for bots...",
    "list": "List",
    "tree": "Tree",
    "condition-is-invalid": "Condition is invalid",
    "rule-name": "Rule Name",
    "write-your-description": "Write your description",
    "select-resource": "Select Resources",
    "select-rule-effect": "Select Rule Effect",
    "field-required": "{{field}} is required",
    "field-required-plural": "{{field}} are required",
    "advanced-search": "Advanced Search",
    "edit-task-task-name": "Edit Task: \"{{taskName}}\"",
    "type-filed-name": "Type {{fieldName}}",
    "no-execution-runs-found": "No execution runs found for the pipeline.",
    "last-no-of-days": "Last {{day}} Days",
    "tier-number": "Tier{{tier}}",
    "profiler-amp-data-quality": "Profiler & Data Quality",
    "schema": "Schema",
    "source": "Source",
    "source-column": "Source Column",
    "target": "Target",
    "target-column": "Target Column",
    "function": "Function",
    "edge-information": "Edge Information",
    "tasks": "Tasks",
    "activity-feed-and-task-plural": "Activity Feeds & Tasks",
    "executions": "Executions",
    "lineage": "Lineage",
    "custom-properties": "Custom Properties",
    "dag-view": "DAG view",
    "read-more": "Read more",
    "read-less": "Read less",
    "read-more-lowercase": "read more",
    "read-less-lowercase": "read less",
    "no-entity": "No {{entity}}",
    "page-views-by-entities": "Page views by data assets",
    "daily-active-user": "Daily active users on the platform",
    "collapse-all": "Collapse All",
    "expand-all": "Expand All",
    "search-lineage": "Search Lineage",
    "data-asset": "Data asset",
    "end-date": "End Date",
    "metric-type": "Metric type",
    "total-data-assets": "Total data assets",
    "data-assets-with-field": "Data Assets with {{field}}",
    "total-data-assets-with-tiers": "Total Data Assets with tiers",
    "most-active-user": "Most active user",
    "add-new-kpi": "Add New KPI",
    "select-a-chart": "Select a chart",
    "select-a-metric-type": "Select a metric type",
    "metric-value": "Metric value",
    "add-kpi": "Add KPI",
    "data-insight-subtitle": "Get a single pane view of the health of all your data assets over time.",
    "kpi-title": "Key Performance Indicators (KPI)",
    "kpi-subtitle": "Identify the Key Performance Indicators (KPI) that best reflect the health of your data assets.",
    "announcements": "Announcements",
    "criteria": "Criteria",
    "enable-partition": "Enable Partition",
    "column-name": "Column Name",
    "interval-type": "Interval Type",
    "interval": "Interval",
    "interval-unit": "Interval Unit",
    "select-teams": "Select Teams",
    "select-tiers": "Select Tiers",
    "kpi-list": "KPI list",
    "kpi-name": "KPI name",
    "kpi-display-name": "KPI display name",
    "data-insight-chart": "Data insight chart",
    "data-assets": "Data Assets",
    "app-analytics": "App Analytics",
    "back": "Back",
    "next": "Next",
    "no-team-found": "No team found.",
    "quality": "Quality",
    "insights": "Insights",
    "govern": "Govern",
    "usage": "Usage",
    "kpi-target-achieved": "Congratulations on achieving your goals!",
    "kpi-target-achieved-before-time": "Awesome! You’ve reached your target well before time.",
    "kpi-target-overdue": "Never mind. It’s time to restructure your goals and progress faster.",
    "day-left": "{{day}} left",
    "test-connection": "Test Connection",
    "database-name": "Database Name",
    "topic-name": "Topic Name",
    "dashboard-name": "Dashboard Name",
    "pipeline-name": "Pipeline Name",
    "model-name": "Model Name",
    "schema-name": "Schema Name",
    "table-name": "Table Name",
    "sample-data": "Sample Data",
    "config": "Config",
    "tier": "Tier",
    "chart-name": "Chart Name",
    "chart-type": "Chart Type",
    "query-plural": "Queries",
    "dbt-uppercase": "DBT",
    "row-plural": "Rows",
    "columns-plural": "Columns",
    "algorithm": "Algorithm",
    "server": "Server",
    "feature": "Feature",
    "feature-plural": "Features",
    "detail-plural": "Details",
    "ingestion": "Ingestion",
    "add-workflow-ingestion": "Add {{workflow}} Ingestion",
    "clear-all": "Clear All",
    "view-less": "View less",
    "view-more": "View more",
    "field-plural": "Fields",
    "delete-group": "Delete Group",
    "add-display-name": "Add display name",
    "token-security": "Token Security",
    "teams": "Teams",
    "pctile-lowercase": "pctile",
    "delete-property-name": "Delete property {{propertyName}}",
    "delete-tag-category": "Delete Tag {{isCategory}}",
    "search-for-user": "Search for user",
    "no-user-available": "No user available",
    "add-reviewer": "Add Reviewer",
    "add-reviewers": "Add Reviewers",
    "no-terms-found": "No terms found",
    "no-terms-found-for-searchText": "No terms found for {{searchText}}",
    "add-related-terms": "Add Related Terms",
    "change-logs": "Change Logs",
    "edit-chart": "Edit Chart: \"{{chartName}}\"",
    "enter-chart-description": "Enter Chart Description",
    "enter-property-description": "Enter Property Description",
    "edit-property": "Edit Property: \"{{propertyName}}\"",
    "edit-feature": "Edit feature: \"{{featureName}}\"",
    "enter-feature-description": "Enter feature description",
    "enter-property-value": "Enter Property Value",
    "enter-description": "Enter Description",
    "edit-description-for": "Edit Description for {{entityName}}",
    "search-for-followers": "Search for followers",
    "followers-of": "Followers of {{entityName}}",
    "delete-uppercase": "DELETE",
    "soft-delete": "Soft delete",
    "type-to-confirm": "Type <0>{{text}}</0> to confirm",
    "explore-now": "Explore Now",
    "successfully-completed-the-tour": "You’ve successfully completed the tour.",
    "get-started-with-open-metadata": "Get started with OpenMetadata",
    "open-metadata-logo": "OpenMetadata Logo",
    "json-data": "JSON data",
    "adding-new-tag": "Adding new tag on {{categoryName}}",
    "adding-new-category": "Adding new category",
    "ingestion-lowercase": "ingestion",
    "add-pipeline-ingestion": "Add {{pipelineType}} Ingestion",
    "ca-certs": "Ca Certs",
    "region-name": "Region Name",
    "timeout": "Timeout",
    "use-aws-credentials": "Use Aws Credentials",
    "use-ssl": "Use SSL",
    "verify-certs": "Verify Certs",
    "source-plural": "Sources",
    "data-source": "Data Source",
    "features-used": "Features Used",
    "edit-entity": "Edit {{entity}}",
    "configure-metadata-to-es-config-optional": "Configure Metadata To ES Config (Optional)",
    "schedule-interval": "Schedule Interval",
    "entity-service": "{{entity}} Service",
    "database": "Database",
    "messaging": "Messaging",
    "ml-model": "ML Model",
    "metadata": "Metadata",
    "select-service-type": "Select Service Type",
    "connection-details": "Connection Details",
    "markdown-editor-placeholder": "Use @mention to tag a user or a team.\nUse #mention to tag a data asset.",
    "tag": "Tag",
    "tag-lowercase": "tag",
    "service": "Service",
    "chart": "Chart",
    "chart-plural": "Charts",
    "task": "Task",
    "add-entity": "Add {{entity}}",
    "deleted-team-action": "{{action}} Deleted Team",
    "show": "Show",
    "hide": "Hide",
    "restore-team": "Restore Team",
    "remove": "Remove",
    "list-of-strings-regex-patterns-csv": "Enter a list of strings/regex patterns as a comma separated value",
    "owned-lowercase": "owned",
    "followed-lowercase": "followed",
    "move-the-team": "Move the Team",
    "data-insight-plural": "Data Insights",
    "configure-entity": "Configure {{entity}}",
    "name-lowercase": "name",
    "field-invalid": "{{field}} is invalid",
    "reviewer-plural": "Reviewers",
    "notification-plural": "Notifications",
    "view-all": "View all",
    "configure-ingestion": "Configure Ingestion",
    "configure-dbt": "Configure DBT",
    "configure-service": "Configure Service",
    "tables": "Tables",
    "topics": "Topics",
    "dashboards": "Dashboards",
    "pipelines": "Pipelines",
    "ml-models": "ML Models",
    "admin-only-action": "Only admin can perform this action.",
    "create-or-update-email-account-for-bot": "Changing account email will update or create a new bot user",
    "ingestion-bot-cant-be-deleted": "You can not delete the ingestion bot.",
    "edit-team-type": "Edit Team Type",
    "configure-webhook-type": "Configure {{webhookType}} Webhooks",
    "ms-teams": "MS Teams",
    "ms-team": "MS Team",
    "bot": "Bot",
    "bot-plural": "Bots",
    "policy-name": "Policy name",
    "add-new-policy": "Add New Policy",
    "policies": "Policies",
    "add-new-role": "Add New Role",
    "invalid-name": "Invalid name",
    "role-name": "Role name",
    "select-a-policy": "Select a policy",
    "at-least-one-policy": "At least one policy",
    "webhook": "Webhook",
    "url-uppercase": "URL",
    "endpoint-url": "Endpoint $t(label.url-uppercase)",
    "active": "Active",
    "event-filters": "Event Filters",
    "show-or-hide-advanced-config": "{{showAdv}} Advanced Config",
    "advanced-config": "Advanced Config",
    "batch-size": "Batch Size",
    "mention-you-thread": "mentioned you on the",
    "assign-you-task": "assigned you a new task",
    "ingestions": "Ingestions",
    "added": "Added",
    "updated": "Updated",
    "ingestion-pipeline-name": "Ingestion Pipeline Name",
    "service-name": "Service Name",
    "and-lowercase": "and",
    "tracking": "Tracking",
    "registry": "Registry",
    "brokers": "Brokers",
    "query": "Query",
    "primary-key": "Primary key",
    "unique": "Unique",
    "not-null": "Not null",
    "foreign-key": "Foreign key",
    "permanently-lowercase": "permanently",
    "soft-lowercase": "soft",
    "as-lowercase": "as",
    "added-yet-lowercase": "added yet.",
    "role": "Role",
    "sso-uppercase": "SSO",
    "jwt-uppercase": "JWT",
    "open-metadata": "OpenMetadata",
    "google": "Google",
    "auth0": "Auth0",
    "azure": "Azure",
    "okta": "Okta",
    "custom-oidc": "CustomOidc",
    "service-sso": "{{serviceType}} $t(label.sso-uppercase)",
    "mention-you-thread-lowercase": "mentioned you on the",
    "assign-you-task-lowercase": "assigned you a new task",
    "updated-by": "Updated by",
    "on-lowercase": "on",
    "webhook-display-text": "Webhook {{displayText}}",
    "endpoint": "Endpoint",
    "database-lowercase": "database",
    "messaging-lowercase": "messaging",
    "dashboard-lowercase": "dashboard",
    "pipeline-lowercase": "pipeline",
    "service-lowercase": "service",
    "query-lowercase": "query",
    "table-lowercase": "table",
    "schema-field": "Schema field",
    "enter-field-description": "Enter {{field}} description",
    "partitions": "Partitions",
    "replication-factor": "replication factor",
    "retention-size": "retention-size",
    "clean-up-policies": "clean-up policies",
    "maximum-size": "maximum size",
    "add-term": "Add Term",
    "accept-suggestion": "Accept Suggestion",
    "edit-amp-accept-suggestion": "Edit & Accept Suggestion",
    "to-lowercase": "to",
    "of-lowercase": "of",
    "description-lowercase": "description",
    "started-following": "Started following",
    "unfollowed": "Unfollowed",
    "data-asset-has-been-action-type": "Data asset has been {{actionType}}",
    "deleted-lowercase": "deleted",
    "restored-lowercase": "restored",
    "edited": "Edited",
    "added-lowercase": "added",
    "updated-lowercase": "updated",
    "has-been-action-type-lowercase": "has been {{actionType}}",
    "rules": "Rules",
    "manage-rule": "Manage Rule",
    "users": "Users",
    "user-permissions": "User Permissions",
    "openmetadata": "OpenMetadata",
    "activity-feeds": "Activity Feeds",
    "search": "Search",
    "enter": "Enter",
    "profiler": "Profiler",
    "data-profiler": "Data Profiler",
    "starting": "Starting",
    "idle": "Idle",
    "completed": "Completed",
    "active-with-error": "Active with error",
    "retry": "Retry",
    "claim-ownership-in-manage": "Claim ownership in Manage",
    "deactivated": "Deactivated",
    "username": "Username",
    "make-an-announcement": "Make an announcement",
    "announcement-title": "Announcement title",
    "start-date-time-zone": "Start Date: ({{timeZone}})",
    "end-date-time-zone": "End Date: ({{timeZone}})",
    "write-your-announcement-lowercase": "write your announcement",
    "title": "Title",
    "edit-an-announcement": "Edit an announcement",
    "no-of-test": " No. of Test",
    "test-suite": "Test Suite",
    "enter-entity": "Enter {{entity}}",
    "test-suite-status": "Test Suite Status",
    "last-run-result": "Last Run Result",
    "last-run": "Last Run",
    "mlmodel": "ML Model",
    "search-entity": "Search {{entity}}",
    "more": "More",
    "update": "Update",
    "dashboard-detail-plural-lowercase": "dashboard details",
    "pipeline-detail-plural-lowercase": "pipeline details",
    "add-category": "Add Category",
    "add-tag-category": "Add Tag Category",
    "reply-in-conversation": "Reply in conversation",
    "older-reply-lowercase": "older reply",
    "older-replies-lowercase": "older replies",
    "created-a-task-lowercase": "created a task",
    "posted-on-lowercase": "posted on",
    "announcement": "Announcement",
    "conversation": "Conversation",
    "url-lowercase": "url",
    "schemas": "Schemas",
    "deleted": "Deleted {{entity}}",
    "test-plural": "Tests",
    "test": "Test",
    "here-lowercase": "here",
    "insert": "Insert",
    "table-profile": "Table Profile",
    "column-profile": "Column Profile",
    "applied-advanced-search": "Applied advanced search",
    "profiler-timeout-seconds-label": "Timeout in Seconds",
    "add-deploy": "Add & Deploy",
    "dbt-Configuration-source": "DBT Configuration Source",
    "select-dbt-source": "Select DBT Source",
    "no-selected-dbt": "No source selected for DBT Configuration.",
    "dbt": "DBT",
    "latest": "Latest",
<<<<<<< HEAD
    "days-change-lowercase": "{{days}}-days change",
    "total-entity": "Total {{entity}}",
    "assets": "Assets",
    "completed-description": "Completed Description",
    "assigned-entity": "Assigned {{entity}}",
    "total-assets-view": "Total Assets View",
    "total-active-user": "Total Active User"
=======
    "task-lowercase": "task",
    "create": "Create",
    "admin": "Admin",
    "generate": "Generate",
    "password-type": "{{type}} Password",
    "automatically-generate": "Automatically Generate",
    "create-entity": "Create {{entity}}",
    "domain": "Domain",
    "private-key": "PrivateKey",
    "service-email": "Service account Email"
>>>>>>> 92bad23f
  },
  "message": {
    "service-email-required": "Service account Email is required",
    "token-expiration-required": "Token Expiration is required",
    "domain-required": "Domain is required",
    "client-secret-required": "ClientSecret is required",
    "client-id-required": "ClientId is required",
    "authority-required": "Authority is required",
    "scopes-required": "Scopes is required",
    "secret-key-required": "SecretKey is required",
    "token-end-point-required": "TokenEndpoint is required",
    "privateKey-required": "PrivateKey is required",
    "auth-mechanism-required": "Auth Mechanism is required",
    "kill-successfully": "Successfully killed running workflows for",
    "kill-ingestion-warning": "Once you kill this Ingestion, all running and queued workflows will be stopped and marked as Failed.",
    "bot-email-confirmation": "{{email}} for {{botName}} bot",
    "restore-entities-success": "{{entity}} restored successfully",
    "restore-entities-error": "Error while restoring {{entity}}",
    "entity-restored-success": "{{entity}} restored successfully",
    "entity-restored-error": "Error while restoring {{entity}}",
    "no-ingestion-available": "No ingestion data available",
    "no-ingestion-description": "To view Ingestion Data, run the MetaData Ingestion. Please refer to this doc to schedule the",
    "fetch-pipeline-status-error": "Error while fetching pipeline status.",
    "data-insight-page-views": "Displays the number of times a dataset type was viewed.",
    "field-insight": "Display the percentage of data assets with {{field}} by type.",
    "total-entity-insight": "Display the latest number of data assets by type.",
    "active-users": "Display the number of active users.",
    "most-active-users": "Displays the most active users on the platform based on page views.",
    "most-viewed-data-assets": "Displays the most viewed data assets.",
    "data-insight-chart-required": "Data insight chart is required",
    "metric-type-required": "Metric type is required",
    "metric-value-required": "Metric value is required",
    "no-kpi-found": "No KPI found with name {{name}}",
    "no-kpi-available-add-new-one": "No KPI's are available, add one by clicking Add KPI button.",
    "delete-action-description": "Deleting this {{entityType}} will permanently remove its metadata from OpenMetadata.",
    "restore-action-description": "Restoring this {{entityType}} will restore its metadata in OpenMetadata.",
    "announcement-action-description": "Set up banners to inform your team of upcoming maintenance, updates, &amp; deletions.",
    "column-name-required": "Column name is required",
    "select-column-name": "Select column name",
    "interval-type-required": "Interval type is required",
    "select-type-required": "Select interval type",
    "interval-required": "Interval is required",
    "enter-interval": "Enter interval",
    "interval-unit-required": "Interval unit is required",
    "select-interval-unit": "Select interval unit",
    "field-use-ssl-description": "Indicates whether to use SSL when connecting to ElasticSearch. By default, we will ignore SSL settings.",
    "field-verify-certs-description": "Indicates whether to verify certificates when using SSL connection to ElasticSearch. Ignored by default. Is set to true, make sure to send the certificates in the property `CA Certificates`.",
    "field-timeout-description": "Connection Timeout",
    "field-ca-certs-description": "Certificate path to be added in configuration. The path should be local in the Ingestion Container.",
    "field-use-aws-credentials-description": "Indicates whether to use aws credentials when connecting to OpenSearch in AWS.",
    "field-region-name-description": "Region name. Required when using AWS Credentials.",
    "no-permission-for-action": "You do not have the necessary permissions to perform this action.",
    "no-permission-to-view": "You do not have the necessary permissions to view this data.",
    "no-schema-data-available": " No schema data available",
    "no-data-available-for-selected-filter": "No data found. Try changing the filters.",
    "token-security-description": "Anyone who has your JWT Token will be able to send REST API requests to the OpenMetadata Server. Do not expose the JWT Token in your application code. Do not share it on GitHub or anywhere else online.",
    "org-url-required": "OrgURL is required",
    "all-charts-are-mapped": "All charts are mapped with existing KPIs.",
    "delete-webhook-permanently": "You want to delete webhook {{webhookName}} permanently? This action cannot be reverted.",
    "are-you-sure-to-revoke-access": "Are you sure you want to revoke access for JWT token?",
    "are-you-sure-delete-property": "Are you sure you want to delete the property {{propertyName}}",
    "are-you-sure-want-to-text": "Are you sure you want to {{text}}",
    "are-you-sure-delete-tag": "Are you sure you want to delete the tag {{isCategory}} \"{{tagName}}\"?",
    "delete-entity-permanently": "Once you delete this {{entityType}}, it will be removed permanently",
    "no-service-connection-details-message": "{{serviceName}} doesn't have connection details filled in. Please add the details before scheduling an ingestion job.",
    "pipeline-trigger-success-message": "Pipeline triggered successfully",
    "search-for-ingestion": "Search for ingestion",
    "enter-feature-description": "Enter feature description",
    "no-features-data-available": "No features data available",
    "confirm-delete-message": "Are you sure you want to permanently delete this message?",
    "delete-message-question-mark": "Delete Message?",
    "view-deleted-teams": "View all the Deleted Teams, which come under this Team.",
    "restore-deleted-team": " Restoring the Team will add all the metadata back to OpenMetadata",
    "filter-pattern-info": "Choose to include or exclude {{filterPattern}} as part of the metadata ingestion.",
    "filter-pattern-include-exclude-info": "Explicitly {{activity}} {{filterPattern}} by adding a list of comma-separated regex.",
    "team-moved-success": "Team moved successfully",
    "team-transfer-message": "Click on Confirm if you’d like to move {{from}} team under {{to}} team.",
    "create-new-glossary-guide": "A Glossary is a controlled vocabulary used to define the concepts and terminology in an organization. Glossaries can be specific to a certain domain (for e.g., Business Glossary, Technical Glossary). In the glossary, the standard terms and concepts can be defined along with the synonyms, and related terms. Control can be established over how and who can add the terms in the glossary.",
    "no-notification-found": "No notifications Found",
    "enables-end-to-end-metadata-management": "Enables end-to-end metadata management with data discovery, data duality, observability, and people collaboration",
    "discover-your-data-and-unlock-the-value-of-data-assets": "Discover your data and unlock the value of data assets",
    "assess-data-reliability-with-data-profiler-lineage": "Assess data reliability with data profiler, lineage, sample data, and more",
    "fosters-collaboration-among-producers-and-consumers": "Fosters collaboration among the producers and consumers of data",
    "deeply-understand-table-relations-message": "Deeply understand table relations; thanks to column-level lineage.",
    "group-team-type-change-message": "The team type 'Group' cannot be changed. Please create a new team with the preferred type.",
    "add-kpi-message": "Identify the Key Performance Indicators (KPI) that best reflect the health of your data assets. Review your data assets based on Description, Ownership, and Tier. Define your target metrics in absolute or percentage to track your progress. Finally, set a start and end date to achieve your data goals.",
    "add-policy-message": "Policies are assigned to teams. In openMetadata, a policy is a collection of rules, which define access based on certain conditions. We support rich SpEL (Spring Expression Language) based conditions. All the operations supported by an entity are published. Use these fine grained operations to define the conditional rules for each policy. Create well-defined policies based on conditional rules to build rich access control roles.",
    "add-role-message": "Roles are assigned to Users. In OpenMetadata, Roles are a collection of Policies. Each Role must have at least one policy attached to it. A Role supports multiple policies with a one to many relationship. Ensure that the necessary policies are created before creating a new role. Build rich access control roles with well-defined policies based on conditional rules.",
    "configure-webhook-name-message": "OpenMetadata can be configured to automatically send out event notifications to registered {{webhookType}} webhooks through OpenMetadata. Enter the {{webhookType}} webhook name, and an Endpoint URL to receive the HTTP call back on. Use Event Filters to only receive notifications for the required entities. Filter events based on when an entity is created, updated, or deleted. Add a description to note the use case of the webhook. You can use advanced configuration to set up a shared secret key to verify the {{webhookType}} webhook events using HMAC signature.",
    "configure-webhook-message": "OpenMetadata can be configured to automatically send out event notifications to registered webhooks. Enter the webhook name, and an Endpoint URL to receive the HTTP call back on. Use Event Filters to only receive notifications based on events of interest, like when an entity is created, updated, or deleted; and for the entities your application is interested in. Add a description to help people understand the purpose of the webhook and to keep  track of the use case. Use advanced configuration to set up a shared secret key to verify the webhook events using HMAC signature.",
    "webhook-type-listing-message": "Provide timely updates to the producers and consumers of metadata via {{webhookType}} notifications. Use {{webhookType}} webhooks to send notifications regarding the metadata change events in your organization through APIs. You can add, list, update, and delete these webhooks.",
    "webhook-listing-message": "The webhook allows external services to be notified of the metadata change events happening in your organization through APIs. Register callback URLs with webhook integration to receive metadata event notifications. You can add, list, update, and delete webhooks.",
    "email-is-invalid": "Email is invalid.",
    "field-text-is-required": "{{fieldText}} is required.",
    "entity-owned-by-name": "This Entity is Owned by {{entityOwner}}",
    "and-followed-owned-by-name": "and followed team owned by {{userName}}",
    "field-text-is-invalid": "{{fieldText}} is invalid.",
    "delete-team-message": "Any teams under \"{{teamName}}\" will be {{deleteType}} deleted as well.",
    "tour-step-discover-all-assets-at-one-place": "Discover all your data assets in a single place with <0>{{text}}</0>, a centralized metadata store. Collaborate with your team and get a holistic picture of the data in your organization.",
    "tour-step-activity-feed": "<0>{{text}}</0> help you understand how the data is changing in your organization.",
    "tour-step-search-for-matching-dataset": "Search for matching data assets by \"name\", \"description\", \"column name\", and so on from the <0>{{text}}</0> box.",
    "tour-step-type-search-term": "In the search box, type <0>\"{{text}}\"</0>. Hit <0>{{enterText}}.</0>",
    "tour-step-explore-summary-asset": "From the <0>\"{{text}}\"</0> page, view a summary of each asset, including: title, description, owner, tier (importance), usage, and location.",
    "tour-step-click-on-link-to-view-more": "Click on the <0>title of the asset</0> to view more details.",
    "tour-step-get-to-know-table-schema": "Get to know the table <0>Schema</0>, including column names and data types as well as column descriptions and tags. You can even view metadata for complex types such as structs.",
    "tour-step-click-on-entity-tab": "Click on the <0>\"{{text}}\"</0> tab.",
    "tour-step-look-at-sample-data": "Take a look at the <0>{{text}}</0> to get a feel for what the table contains and how you might use it.",
    "tour-step-trace-path-across-tables": " With <0>{{text}}</0>, trace the path of data across tables, pipelines, & dashboards.",
    "tour-step-discover-data-assets-with-data-profile": "Discover assets with the <0>{{text}}</0>. Get to know the table usage stats, check for null values and duplicates, and understand the column data distributions.",
    "lineage-data-is-not-available-for-deleted-entities": "Lineage data is not available for deleted entities.",
    "remove-edge-between-source-and-target": "Are you sure you want to remove the edge between \"{{sourceDisplayName}} and {{targetDisplayName}}\"?.",
    "announcement-invalid-start-time": "Announcement start time must be earlier than the end time",
    "permanently-delete-metadata-and-dependents": "Permanently deleting this {{entityName}} will remove its metadata, as well as the metadata of {{dependents}} from OpenMetadata permanently.",
    "permanently-delete-metadata": "Permanently deleting this {{entityName}} will remove its metadata from OpenMetadata permanently.",
    "announcement-created-successfully": "Announcement created successfully!",
    "no-profiler-message": "Data Profiler is an optional configuration in Ingestion. Please enable the data profiler by following the documentation",
    "advanced-search-message": "Discover the right data assets using the syntax editor with and/or conditions.",
    "profiler-timeout-seconds-message": "Optional number setting the timeout in seconds for the profiler. If the timeout is reached the profiler will wait for any pending queries to terminated its execution.",
    "instance-identifier": "Name that identifies this configuration instance uniquely.",
    "fetch-dbt-files": "Available sources to fetch DBT catalog and manifest files.",
    "no-profiler-enabled-summary-message": "Profiler is not enabled for the table."
  },
  "server": {
    "you-have-not-action-anything-yet": "You have not {{action}} anything yet.",
    "no-owned-entities": "You have not owned anything yet.",
    "no-task-available": "No task data is available",
    "entity-fetch-error": "Error while fetching {{entity}}",
    "feed-post-error": "Error while posting the message!",
    "unexpected-error": "An unexpected error occurred.",
    "entity-creation-error": "Error while creating {{entity}}",
    "entity-updating-error": "Error while updating {{entity}}",
    "join-team-success": "Team joined successfully!",
    "leave-team-success": "Left the team successfully!",
    "join-team-error": "Error while joining the team!",
    "leave-team-error": "Error while leaving the team!",
    "no-query-available": "No query available",
    "unexpected-response": "Unexpected response from server!",
    "ingestion-workflow-operation-error": "Error while {{operation}} ingestion workflow {{displayName}}",
    "team-moved-error": "Error while moving team",
    "entity-details-fetch-error": "Error while fetching details for {{entityType}} {{entityName}}"
  },
  "url": {}
}<|MERGE_RESOLUTION|>--- conflicted
+++ resolved
@@ -555,15 +555,6 @@
     "no-selected-dbt": "No source selected for DBT Configuration.",
     "dbt": "DBT",
     "latest": "Latest",
-<<<<<<< HEAD
-    "days-change-lowercase": "{{days}}-days change",
-    "total-entity": "Total {{entity}}",
-    "assets": "Assets",
-    "completed-description": "Completed Description",
-    "assigned-entity": "Assigned {{entity}}",
-    "total-assets-view": "Total Assets View",
-    "total-active-user": "Total Active User"
-=======
     "task-lowercase": "task",
     "create": "Create",
     "admin": "Admin",
@@ -573,8 +564,14 @@
     "create-entity": "Create {{entity}}",
     "domain": "Domain",
     "private-key": "PrivateKey",
-    "service-email": "Service account Email"
->>>>>>> 92bad23f
+    "service-email": "Service account Email",
+    "days-change-lowercase": "{{days}}-days change",
+    "total-entity": "Total {{entity}}",
+    "assets": "Assets",
+    "completed-description": "Completed Description",
+    "assigned-entity": "Assigned {{entity}}",
+    "total-assets-view": "Total Assets View",
+    "total-active-user": "Total Active User"
   },
   "message": {
     "service-email-required": "Service account Email is required",
