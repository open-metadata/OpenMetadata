--- conflicted
+++ resolved
@@ -33,10 +33,7 @@
   DASHBOARD_SERCVICE = 'dashboard_service_search_index',
   ML_MODEL_SERVICE = 'mlmodel_service_search_index',
   DOMAIN = 'domain_search_index',
-<<<<<<< HEAD
   STORED_PROCEDURE = 'stored_procedure_search_index',
   DASHBOARD_DATA_MODEL = 'dashboard_data_model_search_index',
-=======
   DATA_PRODUCT = 'data_products_search_index',
->>>>>>> e0e24677
 }