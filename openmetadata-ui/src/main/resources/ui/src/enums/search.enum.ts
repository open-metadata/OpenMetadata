--- conflicted
+++ resolved
@@ -33,11 +33,8 @@
   DASHBOARD_SERCVICE = 'dashboard_service_search_index',
   ML_MODEL_SERVICE = 'mlmodel_service_search_index',
   DOMAIN = 'domain_search_index',
-<<<<<<< HEAD
   SEARCH_INDEX = 'search_entity_index',
-=======
   STORED_PROCEDURE = 'stored_procedure_search_index',
   DASHBOARD_DATA_MODEL = 'dashboard_data_model_search_index',
->>>>>>> f45d8248
   DATA_PRODUCT = 'data_products_search_index',
 }