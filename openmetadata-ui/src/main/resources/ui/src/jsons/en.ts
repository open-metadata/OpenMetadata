/*
 *  Copyright 2021 Collate
 *  Licensed under the Apache License, Version 2.0 (the "License");
 *  you may not use this file except in compliance with the License.
 *  You may obtain a copy of the License at
 *  http://www.apache.org/licenses/LICENSE-2.0
 *  Unless required by applicable law or agreed to in writing, software
 *  distributed under the License is distributed on an "AS IS" BASIS,
 *  WITHOUT WARRANTIES OR CONDITIONS OF ANY KIND, either express or implied.
 *  See the License for the specific language governing permissions and
 *  limitations under the License.
 */

const jsonData = {
  'api-error-messages': {
    'add-glossary-error': 'Error while adding glossary!',
    'add-glossary-term-error': 'Error while adding glossary term!',
    'add-lineage-error': 'Error while adding lineage!',
    'add-feed-error': 'Error while adding feed!',
    'add-table-test-error': 'Error while adding table test!',
    'add-column-test-error': 'Error while adding column test!',
    'add-ingestion-error': 'Error while adding ingestion workflow!',

    'create-user-error': 'Error while creating user!',
    'create-conversation-error': 'Error while creating conversation!',
    'create-message-error': 'Error while creating message!',
<<<<<<< HEAD
    'create-role-error': 'Error While creating role!',
    'create-rule-error': 'Error while creating rule!',
    'create-tag-category-error': 'Error while creating tag category!',
    'create-tag-error': 'Error while creating tag!',
=======
    'create-team-error': 'Error while creating team!',
>>>>>>> b14c8dc2

    'delete-glossary-error': 'Error while deleting glossary!',
    'delete-glossary-term-error': 'Error while deleting glossary term!',
    'delete-ingestion-error': 'Error while deleting ingestion workflow',
    'delete-lineage-error': 'Error while deleting edge!',
    'delete-message-error': 'Error while deleting message!',
    'delete-rule-error': 'Error while deleting rule!',
    'delete-team-error': 'Error while deleting team!',
    'delete-test-error': 'Error while deleting test!',
    'delete-user-error': 'Error while deleting user!',

    'elastic-search-error': 'Error while fetch data from Elasticsearch!',

    'triggering-ingestion-error': 'Error while triggering ingestion workflow',

    'fetch-chart-error': 'Error while fetching charts!',
    'fetch-dashboard-details-error': 'Error while fetching dashboard details!',
    'fetch-data-error': 'Error while fetching data!',
    'fetch-entity-feed-error': 'Error while fetching entity feeds!',
    'fetch-entity-feed-count-error': 'Error while fetching entity feed count!',
    'fetch-feed-error': 'Error while fetching messages',
    'fetch-glossary-error': 'Error while fetching glossary!',
    'fetch-glossary-list-error': 'Error while fetching glossaries!',
    'fetch-glossary-term-error': 'Error while fetching glossary term!',
    'fetch-ingestion-error': 'Error while fetching ingestion workflow!',
    'fetch-lineage-error': 'Error while fetching lineage data!',
    'fetch-lineage-node-error': 'Error while fetching lineage node!',
    'fetch-pipeline-details-error': 'Error while fetching pipeline details!',
    'fetch-policy-error': 'Error while fetching policy details!',
    'fetch-roles-error': 'Error while fetching roles!',
    'fetch-sample-data-error': 'Error while fetching sample data!',
    'fetch-table-details-error': 'Error while fetching table details!',
    'fetch-table-queries-error': 'Error while fetching table queries!',
    'fetch-tags-error': 'Error while fetching tags!',
    'fetch-tags-category-error': 'Error while fetching tags category!',
    'fetch-topic-details-error': 'Error while fetching topic details!',
    'fetch-thread-error': 'Error while fetching threads!',
    'fetch-updated-conversation-error':
      'Error while fetching updated conversation!',
    'fetch-service-error': 'Error while fetching service details!',
    'fetch-teams-error': 'Error while fetching teams!',

    'unexpected-server-response': 'Unexpected response from server!',

    'update-chart-error': 'Error while updating charts!',
    'update-description-error': 'Error while updating description!',
    'update-entity-error': 'Error while updating entity!',
    'update-entity-follow-error': 'Error while following entity!',
    'update-entity-unfollow-error': 'Error while unfollowing entity!',
    'update-glossary-term-error': 'Error while updating glossary term!',
    'update-ingestion-error': 'Error while updating ingestion workflow',
    'update-owner-error': 'Error while updating owner',
    'update-role-error': 'Error while updating role!',
    'update-service-config-error': 'Error while updating ingestion workflow',
    'update-tags-error': 'Error while updating tags!',
    'update-tag-category-error': 'Error while updating tag category!',
    'update-task-error': 'Error while updating tasks!',
    'update-team-error': 'Error while updating team!',
    'update-user-error': 'Error while updating user!',
  },
  'api-success-messages': {
    'create-conversation': 'Conversation created successfully!',
    'delete-test': 'Test deleted successfully!',
    'delete-message': 'Message deleted successfully!',
  },
  'form-error-messages': {
    'empty-email': 'Email is required.',
    'invalid-email': 'Email is invalid.',
  },
};

export default jsonData;<|MERGE_RESOLUTION|>--- conflicted
+++ resolved
@@ -24,14 +24,11 @@
     'create-user-error': 'Error while creating user!',
     'create-conversation-error': 'Error while creating conversation!',
     'create-message-error': 'Error while creating message!',
-<<<<<<< HEAD
     'create-role-error': 'Error While creating role!',
     'create-rule-error': 'Error while creating rule!',
     'create-tag-category-error': 'Error while creating tag category!',
     'create-tag-error': 'Error while creating tag!',
-=======
     'create-team-error': 'Error while creating team!',
->>>>>>> b14c8dc2
 
     'delete-glossary-error': 'Error while deleting glossary!',
     'delete-glossary-term-error': 'Error while deleting glossary term!',
