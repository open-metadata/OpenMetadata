/*
 *  Copyright 2021 Collate
 *  Licensed under the Apache License, Version 2.0 (the "License");
 *  you may not use this file except in compliance with the License.
 *  You may obtain a copy of the License at
 *  http://www.apache.org/licenses/LICENSE-2.0
 *  Unless required by applicable law or agreed to in writing, software
 *  distributed under the License is distributed on an "AS IS" BASIS,
 *  WITHOUT WARRANTIES OR CONDITIONS OF ANY KIND, either express or implied.
 *  See the License for the specific language governing permissions and
 *  limitations under the License.
 */

const jsonData = {
  'api-error-messages': {
    'add-glossary-error': 'Error while adding glossary!',
    'add-glossary-term-error': 'Error while adding glossary term!',
    'add-lineage-error': 'Error while adding lineage!',
    'add-feed-error': 'Error while adding feed!',
    'add-table-test-error': 'Error while adding table test!',
    'add-column-test-error': 'Error while adding column test!',
    'add-ingestion-error': 'Error while adding ingestion workflow!',
    'add-service-error': 'Error while adding service!',

    'create-user-error': 'Error while creating user!',
    'create-conversation-error': 'Error while creating conversation!',
    'create-message-error': 'Error while creating message!',
    'create-role-error': 'Error While creating role!',
    'create-rule-error': 'Error while creating rule!',
    'create-tag-category-error': 'Error while creating tag category!',
    'create-tag-error': 'Error while creating tag!',
    'create-team-error': 'Error while creating team!',

    'delete-glossary-error': 'Error while deleting glossary!',
    'delete-glossary-term-error': 'Error while deleting glossary term!',
    'delete-ingestion-error': 'Error while deleting ingestion workflow',
    'delete-lineage-error': 'Error while deleting edge!',
    'delete-message-error': 'Error while deleting message!',
    'delete-rule-error': 'Error while deleting rule!',
    'delete-service-error': 'Error while deleting service!',
    'delete-team-error': 'Error while deleting team!',
    'delete-test-error': 'Error while deleting test!',
    'delete-user-error': 'Error while deleting user!',

    'elastic-search-error': 'Error while fetch data from Elasticsearch!',

    'triggering-ingestion-error': 'Error while triggering ingestion workflow',

    'fetch-auth-config-error': 'Error occured while fetching auth configs!',
    'fetch-chart-error': 'Error while fetching charts!',
    'fetch-dashboard-details-error': 'Error while fetching dashboard details!',
    'fetch-data-error': 'Error while fetching data!',
    'fetch-database-details-error': 'Error while fetching database details!',
    'fetch-database-tables-error': 'Error while fetching database tables!',
    'fetch-entity-feed-error': 'Error while fetching entity feeds!',
    'fetch-entity-feed-count-error': 'Error while fetching entity feed count!',
    'fetch-entity-count-error': 'Error while fetching entity count!',
    'fetch-feed-error': 'Error while fetching messages',
    'fetch-glossary-error': 'Error while fetching glossary!',
    'fetch-glossary-list-error': 'Error while fetching glossaries!',
    'fetch-glossary-term-error': 'Error while fetching glossary term!',
    'fetch-ingestion-error': 'Error while fetching ingestion workflow!',
    'fetch-lineage-error': 'Error while fetching lineage data!',
    'fetch-lineage-node-error': 'Error while fetching lineage node!',
    'fetch-pipeline-details-error': 'Error while fetching pipeline details!',
    'fetch-policy-error': 'Error while fetching policy details!',
    'fetch-roles-error': 'Error while fetching roles!',
    'fetch-sample-data-error': 'Error while fetching sample data!',
    'fetch-table-details-error': 'Error while fetching table details!',
    'fetch-table-queries-error': 'Error while fetching table queries!',
    'fetch-tags-error': 'Error while fetching tags!',
    'fetch-tiers-error': 'Error while fetching tiers!',
    'fetch-tags-category-error': 'Error while fetching tags category!',
    'fetch-topic-details-error': 'Error while fetching topic details!',
    'fetch-thread-error': 'Error while fetching threads!',
    'fetch-updated-conversation-error':
      'Error while fetching updated conversation!',
    'fetch-user-details-error': 'Error while fetching user details!',
    'fetch-user-permission-error': 'Error while fetching user permissions!',
    'fetch-service-error': 'Error while fetching service details!',
<<<<<<< HEAD
    'fetch-services-error': 'Error while fetching services!',
=======
    'fetch-suggestions-error': 'Error while fetching suggestions!',
>>>>>>> 997303e6
    'fetch-teams-error': 'Error while fetching teams!',
    'fetch-version-error': 'Error while fetching version!',
    'fetch-webhook-error': 'Error while fetching webhooks!',

    'unexpected-server-response': 'Unexpected response from server!',

    'update-chart-error': 'Error while updating charts!',
    'update-description-error': 'Error while updating description!',
    'update-database-error': 'Error while updating database!',
    'update-entity-error': 'Error while updating entity!',
    'update-entity-follow-error': 'Error while following entity!',
    'update-entity-unfollow-error': 'Error while unfollowing entity!',
    'update-glossary-term-error': 'Error while updating glossary term!',
    'update-ingestion-error': 'Error while updating ingestion workflow',
    'update-owner-error': 'Error while updating owner',
    'update-role-error': 'Error while updating role!',
    'update-service-config-error': 'Error while updating ingestion workflow',
    'update-tags-error': 'Error while updating tags!',
    'update-tag-category-error': 'Error while updating tag category!',
    'update-task-error': 'Error while updating tasks!',
    'update-team-error': 'Error while updating team!',
    'update-user-error': 'Error while updating user!',
  },
  'api-success-messages': {
    'create-conversation': 'Conversation created successfully!',
    'delete-test': 'Test deleted successfully!',
    'delete-message': 'Message deleted successfully!',
  },
  'form-error-messages': {
    'empty-email': 'Email is required.',
    'invalid-email': 'Email is invalid.',
  },
  label: {
    // Add UI label texts here
  },
  message: {
    'no-services': 'No services',
  },
};

export default jsonData;<|MERGE_RESOLUTION|>--- conflicted
+++ resolved
@@ -78,11 +78,8 @@
     'fetch-user-details-error': 'Error while fetching user details!',
     'fetch-user-permission-error': 'Error while fetching user permissions!',
     'fetch-service-error': 'Error while fetching service details!',
-<<<<<<< HEAD
     'fetch-services-error': 'Error while fetching services!',
-=======
     'fetch-suggestions-error': 'Error while fetching suggestions!',
->>>>>>> 997303e6
     'fetch-teams-error': 'Error while fetching teams!',
     'fetch-version-error': 'Error while fetching version!',
     'fetch-webhook-error': 'Error while fetching webhooks!',
