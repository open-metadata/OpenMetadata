/*
 *  Copyright 2021 Collate
 *  Licensed under the Apache License, Version 2.0 (the "License");
 *  you may not use this file except in compliance with the License.
 *  You may obtain a copy of the License at
 *  http://www.apache.org/licenses/LICENSE-2.0
 *  Unless required by applicable law or agreed to in writing, software
 *  distributed under the License is distributed on an "AS IS" BASIS,
 *  WITHOUT WARRANTIES OR CONDITIONS OF ANY KIND, either express or implied.
 *  See the License for the specific language governing permissions and
 *  limitations under the License.
 */

const jsonData = {
  'api-error-messages': {
    'add-glossary-error': 'Error while adding glossary!',
    'add-glossary-term-error': 'Error while adding glossary term!',
    'add-lineage-error': 'Error while adding lineage!',
    'add-feed-error': 'Error while adding feed!',
    'add-table-test-error': 'Error while adding table test!',
    'add-column-test-error': 'Error while adding column test!',
    'add-ingestion-error': 'Error while adding ingestion workflow!',
    'add-service-error': 'Error while adding service!',
    'add-settings-error': 'Error while adding settings',

    'check-status-airflow': 'Error while connecting to Airflow instance!',
    'create-user-error': 'Error while creating user!',
    'create-bot-error': 'Error while creating bot!',
    'create-conversation-error': 'Error while creating conversation!',
    'create-message-error': 'Error while creating message!',
    'create-role-error': 'Error While creating role!',
    'create-rule-error': 'Error while creating rule!',
    'create-tag-category-error': 'Error while creating tag category!',
    'create-tag-error': 'Error while creating tag!',
    'create-team-error': 'Error while creating team!',
    'create-ingestion-error': 'Error while creating ingestion workflow!',
    'create-service-error': 'Error while creating service!',

    'delete-entity-error': 'Error while deleting entity!',
    'delete-glossary-error': 'Error while deleting glossary!',
    'delete-glossary-term-error': 'Error while deleting glossary term!',
    'delete-ingestion-error': 'Error while deleting ingestion workflow',
    'delete-lineage-error': 'Error while deleting edge!',
    'delete-message-error': 'Error while deleting message!',
    'delete-rule-error': 'Error while deleting rule!',
    'delete-service-error': 'Error while deleting service!',
    'delete-team-error': 'Error while deleting team!',
    'delete-test-error': 'Error while deleting test!',
    'delete-user-error': 'Error while deleting user!',
    'delete-tag-category-error': 'Error while deleting tag category!',
    'delete-tag-error': 'Error while deleting tag!',

    'email-verification-err':
      'An email could not be sent for verification. Please contact your Administrator.',

    'forgot-password-email-err':
      'There is some issue in sending the mail. Please contact your Administrator.',

    'unexpected-error': 'Oops! An unexpected error occurred.',

    'forbidden-error': 'You do not have permissions to perform this action!',

    'elastic-search-error': 'Error while fetching data from Elasticsearch!',

    'triggering-ingestion-error': 'Error while triggering ingestion workflow',

    'deploy-ingestion-error': 'Error while deploying ingestion workflow!',

    'entity-already-exist-error': 'Entity already exists!',

    'fetch-airflow-config-error':
      'Error occurred while fetching airflow configs!',
    'fetch-auth-config-error': 'Error occurred while fetching auth configs!',
    'fetch-chart-error': 'Error while fetching charts!',
    'fetch-dashboard-details-error': 'Error while fetching dashboard details!',
    'fetch-data-error': 'Error while fetching data!',
    'fetch-database-details-error': 'Error while fetching database details!',
    'fetch-database-tables-error': 'Error while fetching database tables!',
    'fetch-database-schemas-error': 'Error while fetching database schemas!',
    'fetch-databaseSchema-details-error':
      'Error while fetching database schema details!',
    'fetch-activity-feed-error': 'Error while fetching activity feeds!',
    'fetch-entity-feed-error': 'Error while fetching entity feeds!',
    'fetch-entity-feed-count-error': 'Error while fetching entity feed count!',
    'fetch-entity-count-error': 'Error while fetching entity count!',
    'fetch-feed-error': 'Error while fetching messages',
    'fetch-glossary-error': 'Error while fetching glossary!',
    'fetch-glossary-list-error': 'Error while fetching glossaries!',
    'fetch-glossary-term-error': 'Error while fetching glossary term!',
    'fetch-glossary-terms-error': 'Error while fetching glossary terms!',
    'fetch-ingestion-error': 'Error while fetching ingestion workflow!',
    'fetch-lineage-error': 'Error while fetching lineage data!',
    'fetch-lineage-node-error': 'Error while fetching lineage node!',
    'fetch-logged-in-user-error': 'Error while fetching logged-in user!',
    'fetch-notifications-error': 'Error occurred while fetching notifications',
    'fetch-pipeline-details-error': 'Error while fetching pipeline details!',
    'fetch-pipeline-status-error': 'Error while fetching pipeline status!',
    'fetch-policy-error': 'Error while fetching policy details!',
    'fetch-roles-error': 'Error while fetching roles!',
    'fetch-sample-data-error': 'Error while fetching sample data!',
    'fetch-table-details-error': 'Error while fetching table details!',
    'fetch-table-queries-error': 'Error while fetching table queries!',
    'fetch-tags-error': 'Error while fetching tags!',
    'fetch-tiers-error': 'Error while fetching tiers!',
    'fetch-tags-category-error': 'Error while fetching tags category!',
    'fetch-topic-details-error': 'Error while fetching topic details!',
    'fetch-thread-error': 'Error while fetching threads!',
    'fetch-updated-conversation-error':
      'Error while fetching updated conversation!',
    'fetch-user-details-error': 'Error while fetching user details!',
    'fetch-user-permission-error': 'Error while fetching user permissions!',
    'fetch-service-error': 'Error while fetching service details!',
    'fetch-services-error': 'Error while fetching services!',
    'fetch-suggestions-error': 'Error while fetching suggestions!',
    'fetch-teams-error': 'Error while fetching teams!',
    'fetch-version-error': 'Error while fetching version!',
    'fetch-webhook-error': 'Error while fetching webhooks!',
    'fetch-user-count-error': 'Error while getting users count!',
    'fetch-users-error': 'Error while fetching users!',
    'fetch-table-profiler-config-error':
      'Error while fetching table profiler config!',
    'fetch-column-test-error': 'Error while fetching column test case!',
    'fetch-entity-permissions-error': 'Unable to get permission for entity.',
    'fetch-test-suite-error': 'Error while fetching test suite',
    'fetch-test-cases-error': 'Error while fetching test cases',

    'test-connection-error': 'Error while testing connection!',

    'unexpected-server-response': 'Unexpected response from server!',

    'update-chart-error': 'Error while updating charts!',
    'update-description-error': 'Error while updating description!',
    'update-database-error': 'Error while updating database!',
    'update-databaseSchema-error': 'Error while updating database schema!',
    'update-entity-error': 'Error while updating entity!',
    'update-entity-follow-error': 'Error while following entity!',
    'update-entity-unfollow-error': 'Error while unfollowing entity!',
    'update-glossary-term-error': 'Error while updating glossary term!',
    'update-ingestion-error': 'Error while updating ingestion workflow',
    'update-owner-error': 'Error while updating owner',
    'update-role-error': 'Error while updating role!',
    'update-service-config-error': 'Error while updating ingestion workflow',
    'update-tags-error': 'Error while updating tags!',
    'update-tag-category-error': 'Error while updating tag category!',
    'update-task-error': 'Error while updating tasks!',
    'update-team-error': 'Error while updating team!',
    'update-user-error': 'Error while updating user!',
    'update-admin-profile-error':
      'Error while updating the admin user profile!',
    'update-service-error': 'Error while updating service!',
    'update-reviewer-error': 'Error while updating reviewer!',
    'update-profiler-config-error': 'Error while updating profiler config!',

    'feed-post-error': 'Error while posting the message!',

    'join-team-error': 'Error while joining the team!',
    'leave-team-error': 'Error while leaving the team!',
    'update-test-suite-error': 'Error while updating test suite',

    'fetch-settings': 'Error while fetching settings',
    'email-not-found': 'User with the given email address does not exist!',
    'email-found': 'User with the given email address already exists!',
    'unauthorized-user': 'UnAuthorized user! please check email or password',
    'fetch-re-index-all': 'Error while fetching re index data!',
    'update-re-index-all': 'Error while re indexing!',
  },
  'api-success-messages': {
    'create-conversation': 'Conversation created successfully!',
    'add-settings-success': 'Settings added successfully!',
    'join-team-success': 'Team joined successfully!',
    'leave-team-success': 'Left the team successfully!',

    'delete-test': 'Test deleted successfully!',
    'delete-message': 'Message deleted successfully!',
    'delete-entity-success': 'Entity deleted successfully!',
    'delete-glossary-success': 'Glossary deleted successfully!',
    'delete-glossary-term-success': 'Glossary term deleted successfully!',
    'test-connection-success': 'Connection tested successfully!',

    'user-restored-success': 'User restored successfully!',

    'update-profile-congif-success': 'Profile config updated successfully!',
    'update-test-case-success': 'Test case updated successfully!',
    'update-webhook-success': 'Webhook updated successfully!',
    'create-user-account': 'User account created successfully!',
    'reset-password-success': 'Password reset successfully!',
    'account-verify-success': 'Email verified successfully!',
<<<<<<< HEAD
    'fetch-re-index-all': 'Re index fetched successfully!',
=======
    'update-password-success': 'Password updated successfully!',
>>>>>>> 07b995db
  },
  'form-error-messages': {
    'empty-email': 'Email is required.',
    'invalid-email': 'Email is invalid.',
    'invalid-url': 'Url is invalid.',
    'is-required': 'is required',
  },
  label: {
    'delete-entity-text':
      'Once you delete this entity, it will be removed permanently.',
    'email-confirmation':
      'Please confirm your email, confirmation has been sent to your email',
  },
  message: {
    'no-services': 'No services',
    'fail-to-deploy-pipeline': 'Failed to deploy Ingestion Pipeline!',
    'no-custom-entity': 'No custom entity data available',
  },
};

export default jsonData;<|MERGE_RESOLUTION|>--- conflicted
+++ resolved
@@ -185,11 +185,8 @@
     'create-user-account': 'User account created successfully!',
     'reset-password-success': 'Password reset successfully!',
     'account-verify-success': 'Email verified successfully!',
-<<<<<<< HEAD
+    'update-password-success': 'Password updated successfully!',
     'fetch-re-index-all': 'Re index fetched successfully!',
-=======
-    'update-password-success': 'Password updated successfully!',
->>>>>>> 07b995db
   },
   'form-error-messages': {
     'empty-email': 'Email is required.',
