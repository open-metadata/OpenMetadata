--- conflicted
+++ resolved
@@ -21,12 +21,9 @@
     'delete-team-error': 'Error while deleting team!',
     'elastic-search-error': 'Error while fetch data from Elasticsearch!',
     'fetch-data-error': 'Error while fetching data!',
-<<<<<<< HEAD
     'fetch-entity-feed-error': 'Error while fetching entity feeds!',
     'fetch-entity-feed-count-error': 'Error while fetching entity feed count!',
-=======
     'fetch-feed-error': 'Error while fetching messages',
->>>>>>> c566f2c5
     'fetch-glossary-error': 'Error while fetching glossary!',
     'fetch-glossary-list-error': 'Error while fetching glossaries!',
     'fetch-glossary-term-error': 'Error while fetching glossary term!',
