--- conflicted
+++ resolved
@@ -90,14 +90,6 @@
     sortField: INITIAL_SORT_FIELD,
     path: 'mlmodels',
   },
-<<<<<<< HEAD
-};
-
-export const COMMON_FILTERS_FOR_DIFFERENT_TABS = [
-  'owner.displayName',
-  'tags.tagFQN',
-];
-=======
   [SearchIndex.CONTAINER]: {
     label: t('label.container-plural'),
     sortingFields: entitySortingFields,
@@ -105,4 +97,8 @@
     path: 'containers',
   },
 };
->>>>>>> 40b4c9c4
+
+export const COMMON_FILTERS_FOR_DIFFERENT_TABS = [
+  'owner.displayName',
+  'tags.tagFQN',
+];