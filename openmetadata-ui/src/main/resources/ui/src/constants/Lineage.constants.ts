/*
 *  Copyright 2022 Collate.
 *  Licensed under the Apache License, Version 2.0 (the "License");
 *  you may not use this file except in compliance with the License.
 *  You may obtain a copy of the License at
 *  http://www.apache.org/licenses/LICENSE-2.0
 *  Unless required by applicable law or agreed to in writing, software
 *  distributed under the License is distributed on an "AS IS" BASIS,
 *  WITHOUT WARRANTIES OR CONDITIONS OF ANY KIND, either express or implied.
 *  See the License for the specific language governing permissions and
 *  limitations under the License.
 */

import { t } from 'i18next';
import { ElementLoadingState } from '../components/Entity/EntityLineage/EntityLineage.interface';
import { EntityType } from '../enums/entity.enum';
import { SearchIndex } from '../enums/search.enum';
import { Source } from '../generated/type/entityLineage';

export const FOREIGN_OBJECT_SIZE = 40;
export const ZOOM_VALUE = 0.75;
export const MIN_ZOOM_VALUE = 0.1;
export const MAX_ZOOM_VALUE = 2.5;
export const ZOOM_SLIDER_STEP = 0.1;
export const ZOOM_BUTTON_STEP = 0.25;
export const ZOOM_TRANSITION_DURATION = 800;

export const PIPELINE_EDGE_WIDTH = 200;

export const entityData = [
  {
    type: SearchIndex.TABLE,
    label: t('label.table-plural'),
  },
  {
    type: SearchIndex.DASHBOARD,
    label: t('label.dashboard-plural'),
  },
  {
    type: SearchIndex.TOPIC,
    label: t('label.topic-plural'),
  },
  {
    type: SearchIndex.MLMODEL,
    label: t('label.ml-model-plural'),
  },
  {
    type: SearchIndex.CONTAINER,
    label: t('label.container-plural'),
  },
  {
    type: SearchIndex.SEARCH_INDEX,
    label: t('label.search-index-plural'),
  },
  {
    type: SearchIndex.DASHBOARD_DATA_MODEL,
    label: t('label.data-model-plural'),
  },
];

export const POSITION_X = 150;
export const POSITION_Y = 60;

export const NODE_WIDTH = 400;
export const NODE_HEIGHT = 90;
export const EXPANDED_NODE_HEIGHT = 350;

export const ELEMENT_DELETE_STATE = {
  loading: false,
  status: 'initial' as ElementLoadingState,
};

export const LINEAGE_DEFAULT_QUICK_FILTERS = [
  'domain.displayName.keyword',
  'owner.displayName.keyword',
  'tags.tagFQN',
];

export const LINEAGE_SOURCE: { [key in Source]: string } = {
  [Source.DashboardLineage]: 'Dashboard Lineage',
  [Source.DbtLineage]: 'dbt Lineage',
  [Source.Manual]: 'Manual',
  [Source.PipelineLineage]: 'Pipeline Lineage',
  [Source.QueryLineage]: 'Query Lineage',
  [Source.SparkLineage]: 'Spark Lineage',
  [Source.ViewLineage]: 'View Lineage',
  [Source.OpenLineage]: 'OpenLineage',
<<<<<<< HEAD
};

export const LINEAGE_COLUMN_NODE_SUPPORTED = [
  EntityType.TABLE,
  EntityType.DASHBOARD,
  EntityType.MLMODEL,
  EntityType.DASHBOARD_DATA_MODEL,
  EntityType.CONTAINER,
  EntityType.TOPIC,
];
=======
  [Source.ExternalTableLineage]: 'External Table Lineage',
};
>>>>>>> dfbc9deb
<|MERGE_RESOLUTION|>--- conflicted
+++ resolved
@@ -85,7 +85,7 @@
   [Source.SparkLineage]: 'Spark Lineage',
   [Source.ViewLineage]: 'View Lineage',
   [Source.OpenLineage]: 'OpenLineage',
-<<<<<<< HEAD
+  [Source.ExternalTableLineage]: 'External Table Lineage',
 };
 
 export const LINEAGE_COLUMN_NODE_SUPPORTED = [
@@ -95,8 +95,4 @@
   EntityType.DASHBOARD_DATA_MODEL,
   EntityType.CONTAINER,
   EntityType.TOPIC,
-];
-=======
-  [Source.ExternalTableLineage]: 'External Table Lineage',
-};
->>>>>>> dfbc9deb
+];