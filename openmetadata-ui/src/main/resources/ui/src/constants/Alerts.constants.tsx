/*
 *  Copyright 2024 Collate.
 *  Licensed under the Apache License, Version 2.0 (the "License");
 *  you may not use this file except in compliance with the License.
 *  You may obtain a copy of the License at
 *  http://www.apache.org/licenses/LICENSE-2.0
 *  Unless required by applicable law or agreed to in writing, software
 *  distributed under the License is distributed on an "AS IS" BASIS,
 *  WITHOUT WARRANTIES OR CONDITIONS OF ANY KIND, either express or implied.
 *  See the License for the specific language governing permissions and
 *  limitations under the License.
 */

import i18next from 'i18next';
import { filter, startCase } from 'lodash';
import {
  SubscriptionCategory,
  SubscriptionType,
} from '../generated/events/eventSubscription';
import { getAlertDestinationCategoryIcons } from '../utils/ObservabilityUtils';

export const DESTINATION_DROPDOWN_TABS = {
  internal: 'internal',
  external: 'external',
};

export const INTERNAL_CATEGORY_OPTIONS = filter(
  SubscriptionCategory,
  (value) => value !== SubscriptionCategory.External
).map((value) => ({
  label: (
    <div
      className="d-flex items-center gap-2"
      data-testid={`${startCase(value)}-internal-option`}>
      {getAlertDestinationCategoryIcons(value)}
      <span>{startCase(value)}</span>
    </div>
  ),
  value: startCase(value),
}));

export const EXTERNAL_CATEGORY_OPTIONS = filter(
  SubscriptionType,
  (value) =>
    // Exclude the following categories from the external dropdown
    value !== SubscriptionType.ActivityFeed &&
    value !== SubscriptionType.GovernanceWorkflowChangeEvent
).map((value) => ({
  label: (
    <div
      className="d-flex items-center gap-2"
      data-testid={`${startCase(value)}-external-option`}>
      {getAlertDestinationCategoryIcons(value)}
      <span>{startCase(value)}</span>
    </div>
  ),
  value: String(value),
}));

export const DESTINATION_SOURCE_ITEMS = {
  [DESTINATION_DROPDOWN_TABS.internal]: INTERNAL_CATEGORY_OPTIONS,
  [DESTINATION_DROPDOWN_TABS.external]: EXTERNAL_CATEGORY_OPTIONS,
};

export const DESTINATION_TYPE_BASED_PLACEHOLDERS = {
  [SubscriptionType.Slack]:
    'https://hooks.slack.com/services/XXXXX/XXXXX/XXXXX',
  [SubscriptionType.MSTeams]:
    'https://outlook.office.com/webhook/XXXXX/XXXXX/XXXXX',
  [SubscriptionType.GChat]:
    'https://chat.googleapis.com/v1/spaces/XXXXX/messages?key=XXXXX',
  [SubscriptionType.Webhook]: 'https://example.com',
  [SubscriptionType.Email]: 'Add ↵ separated Email addresses',
};

export const DEFAULT_READ_TIMEOUT = 12;

export const DATA_CONTRACT_ALERT_FILTERS = [
  'filterByFqn',
  'filterByDomain',
  'filterByOwner',
  'filterByEntityName',
];

export const DATA_CONTRACT_ALERT_ACTIONS = [
  'GetDataContractStatusUpdates',
  'GetDataContractValidationFailures',
];

export const DATA_CONTRACT_STATUS_OPTIONS = [
<<<<<<< HEAD
  { label: 'Success', value: 'Success' },
  { label: 'Failed', value: 'Failed' },
  { label: 'Running', value: 'Running' },
  { label: 'Aborted', value: 'Aborted' },
=======
  { label: i18next.t('label.success'), value: 'Success' },
  { label: i18next.t('label.failed'), value: 'Failed' },
  { label: i18next.t('label.running'), value: 'Running' },
  { label: i18next.t('label.aborted'), value: 'Aborted' },
>>>>>>> abe9c8a1
];<|MERGE_RESOLUTION|>--- conflicted
+++ resolved
@@ -88,15 +88,8 @@
 ];
 
 export const DATA_CONTRACT_STATUS_OPTIONS = [
-<<<<<<< HEAD
-  { label: 'Success', value: 'Success' },
-  { label: 'Failed', value: 'Failed' },
-  { label: 'Running', value: 'Running' },
-  { label: 'Aborted', value: 'Aborted' },
-=======
   { label: i18next.t('label.success'), value: 'Success' },
   { label: i18next.t('label.failed'), value: 'Failed' },
   { label: i18next.t('label.running'), value: 'Running' },
   { label: i18next.t('label.aborted'), value: 'Aborted' },
->>>>>>> abe9c8a1
 ];