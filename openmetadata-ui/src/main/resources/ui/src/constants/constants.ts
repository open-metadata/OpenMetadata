/*
 *  Copyright 2022 Collate.
 *  Licensed under the Apache License, Version 2.0 (the "License");
 *  you may not use this file except in compliance with the License.
 *  You may obtain a copy of the License at
 *  http://www.apache.org/licenses/LICENSE-2.0
 *  Unless required by applicable law or agreed to in writing, software
 *  distributed under the License is distributed on an "AS IS" BASIS,
 *  WITHOUT WARRANTIES OR CONDITIONS OF ANY KIND, either express or implied.
 *  See the License for the specific language governing permissions and
 *  limitations under the License.
 */

import { COOKIE_VERSION } from 'components/Modals/WhatsNewModal/whatsNewData';
import { SearchIndex } from 'enums/search.enum';
import { t } from 'i18next';
import { isUndefined } from 'lodash';
import Qs from 'qs';
import { getPartialNameFromFQN } from 'utils/CommonUtils';
import i18n from 'utils/i18next/LocalUtil';
import { getSettingPath } from '../utils/RouterUtils';
import { getEncodedFqn } from '../utils/StringsUtils';
import { FQN_SEPARATOR_CHAR } from './char.constants';
import {
  GlobalSettingOptions,
  GlobalSettingsMenuCategory,
} from './GlobalSettings.constants';

export const PRIMERY_COLOR = '#7147E8';
export const SECONDARY_COLOR = '#B02AAC';
export const LITE_GRAY_COLOR = '#DBE0EB';
export const TEXT_BODY_COLOR = '#37352F';
export const SUCCESS_COLOR = '#008376';
export const DE_ACTIVE_COLOR = '#6B7280';
export const GRAPH_BACKGROUND_COLOR = '#f5f5f5';
export const GRAYED_OUT_COLOR = '#CCCCCC';

export const DEFAULT_CHART_OPACITY = 1;
export const HOVER_CHART_OPACITY = 0.3;

export const SUPPORTED_FIELD_TYPES = ['string', 'markdown', 'integer'];

export const TAG_VIEW_CAP = 33;
export const FOLLOWERS_VIEW_CAP = 20;
export const INITIAL_PAGING_VALUE = 1;
export const JSON_TAB_SIZE = 2;
export const PAGE_SIZE = 10;
export const PAGE_SIZE_BASE = 12;
export const PAGE_SIZE_MEDIUM = 15;
export const SERVICE_VIEW_CAP = 20;
export const PAGE_SIZE_LARGE = 100;
export const API_RES_MAX_SIZE = 100000;
export const LIST_SIZE = 5;
export const SIDEBAR_WIDTH_COLLAPSED = 290;
export const SIDEBAR_WIDTH_EXPANDED = 290;
export const ADD_USER_CONTAINER_HEIGHT = 250;
export const INGESTION_PROGRESS_START_VAL = 20;
export const INGESTION_PROGRESS_END_VAL = 80;
export const DEPLOYED_PROGRESS_VAL = 100;
export const DESCRIPTION_MAX_PREVIEW_CHARACTERS = 350;
export const MAX_CHAR_LIMIT_ENTITY_SUMMARY = 130;
export const MAX_CHAR_LIMIT_TEST_SUITE = 75;
export const LOCALSTORAGE_RECENTLY_VIEWED = `recentlyViewedData_${COOKIE_VERSION}`;
export const LOCALSTORAGE_RECENTLY_SEARCHED = `recentlySearchedData_${COOKIE_VERSION}`;
export const LOCALSTORAGE_USER_PROFILES = 'userProfiles';
export const oidcTokenKey = 'oidcIdToken';
export const refreshTokenKey = 'refreshToken';
export const accessToken = 'accessToken';
export const REDIRECT_PATHNAME = 'redirectUrlPath';
export const TERM_ADMIN = 'Admin';
export const TERM_USER = 'User';
export const TERM_ALL = 'all';
export const imageTypes = {
  image: 's96-c',
  image192: 's192-c',
  image24: 's24-c',
  image32: 's32-c',
  image48: 's48-c',
  image512: 's512-c',
  image72: 's72-c',
};
export const NO_DATA_PLACEHOLDER = '---';
export const ELLIPSES = '...';
export const SINGLE_DOT = '•';

export const TOUR_SEARCH_TERM = 'dim_a';
export const ERROR404 = t('label.no-data-found');
export const ERROR500 = t('message.something-went-wrong');
export const PLACEHOLDER_ROUTE_TABLE_FQN = ':datasetFQN';

const PLACEHOLDER_ROUTE_TOPIC_FQN = ':topicFQN';
const PLACEHOLDER_ROUTE_PIPELINE_FQN = ':pipelineFQN';
const PLACEHOLDER_ROUTE_DASHBOARD_FQN = ':dashboardFQN';
const PLACEHOLDER_ROUTE_DATABASE_FQN = ':databaseFQN';
const PLACEHOLDER_ROUTE_DATABASE_SCHEMA_FQN = ':databaseSchemaFQN';

export const PLACEHOLDER_ROUTE_SERVICE_FQN = ':serviceFQN';
export const PLACEHOLDER_ROUTE_INGESTION_TYPE = ':ingestionType';
export const PLACEHOLDER_ROUTE_INGESTION_FQN = ':ingestionFQN';
export const PLACEHOLDER_ROUTE_SERVICE_CAT = ':serviceCategory';
export const PLACEHOLDER_ROUTE_TAB = ':tab';
export const PLACEHOLDER_ROUTE_FQN = ':fqn';
export const PLACEHOLDER_ROUTE_TEAM_AND_USER = ':teamAndUser';
export const PLAEHOLDER_ROUTE_VERSION = ':version';
export const PLACEHOLDER_ROUTE_ENTITY_TYPE = ':entityType';
export const PLACEHOLDER_ROUTE_ENTITY_FQN = ':entityFQN';
export const PLACEHOLDER_ROUTE_QUERY_ID = ':queryId';
export const PLACEHOLDER_WEBHOOK_NAME = ':webhookName';
export const PLACEHOLDER_GLOSSARY_NAME = ':glossaryName';
export const PLACEHOLDER_GLOSSARY_TERMS_FQN = ':glossaryTermsFQN';
export const PLACEHOLDER_USER_NAME = ':username';
export const PLACEHOLDER_BOTS_NAME = ':botsName';
export const PLACEHOLDER_ROUTE_MLMODEL_FQN = ':mlModelFqn';
export const PLACEHOLDER_ENTITY_TYPE_FQN = ':entityTypeFQN';
export const PLACEHOLDER_TASK_ID = ':taskId';
export const PLACEHOLDER_TAG_NAME = ':tagCategoryName';
export const PLACEHOLDER_SETTING_CATEGORY = ':settingCategory';
export const PLACEHOLDER_USER_BOT = ':bot';
export const PLACEHOLDER_WEBHOOK_TYPE = ':webhookType';
export const PLACEHOLDER_RULE_NAME = ':ruleName';
export const PLACEHOLDER_DASHBOARD_TYPE = ':dashboardType';
export const PLACEHOLDER_TEST_SUITE_FQN = ':testSuiteFQN';
export const LOG_ENTITY_TYPE = ':logEntityType';
export const INGESTION_NAME = ':ingestionName';
export const LOG_ENTITY_NAME = ':logEntityName';
export const KPI_NAME = ':kpiName';
export const PLACEHOLDER_ACTION = ':action';

export const pagingObject = { after: '', before: '', total: 0 };

export const ONLY_NUMBER_REGEX = /^[0-9\b]+$/;

export const CUSTOM_AIRFLOW_DOCS =
  'https://docs.open-metadata.org/integrations/airflow/custom-airflow-installation';

export const tiers = [
  { key: `Tier${FQN_SEPARATOR_CHAR}Tier1`, doc_count: 0 },
  { key: `Tier${FQN_SEPARATOR_CHAR}Tier2`, doc_count: 0 },
  { key: `Tier${FQN_SEPARATOR_CHAR}Tier3`, doc_count: 0 },
  { key: `Tier${FQN_SEPARATOR_CHAR}Tier4`, doc_count: 0 },
  { key: `Tier${FQN_SEPARATOR_CHAR}Tier5`, doc_count: 0 },
];

export const globalSearchOptions = [
  { value: undefined, label: t('label.all') },
  { value: SearchIndex.TABLE, label: t('label.table') },
  { value: SearchIndex.TOPIC, label: t('label.topic') },
  { value: SearchIndex.DASHBOARD, label: t('label.dashboard') },
  { value: SearchIndex.PIPELINE, label: t('label.pipeline') },
  { value: SearchIndex.MLMODEL, label: t('label.ml-model') },
  { value: SearchIndex.GLOSSARY, label: t('label.glossary') },
  { value: SearchIndex.TAG, label: t('label.tag') },
];

export const versionTypes = [
  { name: t('label.all'), value: 'all' },
  { name: t('label.major'), value: 'major' },
  { name: t('label.minor'), value: 'minor' },
];

export const DESCRIPTIONLENGTH = 100;

export const visibleFilters = [
  'service',
  'tier',
  'tags',
  'database',
  'databaseschema',
  'servicename',
];

export const ROUTES = {
  HOME: '/',
  CALLBACK: '/callback',
  SAML_CALLBACK: '/saml/callback',
  SILENT_CALLBACK: '/silent-callback',
  NOT_FOUND: '/404',
  MY_DATA: '/my-data',
  TOUR: '/tour',
  REPORTS: '/reports',
  EXPLORE: '/explore',
  EXPLORE_WITH_TAB: `/explore/${PLACEHOLDER_ROUTE_TAB}`,
  WORKFLOWS: '/workflows',
  SQL_BUILDER: '/sql-builder',
  SETTINGS: `/settings`,
  SETTINGS_WITH_TAB: `/settings/${PLACEHOLDER_SETTING_CATEGORY}/${PLACEHOLDER_ROUTE_TAB}`,
  SETTINGS_WITH_TAB_FQN: `/settings/${PLACEHOLDER_SETTING_CATEGORY}/${PLACEHOLDER_ROUTE_TAB}/${PLACEHOLDER_ROUTE_FQN}`,
  STORE: '/store',
  FEEDS: '/feeds',
  DUMMY: '/dummy',
  SERVICE: `/service/${PLACEHOLDER_ROUTE_SERVICE_CAT}/${PLACEHOLDER_ROUTE_SERVICE_FQN}`,
  SERVICE_WITH_TAB: `/service/${PLACEHOLDER_ROUTE_SERVICE_CAT}/${PLACEHOLDER_ROUTE_SERVICE_FQN}/${PLACEHOLDER_ROUTE_TAB}`,
  ADD_SERVICE: `/${PLACEHOLDER_ROUTE_SERVICE_CAT}/add-service`,
  EDIT_SERVICE_CONNECTION: `/service/${PLACEHOLDER_ROUTE_SERVICE_CAT}/${PLACEHOLDER_ROUTE_SERVICE_FQN}/${PLACEHOLDER_ROUTE_TAB}/edit-connection`,
  SERVICES_WITH_TAB: `/services/${PLACEHOLDER_ROUTE_SERVICE_CAT}`,
  ADD_INGESTION: `/service/${PLACEHOLDER_ROUTE_SERVICE_CAT}/${PLACEHOLDER_ROUTE_SERVICE_FQN}/add-ingestion/${PLACEHOLDER_ROUTE_INGESTION_TYPE}`,
  EDIT_INGESTION: `/service/${PLACEHOLDER_ROUTE_SERVICE_CAT}/${PLACEHOLDER_ROUTE_SERVICE_FQN}/edit-ingestion/${PLACEHOLDER_ROUTE_INGESTION_FQN}/${PLACEHOLDER_ROUTE_INGESTION_TYPE}`,
  USERS: '/users',
  SCORECARD: '/scorecard',
  SWAGGER: '/docs',
  TAGS: '/tags',
  TAG_DETAILS: `/tags/${PLACEHOLDER_TAG_NAME}`,
  SIGNUP: '/signup',
  REGISTER: '/register',
  SIGNIN: '/signin',
  FORGOT_PASSWORD: '/forgot-password',
  RESET_PASSWORD: '/users/password/reset',
  ACCOUNT_ACTIVATION: '/users/registrationConfirmation',
  TABLE_DETAILS: `/table/${PLACEHOLDER_ROUTE_TABLE_FQN}`,
  TABLE_DETAILS_WITH_TAB: `/table/${PLACEHOLDER_ROUTE_TABLE_FQN}/${PLACEHOLDER_ROUTE_TAB}`,
  ENTITY_VERSION: `/${PLACEHOLDER_ROUTE_ENTITY_TYPE}/${PLACEHOLDER_ROUTE_ENTITY_FQN}/versions/${PLAEHOLDER_ROUTE_VERSION}`,
  TOPIC_DETAILS: `/topic/${PLACEHOLDER_ROUTE_TOPIC_FQN}`,
  TOPIC_DETAILS_WITH_TAB: `/topic/${PLACEHOLDER_ROUTE_TOPIC_FQN}/${PLACEHOLDER_ROUTE_TAB}`,
  DASHBOARD_DETAILS: `/dashboard/${PLACEHOLDER_ROUTE_DASHBOARD_FQN}`,
  DASHBOARD_DETAILS_WITH_TAB: `/dashboard/${PLACEHOLDER_ROUTE_DASHBOARD_FQN}/${PLACEHOLDER_ROUTE_TAB}`,
  DATABASE_DETAILS: `/database/${PLACEHOLDER_ROUTE_DATABASE_FQN}`,
  SCHEMA_DETAILS: `/databaseSchema/${PLACEHOLDER_ROUTE_DATABASE_SCHEMA_FQN}`,
  DATABASE_DETAILS_WITH_TAB: `/database/${PLACEHOLDER_ROUTE_DATABASE_FQN}/${PLACEHOLDER_ROUTE_TAB}`,
  SCHEMA_DETAILS_WITH_TAB: `/databaseSchema/${PLACEHOLDER_ROUTE_DATABASE_SCHEMA_FQN}/${PLACEHOLDER_ROUTE_TAB}`,
  PIPELINE_DETAILS: `/pipeline/${PLACEHOLDER_ROUTE_PIPELINE_FQN}`,
  PIPELINE_DETAILS_WITH_TAB: `/pipeline/${PLACEHOLDER_ROUTE_PIPELINE_FQN}/${PLACEHOLDER_ROUTE_TAB}`,
  USER_LIST: '/user-list',
  CREATE_USER: '/create-user',
  CREATE_USER_WITH_BOT: `/create-user/${PLACEHOLDER_USER_BOT}`,
  USER_PROFILE: `/users/${PLACEHOLDER_USER_NAME}`,
  USER_PROFILE_WITH_TAB: `/users/${PLACEHOLDER_USER_NAME}/${PLACEHOLDER_ROUTE_TAB}`,
  ROLES: '/roles',
  ADD_WEBHOOK: '/add-webhook/',
  ADD_WEBHOOK_WITH_TYPE: `/add-webhook/${PLACEHOLDER_WEBHOOK_TYPE}`,
  EDIT_WEBHOOK: `/webhook/${PLACEHOLDER_WEBHOOK_NAME}`,
  GLOSSARY: '/glossary',
  ADD_GLOSSARY: '/add-glossary',
  GLOSSARY_DETAILS: `/glossary/${PLACEHOLDER_GLOSSARY_NAME}`,
  GLOSSARY_DETAILS_WITH_ACTION: `/glossary/${PLACEHOLDER_GLOSSARY_NAME}/action/${PLACEHOLDER_ACTION}`,
  ADD_GLOSSARY_TERMS: `/glossary/${PLACEHOLDER_GLOSSARY_NAME}/add-term`,
  GLOSSARY_TERMS: `/glossary/${PLACEHOLDER_GLOSSARY_NAME}/term/${PLACEHOLDER_GLOSSARY_TERMS_FQN}`,
  ADD_GLOSSARY_TERMS_CHILD: `/glossary/${PLACEHOLDER_GLOSSARY_NAME}/term/${PLACEHOLDER_GLOSSARY_TERMS_FQN}/add-term`,
  BOTS_PROFILE: `/bots/${PLACEHOLDER_BOTS_NAME}`,
  MLMODEL_DETAILS: `/mlmodel/${PLACEHOLDER_ROUTE_MLMODEL_FQN}`,
  MLMODEL_DETAILS_WITH_TAB: `/mlmodel/${PLACEHOLDER_ROUTE_MLMODEL_FQN}/${PLACEHOLDER_ROUTE_TAB}`,
  CUSTOM_ENTITY_DETAIL: `/custom-properties/${PLACEHOLDER_ENTITY_TYPE_FQN}`,
  ADD_CUSTOM_PROPERTY: `/custom-properties/${PLACEHOLDER_ENTITY_TYPE_FQN}/add-field`,
  PROFILER_DASHBOARD: `/profiler-dashboard/${PLACEHOLDER_DASHBOARD_TYPE}/${PLACEHOLDER_ENTITY_TYPE_FQN}`,
  PROFILER_DASHBOARD_WITH_TAB: `/profiler-dashboard/${PLACEHOLDER_DASHBOARD_TYPE}/${PLACEHOLDER_ENTITY_TYPE_FQN}/${PLACEHOLDER_ROUTE_TAB}`,
  ADD_DATA_QUALITY_TEST_CASE: `/data-quality-test/${PLACEHOLDER_DASHBOARD_TYPE}/${PLACEHOLDER_ENTITY_TYPE_FQN}`,
  LINEAGE_FULL_SCREEN_VIEW: `/lineage-view/${PLACEHOLDER_ROUTE_ENTITY_TYPE}/${PLACEHOLDER_ROUTE_ENTITY_FQN}`,
  QUERY_FULL_SCREEN_VIEW: `/query-view/${PLACEHOLDER_ROUTE_TABLE_FQN}/${PLACEHOLDER_ROUTE_QUERY_ID}`,

  // Tasks Routes
  REQUEST_DESCRIPTION: `/request-description/${PLACEHOLDER_ROUTE_ENTITY_TYPE}/${PLACEHOLDER_ROUTE_ENTITY_FQN}`,
  REQUEST_TAGS: `/request-tags/${PLACEHOLDER_ROUTE_ENTITY_TYPE}/${PLACEHOLDER_ROUTE_ENTITY_FQN}`,
  UPDATE_DESCRIPTION: `/update-description/${PLACEHOLDER_ROUTE_ENTITY_TYPE}/${PLACEHOLDER_ROUTE_ENTITY_FQN}`,
  UPDATE_TAGS: `/update-tags/${PLACEHOLDER_ROUTE_ENTITY_TYPE}/${PLACEHOLDER_ROUTE_ENTITY_FQN}`,
  TASK_DETAIL: `/tasks/${PLACEHOLDER_TASK_ID}`,

  ACTIVITY_PUSH_FEED: '/api/v1/push/feed',
  ADD_ROLE: '/settings/access/roles/add-role',
  ADD_POLICY: '/settings/access/policies/add-policy',
  ADD_POLICY_RULE: `/settings/access/policies/${PLACEHOLDER_ROUTE_FQN}/add-rule`,
  EDIT_POLICY_RULE: `/settings/access/policies/${PLACEHOLDER_ROUTE_FQN}/edit-rule/${PLACEHOLDER_RULE_NAME}`,

  // test suites
  TEST_SUITES: `/test-suites`,
  TEST_SUITES_WITH_FQN: `/test-suites/${PLACEHOLDER_TEST_SUITE_FQN}`,
  TEST_SUITES_ADD_INGESTION: `/test-suites/${PLACEHOLDER_TEST_SUITE_FQN}/add-ingestion`,
  TEST_SUITES_EDIT_INGESTION: `/test-suites/${PLACEHOLDER_TEST_SUITE_FQN}/edit-ingestion/${PLACEHOLDER_ROUTE_INGESTION_FQN}`,
  ADD_TEST_SUITES: `/add-test-suites`,

  // logs viewer
  LOGS: `/${LOG_ENTITY_TYPE}/${INGESTION_NAME}/logs`,

  DATA_INSIGHT: `/data-insights`,
  DATA_INSIGHT_WITH_TAB: `/data-insights/${PLACEHOLDER_ROUTE_TAB}`,
  KPI_LIST: `/data-insights/kpi`,
  ADD_KPI: `/data-insights/kpi/add-kpi`,
  EDIT_KPI: `/data-insights/kpi/edit-kpi/${KPI_NAME}`,

  CONTAINER_DETAILS: `/container/${PLACEHOLDER_ROUTE_ENTITY_FQN}`,
  CONTAINER_DETAILS_WITH_TAB: `/container/${PLACEHOLDER_ROUTE_ENTITY_FQN}/${PLACEHOLDER_ROUTE_TAB}`,
};

export const SOCKET_EVENTS = {
  ACTIVITY_FEED: 'activityFeed',
  TASK_CHANNEL: 'taskChannel',
  MENTION_CHANNEL: 'mentionChannel',
  JOB_STATUS: 'jobStatus',
};

export const IN_PAGE_SEARCH_ROUTES: Record<string, Array<string>> = {
  '/database/': [t('message.in-this-database')],
};

export const getTableDetailsPath = (tableFQN: string, columnName?: string) => {
  let path = ROUTES.TABLE_DETAILS;
  path = path.replace(PLACEHOLDER_ROUTE_TABLE_FQN, tableFQN);

  return `${path}${columnName ? `.${columnName}` : ''}`;
};

export const getTagsDetailsPath = (entityFQN: string, columnName?: string) => {
  let path = ROUTES.TAG_DETAILS;
  const classification = getPartialNameFromFQN(entityFQN, ['service']);
  path = path.replace(PLACEHOLDER_TAG_NAME, classification);

  return `${path}${columnName ? `.${columnName}` : ''}`;
};

export const getVersionPath = (
  entityType: string,
  fqn: string,
  version: string
) => {
  let path = ROUTES.ENTITY_VERSION;
  path = path
    .replace(PLACEHOLDER_ROUTE_ENTITY_TYPE, entityType)
    .replace(PLACEHOLDER_ROUTE_ENTITY_FQN, fqn)
    .replace(PLAEHOLDER_ROUTE_VERSION, version);

  return path;
};

export const getTableTabPath = (tableFQN: string, tab = 'schema') => {
  let path = ROUTES.TABLE_DETAILS_WITH_TAB;
  path = path
    .replace(PLACEHOLDER_ROUTE_TABLE_FQN, getEncodedFqn(tableFQN))
    .replace(PLACEHOLDER_ROUTE_TAB, tab);

  return path;
};

export const getServiceDetailsPath = (
  serviceFQN: string,
  serviceCat: string,
  tab?: string
) => {
  let path = tab ? ROUTES.SERVICE_WITH_TAB : ROUTES.SERVICE;
  path = path
    .replace(PLACEHOLDER_ROUTE_SERVICE_CAT, serviceCat)
    .replace(PLACEHOLDER_ROUTE_SERVICE_FQN, serviceFQN);

  if (tab) {
    path = path.replace(PLACEHOLDER_ROUTE_TAB, tab);
  }

  return path;
};

export const getExplorePath: (args: {
  tab?: string;
  search?: string;
  extraParameters?: Record<string, unknown>;
  isPersistFilters?: boolean;
}) => string = ({ tab, search, extraParameters, isPersistFilters = true }) => {
  const pathname = ROUTES.EXPLORE_WITH_TAB.replace(
    PLACEHOLDER_ROUTE_TAB,
    tab ?? ''
  );
  let paramsObject: Record<string, unknown> = Qs.parse(
    location.search.startsWith('?')
      ? location.search.substr(1)
      : location.search
  );

  const { search: paramSearch } = paramsObject;

  /**
   * persist the filters if isPersistFilters is true
   * otherwise only persist the search and passed extra params
   * */
  if (isPersistFilters) {
    if (!isUndefined(search)) {
      paramsObject = {
        ...paramsObject,
        search,
      };
    }
    if (!isUndefined(extraParameters)) {
      paramsObject = {
        ...paramsObject,
        ...extraParameters,
      };
    }
  } else {
    paramsObject = {
      search: isUndefined(search) ? paramSearch : search,
      ...(!isUndefined(extraParameters) ? extraParameters : {}),
    };
  }

  const query = Qs.stringify(paramsObject);

  return `${pathname}?${query}`;
};

export const getDatabaseDetailsPath = (databaseFQN: string, tab?: string) => {
  let path = tab ? ROUTES.DATABASE_DETAILS_WITH_TAB : ROUTES.DATABASE_DETAILS;
  path = path.replace(PLACEHOLDER_ROUTE_DATABASE_FQN, databaseFQN);

  if (tab) {
    path = path.replace(PLACEHOLDER_ROUTE_TAB, tab);
  }

  return path;
};

export const getDatabaseSchemaDetailsPath = (
  schemaFQN: string,
  tab?: string
) => {
  let path = tab ? ROUTES.SCHEMA_DETAILS_WITH_TAB : ROUTES.SCHEMA_DETAILS;
  path = path.replace(PLACEHOLDER_ROUTE_DATABASE_SCHEMA_FQN, schemaFQN);

  if (tab) {
    path = path.replace(PLACEHOLDER_ROUTE_TAB, tab);
  }

  return path;
};

export const getTopicDetailsPath = (topicFQN: string, tab?: string) => {
  let path = tab ? ROUTES.TOPIC_DETAILS_WITH_TAB : ROUTES.TOPIC_DETAILS;
  path = path.replace(PLACEHOLDER_ROUTE_TOPIC_FQN, topicFQN);

  if (tab) {
    path = path.replace(PLACEHOLDER_ROUTE_TAB, tab);
  }

  return path;
};

export const getDashboardDetailsPath = (dashboardFQN: string, tab?: string) => {
  let path = tab ? ROUTES.DASHBOARD_DETAILS_WITH_TAB : ROUTES.DASHBOARD_DETAILS;
  path = path.replace(PLACEHOLDER_ROUTE_DASHBOARD_FQN, dashboardFQN);

  if (tab) {
    path = path.replace(PLACEHOLDER_ROUTE_TAB, tab);
  }

  return path;
};

export const getPipelineDetailsPath = (pipelineFQN: string, tab?: string) => {
  let path = tab ? ROUTES.PIPELINE_DETAILS_WITH_TAB : ROUTES.PIPELINE_DETAILS;
  path = path.replace(PLACEHOLDER_ROUTE_PIPELINE_FQN, pipelineFQN);

  if (tab) {
    path = path.replace(PLACEHOLDER_ROUTE_TAB, tab);
  }

  return path;
};

export const getMlModelDetailsPath = (mlModelFQN: string, tab?: string) => {
  let path = tab ? ROUTES.MLMODEL_DETAILS_WITH_TAB : ROUTES.MLMODEL_DETAILS;
  path = path.replace(PLACEHOLDER_ROUTE_MLMODEL_FQN, mlModelFQN);

  if (tab) {
    path = path.replace(PLACEHOLDER_ROUTE_TAB, tab);
  }

  return path;
};

export const getTeamAndUserDetailsPath = (name?: string) => {
  let path = getSettingPath(
    GlobalSettingsMenuCategory.MEMBERS,
    GlobalSettingOptions.TEAMS
  );
  if (name) {
    path = getSettingPath(
      GlobalSettingsMenuCategory.MEMBERS,
      GlobalSettingOptions.TEAMS,
      true
    );
    path = path.replace(PLACEHOLDER_ROUTE_FQN, name);
  }

  return path;
};

export const getEditWebhookPath = (webhookName: string) => {
  let path = ROUTES.EDIT_WEBHOOK;
  path = path.replace(PLACEHOLDER_WEBHOOK_NAME, webhookName);

  return path;
};

export const getUserPath = (username: string, tab?: string) => {
  let path = tab ? ROUTES.USER_PROFILE_WITH_TAB : ROUTES.USER_PROFILE;
  path = path.replace(PLACEHOLDER_USER_NAME, username);
  if (tab) {
    path = path.replace(PLACEHOLDER_ROUTE_TAB, tab);
  }

  return path;
};

export const getBotsPath = (botsName: string) => {
  let path = ROUTES.BOTS_PROFILE;
  path = path.replace(PLACEHOLDER_BOTS_NAME, botsName);

  return path;
};

export const getMlModelPath = (mlModelFqn: string, tab = '') => {
  let path = ROUTES.MLMODEL_DETAILS_WITH_TAB;
  path = path
    .replace(PLACEHOLDER_ROUTE_MLMODEL_FQN, mlModelFqn)
    .replace(PLACEHOLDER_ROUTE_TAB, tab);

  return path;
};

export const getAddCustomPropertyPath = (entityTypeFQN: string) => {
  let path = ROUTES.ADD_CUSTOM_PROPERTY;
  path = path.replace(PLACEHOLDER_ENTITY_TYPE_FQN, entityTypeFQN);

  return path;
};

export const getCreateUserPath = (bot: boolean) => {
  let path = bot ? ROUTES.CREATE_USER_WITH_BOT : ROUTES.CREATE_USER;

  if (bot) {
    path = path.replace(PLACEHOLDER_USER_BOT, 'bot');
  }

  return path;
};

export const getUsersPagePath = () => {
  return `${ROUTES.SETTINGS}/${GlobalSettingsMenuCategory.MEMBERS}/users`;
};

export const getBotsPagePath = () => {
  return `${ROUTES.SETTINGS}/${GlobalSettingsMenuCategory.INTEGRATIONS}/bots`;
};

export const getKpiPath = (kpiName: string) => {
  let path = ROUTES.EDIT_KPI;

  path = path.replace(KPI_NAME, kpiName);

  return path;
};

export const TIMEOUT = {
  USER_LIST: 60000, // 60 seconds for user retrieval
  TOAST_DELAY: 5000, // 5 seconds timeout for toaster autohide delay
};

export const configOptions = {
  headers: { 'Content-type': 'application/json-patch+json' },
};

export const NOTIFICATION_READ_TIMER = 2500;
export const TIER_CATEGORY = 'Tier';

export const ENTITY_PATH: Record<string, string> = {
  tables: 'table',
  topics: 'topic',
  dashboards: 'dashboard',
  pipelines: 'pipeline',
  mlmodels: 'mlmodel',
  containers: 'container',
  tag: 'tag',
  glossary: 'glossary',
};

export const VALIDATE_MESSAGES = {
  required: t('message.field-text-is-required', {
    fieldText: '${label}',
  }),
};

<<<<<<< HEAD
export const VALIDATION_MESSAGES = {
  required: i18n.t('message.field-text-is-required', {
    fieldText: '${label}',
  }),
  types: {
    email: i18n.t('message.entity-is-not-valid', {
      entity: '${label}',
    }),
  },
  whitespace: i18n.t('message.field-text-is-required', {
    fieldText: '${label}',
  }),
  string: {
    range: i18n.t('message.entity-size-in-between', {
      entity: '${label}',
      min: '${min}',
      max: '${max}',
    }),
  },
=======
export const ERROR_MESSAGE = {
  alreadyExist: 'already exists',
>>>>>>> 62b88b04
};<|MERGE_RESOLUTION|>--- conflicted
+++ resolved
@@ -573,7 +573,6 @@
   }),
 };
 
-<<<<<<< HEAD
 export const VALIDATION_MESSAGES = {
   required: i18n.t('message.field-text-is-required', {
     fieldText: '${label}',
@@ -593,8 +592,8 @@
       max: '${max}',
     }),
   },
-=======
+};
+
 export const ERROR_MESSAGE = {
   alreadyExist: 'already exists',
->>>>>>> 62b88b04
 };