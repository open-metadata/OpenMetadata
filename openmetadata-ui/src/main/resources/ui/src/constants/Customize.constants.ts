/*
 *  Copyright 2025 Collate.
 *  Licensed under the Apache License, Version 2.0 (the "License");
 *  you may not use this file except in compliance with the License.
 *  You may obtain a copy of the License at
 *  http://www.apache.org/licenses/LICENSE-2.0
 *  Unless required by applicable law or agreed to in writing, software
 *  distributed under the License is distributed on an "AS IS" BASIS,
 *  WITHOUT WARRANTIES OR CONDITIONS OF ANY KIND, either express or implied.
 *  See the License for the specific language governing permissions and
 *  limitations under the License.
 */
import { EntityTabs, EntityType } from '../enums/entity.enum';
import { PageType } from '../generated/system/ui/page';

export const TAB_LABEL_MAP: Record<EntityTabs, string> = {
  [EntityTabs.OVERVIEW]: 'label.overview',
  [EntityTabs.GLOSSARY_TERMS]: 'label.glossary-term-plural',
  [EntityTabs.ASSETS]: 'label.asset-plural',
  [EntityTabs.ACTIVITY_FEED]: 'label.activity-feed-and-task-plural',
  [EntityTabs.CUSTOM_PROPERTIES]: 'label.custom-property-plural',
  [EntityTabs.TERMS]: 'label.term-plural',
  [EntityTabs.SCHEMA]: 'label.schema',
  [EntityTabs.SAMPLE_DATA]: 'label.sample-data',
  [EntityTabs.TABLE_QUERIES]: 'label.query-plural',
  [EntityTabs.PROFILER]: 'label.data-observability',
  [EntityTabs.INCIDENTS]: 'label.incident-plural',
  [EntityTabs.LINEAGE]: 'label.lineage',
  [EntityTabs.VIEW_DEFINITION]: 'label.view-definition',
  [EntityTabs.DBT]: 'label.dbt-lowercase',
  [EntityTabs.CHILDREN]: 'label.children',
  [EntityTabs.DETAILS]: 'label.detail-plural',
  [EntityTabs.SUBDOMAINS]: 'label.sub-domain-plural',
  [EntityTabs.DATA_PRODUCTS]: 'label.data-product-plural',
  [EntityTabs.DOCUMENTATION]: 'label.documentation',
  [EntityTabs.MODEL]: 'label.model',
  [EntityTabs.FEATURES]: 'label.feature-plural',
  [EntityTabs.TASKS]: 'label.task-plural',
  [EntityTabs.CONFIG]: 'label.config',
  [EntityTabs.EXECUTIONS]: 'label.execution-plural',
  [EntityTabs.TABLE]: 'label.table-plural',
  [EntityTabs.TEST_CASES]: 'label.test-case-plural',
  [EntityTabs.PIPELINE]: 'label.pipeline',
  [EntityTabs.DATA_Model]: 'label.data-model',
  [EntityTabs.AGENTS]: 'label.agent-plural',
  [EntityTabs.CONNECTION]: 'label.connection',
  [EntityTabs.SQL]: 'label.sql',
  [EntityTabs.FIELDS]: 'label.field-plural',
  [EntityTabs.SEARCH_INDEX_SETTINGS]: 'label.search-index-setting-plural',
  [EntityTabs.STORED_PROCEDURE]: 'label.stored-procedure-plural',
  [EntityTabs.CODE]: 'label.code',
  [EntityTabs.API_COLLECTION]: 'label.api-collection',
  [EntityTabs.API_ENDPOINT]: 'label.endpoint-plural',
  [EntityTabs.SCHEMA_DEFINITION]: 'label.schema-definition',
  [EntityTabs.EXPRESSION]: 'label.expression',
  [EntityTabs.DASHBOARD]: 'label.dashboard',
  [EntityTabs.INSIGHTS]: 'label.insight-plural',
  [EntityTabs.SCHEMAS]: 'label.schema-plural',
<<<<<<< HEAD
  [EntityTabs.ANNOUNCEMENT]: 'label.announcement',
} as const;
=======
} as const;

export type CustomizeEntityType =
  | EntityType.TABLE
  | EntityType.DASHBOARD
  | EntityType.DATABASE
  | EntityType.DATABASE_SCHEMA
  | EntityType.TOPIC
  | EntityType.PIPELINE
  | EntityType.STORED_PROCEDURE
  | EntityType.API_COLLECTION
  | EntityType.API_ENDPOINT
  | EntityType.SEARCH_INDEX
  | EntityType.MLMODEL
  | EntityType.DASHBOARD_DATA_MODEL
  | EntityType.DOMAIN
  | EntityType.GLOSSARY
  | EntityType.GLOSSARY_TERM
  | EntityType.CONTAINER
  | EntityType.METRIC;

export const ENTITY_PAGE_TYPE_MAP: Record<CustomizeEntityType, PageType> = {
  [EntityType.TABLE]: PageType.Table,
  [EntityType.DASHBOARD]: PageType.Dashboard,
  [EntityType.DATABASE]: PageType.Database,
  [EntityType.DATABASE_SCHEMA]: PageType.DatabaseSchema,
  [EntityType.TOPIC]: PageType.Topic,
  [EntityType.PIPELINE]: PageType.Pipeline,
  [EntityType.STORED_PROCEDURE]: PageType.StoredProcedure,
  [EntityType.API_COLLECTION]: PageType.APICollection,
  [EntityType.API_ENDPOINT]: PageType.APIEndpoint,
  [EntityType.SEARCH_INDEX]: PageType.SearchIndex,
  [EntityType.MLMODEL]: PageType.MlModel,
  [EntityType.DASHBOARD_DATA_MODEL]: PageType.DashboardDataModel,
  [EntityType.DOMAIN]: PageType.Domain,
  [EntityType.GLOSSARY]: PageType.Glossary,
  [EntityType.GLOSSARY_TERM]: PageType.GlossaryTerm,
  [EntityType.CONTAINER]: PageType.Container,
  [EntityType.METRIC]: PageType.Metric,
};
>>>>>>> 582596dc
<|MERGE_RESOLUTION|>--- conflicted
+++ resolved
@@ -56,10 +56,7 @@
   [EntityTabs.DASHBOARD]: 'label.dashboard',
   [EntityTabs.INSIGHTS]: 'label.insight-plural',
   [EntityTabs.SCHEMAS]: 'label.schema-plural',
-<<<<<<< HEAD
   [EntityTabs.ANNOUNCEMENT]: 'label.announcement',
-} as const;
-=======
 } as const;
 
 export type CustomizeEntityType =
@@ -99,5 +96,4 @@
   [EntityType.GLOSSARY_TERM]: PageType.GlossaryTerm,
   [EntityType.CONTAINER]: PageType.Container,
   [EntityType.METRIC]: PageType.Metric,
-};
->>>>>>> 582596dc
+};