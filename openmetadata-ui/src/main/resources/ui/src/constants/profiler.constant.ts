--- conflicted
+++ resolved
@@ -14,7 +14,6 @@
 import { t } from 'i18next';
 import { StepperStepType } from 'Models';
 import { CSMode } from '../enums/codemirror.enum';
-import { ProfileSampleType } from '../enums/Profiler.enum';
 import { DMLOperationType } from '../generated/api/data/createTableProfile';
 import {
   ColumnProfilerConfig,
@@ -271,15 +270,6 @@
 export const PROFILE_SAMPLE_OPTIONS = [
   {
     label: t('label.percentage'),
-<<<<<<< HEAD
-    key: ProfileSampleType.SAMPLE_PERCENTAGE,
-    value: ProfileSampleType.SAMPLE_PERCENTAGE,
-  },
-  {
-    label: t('label.row-count'),
-    key: ProfileSampleType.SAMPLE_ROW,
-    value: ProfileSampleType.SAMPLE_ROW,
-=======
     key: ProfileSampleType.Percentage,
     value: ProfileSampleType.Percentage,
   },
@@ -287,6 +277,5 @@
     label: t('label.row-count'),
     key: ProfileSampleType.Rows,
     value: ProfileSampleType.Rows,
->>>>>>> a45d6a21
   },
 ];