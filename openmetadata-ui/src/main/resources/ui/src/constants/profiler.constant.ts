--- conflicted
+++ resolved
@@ -12,16 +12,7 @@
  */
 
 import { t } from 'i18next';
-<<<<<<< HEAD
 import { DateFilterType, StepperStepType } from 'Models';
-import {
-  getCurrentMillis,
-  getEpochMillisForPastDays,
-} from 'utils/date-time/DateTimeUtils';
-import i18n from 'utils/i18next/LocalUtil';
-=======
-import { StepperStepType } from 'Models';
->>>>>>> eb84c524
 import { CSMode } from '../enums/codemirror.enum';
 import { DMLOperationType } from '../generated/api/data/createTableProfile';
 import {
