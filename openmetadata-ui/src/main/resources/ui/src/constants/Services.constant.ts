--- conflicted
+++ resolved
@@ -264,7 +264,6 @@
   value,
 }));
 
-<<<<<<< HEAD
 export const STEPS_FOR_ADD_SERVICE: Array<StepperStepType> = [
   {
     name: i18n.t('label.select-field', {
@@ -300,12 +299,10 @@
   nameLength: false,
   allowChar: false,
 };
-=======
 // 2 minutes
 export const FETCHING_EXPIRY_TIME = 2 * 60 * 1000;
 export const FETCH_INTERVAL = 2000;
 export const WORKFLOW_COMPLETE_STATUS = [
   WorkflowStatus.Failed,
   WorkflowStatus.Successful,
-];
->>>>>>> 3d1bbb10
+];