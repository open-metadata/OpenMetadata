--- conflicted
+++ resolved
@@ -182,12 +182,9 @@
 export const QLIK_SENSE = qlikSense;
 export const LIGHT_DASH = lightDash;
 export const COUCHBASE = couchbase;
-<<<<<<< HEAD
 export const GREENPLUM = greenplum;
-=======
 export const ELASTIC_SEARCH = elasticSearch;
 export const OPEN_SEARCH = openSearch;
->>>>>>> 3a7f7486
 
 export const PLUS = plus;
 export const NOSERVICE = noService;
