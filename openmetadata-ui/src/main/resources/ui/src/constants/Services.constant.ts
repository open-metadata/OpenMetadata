/*
 *  Copyright 2022 Collate.
 *  Licensed under the Apache License, Version 2.0 (the "License");
 *  you may not use this file except in compliance with the License.
 *  You may obtain a copy of the License at
 *  http://www.apache.org/licenses/LICENSE-2.0
 *  Unless required by applicable law or agreed to in writing, software
 *  distributed under the License is distributed on an "AS IS" BASIS,
 *  WITHOUT WARRANTIES OR CONDITIONS OF ANY KIND, either express or implied.
 *  See the License for the specific language governing permissions and
 *  limitations under the License.
 */

import { map, startCase } from 'lodash';
import { ServiceTypes, StepperStepType } from 'Models';
import airbyte from '../assets/img/Airbyte.png';
import airflow from '../assets/img/service-icon-airflow.png';
import alationsink from '../assets/img/service-icon-alation-sink.png';
import amazonS3 from '../assets/img/service-icon-amazon-s3.svg';
import amundsen from '../assets/img/service-icon-amundsen.png';
import athena from '../assets/img/service-icon-athena.png';
import atlas from '../assets/img/service-icon-atlas.svg';
import azuresql from '../assets/img/service-icon-azuresql.png';
import bigtable from '../assets/img/service-icon-bigtable.png';
import cassandra from '../assets/img/service-icon-cassandra.png';
import clickhouse from '../assets/img/service-icon-clickhouse.png';
import cockroach from '../assets/img/service-icon-cockroach.png';
import couchbase from '../assets/img/service-icon-couchbase.svg';
import dagster from '../assets/img/service-icon-dagster.png';
import databrick from '../assets/img/service-icon-databrick.png';
import datalake from '../assets/img/service-icon-datalake.png';
import dbt from '../assets/img/service-icon-dbt.png';
import deltalake from '../assets/img/service-icon-delta-lake.png';
import domo from '../assets/img/service-icon-domo.png';
import doris from '../assets/img/service-icon-doris.png';
import druid from '../assets/img/service-icon-druid.png';
import dynamodb from '../assets/img/service-icon-dynamodb.png';
import exasol from '../assets/img/service-icon-exasol.png';
import fivetran from '../assets/img/service-icon-fivetran.png';
import flink from '../assets/img/service-icon-flink.png';
import gcs from '../assets/img/service-icon-gcs.png';
import glue from '../assets/img/service-icon-glue.png';
import grafana from '../assets/img/service-icon-grafana.png';
import greenplum from '../assets/img/service-icon-greenplum.png';
import hive from '../assets/img/service-icon-hive.png';
import ibmdb2 from '../assets/img/service-icon-ibmdb2.png';
import iceberge from '../assets/img/service-icon-iceberg.png';
import impala from '../assets/img/service-icon-impala.png';
import kafka from '../assets/img/service-icon-kafka.png';
import kinesis from '../assets/img/service-icon-kinesis.png';
import lightDash from '../assets/img/service-icon-lightdash.png';
import looker from '../assets/img/service-icon-looker.png';
import mariadb from '../assets/img/service-icon-mariadb.png';
import metabase from '../assets/img/service-icon-metabase.png';
import microstrategy from '../assets/img/service-icon-microstrategy.svg';
import mode from '../assets/img/service-icon-mode.png';
import mongodb from '../assets/img/service-icon-mongodb.png';
import mssql from '../assets/img/service-icon-mssql.png';
import nifi from '../assets/img/service-icon-nifi.png';
import openlineage from '../assets/img/service-icon-openlineage.svg';
import oracle from '../assets/img/service-icon-oracle.png';
import pinot from '../assets/img/service-icon-pinot.png';
import postgres from '../assets/img/service-icon-post.png';
import powerbi from '../assets/img/service-icon-power-bi.png';
import presto from '../assets/img/service-icon-presto.png';
import qlikSense from '../assets/img/service-icon-qlik-sense.png';
import query from '../assets/img/service-icon-query.png';
import quicksight from '../assets/img/service-icon-quicksight.png';
import redash from '../assets/img/service-icon-redash.png';
import redpanda from '../assets/img/service-icon-redpanda.png';
import redshift from '../assets/img/service-icon-redshift.png';
import sagemaker from '../assets/img/service-icon-sagemaker.png';
import salesforce from '../assets/img/service-icon-salesforce.png';
import sapErp from '../assets/img/service-icon-sap-erp.png';
import sapHana from '../assets/img/service-icon-sap-hana.png';
import sas from '../assets/img/service-icon-sas.svg';
import scikit from '../assets/img/service-icon-scikit.png';
import sigma from '../assets/img/service-icon-sigma.png';
import singlestore from '../assets/img/service-icon-singlestore.png';
import snowflakes from '../assets/img/service-icon-snowflakes.png';
import spark from '../assets/img/service-icon-spark.png';
import spline from '../assets/img/service-icon-spline.png';
import mysql from '../assets/img/service-icon-sql.png';
import sqlite from '../assets/img/service-icon-sqlite.png';
import superset from '../assets/img/service-icon-superset.png';
import synapse from '../assets/img/service-icon-synapse.png';
import tableau from '../assets/img/service-icon-tableau.png';
import trino from '../assets/img/service-icon-trino.png';
import unitycatalog from '../assets/img/service-icon-unitycatalog.svg';
import vertica from '../assets/img/service-icon-vertica.png';
import dashboardDefault from '../assets/svg/dashboard.svg';
import iconDefaultService from '../assets/svg/default-service-icon.svg';
import elasticSearch from '../assets/svg/elasticsearch.svg';
import databaseDefault from '../assets/svg/ic-custom-database.svg';
import mlModelDefault from '../assets/svg/ic-custom-model.svg';
import searchDefault from '../assets/svg/ic-custom-search.svg';
import storageDefault from '../assets/svg/ic-custom-storage.svg';
import restService from '../assets/svg/ic-service-rest-api.svg';
import logo from '../assets/svg/logo-monogram.svg';
import openSearch from '../assets/svg/open-search.svg';
import pipelineDefault from '../assets/svg/pipeline.svg';
import securitySafe from '../assets/svg/security-safe.svg';
import mlflow from '../assets/svg/service-icon-mlflow.svg';
import teradata from '../assets/svg/teradata.svg';
import topicDefault from '../assets/svg/topic.svg';
import { EntityType } from '../enums/entity.enum';
import {
  ServiceCategory,
  ServiceNestedConnectionFields,
} from '../enums/service.enum';
import { PipelineType } from '../generated/api/services/ingestionPipelines/createIngestionPipeline';
import { WorkflowStatus } from '../generated/entity/automations/workflow';
import { StorageServiceType } from '../generated/entity/data/container';
import { APIServiceType } from '../generated/entity/services/apiService';
import { DashboardServiceType } from '../generated/entity/services/dashboardService';
import { DatabaseServiceType } from '../generated/entity/services/databaseService';
import { MessagingServiceType } from '../generated/entity/services/messagingService';
import { MetadataServiceType } from '../generated/entity/services/metadataService';
import { MlModelServiceType } from '../generated/entity/services/mlmodelService';
import { PipelineServiceType } from '../generated/entity/services/pipelineService';
import { SearchServiceType } from '../generated/entity/services/searchService';
import { Type as SecurityServiceType } from '../generated/entity/services/securityService';
import { ServiceType } from '../generated/entity/services/serviceType';
import i18n from '../utils/i18next/LocalUtil';
import { SERVICE_FILTER_PATTERN_FIELDS } from './ServiceConnection.constants';

export const MYSQL = mysql;
export const SQLITE = sqlite;
export const MSSQL = mssql;
export const REDSHIFT = redshift;
export const BIGQUERY = query;
export const BIGTABLE = bigtable;
export const HIVE = hive;
export const IMPALA = impala;
export const POSTGRES = postgres;
export const ORACLE = oracle;
export const SNOWFLAKE = snowflakes;
export const ATHENA = athena;
export const PRESTO = presto;
export const TRINO = trino;
export const GLUE = glue;
export const MARIADB = mariadb;
export const VERTICA = vertica;
export const KAFKA = kafka;
export const REDPANDA = redpanda;
export const SUPERSET = superset;
export const SYNAPSE = synapse;
export const LOOKER = looker;
export const MICROSTRATEGY = microstrategy;
export const TABLEAU = tableau;
export const REDASH = redash;
export const METABASE = metabase;
export const AZURESQL = azuresql;
export const CLICKHOUSE = clickhouse;
export const DATABRICK = databrick;
export const UNITYCATALOG = unitycatalog;
export const IBMDB2 = ibmdb2;
export const DORIS = doris;
export const DRUID = druid;
export const DYNAMODB = dynamodb;
export const SIGMA = sigma;
export const SINGLESTORE = singlestore;
export const SALESFORCE = salesforce;
export const MLFLOW = mlflow;
export const SAP_HANA = sapHana;
export const SAP_ERP = sapErp;
export const SCIKIT = scikit;
export const DELTALAKE = deltalake;
export const DEFAULT_SERVICE = iconDefaultService;
export const AIRBYTE = airbyte;
export const PINOT = pinot;
export const DATALAKE = datalake;
export const MODE = mode;
export const DAGSTER = dagster;
export const DBT = dbt;
export const FIVETRAN = fivetran;
export const AMUNDSEN = amundsen;
export const ATLAS = atlas;
export const ALATIONSINK = alationsink;
export const SAS = sas;
export const OPENLINEAGE = openlineage;
export const LOGO = logo;
export const EXASOL = exasol;
export const AIRFLOW = airflow;
export const POWERBI = powerbi;
export const DATABASE_DEFAULT = databaseDefault;
export const TOPIC_DEFAULT = topicDefault;
export const DASHBOARD_DEFAULT = dashboardDefault;
export const PIPELINE_DEFAULT = pipelineDefault;
export const ML_MODEL_DEFAULT = mlModelDefault;
export const CUSTOM_STORAGE_DEFAULT = storageDefault;
export const NIFI = nifi;
export const KINESIS = kinesis;
export const QUICKSIGHT = quicksight;
export const DOMO = domo;
export const SAGEMAKER = sagemaker;
export const AMAZON_S3 = amazonS3;
export const GCS = gcs;
export const SPARK = spark;
export const SPLINE = spline;
export const MONGODB = mongodb;
export const CASSANDRA = cassandra;
export const QLIK_SENSE = qlikSense;
export const LIGHT_DASH = lightDash;
export const COUCHBASE = couchbase;
export const GREENPLUM = greenplum;
export const ELASTIC_SEARCH = elasticSearch;
export const OPEN_SEARCH = openSearch;
export const CUSTOM_SEARCH_DEFAULT = searchDefault;
export const ICEBERGE = iceberge;
export const TERADATA = teradata;
export const FLINK = flink;
export const REST_SERVICE = restService;
export const COCKROACH = cockroach;
<<<<<<< HEAD
export const GRAFANA = grafana;
=======
export const SECURITY_DEFAULT = securitySafe;
>>>>>>> b725bee3
export const excludedService = [
  MlModelServiceType.Sklearn,
  MetadataServiceType.MetadataES,
  MetadataServiceType.OpenMetadata,
];

export const arrServiceTypes: Array<ServiceTypes> = [
  'databaseServices',
  'messagingServices',
  'dashboardServices',
  'pipelineServices',
  'mlmodelServices',
  'storageServices',
  'apiServices',
  'securityServices',
];

export const SERVICE_CATEGORY: { [key: string]: ServiceCategory } = {
  databases: ServiceCategory.DATABASE_SERVICES,
  messaging: ServiceCategory.MESSAGING_SERVICES,
  dashboards: ServiceCategory.DASHBOARD_SERVICES,
  pipelines: ServiceCategory.PIPELINE_SERVICES,
  mlmodels: ServiceCategory.ML_MODEL_SERVICES,
  metadata: ServiceCategory.METADATA_SERVICES,
  storages: ServiceCategory.STORAGE_SERVICES,
  search: ServiceCategory.SEARCH_SERVICES,
  apiServices: ServiceCategory.API_SERVICES,
  security: ServiceCategory.SECURITY_SERVICES,
};

export const servicesDisplayName: { [key: string]: string } = {
  databaseServices: i18n.t('label.entity-service', {
    entity: i18n.t('label.database'),
  }),
  messagingServices: i18n.t('label.entity-service', {
    entity: i18n.t('label.messaging'),
  }),
  dashboardServices: i18n.t('label.entity-service', {
    entity: i18n.t('label.dashboard'),
  }),
  pipelineServices: i18n.t('label.entity-service', {
    entity: i18n.t('label.pipeline'),
  }),
  mlmodelServices: i18n.t('label.entity-service', {
    entity: i18n.t('label.ml-model'),
  }),
  metadataServices: i18n.t('label.entity-service', {
    entity: i18n.t('label.metadata'),
  }),
  storageServices: i18n.t('label.entity-service', {
    entity: i18n.t('label.storage'),
  }),
  searchServices: i18n.t('label.entity-service', {
    entity: i18n.t('label.search'),
  }),
  dashboardDataModel: i18n.t('label.entity-service', {
    entity: i18n.t('label.data-model'),
  }),
  apiServices: i18n.t('label.entity-service', {
    entity: i18n.t('label.api-uppercase'),
  }),
  securityServices: i18n.t('label.entity-service', {
    entity: i18n.t('label.security'),
  }),
};

export const DEF_UI_SCHEMA = {
  supportsIncrementalMetadataExtraction: {
    'ui:widget': 'hidden',
    'ui:hideError': true,
  },
  supportsMetadataExtraction: { 'ui:widget': 'hidden', 'ui:hideError': true },
  supportsSystemProfile: { 'ui:widget': 'hidden', 'ui:hideError': true },
  supportsDataDiff: { 'ui:widget': 'hidden', 'ui:hideError': true },
  supportsUsageExtraction: { 'ui:widget': 'hidden', 'ui:hideError': true },
  supportsLineageExtraction: { 'ui:widget': 'hidden', 'ui:hideError': true },
  supportsViewLineageExtraction: {
    'ui:widget': 'hidden',
    'ui:hideError': true,
  },
  supportsProfiler: { 'ui:widget': 'hidden', 'ui:hideError': true },
  supportsDatabase: { 'ui:widget': 'hidden', 'ui:hideError': true },
  supportsQueryComment: { 'ui:widget': 'hidden', 'ui:hideError': true },
  supportsDBTExtraction: { 'ui:widget': 'hidden', 'ui:hideError': true },
  type: { 'ui:widget': 'hidden' },
};

export const INGESTION_ELASTIC_SEARCH_WORKFLOW_UI_SCHEMA = {
  useSSL: { 'ui:widget': 'hidden', 'ui:hideError': true },
  verifyCerts: { 'ui:widget': 'hidden', 'ui:hideError': true },
  timeout: { 'ui:widget': 'hidden', 'ui:hideError': true },
  caCerts: { 'ui:widget': 'hidden', 'ui:hideError': true },
  useAwsCredentials: { 'ui:widget': 'hidden', 'ui:hideError': true },
  regionName: { 'ui:widget': 'hidden', 'ui:hideError': true },
};

export const INGESTION_WORKFLOW_UI_SCHEMA = {
  type: { 'ui:widget': 'hidden', 'ui:hideError': true },
  name: { 'ui:widget': 'hidden', 'ui:hideError': true },
  processingEngine: { 'ui:widget': 'hidden', 'ui:hideError': true },
  'ui:order': [
    'name',
    'displayName',
    ...SERVICE_FILTER_PATTERN_FIELDS,
    'enableDebugLog',
    '*',
  ],
};

export const EXCLUDE_INCREMENTAL_EXTRACTION_SUPPORT_UI_SCHEMA = {
  incremental: {
    'ui:widget': 'hidden',
    'ui:hideError': true,
  },
};

export const COMMON_UI_SCHEMA = {
  ...DEF_UI_SCHEMA,
  [ServiceNestedConnectionFields.CONNECTION]: {
    ...DEF_UI_SCHEMA,
  },
  [ServiceNestedConnectionFields.METASTORE_CONNECTION]: {
    ...DEF_UI_SCHEMA,
  },
  [ServiceNestedConnectionFields.DATABASE_CONNECTION]: {
    ...DEF_UI_SCHEMA,
  },
};

export const OPEN_METADATA = 'OpenMetadata';
export const JWT_CONFIG = 'openMetadataJWTClientConfig';

export const SERVICE_CATEGORY_OPTIONS = map(ServiceCategory, (value) => ({
  label: startCase(value),
  value,
}));

export const STEPS_FOR_ADD_SERVICE: Array<StepperStepType> = [
  {
    name: i18n.t('label.select-field', {
      field: i18n.t('label.service-type'),
    }),
    step: 1,
  },
  {
    name: i18n.t('label.configure-entity', {
      entity: i18n.t('label.service'),
    }),
    step: 2,
  },
  {
    name: i18n.t('label.connection-entity', {
      entity: i18n.t('label.detail-plural'),
    }),
    step: 3,
  },
  {
    name: i18n.t('label.set-default-filters'),
    step: 4,
  },
];

export const STEPS_FOR_EDIT_SERVICE: Array<StepperStepType> = [
  {
    name: i18n.t('label.connection-entity', {
      entity: i18n.t('label.detail-plural'),
    }),
    step: 1,
  },
  {
    name: i18n.t('label.set-default-filters'),
    step: 2,
  },
];

export const SERVICE_DEFAULT_ERROR_MAP = {
  serviceType: false,
};
// 2 minutes
export const FETCHING_EXPIRY_TIME = 2 * 60 * 1000;
export const FETCH_INTERVAL = 2000;
export const WORKFLOW_COMPLETE_STATUS = [
  WorkflowStatus.Failed,
  WorkflowStatus.Successful,
];
export const TEST_CONNECTION_PROGRESS_PERCENTAGE = {
  ZERO: 0,
  ONE: 1,
  TEN: 10,
  TWENTY: 20,
  FORTY: 40,
  HUNDRED: 100,
};

export const SERVICE_TYPE_MAP = {
  [ServiceCategory.DASHBOARD_SERVICES]: ServiceType.Dashboard,
  [ServiceCategory.DATABASE_SERVICES]: ServiceType.Database,
  [ServiceCategory.MESSAGING_SERVICES]: ServiceType.Messaging,
  [ServiceCategory.ML_MODEL_SERVICES]: ServiceType.MlModel,
  [ServiceCategory.METADATA_SERVICES]: ServiceType.Metadata,
  [ServiceCategory.STORAGE_SERVICES]: ServiceType.Storage,
  [ServiceCategory.PIPELINE_SERVICES]: ServiceType.Pipeline,
  [ServiceCategory.SEARCH_SERVICES]: ServiceType.Search,
  [ServiceCategory.API_SERVICES]: ServiceType.API,
  [ServiceCategory.SECURITY_SERVICES]: ServiceType.Security,
};

export const SERVICE_TYPES_ENUM = {
  [ServiceCategory.DASHBOARD_SERVICES]: DashboardServiceType,
  [ServiceCategory.DATABASE_SERVICES]: DatabaseServiceType,
  [ServiceCategory.MESSAGING_SERVICES]: MessagingServiceType,
  [ServiceCategory.ML_MODEL_SERVICES]: MlModelServiceType,
  [ServiceCategory.METADATA_SERVICES]: MetadataServiceType,
  [ServiceCategory.STORAGE_SERVICES]: StorageServiceType,
  [ServiceCategory.PIPELINE_SERVICES]: PipelineServiceType,
  [ServiceCategory.SEARCH_SERVICES]: SearchServiceType,
  [ServiceCategory.API_SERVICES]: APIServiceType,
  [ServiceCategory.SECURITY_SERVICES]: SecurityServiceType,
};

export const BETA_SERVICES = [
  PipelineServiceType.OpenLineage,
  PipelineServiceType.Wherescape,
  DatabaseServiceType.Cassandra,
  MetadataServiceType.AlationSink,
  DatabaseServiceType.Cockroach,
  SearchServiceType.OpenSearch,
  PipelineServiceType.Ssis,
  DatabaseServiceType.Ssas,
  DashboardServiceType.ThoughtSpot,
<<<<<<< HEAD
  DashboardServiceType.Grafana,
=======
  SecurityServiceType.Ranger,
  DatabaseServiceType.Epic,
>>>>>>> b725bee3
];

export const TEST_CONNECTION_INITIAL_MESSAGE = i18n.t(
  'message.test-your-connection-before-creating-service'
);

export const TEST_CONNECTION_SUCCESS_MESSAGE = i18n.t(
  'message.connection-test-successful'
);

export const TEST_CONNECTION_FAILURE_MESSAGE = i18n.t(
  'message.connection-test-failed'
);

export const TEST_CONNECTION_TESTING_MESSAGE = i18n.t(
  'message.testing-your-connection-may-take-two-minutes'
);

export const TEST_CONNECTION_WARNING_MESSAGE = i18n.t(
  'message.connection-test-warning'
);

export const ADVANCED_PROPERTIES = [
  'connectionArguments',
  'connectionOptions',
  'scheme',
  'sampleDataStorageConfig',
  'computeTableMetrics',
  'computeColumnMetrics',
  'includeViews',
  'useStatistics',
  'confidence',
  'samplingMethodType',
  'randomizedSample',
  'sampleDataCount',
  'threadCount',
  'timeoutSeconds',
  'sslConfig',
  'sslMode',
  'schemaRegistrySSL',
  'consumerConfigSSL',
  'verify',
];

export const PIPELINE_SERVICE_PLATFORM = 'Airflow';

export const SERVICE_TYPES = [
  EntityType.DATABASE_SERVICE,
  EntityType.DASHBOARD_SERVICE,
  EntityType.MESSAGING_SERVICE,
  EntityType.PIPELINE_SERVICE,
  EntityType.MLMODEL_SERVICE,
  EntityType.METADATA_SERVICE,
  EntityType.STORAGE_SERVICE,
  EntityType.SEARCH_SERVICE,
  EntityType.API_SERVICE,
  EntityType.SECURITY_SERVICE,
];

export const EXCLUDE_AUTO_PILOT_SERVICE_TYPES = [EntityType.SECURITY_SERVICE];

export const SERVICE_INGESTION_PIPELINE_TYPES = [
  PipelineType.Metadata,
  PipelineType.Usage,
  PipelineType.Lineage,
  PipelineType.Profiler,
  PipelineType.AutoClassification,
  PipelineType.Dbt,
];

export const SERVICE_AUTOPILOT_AGENT_TYPES = [
  PipelineType.Metadata,
  PipelineType.Lineage,
  PipelineType.Usage,
  PipelineType.AutoClassification,
  PipelineType.Profiler,
];

export const SERVICE_TYPE_WITH_DISPLAY_NAME = new Map<string, string>([
  [PipelineServiceType.GluePipeline, 'Glue Pipeline'],
  [DatabaseServiceType.DomoDatabase, 'Domo Database'],
  [DashboardServiceType.DomoDashboard, 'Domo Dashboard'],
  [DashboardServiceType.MicroStrategy, 'Micro Strategy'],
  [DashboardServiceType.PowerBIReportServer, 'PowerBI Report Server'],
  [PipelineServiceType.DatabricksPipeline, 'Databricks Pipeline'],
  [PipelineServiceType.DomoPipeline, 'Domo Pipeline'],
  [PipelineServiceType.KafkaConnect, 'Kafka Connect'],
  [DatabaseServiceType.SapERP, 'SAP ERP'],
  [DatabaseServiceType.SapHana, 'SAP HANA'],
  [DatabaseServiceType.UnityCatalog, 'Unity Catalog'],
  [PipelineServiceType.DataFactory, 'Data Factory'],
  [PipelineServiceType.DBTCloud, 'DBT Cloud'],
  [PipelineServiceType.OpenLineage, 'Open Lineage'],
  [MetadataServiceType.AlationSink, 'Alation Sink'],
  [SearchServiceType.ElasticSearch, 'Elasticsearch'],
]);<|MERGE_RESOLUTION|>--- conflicted
+++ resolved
@@ -212,11 +212,8 @@
 export const FLINK = flink;
 export const REST_SERVICE = restService;
 export const COCKROACH = cockroach;
-<<<<<<< HEAD
+export const SECURITY_DEFAULT = securitySafe;
 export const GRAFANA = grafana;
-=======
-export const SECURITY_DEFAULT = securitySafe;
->>>>>>> b725bee3
 export const excludedService = [
   MlModelServiceType.Sklearn,
   MetadataServiceType.MetadataES,
@@ -447,12 +444,9 @@
   PipelineServiceType.Ssis,
   DatabaseServiceType.Ssas,
   DashboardServiceType.ThoughtSpot,
-<<<<<<< HEAD
-  DashboardServiceType.Grafana,
-=======
   SecurityServiceType.Ranger,
   DatabaseServiceType.Epic,
->>>>>>> b725bee3
+  DashboardServiceType.Grafana,
 ];
 
 export const TEST_CONNECTION_INITIAL_MESSAGE = i18n.t(
