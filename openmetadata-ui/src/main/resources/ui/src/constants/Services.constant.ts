/*
 *  Copyright 2022 Collate.
 *  Licensed under the Apache License, Version 2.0 (the "License");
 *  you may not use this file except in compliance with the License.
 *  You may obtain a copy of the License at
 *  http://www.apache.org/licenses/LICENSE-2.0
 *  Unless required by applicable law or agreed to in writing, software
 *  distributed under the License is distributed on an "AS IS" BASIS,
 *  WITHOUT WARRANTIES OR CONDITIONS OF ANY KIND, either express or implied.
 *  See the License for the specific language governing permissions and
 *  limitations under the License.
 */

import { map, startCase } from 'lodash';
import { ServiceTypes, StepperStepType } from 'Models';
import airbyte from '../assets/img/Airbyte.png';
import airflow from '../assets/img/service-icon-airflow.png';
import alationsink from '../assets/img/service-icon-alation-sink.png';
import amazonS3 from '../assets/img/service-icon-amazon-s3.svg';
import amundsen from '../assets/img/service-icon-amundsen.png';
import athena from '../assets/img/service-icon-athena.png';
import atlas from '../assets/img/service-icon-atlas.svg';
import azuresql from '../assets/img/service-icon-azuresql.png';
import bigtable from '../assets/img/service-icon-bigtable.png';
import cassandra from '../assets/img/service-icon-cassandra.png';
import clickhouse from '../assets/img/service-icon-clickhouse.png';
import cockroach from '../assets/img/service-icon-cockroach.png';
import couchbase from '../assets/img/service-icon-couchbase.svg';
import dagster from '../assets/img/service-icon-dagster.png';
import databrick from '../assets/img/service-icon-databrick.png';
import datalake from '../assets/img/service-icon-datalake.png';
import dbt from '../assets/img/service-icon-dbt.png';
import deltalake from '../assets/img/service-icon-delta-lake.png';
import domo from '../assets/img/service-icon-domo.png';
import doris from '../assets/img/service-icon-doris.png';
import druid from '../assets/img/service-icon-druid.png';
import dynamodb from '../assets/img/service-icon-dynamodb.png';
import exasol from '../assets/img/service-icon-exasol.png';
import fivetran from '../assets/img/service-icon-fivetran.png';
import flink from '../assets/img/service-icon-flink.png';
import gcs from '../assets/img/service-icon-gcs.png';
import glue from '../assets/img/service-icon-glue.png';
import greenplum from '../assets/img/service-icon-greenplum.png';
import hive from '../assets/img/service-icon-hive.png';
import ibmdb2 from '../assets/img/service-icon-ibmdb2.png';
import iceberge from '../assets/img/service-icon-iceberg.png';
import impala from '../assets/img/service-icon-impala.png';
import kafka from '../assets/img/service-icon-kafka.png';
import kinesis from '../assets/img/service-icon-kinesis.png';
import lightDash from '../assets/img/service-icon-lightdash.png';
import looker from '../assets/img/service-icon-looker.png';
import mariadb from '../assets/img/service-icon-mariadb.png';
import metabase from '../assets/img/service-icon-metabase.png';
import microstrategy from '../assets/img/service-icon-microstrategy.svg';
import mode from '../assets/img/service-icon-mode.png';
import mongodb from '../assets/img/service-icon-mongodb.png';
import mssql from '../assets/img/service-icon-mssql.png';
import nifi from '../assets/img/service-icon-nifi.png';
import openlineage from '../assets/img/service-icon-openlineage.svg';
import oracle from '../assets/img/service-icon-oracle.png';
import pinot from '../assets/img/service-icon-pinot.png';
import postgres from '../assets/img/service-icon-post.png';
import powerbi from '../assets/img/service-icon-power-bi.png';
import presto from '../assets/img/service-icon-presto.png';
import qlikSense from '../assets/img/service-icon-qlik-sense.png';
import query from '../assets/img/service-icon-query.png';
import quicksight from '../assets/img/service-icon-quicksight.png';
import redash from '../assets/img/service-icon-redash.png';
import redpanda from '../assets/img/service-icon-redpanda.png';
import redshift from '../assets/img/service-icon-redshift.png';
import sagemaker from '../assets/img/service-icon-sagemaker.png';
import salesforce from '../assets/img/service-icon-salesforce.png';
import sapErp from '../assets/img/service-icon-sap-erp.png';
import sapHana from '../assets/img/service-icon-sap-hana.png';
import sas from '../assets/img/service-icon-sas.svg';
import scikit from '../assets/img/service-icon-scikit.png';
import sigma from '../assets/img/service-icon-sigma.png';
import singlestore from '../assets/img/service-icon-singlestore.png';
import snowflakes from '../assets/img/service-icon-snowflakes.png';
import spark from '../assets/img/service-icon-spark.png';
import spline from '../assets/img/service-icon-spline.png';
import mysql from '../assets/img/service-icon-sql.png';
import sqlite from '../assets/img/service-icon-sqlite.png';
import superset from '../assets/img/service-icon-superset.png';
import synapse from '../assets/img/service-icon-synapse.png';
import tableau from '../assets/img/service-icon-tableau.png';
import trino from '../assets/img/service-icon-trino.png';
import unitycatalog from '../assets/img/service-icon-unitycatalog.svg';
import vertica from '../assets/img/service-icon-vertica.png';
import dashboardDefault from '../assets/svg/dashboard.svg';
import iconDefaultService from '../assets/svg/default-service-icon.svg';
import elasticSearch from '../assets/svg/elasticsearch.svg';
import databaseDefault from '../assets/svg/ic-custom-database.svg';
import mlModelDefault from '../assets/svg/ic-custom-model.svg';
import searchDefault from '../assets/svg/ic-custom-search.svg';
import storageDefault from '../assets/svg/ic-custom-storage.svg';
import restService from '../assets/svg/ic-service-rest-api.svg';
import logo from '../assets/svg/logo-monogram.svg';
import openSearch from '../assets/svg/open-search.svg';
import pipelineDefault from '../assets/svg/pipeline.svg';
import securitySafe from '../assets/svg/security-safe.svg';
import mlflow from '../assets/svg/service-icon-mlflow.svg';
import teradata from '../assets/svg/teradata.svg';
import topicDefault from '../assets/svg/topic.svg';
import { EntityType } from '../enums/entity.enum';
import {
  ServiceCategory,
  ServiceNestedConnectionFields,
} from '../enums/service.enum';
import { PipelineType } from '../generated/api/services/ingestionPipelines/createIngestionPipeline';
import { WorkflowStatus } from '../generated/entity/automations/workflow';
import { StorageServiceType } from '../generated/entity/data/container';
import { APIServiceType } from '../generated/entity/services/apiService';
import { DashboardServiceType } from '../generated/entity/services/dashboardService';
import { DatabaseServiceType } from '../generated/entity/services/databaseService';
import { MessagingServiceType } from '../generated/entity/services/messagingService';
import { MetadataServiceType } from '../generated/entity/services/metadataService';
import { MlModelServiceType } from '../generated/entity/services/mlmodelService';
import { PipelineServiceType } from '../generated/entity/services/pipelineService';
import { SearchServiceType } from '../generated/entity/services/searchService';
import { Type as SecurityServiceType } from '../generated/entity/services/securityService';
import { ServiceType } from '../generated/entity/services/serviceType';
import i18n from '../utils/i18next/LocalUtil';
import { SERVICE_FILTER_PATTERN_FIELDS } from './ServiceConnection.constants';

export const MYSQL = mysql;
export const SQLITE = sqlite;
export const MSSQL = mssql;
export const REDSHIFT = redshift;
export const BIGQUERY = query;
export const BIGTABLE = bigtable;
export const HIVE = hive;
export const IMPALA = impala;
export const POSTGRES = postgres;
export const ORACLE = oracle;
export const SNOWFLAKE = snowflakes;
export const ATHENA = athena;
export const PRESTO = presto;
export const TRINO = trino;
export const GLUE = glue;
export const MARIADB = mariadb;
export const VERTICA = vertica;
export const KAFKA = kafka;
export const REDPANDA = redpanda;
export const SUPERSET = superset;
export const SYNAPSE = synapse;
export const LOOKER = looker;
export const MICROSTRATEGY = microstrategy;
export const TABLEAU = tableau;
export const REDASH = redash;
export const METABASE = metabase;
export const AZURESQL = azuresql;
export const CLICKHOUSE = clickhouse;
export const DATABRICK = databrick;
export const UNITYCATALOG = unitycatalog;
export const IBMDB2 = ibmdb2;
export const DORIS = doris;
export const DRUID = druid;
export const DYNAMODB = dynamodb;
export const SIGMA = sigma;
export const SINGLESTORE = singlestore;
export const SALESFORCE = salesforce;
export const MLFLOW = mlflow;
export const SAP_HANA = sapHana;
export const SAP_ERP = sapErp;
export const SCIKIT = scikit;
export const DELTALAKE = deltalake;
export const DEFAULT_SERVICE = iconDefaultService;
export const AIRBYTE = airbyte;
export const PINOT = pinot;
export const DATALAKE = datalake;
export const MODE = mode;
export const DAGSTER = dagster;
export const DBT = dbt;
export const FIVETRAN = fivetran;
export const AMUNDSEN = amundsen;
export const ATLAS = atlas;
export const ALATIONSINK = alationsink;
export const SAS = sas;
export const OPENLINEAGE = openlineage;
export const LOGO = logo;
export const EXASOL = exasol;
export const AIRFLOW = airflow;
export const POWERBI = powerbi;
export const DATABASE_DEFAULT = databaseDefault;
export const TOPIC_DEFAULT = topicDefault;
export const DASHBOARD_DEFAULT = dashboardDefault;
export const PIPELINE_DEFAULT = pipelineDefault;
export const ML_MODEL_DEFAULT = mlModelDefault;
export const CUSTOM_STORAGE_DEFAULT = storageDefault;
export const NIFI = nifi;
export const KINESIS = kinesis;
export const QUICKSIGHT = quicksight;
export const DOMO = domo;
export const SAGEMAKER = sagemaker;
export const AMAZON_S3 = amazonS3;
export const GCS = gcs;
export const SPARK = spark;
export const SPLINE = spline;
export const MONGODB = mongodb;
export const CASSANDRA = cassandra;
export const QLIK_SENSE = qlikSense;
export const LIGHT_DASH = lightDash;
export const COUCHBASE = couchbase;
export const GREENPLUM = greenplum;
export const ELASTIC_SEARCH = elasticSearch;
export const OPEN_SEARCH = openSearch;
export const CUSTOM_SEARCH_DEFAULT = searchDefault;
export const ICEBERGE = iceberge;
export const TERADATA = teradata;
export const FLINK = flink;
export const REST_SERVICE = restService;
export const COCKROACH = cockroach;
export const SECURITY_DEFAULT = securitySafe;
export const excludedService = [
  MlModelServiceType.Sklearn,
  MetadataServiceType.MetadataES,
  MetadataServiceType.OpenMetadata,
];

export const arrServiceTypes: Array<ServiceTypes> = [
  'databaseServices',
  'messagingServices',
  'dashboardServices',
  'pipelineServices',
  'mlmodelServices',
  'storageServices',
  'apiServices',
  'securityServices',
];

export const SERVICE_CATEGORY: { [key: string]: ServiceCategory } = {
  databases: ServiceCategory.DATABASE_SERVICES,
  messaging: ServiceCategory.MESSAGING_SERVICES,
  dashboards: ServiceCategory.DASHBOARD_SERVICES,
  pipelines: ServiceCategory.PIPELINE_SERVICES,
  mlmodels: ServiceCategory.ML_MODEL_SERVICES,
  metadata: ServiceCategory.METADATA_SERVICES,
  storages: ServiceCategory.STORAGE_SERVICES,
  search: ServiceCategory.SEARCH_SERVICES,
  apiServices: ServiceCategory.API_SERVICES,
  security: ServiceCategory.SECURITY_SERVICES,
};

export const servicesDisplayName: { [key: string]: string } = {
  databaseServices: i18n.t('label.entity-service', {
    entity: i18n.t('label.database'),
  }),
  messagingServices: i18n.t('label.entity-service', {
    entity: i18n.t('label.messaging'),
  }),
  dashboardServices: i18n.t('label.entity-service', {
    entity: i18n.t('label.dashboard'),
  }),
  pipelineServices: i18n.t('label.entity-service', {
    entity: i18n.t('label.pipeline'),
  }),
  mlmodelServices: i18n.t('label.entity-service', {
    entity: i18n.t('label.ml-model'),
  }),
  metadataServices: i18n.t('label.entity-service', {
    entity: i18n.t('label.metadata'),
  }),
  storageServices: i18n.t('label.entity-service', {
    entity: i18n.t('label.storage'),
  }),
  searchServices: i18n.t('label.entity-service', {
    entity: i18n.t('label.search'),
  }),
  dashboardDataModel: i18n.t('label.entity-service', {
    entity: i18n.t('label.data-model'),
  }),
  apiServices: i18n.t('label.entity-service', {
    entity: i18n.t('label.api-uppercase'),
  }),
  securityServices: i18n.t('label.entity-service', {
    entity: i18n.t('label.security'),
  }),
};

export const DEF_UI_SCHEMA = {
  supportsIncrementalMetadataExtraction: {
    'ui:widget': 'hidden',
    'ui:hideError': true,
  },
  supportsMetadataExtraction: { 'ui:widget': 'hidden', 'ui:hideError': true },
  supportsSystemProfile: { 'ui:widget': 'hidden', 'ui:hideError': true },
  supportsDataDiff: { 'ui:widget': 'hidden', 'ui:hideError': true },
  supportsUsageExtraction: { 'ui:widget': 'hidden', 'ui:hideError': true },
  supportsLineageExtraction: { 'ui:widget': 'hidden', 'ui:hideError': true },
  supportsViewLineageExtraction: {
    'ui:widget': 'hidden',
    'ui:hideError': true,
  },
  supportsProfiler: { 'ui:widget': 'hidden', 'ui:hideError': true },
  supportsDatabase: { 'ui:widget': 'hidden', 'ui:hideError': true },
  supportsQueryComment: { 'ui:widget': 'hidden', 'ui:hideError': true },
  supportsDBTExtraction: { 'ui:widget': 'hidden', 'ui:hideError': true },
  type: { 'ui:widget': 'hidden' },
};

export const INGESTION_ELASTIC_SEARCH_WORKFLOW_UI_SCHEMA = {
  useSSL: { 'ui:widget': 'hidden', 'ui:hideError': true },
  verifyCerts: { 'ui:widget': 'hidden', 'ui:hideError': true },
  timeout: { 'ui:widget': 'hidden', 'ui:hideError': true },
  caCerts: { 'ui:widget': 'hidden', 'ui:hideError': true },
  useAwsCredentials: { 'ui:widget': 'hidden', 'ui:hideError': true },
  regionName: { 'ui:widget': 'hidden', 'ui:hideError': true },
};

export const INGESTION_WORKFLOW_UI_SCHEMA = {
  type: { 'ui:widget': 'hidden', 'ui:hideError': true },
  name: { 'ui:widget': 'hidden', 'ui:hideError': true },
  processingEngine: { 'ui:widget': 'hidden', 'ui:hideError': true },
  'ui:order': [
    'name',
    'displayName',
    ...SERVICE_FILTER_PATTERN_FIELDS,
    'enableDebugLog',
    '*',
  ],
};

export const EXCLUDE_INCREMENTAL_EXTRACTION_SUPPORT_UI_SCHEMA = {
  incremental: {
    'ui:widget': 'hidden',
    'ui:hideError': true,
  },
};

export const COMMON_UI_SCHEMA = {
  ...DEF_UI_SCHEMA,
  [ServiceNestedConnectionFields.CONNECTION]: {
    ...DEF_UI_SCHEMA,
  },
  [ServiceNestedConnectionFields.METASTORE_CONNECTION]: {
    ...DEF_UI_SCHEMA,
  },
  [ServiceNestedConnectionFields.DATABASE_CONNECTION]: {
    ...DEF_UI_SCHEMA,
  },
};

export const OPEN_METADATA = 'OpenMetadata';
export const JWT_CONFIG = 'openMetadataJWTClientConfig';

export const SERVICE_CATEGORY_OPTIONS = map(ServiceCategory, (value) => ({
  label: startCase(value),
  value,
}));

export const STEPS_FOR_ADD_SERVICE: Array<StepperStepType> = [
  {
    name: i18n.t('label.select-field', {
      field: i18n.t('label.service-type'),
    }),
    step: 1,
  },
  {
    name: i18n.t('label.configure-entity', {
      entity: i18n.t('label.service'),
    }),
    step: 2,
  },
  {
    name: i18n.t('label.connection-entity', {
      entity: i18n.t('label.detail-plural'),
    }),
    step: 3,
  },
  {
    name: i18n.t('label.set-default-filters'),
    step: 4,
  },
];

export const STEPS_FOR_EDIT_SERVICE: Array<StepperStepType> = [
  {
    name: i18n.t('label.connection-entity', {
      entity: i18n.t('label.detail-plural'),
    }),
    step: 1,
  },
  {
    name: i18n.t('label.set-default-filters'),
    step: 2,
  },
];

export const SERVICE_DEFAULT_ERROR_MAP = {
  serviceType: false,
};
// 2 minutes
export const FETCHING_EXPIRY_TIME = 2 * 60 * 1000;
export const FETCH_INTERVAL = 2000;
export const WORKFLOW_COMPLETE_STATUS = [
  WorkflowStatus.Failed,
  WorkflowStatus.Successful,
];
export const TEST_CONNECTION_PROGRESS_PERCENTAGE = {
  ZERO: 0,
  ONE: 1,
  TEN: 10,
  TWENTY: 20,
  FORTY: 40,
  HUNDRED: 100,
};

export const SERVICE_TYPE_MAP = {
  [ServiceCategory.DASHBOARD_SERVICES]: ServiceType.Dashboard,
  [ServiceCategory.DATABASE_SERVICES]: ServiceType.Database,
  [ServiceCategory.MESSAGING_SERVICES]: ServiceType.Messaging,
  [ServiceCategory.ML_MODEL_SERVICES]: ServiceType.MlModel,
  [ServiceCategory.METADATA_SERVICES]: ServiceType.Metadata,
  [ServiceCategory.STORAGE_SERVICES]: ServiceType.Storage,
  [ServiceCategory.PIPELINE_SERVICES]: ServiceType.Pipeline,
  [ServiceCategory.SEARCH_SERVICES]: ServiceType.Search,
  [ServiceCategory.API_SERVICES]: ServiceType.API,
  [ServiceCategory.SECURITY_SERVICES]: ServiceType.Security,
};

export const SERVICE_TYPES_ENUM = {
  [ServiceCategory.DASHBOARD_SERVICES]: DashboardServiceType,
  [ServiceCategory.DATABASE_SERVICES]: DatabaseServiceType,
  [ServiceCategory.MESSAGING_SERVICES]: MessagingServiceType,
  [ServiceCategory.ML_MODEL_SERVICES]: MlModelServiceType,
  [ServiceCategory.METADATA_SERVICES]: MetadataServiceType,
  [ServiceCategory.STORAGE_SERVICES]: StorageServiceType,
  [ServiceCategory.PIPELINE_SERVICES]: PipelineServiceType,
  [ServiceCategory.SEARCH_SERVICES]: SearchServiceType,
  [ServiceCategory.API_SERVICES]: APIServiceType,
  [ServiceCategory.SECURITY_SERVICES]: SecurityServiceType,
};

export const BETA_SERVICES = [
  PipelineServiceType.OpenLineage,
  PipelineServiceType.Wherescape,
  DatabaseServiceType.Cassandra,
  MetadataServiceType.AlationSink,
  DatabaseServiceType.Cockroach,
  SearchServiceType.OpenSearch,
  PipelineServiceType.Ssis,
  DatabaseServiceType.Ssas,
  DashboardServiceType.ThoughtSpot,
<<<<<<< HEAD
  DatabaseServiceType.GoogleSheets,
=======
  SecurityServiceType.Ranger,
  DatabaseServiceType.Epic,
>>>>>>> e99078bb
];

export const TEST_CONNECTION_INITIAL_MESSAGE = i18n.t(
  'message.test-your-connection-before-creating-service'
);

export const TEST_CONNECTION_SUCCESS_MESSAGE = i18n.t(
  'message.connection-test-successful'
);

export const TEST_CONNECTION_FAILURE_MESSAGE = i18n.t(
  'message.connection-test-failed'
);

export const TEST_CONNECTION_TESTING_MESSAGE = i18n.t(
  'message.testing-your-connection-may-take-two-minutes'
);

export const TEST_CONNECTION_WARNING_MESSAGE = i18n.t(
  'message.connection-test-warning'
);

export const ADVANCED_PROPERTIES = [
  'connectionArguments',
  'connectionOptions',
  'scheme',
  'sampleDataStorageConfig',
  'computeTableMetrics',
  'computeColumnMetrics',
  'includeViews',
  'useStatistics',
  'confidence',
  'samplingMethodType',
  'randomizedSample',
  'sampleDataCount',
  'threadCount',
  'timeoutSeconds',
  'sslConfig',
  'sslMode',
  'schemaRegistrySSL',
  'consumerConfigSSL',
  'verify',
];

export const PIPELINE_SERVICE_PLATFORM = 'Airflow';

export const SERVICE_TYPES = [
  EntityType.DATABASE_SERVICE,
  EntityType.DASHBOARD_SERVICE,
  EntityType.MESSAGING_SERVICE,
  EntityType.PIPELINE_SERVICE,
  EntityType.MLMODEL_SERVICE,
  EntityType.METADATA_SERVICE,
  EntityType.STORAGE_SERVICE,
  EntityType.SEARCH_SERVICE,
  EntityType.API_SERVICE,
  EntityType.SECURITY_SERVICE,
];

export const EXCLUDE_AUTO_PILOT_SERVICE_TYPES = [EntityType.SECURITY_SERVICE];

export const SERVICE_INGESTION_PIPELINE_TYPES = [
  PipelineType.Metadata,
  PipelineType.Usage,
  PipelineType.Lineage,
  PipelineType.Profiler,
  PipelineType.AutoClassification,
  PipelineType.Dbt,
];

export const SERVICE_TYPE_WITH_DISPLAY_NAME = new Map<string, string>([
  [PipelineServiceType.GluePipeline, 'Glue Pipeline'],
  [DatabaseServiceType.DomoDatabase, 'Domo Database'],
  [DashboardServiceType.DomoDashboard, 'Domo Dashboard'],
  [DashboardServiceType.MicroStrategy, 'Micro Strategy'],
  [DashboardServiceType.PowerBIReportServer, 'PowerBI Report Server'],
  [PipelineServiceType.DatabricksPipeline, 'Databricks Pipeline'],
  [PipelineServiceType.DomoPipeline, 'Domo Pipeline'],
  [PipelineServiceType.KafkaConnect, 'Kafka Connect'],
  [DatabaseServiceType.SapERP, 'SAP ERP'],
  [DatabaseServiceType.SapHana, 'SAP HANA'],
  [DatabaseServiceType.UnityCatalog, 'Unity Catalog'],
  [PipelineServiceType.DataFactory, 'Data Factory'],
  [PipelineServiceType.DBTCloud, 'DBT Cloud'],
  [PipelineServiceType.OpenLineage, 'Open Lineage'],
  [MetadataServiceType.AlationSink, 'Alation Sink'],
  [SearchServiceType.ElasticSearch, 'Elasticsearch'],
]);<|MERGE_RESOLUTION|>--- conflicted
+++ resolved
@@ -442,12 +442,9 @@
   PipelineServiceType.Ssis,
   DatabaseServiceType.Ssas,
   DashboardServiceType.ThoughtSpot,
-<<<<<<< HEAD
-  DatabaseServiceType.GoogleSheets,
-=======
   SecurityServiceType.Ranger,
   DatabaseServiceType.Epic,
->>>>>>> e99078bb
+  DatabaseServiceType.GoogleSheets,
 ];
 
 export const TEST_CONNECTION_INITIAL_MESSAGE = i18n.t(
