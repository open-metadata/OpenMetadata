--- conflicted
+++ resolved
@@ -78,10 +78,10 @@
     label: t('label.test-case'),
   },
   {
-<<<<<<< HEAD
     value: 'databaseSchema',
     label: t('label.database-schema'),
-=======
+  },
+  {
     value: 'domain',
     label: t('label.domain'),
   },
@@ -92,7 +92,6 @@
   {
     value: 'chart',
     label: 'Chart',
->>>>>>> 068c6143
   },
 ];
 
