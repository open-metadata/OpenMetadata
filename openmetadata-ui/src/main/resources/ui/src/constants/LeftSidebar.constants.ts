/*
 *  Copyright 2023 Collate.
 *  Licensed under the Apache License, Version 2.0 (the "License");
 *  you may not use this file except in compliance with the License.
 *  You may obtain a copy of the License at
 *  http://www.apache.org/licenses/LICENSE-2.0
 *  Unless required by applicable law or agreed to in writing, software
 *  distributed under the License is distributed on an "AS IS" BASIS,
 *  WITHOUT WARRANTIES OR CONDITIONS OF ANY KIND, either express or implied.
 *  See the License for the specific language governing permissions and
 *  limitations under the License.
 */

import i18next from 'i18next';
import { ReactComponent as GovernIcon } from '../assets/svg/bank.svg';
import { ReactComponent as ClassificationIcon } from '../assets/svg/classification.svg';
import { ReactComponent as ExploreIcon } from '../assets/svg/globalsearch.svg';
import { ReactComponent as GlossaryIcon } from '../assets/svg/glossary.svg';
import { ReactComponent as IncidentMangerIcon } from '../assets/svg/ic-bulb.svg';
import { ReactComponent as DataContractIcon } from '../assets/svg/ic-data-contract.svg';
import { ReactComponent as DomainsIcon } from '../assets/svg/ic-domain.svg';
import { ReactComponent as QualityIcon } from '../assets/svg/ic-quality-v1.svg';
import { ReactComponent as SettingsIcon } from '../assets/svg/ic-settings-v1.svg';
import { ReactComponent as InsightsIcon } from '../assets/svg/lampcharge.svg';
import { ReactComponent as LogoutIcon } from '../assets/svg/logout.svg';

import { getDataInsightPathWithFqn } from '../utils/DataInsightUtils';
import { ROUTES } from './constants';

export const SIDEBAR_LIST = [
  {
    key: ROUTES.EXPLORE,
    label: i18next.t('label.explore'),
    redirect_url: '/explore/tables',
    icon: ExploreIcon,
    dataTestId: 'app-bar-item-explore',
  },
  {
    key: 'data-quality',
    label: i18next.t('label.quality'),
    icon: QualityIcon,
    dataTestId: 'data-quality',
    children: [
      {
        key: 'data-contract',
        label: i18next.t('label.data-contract-plural'),
        redirect_url: ROUTES.DATA_QUALITY,
        icon: DataContractIcon,
        dataTestId: 'app-bar-item-data-contract',
      },
      {
        key: 'incident-manager',
        label: i18next.t('label.incident-manager'),
        redirect_url: ROUTES.INCIDENT_MANAGER,
        icon: IncidentMangerIcon,
        dataTestId: 'app-bar-item-incident-manager',
        isBeta: true,
      },
    ],
  },
  {
    key: ROUTES.DATA_INSIGHT,
    label: i18next.t('label.insight-plural'),
    redirect_url: getDataInsightPathWithFqn(),
    icon: InsightsIcon,
    dataTestId: 'app-bar-item-data-insight',
  },
  {
    key: ROUTES.DOMAIN,
    label: i18next.t('label.domain-plural'),
    redirect_url: ROUTES.DOMAIN,
    icon: DomainsIcon,
    dataTestId: 'app-bar-item-domain',
  },
  {
    key: 'governance',
<<<<<<< HEAD
    label: i18next.t('label.governance'),
=======
    label: i18next.t('label.govern'),
>>>>>>> d9d0400c
    icon: GovernIcon,
    dataTestId: 'governance',
    children: [
      {
<<<<<<< HEAD
        key: ROUTES.GLOSSARY,
=======
        key: 'glossary',
>>>>>>> d9d0400c
        label: i18next.t('label.glossary'),
        redirect_url: ROUTES.GLOSSARY,
        icon: GlossaryIcon,
        dataTestId: 'app-bar-item-glossary',
      },
      {
<<<<<<< HEAD
        key: ROUTES.TAGS,
=======
        key: 'tags',
>>>>>>> d9d0400c
        label: i18next.t('label.classification'),
        redirect_url: ROUTES.TAGS,
        icon: ClassificationIcon,
        dataTestId: 'app-bar-item-tags',
      },
    ],
  },
];

export const SETTING_ITEM = {
  key: ROUTES.SETTINGS,
  label: i18next.t('label.setting-plural'),
  redirect_url: ROUTES.SETTINGS,
  icon: SettingsIcon,
  dataTestId: 'app-bar-item-settings',
};

export const LOGOUT_ITEM = {
  key: 'logout',
  label: i18next.t('label.logout'),
  icon: LogoutIcon,
  dataTestId: 'app-bar-item-logout',
};<|MERGE_RESOLUTION|>--- conflicted
+++ resolved
@@ -42,14 +42,14 @@
     dataTestId: 'data-quality',
     children: [
       {
-        key: 'data-contract',
+        key: ROUTES.DATA_QUALITY,
         label: i18next.t('label.data-contract-plural'),
         redirect_url: ROUTES.DATA_QUALITY,
         icon: DataContractIcon,
         dataTestId: 'app-bar-item-data-contract',
       },
       {
-        key: 'incident-manager',
+        key: ROUTES.INCIDENT_MANAGER,
         label: i18next.t('label.incident-manager'),
         redirect_url: ROUTES.INCIDENT_MANAGER,
         icon: IncidentMangerIcon,
@@ -74,31 +74,19 @@
   },
   {
     key: 'governance',
-<<<<<<< HEAD
-    label: i18next.t('label.governance'),
-=======
     label: i18next.t('label.govern'),
->>>>>>> d9d0400c
     icon: GovernIcon,
     dataTestId: 'governance',
     children: [
       {
-<<<<<<< HEAD
         key: ROUTES.GLOSSARY,
-=======
-        key: 'glossary',
->>>>>>> d9d0400c
         label: i18next.t('label.glossary'),
         redirect_url: ROUTES.GLOSSARY,
         icon: GlossaryIcon,
         dataTestId: 'app-bar-item-glossary',
       },
       {
-<<<<<<< HEAD
         key: ROUTES.TAGS,
-=======
-        key: 'tags',
->>>>>>> d9d0400c
         label: i18next.t('label.classification'),
         redirect_url: ROUTES.TAGS,
         icon: ClassificationIcon,
