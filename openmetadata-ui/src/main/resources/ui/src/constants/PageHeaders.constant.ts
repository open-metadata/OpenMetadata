/*
 *  Copyright 2022 Collate.
 *  Licensed under the Apache License, Version 2.0 (the "License");
 *  you may not use this file except in compliance with the License.
 *  You may obtain a copy of the License at
 *  http://www.apache.org/licenses/LICENSE-2.0
 *  Unless required by applicable law or agreed to in writing, software
 *  distributed under the License is distributed on an "AS IS" BASIS,
 *  WITHOUT WARRANTIES OR CONDITIONS OF ANY KIND, either express or implied.
 *  See the License for the specific language governing permissions and
 *  limitations under the License.
 */

import i18n from '../utils/i18next/LocalUtil';

export const PAGE_HEADERS = {
  ADVANCE_SEARCH: {
    header: i18n.t('label.advanced-search'),
    subHeader: i18n.t('message.page-sub-header-for-advanced-search'),
  },
  TABLE_PROFILE: {
    header: i18n.t('label.table-profile'),
    subHeader: i18n.t('message.page-sub-header-for-table-profile'),
  },
  DATA_QUALITY: {
    header: i18n.t('label.data-quality'),
    subHeader: i18n.t('message.page-sub-header-for-data-quality'),
  },
  COLUMN_PROFILE: {
    header: i18n.t('label.column-profile'),
    subHeader: i18n.t('message.page-sub-header-for-column-profile'),
  },
  ADMIN: {
    header: i18n.t('label.admin-plural'),
    subHeader: i18n.t('message.page-sub-header-for-admins'),
  },
  USERS: {
    header: i18n.t('label.user-plural'),
    subHeader: i18n.t('message.page-sub-header-for-users'),
  },
  PERSONAS: {
    header: i18n.t('label.persona-plural'),
    subHeader: i18n.t('message.page-sub-header-for-persona'),
  },
  TEAMS: {
    header: i18n.t('label.team-plural'),
    subHeader: i18n.t('message.page-sub-header-for-teams'),
  },
  ROLES: {
    header: i18n.t('label.role-plural'),
    subHeader: i18n.t('message.page-sub-header-for-roles'),
  },
  POLICIES: {
    header: i18n.t('label.policy-plural'),
    subHeader: i18n.t('message.page-sub-header-for-policies'),
  },
  DATABASES_SERVICES: {
    header: i18n.t('label.database-plural'),
    subHeader: i18n.t('message.page-sub-header-for-databases'),
  },
  MESSAGING_SERVICES: {
    header: i18n.t('label.messaging'),
    subHeader: i18n.t('message.page-sub-header-for-messagings'),
  },
  DASHBOARD_SERVICES: {
    header: i18n.t('label.dashboard-plural'),
    subHeader: i18n.t('message.page-sub-header-for-dashboards'),
  },
  PIPELINES_SERVICES: {
    header: i18n.t('label.pipeline-plural'),
    subHeader: i18n.t('message.page-sub-header-for-pipelines'),
  },
  ML_MODELS_SERVICES: {
    header: i18n.t('label.ml-model-plural'),
    subHeader: i18n.t('message.page-sub-header-for-ml-models'),
  },
  METADATA_SERVICES: {
    header: i18n.t('label.metadata-plural'),
    subHeader: i18n.t('message.page-sub-header-for-metadata'),
  },
  STORAGE_SERVICES: {
    header: i18n.t('label.storage-plural'),
    subHeader: i18n.t('message.page-sub-header-for-storages'),
  },
  SEARCH_SERVICES: {
    header: i18n.t('label.search'),
    subHeader: i18n.t('message.page-sub-header-for-search'),
  },
  ACTIVITY_FEED: {
    header: i18n.t('label.activity-feed'),
    subHeader: i18n.t('message.page-sub-header-for-activity-feed'),
  },
  TABLES_CUSTOM_ATTRIBUTES: {
    header: i18n.t('label.table-plural'),
    subHeader: i18n.t('message.define-custom-property-for-entity', {
      entity: i18n.t('label.table-plural'),
    }),
  },
  TOPICS_CUSTOM_ATTRIBUTES: {
    header: i18n.t('label.topic-plural'),
    subHeader: i18n.t('message.define-custom-property-for-entity', {
      entity: i18n.t('label.topic-plural'),
    }),
  },
  DASHBOARD_CUSTOM_ATTRIBUTES: {
    header: i18n.t('label.dashboard-plural'),
    subHeader: i18n.t('message.define-custom-property-for-entity', {
      entity: i18n.t('label.dashboard-plural'),
    }),
  },
  PIPELINES_CUSTOM_ATTRIBUTES: {
    header: i18n.t('label.pipeline-plural'),
    subHeader: i18n.t('message.define-custom-property-for-entity', {
      entity: i18n.t('label.pipeline-plural'),
    }),
  },
  ML_MODELS_CUSTOM_ATTRIBUTES: {
    header: i18n.t('label.ml-model-plural'),
    subHeader: i18n.t('message.define-custom-property-for-entity', {
      entity: i18n.t('label.ml-model-plural'),
    }),
  },
  CONTAINER_CUSTOM_ATTRIBUTES: {
    header: i18n.t('label.container-plural'),
    subHeader: i18n.t('message.define-custom-property-for-entity', {
      entity: i18n.t('label.container-plural'),
    }),
  },
  STORED_PROCEDURE_CUSTOM_ATTRIBUTES: {
    header: i18n.t('label.stored-procedure-plural'),
    subHeader: i18n.t('message.define-custom-property-for-entity', {
      entity: i18n.t('label.stored-procedure-plural'),
    }),
  },
  SEARCH_INDEX_CUSTOM_ATTRIBUTES: {
    header: i18n.t('label.search-index-plural'),
    subHeader: i18n.t('message.define-custom-property-for-entity', {
      entity: i18n.t('label.search-index-plural'),
    }),
  },
  GLOSSARY_TERM_CUSTOM_ATTRIBUTES: {
    header: i18n.t('label.glossary-term'),
    subHeader: i18n.t('message.define-custom-property-for-entity', {
      entity: i18n.t('label.glossary-term'),
    }),
  },
  DATABASE_CUSTOM_ATTRIBUTES: {
    header: i18n.t('label.database'),
    subHeader: i18n.t('message.define-custom-property-for-entity', {
      entity: i18n.t('label.database'),
    }),
  },
  DATABASE_SCHEMA_CUSTOM_ATTRIBUTES: {
    header: i18n.t('label.database-schema'),
    subHeader: i18n.t('message.define-custom-property-for-entity', {
      entity: i18n.t('label.database-schema'),
    }),
  },
  BOTS: {
    header: i18n.t('label.bot-plural'),
    subHeader: i18n.t('message.page-sub-header-for-bots'),
  },
  APPLICATION: {
    header: i18n.t('label.extend-open-meta-data'),
    subHeader: i18n.t('message.application-to-improve-data'),
  },
  CUSTOM_PAGE: {
    header: i18n.t('label.customize-entity', {
      entity: i18n.t('label.landing-page'),
    }),
    subHeader: i18n.t('message.page-sub-header-for-customize-landing-page'),
  },
  INCIDENT_MANAGER: {
    header: i18n.t('label.incident-manager'),
    subHeader: i18n.t('message.page-sub-header-for-data-quality'),
  },
<<<<<<< HEAD
  SETTING: {
    header: i18n.t('label.setting-plural'),
    subHeader: i18n.t('message.page-sub-header-for-setting'),
  },
  LOGIN_CONFIGURATION: {
    header: i18n.t('label.login'),
    subHeader: i18n.t('message.page-sub-header-for-login-configuration'),
  },
  NOTIFICATION: {
    header: i18n.t('label.notification-plural'),
    subHeader: i18n.t('message.alerts-description'),
=======
  CUSTOM_METRICS: {
    header: i18n.t('label.custom-metric'),
    // Todo: need to update message once @harshach provides the message
    subHeader: '',
>>>>>>> 569c6681
  },
};<|MERGE_RESOLUTION|>--- conflicted
+++ resolved
@@ -174,7 +174,6 @@
     header: i18n.t('label.incident-manager'),
     subHeader: i18n.t('message.page-sub-header-for-data-quality'),
   },
-<<<<<<< HEAD
   SETTING: {
     header: i18n.t('label.setting-plural'),
     subHeader: i18n.t('message.page-sub-header-for-setting'),
@@ -186,11 +185,10 @@
   NOTIFICATION: {
     header: i18n.t('label.notification-plural'),
     subHeader: i18n.t('message.alerts-description'),
-=======
+  },
   CUSTOM_METRICS: {
     header: i18n.t('label.custom-metric'),
     // Todo: need to update message once @harshach provides the message
     subHeader: '',
->>>>>>> 569c6681
   },
 };