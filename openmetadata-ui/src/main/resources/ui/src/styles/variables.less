--- conflicted
+++ resolved
@@ -86,12 +86,8 @@
 @red-19: #fecdca;
 @red-20: #bc1b06;
 @red-21: #ef4444;
-<<<<<<< HEAD
-@red-22: #fee4e2;
+@red-22: #f04438;
 @red-23: #e62e05;
-=======
-@red-22: #f04438;
->>>>>>> aaa79695
 @orange-1: #fff6ed;
 @orange-50: #fef6ee;
 @orange-2: #c4320a;
