/*
 *  Copyright 2022 Collate.
 *  Licensed under the Apache License, Version 2.0 (the "License");
 *  you may not use this file except in compliance with the License.
 *  You may obtain a copy of the License at
 *  http://www.apache.org/licenses/LICENSE-2.0
 *  Unless required by applicable law or agreed to in writing, software
 *  distributed under the License is distributed on an "AS IS" BASIS,
 *  WITHOUT WARRANTIES OR CONDITIONS OF ANY KIND, either express or implied.
 *  See the License for the specific language governing permissions and
 *  limitations under the License.
 */

// Colors

@primary-color: ~'var(--ant-primary-color)';
@success-color: ~'var(--ant-success-color)';
@warning-color: ~'var(--ant-warning-color)';
@error-color: ~'var(--ant-error-color)';
@info-color: ~'var(--ant-info-color)';
@link-color: ~'var(--ant-primary-color)';
@radio-button-checked-bg: ~'var(--ant-primary-1)';
@highlight-color: #f41111;
@primary-25: ~'var(--ant-primary-25)'; // #f5faff
@primary-50: ~'var(--ant-primary-50)'; // #eff8ff
@primary-1: ~'var(--ant-primary-1)'; // #d1e9ff
@primary-2: ~'var(--ant-primary-2)'; // #b2ddff
@primary-3: ~'var(--ant-primary-3)'; // #84caff
@primary-4: ~'var(--ant-primary-4)'; // #53b1fd
@primary-5: ~'var(--ant-primary-5)'; // #2e90fa
@primary-6: ~'var(--ant-primary-6)'; // #1570ef
@primary-7: ~'var(--ant-primary-7)'; // #175cd3
@primary-8: ~'var(--ant-primary-8)'; // #1849a9
@primary-9: ~'var(--ant-primary-9)'; // #194185
@green-1: #28a744;
@green-2: #ebf9f4;
@green-3: #48ca9e;
@green-4: #48ca9e30;
@green-5: #91ffd8;
@green-6: #effffb;
@green-7: #00b871;
@green-8: #48ca9e08;
@green-9: #ecfdf3;
@green-10: #027a48;
@green-11: #3f9593;
@green-12: #d1fadf;
@green-13: #039855;
@green-14: #507a02;
@green-15: #f7ffe7;

@yellow-1: #fbf2db;
@yellow-2: #ffbe0e;
@yellow-3: #ffbe0e1a;
@yellow-4: #ffd978;
@yellow-5: #fff8e6;
@yellow-6: #c18100;
@yellow-7: #e7b85d;
@yellow-8: #ffbe0e08;
@yellow-9: #ffbe0e0d;
@yellow-10: #fffaeb;
@yellow-11: #b54708;
@error-light-color: #ff9a8e40;
@failed-color: #cb2431;
@red-1: #cb2531;
@red-2: #faf1f1;
@red-3: #f24822;
@red-4: #f2482230;
@red-5: #ffc2c2;
@red-6: #fcf0f1;
@red-7: #cf1800;
@red-8: #ff7c5008;
@red-9: #fef3f2;
@red-10: #b42318;
@red-11: #f3126033;
@red-12: #f31260;
@red-13: #fda29b;
@red-14: #d92d20;
@red-15: #e52315;
@red-16: #7e2410;
@red-17: #c01048;
@red-18: #fff1f3;
@red-19: #fecdca;
@orange-1: #fff6ed;
@orange-2: #c4320a;

@purple-1: #f2edfd;
@purple-2: #7147e8;
@purple-3: #a2a1ff;
<<<<<<< HEAD

@violet-50: #f5f3ff;
@violet-200: #ddd6fe;
@violet-600: #7839ee;

@indigo-50: #eef4ff;
@indigo-200: #c7d7fe;
@indigo-600: #444ce7;

@blue-light-50: #f0f9ff;
@blue-25: #f5faff;
@blue-700: #175cd3;
@blue-200: #b2ddff;
@blue-600: #1570ef;

=======
@purple-4: #efedfe80;
>>>>>>> 177dc044
@blue-1: #ebf6fe;
@blue-2: #3ca2f4;
@blue-3: #0950c5;
@blue-4: #f1f9ff;
@blue-5: #f2f6fc;
@blue-6: #eff5ff;
@blue-7: #3062d4;
@blue-8: #f5f8ff;
@blue-9: @primary-7;
@blue-10: #005bc4;
@blue-12: @primary-color;
@blue-13: #e0f2fe;
@blue-14: @primary-25;
@blue-16: @primary-3;
@blue-17: #0968da;
@blue-18: #e3e3e3;
@blue-20: #d5d9eb;
@blue-21: #026aa2;
@blue-22: #f0f9ff;
@blue-23: #e6f1fe;
@blue-24: @primary-5;
@blue-25: @primary-2;
@blue-26: @primary-8;
@blue-27: #2196f3;
@blue-28: #e3f2fd4d;
@blue-29: #eff4fa;
@blue-30: #d2dbeb;
@blue-31: #3a86ff;
@blue-32: #0057e2;
@blue-33: #eff8ff;
@blue-34: #175cd3;
@grey-text: #2c2c2c;
@blue-35: #3d3dd6;
@blue-36: #1568da;
@blue-37: #215df3e5;
@blue-38: #d0e3fc;

@partial-success-1: #06a4a4;
@partial-success-2: #bdeeee;
@black: #000000;
@aborted-color: #efae2f;
@text-color: @grey-900;
@text-color-tertiary: @grey-700;

@grey-1: #f8f8f8;
@grey-2: #f2f2f2;
@grey-3: #959595;
@grey-4: #757575;
@grey-5: #fbfbfb;
@grey-6: #f9f9f9;
@grey-7: #9ca3af;
@grey-9: #f8f9fc;
@grey-13: #71717a;
@grey-15: #eaecf5;
@grey-16: #f4f5f7;
@grey-18: #afb5d9;
@grey-19: #363f72;
@grey-20: #dce3ec;
@grey-21: #ababab;
@grey-22: #d9d9d9;
@grey-23: #f7f7f7;
@grey-24: #979797;
<<<<<<< HEAD
@dark-grey: #61656c;
=======
@grey-25: #dbe0e7;
@grey-26: #fcfcfd;
@grey-27: #0a0d120d;
@grey-28: #00000040;
@grey-29: #f9faff;
@grey-30: #f4f6fb;
@grey-31: #f1f3fc;
@grey-32: #6b7f99;
>>>>>>> 177dc044

@text-grey-muted: @grey-4;
@de-active-color: #6b7280;
@font-size-base: 14px;
@box-shadow-base: 0px 2px 10px rgba(0, 0, 0, 0.12);
@button-box-shadow-default: 0px 1px 2px 0px rgba(10, 13, 18, 0.05);
@button-box-shadow-hover: 0px 1px 2px 0px rgba(10, 13, 18, 0.05);
@button-box-shadow-focus: 0px 0px 0px 4px @primary-1;
@button-box-shadow-disabled: 0px 1px 2px 0px rgba(10, 13, 18, 0.05);
@button-box-shadow-grey: 0px 1px 2px 0px rgba(10, 13, 18, 0.05),
  0px 0px 0px 4px #f5f5f5;

@white: #fff;
@checkbox-size: 14px;
@switch-height: 16px;
@switch-sm-height: 12px;
@switch-min-width: 30px;
@switch-sm-min-width: 23px;

// Sizes to use commonly for padding, margin, etc.
@size-xxs: 4px;
@size-xs: 8px;
@size-sm: 12px;
@size-md: 16px;
@size-mlg: 20px;
@size-lg: 24px;
@size-xl: 36px;
@size-2xl: 48px;
@size-3xl: 64px;

@margin-xlg: 48px;
@body-dark-bg-color: #f1f1f3;
@border-color: @grey-15;
@border-color-1: @grey-200;
@border-color-2: @grey-300;
@border-color-3: #d4d4d8;
@border-color-4: #e4e4e7;
@border-color-5: #dde3ea;
@border-color-6: #dfdfdf;
@global-border: 1px solid @border-color;
@active-color: #e8f4ff;
@rdg-cell-range-selections-background-color: #e9effd;
@background-color: #ffffff;
@announcement-background: @blue-28;
@announcement-background-dark: #e1edff;
@announcement-border: @blue-27;
@announcement-border-light: #e2e2e2;
@test-parameter-bg-color: #e7ebf0;
@group-title-color: #76746f;
@light-border-color: #f0f0f0;
@code-background: #ebeff480;
@timestamp-color: #9197b3;
@left-sidebar-icon-hover: #edecf8;
@divider-color: @border-color;
@tag-default-bg: @grey-1;
@grey-bg-with-alpha: #7575751a;
@btn-shadow: none;
@user-profile-background: #f4f8ff;
@success-background-color: rgba(0, 131, 118, 0.2);
@tag-background-color: rgba(0, 0, 0, 0.03);
@trigger-btn-hover-bg: #efefef;
@text-highlighter: #ffc34e40;
@team-avatar-bg: #0950c51a;
@om-navbar-height: ~'var(--ant-navbar-height)';
@sidebar-width: 84px;
@alert-text-color: @text-color-tertiary;
@alert-info-bg: @blue-14;
@alert-success-bg: #f6fef9;
@alert-warning-bg: #fffcf5;
@alert-error-bg: #fffbfa;
@alert-success: #6ce9a6;
@alert-warning: #fec84b;
@alert-error: @red-13;
@alert-info: @blue-16;
@alert-info-icon: @blue-12;
@alert-info-icon-bg-1: @primary-1;
@alert-info-icon-bg-2: @primary-button-background;
@alert-success-icon: @green-13;
@alert-success-icon-bg-1: @green-12;
@alert-success-icon-bg-2: @green-9;
@alert-warning-icon: #dc6803;
@alert-warning-icon-bg-1: #fef0c7;
@alert-warning-icon-bg-2: @yellow-10;
@alert-error-icon: @red-14;
@alert-error-icon-bg-1: #fee4e2;
@alert-error-icon-bg-2: @red-9;

// Font
@font-family: 'Inter', 'Poppins', sans-serif;

// Sizing
@page-height: calc(100vh - @om-navbar-height - @padding-mlg);
@left-side-panel-width: 230px;

@data-asset-header-height: 0px; // Original height: 230px currently set to 0 to allow full scroll
@data-asset-header-height-versions-page: 114px;
@tab-height: 60px;

@entity-details-tab-height: calc(
  100vh - @data-asset-header-height - @tab-height - @om-navbar-height - @size-xs
);
@entity-version-page-tabs-height: calc(
  100vh - @data-asset-header-height-versions-page - @tab-height -
    @om-navbar-height - @size-md
);

@app-details-page-tabs-height: calc(
  100vh - 132px - @tab-height - @om-navbar-height - @size-md
);
@app-install-page-tabs-height: calc(
  100vh - 70px - @om-navbar-height - @size-md
);

@users-page-tabs-height: calc(100vh - @om-navbar-height - 58px);

@services-page-tabs-height: calc(
  100vh - 36px - @tab-height - @om-navbar-height - @size-md
);
/* navbar+tab_height+padding = 64+46+12  */

@glossary-page-height: calc(
  100vh - 96px - @tab-height - @om-navbar-height - @size-mlg
);

@domain-page-height: calc(
  100vh - 96px - @tab-height - @om-navbar-height - @size-mlg
);

@incident-manager-page-height: calc(
  100vh - 154px - @tab-height - @om-navbar-height - @size-mlg
);

@glossary-term-page-height: calc(
  100vh - 96px - @tab-height - @om-navbar-height - @size-mlg
);

@tag-page-height: calc(
  100vh - 96px - @tab-height - @om-navbar-height - @size-mlg
);
@metric-page-height: calc(
  100vh - 188px - @tab-height - @om-navbar-height - @size-mlg
);

@welcome-page-height: calc(100vh - 112px);

@profile-page-sidebar: calc(100vh - @om-navbar-height - 20px);
@profile-entity-details-tab-height: calc(@profile-page-sidebar - 64px);
@user-profile-page-panel-height: calc(100vh - @om-navbar-height - 88px);

//  48px - navbar height
@welcome-page-height: calc(100vh - 48px - @om-navbar-height);

// 152px - navbar height
@glossary-page-tab-height: calc(100vh - 152px - @om-navbar-height);
@lineage-sidebar-width: 110px;

// Severity
@severity-1: #9c0700;
@severity-2: #be3b00;
@severity-3: #c27400;
@severity-4: #ad8600;
@severity-5: #6e7343;

@severity-1-background: rgba(222, 57, 49, 0.1);
@severity-2-background: rgba(247, 99, 33, 0.1);
@severity-3-background: rgba(255, 165, 33, 0.1);
@severity-4-background: rgba(255, 206, 41, 0.1);
@severity-5-background: rgba(181, 198, 33, 0.1);
@severity-6-background: rgba(154, 154, 154, 0.2);

// Border Radius
@border-radius-base: @size-xxs;
@border-radius-xs: @size-xs;
@border-radius-sm: @size-sm;
@border-radius-md: @size-md;
@border-radius-lg: @size-mlg;
@border-radius-xl: @size-lg;

// vertical paddings
@padding-lg: @size-lg; // containers
@padding-mlg: @size-mlg; // small containers and buttons
@padding-md: @size-md; // small containers and buttons
@padding-sm: @size-sm; // Form controls and items
@padding-xs: @size-xs; // small items
@padding-xss: @size-xxs; // more small

// vertical margins
@margin-lg: @size-lg; // containers
@margin-mlg: @size-mlg; // small containers and buttons
@margin-md: @size-md; // small containers and buttons
@margin-sm: @size-sm; // Form controls and items
@margin-xs: @size-xs; // small items
@margin-xss: @size-xxs; // more small

@error-bg-color: rgb(from @error-color r g b / 0.1);
@success-bg-color: rgb(from @success-color r g b / 0.1);
@warning-bg-color: rgb(from @warning-color r g b / 0.1);
@info-bg-color: rgb(from @info-color r g b / 0.1);

@card-radius: @border-radius-sm;
@menu-radius: @border-radius-sm;

// Layout

@layout-body-background: @grey-9;
@layout-header-background: @grey-9;
@layout-header-height: 80px;
@layout-header-padding: 20px 24px;

@menu-bg: @grey-9;

// Buttons

@btn-border-radius-base: @border-radius-xs;
@btn-border-radius-sm: @border-radius-xs;

//grey colors
@grey-25: #fdfdfd;
@grey-50: #fafafa;
@grey-100: #f5f5f5;
@grey-200: #e9eaeb;
@grey-300: #d5d7da;
@grey-400: #a4a7ae;
@grey-500: #717680;
@grey-600: #535862;
@grey-700: #414651;
@grey-800: #252b37;
@grey-900: #181d27;
@tag-text: #404040;

//Blue colors (based on design system)
@blue-500: #0ba5ec;

//Green colors (based on design system)
@green-500: #12b76a;

//font weight
@font-regular: 400;
@font-medium: 500;
@font-semibold: 600;
@font-bold: 700;

// new Theme border color
@border-light: #ebeef2;
@border-secondary: #e2c6f2;
@border-tag: #d2dbeb;

@background-primary: #f8f9fa;

@primary-heading-color: @blue-9;
@navigation-text-color: #787486;
@primary-button-background: @primary-50;

// button sizes
@btn-height-sm: 36px;
@btn-height-base: 40px;
@btn-height-lg: 44px;

@focus-outline-color: #e6f4ff;
@om-rdg-border-color: #e0e0e0;
@om-rdg-header-color: #4a4a4a;<|MERGE_RESOLUTION|>--- conflicted
+++ resolved
@@ -86,7 +86,6 @@
 @purple-1: #f2edfd;
 @purple-2: #7147e8;
 @purple-3: #a2a1ff;
-<<<<<<< HEAD
 
 @violet-50: #f5f3ff;
 @violet-200: #ddd6fe;
@@ -102,9 +101,7 @@
 @blue-200: #b2ddff;
 @blue-600: #1570ef;
 
-=======
 @purple-4: #efedfe80;
->>>>>>> 177dc044
 @blue-1: #ebf6fe;
 @blue-2: #3ca2f4;
 @blue-3: #0950c5;
@@ -167,9 +164,7 @@
 @grey-22: #d9d9d9;
 @grey-23: #f7f7f7;
 @grey-24: #979797;
-<<<<<<< HEAD
 @dark-grey: #61656c;
-=======
 @grey-25: #dbe0e7;
 @grey-26: #fcfcfd;
 @grey-27: #0a0d120d;
@@ -178,7 +173,6 @@
 @grey-30: #f4f6fb;
 @grey-31: #f1f3fc;
 @grey-32: #6b7f99;
->>>>>>> 177dc044
 
 @text-grey-muted: @grey-4;
 @de-active-color: #6b7280;
