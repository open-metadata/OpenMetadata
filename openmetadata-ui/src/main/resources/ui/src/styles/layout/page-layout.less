--- conflicted
+++ resolved
@@ -14,13 +14,7 @@
 @import url('../variables.less');
 
 .page-layout-v1-vertical-scroll {
-<<<<<<< HEAD
-  // 64 header + ( 8 + 8 )spacing Y
-  height: calc(100vh - 80px);
-=======
-  // 64 header + ( 16 + 16 )spacing Y
   height: calc(100vh - 64px);
->>>>>>> 725bc331
   overflow-y: auto;
   overflow-x: hidden;
 }
