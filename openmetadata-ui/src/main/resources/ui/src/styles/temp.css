/*
 *  Copyright 2021 Collate
 *  Licensed under the Apache License, Version 2.0 (the "License");
 *  you may not use this file except in compliance with the License.
 *  You may obtain a copy of the License at
 *  http://www.apache.org/licenses/LICENSE-2.0
 *  Unless required by applicable law or agreed to in writing, software
 *  distributed under the License is distributed on an "AS IS" BASIS,
 *  WITHOUT WARRANTIES OR CONDITIONS OF ANY KIND, either express or implied.
 *  See the License for the specific language governing permissions and
 *  limitations under the License.
 */

.main-container {
  display: flex;
  height: 100vh;
}

.profile-image {
  display: inline-block;
  height: 24px;
  width: 24px;
}

.profile-image svg,
.profile-image img {
  border-radius: 50%;
  display: inline-block;
}

.teams-dropdown {
  height: 36px;
  background-color: transparent !important;
  border: none;
  border-radius: 0;
  color: #5e5c58 !important;
  font-size: 14px;
  font-weight: 600;
  box-shadow: none !important;
}

.teams-dropdown:hover,
.teams-dropdown:focus,
.teams-dropdown:active {
  text-decoration: underline;
}

.show > .btn-primary.dropdown-toggle.teams-dropdown,
.show > .btn-primary.dropdown-toggle.teams-dropdown:focus {
  text-decoration: underline;
}

.teams-dropdown + .dropdown-menu {
  font-size: 13px;
  padding: 0;
}

.teams-dropdown + .dropdown-menu .dropdown-divider {
  margin: 0;
}

.header-actions {
  display: flex;
}

.svg-icon {
  display: inline-block;
}

.sidebar-item {
  display: flex;
  align-items: center;
  padding: 0.8rem 1rem;
}

.sidebar-item .label {
  margin-left: 10px;
}

.collapsed-sidebar .sidebar-item {
  justify-content: center;
}

.timebar {
  height: 30px;
  position: relative;
  margin: 10px 0;
  width: 100%;
  text-align: center;
  flex: 0 0 100%;
}

.timebar::before {
  position: absolute;
  left: 0;
  content: ' ';
  width: 100%;
  top: 15px;
  height: 1px;
  background-color: #d1cfc7;
  display: inline-block;
  z-index: -1;
}

.timebar .label {
  display: inline-block;
  width: 120px;
  height: 30px;
  border: 1px solid #d1cfc7;
  border-radius: 20px;
  line-height: 30px;
  background: white;
}

.media,
.thread-collapsed {
  display: flex;
  margin: 5px 0;
  position: relative;
  padding: 6px 12px;
  width: 100%;
  flex: 0 0 100%;
  font-size: 1em;
}

.thread-collapsed {
  align-items: center;
}

.child.media,
.child.thread-collapsed {
  padding-left: 60px;
  padding-top: 0;
  margin-bottom: 0;
}

.child.alink {
  padding-left: 60px;
  font-size: 12px;
}

.thread-collapsed .alink {
  font-size: 13px;
  font-weight: 600;
}
.thread-collapsed .last-reply-stamp {
  font-size: 12px;
}

.thread:hover {
  background: rgba(255, 193, 67, 0.15);
}

.thread .chat-details {
  text-align: left;
  margin: 0 10px;
}
.thread .chat-details p {
  margin-bottom: 6px;
}

.media .media-body .chat-header {
  margin-bottom: 3px;
}

.media .media-body .chat-header h5 {
  font-size: 1.25em;
  line-height: 1em;
  font-weight: 600;
  margin-bottom: 6px;
}

.media .media-body .chat-header .title {
  font-size: 14px;
  line-height: 14px;
  font-weight: 600;
}

.media .time {
  margin-left: 6px;
  font-size: 12px;
  font-weight: 500;
}

.media .chat-message {
  background: #fff;
  border: 1px solid #e1e4e8;
  border-radius: 5px;
  padding: 10px;
}

.media .chat-message p:last-child {
  margin-bottom: 0;
}

.thread.thread-1 {
  padding-left: 50px;
}

.media .action-buttons {
  position: absolute;
  right: 12px;
  display: none;
  top: 0;
  transition: top 0.2s, transform 0.2s linear;
}

.media:hover > .action-buttons {
  display: block;
}

.action-buttons img {
  margin: 0 4px;
  cursor: pointer;
}

.sidebar-my-data-holder .my-data-title a {
  color: inherit;
  overflow: hidden;
  text-overflow: ellipsis;
}
.sidebar-my-data-holder .my-data-title a:focus,
.sidebar-my-data-holder .my-data-title a:hover {
  color: inherit;
  text-decoration: none;
}

.sidebar-my-data-holder .sl-box-badge {
  width: 52px;
  font-size: 0.75em;
  text-align: center;
  text-transform: uppercase;
  letter-spacing: 1px;
  padding: 3px 8px;
  border-radius: 5px;
  position: absolute;
  right: 0;
}

.sidebar-my-data-holder .my-data-row {
  display: flex;
  margin-right: 0;
}

.sidebar-my-data-holder .my-data-title {
  flex: 1 1;
  display: flex;
  align-items: center;
  padding-right: 0;
  line-height: 19px;
}

.sidebar-my-data-holder .my-data-row .my-data-title .status-icon {
  font-size: 0.8em;
}

/* Dropdown component in the explore page */
.dropdown-container {
  outline: none;
  border: 0;
  font-weight: 600;
}

/* Editor CSS */
.editor-wrapper:not(.tw-max-h-none) {
  max-height: calc(100vh - 10rem);
  /* border: 1px #8e8e8e solid;
  border-radius: 4px;
  padding: 10px; */
}

.editor-wrapper code,
.editor-code {
  background-color: #f6f6f6;
  border: 1px solid #dadada;
  border-radius: 2px;
  padding: 2px;
}

.editor-wrapper blockquote,
.editor-blockquote {
  border-left: 4px solid #dadada;
  padding-left: 12px;
  font-style: italic;
}

.editor-list-container {
  top: -9999px;
  left: -9999px;
  position: absolute;
  max-height: 276px;
  overflow-x: auto;
  padding: 3px;
  background: #ffffff;
  border-radius: 4px;
  box-shadow: 0 1px 5px rgba(0, 0, 0, 0.2);
}

.editor-list-item {
  padding: 4px;
  border-radius: 3px;
  height: 36px;
  vertical-align: middle;
  cursor: pointer;
}

.editor-list-item:hover {
  background: #f5f8fa;
}

.content-element {
  font-weight: 600;
  color: #2eaadc;
}

.editor-actions {
  margin: 0 -10px -10px;
  padding: 5px;
  border-top: 1px solid #ddd;
}

.editor-actions .btn {
  height: 25px;
  line-height: 10px;
  margin-right: 2px;
}

.editor-actions .fa {
  font-size: 11px;
}

.editor-list-item.selected {
  background-color: #b4d5ff;
}

.editor-list-item img {
  height: 28px;
  margin-right: 10px;
}

.editor-footer-actions {
  margin-top: 3px;
}

.editor-footer-actions .btn-sm {
  padding: 0.25rem 0.5rem;
  font-size: 0.75rem;
  line-height: 1.25;
}

/* Toasts CSS */

.toasts-wrapper {
  z-index: 999;
  right: 10px;
  top: 10px;
  width: auto;
  position: absolute;
}

.toast-header button {
  outline: none;
}

.toast-success,
.toast-success .toast-header {
  color: #155724;
  background-color: #d4eddadd !important;
  border-color: #c3e6cb;
}

.toast-error,
.toast-error .toast-header {
  color: #721c24;
  background-color: #f8d7dadd !important;
  border-color: #f5c6cb;
}

.toast-warning,
.toast-warning .toast-header {
  color: #856404;
  background-color: #fff3cddd !important;
  border-color: #ffeeba;
}

.toast-info,
.toast-info .toast-header {
  color: #0c5460;
  background-color: #d1ecf1dd !important;
  border-color: #bee5eb;
}
/* side-panel */
.side-panel {
  position: fixed;
  top: 64px;
  width: 275px;
  height: calc(100vh - 70px);
  padding: 15px;
  background-color: #fff;
  /* border-right: 1px solid #d1cfc7; */
  overflow-y: auto;
  overflow-x: hidden;
}

.search-wrapper + .page-container .side-panel {
  top: 102px;
  height: calc(100vh - 102px);
}

.container-fluid {
  width: 100%;
  padding-right: 15px;
  padding-left: 15px;
  margin-right: auto;
  margin-left: auto;
}

.side-panel + .container-fluid {
  padding-left: 290px;
  min-height: 100%;
}

.side-panel-list {
  border-top: 1px solid #e2dfd4;
  padding: 5px;
}

.side-panel .show-more span,
.alink {
  color: #2eaadc;
}

.side-panel .show-more span:hover,
.side-panel .show-more span:focus,
.alink:hover,
.alink:focus {
  cursor: pointer;
  color: #0056b3;
  text-decoration: underline;
}

.add-service,
.edit-user {
  background-color: #2eaadc;
  border-color: #2eaadc;
}

.table {
  width: 100%;
  margin: 1rem 0;
}

.btn-link {
  font-weight: normal;
  border-radius: 0;
  border-color: transparent !important;
  background-color: transparent;
  color: #2eaadc;
}

.btn-link:hover,
.btn-link:focus {
  background-color: transparent;
  text-decoration: underline;
  color: #2eaadc;
}

/* my tasks related CSS */
.sidebar-tasks-holder .tasks-row {
  border-top: 1px solid #d5d6d9;
  border-bottom: 1px solid #d5d6d9;
  padding: 5px 0;
}

.sidebar-tasks-holder .task-tag {
  color: #ffffff;
  width: 20px;
  padding: 0 4px;
  text-align: center;
  font-size: 10px;
  text-transform: uppercase;
  border-radius: 5px;
}

.sidebar-tasks-holder .task-tag.p0 {
  background: #cb2431;
}

.sidebar-tasks-holder .task-tag.p1 {
  background: #c45296;
}

.sidebar-tasks-holder .task-tag.p2 {
  background: #7558c1;
}

.explore-task-link {
  text-align: right;
}

/* Scorecard sidebar related CSS */
.scorecard-holder .scorecard-row {
  border-top: 1px solid #d5d6d9;
  border-bottom: 1px solid #d5d6d9;
  padding: 5px 0;
}

.scorecard-holder .scorecard-row.growth-arrow {
  color: #28a745;
}

.scorecard-holder .scorecard-row.loss-arrow {
  color: #cb2431;
}

/* Teams sidebar related CSS */
.sidebar-teams-holder .teams-row,
.sidebar-filters-holder .filters-row {
  display: flex;
}

.sidebar-teams-holder .teams-title,
.sidebar-filters-holder .filters-title {
  flex: 1 1;
  display: flex;
  align-items: center;
  line-height: 19px;
}

.sidebar-teams-holder .teams-row .team-size,
.sidebar-filters-holder .filters-row .filter-size {
  background: rgba(0, 0, 0, 0.1);
  border-radius: 5px;
  padding: 3px 9px;
  width: 35px;
  font-size: 0.75em;
  text-align: center;
}

/* announcement sidebar related CSS */
.announcement-holder .announcement-row {
  border-bottom: 1px solid #d5d6d9;
  padding: 7px;
}

.announcement-holder .announcement-row:first-child {
  border-top: 1px solid #d5d6d9;
}

.announcement-holder .announcement-row > a {
  text-decoration: underline;
}

/* Explore Page Filters */
.filter-group {
  display: flex;
  align-items: center;
  line-height: 16px;
}

.filter-wrapper {
  display: flex;
  align-items: center;
  width: 100%;
  justify-content: space-between;
  border-bottom: 1px solid #d5d6d9;
}

.left-side-filter {
  display: flex;
  align-items: center;
  padding: 5px 30px;
  width: 100%;
}

.selected-date-filter {
  background: rgba(46, 170, 220, 0.15);
  border-radius: 15px;
}

.date-filter {
  margin: 0 10px;
  padding: 5px 10px;
  cursor: pointer;
  font-size: 15px;
}

.issue-type {
  width: 160px;
  height: 40px;
  display: inline-block;
  font-style: normal;
  font-weight: 400;
  font-size: 14px;
  line-height: 19px;
  margin: 10px;
  padding: 10px;
}

.data-container {
  text-align: center;
}

.scorecard-filter {
  display: flex;
  align-items: center;
}

.graphs-title {
  font-style: normal;
  font-weight: 600;
  font-size: 16px;
  line-height: 22px;
  color: #666666;
}

.quality-value {
  font-weight: 600;
  font-size: 24px;
  line-height: 33px;
  text-align: center;
  color: #000000;
}

.quality-name {
  font-style: normal;
  font-weight: normal;
  font-size: 18px;
  line-height: 25px;
  text-align: center;
  text-transform: uppercase;
  color: #5e5c58;
}

.asset-value {
  font-style: normal;
  font-weight: 600;
  font-size: 20px;
  line-height: 27px;
  text-align: center;
  color: #000000;
}

.asset-name {
  font-style: normal;
  font-weight: normal;
  font-size: 14px;
  line-height: 19px;
  text-align: center;
  text-transform: uppercase;
  color: #5e5c58;
}
/* My data details page realted CSS */
.sl-box.description {
  min-height: 138px;
}

/* for required field */

.required-field::after {
  content: '*';
  vertical-align: middle;
  color: red;
  padding-left: 0.2rem;
}
.description-text {
  overflow: hidden;
  text-overflow: ellipsis;
  display: -webkit-box;
  line-height: 18px;
  max-height: 54px;
  -webkit-line-clamp: 3;
  -webkit-box-orient: vertical;
}

blockquote {
  border-left: 5px solid #f1f1f1;
  padding-left: 5px;
}

strong {
  font-weight: bold;
}
body .rdw-editor-main pre {
  background: none;
}

body .public-DraftStyleDefault-ul li::marker {
  content: '- ';
}
.list-option img {
  width: 16px;
}
body .list-option.rdw-option-active {
  box-shadow: none;
}

/* Diff style */

.diff-added {
  background: rgba(0, 131, 118, 0.2);
  color: #008376;
  width: fit-content;
}
.diff-removed {
  color: #008376;
  text-decoration: line-through;
  width: fit-content;
}

/* status style */
.tw-bg-status-success {
  background-color: #07a35a;
}
.tw-bg-status-failed {
  background-color: #e54937;
}
.tw-bg-status-running {
  background-color: #276ef1;
}
.tw-bg-status-queued {
  background-color: #777777;
}

/* react-slick */

.slick-dots {
  bottom: -2.5rem !important;
}

.slick-dots li button:before {
  font-size: 12px !important;
  color: #d9ceee !important;
  opacity: 1 !important;
}

.slick-dots li.slick-active button:before {
  color: #7147e8 !important;
  opacity: 1 !important;
}

<<<<<<< HEAD
/* lineage control range css */

.flow-control input[type='range'] {
  -webkit-appearance: none;
  width: 100%;
}
.flow-control input[type='range']:focus {
  outline: none;
}
.flow-control input[type='range']::-webkit-slider-runnable-track {
  width: 100%;
  height: 3px;
  cursor: pointer;
  box-shadow: 0px 0px 0px #000000;
  background: #6b7280;
  border-radius: 4px;
  border: 0px solid #000000;
}
.flow-control input[type='range']::-webkit-slider-thumb {
  box-shadow: 0px 0px 1px #000000;
  border: 1px solid #ffffff;
  height: 18px;
  width: 14px;
  border-radius: 4px;
  background: #ffffff;
  cursor: pointer;
  -webkit-appearance: none;
  margin-top: -7px;
}
.flow-control input[type='range']:focus::-webkit-slider-runnable-track {
  background: #6b7280;
}
.flow-control input[type='range']::-moz-range-track {
  width: 100%;
  height: 5px;
  cursor: pointer;
  box-shadow: 0px 0px 0px #000000;
  background: #6b7280;
  border-radius: 4px;
  border: 0px solid #000000;
}
.flow-control input[type='range']::-moz-range-thumb {
  box-shadow: 0px 0px 1px #000000;
  border: 1px solid #ffffff;
  height: 18px;
  width: 14px;
  border-radius: 4px;
  background: #ffffff;
  cursor: pointer;
}
.flow-control input[type='range']::-ms-track {
  width: 100%;
  height: 5px;
  cursor: pointer;
  background: transparent;
  border-color: transparent;
  color: transparent;
}
.flow-control input[type='range']::-ms-fill-lower {
  background: #6b7280;
  border: 0px solid #000000;
  border-radius: 8px;
  box-shadow: 0px 0px 0px #000000;
}
.flow-control input[type='range']::-ms-fill-upper {
  background: #6b7280;
  border: 0px solid #000000;
  border-radius: 8px;
  box-shadow: 0px 0px 0px #000000;
}
.flow-control input[type='range']::-ms-thumb {
  margin-top: 1px;
  box-shadow: 0px 0px 1px #000000;
  border: 1px solid #ffffff;
  height: 18px;
  width: 14px;
  border-radius: 4px;
  background: #ffffff;
  cursor: pointer;
}
.flow-control input[type='range']:focus::-ms-fill-lower {
  background: #6b7280;
}
.flow-control input[type='range']:focus::-ms-fill-upper {
  background: #6b7280;
}

/* EntityLineage Sidebar CSS */

.entity-lineage.sidebar {
  height: 110%;
  background: white;
  position: absolute;
  top: 0;
  left: 0;
  width: 100px;
  z-index: 200;
  overflow-y: auto;
  padding: 8px;
  transform: translateX(100%);
  display: none;
  border-right: 1px solid #d9ceee;
  transition: transform 0.3s ease-out;
  margin-left: -16px;
}

.entity-lineage.sidebar.open {
  transform: translateX(0);
  display: block;
=======
/* login slider */

.login-slider.slick-dots li.slick-active button:before {
  color: #fff !important;
  opacity: 1 !important;
}

.login-slider.slick-dots li button:before {
  color: #fff !important;
  opacity: 0.5 !important;
>>>>>>> 9cb6f3c2
}<|MERGE_RESOLUTION|>--- conflicted
+++ resolved
@@ -739,7 +739,6 @@
   opacity: 1 !important;
 }
 
-<<<<<<< HEAD
 /* lineage control range css */
 
 .flow-control input[type='range'] {
@@ -849,7 +848,8 @@
 .entity-lineage.sidebar.open {
   transform: translateX(0);
   display: block;
-=======
+}
+
 /* login slider */
 
 .login-slider.slick-dots li.slick-active button:before {
@@ -860,5 +860,4 @@
 .login-slider.slick-dots li button:before {
   color: #fff !important;
   opacity: 0.5 !important;
->>>>>>> 9cb6f3c2
 }