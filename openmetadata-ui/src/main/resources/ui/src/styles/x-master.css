/*
 *  Copyright 2021 Collate
 *  Licensed under the Apache License, Version 2.0 (the "License");
 *  you may not use this file except in compliance with the License.
 *  You may obtain a copy of the License at
 *  http://www.apache.org/licenses/LICENSE-2.0
 *  Unless required by applicable law or agreed to in writing, software
 *  distributed under the License is distributed on an "AS IS" BASIS,
 *  WITHOUT WARRANTIES OR CONDITIONS OF ANY KIND, either express or implied.
 *  See the License for the specific language governing permissions and
 *  limitations under the License.
 */

/* Generic */

@import '~antd/dist/antd.css';
body {
  -webkit-font-smoothing: antialiased;
  -moz-osx-font-smoothing: grayscale;
}
a {
  color: #2eaadc;
  text-decoration: none;
}
a:hover,
a:focus {
  color: #2eaadc;
  text-decoration: none;
}

.list-reset {
  margin: 0;
}

pre {
  font-family: 'Inter', sans-serif;
}

/* Bootstrap Extended */
.form-control:focus,
.btn.focus,
.btn:focus {
  box-shadow: none;
}
.table {
  color: #37352f;
}
.table td,
.table th {
  padding: 0.75em;
}
.text-primary {
  color: #2eaadc !important;
}
.text-success {
  color: #28a745 !important;
}
.text-danger {
  color: #cb2431 !important;
}
.text-warning {
  color: #e9a800 !important;
}
.text-info {
  color: #7558c1 !important;
}
.text-secondary {
  color: #c45296 !important;
}

.bg-primary {
  color: #ffffff;
  background-color: #2eaadc !important;
}
.bg-success {
  color: #ffffff;
  background-color: #28a745 !important;
}
.bg-danger {
  color: #ffffff;
  background-color: #cb2431 !important;
}
.bg-warning {
  color: #ffffff;
  background-color: #e9a800 !important;
}
.bg-info {
  color: #ffffff;
  background-color: #7558c1 !important;
}
.bg-secondary {
  color: #ffffff;
  background-color: #c45296 !important;
}

/* Typography */
.quality-title {
  margin: 0;
  color: #37352f;
  font-weight: 600;
}
.quality-subtitle {
  margin: 0;
  color: #37352f;
  font-weight: 600;
}

/* Buttons */
.btn {
  font-weight: 600;
}
.btn-outline-primary {
  color: #2eaadc;
  border-color: #2eaadc;
}
.btn-outline-primary:hover {
  color: #2eaadc;
  background-color: rgba(46, 170, 220, 0.15);
  border-color: #2eaadc;
}
.btn-outline-primary:focus,
.btn-outline-primary.focus {
  box-shadow: none;
}
.btn-outline-primary.disabled,
.btn-outline-primary:disabled {
  color: #2eaadc;
  background-color: transparent;
}
.btn-outline-primary:not(:disabled):not(.disabled):active,
.btn-outline-primary:not(:disabled):not(.disabled).active,
.show > .btn-outline-primary.dropdown-toggle {
  color: #fff;
  background-color: #2eaadc;
  border-color: #2eaadc;
}
.btn-group-xs > .btn,
.btn-xs {
  padding: 0.125rem 0.5rem;
  font-size: 0.75rem;
  line-height: 1.25;
}

/* Header */
.icon-button {
  margin-right: 30px;
  cursor: pointer;
}
.header-links {
  margin-right: 15px;
}
.user-dropdown {
  height: 58px;
  background-color: transparent;
  border: none;
  border-radius: 0;
  color: #37352f;
  font-size: 21px;
  font-weight: 300;
}
.user-dropdown:hover,
.user-dropdown:focus {
  background-color: #e8e7e3;
  color: #37352f;
}
.dropdown-toggle::after {
  border-top: none;
  vertical-align: middle;
}
.show > .btn-primary.dropdown-toggle.user-dropdown,
.show > .btn-primary.dropdown-toggle.user-dropdown:focus {
  background-color: #e8e7e3;
  color: #37352f;
  box-shadow: none;
}
.search-grey {
  width: 600px;
  background: #f8f9fa;
}
.search-grey::placeholder {
  color: #6b7280;
}

.search-grey.has-search {
  padding: 18px 20px;
  padding-left: 12px;
}
.search-grey.has-search .form-control.search {
  padding-left: 2.375rem;
  background: #f3f3f3;
  border-radius: 20px;
  border: none;
}
.search-grey.has-search .search-icon {
  position: absolute;
  z-index: 2;
  display: block;
  width: 2.375rem;
  height: 1.95rem;
  line-height: 1.95rem;
  text-align: center;
  pointer-events: none;
  color: #aaa;
}

/* Breadcrumb */
.breadcrumb {
  padding: 0;
  margin: 0;
  background-color: transparent;
}
.breadcrumb li a,
.breadcrumb li span {
  font-size: 14px;
  color: #37352f;
}

/* Nav-bar */
.navbar {
  position: relative;
  display: flex;
  flex-wrap: wrap;
  align-items: center;
  justify-content: space-between;
  padding: 0;
}
.nav-link {
  padding: 20px !important;
  color: #76746f;
}
.active-link {
  color: #37352f;
  background-color: transparent;
}
.nav-link.active,
.dropdown.nav-item.active {
  color: #37352f;
  background-color: transparent;
}

.dropdown-item.active,
.dropdown-item:active {
  color: #fff;
  text-decoration: none;
  background-color: #d1d5db;
}

/* Sidebar */
.sidebar {
  background: #f7f6f3;
  transition: width 0.2s linear;
  height: 100vh;
}
.expanded-sidebar {
  width: 220px;
}
.collapsed-sidebar {
  width: 100px;
}
.sidebar-header {
  display: flex;
  justify-content: center;
  align-items: center;
  border-bottom: 2px solid #e2dfd4;
  height: 60px;
}
.sidebar-item {
  padding: 15px 30px;
  color: #76746f;
  font-weight: 600;
}
.sidebar-item:hover,
.sidebar-item.active {
  color: #37352f;
  background-color: #e8e7e4;
}

/* Main Page */
.min-h-100 {
  min-height: 100%;
}
.search-wrapper {
  display: flex;
  padding: 10px 30px;
  background: #f5f8fa;
}
.content-wrapper {
  position: relative;
  flex-shrink: 1;
  width: 100%;
}
.page-container {
  display: flex;
  flex-direction: column;
  flex-wrap: nowrap;
  align-content: flex-start;
  position: relative;
  height: calc(100% - 70px);
  overflow-y: auto;
  padding: 15px 0 0;
  box-shadow: 0 -5px 5px -5px #d1cfc7;
}

.page-layout {
  display: flex;
  flex-direction: column;
  flex-wrap: nowrap;
  align-content: flex-start;
  position: relative;
  height: 100%;
}

.search-wrapper + .page-container {
  height: calc(100% - 104px);
}

.page-container.full-page {
  height: 100%;
}

/* redoc css */
.menu-content {
  height: calc(100vh - 65px) !important;
}

/* Widget Box */
.sl-box {
  display: -webkit-box;
  display: -ms-flexbox;
  display: flex;
  -webkit-box-orient: vertical;
  -webkit-box-direction: normal;
  -ms-flex-direction: column;
  flex-direction: column;
  position: relative;
  background: #ffffff;
  border: 1px solid #e1e4e8;
  box-sizing: border-box;
  border-radius: 5px;
  margin-bottom: 1rem;
}
.sl-box .sl-box-header {
  display: -webkit-box;
  display: -ms-flexbox;
  display: flex;
  -webkit-box-align: center;
  -ms-flex-align: center;
  align-items: center;
  padding: 8px 12px;
}
.sl-box .sl-box-header .sl-title {
  -webkit-box-flex: 1;
  -ms-flex: 1;
  flex: 1;
  display: -webkit-box;
  display: -ms-flexbox;
  display: flex;
  -webkit-box-align: center;
  -ms-flex-align: center;
  align-items: center;
  margin: 0;
  font-size: 1rem;
  line-height: 18.75px;
  font-weight: 500;
}

.sl-box .sl-box-header .sl-title .sl-box-badge {
  margin-left: 10px;
  font-size: 0.75em;
  text-transform: uppercase;
  letter-spacing: 1px;
  padding: 4px 8px;
  border-radius: 5px;
}
.sl-box .sl-box-header .sl-title-big {
  -webkit-box-flex: 1;
  -ms-flex: 1;
  flex: 1;
  display: -webkit-box;
  display: -ms-flexbox;
  display: flex;
  -webkit-box-align: center;
  -ms-flex-align: center;
  align-items: center;
  margin: 0;
  font-size: 1.375em;
  line-height: 2em;
  font-weight: 600;
}
.sl-box .sl-box-header .sl-box-tools .btn + .btn {
  margin-left: 5px;
}
.sl-box .sl-box-body {
  padding: 0 12px 8px;
}
.sl-box .sl-box-body p {
  margin-bottom: 6px;
}
.sl-box-tag {
  display: inline-block;
  margin-left: 6px;
  padding: 5px 10px;
  color: #37352f;
  background: rgba(233, 168, 0, 0.15);
  font-size: 0.875em;
  line-height: 1;
  border-radius: 4px;
}
.sl-box-link {
  display: inline-block;
  margin-left: 50px;
}
.sl-query {
  padding: 8px;
  background: #f7f6f3;
  border: 1px solid #d1cfc7;
  border-radius: 4px;
}
.sl-query pre {
  margin: 5px 0 0;
}

/* Badge Colors */
.badge-default {
  color: #37352f;
  background: rgb(94, 92, 88, 0.15);
}
.badge-table {
  color: #7558c1;
  background: rgba(117, 88, 193, 0.15);
}

.badge-query {
  color: #00977e;
  background: rgba(0, 151, 126, 0.15);
}

.badge-dashboard {
  color: #c45296;
  background: rgba(196, 82, 150, 0.15);
}

.badge-metrics {
  color: #e9a800;
  background: rgba(233, 168, 0, 0.15);
}

/* Labels */
.sl-label {
  display: inline-block;
  padding: 4px 12px;
  color: #37352f;
  background-color: rgba(0, 0, 0, 0.15);
  border-radius: 4px;
}
.sl-label.uuid {
  color: #7558c1;
  background-color: rgba(117, 88, 193, 0.15);
}
.sl-label.numeric {
  color: #2eaadc;
  background-color: rgba(46, 170, 220, 0.15);
}
.sl-label.varchar {
  color: #c45296;
  background: rgba(196, 82, 150, 0.15);
}
.sl-label.timestamp {
  color: #00977e;
  background: rgba(0, 151, 126, 0.15);
}
.sl-label.boolean {
  color: #e9a800;
  background: rgba(233, 168, 0, 0.15);
}

/* Page Search Bar */
/* .page-search-bar {
  margin-bottom: 1em;
} */
.page-search-bar label {
  font-size: 1.25em;
  color: #37352f;
  font-weight: 600;
}
.page-search-bar .input-group {
  border-style: solid;
  border-color: #ccc;
  border-width: 2px 1px 1px 2px;
}
.page-search-bar .input-group-text {
  background-color: transparent;
  border: none;
  border-radius: 0;
}
.page-search-bar .form-control {
  border: none;
  padding-left: 0;
  border-radius: 0;
}

/* My Data - Details */
.mydata-summary {
  display: flex;
  padding: 10px 15px;
  margin-bottom: 1em;
  background: #f7f6f3;
  border: 1px solid #d1cfc7;
  border-radius: 4px;
}
.mydata-summary > div {
  flex: 1 1 auto;
}
.mydata-summary p {
  margin-bottom: 5px;
}
.tier-badge {
  display: inline-block;
  padding: 6px 10px;
  background-color: #76746f;
  color: #fff;
  font-size: 80%;
  font-weight: 600;
  line-height: 1;
  border-radius: 4px;
}
.last-runs {
  display: inline-block;
  white-space: nowrap;
}
.last-runs span {
  display: inline-block;
  margin-left: 4px;
  padding: 4px 8px;
  line-height: 1;
  font-weight: 600;
}
.table-quality {
  box-shadow: 0px 0px 4px rgba(0, 0, 0, 0.2);
}
.table-data thead th {
  background-color: #f7f6f3;
}
.mydata-tabs {
  margin: 0 -30px;
  padding: 0 30px;
}
.mydata-tabs.nav-tabs .nav-link {
  color: #76746f;
}
.mydata-tabs.nav-tabs .nav-link:focus,
.mydata-tabs.nav-tabs .nav-link:hover {
  color: #2eaadc;
  border-color: transparent;
}
.mydata-tabs.nav-tabs .nav-link.active {
  color: #37352f;
  border-top: 2px #2eaadc solid;
}
.mydata-tabs.nav-tabs .nav-link.disabled {
  opacity: 0.5;
  cursor: not-allowed;
}
.mydata-tabs.nav-tabs .nav-link.active:focus,
.mydata-tabs.nav-tabs .nav-link.active:hover {
  border-color: #2eaadc #dee2e6 #fff;
}
.table-data td {
  white-space: nowrap;
}
.page-title {
  font-weight: 600;
}

/* Issues Tab */
.issue-header {
  padding: 10px 15px;
  background: rgba(255, 193, 67, 0.15);
  border: 1px solid #cccccc;
}
.issue-header .btn-link {
  padding: 0;
  color: #76746f;
}
.issue-list {
  padding: 10px 15px;
  border: 1px solid #cccccc;
  border-top: 0;
}
.issue-title {
  font-weight: 600;
  margin-bottom: 0;
}
.issue-label {
  font-size: 0.75em;
  padding: 3px 9px;
  background-color: #cfe7e2;
  margin-right: 5px;
  border-radius: 4px;
}

/* Toggle Switch */
.toggle-container {
  display: inline-block;
}
.toggle-container > label {
  margin: 0 5px;
}
.toggle-container > .toggle-label {
  display: inline-block;
  font-weight: 600;
}
.cb-toggle-switch {
  position: relative;
  display: inline-block;
  width: 35px;
  height: 1.5em;
}
.cb-toggle-switch .toggle-checkbox {
  opacity: 0;
  width: 0;
  height: 0;
  outline: none;
}
.toggle-slider {
  position: absolute;
  cursor: pointer;
  top: 0;
  left: 0;
  right: 0;
  bottom: 0;
  background: #ffffff;
  -webkit-transition: 0.4s;
  transition: 0.4s;
  border: 1px solid #ccc;
}
.toggle-slider:before {
  position: absolute;
  content: '';
  height: 15px;
  width: 15px;
  left: 3px;
  bottom: 2px;
  background-color: #ccc;
  transition: 0.4s;
}
.toggle-checkbox:checked + .toggle-slider:before {
  background-color: #2eaadc;
}
.toggle-checkbox:checked + .toggle-slider {
  background: rgba(46, 170, 220, 0.15);
  border: 1px solid #2eaadc;
}
.toggle-checkbox:focus + .toggle-slider {
  box-shadow: 0 0 1px #2196f3;
}
.toggle-checkbox:checked + .toggle-slider:before {
  -webkit-transform: translateX(12px);
  -ms-transform: translateX(12px);
  transform: translateX(12px);
}
.toggle-slider.toggle-round {
  border-radius: 10px;
}
.toggle-slider.toggle-round:before {
  border-radius: 50%;
}

/* Miscellaneous */
.btn-like {
  color: #cccccc;
  border-color: #cccccc;
  font-size: 0.875rem;
  font-weight: 600;
  border-radius: 4px;
  padding: 0.125em 0.75em;
}
.btn-like:hover {
  color: #76746f;
  border-color: #76746f;
}
.btn-like.liked {
  color: #2eaadc;
  border-color: #2eaadc;
}

.date-seperator {
  position: relative;
  width: 100%;
  text-align: center;
  flex: 0 0 100%;
  z-index: 1;
}
.date-seperator:before {
  position: absolute;
  left: 0;
  content: ' ';
  width: 100%;
  top: 15px;
  height: 1px;
  background-color: #d1cfc7;
  display: inline-block;
  z-index: -1;
}
.date-seperator span {
  display: inline-block;
  padding: 0 30px;
  background: white;
  color: #76746f;
  font-weight: 600;
  line-height: 2em;
  border: 1px solid #d1cfc7;
  border-radius: 20px;
  z-index: 2;
}

/* popover css start */
.tippy-popper {
  pointer-events: auto !important;
}
.v-align-sub {
  vertical-align: sub;
}
/* popover css end */

.text-highlighter {
  background-color: #ffc34e40;
  padding-left: 0.25rem;
  padding-right: 0.25rem;
}

body .profiler-graph .recharts-active-dot circle {
  fill: #ff4c3b;
}

/* React flow */
.react-flow {
  height: 110%;
}
.react-flow__node {
  min-width: max-content;
}
.react-flow__background {
  background-image: url('../assets/img/graph-bg.png');
  background-repeat: repeat;
}

.leaf-node .react-flow__handle {
  background-color: #6b7280;
}
.leaf-node.core .react-flow__handle {
  background-color: #7147e8;
}
.react-flow__edge {
  pointer-events: all;
  cursor: pointer;
}
.react-flow__node-default .react-flow__handle,
.react-flow__node-group .react-flow__handle,
.react-flow__node-input .react-flow__handle,
.react-flow__node-output .react-flow__handle {
  background-color: #7147e8 !important;
}

.react-flow__edge .react-flow__edge-path {
  stroke-width: 2px;
}

.react-flow__edge.selected .react-flow__edge-path {
  stroke: #7147e8;
}

.react-flow__node-default,
.react-flow__node-group,
.react-flow__node-input,
.react-flow__node-output {
  padding: 0 !important;
  border: 2px solid rgb(229, 231, 235) !important;
}

/* EntityVersion  */

.version-data {
  width: calc(100% - 330px);
}

/* page-container v1 */

.page-container-v1 {
  display: flex;
  flex-direction: column;
  flex-wrap: nowrap;
  align-content: flex-start;
  position: relative;
  height: calc(100% - 70px);
  overflow-y: scroll;
}

.full-height {
  height: calc(100vh - 110px);
}

#left-panel {
  position: fixed;
  overflow-y: scroll;
  width: 304px;
  height: calc(100vh - 90px);
}

#right-panel {
  grid-area: rightsidebar;
  position: sticky;
  position: -webkit-sticky;
  top: 0;
  left: 0;
  overflow-y: scroll;
}
#center {
  grid-area: centerarea;
  overflow-y: inherit;
}

/* Hide scrollbar for Chrome, Safari and Opera */
#center::-webkit-scrollbar,
#left-panel::-webkit-scrollbar,
#right-panel::-webkit-scrollbar {
  display: none;
}

/* Hide scrollbar for IE, Edge and Firefox */
#center,
#left-panel,
#right-panel {
  -ms-overflow-style: none;
  scrollbar-width: none;
}

.page-layout-container {
  display: grid;
  grid-auto-flow: column;
  position: relative;
}
.page-layout-container.l3-col {
  grid-template-columns: 304px auto 304px;
}
.page-layout-container.l2-ltr-col {
  grid-template-columns: 350px auto auto;
}
.page-layout-container.l2-rtl-col {
  grid-template-columns: auto auto 350px;
}

.page-layout-container-left-center-right {
  grid-template-areas: 'leftsidebar centerarea rightsidebar';
}
.page-layout-container-left-center {
  grid-template-areas: 'leftsidebar centerarea centerarea';
}
.page-layout-container-center-right {
  grid-template-areas: 'centerarea centerarea rightsidebar';
}
.page-layout-container-center {
  grid-template-areas: 'centerarea centerarea centerarea';
}

/* Feed CSS */

.feed-change-description {
  /* display: inline; */
  padding: 2px 3px;
  border-radius: 4px;
  background: #ebeef1;
  font-size: 90%;
  /* margin-left: 8px; */
}

.on-scroll-blur-white {
  background: linear-gradient(
    to top,
    rgba(255, 255, 255, 1) 0%,
    rgba(255, 255, 255, 0) 26%,
    rgba(255, 255, 255, 0) 74%,
    rgba(255, 255, 255, 1) 100%
  );
  pointer-events: none; /* so the text is still selectable */
}

.on-scroll-blur-body {
  background: linear-gradient(
    to top,
    rgba(248, 249, 250, 1) 0%,
    rgba(255, 255, 255, 0) 26%,
    rgba(255, 255, 255, 0) 74%,
    rgba(248, 249, 250, 1) 100%
  );
  pointer-events: none; /* so the text is still selectable */
}

.see-more-blur-white {
  background: linear-gradient(
    to top,
    rgba(255, 255, 255, 1) 10%,
    rgba(255, 255, 255, 0) 36%
  );
  pointer-events: none; /* so the text is still selectable */
}

.see-more-blur-body {
  background: linear-gradient(
    to top,
    rgba(248, 249, 250, 1) 10%,
    rgba(255, 255, 255, 0) 36%
  );
  pointer-events: none; /* so the text is still selectable */
}

.see-more-blur {
  background: linear-gradient(
    to top,
    rgba(255, 255, 255, 1) 20%,
    rgba(255, 255, 255, 0) 42%
  );
  pointer-events: none; /* so the text is still selectable */
}
.tableBody-row:hover .see-more-blur {
  background: linear-gradient(
    to top,
    rgba(245, 246, 248, 1) 20%,
    rgba(255, 255, 255, 0) 42%
  );
  pointer-events: none; /* so the text is still selectable */
}
.table-query-editor > .CodeMirror {
  height: auto !important;
}

.CodeMirror-wrap pre.CodeMirror-line {
  padding-right: 40px;
}

.entity-feed-list {
  grid-template-columns: 200px auto 200px;
}

.feed-meesage > div > p:last-child {
  margin-bottom: 0px;
}

code {
  padding: 2px 3px;
  border-radius: 4px;
  background: #ebeef1;
  font-size: 90%;
}

/* Markdown with preview editor css */
.public-DraftStyleDefault-block {
  margin: 0;
}

/* page not found css */

.page-not-found-container {
  width: 100%;
  height: calc(100% - 68px);
  display: flex;
}

.page-not-found-container::after,
.page-not-found-container::before {
  content: '';
  width: 100%;
}

.page-not-found-container::after {
  background-color: #f8f9fa;
}
.page-not-found-container::before {
  background-color: #fff;
}

.topic-sample-data > .CodeMirror {
  height: auto !important;
}

.topic-sample-data-message {
  overflow: hidden;
  text-overflow: ellipsis;
  display: -webkit-box;
  line-height: 18px;
  max-height: 54px;
  -webkit-line-clamp: 2;
  -webkit-box-orient: vertical;
}

.ant-card-body {
  padding: 14px;
}

.ant-card-feed > .ant-card-body {
  padding-bottom: 0px;
}

.ant-card-head-title {
  padding: 8px 0px;
}

.ant-card-head {
  border-bottom: 1px solid #dce3ec;
  padding: 0 18px;
}

.custom-entity-schema > .CodeMirror {
  height: 70vh;
}

.ant-card-head {
  padding: 0 14px;
  font-size: 14px;
  min-height: 20px;
}

.ant-card-extra {
  padding: 0px;
}
/* 
*/
/* Reaction CSS Start */
.ant-btn-add-reactions:hover,
.ant-btn-add-reactions:focus {
  color: #7147e8;
  border-color: #7147e8;
}

.ant-btn-reaction,
.ant-btn-popover-reaction {
  height: auto;
  padding: 0 8px;
  font-size: 14px;
  font-weight: 500;
  background-color: transparent;
}

.ant-btn-popover-reaction:hover {
  background-color: #7147e860;
}

.ant-btn-reaction:hover,
.ant-btn-isReacted {
  color: #7147e8;
  border-color: #7147e8;
}

.ant-btn-isReacted:hover {
  color: #7147e8;
  border-color: #7147e880;
}

.ant-btn-popover-isReacted,
.ant-btn-popover-isReacted:hover {
  background-color: #7147e860;
}

/* Reaction CSS End */
.ant-advaced-field-select {
  color: #7147e8;
  min-width: 130px;
}
.ant-suggestion-dropdown {
  min-width: 200px !important;
}
.ant-select-item-option-selected:not(.ant-select-item-option-disabled) {
  background-color: #dbd1f9;
}

.ant-select-single:not(.ant-select-customize-input) .ant-select-selector {
  padding: 0px 4px;
}

.ant-select-single .ant-select-selector .ant-select-selection-search {
  left: 4px;
}

@media only screen and (max-width: 1440px) {
  #left-panel {
    width: 256px;
  }

  .page-layout-container.l3-col {
    grid-template-columns: 256px auto 256px;
  }
}

/* Description CSS */

.description {
  word-break: break-all;
}

/* Feed popover CSS start */

.ant-popover-inner-content {
  padding-top: 4px;
  padding-bottom: 6px;
  padding-left: 8px;
  padding-right: 8px;
}

.ant-popover-feed > .ant-popover-content > .ant-popover-arrow,
.ant-popover-card > .ant-popover-content > .ant-popover-arrow,
.ant-popover-feed-reactions > .ant-popover-content > .ant-popover-arrow {
  display: none;
}
.ant-popover-feed > .ant-popover-content > .ant-popover-inner,
.ant-popover-card > .ant-popover-content > .ant-popover-inner,
.ant-popover-feed-reactions > .ant-popover-content > .ant-popover-inner {
  border-radius: 6px;
  border: 1px solid #dde3ea;
}

.ant-popover-card
  > .ant-popover-content
  > .ant-popover-inner
  > .ant-popover-title {
  padding: 4px 8px;
}

.ant-modal-content {
  border-radius: 6px;
}

.ant-modal-header {
  border-top-left-radius: 6px;
  border-top-right-radius: 6px;
}

/* Feed popover CSS end */

/* Antd custom button CSS */
.ant-btn-link-custom,
.ant-btn-link-custom:hover {
  color: #7147e8;
}
.ant-btn-primary-custom {
  background: #7147e8;
  color: #ffffff;
  border-color: #7147e8;
}
.ant-btn-primary-custom:hover {
  background: #7147e8;
  color: #ffffff;
  border-color: #7147e8;
}
/* Antd custom button CSS */

.ant-select-assignee {
  width: 100%;
  margin: 8px 0px;
  outline: none;
}
.ant-select-assignee:not(.ant-select-disabled):hover .ant-select-selector {
  border-color: #7147e8;
}
.ant-select-focused {
  border-color: #7147e8;
  outline: none;
}

/* Description tabs CSS */
.ant-tabs-description {
  margin-top: 8px;
}

.ant-tabs-description > .ant-tabs-nav {
  margin-bottom: 0px;
}
.ant-tabs-description
  > .ant-tabs-nav
  > .ant-tabs-nav-wrap
  > .ant-tabs-nav-list
  > .ant-tabs-tab.ant-tabs-tab-active
  .ant-tabs-tab-btn,
.ant-tabs-description
  > .ant-tabs-nav
  > .ant-tabs-nav-wrap
  > .ant-tabs-nav-list
  > .ant-tabs-tab:hover,
.ant-tabs-task-detail
  > .ant-tabs-nav
  > .ant-tabs-nav-wrap
  > .ant-tabs-nav-list
  > .ant-tabs-tab.ant-tabs-tab-active
  .ant-tabs-tab-btn,
.ant-tabs-task-detail
  > .ant-tabs-nav
  > .ant-tabs-nav-wrap
  > .ant-tabs-nav-list
  > .ant-tabs-tab:hover {
  color: #7147e8;
}
.ant-tabs-ink-bar {
  background: #7147e8;
}
/* Description tabs CSS */

/* Task Detail Side CSS */

.ant-layout-sider-task-detail {
  background: #ffffff;
  border: 1px solid #dde3ea;
  box-shadow: -1px 3px 6px rgba(0, 0, 0, 0.16);
  padding: 16px;
  padding-top: 0px;
  overflow-y: auto;
}

/* Task Detail Side CSS */
.data-box {
  padding: 8px 12px;
}

.data-box.Successful {
  background-color: #07a35a;
}

.data-box.Failed {
  background-color: #e54937;
}

.data-box.Pending {
  background-color: #276ef1;
}

.data-box.Successful.selected,
.data-box.Failed.selected,
.data-box.Pending.selected {
  background-color: #7147e8;
}

.exec-date-time {
  position: absolute;
  left: 15px;
  top: -20px;
  font-size: 12px;
  text-align: center;
  white-space: pre;
  transform-origin: 0% 50%;

  transform: rotate(-70deg);
  /* Safari */
  -webkit-transform: rotate(-70deg);
  /* Firefox */
  -moz-transform: rotate(-70deg);
  /* IE */
  -ms-transform: rotate(-70deg);
}

.leaf-node.Successful {
  border-color: #07a35a;
}

.leaf-node.Failed {
  border-color: #e54937;
}

.leaf-node.Pending {
  border-color: #276ef1;
}

<<<<<<< HEAD
.ProseMirror .placeholder {
  color: #6b7280 !important;
}
div.ant-typography-ellipsis-custom {
  margin-bottom: 0px;
=======
.ant-btn:hover span {
  text-decoration: underline;
  color: #7147e8;
  background-color: transparent;
}

p {
  margin-bottom: 0px;
}

@media only screen and (min-width: 2000px) {
  .centered-layout {
    margin-left: auto;
    margin-right: auto;
    width: auto;
  }
>>>>>>> 9e11ad54
}<|MERGE_RESOLUTION|>--- conflicted
+++ resolved
@@ -1267,21 +1267,16 @@
   border-color: #276ef1;
 }
 
-<<<<<<< HEAD
 .ProseMirror .placeholder {
   color: #6b7280 !important;
 }
 div.ant-typography-ellipsis-custom {
   margin-bottom: 0px;
-=======
+}
 .ant-btn:hover span {
   text-decoration: underline;
   color: #7147e8;
   background-color: transparent;
-}
-
-p {
-  margin-bottom: 0px;
 }
 
 @media only screen and (min-width: 2000px) {
@@ -1290,5 +1285,4 @@
     margin-right: auto;
     width: auto;
   }
->>>>>>> 9e11ad54
 }