--- conflicted
+++ resolved
@@ -1333,12 +1333,11 @@
   box-shadow: none;
 }
 
-<<<<<<< HEAD
 .add-webhook-container #center {
   padding-right: 0px;
-=======
+}
+
 .ant-dropdown-menu-item-selected {
   color: #7147e8;
   background-color: #7147e825;
->>>>>>> 79f6e490
 }