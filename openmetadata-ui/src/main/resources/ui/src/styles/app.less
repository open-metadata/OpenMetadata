/*
 *  Copyright 2022 Collate
 *  Licensed under the Apache License, Version 2.0 (the "License");
 *  you may not use this file except in compliance with the License.
 *  You may obtain a copy of the License at
 *  http://www.apache.org/licenses/LICENSE-2.0
 *  Unless required by applicable law or agreed to in writing, software
 *  distributed under the License is distributed on an "AS IS" BASIS,
 *  WITHOUT WARRANTIES OR CONDITIONS OF ANY KIND, either express or implied.
 *  See the License for the specific language governing permissions and
 *  limitations under the License.
 */

// common css utils file
@import url('./variables.less');
@primary: #7147e8;
@primary-light: rgb(244, 240, 253);
@primary-hover-light: rgba(219, 209, 249);
@white: #fff;
@gray: #dde3ea;

//font weight
.font-medium {
  font-weight: 500;
}
.text-600 {
  font-weight: 600;
}

// font size
.text-xs {
  font-size: 12px;
}
.text-lg {
  font-size: 18px;
}
.text-sm {
  font-size: 14px;
}
.text-base {
  font-size: 1rem /* 16px */;
  line-height: 1.5rem /* 24px */;
}
.text-xl {
  font-size: 1.25rem /* 20px */;
  line-height: 1.75rem /* 28px */;
}

.text-2xl {
  font-size: 1.5rem /* 24px */;
  line-height: 2rem /* 32px */;
}

// text color
.text-primary {
  color: @primary;
}
.error-text {
  color: #ff4c3b;
}
.text-white {
  color: @white;
}
.text-grey-muted {
  color: #6b7280;
}
.text-body {
  color: @text-color-secondary;
}

// text alignment

.text-center {
  text-align: center;
}
.text-left {
  text-align: left;
}
.text-right {
  text-align: right;
}

.text-underline {
  text-decoration: underline;
}

//  Radius

.rounded-4 {
  border-radius: 4px;
}
.rounded-full {
  border-radius: 9999px;
}

// Width
.w-4 {
  width: 16px;
}
.w-5 {
<<<<<<< HEAD
  width: 24px;
=======
  width: 20px;
>>>>>>> 7ed607f2
}
.w-8 {
  width: 32px;
}
.w-9 {
  width: 36px;
}
.w-16 {
  width: 64px;
}
.w-24 {
  width: 6rem;
}
.w-32 {
  width: 8rem;
}
.w-36 {
  width: 9rem;
}
.w-72 {
  width: 288px;
}
.w-48 {
  width: 12rem;
}
.w-11-12 {
  width: 91.666667%;
}
.w-min-0 {
  min-width: 0;
}
.w-max-20 {
  max-width: 20%;
}
.w-max-200 {
  max-width: 200px;
}
.w-max-500 {
  max-width: 500px;
}
.w-max-1080 {
  max-width: 1080px;
}
.w-500 {
  width: 500px;
}
.w-300 {
  width: 300px;
}
.w-60 {
  width: 60%;
}
.w-3\.5 {
  width: 0.875rem;
}
.w-full {
  width: 100%;
}
.w-max-256 {
  max-width: 256px;
}
.w-auto {
  width: auto;
}

//Height
.h-4 {
  height: 16px;
}
.h-7 {
  height: 28px;
}
.h-8 {
  height: 32px;
}
.h-9 {
  height: 36px;
}
.h-100 {
  height: 400px;
}
.h-min-100 {
  min-height: 100vh;
}
.h-min-80 {
  min-height: 80vh;
}
.h-min-50 {
  min-height: 50vh;
}
.h-3\.5 {
  height: 0.875rem;
}

.h-full {
  height: 100%;
}

.h-min-full {
  min-height: 100%;
}

// Text alignment
.text-left {
  text-align: left;
}
.text-center {
  text-align: center;
}
.text-right {
  text-align: right;
}

// flex
.flex {
  display: flex;
}
.item-start {
  align-items: flex-start;
}
.items-center {
  align-items: center;
}
.justify-end {
  justify-content: flex-end;
}
.justify-between {
  justify-content: space-between;
}
.justify-center {
  justify-content: center;
}
.self-center {
  align-self: center;
}
.flex-col {
  flex-direction: column;
}
.flex-initial {
  flex: 0 1 auto;
}
.flex-center {
  display: flex;
  align-items: center;
  justify-content: center;
}
.flex-wrap {
  flex-wrap: wrap;
}
.flex-grow {
  flex-grow: 1;
}

.break-word {
  word-break: break-word;
}

.mx-auto {
  margin-right: auto;
  margin-left: auto;
}
.text-semi-bold {
  font-weight: 500;
}

.border-1 {
  border-width: 1px;
}

.border-l-2 {
  border-left: 2px;
}

.border-primary {
  border-color: @primary;
}
.border-gray {
  border-color: @gray;
}
.border-main {
  border-color: @border-color;
}

.bg-body-main {
  background: @body-bg-color;
}
.bg-primary-lite {
  background: @primary-light;
}
.bg-primary {
  background: @primary;
}
.bg-primary-hover-lite {
  background-color: @primary-hover-light;
}

.activeCategory {
  border-left: 2px solid @primary;
  background: @primary-light;
  font-weight: 600;
}

.shadow-custom {
  box-shadow: 1px 1px 8px rgb(0 0 0 / 6%);
}
.card-box-shadow {
  box-shadow: rgba(0, 0, 0, 0.06) 1px 1px 8px;
}
.shadow-base {
  box-shadow: 0 1px 3px 0 rgba(0, 0, 0, 0.1), 0 1px 2px 0 rgba(0, 0, 0, 0.06);
}
.opacity-60 {
  opacity: 0.6;
}

.cursor-pointer {
  cursor: pointer;
}

.cursor-not-allowed {
  cursor: not-allowed;
}

.truncate {
  overflow: hidden;
  text-overflow: ellipsis;
  white-space: nowrap;
}

.gap-2 {
  gap: 0.5rem /* 8px */;
}

/* SSO layout style  */
.sso-container {
  width: 100%;
  height: 580px;
  display: flex;
  justify-content: space-evenly;
  align-items: center;
  flex-direction: column;

  span {
    margin: 0;
  }
}

// Font Weight
.font-normal {
  font-weight: 500;
}
.font-semibold {
  font-weight: 600;
}

.transform-180 {
  transform: rotate(180deg);
}

.no-underline {
  text-decoration: none;
}

.bg-white {
  background: @white;
}
.z-10 {
  z-index: 10;
}

.entity-details-container {
  height: 100%;
  width: 100%;
  display: flex;
  flex-direction: column;
  padding: 24px 16px 0px 16px;
}<|MERGE_RESOLUTION|>--- conflicted
+++ resolved
@@ -98,11 +98,7 @@
   width: 16px;
 }
 .w-5 {
-<<<<<<< HEAD
   width: 24px;
-=======
-  width: 20px;
->>>>>>> 7ed607f2
 }
 .w-8 {
   width: 32px;
