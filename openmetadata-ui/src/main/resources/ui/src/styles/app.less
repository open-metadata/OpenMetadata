/*
 *  Copyright 2022 Collate.
 *  Licensed under the Apache License, Version 2.0 (the "License");
 *  you may not use this file except in compliance with the License.
 *  You may obtain a copy of the License at
 *  http://www.apache.org/licenses/LICENSE-2.0
 *  Unless required by applicable law or agreed to in writing, software
 *  distributed under the License is distributed on an "AS IS" BASIS,
 *  WITHOUT WARRANTIES OR CONDITIONS OF ANY KIND, either express or implied.
 *  See the License for the specific language governing permissions and
 *  limitations under the License.
 */

// common css utils file
@import url('./variables.less');
@primary: #7147e8;
@primary-light: rgb(244, 240, 253);
@primary-hover-light: rgba(219, 209, 249);
@white: #fff;
@gray: #dde3ea;
@trigger-btn-hover-bg: #efefef;

// Global css
.global-border {
  border: @global-border;
}

.card-shadow {
  box-shadow: @card-shadow;
}

.shadow-none {
  box-shadow: none;
}

.deleted-badge-button {
  margin-left: 4px;
  padding: 2px 8px;
  font-weight: 500;
  border-radius: @border-radius-base;
  color: @error-color;
  background-color: @error-light-color;
}

// Left and Right Panel shadow color
.panel-shadow-color {
  box-shadow: @panels-shadow-color;
}

//font weight
.font-300 {
  font-weight: 300;
}
.font-medium {
  font-weight: 500;
}
.text-600 {
  font-weight: 600;
}

// text color
.text-primary {
  color: @primary;
}
.error-text {
  color: #ff4c3b;
}
.text-white {
  color: @white;
}
.text-grey-muted {
  color: #6b7280;
}
.text-grey-body {
  color: @text-color-secondary;
}
.text-body {
  color: @text-color-secondary;
}

.text-success {
  color: #008376;
}

.text-failure {
  color: #cb2431;
}

// text alignment

.text-center {
  text-align: center;
}
.text-left {
  text-align: left;
}
.text-right {
  text-align: right;
}

.text-underline {
  text-decoration: underline;
}

// Border
.no-border {
  border: none;
}
.border {
  border: @global-border;
}
.border-1 {
  border-width: 1px;
}
.border-l {
  border-left-width: 1px;
}
.border-l-2 {
  border-left: 2px;
}
.border-t-0 {
  border-top-width: 0px;
}
.border-t-1 {
  border-top-width: 1px;
  border-style: solid;
  border-color: @border-color;
}
.border-main {
  border-color: @border-color;
}
.border-primary {
  border-color: @primary;
}
.border-gray {
  border-color: @gray;
}

.line-height-16 {
  line-height: 16px;
}

// Radius

.rounded-4 {
  border-radius: @border-radius-base;
}
.rounded-full {
  border-radius: 9999px;
}

.rounded-6 {
  border-radius: 6px;
}
.rounded-12 {
  border-radius: 12px;
}

.break-word {
  word-break: break-word;
}

.mx-auto {
  margin-right: auto;
  margin-left: auto;
}
.bg-body-main {
  background: @body-bg-color;
}
.bg-primary-lite {
  background: @primary-light;
}
.bg-primary {
  background: @primary;
}
.bg-primary-hover-lite {
  background-color: @primary-hover-light;
}
.bg-grey {
  background-color: @gray;
}
.bg-white {
  background-color: @white;
}

.activeCategory {
  border-left: 2px solid @primary;
  background: @primary-light;
  padding-left: 10px;
  font-weight: 600;
}

.shadow-custom {
  box-shadow: 1px 1px 8px rgb(0 0 0 / 6%);
}
.card-box-shadow {
  box-shadow: rgba(0, 0, 0, 0.06) 1px 1px 8px;
}
.shadow-base {
  box-shadow: 0 1px 3px 0 rgba(0, 0, 0, 0.1), 0 1px 2px 0 rgba(0, 0, 0, 0.06);
}
.opacity-60 {
  opacity: 0.6;
}

.link-hover {
  &:hover {
    text-decoration: underline;
    cursor: pointer;
  }
}
.cursor-pointer {
  cursor: pointer;
}

.cursor-not-allowed {
  cursor: not-allowed;
}

.truncate {
  overflow: hidden;
  text-overflow: ellipsis;
  white-space: nowrap;
}

.gap-2 {
  gap: 0.5rem /* 8px */;
}

/* SSO layout style  */
.sso-container {
  width: 100%;
  height: 580px;
  display: flex;
  justify-content: space-evenly;
  align-items: center;
  flex-direction: column;

  span {
    margin: 0;
  }
}

.transform-180 {
  transform: rotate(180deg);
}

.no-underline {
  text-decoration: none;
}

.bg-white {
  background: @white;
}

.z-5 {
  z-index: 5;
}
.z-10 {
  z-index: 10;
}
.z-400 {
  z-index: 400;
}

.entity-details-container {
  height: 100%;
  width: 100%;
  display: flex;
  flex-direction: column;
<<<<<<< HEAD
  padding: 8px 16px;
=======
  padding: 16px;
  padding-bottom: 0;
>>>>>>> 709fce60
}

.description-text {
  overflow: hidden;
  text-overflow: ellipsis;
  display: -webkit-box;
  line-height: 18px;
}

.entity-header-display-name {
  font-weight: 700;
  font-size: 18px;
  line-height: 22px;
  color: @text-color !important;
  text-decoration: none !important;
}

/* Opacity CSS start */

.opacity-0 {
  opacity: 0;
}
.opacity-50 {
  opacity: 0.5;
}
.opacity-100 {
  opacity: 1;
}

/* Opacity CSS end */

/* Group CSS Start */

.custom-group {
  &:hover {
    .group-hover-opacity-100 {
      opacity: 1;
    }
  }
}

/* Group CSS End*/

.quick-filter-dropdown-trigger-btn {
  padding: 4px;
  border: none;
  background: transparent;
  box-shadow: none;
}

.quick-filter-dropdown-trigger-btn:hover,
.quick-filter-dropdown-trigger-btn:focus {
  background-color: @trigger-btn-hover-bg;
}

// Rotate
.rotate-inverse {
  transform: rotate(180deg);
}

.rotate-90 {
  transform: rotate(90deg);
}

.rotate--90 {
  transform: rotate(-90deg);
}

.whitespace-nowrap {
  white-space: nowrap;
}

// breadcrumb

.link-title {
  font-size: 14px !important;
  color: @text-grey-muted !important;
}
.link-title:hover {
  color: @primary-color !important;
  text-decoration: none !important;
}

// Multiple label in a field with required

.multiple-label-field label {
  align-items: flex-start;
}
.multiple-label-field
  .ant-form-item-label
  > label.ant-form-item-required:not(.ant-form-item-required-mark-optional)::before {
  line-height: 24px;
}

// Switch Inline Field

.switch-field .ant-form-item {
  margin: 0;
}<|MERGE_RESOLUTION|>--- conflicted
+++ resolved
@@ -268,12 +268,8 @@
   width: 100%;
   display: flex;
   flex-direction: column;
-<<<<<<< HEAD
-  padding: 8px 16px;
-=======
   padding: 16px;
   padding-bottom: 0;
->>>>>>> 709fce60
 }
 
 .description-text {
