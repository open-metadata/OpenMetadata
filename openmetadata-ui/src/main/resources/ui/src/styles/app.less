/*
 *  Copyright 2022 Collate.
 *  Licensed under the Apache License, Version 2.0 (the "License");
 *  you may not use this file except in compliance with the License.
 *  You may obtain a copy of the License at
 *  http://www.apache.org/licenses/LICENSE-2.0
 *  Unless required by applicable law or agreed to in writing, software
 *  distributed under the License is distributed on an "AS IS" BASIS,
 *  WITHOUT WARRANTIES OR CONDITIONS OF ANY KIND, either express or implied.
 *  See the License for the specific language governing permissions and
 *  limitations under the License.
 */

// common css utils file
@import url('./variables.less');
@primary: #7147e8;
@primary-light: rgb(244, 240, 253);
@primary-hover-light: rgba(219, 209, 249);
@white: #fff;
@gray: #dde3ea;
@trigger-btn-hover-bg: #efefef;

// Global css
.global-border {
  border: @global-border;
}

.card-shadow {
  box-shadow: @card-shadow;
}

.shadow-none {
  box-shadow: none;
}

.deleted-badge-button {
  margin-left: 4px;
  padding: 2px 8px;
  font-weight: 500;
  border-radius: @border-radius-base;
  color: @error-color;
  background-color: @error-light-color;
}

// Left and Right Panel shadow color
.panel-shadow-color {
  box-shadow: @panels-shadow-color;
}

//font weight
.font-300 {
  font-weight: 300;
}
.font-medium {
  font-weight: 500;
}
.text-600 {
  font-weight: 600;
}

// text color
.text-primary {
  color: @primary;
}
.error-text {
  color: #ff4c3b;
}
.text-white {
  color: @white;
}
.text-grey-muted {
  color: #6b7280;
}
.text-grey-body {
  color: @text-color-secondary;
}
.text-body {
  color: @text-color-secondary;
}

.text-success {
  color: #008376;
}

.text-failure {
  color: #cb2431;
}

// text alignment

.text-center {
  text-align: center;
}
.text-left {
  text-align: left;
}
.text-right {
  text-align: right;
}

.text-underline {
  text-decoration: underline;
}

// Border
.no-border {
  border: none;
}
.border {
  border: @global-border;
}
.border-1 {
  border-width: 1px;
}
.border-l {
  border-left-width: 1px;
}
.border-l-2 {
  border-left: 2px;
}
.border-t-0 {
  border-top-width: 0px;
}
.border-t-1 {
  border-top-width: 1px;
  border-style: solid;
  border-color: @border-color;
}
.border-main {
  border-color: @border-color;
}
.border-primary {
  border-color: @primary;
}
.border-gray {
  border-color: @gray;
}

.line-height-16 {
  line-height: 16px;
}

// Radius

.rounded-4 {
  border-radius: @border-radius-base;
}
.rounded-full {
  border-radius: 9999px;
}

.rounded-6 {
  border-radius: 6px;
}
.rounded-12 {
  border-radius: 12px;
}

.break-word {
  word-break: break-word;
}

.mx-auto {
  margin-right: auto;
  margin-left: auto;
}
.bg-body-main {
  background: @body-bg-color;
}
.bg-primary-lite {
  background: @primary-light;
}
.bg-primary {
  background: @primary;
}
.bg-primary-hover-lite {
  background-color: @primary-hover-light;
}
.bg-grey {
  background-color: @gray;
}
.bg-white {
  background-color: @white;
}

.activeCategory {
  border-left: 2px solid @primary;
  background: @primary-light;
  padding-left: 10px;
  font-weight: 600;
}

.shadow-custom {
  box-shadow: 1px 1px 8px rgb(0 0 0 / 6%);
}
.card-box-shadow {
  box-shadow: rgba(0, 0, 0, 0.06) 1px 1px 8px;
}
.shadow-base {
  box-shadow: 0 1px 3px 0 rgba(0, 0, 0, 0.1), 0 1px 2px 0 rgba(0, 0, 0, 0.06);
}
.opacity-60 {
  opacity: 0.6;
}

.link-hover {
  &:hover {
    text-decoration: underline;
    cursor: pointer;
  }
}
.cursor-pointer {
  cursor: pointer;
}

.cursor-not-allowed {
  cursor: not-allowed;
}

.truncate {
  overflow: hidden;
  text-overflow: ellipsis;
  white-space: nowrap;
}

.gap-2 {
  gap: 0.5rem /* 8px */;
}

/* SSO layout style  */
.sso-container {
  width: 100%;
  height: 580px;
  display: flex;
  justify-content: space-evenly;
  align-items: center;
  flex-direction: column;

  span {
    margin: 0;
  }
}

// Font Weight
.font-normal {
  font-weight: 500;
}
.font-semibold {
  font-weight: 600;
}
.font-bold {
  font-weight: 700;
}

.transform-180 {
  transform: rotate(180deg);
}

.no-underline {
  text-decoration: none;
}

.bg-white {
  background: @white;
}

.z-5 {
  z-index: 5;
}
.z-10 {
  z-index: 10;
}
.z-400 {
  z-index: 400;
}

.entity-details-container {
  height: 100%;
  width: 100%;
  display: flex;
  flex-direction: column;
  padding: 24px 16px 0px 16px;
}

.description-text {
  overflow: hidden;
  text-overflow: ellipsis;
  display: -webkit-box;
  line-height: 18px;
}

.entity-header-display-name {
  font-weight: 700;
  font-size: 18px;
  line-height: 22px;
}

/* Opacity CSS start */

.opacity-0 {
  opacity: 0;
}
.opacity-50 {
  opacity: 0.5;
}
.opacity-100 {
  opacity: 1;
}

/* Opacity CSS end */

/* Group CSS Start */

.custom-group {
  &:hover {
    .group-hover-opacity-100 {
      opacity: 1;
    }
  }
}

/* Group CSS End*/

.quick-filter-dropdown-trigger-btn {
  padding: 4px;
  border: none;
  background: transparent;
  box-shadow: none;
}

.quick-filter-dropdown-trigger-btn:hover,
.quick-filter-dropdown-trigger-btn:focus {
  background-color: @trigger-btn-hover-bg;
}

// Rotate
.rotate-inverse {
  transform: rotate(180deg);
}

.rotate-90 {
  transform: rotate(90deg);
}

.rotate--90 {
  transform: rotate(-90deg);
}

.whitespace-nowrap {
  white-space: nowrap;
}

<<<<<<< HEAD
.service-form-container {
  margin: 16px auto 0;
  padding-bottom: 16px;
=======
// breadcrumb

.link-title {
  font-size: 14px !important;
  color: @text-grey-muted !important;
}
.link-title:hover {
  color: @primary-color !important;
  text-decoration: none !important;
}

// Multiple label in a field with required

.multiple-label-field label {
  align-items: flex-start;
}
.multiple-label-field
  .ant-form-item-label
  > label.ant-form-item-required:not(.ant-form-item-required-mark-optional)::before {
  line-height: 24px;
}

// Switch Inline Field

.switch-field .ant-form-item {
  margin: 0;
>>>>>>> d79974db
}<|MERGE_RESOLUTION|>--- conflicted
+++ resolved
@@ -350,11 +350,11 @@
   white-space: nowrap;
 }
 
-<<<<<<< HEAD
 .service-form-container {
   margin: 16px auto 0;
   padding-bottom: 16px;
-=======
+}
+
 // breadcrumb
 
 .link-title {
@@ -381,5 +381,4 @@
 
 .switch-field .ant-form-item {
   margin: 0;
->>>>>>> d79974db
 }