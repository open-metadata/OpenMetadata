--- conflicted
+++ resolved
@@ -467,11 +467,4 @@
 
 .global-border-radius {
   border-radius: 10px;
-<<<<<<< HEAD
-}
-
-.global-border {
-  border: @global-border;
-=======
->>>>>>> 159b5f13
 }