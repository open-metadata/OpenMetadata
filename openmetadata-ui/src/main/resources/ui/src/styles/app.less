/*
 *  Copyright 2022 Collate
 *  Licensed under the Apache License, Version 2.0 (the "License");
 *  you may not use this file except in compliance with the License.
 *  You may obtain a copy of the License at
 *  http://www.apache.org/licenses/LICENSE-2.0
 *  Unless required by applicable law or agreed to in writing, software
 *  distributed under the License is distributed on an "AS IS" BASIS,
 *  WITHOUT WARRANTIES OR CONDITIONS OF ANY KIND, either express or implied.
 *  See the License for the specific language governing permissions and
 *  limitations under the License.
 */

// common css utils file
@import url('./variables.less');
@primary: #7147e8;
@primary-light: rgb(244, 240, 253);
@primary-hover-light: rgba(219, 209, 249);
@white: #fff;
@gray: #dde3ea;

//font weight
.font-medium {
  font-weight: 500;
}
.text-600 {
  font-weight: 600;
}

// font size
.text-xs {
  font-size: 12px;
}
.text-lg {
  font-size: 18px;
}
.text-sm {
  font-size: 14px;
}
.text-base {
  font-size: 1rem /* 16px */;
  line-height: 1.5rem /* 24px */;
}
.text-xl {
  font-size: 1.25rem /* 20px */;
  line-height: 1.75rem /* 28px */;
}

.text-2xl {
  font-size: 1.5rem /* 24px */;
  line-height: 2rem /* 32px */;
}

// text color
.text-primary {
  color: @primary;
}
.error-text {
  color: #ff4c3b;
}
.text-white {
  color: @white;
}
.text-grey-muted {
  color: #6b7280;
}
.text-body {
  color: @text-color-secondary;
}

// text alignment

.text-center {
  text-align: center;
}
.text-left {
  text-align: left;
}
.text-right {
  text-align: right;
}

.text-underline {
  text-decoration: underline;
}

<<<<<<< HEAD
//  Radius
=======
// Border
.no-border {
  border: none;
}
.border-1 {
  border-width: 1px;
}
.border-l-2 {
  border-left: 2px;
}
.border-main {
  border-color: @border-color;
}
.border-primary {
  border-color: @primary;
}
.border-gray {
  border-color: @gray;
}

// Radius
>>>>>>> ee216543

.rounded-4 {
  border-radius: 4px;
}
<<<<<<< HEAD
.rounded-6 {
  border-radius: 6px;
}
.rounded-full {
  border-radius: 9999px;
}

// Width
.w-4 {
  width: 16px;
}
.w-6 {
  width: 24px;
  .w-5 {
    width: 20px;
  }
  .w-8 {
    width: 32px;
  }
  .w-9 {
    width: 36px;
  }
  .w-16 {
    width: 64px;
  }
  .w-24 {
    width: 6rem;
  }
  .w-32 {
    width: 8rem;
  }
  .w-36 {
    width: 9rem;
  }
  .w-72 {
    width: 288px;
  }
  .w-48 {
    width: 12rem;
  }
  .w-60 {
    width: 15rem;
  }
  .w-11-12 {
    width: 91.666667%;
  }
  .w-min-0 {
    min-width: 0;
  }
  .w-max-20 {
    max-width: 20%;
  }
  .w-max-200 {
    max-width: 200px;
  }
  .w-max-500 {
    max-width: 500px;
  }
  .w-max-1080 {
    max-width: 1080px;
  }
  .w-500 {
    width: 500px;
  }
  .w-300 {
    width: 300px;
  }
  .w-60 {
    width: 60%;
  }
  .w-3\.5 {
    width: 0.875rem;
  }
  .w-full {
    width: 100%;
  }
  .w-max-256 {
    max-width: 256px;
  }
  .w-auto {
    width: auto;
  }
=======
.rounded-full {
  border-radius: 9999px;
}
>>>>>>> ee216543

  //Height
  .h-4 {
    height: 16px;
  }
  .h-6 {
    height: 24px;
  }
  .h-7 {
    height: 28px;
  }
  .h-8 {
    height: 32px;
  }
  .h-9 {
    height: 36px;
  }
  .h-100 {
    height: 400px;
  }
  .h-min-100 {
    min-height: 100vh;
  }
  .h-min-80 {
    min-height: 80vh;
  }
  .h-min-50 {
    min-height: 50vh;
  }
  .h-3\.5 {
    height: 0.875rem;
  }

  .h-full {
    height: 100%;
  }

  .h-min-full {
    min-height: 100%;
  }

<<<<<<< HEAD
  // Text alignment
  .text-left {
    text-align: left;
  }
  .text-center {
    text-align: center;
  }
  .text-right {
    text-align: right;
  }

  // flex
  .flex {
    display: flex;
  }
  .inline-flex {
    display: inline-flex;
  }
  .items-center {
    align-items: center;
  }
  .justify-end {
    justify-content: flex-end;
  }
  .justify-between {
    justify-content: space-between;
  }
  .justify-center {
    justify-content: center;
  }
  .self-center {
    align-self: center;
  }
  .flex-col {
    flex-direction: column;
  }
  .flex-initial {
    flex: 0 1 auto;
  }
  .flex-center {
    display: flex;
    align-items: center;
    justify-content: center;
  }
  .flex-wrap {
    flex-wrap: wrap;
  }
  .flex-grow {
    flex-grow: 1;
  }

  .break-word {
    word-break: break-word;
  }

  .mx-auto {
    margin-right: auto;
    margin-left: auto;
  }
  .text-semi-bold {
    font-weight: 500;
  }

  .border-1 {
    border-width: 1px;
  }
  .border-l-2 {
    border-left: 2px;
  }
  .border-r-2 {
    border-right-width: 2px;
  }
  .border-separate {
    border-collapse: separate;
  }
  .border-primary {
    border-color: @primary;
  }
  .border-gray {
    border-color: @gray;
  }
  .border-main {
    border-color: @border-color;
  }
=======
.mx-auto {
  margin-right: auto;
  margin-left: auto;
}
.text-semi-bold {
  font-weight: 500;
}
.bg-body-main {
  background: @body-bg-color;
}
.bg-primary-lite {
  background: @primary-light;
}
.bg-primary {
  background: @primary;
}
.bg-primary-hover-lite {
  background-color: @primary-hover-light;
}
>>>>>>> ee216543

  .bg-body-main {
    background: @body-bg-color;
  }
  .bg-primary-lite {
    background: @primary-light;
  }
  .bg-primary {
    background: @primary;
  }
  .bg-primary-hover-lite {
    background-color: @primary-hover-light;
  }

  .activeCategory {
    border-left: 2px solid @primary;
    background: @primary-light;
    font-weight: 600;
  }

  .shadow-custom {
    box-shadow: 1px 1px 8px rgb(0 0 0 / 6%);
  }
  .card-box-shadow {
    box-shadow: rgba(0, 0, 0, 0.06) 1px 1px 8px;
  }
  .shadow-base {
    box-shadow: 0 1px 3px 0 rgba(0, 0, 0, 0.1), 0 1px 2px 0 rgba(0, 0, 0, 0.06);
  }
  .opacity-60 {
    opacity: 0.6;
  }

  .cursor-pointer {
    cursor: pointer;
  }

  .cursor-not-allowed {
    cursor: not-allowed;
  }

  .truncate {
    overflow: hidden;
    text-overflow: ellipsis;
    white-space: nowrap;
  }

  .gap-2 {
    gap: 0.5rem /* 8px */;
  }

  /* SSO layout style  */
  .sso-container {
    width: 100%;
    height: 580px;
    display: flex;
    justify-content: space-evenly;
    align-items: center;
    flex-direction: column;

    span {
      margin: 0;
    }
  }

  // Font Weight
  .font-normal {
    font-weight: 500;
  }
  .font-semibold {
    font-weight: 600;
  }

  .transform-180 {
    transform: rotate(180deg);
  }

  .no-underline {
    text-decoration: none;
  }

  .bg-white {
    background: @white;
  }
  .z-10 {
    z-index: 10;
  }

  .entity-details-container {
    height: 100%;
    width: 100%;
    display: flex;
    flex-direction: column;
    padding: 24px 16px 0px 16px;
  }
}<|MERGE_RESOLUTION|>--- conflicted
+++ resolved
@@ -84,9 +84,6 @@
   text-decoration: underline;
 }
 
-<<<<<<< HEAD
-//  Radius
-=======
 // Border
 .no-border {
   border: none;
@@ -108,226 +105,59 @@
 }
 
 // Radius
->>>>>>> ee216543
 
 .rounded-4 {
   border-radius: 4px;
 }
-<<<<<<< HEAD
+
 .rounded-6 {
   border-radius: 6px;
 }
+
 .rounded-full {
   border-radius: 9999px;
 }
 
-// Width
-.w-4 {
-  width: 16px;
-}
-.w-6 {
-  width: 24px;
-  .w-5 {
-    width: 20px;
-  }
-  .w-8 {
-    width: 32px;
-  }
-  .w-9 {
-    width: 36px;
-  }
-  .w-16 {
-    width: 64px;
-  }
-  .w-24 {
-    width: 6rem;
-  }
-  .w-32 {
-    width: 8rem;
-  }
-  .w-36 {
-    width: 9rem;
-  }
-  .w-72 {
-    width: 288px;
-  }
-  .w-48 {
-    width: 12rem;
-  }
-  .w-60 {
-    width: 15rem;
-  }
-  .w-11-12 {
-    width: 91.666667%;
-  }
-  .w-min-0 {
-    min-width: 0;
-  }
-  .w-max-20 {
-    max-width: 20%;
-  }
-  .w-max-200 {
-    max-width: 200px;
-  }
-  .w-max-500 {
-    max-width: 500px;
-  }
-  .w-max-1080 {
-    max-width: 1080px;
-  }
-  .w-500 {
-    width: 500px;
-  }
-  .w-300 {
-    width: 300px;
-  }
-  .w-60 {
-    width: 60%;
-  }
-  .w-3\.5 {
-    width: 0.875rem;
-  }
-  .w-full {
-    width: 100%;
-  }
-  .w-max-256 {
-    max-width: 256px;
-  }
-  .w-auto {
-    width: auto;
-  }
-=======
-.rounded-full {
-  border-radius: 9999px;
-}
->>>>>>> ee216543
-
-  //Height
-  .h-4 {
-    height: 16px;
-  }
-  .h-6 {
-    height: 24px;
-  }
-  .h-7 {
-    height: 28px;
-  }
-  .h-8 {
-    height: 32px;
-  }
-  .h-9 {
-    height: 36px;
-  }
-  .h-100 {
-    height: 400px;
-  }
-  .h-min-100 {
-    min-height: 100vh;
-  }
-  .h-min-80 {
-    min-height: 80vh;
-  }
-  .h-min-50 {
-    min-height: 50vh;
-  }
-  .h-3\.5 {
-    height: 0.875rem;
-  }
-
-  .h-full {
-    height: 100%;
-  }
-
-  .h-min-full {
-    min-height: 100%;
-  }
-
-<<<<<<< HEAD
-  // Text alignment
-  .text-left {
-    text-align: left;
-  }
-  .text-center {
-    text-align: center;
-  }
-  .text-right {
-    text-align: right;
-  }
-
-  // flex
-  .flex {
-    display: flex;
-  }
-  .inline-flex {
-    display: inline-flex;
-  }
-  .items-center {
-    align-items: center;
-  }
-  .justify-end {
-    justify-content: flex-end;
-  }
-  .justify-between {
-    justify-content: space-between;
-  }
-  .justify-center {
-    justify-content: center;
-  }
-  .self-center {
-    align-self: center;
-  }
-  .flex-col {
-    flex-direction: column;
-  }
-  .flex-initial {
-    flex: 0 1 auto;
-  }
-  .flex-center {
-    display: flex;
-    align-items: center;
-    justify-content: center;
-  }
-  .flex-wrap {
-    flex-wrap: wrap;
-  }
-  .flex-grow {
-    flex-grow: 1;
-  }
-
-  .break-word {
-    word-break: break-word;
-  }
-
-  .mx-auto {
-    margin-right: auto;
-    margin-left: auto;
-  }
-  .text-semi-bold {
-    font-weight: 500;
-  }
-
-  .border-1 {
-    border-width: 1px;
-  }
-  .border-l-2 {
-    border-left: 2px;
-  }
-  .border-r-2 {
-    border-right-width: 2px;
-  }
-  .border-separate {
-    border-collapse: separate;
-  }
-  .border-primary {
-    border-color: @primary;
-  }
-  .border-gray {
-    border-color: @gray;
-  }
-  .border-main {
-    border-color: @border-color;
-  }
-=======
+//Height
+.h-4 {
+  height: 16px;
+}
+.h-6 {
+  height: 24px;
+}
+.h-7 {
+  height: 28px;
+}
+.h-8 {
+  height: 32px;
+}
+.h-9 {
+  height: 36px;
+}
+.h-100 {
+  height: 400px;
+}
+.h-min-100 {
+  min-height: 100vh;
+}
+.h-min-80 {
+  min-height: 80vh;
+}
+.h-min-50 {
+  min-height: 50vh;
+}
+.h-3\.5 {
+  height: 0.875rem;
+}
+
+.h-full {
+  height: 100%;
+}
+
+.h-min-full {
+  min-height: 100%;
+}
+
 .mx-auto {
   margin-right: auto;
   margin-left: auto;
@@ -347,100 +177,98 @@
 .bg-primary-hover-lite {
   background-color: @primary-hover-light;
 }
->>>>>>> ee216543
-
-  .bg-body-main {
-    background: @body-bg-color;
+
+.bg-body-main {
+  background: @body-bg-color;
+}
+.bg-primary-lite {
+  background: @primary-light;
+}
+.bg-primary {
+  background: @primary;
+}
+.bg-primary-hover-lite {
+  background-color: @primary-hover-light;
+}
+
+.activeCategory {
+  border-left: 2px solid @primary;
+  background: @primary-light;
+  font-weight: 600;
+}
+
+.shadow-custom {
+  box-shadow: 1px 1px 8px rgb(0 0 0 / 6%);
+}
+.card-box-shadow {
+  box-shadow: rgba(0, 0, 0, 0.06) 1px 1px 8px;
+}
+.shadow-base {
+  box-shadow: 0 1px 3px 0 rgba(0, 0, 0, 0.1), 0 1px 2px 0 rgba(0, 0, 0, 0.06);
+}
+.opacity-60 {
+  opacity: 0.6;
+}
+
+.cursor-pointer {
+  cursor: pointer;
+}
+
+.cursor-not-allowed {
+  cursor: not-allowed;
+}
+
+.truncate {
+  overflow: hidden;
+  text-overflow: ellipsis;
+  white-space: nowrap;
+}
+
+.gap-2 {
+  gap: 0.5rem /* 8px */;
+}
+
+/* SSO layout style  */
+.sso-container {
+  width: 100%;
+  height: 580px;
+  display: flex;
+  justify-content: space-evenly;
+  align-items: center;
+  flex-direction: column;
+
+  span {
+    margin: 0;
   }
-  .bg-primary-lite {
-    background: @primary-light;
-  }
-  .bg-primary {
-    background: @primary;
-  }
-  .bg-primary-hover-lite {
-    background-color: @primary-hover-light;
-  }
-
-  .activeCategory {
-    border-left: 2px solid @primary;
-    background: @primary-light;
-    font-weight: 600;
-  }
-
-  .shadow-custom {
-    box-shadow: 1px 1px 8px rgb(0 0 0 / 6%);
-  }
-  .card-box-shadow {
-    box-shadow: rgba(0, 0, 0, 0.06) 1px 1px 8px;
-  }
-  .shadow-base {
-    box-shadow: 0 1px 3px 0 rgba(0, 0, 0, 0.1), 0 1px 2px 0 rgba(0, 0, 0, 0.06);
-  }
-  .opacity-60 {
-    opacity: 0.6;
-  }
-
-  .cursor-pointer {
-    cursor: pointer;
-  }
-
-  .cursor-not-allowed {
-    cursor: not-allowed;
-  }
-
-  .truncate {
-    overflow: hidden;
-    text-overflow: ellipsis;
-    white-space: nowrap;
-  }
-
-  .gap-2 {
-    gap: 0.5rem /* 8px */;
-  }
-
-  /* SSO layout style  */
-  .sso-container {
-    width: 100%;
-    height: 580px;
-    display: flex;
-    justify-content: space-evenly;
-    align-items: center;
-    flex-direction: column;
-
-    span {
-      margin: 0;
-    }
-  }
-
-  // Font Weight
-  .font-normal {
-    font-weight: 500;
-  }
-  .font-semibold {
-    font-weight: 600;
-  }
-
-  .transform-180 {
-    transform: rotate(180deg);
-  }
-
-  .no-underline {
-    text-decoration: none;
-  }
-
-  .bg-white {
-    background: @white;
-  }
-  .z-10 {
-    z-index: 10;
-  }
-
-  .entity-details-container {
-    height: 100%;
-    width: 100%;
-    display: flex;
-    flex-direction: column;
-    padding: 24px 16px 0px 16px;
-  }
+}
+
+// Font Weight
+.font-normal {
+  font-weight: 500;
+}
+.font-semibold {
+  font-weight: 600;
+}
+
+.transform-180 {
+  transform: rotate(180deg);
+}
+
+.no-underline {
+  text-decoration: none;
+}
+
+.bg-white {
+  background: @white;
+}
+.z-10 {
+  z-index: 10;
+}
+
+.entity-details-container {
+  height: 100%;
+  width: 100%;
+  display: flex;
+  flex-direction: column;
+  padding: 24px 16px 0px 16px;
 }