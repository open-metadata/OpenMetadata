/*
 *  Copyright 2022 Collate
 *  Licensed under the Apache License, Version 2.0 (the "License");
 *  you may not use this file except in compliance with the License.
 *  You may obtain a copy of the License at
 *  http://www.apache.org/licenses/LICENSE-2.0
 *  Unless required by applicable law or agreed to in writing, software
 *  distributed under the License is distributed on an "AS IS" BASIS,
 *  WITHOUT WARRANTIES OR CONDITIONS OF ANY KIND, either express or implied.
 *  See the License for the specific language governing permissions and
 *  limitations under the License.
 */

// common css utils file

@primary: #7147e8;
@primary-light: rgb(244, 240, 253);

// flex
.flex {
  display: flex;
}
.flex-center {
  display: flex;
  align-items: center;
  justify-content: center;
}
.flex {
  display: flex;
}
.text-center {
  text-align: center;
}
.justify-between {
  justify-content: space-between;
}
.break-word {
  word-break: break-all;
}
.justify-center {
  justify-content: center;
}
.mx-auto {
  margin-right: auto;
  margin-left: auto;
}

.flex-col {
  flex-direction: column;
}
.text-center {
  text-align: center;
}

.h-min-100 {
  min-height: 100vh;
}
.h-min-50 {
  min-height: 50vh;
}
.w-min-0 {
  min-width: 0;
}
.w-max-20 {
  max-width: 20%;
}
.w-max-200 {
  max-width: 200px;
}
.w-max-500 {
  max-width: 500px;
}
.w-500 {
  width: 500px;
}
.w-300 {
  width: 300px;
}
.w-60 {
  width: 60%;
}

.w-full {
  width: 100%;
}

.h-full {
  height: 100%;
}

.border-l-2 {
  border-left: 2px;
}

.mr-2 {
  margin-right: 8px;
}

.border-primary {
  border-color: @primary;
}

.bg-primary-lite {
  background: @primary-light;
}

.activeCategory {
  border-left: 2px solid @primary;
  background: @primary-light;
}

.mt-0 {
  margin-top: 0;
}
.mt-4 {
  margin-top: 1rem;
}
.mt-8 {
  margin-top: 2rem;
}
.ml-8 {
  margin-left: 2rem;
}
.mr-8 {
  margin-right: 2rem;
}
.mb-4 {
  margin-bottom: 1rem;
}
.mb-8 {
  margin-bottom: 2rem;
}
.m-8 {
  margin: 2rem;
}
.m-16 {
  margin: 4rem;
}
.mb-0 {
  margin-bottom: 0;
}

.mt-12 {
  margin-top: 3rem;
}
.mb-12 {
  margin-bottom: 3rem;
}
.mt-20 {
  margin-top: 5rem;
}
.mt-24 {
  margin-top: 6rem;
}
.mt-48 {
  margin-top: 12rem;
}
.mt-52 {
  margin-top: 13rem;
}
.m-52 {
  margin: 13rem;
}

// padding
.p-16 {
  padding: 4rem;
}
.pl-0 {
  padding-left: 0px;
}

.shadow-custom {
  box-shadow: 1px 1px 8px rgb(0 0 0 / 6%);
}
.card-box-shadow {
  box-shadow: rgba(0, 0, 0, 0.06) 1px 1px 8px;
}
.opacity-60 {
  opacity: 0.6;
}
<<<<<<< HEAD
.cursor-pointer {
  cursor: pointer;
}
.gap-2 {
  gap: 0.5rem /* 8px */;
=======
.text-600 {
  font-weight: 600;
}

.error-text {
  color: #ff4c3b;
>>>>>>> 8869da7a
}

.text-base {
  font-size: 1rem /* 16px */;
  line-height: 1.5rem /* 24px */;
}<|MERGE_RESOLUTION|>--- conflicted
+++ resolved
@@ -179,20 +179,18 @@
 .opacity-60 {
   opacity: 0.6;
 }
-<<<<<<< HEAD
-.cursor-pointer {
-  cursor: pointer;
-}
-.gap-2 {
-  gap: 0.5rem /* 8px */;
-=======
 .text-600 {
   font-weight: 600;
 }
 
 .error-text {
   color: #ff4c3b;
->>>>>>> 8869da7a
+}
+.cursor-pointer {
+  cursor: pointer;
+}
+.gap-2 {
+  gap: 0.5rem /* 8px */;
 }
 
 .text-base {
