--- conflicted
+++ resolved
@@ -272,11 +272,10 @@
   }
 }
 
-<<<<<<< HEAD
 .transform-180 {
   transform: rotate(180deg);
-=======
+}
+
 .no-underline {
   text-decoration: none;
->>>>>>> 63ceeb2a
 }