/*
 *  Copyright 2022 Collate
 *  Licensed under the Apache License, Version 2.0 (the "License");
 *  you may not use this file except in compliance with the License.
 *  You may obtain a copy of the License at
 *  http://www.apache.org/licenses/LICENSE-2.0
 *  Unless required by applicable law or agreed to in writing, software
 *  distributed under the License is distributed on an "AS IS" BASIS,
 *  WITHOUT WARRANTIES OR CONDITIONS OF ANY KIND, either express or implied.
 *  See the License for the specific language governing permissions and
 *  limitations under the License.
 */

// common css utils file

@primary: #7147e8;
@primary-light: rgb(244, 240, 253);

//font weight
.font-medium {
  font-weight: 500;
}
.text-600 {
  font-weight: 600;
}

// font size
.text-xs {
  font-size: 12px;
}
.text-sm {
  font-size: 14px;
}
.text-base {
  font-size: 1rem /* 16px */;
  line-height: 1.5rem /* 24px */;
}

// text color
.text-primary {
  color: @primary;
}
.error-text {
  color: #ff4c3b;
}

// text alignment

.text-center {
  text-align: center;
}
.text-left {
  text-align: left;
}
.text-right {
  text-align: right;
}

// Width
.w-4 {
  width: 16px;
}
.w-8 {
  width: 32px;
}
.w-16 {
  width: 64px;
}
.w-24 {
  width: 6rem;
}
.w-32 {
  width: 8rem;
}
.w-48 {
  width: 12rem;
}
.w-11-12 {
  width: 91.666667%;
}
.w-min-0 {
  min-width: 0;
}
.w-max-20 {
  max-width: 20%;
}
.w-max-200 {
  max-width: 200px;
}
.w-max-500 {
  max-width: 500px;
}
.w-500 {
  width: 500px;
}
.w-300 {
  width: 300px;
}
.w-60 {
  width: 60%;
}
.w-full {
  width: 100%;
}
.w-max-256 {
  max-width: 256px;
}
.w-auto {
  width: auto;
}

//Height
.h-7 {
  height: 28px;
}
.h-min-100 {
  min-height: 100vh;
}
.h-min-50 {
  min-height: 50vh;
}

.h-full {
  height: 100%;
}

// Text alignment
.text-left {
  text-align: left;
}
.text-center {
  text-align: center;
}
.text-right {
  text-align: right;
}

// flex
.flex {
  display: flex;
}
.items-center {
  align-items: center;
}
.justify-end {
  justify-content: flex-end !important;
}
.justify-between {
  justify-content: space-between;
}
.justify-center {
  justify-content: center;
}
.self-center {
  align-self: center;
}
.flex-col {
  flex-direction: column;
}
.flex-center {
  display: flex;
  align-items: center;
  justify-content: center;
}

.break-word {
  word-break: break-word;
}

.mx-auto {
  margin-right: auto;
  margin-left: auto;
}
.text-semi-bold {
  font-weight: 500;
}
.flex-col {
  flex-direction: column;
}

.w-full {
  width: 100%;
}

.h-full {
  height: 100%;
}

.border-l-2 {
  border-left: 2px;
}

.border-primary {
  border-color: @primary;
}

.bg-primary-lite {
  background: @primary-light;
}

.activeCategory {
  border-left: 2px solid @primary;
  background: @primary-light;
  font-weight: 600;
}

<<<<<<< HEAD
// Margin

.mt-0 {
  margin-top: 0;
}
.mt-1 {
  margin-top: 1.4rem;
}
.mt-4 {
  margin-top: 1rem;
}
.ml-4 {
  margin-left: 1rem;
}
.ml-6 {
  margin-left: 1.5rem;
}
.mt-8 {
  margin-top: 2rem;
}
.ml-8 {
  margin-left: 2rem;
}
.mr-8 {
  margin-right: 2rem;
}
.mb-4 {
  margin-bottom: 1rem;
}
.mb-8 {
  margin-bottom: 2rem;
}
.m-8 {
  margin: 2rem;
}
.m-16 {
  margin: 4rem;
}
.mb-0 {
  margin-bottom: 0;
}

.mt-12 {
  margin-top: 3rem;
}
.mb-12 {
  margin-bottom: 3rem;
}
.mt-20 {
  margin-top: 5rem;
}
.mt-24 {
  margin-top: 6rem;
}
.mt-48 {
  margin-top: 12rem;
}
.mt-52 {
  margin-top: 13rem;
}
.m-52 {
  margin: 13rem;
}
.mr-2 {
  margin-right: 8px;
}

// padding
.p-16 {
  padding: 4rem;
}
.pl-0 {
  padding-left: 0px;
}

=======
>>>>>>> 38cd7eb6
.shadow-custom {
  box-shadow: 1px 1px 8px rgb(0 0 0 / 6%);
}
.card-box-shadow {
  box-shadow: rgba(0, 0, 0, 0.06) 1px 1px 8px;
}
.opacity-60 {
  opacity: 0.6;
}

.cursor-pointer {
  cursor: pointer;
}
.gap-2 {
  gap: 0.5rem /* 8px */;
}

/* SSO layout style  */
.sso-container {
  width: 100%;
  height: 580px;
  display: flex;
  justify-content: space-evenly;
  align-items: center;
  flex-direction: column;

  span {
    margin: 0;
  }
}

.transform-180 {
  transform: rotate(180deg);
}<|MERGE_RESOLUTION|>--- conflicted
+++ resolved
@@ -204,84 +204,6 @@
   font-weight: 600;
 }
 
-<<<<<<< HEAD
-// Margin
-
-.mt-0 {
-  margin-top: 0;
-}
-.mt-1 {
-  margin-top: 1.4rem;
-}
-.mt-4 {
-  margin-top: 1rem;
-}
-.ml-4 {
-  margin-left: 1rem;
-}
-.ml-6 {
-  margin-left: 1.5rem;
-}
-.mt-8 {
-  margin-top: 2rem;
-}
-.ml-8 {
-  margin-left: 2rem;
-}
-.mr-8 {
-  margin-right: 2rem;
-}
-.mb-4 {
-  margin-bottom: 1rem;
-}
-.mb-8 {
-  margin-bottom: 2rem;
-}
-.m-8 {
-  margin: 2rem;
-}
-.m-16 {
-  margin: 4rem;
-}
-.mb-0 {
-  margin-bottom: 0;
-}
-
-.mt-12 {
-  margin-top: 3rem;
-}
-.mb-12 {
-  margin-bottom: 3rem;
-}
-.mt-20 {
-  margin-top: 5rem;
-}
-.mt-24 {
-  margin-top: 6rem;
-}
-.mt-48 {
-  margin-top: 12rem;
-}
-.mt-52 {
-  margin-top: 13rem;
-}
-.m-52 {
-  margin: 13rem;
-}
-.mr-2 {
-  margin-right: 8px;
-}
-
-// padding
-.p-16 {
-  padding: 4rem;
-}
-.pl-0 {
-  padding-left: 0px;
-}
-
-=======
->>>>>>> 38cd7eb6
 .shadow-custom {
   box-shadow: 1px 1px 8px rgb(0 0 0 / 6%);
 }
