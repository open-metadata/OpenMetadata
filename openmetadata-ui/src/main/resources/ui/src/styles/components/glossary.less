--- conflicted
+++ resolved
@@ -129,7 +129,6 @@
 
 .glossary-form-label {
   width: 125px;
-<<<<<<< HEAD
   height: 32px;
   line-height: 32px !important;
 }
@@ -149,12 +148,10 @@
     font-weight: 500;
     color: @text-grey-muted;
   }
-=======
 }
 
 .glossary-tags-subheading {
   font-size: 16px;
   font-weight: 500;
   margin-bottom: 2px;
->>>>>>> d3db1cb9
 }