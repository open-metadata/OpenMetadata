/*
 *  Copyright 2022 Collate.
 *  Licensed under the Apache License, Version 2.0 (the "License");
 *  you may not use this file except in compliance with the License.
 *  You may obtain a copy of the License at
 *  http://www.apache.org/licenses/LICENSE-2.0
 *  Unless required by applicable law or agreed to in writing, software
 *  distributed under the License is distributed on an "AS IS" BASIS,
 *  WITHOUT WARRANTIES OR CONDITIONS OF ANY KIND, either express or implied.
 *  See the License for the specific language governing permissions and
 *  limitations under the License.
 */

@import url('../variables.less');

.glossary-card {
  .ant-card-body {
    padding: 8px 14px;
  }

  .ant-card-head {
    .ant-card-head-wrapper {
      padding: 0;
      .ant-card-head-title {
        padding: 10px 0;
      }
    }
  }
}

.m-r-1 {
  margin: 1rem 0;
}
.p-lr-3 {
  padding-left: 0.75rem;
  padding-right: 0.75rem;
}
.left-panel-card {
  .header {
    padding: 0.5rem 0.75rem;
  }
  .ant-card-body {
    padding: 0px;
  }
  .ant-card-head {
    border-bottom: none;
    margin-bottom: 0.5rem;

    .ant-card-head-title {
      font-weight: 600;
      font-size: 1rem;
      line-height: 1.5rem;
    }
  }
}

.right-card {
  .ant-card-head-wrapper {
    padding: 0.37rem 0.13rem;
  }
}

.reference-edit-form {
  .ant-form-item {
    margin-bottom: 8px;
  }
}

.glossary-synonym-tag {
  border: 1px solid @border-color !important;
}

.term-reference-tag {
  height: 24px;
  .ant-tag-close-icon {
    padding-left: 0.5rem;
    padding-right: 0.5rem;
    color: @primary-color;
  }
  span {
    white-space: nowrap;
    max-width: 150px;
    overflow: hidden;
    text-overflow: ellipsis;
  }
}

.glossary-tabs {
  .glossary-overview-tab,
  .glossary-term-table-container,
  .assets-tab-container {
    height: @glossary-term-page-height;
    overflow-y: scroll;
  }
  .description-heading {
    font-size: 16px;
    font-weight: 500;
  }
  .activity-feed-tab {
    .center-container,
    .right-container {
      overflow-x: hidden;
      overflow-y: auto;
      height: @glossary-page-tab-height;
    }
  }
}

.tag-button-container {
  height: 24px;
  span {
    white-space: nowrap;
    max-width: 150px;
    overflow: hidden;
    text-overflow: ellipsis;
  }
}

.glossary-select {
  width: calc(100% - 64px);
}

.tags-input-container {
  .tags-item {
    margin-top: 8px;
    margin-right: 8px;
  }
  .tags-component-container {
    margin-top: 8px;
  }
}

.glossary-form-label {
  width: 125px;
  height: 32px;
  line-height: 32px !important;
}

.glossary-form-antd-label label {
  width: 125px;
  margin-right: 12px;
}

.glossary-form .ant-form-item {
  margin-bottom: 12px;
}

<<<<<<< HEAD
.edit-glossary-modal {
  .ant-form-item {
    margin-bottom: 12px;
  }
  .form-item-horizontal {
    margin-bottom: 8px;
=======
.edit-glossary-modal .ant-form-item {
  margin-bottom: 12px;

  &.m-b-xss {
    margin-bottom: 4px;
>>>>>>> da6da453
  }
}

.glossary-overview-tab .schema-heading,
.glossary-details .schema-heading {
  font-size: 14px;
  font-weight: 500;
  color: @text-grey-muted;
}

.glossary-page-layout {
  .page-layout-rightpanel {
    padding-right: 0;
    background-color: @white;
    border: 1px solid @border-color;
    border-radius: 0;
    padding-left: 0;
    border-top: 0;

    .summary-panel-container {
      height: @page-height;
    }
  }
}

.glossary-content-container {
  height: @glossary-page-height;
  overflow-y: auto;
}

.glossary-richtext-editor,
.edit-glossary-modal {
  .toastui-editor {
    min-height: 150px !important; // overriding inline style

    .ProseMirror {
      min-height: 150px;
    }
  }

  .toastui-editor-md-preview {
    min-height: 150px;
  }
}<|MERGE_RESOLUTION|>--- conflicted
+++ resolved
@@ -145,20 +145,19 @@
   margin-bottom: 12px;
 }
 
-<<<<<<< HEAD
+
 .edit-glossary-modal {
   .ant-form-item {
     margin-bottom: 12px;
   }
   .form-item-horizontal {
     margin-bottom: 8px;
-=======
+  }
+}
+
 .edit-glossary-modal .ant-form-item {
-  margin-bottom: 12px;
-
   &.m-b-xss {
     margin-bottom: 4px;
->>>>>>> da6da453
   }
 }
 
