/*
 *  Copyright 2024 Collate.
 *  Licensed under the Apache License, Version 2.0 (the "License");
 *  you may not use this file except in compliance with the License.
 *  You may obtain a copy of the License at
 *  http://www.apache.org/licenses/LICENSE-2.0
 *  Unless required by applicable law or agreed to in writing, software
 *  distributed under the License is distributed on an "AS IS" BASIS,
 *  WITHOUT WARRANTIES OR CONDITIONS OF ANY KIND, either express or implied.
 *  See the License for the specific language governing permissions and
 *  limitations under the License.
 */

import { RecentlySearchedData, RecentlyViewedData } from 'Models';
import { create } from 'zustand';
import { createJSONStorage, persist } from 'zustand/middleware';
import { PAGE_SIZE_BASE } from '../../constants/constants';
import { detectBrowserLanguage } from '../../utils/i18next/LocalUtil';
import { SupportedLocales } from '../../utils/i18next/LocalUtil.interface';
import { useApplicationStore } from '../useApplicationStore';

export interface UserPreferences {
  isSidebarCollapsed: boolean;
  language: SupportedLocales;
  selectedEntityTableColumns: Record<string, string[]>;
<<<<<<< HEAD
  globalPageSize: number;
=======
  recentlyViewed: RecentlyViewedData[];
  recentlySearched: RecentlySearchedData[];
  recentlyViewedQuickLinks: RecentlyViewedData[];
>>>>>>> a86c51e8
}

interface Store {
  preferences: Record<string, UserPreferences>;
  setUserPreference: (
    userName: string,
    preferences: Partial<UserPreferences>
  ) => void;
  getUserPreference: (userName: string) => UserPreferences;
  clearUserPreference: (userName: string) => void;
}

const defaultPreferences: UserPreferences = {
  isSidebarCollapsed: false,
  language: detectBrowserLanguage(),
  selectedEntityTableColumns: {},
<<<<<<< HEAD
  globalPageSize: PAGE_SIZE_BASE,
=======
  recentlyViewed: [],
  recentlySearched: [],
  recentlyViewedQuickLinks: [],
>>>>>>> a86c51e8
  // Add default values for other preferences
};

export const usePersistentStorage = create<Store>()(
  persist(
    (set, get) => ({
      preferences: {},

      setUserPreference: (
        userName: string,
        newPreferences: Partial<UserPreferences>
      ) => {
        set((state) => ({
          preferences: {
            ...state.preferences,
            [userName]: {
              ...defaultPreferences,
              ...state.preferences[userName],
              ...newPreferences,
            },
          },
        }));
      },

      getUserPreference: (userName: string) => {
        const state = get();

        return state.preferences[userName] || defaultPreferences;
      },

      clearUserPreference: (userName: string) => {
        set((state) => {
          // eslint-disable-next-line @typescript-eslint/no-unused-vars
          const { [userName]: _, ...rest } = state.preferences;

          return { preferences: rest };
        });
      },
    }),
    {
      name: 'user-preferences-store',
      storage: createJSONStorage(() => localStorage),
    }
  )
);

// Hook to easily access current user's preferences
export const useCurrentUserPreferences = () => {
  const currentUser = useApplicationStore((state) => state.currentUser);
  const { preferences, setUserPreference } = usePersistentStorage();

  if (!currentUser?.name) {
    return {
      preferences: defaultPreferences,
      setPreference: () => {
        // update the user name in the local storage
      },
    };
  }

  return {
    preferences: preferences[currentUser.name]
      ? { ...defaultPreferences, ...preferences[currentUser.name] }
      : defaultPreferences,
    setPreference: (newPreferences: Partial<UserPreferences>) =>
      setUserPreference(currentUser.name, newPreferences),
  };
};<|MERGE_RESOLUTION|>--- conflicted
+++ resolved
@@ -23,13 +23,10 @@
   isSidebarCollapsed: boolean;
   language: SupportedLocales;
   selectedEntityTableColumns: Record<string, string[]>;
-<<<<<<< HEAD
   globalPageSize: number;
-=======
   recentlyViewed: RecentlyViewedData[];
   recentlySearched: RecentlySearchedData[];
   recentlyViewedQuickLinks: RecentlyViewedData[];
->>>>>>> a86c51e8
 }
 
 interface Store {
@@ -46,13 +43,10 @@
   isSidebarCollapsed: false,
   language: detectBrowserLanguage(),
   selectedEntityTableColumns: {},
-<<<<<<< HEAD
   globalPageSize: PAGE_SIZE_BASE,
-=======
   recentlyViewed: [],
   recentlySearched: [],
   recentlyViewedQuickLinks: [],
->>>>>>> a86c51e8
   // Add default values for other preferences
 };
 
