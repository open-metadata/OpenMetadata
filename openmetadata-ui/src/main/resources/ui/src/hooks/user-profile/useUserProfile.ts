/*
 *  Copyright 2023 Collate.
 *  Licensed under the Apache License, Version 2.0 (the "License");
 *  you may not use this file except in compliance with the License.
 *  You may obtain a copy of the License at
 *  http://www.apache.org/licenses/LICENSE-2.0
 *  Unless required by applicable law or agreed to in writing, software
 *  distributed under the License is distributed on an "AS IS" BASIS,
 *  WITHOUT WARRANTIES OR CONDITIONS OF ANY KIND, either express or implied.
 *  See the License for the specific language governing permissions and
 *  limitations under the License.
 */
import { isUndefined } from 'lodash';
import { useCallback, useEffect, useState } from 'react';
<<<<<<< HEAD
=======
import IconTeams from '../../assets/svg/teams-grey.svg';
import { useApplicationConfigContext } from '../../context/ApplicationConfigProvider/ApplicationConfigProvider';
>>>>>>> 9491e040
import { User } from '../../generated/entity/teams/user';
import { getUserByName } from '../../rest/userAPI';
import {
  getImageWithResolutionAndFallback,
  ImageQuality,
} from '../../utils/ProfilerUtils';
import { useApplicationStore } from '../useApplicationStore';

let userProfilePicsLoading: string[] = [];

export const useUserProfile = ({
  permission,
  name,
  isTeam,
}: {
  permission: boolean;
  name: string;
  isTeam?: boolean;
}): [string | null, boolean, User | undefined] => {
  const { userProfilePics, updateUserProfilePics } = useApplicationStore();

  const user = userProfilePics[name];
  const [profilePic, setProfilePic] = useState(
    getImageWithResolutionAndFallback(
      ImageQuality['6x'],
      user?.profile?.images
    ) ?? null
  );

  useEffect(() => {
    if (user && !profilePic) {
      setProfilePic(
        getImageWithResolutionAndFallback(
          ImageQuality['6x'],
          user?.profile?.images
        ) ?? ''
      );
    }
  }, [user, profilePic]);

  const fetchProfileIfRequired = useCallback(async () => {
    if (isTeam || userProfilePics[name]) {
      isTeam && setProfilePic(IconTeams);

      return;
    }

    if (userProfilePicsLoading.includes(name)) {
      return;
    }

    userProfilePicsLoading = [...userProfilePicsLoading, name];

    try {
      const user = await getUserByName(name, { fields: 'profile' });
      const profile =
        getImageWithResolutionAndFallback(
          ImageQuality['6x'],
          user.profile?.images
        ) ?? '';

      updateUserProfilePics({
        id: user.name,
        user,
      });
      userProfilePicsLoading = userProfilePicsLoading.filter((p) => p !== name);

      setProfilePic(profile);
    } catch (error) {
      // Error
      userProfilePicsLoading = userProfilePicsLoading.filter((p) => p !== name);
    }
  }, [
    updateUserProfilePics,
    userProfilePics,
    name,
    isTeam,
    userProfilePicsLoading,
  ]);

  useEffect(() => {
    if (!permission) {
      return;
    }

    if (!name) {
      return;
    }

    fetchProfileIfRequired();
  }, [name, permission, fetchProfileIfRequired]);

  return [
    profilePic,
    Boolean(
      !isTeam && isUndefined(user) && userProfilePicsLoading.includes(name)
    ),
    user,
  ];
};<|MERGE_RESOLUTION|>--- conflicted
+++ resolved
@@ -12,11 +12,7 @@
  */
 import { isUndefined } from 'lodash';
 import { useCallback, useEffect, useState } from 'react';
-<<<<<<< HEAD
-=======
 import IconTeams from '../../assets/svg/teams-grey.svg';
-import { useApplicationConfigContext } from '../../context/ApplicationConfigProvider/ApplicationConfigProvider';
->>>>>>> 9491e040
 import { User } from '../../generated/entity/teams/user';
 import { getUserByName } from '../../rest/userAPI';
 import {
