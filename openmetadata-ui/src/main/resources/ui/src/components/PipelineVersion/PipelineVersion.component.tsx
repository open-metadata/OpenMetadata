/*
 *  Copyright 2022 Collate.
 *  Licensed under the Apache License, Version 2.0 (the "License");
 *  you may not use this file except in compliance with the License.
 *  You may obtain a copy of the License at
 *  http://www.apache.org/licenses/LICENSE-2.0
 *  Unless required by applicable law or agreed to in writing, software
 *  distributed under the License is distributed on an "AS IS" BASIS,
 *  WITHOUT WARRANTIES OR CONDITIONS OF ANY KIND, either express or implied.
 *  See the License for the specific language governing permissions and
 *  limitations under the License.
 */

import { Card, Space, Table, Tabs } from 'antd';
import { ColumnsType } from 'antd/lib/table';
import classNames from 'classnames';
import PageLayoutV1 from 'components/containers/PageLayoutV1';
import TagsViewer from 'components/Tag/TagsViewer/tags-viewer';
import { EntityTabs } from 'enums/entity.enum';
import { t } from 'i18next';
import { ColumnDiffProps } from 'interface/EntityVersion.interface';
import { cloneDeep, isEqual, isUndefined } from 'lodash';
import { ExtraInfo } from 'Models';
import React, { FC, useEffect, useMemo, useState } from 'react';
import { Link } from 'react-router-dom';
import { getEntityName } from 'utils/EntityUtils';
import { getFilterTags } from 'utils/TableTags/TableTags.utils';
import { FQN_SEPARATOR_CHAR } from '../../constants/char.constants';
import { EntityField } from '../../constants/Feeds.constants';
import { OwnerType } from '../../enums/user.enum';
import {
  ChangeDescription,
  Pipeline,
  Task,
} from '../../generated/entity/data/pipeline';
import { TagLabel } from '../../generated/type/tagLabel';
import {
  getColumnDiffNewValue,
  getColumnDiffOldValue,
  getColumnDiffValue,
  getDescriptionDiff,
  getDiffByFieldName,
  getDiffValue,
  getTagsDiff,
} from '../../utils/EntityVersionUtils';
import { TagLabelWithStatus } from '../../utils/EntityVersionUtils.interface';
import SVGIcons from '../../utils/SvgUtils';
import Description from '../common/description/Description';
import EntityPageInfo from '../common/entityPageInfo/EntityPageInfo';
import RichTextEditorPreviewer from '../common/rich-text-editor/RichTextEditorPreviewer';
import EntityVersionTimeLine from '../EntityVersionTimeLine/EntityVersionTimeLine';
import Loader from '../Loader/Loader';
import { PipelineVersionProp } from './PipelineVersion.interface';

const PipelineVersion: FC<PipelineVersionProp> = ({
  version,
  currentVersionData,
  isVersionLoading,
  owner,
  tier,
  slashedPipelineName,
  versionList,
  deleted = false,
  backHandler,
  versionHandler,
}: PipelineVersionProp) => {
  const [changeDescription, setChangeDescription] = useState<ChangeDescription>(
    currentVersionData.changeDescription as ChangeDescription
  );

  const getChangeColName = (name: string | undefined) => {
    return name?.split(FQN_SEPARATOR_CHAR)?.slice(-2, -1)[0];
  };

  const isEndsWithField = (name: string | undefined, checkWith: string) => {
    return name?.endsWith(checkWith);
  };

  const tabs = [
    {
      label: t('label.task-plural'),
      key: EntityTabs.TASKS,
    },
  ];

  const getPipelineDescription = () => {
    const descriptionDiff = getDiffByFieldName(
      EntityField.DESCRIPTION,
      changeDescription
    );
    const oldDescription =
      descriptionDiff?.added?.oldValue ??
      descriptionDiff?.deleted?.oldValue ??
      descriptionDiff?.updated?.oldValue;
    const newDescription =
      descriptionDiff?.added?.newValue ??
      descriptionDiff?.deleted?.newValue ??
      descriptionDiff?.updated?.newValue;

    return getDescriptionDiff(
      oldDescription,
      newDescription,
      currentVersionData.description
    );
  };

  const getExtraInfo = () => {
    const ownerDiff = getDiffByFieldName('owner', changeDescription);

    const oldOwner = JSON.parse(
      ownerDiff?.added?.oldValue ??
        ownerDiff?.deleted?.oldValue ??
        ownerDiff?.updated?.oldValue ??
        '{}'
    );
    const newOwner = JSON.parse(
      ownerDiff?.added?.newValue ??
        ownerDiff?.deleted?.newValue ??
        ownerDiff?.updated?.newValue ??
        '{}'
    );
    const ownerPlaceHolder = owner?.name ?? owner?.displayName ?? '';

    const tagsDiff = getDiffByFieldName('tags', changeDescription, true);
    const newTier = [
      ...JSON.parse(
        tagsDiff?.added?.newValue ??
          tagsDiff?.deleted?.newValue ??
          tagsDiff?.updated?.newValue ??
          '[]'
      ),
    ].find((t) => (t?.tagFQN as string).startsWith('Tier'));

    const oldTier = [
      ...JSON.parse(
        tagsDiff?.added?.oldValue ??
          tagsDiff?.deleted?.oldValue ??
          tagsDiff?.updated?.oldValue ??
          '[]'
      ),
    ].find((t) => (t?.tagFQN as string).startsWith('Tier'));

    const extraInfo: Array<ExtraInfo> = [
      {
        key: t('label.owner'),
        value:
          !isUndefined(ownerDiff.added) ||
          !isUndefined(ownerDiff.deleted) ||
          !isUndefined(ownerDiff.updated)
            ? getDiffValue(
                oldOwner?.displayName || oldOwner?.name || '',
                newOwner?.displayName || newOwner?.name || ''
              )
            : ownerPlaceHolder
            ? getDiffValue(ownerPlaceHolder, ownerPlaceHolder)
            : '',
        profileName:
          newOwner?.type === OwnerType.USER ? newOwner?.name : undefined,
      },
      {
        key: t('label.tier'),
        value:
          !isUndefined(newTier) || !isUndefined(oldTier)
            ? getDiffValue(
                oldTier?.tagFQN?.split(FQN_SEPARATOR_CHAR)[1] || '',
                newTier?.tagFQN?.split(FQN_SEPARATOR_CHAR)[1] || ''
              )
            : tier?.tagFQN
            ? tier?.tagFQN.split(FQN_SEPARATOR_CHAR)[1]
            : '',
      },
      {
        key: `${currentVersionData.serviceType} Url`,
        value: (currentVersionData as Pipeline).pipelineUrl,
        placeholderText:
          currentVersionData.displayName ?? currentVersionData.name,
        isLink: true,
        openInNewTab: true,
      },
    ];

    return extraInfo;
  };

  const getTags = () => {
    const tagsDiff = getDiffByFieldName('tags', changeDescription, true);
    const oldTags: Array<TagLabel> = JSON.parse(
      tagsDiff?.added?.oldValue ??
        tagsDiff?.deleted?.oldValue ??
        tagsDiff?.updated?.oldValue ??
        '[]'
    );
    const newTags: Array<TagLabel> = JSON.parse(
      tagsDiff?.added?.newValue ??
        tagsDiff?.deleted?.newValue ??
        tagsDiff?.updated?.newValue ??
        '[]'
    );
    const flag: { [x: string]: boolean } = {};
    const uniqueTags: Array<TagLabelWithStatus> = [];

    [
      ...(getTagsDiff(oldTags, newTags) ?? []),
      ...(currentVersionData.tags ?? []),
    ].forEach((elem) => {
      if (!flag[elem.tagFQN as string]) {
        flag[elem.tagFQN as string] = true;
        uniqueTags.push(elem as TagLabelWithStatus);
      }
    });

    return [
      ...uniqueTags.map((t) =>
        t.tagFQN.startsWith('Tier')
          ? { ...t, tagFQN: t.tagFQN.split(FQN_SEPARATOR_CHAR)[1] }
          : t
      ),
    ];
  };

  const handleColumnDescriptionChangeDiff = (
    colList: Pipeline['tasks'],
    columnsDiff: ColumnDiffProps,
    changedColName: string | undefined
  ) => {
    const oldDescription = getColumnDiffOldValue(columnsDiff);
    const newDescription = getColumnDiffNewValue(columnsDiff);

    const formatColumnData = (arr: Pipeline['tasks']) => {
      arr?.forEach((i) => {
        if (isEqual(i.name, changedColName)) {
          i.description = getDescriptionDiff(
            oldDescription,
            newDescription,
            i.description
          );
        }
      });
    };

    formatColumnData(colList);
  };

  const handleColumnTagChangeDiff = (
    colList: Pipeline['tasks'],
    columnsDiff: ColumnDiffProps,
    changedColName: string | undefined
  ) => {
    const oldTags: Array<TagLabel> = JSON.parse(
      getColumnDiffOldValue(columnsDiff) ?? '[]'
    );
    const newTags: Array<TagLabel> = JSON.parse(
      getColumnDiffNewValue(columnsDiff) ?? '[]'
    );

    const formatColumnData = (arr: Pipeline['tasks']) => {
      arr?.forEach((i) => {
        if (isEqual(i.name, changedColName)) {
          const flag: { [x: string]: boolean } = {};
          const uniqueTags: Array<TagLabelWithStatus> = [];
          const tagsDiff = getTagsDiff(oldTags, newTags);
          [...tagsDiff, ...(i.tags as Array<TagLabelWithStatus>)].forEach(
            (elem: TagLabelWithStatus) => {
              if (!flag[elem.tagFQN]) {
                flag[elem.tagFQN] = true;
                uniqueTags.push(elem);
              }
            }
          );
          i.tags = uniqueTags;
        }
      });
    };

    formatColumnData(colList);
  };

  const handleColumnDiffAdded = (
    colList: Pipeline['tasks'],
    columnsDiff: ColumnDiffProps
  ) => {
    const newCol: Pipeline['tasks'] = JSON.parse(
      columnsDiff.added?.newValue ?? '[]'
    );
    newCol?.forEach((col) => {
      const formatColumnData = (arr: Pipeline['tasks']) => {
        arr?.forEach((i) => {
          if (isEqual(i.name, col.name)) {
            i.tags = col.tags?.map((tag) => ({ ...tag, added: true }));
            i.description = getDescriptionDiff(
              undefined,
              col.description,
              col.description
            );
            i.taskType = getDescriptionDiff(
              undefined,
              col.taskType,
              col.taskType
            );
            i.name = getDescriptionDiff(undefined, col.name, col.name);
          }
        });
      };
      formatColumnData(colList);
    });
  };

  const handleColumnDiffDeleted = (columnsDiff: ColumnDiffProps) => {
    const newCol: Pipeline['tasks'] = JSON.parse(
      columnsDiff.deleted?.oldValue ?? '[]'
    );

    return newCol?.map((col) => ({
      ...col,
      tags: col.tags?.map((tag) => ({ ...tag, removed: true })),
      description: getDescriptionDiff(
        col.description,
        undefined,
        col.description
      ),
      taskType: getDescriptionDiff(col.taskType, undefined, col.taskType),
      name: getDescriptionDiff(col.name, undefined, col.name),
    }));
  };

  const pipelineVersionTableData = useMemo((): Pipeline['tasks'] => {
    const colList = cloneDeep((currentVersionData as Pipeline).tasks ?? []);
    const columnsDiff = getDiffByFieldName(
      EntityField.TASKS,
      changeDescription
    );
    const changedColName = getChangeColName(getColumnDiffValue(columnsDiff));

    if (
      isEndsWithField(getColumnDiffValue(columnsDiff), EntityField.DESCRIPTION)
    ) {
      handleColumnDescriptionChangeDiff(colList, columnsDiff, changedColName);

      return colList;
    } else if (isEndsWithField(getColumnDiffValue(columnsDiff), 'tags')) {
      handleColumnTagChangeDiff(colList, columnsDiff, changedColName);

      return colList;
    } else {
      const columnsDiff = getDiffByFieldName(
        EntityField.TASKS,
        changeDescription,
        true
      );
      let newColumns: Pipeline['tasks'] = [];
      if (columnsDiff.added) {
        handleColumnDiffAdded(colList, columnsDiff);
      }
      if (columnsDiff.deleted) {
        newColumns = handleColumnDiffDeleted(columnsDiff);
      } else {
        return colList;
      }

      return [...(newColumns ?? []), ...colList];
    }
  }, [
    currentVersionData,
    changeDescription,
    getChangeColName,
    getColumnDiffValue,
    getDiffByFieldName,
    isEndsWithField,
    handleColumnDescriptionChangeDiff,
    handleColumnTagChangeDiff,
    handleColumnDiffAdded,
    handleColumnDiffDeleted,
  ]);

  useEffect(() => {
    setChangeDescription(
      currentVersionData.changeDescription as ChangeDescription
    );
  }, [currentVersionData]);

  const tableColumn: ColumnsType<Task> = useMemo(
    () => [
      {
        title: t('label.task-entity', {
          entity: t('label.column-plural'),
        }),
        dataIndex: 'displayName',
        key: 'displayName',
        width: 250,
        render: (_, record) => (
          <Link target="_blank" to={{ pathname: record.taskUrl }}>
            <Space>
              <span>{getEntityName(record)}</span>
              <SVGIcons
                alt="external-link"
                className="tw-align-middle"
                icon="external-link"
                width="16px"
              />
            </Space>
          </Link>
        ),
      },
      {
        title: t('label.description'),
        dataIndex: 'description',
        key: 'description',
        render: (text) =>
          text ? (
            <RichTextEditorPreviewer markdown={text} />
          ) : (
            <span className="text-grey-muted">{t('label.no-description')}</span>
          ),
      },
      {
        title: t('label.task-entity', { entity: t('label.type-lowercase') }),
        dataIndex: 'taskType',
        key: 'taskType',
      },
      {
        title: t('label.tag-plural'),
        dataIndex: 'tags',
        key: 'tags',
        accessor: 'tags',
        width: 272,
        render: (tags) => (
          <TagsViewer
            sizeCap={-1}
            tags={getFilterTags(tags || []).Classification}
            type="border"
          />
        ),
      },
      {
        title: t('label.glossary-term-plural'),
        dataIndex: 'tags',
        key: 'tags',
        accessor: 'tags',
        width: 272,
        render: (tags) => (
          <TagsViewer
            sizeCap={-1}
            tags={getFilterTags(tags || []).Glossary}
            type="border"
          />
        ),
      },
    ],
    []
  );

  return (
<<<<<<< HEAD
    <PageLayoutV1
      pageTitle={t('label.entity-detail-plural', {
        entity: getEntityName(currentVersionData),
      })}>
      {isVersionLoading ? (
        <Loader />
      ) : (
        <div className={classNames('version-data')}>
          <EntityPageInfo
            isVersionSelected
            deleted={deleted}
            displayName={currentVersionData.displayName}
            entityName={
              currentVersionData.displayName ?? currentVersionData.name ?? ''
            }
            extraInfo={getExtraInfo()}
            followersList={[]}
            serviceType={currentVersionData.serviceType ?? ''}
            tags={getTags()}
            tier={{} as TagLabel}
            titleLinks={slashedPipelineName}
            version={Number(version)}
            versionHandler={backHandler}
          />
          <div className="tw-mt-1 d-flex flex-col flex-grow ">
            <TabsPane activeTab={1} className="flex-initial" tabs={tabs} />
            <Card className="m-y-md">
              <div className="tw-grid tw-grid-cols-4 tw-gap-4 tw-w-full">
                <div className="tw-col-span-full">
                  <Description
                    isReadOnly
                    description={getPipelineDescription()}
                  />
                </div>
                <div className="m-y-md tw-col-span-full">
                  <Table
                    bordered
                    columns={tableColumn}
                    data-testid="schema-table"
                    dataSource={pipelineVersionTableData}
                    pagination={false}
                    rowKey="name"
                    scroll={{ x: 1200 }}
                    size="small"
                  />
=======
    <PageContainerV1>
      <PageLayoutV1
        pageTitle={t('label.entity-detail-plural', {
          entity: getEntityName(currentVersionData),
        })}>
        {isVersionLoading ? (
          <Loader />
        ) : (
          <div className={classNames('version-data')}>
            <EntityPageInfo
              isVersionSelected
              deleted={deleted}
              displayName={currentVersionData.displayName}
              entityName={
                currentVersionData.displayName ?? currentVersionData.name ?? ''
              }
              extraInfo={getExtraInfo()}
              followersList={[]}
              serviceType={currentVersionData.serviceType ?? ''}
              tags={getTags()}
              tier={{} as TagLabel}
              titleLinks={slashedPipelineName}
              version={Number(version)}
              versionHandler={backHandler}
            />
            <div className="tw-mt-1 d-flex flex-col flex-grow ">
              <Tabs activeKey={EntityTabs.TASKS} items={tabs} />
              <Card className="m-y-md">
                <div className="tw-grid tw-grid-cols-4 tw-gap-4 tw-w-full">
                  <div className="tw-col-span-full">
                    <Description
                      isReadOnly
                      description={getPipelineDescription()}
                    />
                  </div>
                  <div className="m-y-md tw-col-span-full">
                    <Table
                      bordered
                      columns={tableColumn}
                      data-testid="schema-table"
                      dataSource={pipelineVersionTableData}
                      pagination={false}
                      rowKey="name"
                      scroll={{ x: 1200 }}
                      size="small"
                    />
                  </div>
>>>>>>> bad43d2e
                </div>
              </div>
            </Card>
          </div>
        </div>
      )}

      <EntityVersionTimeLine
        show
        currentVersion={version}
        versionHandler={versionHandler}
        versionList={versionList}
        onBack={backHandler}
      />
    </PageLayoutV1>
  );
};

export default PipelineVersion;<|MERGE_RESOLUTION|>--- conflicted
+++ resolved
@@ -450,7 +450,6 @@
   );
 
   return (
-<<<<<<< HEAD
     <PageLayoutV1
       pageTitle={t('label.entity-detail-plural', {
         entity: getEntityName(currentVersionData),
@@ -476,7 +475,7 @@
             versionHandler={backHandler}
           />
           <div className="tw-mt-1 d-flex flex-col flex-grow ">
-            <TabsPane activeTab={1} className="flex-initial" tabs={tabs} />
+            <Tabs activeKey={EntityTabs.TASKS} items={tabs} />
             <Card className="m-y-md">
               <div className="tw-grid tw-grid-cols-4 tw-gap-4 tw-w-full">
                 <div className="tw-col-span-full">
@@ -496,55 +495,6 @@
                     scroll={{ x: 1200 }}
                     size="small"
                   />
-=======
-    <PageContainerV1>
-      <PageLayoutV1
-        pageTitle={t('label.entity-detail-plural', {
-          entity: getEntityName(currentVersionData),
-        })}>
-        {isVersionLoading ? (
-          <Loader />
-        ) : (
-          <div className={classNames('version-data')}>
-            <EntityPageInfo
-              isVersionSelected
-              deleted={deleted}
-              displayName={currentVersionData.displayName}
-              entityName={
-                currentVersionData.displayName ?? currentVersionData.name ?? ''
-              }
-              extraInfo={getExtraInfo()}
-              followersList={[]}
-              serviceType={currentVersionData.serviceType ?? ''}
-              tags={getTags()}
-              tier={{} as TagLabel}
-              titleLinks={slashedPipelineName}
-              version={Number(version)}
-              versionHandler={backHandler}
-            />
-            <div className="tw-mt-1 d-flex flex-col flex-grow ">
-              <Tabs activeKey={EntityTabs.TASKS} items={tabs} />
-              <Card className="m-y-md">
-                <div className="tw-grid tw-grid-cols-4 tw-gap-4 tw-w-full">
-                  <div className="tw-col-span-full">
-                    <Description
-                      isReadOnly
-                      description={getPipelineDescription()}
-                    />
-                  </div>
-                  <div className="m-y-md tw-col-span-full">
-                    <Table
-                      bordered
-                      columns={tableColumn}
-                      data-testid="schema-table"
-                      dataSource={pipelineVersionTableData}
-                      pagination={false}
-                      rowKey="name"
-                      scroll={{ x: 1200 }}
-                      size="small"
-                    />
-                  </div>
->>>>>>> bad43d2e
                 </div>
               </div>
             </Card>
