/*
 *  Copyright 2022 Collate.
 *  Licensed under the Apache License, Version 2.0 (the "License");
 *  you may not use this file except in compliance with the License.
 *  You may obtain a copy of the License at
 *  http://www.apache.org/licenses/LICENSE-2.0
 *  Unless required by applicable law or agreed to in writing, software
 *  distributed under the License is distributed on an "AS IS" BASIS,
 *  WITHOUT WARRANTIES OR CONDITIONS OF ANY KIND, either express or implied.
 *  See the License for the specific language governing permissions and
 *  limitations under the License.
 */

import {
  Button,
  Card,
  Divider,
  Dropdown,
  Input,
  MenuItemProps,
  MenuProps,
  Row,
  Space,
  Tooltip,
  Typography,
} from 'antd';
import classNames from 'classnames';
import { debounce, isEmpty, isUndefined } from 'lodash';
<<<<<<< HEAD
import React, { ChangeEvent, FC, useEffect, useMemo, useState } from 'react';
=======
import React, { FC, useEffect, useMemo, useState } from 'react';
>>>>>>> 31a54640
import { useTranslation } from 'react-i18next';
import { ReactComponent as DropDown } from '../../assets/svg/DropDown.svg';
import {
  getSearchDropdownLabels,
  getSelectedOptionLabelString,
} from '../../utils/AdvancedSearchUtils';
import Loader from '../Loader/Loader';
import {
  SearchDropdownOption,
  SearchDropdownProps,
} from './SearchDropdown.interface';
import './SearchDropdown.less';

const SearchDropdown: FC<SearchDropdownProps> = ({
  isSuggestionsLoading,
  label,
  options,
  searchKey,
  selectedKeys,
  highlight = false,
  showProfilePicture = false,
  onChange,
  onGetInitialOptions,
  onSearch,
}) => {
  const { t } = useTranslation();

  const [isDropDownOpen, setIsDropDownOpen] = useState<boolean>(false);
  const [searchText, setSearchText] = useState('');
  const [selectedOptions, setSelectedOptions] =
    useState<SearchDropdownOption[]>(selectedKeys);

  // derive menu props from options and selected keys
  const menuOptions: MenuProps['items'] = useMemo(() => {
    // Separating selected options to show on top
    const selectedOptionKeys =
      getSearchDropdownLabels(
        selectedOptions,
        true,
        highlight ? searchText : '',
        showProfilePicture
      ) || [];

    // Filtering out unselected options
    const unselectedOptions = options.filter(
      (option) =>
        !selectedOptions.find((selectedOpt) => option.key === selectedOpt.key)
    );

    // Labels for unselected options
    const otherOptions =
      getSearchDropdownLabels(
        unselectedOptions,
        false,
        highlight ? searchText : '',
        showProfilePicture
      ) || [];

    return [...selectedOptionKeys, ...otherOptions];
  }, [options, selectedOptions]);

  // handle menu item click
  const handleMenuItemClick: MenuItemProps['onClick'] = (info) => {
    const currentKey = info.key;
    // Find out if clicked option is present in selected key
    const selectedKey = selectedOptions.find(
      (option) => option.key === currentKey
    );

    // Get the option object for clicked option
    const option = options.find((op) => op.key === currentKey);

    // Get updated options
    const updatedValues = isUndefined(selectedKey)
      ? [...selectedOptions, ...(option ? [option] : [])]
      : selectedOptions.filter((option) => option.key !== currentKey);

    setSelectedOptions(updatedValues);
  };

  // handle clear all
  const handleClear = () => {
    setSelectedOptions([]);
  };

  const debouncedSearch = debounce((value: string) => {
    setSearchText(value);
    onSearch(value, searchKey);
  }, 500);

  // handle search
<<<<<<< HEAD
  const handleSearch = (e: ChangeEvent<HTMLInputElement>) => {
    const { value } = e.target;
    debouncedSearch(value);
=======
  const handleSearch = (value: string) => {
    setSearchText(value);
    onSearch(value, searchKey);
>>>>>>> 31a54640
  };

  const debouncedOnSearch = debounce(handleSearch, 500);

  // Handle dropdown close
  const handleDropdownClose = () => {
    setIsDropDownOpen(false);
  };

  // Handle update button click
  const handleUpdate = () => {
    // call on change with updated value
    onChange(selectedOptions, searchKey);
    handleDropdownClose();
  };

  const showClearAllBtn = useMemo(
    () => selectedOptions.length > 1,
    [selectedOptions]
  );

  useEffect(() => {
    setSelectedOptions(selectedKeys);
  }, [isDropDownOpen, selectedKeys]);

  return (
    <Dropdown
      destroyPopupOnHide
      data-testid={searchKey}
      dropdownRender={(menuNode) => (
        <Card
          bodyStyle={{ padding: 0 }}
          className="custom-dropdown-render"
          data-testid="drop-down-menu">
          <Space direction="vertical" size={0}>
            <div className="p-t-sm p-x-sm">
              <Input
                autoFocus
                data-testid="search-input"
                placeholder={`${t('label.search-entity', {
                  entity: label,
                })}...`}
                onChange={(e) => {
                  const { value } = e.target;
                  debouncedOnSearch(value);
                }}
              />
            </div>
            {showClearAllBtn && (
              <>
                <Divider className="m-t-xs m-b-0" />
                <Button
                  className="p-0 m-l-sm"
                  data-testid="clear-button"
                  type="link"
                  onClick={handleClear}>
                  {t('label.clear-entity', {
                    entity: t('label.all'),
                  })}
                </Button>
              </>
            )}
            <Divider
              className={classNames(showClearAllBtn ? 'm-y-0' : 'm-t-xs m-b-0')}
            />
            {isSuggestionsLoading ? (
              <Row align="middle" className="p-y-sm" justify="center">
                <Loader size="small" />
              </Row>
            ) : options.length > 0 || selectedOptions.length > 0 ? (
              menuNode
            ) : (
              <Row className="m-y-sm" justify="center">
                <Typography.Text>
                  {t('message.no-data-available')}
                </Typography.Text>
              </Row>
            )}
            <Space className="p-sm p-t-xss">
              <Button
                className="update-btn"
                data-testid="update-btn"
                size="small"
                onClick={handleUpdate}>
                {t('label.update')}
              </Button>
              <Button
                data-testid="close-btn"
                size="small"
                type="link"
                onClick={handleDropdownClose}>
                {t('label.close')}
              </Button>
            </Space>
          </Space>
        </Card>
      )}
      key={searchKey}
      menu={{ items: menuOptions, onClick: handleMenuItemClick }}
      open={isDropDownOpen}
      transitionName=""
      trigger={['click']}
      onOpenChange={(visible) => {
        visible &&
          !isUndefined(onGetInitialOptions) &&
          onGetInitialOptions(searchKey);
        setIsDropDownOpen(visible);
        setSearchText('');
      }}>
      <Tooltip
        mouseLeaveDelay={0}
        overlayClassName={isEmpty(selectedKeys) ? 'd-none' : ''}
        placement="bottom"
        title={getSelectedOptionLabelString(selectedKeys, true)}
        trigger="hover">
        <Button className="quick-filter-dropdown-trigger-btn">
          <Space data-testid={`search-dropdown-${label}`} size={4}>
            <Space size={0}>
              <Typography.Text>{label}</Typography.Text>
              {selectedKeys.length > 0 && (
                <span>
                  {': '}
                  <Typography.Text className="text-primary font-medium">
                    {getSelectedOptionLabelString(selectedKeys)}
                  </Typography.Text>
                </span>
              )}
            </Space>
            <DropDown className="flex self-center" height={12} width={12} />
          </Space>
        </Button>
      </Tooltip>
    </Dropdown>
  );
};

export default SearchDropdown;<|MERGE_RESOLUTION|>--- conflicted
+++ resolved
@@ -26,11 +26,7 @@
 } from 'antd';
 import classNames from 'classnames';
 import { debounce, isEmpty, isUndefined } from 'lodash';
-<<<<<<< HEAD
-import React, { ChangeEvent, FC, useEffect, useMemo, useState } from 'react';
-=======
 import React, { FC, useEffect, useMemo, useState } from 'react';
->>>>>>> 31a54640
 import { useTranslation } from 'react-i18next';
 import { ReactComponent as DropDown } from '../../assets/svg/DropDown.svg';
 import {
@@ -116,21 +112,10 @@
     setSelectedOptions([]);
   };
 
-  const debouncedSearch = debounce((value: string) => {
-    setSearchText(value);
-    onSearch(value, searchKey);
-  }, 500);
-
   // handle search
-<<<<<<< HEAD
-  const handleSearch = (e: ChangeEvent<HTMLInputElement>) => {
-    const { value } = e.target;
-    debouncedSearch(value);
-=======
   const handleSearch = (value: string) => {
     setSearchText(value);
     onSearch(value, searchKey);
->>>>>>> 31a54640
   };
 
   const debouncedOnSearch = debounce(handleSearch, 500);
