/*
 *  Copyright 2022 Collate.
 *  Licensed under the Apache License, Version 2.0 (the "License");
 *  you may not use this file except in compliance with the License.
 *  You may obtain a copy of the License at
 *  http://www.apache.org/licenses/LICENSE-2.0
 *  Unless required by applicable law or agreed to in writing, software
 *  distributed under the License is distributed on an "AS IS" BASIS,
 *  WITHOUT WARRANTIES OR CONDITIONS OF ANY KIND, either express or implied.
 *  See the License for the specific language governing permissions and
 *  limitations under the License.
 */

import DataQualityPage from 'pages/DataQuality/DataQualityPage';
import LineagePage from 'pages/LineagePage/LineagePage';
import React, { FunctionComponent, useMemo } from 'react';
import { Redirect, Route, Switch } from 'react-router-dom';
import { ROUTES } from '../../constants/constants';
import { Operation } from '../../generated/entity/policies/policy';
import { checkPermission, userPermissions } from '../../utils/PermissionsUtils';
import { usePermissionProvider } from '../PermissionProvider/PermissionProvider';
import { ResourceEntity } from '../PermissionProvider/PermissionProvider.interface';
import AdminProtectedRoute from './AdminProtectedRoute';
import withSuspenseFallback from './withSuspenseFallback';

const GlobalSettingPage = withSuspenseFallback(
  React.lazy(() => import('pages/GlobalSettingPage/GlobalSettingPage'))
);

const MyDataPageV1 = withSuspenseFallback(
  React.lazy(() => import('pages/MyDataPage/MyDataPageV1.component'))
);

const TestSuiteIngestionPage = withSuspenseFallback(
  React.lazy(
    () => import('pages/TestSuiteIngestionPage/TestSuiteIngestionPage')
  )
);

const TestSuiteDetailsPage = withSuspenseFallback(
  React.lazy(
    () => import('pages/TestSuiteDetailsPage/TestSuiteDetailsPage.component')
  )
);

const AddDataQualityTestPage = withSuspenseFallback(
  React.lazy(
    () => import('pages/AddDataQualityTestPage/AddDataQualityTestPage')
  )
);

const AddCustomProperty = withSuspenseFallback(
  React.lazy(
    () => import('../CustomEntityDetail/AddCustomProperty/AddCustomProperty')
  )
);

const PipelineDetailsPage = withSuspenseFallback(
  React.lazy(
    () => import('pages/PipelineDetails/PipelineDetailsPage.component')
  )
);
const BotDetailsPage = withSuspenseFallback(
  React.lazy(() => import('pages/BotDetailsPage/BotDetailsPage'))
);
const ServicePage = withSuspenseFallback(
  React.lazy(() => import('pages/service'))
);

const SwaggerPage = withSuspenseFallback(
  React.lazy(() => import('pages/swagger'))
);
const TagsPage = withSuspenseFallback(
  React.lazy(() => import('pages/TagsPage/TagsPage'))
);
const TopicDetailsPage = withSuspenseFallback(
  React.lazy(() => import('pages/TopicDetails/TopicDetailsPage.component'))
);
const TourPageComponent = withSuspenseFallback(
  React.lazy(() => import('pages/tour-page/TourPage.component'))
);
const UserPage = withSuspenseFallback(
  React.lazy(() => import('pages/UserPage/UserPage.component'))
);

const GlossaryVersionPage = withSuspenseFallback(
  React.lazy(
    () => import('../../components/GlossaryVersion/GlossaryVersion.component')
  )
);

const AddGlossaryPage = withSuspenseFallback(
  React.lazy(() => import('pages/AddGlossary/AddGlossaryPage.component'))
);

const AddIngestionPage = withSuspenseFallback(
  React.lazy(() => import('pages/AddIngestionPage/AddIngestionPage.component'))
);
const AddServicePage = withSuspenseFallback(
  React.lazy(() => import('pages/AddServicePage/AddServicePage.component'))
);
const EditConnectionFormPage = withSuspenseFallback(
  React.lazy(
    () =>
      import('pages/EditConnectionFormPage/EditConnectionFormPage.component')
  )
);

const CreateUserPage = withSuspenseFallback(
  React.lazy(() => import('pages/CreateUserPage/CreateUserPage.component'))
);
const DashboardDetailsPage = withSuspenseFallback(
  React.lazy(
    () => import('pages/DashboardDetailsPage/DashboardDetailsPage.component')
  )
);
const DatabaseDetails = withSuspenseFallback(
  React.lazy(() => import('pages/database-details/index'))
);
const DatabaseSchemaPageComponent = withSuspenseFallback(
  React.lazy(
    () => import('pages/DatabaseSchemaPage/DatabaseSchemaPage.component')
  )
);

const DataModelDetailsPage = withSuspenseFallback(
  React.lazy(() => import('pages/DataModelPage/DataModelPage.component'))
);

const TableDetailsPageV1 = withSuspenseFallback(
  React.lazy(() => import('pages/TableDetailsPageV1/TableDetailsPageV1'))
);
const EditIngestionPage = withSuspenseFallback(
  React.lazy(
    () => import('pages/EditIngestionPage/EditIngestionPage.component')
  )
);
const EntityVersionPage = withSuspenseFallback(
  React.lazy(
    () => import('pages/EntityVersionPage/EntityVersionPage.component')
  )
);
const ExplorePageV1 = withSuspenseFallback(
  React.lazy(() => import('pages/explore/ExplorePageV1.component'))
);

const GlossaryPage = withSuspenseFallback(
  React.lazy(() => import('pages/Glossary/GlossaryPage/GlossaryPage.component'))
);

const MlModelPage = withSuspenseFallback(
  React.lazy(() => import('pages/MlModelPage/MlModelPage.component'))
);

const RequestDescriptionPage = withSuspenseFallback(
  React.lazy(
    () =>
      import('pages/TasksPage/RequestDescriptionPage/RequestDescriptionPage')
  )
);

const RequestTagsPage = withSuspenseFallback(
  React.lazy(() => import('pages/TasksPage/RequestTagPage/RequestTagPage'))
);

const UpdateDescriptionPage = withSuspenseFallback(
  React.lazy(
    () => import('pages/TasksPage/UpdateDescriptionPage/UpdateDescriptionPage')
  )
);

const UpdateTagsPage = withSuspenseFallback(
  React.lazy(() => import('pages/TasksPage/UpdateTagPage/UpdateTagPage'))
);

const TaskDetailPage = withSuspenseFallback(
  React.lazy(() => import('pages/TasksPage/TaskDetailPage/TaskDetailPage'))
);

const AddRolePage = withSuspenseFallback(
  React.lazy(() => import('pages/RolesPage/AddRolePage/AddRolePage'))
);
const AddPolicyPage = withSuspenseFallback(
  React.lazy(() => import('pages/PoliciesPage/AddPolicyPage/AddPolicyPage'))
);

const EditEmailConfigPage = withSuspenseFallback(
  React.lazy(
    () => import('pages/EditEmailConfigPage/EditEmailConfigPage.component')
  )
);
const EditCustomLogoConfigPage = withSuspenseFallback(
  React.lazy(() => import('pages/EditCustomLogoConfig/EditCustomLogoConfig'))
);

const AddRulePage = withSuspenseFallback(
  React.lazy(() => import('pages/PoliciesPage/PoliciesDetailPage/AddRulePage'))
);
const EditRulePage = withSuspenseFallback(
  React.lazy(() => import('pages/PoliciesPage/PoliciesDetailPage/EditRulePage'))
);

const TestCaseDetailsPage = withSuspenseFallback(
  React.lazy(
    () => import('pages/TestCaseDetailsPage/TestCaseDetailsPage.component')
  )
);

const LogsViewer = withSuspenseFallback(
  React.lazy(() => import('pages/LogsViewer/LogsViewer.component'))
);

const DataInsightPage = withSuspenseFallback(
  React.lazy(() => import('pages/DataInsightPage/DataInsightPage.component'))
);

const AddKPIPage = withSuspenseFallback(
  React.lazy(() => import('pages/KPIPage/AddKPIPage'))
);

const EditKPIPage = withSuspenseFallback(
  React.lazy(() => import('pages/KPIPage/EditKPIPage'))
);

const AddTestSuitePage = withSuspenseFallback(
  React.lazy(
    () => import('components/TestSuite/TestSuiteStepper/TestSuiteStepper')
  )
);

const ContainerPage = withSuspenseFallback(
  React.lazy(() => import('pages/ContainerPage/ContainerPage'))
);

const QueryPage = withSuspenseFallback(
  React.lazy(() => import('pages/QueryPage/QueryPage.component'))
);
const AddQueryPage = withSuspenseFallback(
  React.lazy(() => import('pages/AddQueryPage/AddQueryPage.component'))
);

const PageNotFound = withSuspenseFallback(
  React.lazy(() => import('pages/page-not-found'))
);

const AuthenticatedAppRouter: FunctionComponent = () => {
  const { permissions } = usePermissionProvider();

  const glossaryPermission = useMemo(
    () =>
      userPermissions.hasViewPermissions(ResourceEntity.GLOSSARY, permissions),
    [permissions]
  );

  const glossaryTermPermission = useMemo(
    () =>
      userPermissions.hasViewPermissions(
        ResourceEntity.GLOSSARY_TERM,
        permissions
      ),

    [permissions]
  );

  const tagCategoryPermission = useMemo(
    () =>
      userPermissions.hasViewPermissions(
        ResourceEntity.CLASSIFICATION,
        permissions
      ),

    [permissions]
  );

  const createBotPermission = useMemo(
    () =>
      checkPermission(Operation.Create, ResourceEntity.USER, permissions) &&
      checkPermission(Operation.Create, ResourceEntity.BOT, permissions),
    [permissions]
  );

  return (
    <Switch>
      <Route exact component={MyDataPageV1} path={ROUTES.MY_DATA} />
      <Route exact component={TourPageComponent} path={ROUTES.TOUR} />
      <Route exact component={ExplorePageV1} path={ROUTES.EXPLORE} />
      <Route component={ExplorePageV1} path={ROUTES.EXPLORE_WITH_TAB} />
      <Route
        exact
        component={EditConnectionFormPage}
        path={ROUTES.EDIT_SERVICE_CONNECTION}
      />
      <Route exact component={ServicePage} path={ROUTES.SERVICE} />
      <Route exact component={ServicePage} path={ROUTES.SERVICE_WITH_TAB} />
      <Route exact component={AddServicePage} path={ROUTES.ADD_SERVICE} />
      <Route exact component={QueryPage} path={ROUTES.QUERY_FULL_SCREEN_VIEW} />
      <Route exact component={AddQueryPage} path={ROUTES.ADD_QUERY} />
      <AdminProtectedRoute
        exact
        component={AddIngestionPage}
        hasPermission={checkPermission(
          Operation.Create,
          ResourceEntity.INGESTION_PIPELINE,
          permissions
        )}
        path={ROUTES.ADD_INGESTION}
      />
      <AdminProtectedRoute
        exact
        component={EditIngestionPage}
        hasPermission={checkPermission(
          Operation.EditAll,
          ResourceEntity.INGESTION_PIPELINE,
          permissions
        )}
        path={ROUTES.EDIT_INGESTION}
      />

      <Route exact component={SwaggerPage} path={ROUTES.SWAGGER} />
      <AdminProtectedRoute
        exact
        component={TagsPage}
        hasPermission={tagCategoryPermission}
        path={ROUTES.TAGS}
      />
      <AdminProtectedRoute
        exact
        component={TagsPage}
        hasPermission={tagCategoryPermission}
        path={ROUTES.TAG_DETAILS}
      />
      <Route exact component={DatabaseDetails} path={ROUTES.DATABASE_DETAILS} />
      <Route
        exact
        component={DatabaseDetails}
        path={ROUTES.DATABASE_DETAILS_WITH_TAB}
      />
      <Route
        exact
        component={DatabaseDetails}
        path={ROUTES.DATABASE_DETAILS_WITH_SUB_TAB}
      />
      <Route
        exact
        component={DatabaseSchemaPageComponent}
        path={ROUTES.SCHEMA_DETAILS}
      />
      <Route
        exact
        component={DatabaseSchemaPageComponent}
        path={ROUTES.SCHEMA_DETAILS_WITH_TAB}
      />
      <Route
        exact
        component={DatabaseSchemaPageComponent}
        path={ROUTES.SCHEMA_DETAILS_WITH_SUB_TAB}
      />
      <Route exact component={TableDetailsPageV1} path={ROUTES.TABLE_DETAILS} />
      <Route
        exact
        component={TableDetailsPageV1}
        path={ROUTES.TABLE_DETAILS_WITH_TAB}
      />
      <Route
        exact
        component={TableDetailsPageV1}
        path={ROUTES.TABLE_DETAILS_WITH_SUB_TAB}
      />
      <Route exact component={TopicDetailsPage} path={ROUTES.TOPIC_DETAILS} />
      <Route
        exact
        component={TopicDetailsPage}
        path={ROUTES.TOPIC_DETAILS_WITH_TAB}
      />
      <Route
        exact
        component={TopicDetailsPage}
        path={ROUTES.TOPIC_DETAILS_WITH_SUB_TAB}
      />
      <Route
        exact
        component={DashboardDetailsPage}
        path={ROUTES.DASHBOARD_DETAILS}
      />
      <Route
        exact
        component={DashboardDetailsPage}
        path={ROUTES.DASHBOARD_DETAILS_WITH_TAB}
      />
      <Route
        exact
        component={DashboardDetailsPage}
        path={ROUTES.DASHBOARD_DETAILS_WITH_SUB_TAB}
      />
      <Route
        exact
        component={DataModelDetailsPage}
        path={ROUTES.DATA_MODEL_DETAILS}
      />
      <Route
        exact
        component={DataModelDetailsPage}
        path={ROUTES.DATA_MODEL_DETAILS_WITH_TAB}
      />
      <Route
        exact
        component={DataModelDetailsPage}
        path={ROUTES.DATA_MODEL_DETAILS_WITH_SUB_TAB}
      />
      <Route
        exact
        component={() => <GlossaryVersionPage isGlossary />}
        path={ROUTES.GLOSSARY_VERSION}
      />
      <Route
        exact
        component={GlossaryVersionPage}
        path={ROUTES.GLOSSARY_TERMS_VERSION}
      />
      <Route
        exact
        component={GlossaryVersionPage}
        path={ROUTES.GLOSSARY_TERMS_VERSION_TAB}
      />
      <Route
        exact
        component={PipelineDetailsPage}
        path={ROUTES.PIPELINE_DETAILS}
      />
      <Route
        exact
        component={PipelineDetailsPage}
        path={ROUTES.PIPELINE_DETAILS_WITH_TAB}
      />
      <Route
        exact
        component={PipelineDetailsPage}
        path={ROUTES.PIPELINE_DETAILS_WITH_SUB_TAB}
      />

      <Route exact component={ContainerPage} path={ROUTES.CONTAINER_DETAILS} />
      <Route
        exact
        component={ContainerPage}
        path={ROUTES.CONTAINER_DETAILS_WITH_TAB}
      />
      <Route
        exact
        component={ContainerPage}
        path={ROUTES.CONTAINER_DETAILS_WITH_SUB_TAB}
      />
      <Route exact component={EntityVersionPage} path={ROUTES.ENTITY_VERSION} />
      <AdminProtectedRoute
        exact
        component={GlossaryPage}
        hasPermission={glossaryPermission}
        path={ROUTES.GLOSSARY}
      />
      <AdminProtectedRoute
        exact
        component={GlossaryPage}
        hasPermission={glossaryPermission}
        path={ROUTES.GLOSSARY_DETAILS}
      />
      <AdminProtectedRoute
        exact
        component={GlossaryPage}
        hasPermission={glossaryPermission}
        path={ROUTES.GLOSSARY_DETAILS_WITH_ACTION}
      />
      <Route exact component={UserPage} path={ROUTES.USER_PROFILE} />
      <Route exact component={UserPage} path={ROUTES.USER_PROFILE_WITH_TAB} />
<<<<<<< HEAD
      <Route
        exact
        component={UserPage}
        path={ROUTES.USER_PROFILE_WITH_SUB_TAB}
=======
      <Route
        exact
        component={UserPage}
        path={ROUTES.USER_PROFILE_WITH_SUB_TAB}
      />

      <Route exact component={MlModelPage} path={ROUTES.MLMODEL_DETAILS} />
      <Route
        exact
        component={MlModelPage}
        path={ROUTES.MLMODEL_DETAILS_WITH_SUB_TAB}
      />

      <Route
        exact
        component={MlModelPage}
        path={ROUTES.MLMODEL_DETAILS_WITH_TAB}
      />

      <Route
        exact
        component={AddDataQualityTestPage}
        path={ROUTES.ADD_DATA_QUALITY_TEST_CASE}
>>>>>>> 159b5f13
      />

      <Route exact component={MlModelPage} path={ROUTES.MLMODEL_DETAILS} />
      <Route
        exact
        component={MlModelPage}
        path={ROUTES.MLMODEL_DETAILS_WITH_SUB_TAB}
      />

      <Route
        exact
        component={MlModelPage}
        path={ROUTES.MLMODEL_DETAILS_WITH_TAB}
      />
<<<<<<< HEAD

      <Route
        exact
        component={AddDataQualityTestPage}
        path={ROUTES.ADD_DATA_QUALITY_TEST_CASE}
      />
=======
>>>>>>> 159b5f13
      <Route exact component={AddGlossaryPage} path={ROUTES.ADD_GLOSSARY} />
      <AdminProtectedRoute
        exact
        component={GlossaryPage}
        hasPermission={glossaryTermPermission}
        path={ROUTES.GLOSSARY_TERMS}
      />
      <AdminProtectedRoute
        exact
        component={GlossaryPage}
        hasPermission={glossaryPermission}
        path={ROUTES.GLOSSARY_DETAILS_WITH_TAB}
      />
      <AdminProtectedRoute
        exact
        component={GlossaryPage}
        hasPermission={glossaryTermPermission}
        path={ROUTES.GLOSSARY_TERMS}
      />
      <AdminProtectedRoute
        exact
        component={CreateUserPage}
        hasPermission={checkPermission(
          Operation.Create,
          ResourceEntity.USER,
          permissions
        )}
        path={ROUTES.CREATE_USER}
      />
      <AdminProtectedRoute
        exact
        component={CreateUserPage}
        hasPermission={createBotPermission}
        path={ROUTES.CREATE_USER_WITH_BOT}
      />
      <Route exact component={BotDetailsPage} path={ROUTES.BOTS_PROFILE} />
      <Route
        exact
        component={AddCustomProperty}
        path={ROUTES.ADD_CUSTOM_PROPERTY}
      />
      <Route
        exact
        component={RequestDescriptionPage}
        path={ROUTES.REQUEST_DESCRIPTION}
      />
      <Route
        exact
        component={UpdateDescriptionPage}
        path={ROUTES.UPDATE_DESCRIPTION}
      />

      <Route exact component={TaskDetailPage} path={ROUTES.TASK_DETAIL} />
      <Route exact component={RequestTagsPage} path={ROUTES.REQUEST_TAGS} />
      <Route exact component={UpdateTagsPage} path={ROUTES.UPDATE_TAGS} />
      <Route
        exact
        component={LineagePage}
        path={ROUTES.LINEAGE_FULL_SCREEN_VIEW}
      />

      {/* keep these route above the setting route always */}
      <AdminProtectedRoute
        exact
        component={AddRolePage}
        hasPermission={checkPermission(
          Operation.Create,
          ResourceEntity.ROLE,
          permissions
        )}
        path={ROUTES.ADD_ROLE}
      />
      <AdminProtectedRoute
        exact
        component={AddPolicyPage}
        hasPermission={checkPermission(
          Operation.Create,
          ResourceEntity.POLICY,
          permissions
        )}
        path={ROUTES.ADD_POLICY}
      />
      <Route exact component={AddRulePage} path={ROUTES.ADD_POLICY_RULE} />
      <AdminProtectedRoute
        exact
        component={EditEmailConfigPage}
        hasPermission={false}
        path={ROUTES.SETTINGS_EDIT_EMAIL_CONFIG}
      />
      <AdminProtectedRoute
        exact
        component={EditCustomLogoConfigPage}
        hasPermission={false}
        path={ROUTES.SETTINGS_EDIT_CUSTOM_LOGO_CONFIG}
      />
      <Route exact component={EditRulePage} path={ROUTES.EDIT_POLICY_RULE} />

      <Route exact component={GlobalSettingPage} path={ROUTES.SETTINGS} />
      <Route
        exact
        component={GlobalSettingPage}
        path={ROUTES.SETTINGS_WITH_TAB}
      />
      <Route
        exact
        component={GlobalSettingPage}
        path={ROUTES.SETTINGS_WITH_TAB_FQN}
      />
      <Route
        exact
        component={GlobalSettingPage}
        path={ROUTES.SETTINGS_WITH_TAB_FQN_ACTION}
      />
      <Route
        exact
        component={TestSuiteDetailsPage}
        path={ROUTES.TEST_SUITES_WITH_FQN}
      />
      <Route exact component={LogsViewer} path={ROUTES.LOGS} />
      <Route
        exact
        component={TestSuiteIngestionPage}
        path={ROUTES.TEST_SUITES_ADD_INGESTION}
      />
      <Route
        exact
        component={TestSuiteIngestionPage}
        path={ROUTES.TEST_SUITES_EDIT_INGESTION}
      />
      <AdminProtectedRoute
        exact
        component={DataQualityPage}
        hasPermission={userPermissions.hasViewPermissions(
          ResourceEntity.TEST_SUITE,
          permissions
        )}
        path={ROUTES.DATA_QUALITY_WITH_TAB}
      />
      <AdminProtectedRoute
        exact
        component={DataQualityPage}
        hasPermission={userPermissions.hasViewPermissions(
          ResourceEntity.TEST_SUITE,
          permissions
        )}
<<<<<<< HEAD
=======
        path={ROUTES.DATA_QUALITY_WITH_TAB}
      />
      <AdminProtectedRoute
        exact
        component={DataQualityPage}
        hasPermission={userPermissions.hasViewPermissions(
          ResourceEntity.TEST_SUITE,
          permissions
        )}
>>>>>>> 159b5f13
        path={ROUTES.DATA_QUALITY}
      />

      <AdminProtectedRoute
        exact
        component={TestCaseDetailsPage}
        hasPermission={userPermissions.hasViewPermissions(
          ResourceEntity.TEST_CASE,
          permissions
        )}
        path={ROUTES.TEST_CASE_DETAILS}
      />
      <Route exact component={DataInsightPage} path={ROUTES.DATA_INSIGHT} />
      <Route
        exact
        component={DataInsightPage}
        path={ROUTES.DATA_INSIGHT_WITH_TAB}
      />
      <Route exact component={AddKPIPage} path={ROUTES.ADD_KPI} />
      <Route exact component={EditKPIPage} path={ROUTES.EDIT_KPI} />
      <Route exact component={AddTestSuitePage} path={ROUTES.ADD_TEST_SUITES} />
      <Route exact path={ROUTES.HOME}>
        <Redirect to={ROUTES.MY_DATA} />
      </Route>
      <Route exact component={PageNotFound} path={ROUTES.NOT_FOUND} />
      <Redirect to={ROUTES.NOT_FOUND} />
    </Switch>
  );
};

export default AuthenticatedAppRouter;<|MERGE_RESOLUTION|>--- conflicted
+++ resolved
@@ -470,12 +470,25 @@
       />
       <Route exact component={UserPage} path={ROUTES.USER_PROFILE} />
       <Route exact component={UserPage} path={ROUTES.USER_PROFILE_WITH_TAB} />
-<<<<<<< HEAD
       <Route
         exact
         component={UserPage}
         path={ROUTES.USER_PROFILE_WITH_SUB_TAB}
-=======
+      />
+
+      <Route exact component={MlModelPage} path={ROUTES.MLMODEL_DETAILS} />
+      <Route
+        exact
+        component={MlModelPage}
+        path={ROUTES.MLMODEL_DETAILS_WITH_SUB_TAB}
+      />
+
+      <Route
+        exact
+        component={MlModelPage}
+        path={ROUTES.MLMODEL_DETAILS_WITH_TAB}
+      />
+
       <Route
         exact
         component={UserPage}
@@ -491,38 +504,9 @@
 
       <Route
         exact
-        component={MlModelPage}
-        path={ROUTES.MLMODEL_DETAILS_WITH_TAB}
-      />
-
-      <Route
-        exact
         component={AddDataQualityTestPage}
         path={ROUTES.ADD_DATA_QUALITY_TEST_CASE}
->>>>>>> 159b5f13
-      />
-
-      <Route exact component={MlModelPage} path={ROUTES.MLMODEL_DETAILS} />
-      <Route
-        exact
-        component={MlModelPage}
-        path={ROUTES.MLMODEL_DETAILS_WITH_SUB_TAB}
-      />
-
-      <Route
-        exact
-        component={MlModelPage}
-        path={ROUTES.MLMODEL_DETAILS_WITH_TAB}
-      />
-<<<<<<< HEAD
-
-      <Route
-        exact
-        component={AddDataQualityTestPage}
-        path={ROUTES.ADD_DATA_QUALITY_TEST_CASE}
-      />
-=======
->>>>>>> 159b5f13
+      />
       <Route exact component={AddGlossaryPage} path={ROUTES.ADD_GLOSSARY} />
       <AdminProtectedRoute
         exact
@@ -668,18 +652,6 @@
           ResourceEntity.TEST_SUITE,
           permissions
         )}
-<<<<<<< HEAD
-=======
-        path={ROUTES.DATA_QUALITY_WITH_TAB}
-      />
-      <AdminProtectedRoute
-        exact
-        component={DataQualityPage}
-        hasPermission={userPermissions.hasViewPermissions(
-          ResourceEntity.TEST_SUITE,
-          permissions
-        )}
->>>>>>> 159b5f13
         path={ROUTES.DATA_QUALITY}
       />
 
