--- conflicted
+++ resolved
@@ -13,12 +13,8 @@
 
 import { Card, Col, Row, Statistic, Typography } from 'antd';
 import { AxiosError } from 'axios';
-<<<<<<< HEAD
-import { isString, sortBy } from 'lodash';
-=======
 import DataDistributionHistogram from 'components/Chart/DataDistributionHistogram.component';
-import { first, last, sortBy } from 'lodash';
->>>>>>> 8412ed75
+import { first, isString, last, sortBy } from 'lodash';
 import React, { useEffect, useMemo, useState } from 'react';
 import { useTranslation } from 'react-i18next';
 import { useParams } from 'react-router-dom';
@@ -64,13 +60,10 @@
   const [sumMetrics, setSumMetrics] = useState<MetricChartType>(
     INITIAL_SUM_METRIC_VALUE
   );
-<<<<<<< HEAD
   const [isMinMaxStringData, setIsMinMaxStringData] = useState(false);
-=======
   const [quartileMetrics, setQuartileMetrics] = useState<MetricChartType>(
     INITIAL_QUARTILE_METRIC_VALUE
   );
->>>>>>> 8412ed75
   const [tableTests, setTableTests] = useState<TableTestsType>({
     tests: [],
     results: INITIAL_TEST_RESULT_SUMMARY,
@@ -226,20 +219,17 @@
       information: sumMetricInfo,
       data: sumMetricData,
     }));
-<<<<<<< HEAD
+    setQuartileMetrics((pre) => ({
+      ...pre,
+      information: quartileMetricInfo,
+      data: quartileMetricData,
+    }));
 
     // only min/max category can be string
     const isMinMaxString =
       isString(updateProfilerData[0]?.min) ||
       isString(updateProfilerData[0]?.max);
     setIsMinMaxStringData(isMinMaxString);
-=======
-    setQuartileMetrics((pre) => ({
-      ...pre,
-      information: quartileMetricInfo,
-      data: quartileMetricData,
-    }));
->>>>>>> 8412ed75
   };
 
   const fetchAllTests = async () => {
