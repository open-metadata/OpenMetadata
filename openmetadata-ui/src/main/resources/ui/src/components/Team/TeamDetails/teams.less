/*
 *  Copyright 2022 Collate.
 *  Licensed under the Apache License, Version 2.0 (the "License");
 *  you may not use this file except in compliance with the License.
 *  You may obtain a copy of the License at
 *  http://www.apache.org/licenses/LICENSE-2.0
 *  Unless required by applicable law or agreed to in writing, software
 *  distributed under the License is distributed on an "AS IS" BASIS,
 *  WITHOUT WARRANTIES OR CONDITIONS OF ANY KIND, either express or implied.
 *  See the License for the specific language governing permissions and
 *  limitations under the License.
 */

@import url('../../../styles/variables.less');

.team-list-container {
  .ant-btn {
    border-radius: 4px;
  }
}

.teams-list-table,
.list-table {
  .ant-table-row .ant-table-cell:first-child,
  .ant-table-thead .ant-table-cell:first-child {
    padding-left: 16px;
  }
}

.remove-icon {
  .ant-btn {
    height: 22px;
    width: 22px;
  }
}

.roles-and-policy {
  > .ant-space-item:first-child {
    align-self: flex-end;
  }
}

.teams-list-table {
  .ant-table-thead {
    tr > th {
      border-right: 0px !important;
      border-bottom: 1px solid @border-color;
    }
  }
  .ant-table-bordered {
    .ant-table-container .ant-table-content table tbody {
      tr {
        td {
          border-right: none;
          background: @body-bg-color;
        }
        .ant-table-cell-row-hover {
          background: @body-dark-bg-color;
        }
      }
      .ant-table-row-level-0 {
        td {
          background: @white;
        }
        .ant-table-cell-row-hover {
          background: @body-dark-bg-color;
        }
      }

      .drop-over-upward {
        td {
          background: @active-color;
        }
      }
    }
  }
}

<<<<<<< HEAD
.teams-layout {
  margin: -16px -16px 0 -16px;
  .ant-col {
    padding-top: 0;
  }

  .teams-profile {
    background-color: @team-avatar-bg;
  }

  .teams-profile-container {
    padding: 10px 0 20px;
    background: @user-profile-background;

    .ant-card {
      background: none;
    }
=======
.team-assets-right-panel {
  margin-top: -24px;
  margin-bottom: -24px;
  .summary-panel-container {
    height: 100%;
    border: 0;
>>>>>>> 621afae8
  }
}<|MERGE_RESOLUTION|>--- conflicted
+++ resolved
@@ -76,7 +76,6 @@
   }
 }
 
-<<<<<<< HEAD
 .teams-layout {
   margin: -16px -16px 0 -16px;
   .ant-col {
@@ -94,13 +93,13 @@
     .ant-card {
       background: none;
     }
-=======
+  }
+}
 .team-assets-right-panel {
   margin-top: -24px;
   margin-bottom: -24px;
   .summary-panel-container {
     height: 100%;
     border: 0;
->>>>>>> 621afae8
   }
 }