--- conflicted
+++ resolved
@@ -35,12 +35,6 @@
 import { AxiosError } from 'axios';
 import Description from 'components/common/description/Description';
 import { ManageButtonItemLabel } from 'components/common/ManageButtonContentItem/ManageButtonContentItem.component';
-<<<<<<< HEAD
-import TableDataCardV2 from 'components/common/table-data-card-v2/TableDataCardV2';
-=======
-import { OwnerLabel } from 'components/common/OwnerLabel/OwnerLabel.component';
-import TeamTypeSelect from 'components/common/TeamTypeSelect/TeamTypeSelect.component';
->>>>>>> 621afae8
 import { useEntityExportModalProvider } from 'components/Entity/EntityExportModalProvider/EntityExportModalProvider.component';
 import EntitySummaryPanel from 'components/Explore/EntitySummaryPanel/EntitySummaryPanel.component';
 import { EntityDetailsObjectInterface } from 'components/Explore/explore.interface';
@@ -65,15 +59,7 @@
 import { getSuggestions } from 'rest/miscAPI';
 import { exportTeam, restoreTeam } from 'rest/teamsAPI';
 import AppState from '../../../AppState';
-<<<<<<< HEAD
-import {
-  DE_ACTIVE_COLOR,
-  ICON_DIMENSION,
-  LIST_SIZE,
-  ROUTES,
-} from '../../../constants/constants';
-=======
->>>>>>> 621afae8
+import { DE_ACTIVE_COLOR, ICON_DIMENSION } from '../../../constants/constants';
 import { ROLE_DOCS, TEAMS_DOCS } from '../../../constants/docs.constants';
 import { EntityAction, EntityType } from '../../../enums/entity.enum';
 import { OwnerType } from '../../../enums/user.enum';
@@ -89,13 +75,8 @@
   PlaceholderProps,
   TeamDetailsProp,
 } from '../../../interface/teamsAndUsers.interface';
-<<<<<<< HEAD
 import { getCountBadge } from '../../../utils/CommonUtils';
-import { filterEntityAssets, getEntityName } from '../../../utils/EntityUtils';
-=======
-import { getCountBadge, hasEditAccess } from '../../../utils/CommonUtils';
 import { getEntityName } from '../../../utils/EntityUtils';
->>>>>>> 621afae8
 import { checkPermission } from '../../../utils/PermissionsUtils';
 import {
   getSettingsPathWithFqn,
@@ -125,12 +106,7 @@
 import { UserTab } from './UserTab/UserTab.component';
 
 const TeamDetailsV1 = ({
-<<<<<<< HEAD
-  assets,
-=======
   assetsCount,
-  hasAccess,
->>>>>>> 621afae8
   currentTeam,
   currentTeamUsers,
   teamUserPaging,
@@ -202,14 +178,9 @@
     attribute: 'defaultRoles' | 'policies';
     record: EntityReference;
   }>();
-  const [isModalLoading, setIsModalLoading] = useState<boolean>(false);
-<<<<<<< HEAD
-=======
-  const [isEmailEdit, setIsEmailEdit] = useState<boolean>(false);
+  const [isModalLoading, setIsModalLoading] = useState(false);
   const [previewAsset, setPreviewAsset] =
     useState<EntityDetailsObjectInterface>();
-  const [showTypeSelector, setShowTypeSelector] = useState(false);
->>>>>>> 621afae8
   const { showModal } = useEntityExportModalProvider();
 
   const addPolicy = t('label.add-entity', {
@@ -659,286 +630,6 @@
     ]
   );
 
-<<<<<<< HEAD
-  /**
-   * Check for current team datasets and return the dataset cards
-   * @returns - dataset cards
-   */
-  const getAssetDetailCards = () => {
-    const ownData = filterEntityAssets(currentTeam?.owns || []);
-
-    if (isEmpty(ownData)) {
-      return fetchErrorPlaceHolder({
-        type: ERROR_PLACEHOLDER_TYPE.ASSIGN,
-        heading: t('label.asset'),
-        permission: entityPermissions.EditAll,
-        button: (
-          <Button
-            ghost
-            className="p-x-lg"
-            data-testid="add-placeholder-button"
-            icon={<PlusOutlined />}
-            type="primary"
-            onClick={() => history.push(ROUTES.EXPLORE)}>
-            {t('label.add')}
-          </Button>
-        ),
-      });
-    }
-
-    return (
-      <div data-testid="table-container">
-        {assets.data.map(({ _source, _id = '' }, index) => (
-          <TableDataCardV2
-            className="m-b-sm cursor-pointer"
-            id={_id}
-            key={index}
-            source={_source}
-          />
-        ))}
-        {assets.total > LIST_SIZE && assets.data.length > 0 && (
-          <NextPrevious
-            isNumberBased
-            currentPage={assets.currPage}
-            pageSize={LIST_SIZE}
-            paging={{} as Paging}
-            pagingHandler={onAssetsPaginate}
-          />
-=======
-  const teamActionButton = (alreadyJoined: boolean, isJoinable: boolean) => {
-    return alreadyJoined ? (
-      isJoinable || hasAccess ? (
-        <Button data-testid="join-teams" type="primary" onClick={joinTeam}>
-          {t('label.join-team')}
-        </Button>
-      ) : null
-    ) : (
-      <Button
-        ghost
-        data-testid="leave-team-button"
-        type="primary"
-        onClick={() => currentUser && deleteUserHandler(currentUser.id, true)}>
-        {t('label.leave-team')}
-      </Button>
-    );
-  };
-
-  const getTeamHeading = () => {
-    return (
-      <div className="text-link-color text-base">
-        {isHeadingEditing ? (
-          <Space size="middle">
-            <Input
-              className="w-64"
-              data-testid="synonyms"
-              id="synonyms"
-              name="synonyms"
-              placeholder={t('message.enter-comma-separated-field', {
-                field: t('label.term-lowercase'),
-              })}
-              type="text"
-              value={heading}
-              onChange={(e) => setHeading(e.target.value)}
-            />
-            <Space data-testid="buttons">
-              <Button
-                className="rounded-4 text-sm p-xss"
-                data-testid="cancelAssociatedTag"
-                type="primary"
-                onMouseDown={() => setIsHeadingEditing(false)}>
-                <CloseOutlined />
-              </Button>
-              <Button
-                className="rounded-4 text-sm p-xss"
-                data-testid="saveAssociatedTag"
-                type="primary"
-                onMouseDown={handleHeadingSave}>
-                <CheckOutlined />
-              </Button>
-            </Space>
-          </Space>
-        ) : (
-          <Space align="start" data-testid="team-heading">
-            <Typography.Title
-              className="m-b-0"
-              ellipsis={{ rows: 1, tooltip: true }}
-              level={5}>
-              {heading}
-            </Typography.Title>
-            {isActionAllowed() && (
-              <Tooltip
-                placement="right"
-                title={
-                  entityPermissions.EditAll || entityPermissions.EditDisplayName
-                    ? t('label.edit-entity', {
-                        entity: t('label.display-name'),
-                      })
-                    : t('message.no-permission-for-action')
-                }>
-                <Button
-                  className="p-0"
-                  data-testid="edit-synonyms"
-                  disabled={
-                    !(
-                      entityPermissions.EditDisplayName ||
-                      entityPermissions.EditAll
-                    )
-                  }
-                  icon={<IconEdit height={16} width={16} />}
-                  size="small"
-                  type="text"
-                  onClick={() => setIsHeadingEditing(true)}
-                />
-              </Tooltip>
-            )}
-          </Space>
->>>>>>> 621afae8
-        )}
-      </div>
-    );
-  };
-
-<<<<<<< HEAD
-=======
-  const teamTypeElement = useMemo(() => {
-    if (currentTeam.teamType === TeamType.Organization) {
-      return null;
-    }
-
-    return (
-      <>
-        {t('label.type') + ' - '}
-        {currentTeam.teamType ? (
-          showTypeSelector ? (
-            <TeamTypeSelect
-              handleShowTypeSelector={setShowTypeSelector}
-              parentTeamType={
-                last(parentTeams)?.teamType ?? TeamType.Organization
-              }
-              showGroupOption={!childTeams.length}
-              teamType={currentTeam.teamType ?? TeamType.Department}
-              updateTeamType={
-                entityPermissions.EditAll ? updateTeamType : undefined
-              }
-            />
-          ) : (
-            <>
-              {currentTeam.teamType}
-              {entityPermissions.EditAll && (
-                <Icon
-                  className={classNames('vertical-middle m-l-xs', {
-                    'opacity-50': isGroupType,
-                  })}
-                  data-testid="edit-team-type-icon"
-                  title={
-                    isGroupType
-                      ? t('message.group-team-type-change-message')
-                      : t('label.edit-entity', {
-                          entity: t('label.team-type'),
-                        })
-                  }
-                  onClick={
-                    isGroupType ? undefined : () => setShowTypeSelector(true)
-                  }>
-                  <EditIcon />
-                </Icon>
-              )}
-            </>
-          )
-        ) : (
-          <span>{currentTeam.teamType}</span>
-        )}
-      </>
-    );
-  }, [
-    currentTeam,
-    showTypeSelector,
-    setShowTypeSelector,
-    parentTeams,
-    isGroupType,
-    childTeams,
-  ]);
-
-  const emailElement = useMemo(
-    () => (
-      <Space align="start" className="m-y-xs">
-        {isEmailEdit ? (
-          <Form
-            initialValues={{ email: currentTeam.email }}
-            onFinish={handleUpdateEmail}>
-            <Space align="baseline" size="middle">
-              <Form.Item
-                className="m-b-0"
-                name="email"
-                rules={[
-                  {
-                    pattern: EMAIL_REG_EX,
-                    type: 'email',
-                    message: t('message.field-text-is-invalid', {
-                      fieldText: t('label.email'),
-                    }),
-                  },
-                ]}>
-                <Input
-                  className="w-64"
-                  data-testid="email-input"
-                  placeholder={t('label.enter-entity', {
-                    entity: t('label.email-lowercase'),
-                  })}
-                />
-              </Form.Item>
-              <Space>
-                <Button
-                  className="h-8 p-x-xss"
-                  data-testid="cancel-edit-email"
-                  size="small"
-                  type="primary"
-                  onClick={() => setIsEmailEdit(false)}>
-                  <CloseOutlined />
-                </Button>
-                <Button
-                  className="h-8 p-x-xss"
-                  data-testid="save-edit-email"
-                  htmlType="submit"
-                  size="small"
-                  type="primary">
-                  <CheckOutlined />
-                </Button>
-              </Space>
-            </Space>
-          </Form>
-        ) : (
-          <>
-            <Typography.Text data-testid="email-value">
-              {currentTeam.email ||
-                t('label.no-entity', { entity: t('label.email') })}
-            </Typography.Text>
-            <Tooltip
-              placement="right"
-              title={
-                entityPermissions.EditAll
-                  ? t('label.edit-entity', {
-                      entity: t('label.email'),
-                    })
-                  : t('message.no-permission-for-action')
-              }>
-              <Button
-                data-testid="edit-email"
-                disabled={!entityPermissions.EditAll}
-                icon={<IconEdit height={16} width={16} />}
-                size="small"
-                type="text"
-                onClick={() => setIsEmailEdit(true)}
-              />
-            </Tooltip>
-          </>
-        )}
-      </Space>
-    ),
-    [isEmailEdit, currentTeam, entityPermissions]
-  );
-
->>>>>>> 621afae8
   if (isTeamMemberLoading > 0) {
     return <Loader />;
   }
@@ -953,220 +644,229 @@
   }
 
   return (
-<<<<<<< HEAD
-    <div className="teams-layout" data-testid="team-details-container">
-      <Row className="teams-profile-container">
-        <Col className="p-b-md" span={23}>
-          <TitleBreadcrumb className="p-l-sm" titleLinks={slashedTeamName} />
-        </Col>
-        <Col data-testid="header" span={1}>
-          {!isOrganization ? (
-            entityPermissions.EditAll && (
+    <Row
+      className="teams-layout h-full flex-grow"
+      data-testid="team-details-container">
+      <Col span={previewAsset ? 18 : 24}>
+        <Row className="teams-profile-container">
+          <Col className="p-b-md" span={23}>
+            <TitleBreadcrumb className="p-l-sm" titleLinks={slashedTeamName} />
+          </Col>
+          <Col data-testid="header" span={1}>
+            {!isOrganization ? (
+              entityPermissions.EditAll && (
+                <ManageButton
+                  isRecursiveDelete
+                  afterDeleteAction={afterDeleteAction}
+                  allowSoftDelete={!currentTeam.deleted}
+                  canDelete={entityPermissions.EditAll}
+                  entityId={currentTeam.id}
+                  entityName={
+                    currentTeam.fullyQualifiedName || currentTeam.name
+                  }
+                  entityType="team"
+                  extraDropdownContent={extraDropdownContent}
+                  hardDeleteMessagePostFix={getDeleteMessagePostFix(
+                    currentTeam.fullyQualifiedName || currentTeam.name,
+                    t('label.permanently-lowercase')
+                  )}
+                  softDeleteMessagePostFix={getDeleteMessagePostFix(
+                    currentTeam.fullyQualifiedName || currentTeam.name,
+                    t('label.soft-lowercase')
+                  )}
+                />
+              )
+            ) : (
               <ManageButton
-                isRecursiveDelete
-                afterDeleteAction={afterDeleteAction}
-                allowSoftDelete={!currentTeam.deleted}
-                canDelete={entityPermissions.EditAll}
-                entityId={currentTeam.id}
-                entityName={currentTeam.fullyQualifiedName || currentTeam.name}
-                entityType="team"
-                extraDropdownContent={extraDropdownContent}
-                hardDeleteMessagePostFix={getDeleteMessagePostFix(
-                  currentTeam.fullyQualifiedName || currentTeam.name,
-                  t('label.permanently-lowercase')
-                )}
-                softDeleteMessagePostFix={getDeleteMessagePostFix(
-                  currentTeam.fullyQualifiedName || currentTeam.name,
-                  t('label.soft-lowercase')
-                )}
+                canDelete={false}
+                entityName={currentTeam.fullyQualifiedName ?? currentTeam.name}
+                extraDropdownContent={[...IMPORT_EXPORT_MENU_ITEM]}
               />
-            )
+            )}
+          </Col>
+          <Col className="flex-center border-right" span={6}>
+            <Avatar className="teams-profile" size={160}>
+              <Space
+                className="line-height-0 text-primary"
+                direction="vertical">
+                <IconTeams width={80} />
+                <Typography.Text className="text-sm text-primary">
+                  {t('label.team')}
+                </Typography.Text>
+              </Space>
+            </Avatar>
+          </Col>
+          <Col className="p-x-sm border-right" span={9}>
+            <TeamsInfo
+              childTeamsCount={childTeams.length}
+              currentTeam={currentTeam}
+              currentUser={currentUser}
+              deleteUserHandler={deleteUserHandler}
+              entityPermissions={entityPermissions}
+              isGroupType={isGroupType}
+              isOrganization={isOrganization}
+              joinTeam={joinTeam}
+              parentTeams={parentTeams}
+              updateTeamHandler={updateTeamHandler}
+            />
+          </Col>
+
+          <Col className="p-x-sm" span={9}>
+            <TeamsSubscription
+              subscription={currentTeam.profile?.subscription}
+              updateTeamSubscription={updateTeamSubscription}
+            />
+          </Col>
+
+          <Col className="border-top m-t-lg" span={24}>
+            <Card
+              className="ant-card-feed card-body-border-none card-padding-y-0 m-t-md"
+              data-testid="teams-description"
+              title={
+                <Space align="center">
+                  <Typography.Text className="right-panel-label">
+                    {t('label.description')}
+                  </Typography.Text>
+                  {(entityPermissions.EditDescription ||
+                    entityPermissions.EditAll) && (
+                    <EditIcon
+                      className="cursor-pointer"
+                      color={DE_ACTIVE_COLOR}
+                      data-testid="edit-roles"
+                      {...ICON_DIMENSION}
+                      onClick={() => descriptionHandler(true)}
+                    />
+                  )}
+                </Space>
+              }>
+              <Description
+                description={currentTeam.description || ''}
+                entityName={currentTeam.displayName ?? currentTeam.name}
+                isEdit={isDescriptionEditable}
+                onCancel={() => descriptionHandler(false)}
+                onDescriptionUpdate={onDescriptionUpdate}
+              />
+            </Card>
+          </Col>
+        </Row>
+
+        <Col className="p-md" span={24}>
+          <Tabs
+            defaultActiveKey={currentTab}
+            items={tabs}
+            onChange={updateActiveTab}
+          />
+          {isFetchingAdvancedDetails ? (
+            <Loader />
           ) : (
-            <ManageButton
-              canDelete={false}
-              entityName={currentTeam.fullyQualifiedName ?? currentTeam.name}
-              extraDropdownContent={[...IMPORT_EXPORT_MENU_ITEM]}
-            />
-          )}
-        </Col>
-        <Col className="flex-center border-right" span={6}>
-          <Avatar className="teams-profile" size={160}>
-            <Space className="line-height-0 text-primary" direction="vertical">
-              <IconTeams width={80} />
-              <Typography.Text className="text-sm text-primary">
-                {t('label.team')}
-              </Typography.Text>
-            </Space>
-          </Avatar>
-        </Col>
-        <Col className="p-x-sm border-right" span={9}>
-          <TeamsInfo
-            childTeamsCount={childTeams.length}
-            currentTeam={currentTeam}
-            currentUser={currentUser}
-            deleteUserHandler={deleteUserHandler}
-            entityPermissions={entityPermissions}
-            isGroupType={isGroupType}
-            isOrganization={isOrganization}
-            joinTeam={joinTeam}
-            parentTeams={parentTeams}
-            updateTeamHandler={updateTeamHandler}
-          />
-        </Col>
-
-        <Col className="p-x-sm" span={9}>
-          <TeamsSubscription
-            subscription={currentTeam.profile?.subscription}
-            updateTeamSubscription={updateTeamSubscription}
-          />
-        </Col>
-
-        <Col className="border-top m-t-lg" span={24}>
-          <Card
-            className="ant-card-feed card-body-border-none card-padding-y-0 m-t-md"
-            data-testid="teams-description"
-            title={
-=======
-    <Row className="h-full flex-grow" data-testid="team-details-container">
-      {!isEmpty(currentTeam) ? (
-        <Col span={previewAsset ? 18 : 24}>
-          {!isOrganization && (
-            <TitleBreadcrumb className="p-b-xs" titleLinks={slashedTeamName} />
-          )}
-          <div
-            className={classNames('d-flex justify-between items-center', {
-              'm-r-xs': previewAsset,
-            })}
-            data-testid="header">
-            {getTeamHeading()}
-            {!isOrganization ? (
->>>>>>> 621afae8
-              <Space align="center">
-                <Typography.Text className="right-panel-label">
-                  {t('label.description')}
-                </Typography.Text>
-                {(entityPermissions.EditDescription ||
-                  entityPermissions.EditAll) && (
-                  <EditIcon
-                    className="cursor-pointer"
-                    color={DE_ACTIVE_COLOR}
-                    data-testid="edit-roles"
-                    {...ICON_DIMENSION}
-                    onClick={() => descriptionHandler(true)}
-                  />
-                )}
-              </Space>
-            }>
-            <Description
-              description={currentTeam.description || ''}
-              entityName={currentTeam.displayName ?? currentTeam.name}
-              isEdit={isDescriptionEditable}
-              onCancel={() => descriptionHandler(false)}
-              onDescriptionUpdate={onDescriptionUpdate}
-            />
-          </Card>
-        </Col>
-      </Row>
-
-      <div className="p-md">
-        <Tabs
-          defaultActiveKey={currentTab}
-          items={tabs}
-          onChange={updateActiveTab}
-        />
-        {isFetchingAdvancedDetails ? (
-          <Loader />
-        ) : (
-          <div className="flex-grow d-flex flex-col">
-            {currentTab === TeamsPageTab.TEAMS &&
-              (currentTeam.childrenCount === 0 && !searchTerm ? (
-                fetchErrorPlaceHolder({
-                  onClick: () => handleAddTeam(true),
-                  permission: createTeamPermission,
-                  heading: t('label.team'),
-                })
-              ) : (
-                <Row
-                  className="team-list-container"
-                  gutter={[8, 16]}
-                  justify="space-between">
-                  <Col span={8}>
-                    <Searchbar
-                      removeMargin
-                      placeholder={t('label.search-entity', {
-                        entity: t('label.team'),
-                      })}
-                      searchValue={searchTerm}
-                      typingInterval={500}
-                      onSearch={handleTeamSearch}
-                    />
-                  </Col>
-                  <Col>
-                    <Space align="center">
-                      <span>
-                        <Switch
-                          checked={showDeletedTeam}
-                          data-testid="show-deleted"
-                          onClick={onShowDeletedTeamChange}
-                        />
-                        <Typography.Text className="m-l-xs">
-                          {t('label.deleted')}
-                        </Typography.Text>
-                      </span>
-
-<<<<<<< HEAD
-                      {createTeamPermission && (
-=======
-                {currentTab === TeamsPageTab.ASSETS && (
-                  <AssetsTabs
-                    isSummaryPanelOpen
-                    permissions={entityPermissions}
-                    type={AssetsOfEntity.TEAM}
-                    onAddAsset={() => history.push(ROUTES.EXPLORE)}
-                    onAssetClick={setPreviewAsset}
-                  />
-                )}
-
-                {currentTab === TeamsPageTab.ROLES &&
-                  (isEmpty(currentTeam.defaultRoles || []) ? (
-                    fetchErrorPlaceHolder({
-                      permission: entityPermissions.EditAll,
-                      heading: t('label.role'),
-                      doc: ROLE_DOCS,
-                      children: t('message.assigning-team-entity-description', {
-                        entity: t('label.role'),
-                        name: currentTeam.name,
-                      }),
-                      type: ERROR_PLACEHOLDER_TYPE.ASSIGN,
-                      button: (
-                        <Button
-                          ghost
-                          className="p-x-lg"
-                          data-testid="add-placeholder-button"
-                          icon={<PlusOutlined />}
-                          type="primary"
-                          onClick={() =>
-                            setAddAttribute({
-                              type: EntityType.ROLE,
-                              selectedData: currentTeam.defaultRoles || [],
-                            })
-                          }>
-                          {t('label.add')}
-                        </Button>
-                      ),
-                    })
-                  ) : (
-                    <Space
-                      className="tw-w-full roles-and-policy"
-                      direction="vertical">
+            <div className="flex-grow d-flex flex-col">
+              {currentTab === TeamsPageTab.TEAMS &&
+                (currentTeam.childrenCount === 0 && !searchTerm ? (
+                  fetchErrorPlaceHolder({
+                    onClick: () => handleAddTeam(true),
+                    permission: createTeamPermission,
+                    heading: t('label.team'),
+                  })
+                ) : (
+                  <Row
+                    className="team-list-container"
+                    gutter={[8, 16]}
+                    justify="space-between">
+                    <Col span={8}>
+                      <Searchbar
+                        removeMargin
+                        placeholder={t('label.search-entity', {
+                          entity: t('label.team'),
+                        })}
+                        searchValue={searchTerm}
+                        typingInterval={500}
+                        onSearch={handleTeamSearch}
+                      />
+                    </Col>
+                    <Col>
+                      <Space align="center">
+                        <span>
+                          <Switch
+                            checked={showDeletedTeam}
+                            data-testid="show-deleted"
+                            onClick={onShowDeletedTeamChange}
+                          />
+                          <Typography.Text className="m-l-xs">
+                            {t('label.deleted')}
+                          </Typography.Text>
+                        </span>
+
+                        {createTeamPermission && (
+                          <Button
+                            data-testid="add-team"
+                            title={
+                              createTeamPermission
+                                ? addTeam
+                                : t('message.no-permission-for-action')
+                            }
+                            type="primary"
+                            onClick={() => handleAddTeam(true)}>
+                            {addTeam}
+                          </Button>
+                        )}
+                      </Space>
+                    </Col>
+                    <Col span={24}>
+                      <TeamHierarchy
+                        currentTeam={currentTeam}
+                        data={childTeamList}
+                        isFetchingAllTeamAdvancedDetails={
+                          isFetchingAllTeamAdvancedDetails
+                        }
+                        onTeamExpand={onTeamExpand}
+                      />
+                    </Col>
+                  </Row>
+                ))}
+
+              {currentTab === TeamsPageTab.USERS && (
+                <UserTab
+                  currentPage={currentTeamUserPage}
+                  currentTeam={currentTeam}
+                  isLoading={isTeamMemberLoading}
+                  paging={teamUserPaging}
+                  permission={entityPermissions}
+                  searchText={teamUsersSearchText}
+                  users={currentTeamUsers}
+                  onAddUser={handleAddUser}
+                  onChangePaging={teamUserPagingHandler}
+                  onRemoveUser={removeUserFromTeam}
+                  onSearchUsers={handleTeamUsersSearchAction}
+                />
+              )}
+
+              {currentTab === TeamsPageTab.ASSETS && (
+                <AssetsTabs
+                  isSummaryPanelOpen
+                  permissions={entityPermissions}
+                  type={AssetsOfEntity.TEAM}
+                  onAddAsset={() => history.push(ROUTES.EXPLORE)}
+                  onAssetClick={setPreviewAsset}
+                />
+              )}
+
+              {currentTab === TeamsPageTab.ROLES &&
+                (isEmpty(currentTeam.defaultRoles || []) ? (
+                  fetchErrorPlaceHolder({
+                    permission: entityPermissions.EditAll,
+                    heading: t('label.role'),
+                    doc: ROLE_DOCS,
+                    children: t('message.assigning-team-entity-description', {
+                      entity: t('label.role'),
+                      name: currentTeam.name,
+                    }),
+                    type: ERROR_PLACEHOLDER_TYPE.ASSIGN,
+                    button: (
                       <Button
-                        data-testid="add-role"
-                        disabled={!entityPermissions.EditAll}
-                        title={
-                          entityPermissions.EditAll
-                            ? addRole
-                            : t('message.no-permission-for-action')
-                        }
+                        ghost
+                        className="p-x-lg"
+                        data-testid="add-placeholder-button"
+                        icon={<PlusOutlined />}
                         type="primary"
                         onClick={() =>
                           setAddAttribute({
@@ -1174,91 +874,22 @@
                             selectedData: currentTeam.defaultRoles || [],
                           })
                         }>
-                        {addRole}
+                        {t('label.add')}
                       </Button>
-                      <ListEntities
-                        hasAccess={entityPermissions.EditAll}
-                        list={currentTeam.defaultRoles || []}
-                        type={EntityType.ROLE}
-                        onDelete={(record) =>
-                          setEntity({ record, attribute: 'defaultRoles' })
-                        }
-                      />
-                    </Space>
-                  ))}
-                {currentTab === TeamsPageTab.POLICIES &&
-                  (isEmpty(currentTeam.policies) ? (
-                    fetchErrorPlaceHolder({
-                      permission: entityPermissions.EditAll,
-                      children: t('message.assigning-team-entity-description', {
-                        entity: t('label.policy-plural'),
-                        name: currentTeam.name,
-                      }),
-                      type: ERROR_PLACEHOLDER_TYPE.ASSIGN,
-                      button: (
->>>>>>> 621afae8
-                        <Button
-                          data-testid="add-team"
-                          title={
-                            createTeamPermission
-                              ? addTeam
-                              : t('message.no-permission-for-action')
-                          }
-                          type="primary"
-                          onClick={() => handleAddTeam(true)}>
-                          {addTeam}
-                        </Button>
-                      )}
-                    </Space>
-                  </Col>
-                  <Col span={24}>
-                    <TeamHierarchy
-                      currentTeam={currentTeam}
-                      data={childTeamList}
-                      isFetchingAllTeamAdvancedDetails={
-                        isFetchingAllTeamAdvancedDetails
+                    ),
+                  })
+                ) : (
+                  <Space
+                    className="tw-w-full roles-and-policy"
+                    direction="vertical">
+                    <Button
+                      data-testid="add-role"
+                      disabled={!entityPermissions.EditAll}
+                      title={
+                        entityPermissions.EditAll
+                          ? addRole
+                          : t('message.no-permission-for-action')
                       }
-                      onTeamExpand={onTeamExpand}
-                    />
-                  </Col>
-                </Row>
-              ))}
-
-            {currentTab === TeamsPageTab.USERS && (
-              <UserTab
-                currentPage={currentTeamUserPage}
-                currentTeam={currentTeam}
-                isLoading={isTeamMemberLoading}
-                paging={teamUserPaging}
-                permission={entityPermissions}
-                searchText={teamUsersSearchText}
-                users={currentTeamUsers}
-                onAddUser={handleAddUser}
-                onChangePaging={teamUserPagingHandler}
-                onRemoveUser={removeUserFromTeam}
-                onSearchUsers={handleTeamUsersSearchAction}
-              />
-            )}
-
-            {currentTab === TeamsPageTab.ASSETS && getAssetDetailCards()}
-
-            {currentTab === TeamsPageTab.ROLES &&
-              (isEmpty(currentTeam.defaultRoles || []) ? (
-                fetchErrorPlaceHolder({
-                  permission: entityPermissions.EditAll,
-                  heading: t('label.role'),
-                  doc: ROLE_DOCS,
-                  children: t('message.assigning-team-entity-description', {
-                    entity: t('label.role'),
-                    name: currentTeam.name,
-                  }),
-                  type: ERROR_PLACEHOLDER_TYPE.ASSIGN,
-                  button: (
-                    <Button
-                      ghost
-                      className="p-x-lg"
-                      data-testid="add-placeholder-button"
-                      icon={<PlusOutlined />}
                       type="primary"
                       onClick={() =>
                         setAddAttribute({
@@ -1266,56 +897,56 @@
                           selectedData: currentTeam.defaultRoles || [],
                         })
                       }>
-                      {t('label.add')}
+                      {addRole}
                     </Button>
-                  ),
-                })
-              ) : (
-                <Space
-                  className="tw-w-full roles-and-policy"
-                  direction="vertical">
-                  <Button
-                    data-testid="add-role"
-                    disabled={!entityPermissions.EditAll}
-                    title={
-                      entityPermissions.EditAll
-                        ? addRole
-                        : t('message.no-permission-for-action')
-                    }
-                    type="primary"
-                    onClick={() =>
-                      setAddAttribute({
-                        type: EntityType.ROLE,
-                        selectedData: currentTeam.defaultRoles || [],
-                      })
-                    }>
-                    {addRole}
-                  </Button>
-                  <ListEntities
-                    hasAccess={entityPermissions.EditAll}
-                    list={currentTeam.defaultRoles || []}
-                    type={EntityType.ROLE}
-                    onDelete={(record) =>
-                      setEntity({ record, attribute: 'defaultRoles' })
-                    }
-                  />
-                </Space>
-              ))}
-            {currentTab === TeamsPageTab.POLICIES &&
-              (isEmpty(currentTeam.policies) ? (
-                fetchErrorPlaceHolder({
-                  permission: entityPermissions.EditAll,
-                  children: t('message.assigning-team-entity-description', {
-                    entity: t('label.policy-plural'),
-                    name: currentTeam.name,
-                  }),
-                  type: ERROR_PLACEHOLDER_TYPE.ASSIGN,
-                  button: (
+                    <ListEntities
+                      hasAccess={entityPermissions.EditAll}
+                      list={currentTeam.defaultRoles || []}
+                      type={EntityType.ROLE}
+                      onDelete={(record) =>
+                        setEntity({ record, attribute: 'defaultRoles' })
+                      }
+                    />
+                  </Space>
+                ))}
+              {currentTab === TeamsPageTab.POLICIES &&
+                (isEmpty(currentTeam.policies) ? (
+                  fetchErrorPlaceHolder({
+                    permission: entityPermissions.EditAll,
+                    children: t('message.assigning-team-entity-description', {
+                      entity: t('label.policy-plural'),
+                      name: currentTeam.name,
+                    }),
+                    type: ERROR_PLACEHOLDER_TYPE.ASSIGN,
+                    button: (
+                      <Button
+                        ghost
+                        className="p-x-lg"
+                        data-testid="add-placeholder-button"
+                        icon={<PlusOutlined />}
+                        type="primary"
+                        onClick={() =>
+                          setAddAttribute({
+                            type: EntityType.POLICY,
+                            selectedData: currentTeam.policies || [],
+                          })
+                        }>
+                        {t('label.add')}
+                      </Button>
+                    ),
+                  })
+                ) : (
+                  <Space
+                    className="tw-w-full roles-and-policy"
+                    direction="vertical">
                     <Button
-                      ghost
-                      className="p-x-lg"
-                      data-testid="add-placeholder-button"
-                      icon={<PlusOutlined />}
+                      data-testid="add-policy"
+                      disabled={!entityPermissions.EditAll}
+                      title={
+                        entityPermissions.EditAll
+                          ? addPolicy
+                          : t('message.no-permission-for-action')
+                      }
                       type="primary"
                       onClick={() =>
                         setAddAttribute({
@@ -1323,56 +954,22 @@
                           selectedData: currentTeam.policies || [],
                         })
                       }>
-                      {t('label.add')}
+                      {addPolicy}
                     </Button>
-                  ),
-                })
-              ) : (
-                <Space
-                  className="tw-w-full roles-and-policy"
-                  direction="vertical">
-                  <Button
-                    data-testid="add-policy"
-                    disabled={!entityPermissions.EditAll}
-                    title={
-                      entityPermissions.EditAll
-                        ? addPolicy
-                        : t('message.no-permission-for-action')
-                    }
-                    type="primary"
-                    onClick={() =>
-                      setAddAttribute({
-                        type: EntityType.POLICY,
-                        selectedData: currentTeam.policies || [],
-                      })
-                    }>
-                    {addPolicy}
-                  </Button>
-                  <ListEntities
-                    hasAccess={entityPermissions.EditAll}
-                    list={currentTeam.policies || []}
-                    type={EntityType.POLICY}
-                    onDelete={(record) =>
-                      setEntity({ record, attribute: 'policies' })
-                    }
-                  />
-                </Space>
-              ))}
-          </div>
-<<<<<<< HEAD
-        )}
-      </div>
-=======
+                    <ListEntities
+                      hasAccess={entityPermissions.EditAll}
+                      list={currentTeam.policies || []}
+                      type={EntityType.POLICY}
+                      onDelete={(record) =>
+                        setEntity({ record, attribute: 'policies' })
+                      }
+                    />
+                  </Space>
+                ))}
+            </div>
+          )}
         </Col>
-      ) : (
-        fetchErrorPlaceHolder({
-          onClick: () => handleAddTeam(true),
-          permission: createTeamPermission,
-          heading: t('label.team-plural'),
-          doc: TEAMS_DOCS,
-        })
-      )}
->>>>>>> 621afae8
+      </Col>
 
       {previewAsset && (
         <Col className="border-left team-assets-right-panel" span={6}>
