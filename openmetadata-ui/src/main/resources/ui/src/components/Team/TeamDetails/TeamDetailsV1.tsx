--- conflicted
+++ resolved
@@ -11,15 +11,7 @@
  *  limitations under the License.
  */
 
-<<<<<<< HEAD
 import { PlusOutlined } from '@ant-design/icons';
-=======
-import Icon, {
-  CheckOutlined,
-  CloseOutlined,
-  PlusOutlined,
-} from '@ant-design/icons';
->>>>>>> c3681570
 import {
   Avatar,
   Button,
@@ -33,14 +25,7 @@
   Typography,
 } from 'antd';
 import { ItemType } from 'antd/lib/menu/hooks/useItems';
-<<<<<<< HEAD
 import { ReactComponent as EditIcon } from 'assets/svg/edit-new.svg';
-=======
-import {
-  ReactComponent as EditIcon,
-  ReactComponent as IconEdit,
-} from 'assets/svg/edit-new.svg';
->>>>>>> c3681570
 import { ReactComponent as ExportIcon } from 'assets/svg/ic-export.svg';
 import { ReactComponent as ImportIcon } from 'assets/svg/ic-import.svg';
 import { ReactComponent as IconRestore } from 'assets/svg/ic-restore.svg';
@@ -48,14 +33,9 @@
 import { ReactComponent as IconTeams } from 'assets/svg/teams.svg';
 
 import { AxiosError } from 'axios';
-<<<<<<< HEAD
 import Description from 'components/common/description/Description';
-=======
-import classNames from 'classnames';
->>>>>>> c3681570
 import { ManageButtonItemLabel } from 'components/common/ManageButtonContentItem/ManageButtonContentItem.component';
 import TableDataCardV2 from 'components/common/table-data-card-v2/TableDataCardV2';
-import TeamTypeSelect from 'components/common/TeamTypeSelect/TeamTypeSelect.component';
 import { useEntityExportModalProvider } from 'components/Entity/EntityExportModalProvider/EntityExportModalProvider.component';
 import {
   GlobalSettingOptions,
@@ -65,18 +45,7 @@
 import { ERROR_PLACEHOLDER_TYPE } from 'enums/common.enum';
 import { SearchIndex } from 'enums/search.enum';
 import { compare } from 'fast-json-patch';
-<<<<<<< HEAD
 import { cloneDeep, isEmpty, isNil, isUndefined, lowerCase } from 'lodash';
-=======
-import {
-  cloneDeep,
-  isEmpty,
-  isNil,
-  isUndefined,
-  last,
-  lowerCase,
-} from 'lodash';
->>>>>>> c3681570
 import AddAttributeModal from 'pages/RolesPage/AddAttributeModal/AddAttributeModal';
 import { ImportType } from 'pages/teams/ImportTeamsPage/ImportTeamsPage.interface';
 import Qs from 'qs';
@@ -198,9 +167,6 @@
     return isGroupType ? TeamsPageTab.USERS : TeamsPageTab.TEAMS;
   }, [activeTab, isGroupType]);
   const [currentUser, setCurrentUser] = useState<User>();
-  const [heading, setHeading] = useState(
-    currentTeam ? currentTeam.displayName : ''
-  );
   const [deletingUser, setDeletingUser] = useState<{
     user: UserTeams | undefined;
     state: boolean;
@@ -217,11 +183,6 @@
     record: EntityReference;
   }>();
   const [isModalLoading, setIsModalLoading] = useState<boolean>(false);
-<<<<<<< HEAD
-=======
-  const [isEmailEdit, setIsEmailEdit] = useState<boolean>(false);
-  const [showTypeSelector, setShowTypeSelector] = useState(false);
->>>>>>> c3681570
   const { showModal } = useEntityExportModalProvider();
 
   const addPolicy = t('label.add-entity', {
@@ -337,17 +298,6 @@
     }
   };
 
-  const handleHeadingSave = async (): Promise<void> => {
-    if (heading && currentTeam) {
-      const updatedData: Team = {
-        ...currentTeam,
-        displayName: heading,
-      };
-
-      await updateTeamHandler(updatedData);
-    }
-  };
-
   const joinTeam = () => {
     if (currentUser && currentTeam) {
       const newTeams = cloneDeep(currentUser.teams ?? []);
@@ -398,34 +348,6 @@
     }
   };
 
-  const updateOwner = useCallback(
-    (owner?: EntityReference) => {
-      if (currentTeam) {
-        const updatedData: Team = {
-          ...currentTeam,
-          owner,
-        };
-
-        return updateTeamHandler(updatedData);
-      }
-
-      return Promise.reject();
-    },
-    [currentTeam]
-  );
-
-  const updateTeamType = async (type: TeamType) => {
-    if (currentTeam) {
-      const updatedData: Team = {
-        ...currentTeam,
-        teamType: type,
-      };
-
-<<<<<<< HEAD
-      updateTeamHandler(updatedData);
-    }
-  };
-
   const updateTeamSubscription = async (data: SubscriptionWebhook[]) => {
     if (currentTeam) {
       const subscriptionObject: Record<string, { endpoint: string }> = {};
@@ -445,11 +367,6 @@
 
       await updateTeamHandler(updatedData);
     }
-=======
-      await updateTeamHandler(updatedData);
-      setShowTypeSelector(false);
-    }
->>>>>>> c3681570
   };
 
   const handleTeamSearch = (value: string) => {
@@ -537,17 +454,6 @@
     }
   };
 
-  const handleUpdateEmail = async (value: string): Promise<void> => {
-    if (currentTeam) {
-      const updatedData: Team = {
-        ...currentTeam,
-        email: isEmpty(value) ? undefined : value,
-      };
-
-      await updateTeamHandler(updatedData);
-    }
-  };
-
   useEffect(() => {
     if (currentTeam) {
       const parents =
@@ -567,7 +473,6 @@
         },
       ];
       setSlashedTeamName(breadcrumb);
-      setHeading(currentTeam.displayName || currentTeam.name);
     }
   }, [currentTeam, parentTeams, showDeletedTeam]);
 
@@ -768,239 +673,6 @@
     );
   };
 
-<<<<<<< HEAD
-=======
-  const teamActionButton = (alreadyJoined: boolean, isJoinable: boolean) => {
-    return alreadyJoined ? (
-      isJoinable || hasAccess ? (
-        <Button data-testid="join-teams" type="primary" onClick={joinTeam}>
-          {t('label.join-team')}
-        </Button>
-      ) : null
-    ) : (
-      <Button
-        ghost
-        data-testid="leave-team-button"
-        type="primary"
-        onClick={() => currentUser && deleteUserHandler(currentUser.id, true)}>
-        {t('label.leave-team')}
-      </Button>
-    );
-  };
-
-  const getTeamHeading = () => {
-    return (
-      <div className="text-link-color text-base">
-        {isHeadingEditing ? (
-          <Space size="middle">
-            <Input
-              className="w-64"
-              data-testid="synonyms"
-              id="synonyms"
-              name="synonyms"
-              placeholder={t('message.enter-comma-separated-field', {
-                field: t('label.term-lowercase'),
-              })}
-              type="text"
-              value={heading}
-              onChange={(e) => setHeading(e.target.value)}
-            />
-            <Space data-testid="buttons">
-              <Button
-                className="rounded-4 text-sm p-xss"
-                data-testid="cancelAssociatedTag"
-                type="primary"
-                onMouseDown={() => setIsHeadingEditing(false)}>
-                <CloseOutlined />
-              </Button>
-              <Button
-                className="rounded-4 text-sm p-xss"
-                data-testid="saveAssociatedTag"
-                type="primary"
-                onMouseDown={handleHeadingSave}>
-                <CheckOutlined />
-              </Button>
-            </Space>
-          </Space>
-        ) : (
-          <Space align="start" data-testid="team-heading">
-            <Typography.Title
-              className="m-b-0"
-              ellipsis={{ rows: 1, tooltip: true }}
-              level={5}>
-              {heading}
-            </Typography.Title>
-            {isActionAllowed() && (
-              <Tooltip
-                placement="right"
-                title={
-                  entityPermissions.EditAll || entityPermissions.EditDisplayName
-                    ? t('label.edit-entity', {
-                        entity: t('label.display-name'),
-                      })
-                    : t('message.no-permission-for-action')
-                }>
-                <Button
-                  className="p-0"
-                  data-testid="edit-synonyms"
-                  disabled={
-                    !(
-                      entityPermissions.EditDisplayName ||
-                      entityPermissions.EditAll
-                    )
-                  }
-                  icon={<IconEdit height={16} width={16} />}
-                  size="small"
-                  type="text"
-                  onClick={() => setIsHeadingEditing(true)}
-                />
-              </Tooltip>
-            )}
-          </Space>
-        )}
-      </div>
-    );
-  };
-
-  const teamTypeElement = useMemo(() => {
-    if (currentTeam.teamType === TeamType.Organization) {
-      return null;
-    }
-
-    return (
-      <>
-        {t('label.type') + ' - '}
-        {currentTeam.teamType ? (
-          showTypeSelector ? (
-            <TeamTypeSelect
-              handleShowTypeSelector={setShowTypeSelector}
-              parentTeamType={
-                last(parentTeams)?.teamType ?? TeamType.Organization
-              }
-              showGroupOption={!childTeams.length}
-              teamType={currentTeam.teamType ?? TeamType.Department}
-              updateTeamType={
-                entityPermissions.EditAll ? updateTeamType : undefined
-              }
-            />
-          ) : (
-            <>
-              {currentTeam.teamType}
-              {entityPermissions.EditAll && (
-                <Icon
-                  className={classNames('vertical-middle m-l-xs', {
-                    'opacity-50': isGroupType,
-                  })}
-                  data-testid="edit-team-type-icon"
-                  title={
-                    isGroupType
-                      ? t('message.group-team-type-change-message')
-                      : t('label.edit-entity', {
-                          entity: t('label.team-type'),
-                        })
-                  }
-                  onClick={
-                    isGroupType ? undefined : () => setShowTypeSelector(true)
-                  }>
-                  <EditIcon />
-                </Icon>
-              )}
-            </>
-          )
-        ) : (
-          <span>{currentTeam.teamType}</span>
-        )}
-      </>
-    );
-  }, [
-    currentTeam,
-    showTypeSelector,
-    setShowTypeSelector,
-    parentTeams,
-    isGroupType,
-    childTeams,
-  ]);
-
-  const emailElement = useMemo(
-    () => (
-      <Space align="start" className="m-y-xs">
-        {isEmailEdit ? (
-          <Form
-            initialValues={{ email: currentTeam.email }}
-            onFinish={handleUpdateEmail}>
-            <Space align="baseline" size="middle">
-              <Form.Item
-                className="m-b-0"
-                name="email"
-                rules={[
-                  {
-                    pattern: EMAIL_REG_EX,
-                    type: 'email',
-                    message: t('message.field-text-is-invalid', {
-                      fieldText: t('label.email'),
-                    }),
-                  },
-                ]}>
-                <Input
-                  className="w-64"
-                  data-testid="email-input"
-                  placeholder={t('label.enter-entity', {
-                    entity: t('label.email-lowercase'),
-                  })}
-                />
-              </Form.Item>
-              <Space>
-                <Button
-                  className="h-8 p-x-xss"
-                  data-testid="cancel-edit-email"
-                  size="small"
-                  type="primary"
-                  onClick={() => setIsEmailEdit(false)}>
-                  <CloseOutlined />
-                </Button>
-                <Button
-                  className="h-8 p-x-xss"
-                  data-testid="save-edit-email"
-                  htmlType="submit"
-                  size="small"
-                  type="primary">
-                  <CheckOutlined />
-                </Button>
-              </Space>
-            </Space>
-          </Form>
-        ) : (
-          <>
-            <Typography.Text data-testid="email-value">
-              {currentTeam.email ||
-                t('label.no-entity', { entity: t('label.email') })}
-            </Typography.Text>
-            <Tooltip
-              placement="right"
-              title={
-                entityPermissions.EditAll
-                  ? t('label.edit-entity', {
-                      entity: t('label.email'),
-                    })
-                  : t('message.no-permission-for-action')
-              }>
-              <Button
-                data-testid="edit-email"
-                disabled={!entityPermissions.EditAll}
-                icon={<IconEdit height={16} width={16} />}
-                size="small"
-                type="text"
-                onClick={() => setIsEmailEdit(true)}
-              />
-            </Tooltip>
-          </>
-        )}
-      </Space>
-    ),
-    [isEmailEdit, currentTeam, entityPermissions]
-  );
-
->>>>>>> c3681570
   if (isTeamMemberLoading > 0) {
     return <Loader />;
   }
@@ -1067,15 +739,11 @@
             currentUser={currentUser}
             deleteUserHandler={deleteUserHandler}
             entityPermissions={entityPermissions}
-            handleHeadingSave={handleHeadingSave}
-            handleUpdateEmail={handleUpdateEmail}
-            heading={heading}
             isGroupType={isGroupType}
             isOrganization={isOrganization}
             joinTeam={joinTeam}
-            updateOwner={updateOwner}
-            updateTeamType={updateTeamType}
-            onChangeHeading={(e) => setHeading(e.target.value)}
+            parentTeams={parentTeams}
+            updateTeamHandler={updateTeamHandler}
           />
         </Col>
 
@@ -1106,29 +774,7 @@
                   />
                 )}
               </Space>
-<<<<<<< HEAD
             }>
-=======
-            ) : (
-              <ManageButton
-                canDelete={false}
-                entityName={currentTeam.fullyQualifiedName ?? currentTeam.name}
-                extraDropdownContent={[...IMPORT_EXPORT_MENU_ITEM]}
-              />
-            )}
-          </div>
-          {emailElement}
-          <Space size={4}>
-            <OwnerLabel
-              hasPermission={hasAccess}
-              owner={currentTeam?.owner}
-              onUpdate={updateOwner}
-            />
-            {!isOrganization && <Divider type="vertical" />}
-            {teamTypeElement}
-          </Space>
-          <div className="m-b-sm m-t-xs" data-testid="description-container">
->>>>>>> c3681570
             <Description
               description={currentTeam.description || ''}
               entityName={currentTeam.displayName ?? currentTeam.name}
