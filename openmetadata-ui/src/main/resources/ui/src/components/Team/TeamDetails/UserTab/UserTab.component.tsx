/*
 *  Copyright 2023 Collate.
 *  Licensed under the Apache License, Version 2.0 (the "License");
 *  you may not use this file except in compliance with the License.
 *  You may obtain a copy of the License at
 *  http://www.apache.org/licenses/LICENSE-2.0
 *  Unless required by applicable law or agreed to in writing, software
 *  distributed under the License is distributed on an "AS IS" BASIS,
 *  WITHOUT WARRANTIES OR CONDITIONS OF ANY KIND, either express or implied.
 *  See the License for the specific language governing permissions and
 *  limitations under the License.
 */
import { PlusOutlined } from '@ant-design/icons';
import { Button, Col, Row, Space, Tooltip } from 'antd';
import { ColumnsType } from 'antd/lib/table';
import { ReactComponent as ExportIcon } from 'assets/svg/ic-export.svg';
import { ReactComponent as ImportIcon } from 'assets/svg/ic-import.svg';
import { ReactComponent as IconRemove } from 'assets/svg/ic-remove.svg';
import ManageButton from 'components/common/entityPageInfo/ManageButton/ManageButton';
import ErrorPlaceHolder from 'components/common/error-with-placeholder/ErrorPlaceHolder';
import FilterTablePlaceHolder from 'components/common/error-with-placeholder/FilterTablePlaceHolder';
import { ManageButtonItemLabel } from 'components/common/ManageButtonContentItem/ManageButtonContentItem.component';
import NextPrevious from 'components/common/next-previous/NextPrevious';
import Searchbar from 'components/common/searchbar/Searchbar';
import Table from 'components/common/Table/Table';
import { UserSelectableList } from 'components/common/UserSelectableList/UserSelectableList.component';
import { useEntityExportModalProvider } from 'components/Entity/EntityExportModalProvider/EntityExportModalProvider.component';
import ConfirmationModal from 'components/Modals/ConfirmationModal/ConfirmationModal';
import { commonUserDetailColumns } from 'components/Users/Users.util';
import { PAGE_SIZE_MEDIUM } from 'constants/constants';
import {
  GlobalSettingOptions,
  GlobalSettingsMenuCategory,
} from 'constants/GlobalSettings.constants';
import { ERROR_PLACEHOLDER_TYPE } from 'enums/common.enum';
import { EntityAction } from 'enums/entity.enum';
import { User } from 'generated/entity/teams/user';
import { EntityReference } from 'generated/entity/type';
import { isEmpty, orderBy } from 'lodash';
import { ImportType } from 'pages/teams/ImportTeamsPage/ImportTeamsPage.interface';
import QueryString from 'qs';
import React, { useCallback, useMemo, useState } from 'react';
import { useTranslation } from 'react-i18next';
import { useHistory } from 'react-router-dom';
import { exportUserOfTeam } from 'rest/teamsAPI';
import { getEntityName } from 'utils/EntityUtils';
import { getSettingsPathWithFqn } from 'utils/RouterUtils';
import { UserTabProps } from './UserTab.interface';

export const UserTab = ({
  users,
  searchText,
  isLoading,
  permission,
  currentTeam,
  onSearchUsers,
  onAddUser,
  paging,
  onChangePaging,
  currentPage,
  onRemoveUser,
}: UserTabProps) => {
  const { t } = useTranslation();
  const history = useHistory();

  const [deletingUser, setDeletingUser] = useState<EntityReference>();
  const { showModal } = useEntityExportModalProvider();
  const handleRemoveClick = (id: string) => {
    const user = currentTeam.users?.find((u) => u.id === id);
    setDeletingUser(user);
  };

  const columns: ColumnsType<User> = useMemo(() => {
    return [
      ...commonUserDetailColumns(),
      {
        title: t('label.action-plural'),
        dataIndex: 'actions',
        key: 'actions',
        width: 90,
        render: (_, record) => (
          <Space
            align="center"
            className="w-full justify-center remove-icon"
            size={8}>
            <Tooltip
              placement="bottomRight"
              title={
                permission.EditAll
                  ? t('label.remove')
                  : t('message.no-permission-for-action')
              }>
              <Button
                data-testid="remove-user-btn"
                disabled={!permission.EditAll}
                icon={
                  <IconRemove height={16} name={t('label.remove')} width={16} />
                }
                type="text"
                onClick={() => handleRemoveClick(record.id)}
              />
            </Tooltip>
          </Space>
        ),
      },
    ];
  }, [handleRemoveClick, permission]);

  const sortedUser = useMemo(() => orderBy(users, ['name'], 'asc'), [users]);

  const handleUserExportClick = useCallback(async () => {
    if (currentTeam?.name) {
      showModal({
        name: currentTeam.name,
        onExport: exportUserOfTeam,
      });
    }
  }, [currentTeam, exportUserOfTeam]);

  const handleImportClick = useCallback(async () => {
    history.push({
      pathname: getSettingsPathWithFqn(
        GlobalSettingsMenuCategory.MEMBERS,
        GlobalSettingOptions.TEAMS,
        currentTeam.name,
        EntityAction.IMPORT
      ),
      search: QueryString.stringify({ type: ImportType.USERS }),
    });
  }, []);

  const IMPORT_EXPORT_MENU_ITEM = useMemo(() => {
    const option = [
      {
        label: (
          <ManageButtonItemLabel
            description={t('message.export-entity-help', {
              entity: t('label.user-lowercase'),
            })}
            icon={<ExportIcon width="18px" />}
            id="export"
            name={t('label.export')}
          />
        ),

        onClick: handleUserExportClick,
        key: 'export-button',
      },
    ];
    if (permission.EditAll) {
      option.push({
        label: (
          <ManageButtonItemLabel
            description={t('message.import-entity-help', {
              entity: t('label.team-lowercase'),
            })}
            icon={<ImportIcon width="20px" />}
            id="import-button"
            name={t('label.import')}
          />
        ),
        onClick: handleImportClick,
        key: 'import-button',
      });
    }

    return option;
  }, [handleUserExportClick, handleImportClick, permission]);

  const handleRemoveUser = () => {
    if (deletingUser?.id) {
      onRemoveUser(deletingUser.id).then(() => {
        setDeletingUser(undefined);
      });
    }
  };

  if (isEmpty(users) && !searchText && isLoading <= 0) {
    return (
      <ErrorPlaceHolder
        button={
          <Space>
            <UserSelectableList
              hasPermission
              selectedUsers={currentTeam.users ?? []}
              onUpdate={onAddUser}>
              <Button
                ghost
                className="p-x-lg"
                data-testid="add-new-user"
                icon={<PlusOutlined />}
                title={
                  permission.EditAll
                    ? t('label.add-new-entity', { entity: t('label.user') })
                    : t('message.no-permission-for-action')
                }
                type="primary">
                {t('label.add')}
              </Button>
            </UserSelectableList>
            <ManageButton
              canDelete={false}
              entityName={currentTeam.name}
              extraDropdownContent={IMPORT_EXPORT_MENU_ITEM}
            />
          </Space>
        }
        className="mt-0-important"
        heading={t('label.user')}
        permission={permission.EditAll}
        type={ERROR_PLACEHOLDER_TYPE.ASSIGN}
      />
    );
  }

  return (
    <Row gutter={[16, 16]}>
      <Col span={24}>
        <Row justify="space-between">
          <Col span={8}>
            <Searchbar
              removeMargin
              placeholder={t('label.search-for-type', {
                type: t('label.user-lowercase'),
              })}
              searchValue={searchText}
              typingInterval={500}
              onSearch={onSearchUsers}
            />
          </Col>
          <Col>
            <Space>
              {users.length > 0 && permission.EditAll && (
                <UserSelectableList
                  hasPermission
                  selectedUsers={currentTeam.users ?? []}
                  onUpdate={onAddUser}>
                  <Button data-testid="add-new-user" type="primary">
                    {t('label.add-entity', { entity: t('label.user') })}
                  </Button>
                </UserSelectableList>
              )}
              <ManageButton
                canDelete={false}
                entityName={currentTeam.name}
                extraDropdownContent={IMPORT_EXPORT_MENU_ITEM}
              />
            </Space>
          </Col>
        </Row>
      </Col>
      <Col span={24}>
        <Table
          bordered
          className="teams-list-table"
          columns={columns}
          dataSource={sortedUser}
          loading={isLoading > 0}
          locale={{
            emptyText: <FilterTablePlaceHolder />,
          }}
          pagination={false}
          rowKey="name"
          size="small"
        />
        {paging.total > PAGE_SIZE_MEDIUM && (
          <NextPrevious
            currentPage={currentPage}
            isNumberBased={Boolean(searchText)}
            pageSize={PAGE_SIZE_MEDIUM}
            paging={paging}
            pagingHandler={onChangePaging}
            totalCount={paging.total}
          />
<<<<<<< HEAD
          {paging.total > PAGE_SIZE_MEDIUM && (
            <NextPrevious
              currentPage={currentPage}
              isNumberBased={Boolean(searchText)}
              pageSize={PAGE_SIZE_MEDIUM}
              paging={paging}
              pagingHandler={onChangePaging}
            />
          )}
        </Col>
      )}
=======
        )}
      </Col>
>>>>>>> 67c2e3d4

      <ConfirmationModal
        bodyText={t('message.are-you-sure-want-to-text', {
          text: t('label.remove-entity', {
            entity: getEntityName(deletingUser),
          }),
        })}
        cancelText={t('label.cancel')}
        confirmText={t('label.confirm')}
        header={t('label.removing-user')}
        visible={Boolean(deletingUser)}
        onCancel={() => setDeletingUser(undefined)}
        onConfirm={handleRemoveUser}
      />
    </Row>
  );
};<|MERGE_RESOLUTION|>--- conflicted
+++ resolved
@@ -270,24 +270,9 @@
             pageSize={PAGE_SIZE_MEDIUM}
             paging={paging}
             pagingHandler={onChangePaging}
-            totalCount={paging.total}
           />
-<<<<<<< HEAD
-          {paging.total > PAGE_SIZE_MEDIUM && (
-            <NextPrevious
-              currentPage={currentPage}
-              isNumberBased={Boolean(searchText)}
-              pageSize={PAGE_SIZE_MEDIUM}
-              paging={paging}
-              pagingHandler={onChangePaging}
-            />
-          )}
-        </Col>
-      )}
-=======
         )}
       </Col>
->>>>>>> 67c2e3d4
 
       <ConfirmationModal
         bodyText={t('message.are-you-sure-want-to-text', {
