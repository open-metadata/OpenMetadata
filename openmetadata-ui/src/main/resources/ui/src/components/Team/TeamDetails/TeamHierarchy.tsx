--- conflicted
+++ resolved
@@ -127,19 +127,6 @@
         dataIndex: 'description',
         width: 300,
         key: 'description',
-<<<<<<< HEAD
-        render: (description: string) => (
-          <Typography.Paragraph
-            className="m-b-0"
-            ellipsis={{
-              rows: 2,
-            }}
-            style={{ whiteSpace: 'pre-wrap' }}
-            title={description}>
-            {isEmpty(description) ? '--' : description}
-          </Typography.Paragraph>
-        ),
-=======
         render: (description: string) =>
           isEmpty(description) ? (
             <Typography.Paragraph className="m-b-0">
@@ -152,7 +139,6 @@
               showReadMoreBtn={false}
             />
           ),
->>>>>>> c8adab60
       },
     ];
   }, [data, isFetchingAllTeamAdvancedDetails, onTeamExpand]);
