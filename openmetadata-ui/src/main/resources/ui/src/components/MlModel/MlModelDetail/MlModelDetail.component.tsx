/*
 *  Copyright 2022 Collate.
 *  Licensed under the Apache License, Version 2.0 (the "License");
 *  you may not use this file except in compliance with the License.
 *  You may obtain a copy of the License at
 *  http://www.apache.org/licenses/LICENSE-2.0
 *  Unless required by applicable law or agreed to in writing, software
 *  distributed under the License is distributed on an "AS IS" BASIS,
 *  WITHOUT WARRANTIES OR CONDITIONS OF ANY KIND, either express or implied.
 *  See the License for the specific language governing permissions and
 *  limitations under the License.
 */

import { Col, Row, Table, Tabs, Typography } from 'antd';
import { ColumnsType } from 'antd/lib/table';
import { AxiosError } from 'axios';
import { isEmpty } from 'lodash';
import { FC, useCallback, useEffect, useMemo, useState } from 'react';
import { useTranslation } from 'react-i18next';
import { useNavigate } from 'react-router-dom';
import { FEED_COUNT_INITIAL_DATA } from '../../../constants/entity.constants';
import { usePermissionProvider } from '../../../context/PermissionProvider/PermissionProvider';
import { ResourceEntity } from '../../../context/PermissionProvider/PermissionProvider.interface';
import { EntityTabs, EntityType } from '../../../enums/entity.enum';
import { MlHyperParameter } from '../../../generated/api/data/createMlModel';
import { Tag } from '../../../generated/entity/classification/tag';
import { Mlmodel, MlStore } from '../../../generated/entity/data/mlmodel';
import { PageType } from '../../../generated/system/ui/page';
import LimitWrapper from '../../../hoc/LimitWrapper';
import { useApplicationStore } from '../../../hooks/useApplicationStore';
import { useCustomPages } from '../../../hooks/useCustomPages';
import { useFqn } from '../../../hooks/useFqn';
import { FeedCounts } from '../../../interface/feed.interface';
import { restoreMlmodel } from '../../../rest/mlModelAPI';
import { getEmptyPlaceholder, getFeedCounts } from '../../../utils/CommonUtils';
import {
  checkIfExpandViewSupported,
  getDetailsTabWithNewLabel,
  getTabLabelMapFromTabs,
} from '../../../utils/CustomizePage/CustomizePageUtils';
import { getEntityName } from '../../../utils/EntityUtils';
import mlModelDetailsClassBase from '../../../utils/MlModel/MlModelClassBase';
import { DEFAULT_ENTITY_PERMISSION } from '../../../utils/PermissionsUtils';
import { getEntityDetailsPath } from '../../../utils/RouterUtils';
import { getTagsWithoutTier, getTierTags } from '../../../utils/TableUtils';
import { updateTierTag } from '../../../utils/TagsUtils';
import { showErrorToast, showSuccessToast } from '../../../utils/ToastUtils';
import { useRequiredParams } from '../../../utils/useRequiredParams';
import { withActivityFeed } from '../../AppRouter/withActivityFeed';
import { AlignRightIconButton } from '../../common/IconButtons/EditIconButton';
import Loader from '../../common/Loader/Loader';
import { GenericProvider } from '../../Customization/GenericProvider/GenericProvider';
import { DataAssetsHeader } from '../../DataAssets/DataAssetsHeader/DataAssetsHeader.component';
import { EntityName } from '../../Modals/EntityNameModal/EntityNameModal.interface';
import PageLayoutV1 from '../../PageLayoutV1/PageLayoutV1';
import { MlModelDetailProp } from './MlModelDetail.interface';

const MlModelDetail: FC<MlModelDetailProp> = ({
  updateMlModelDetailsState,
  mlModelDetail,
  fetchMlModel,
  followMlModelHandler,
  unFollowMlModelHandler,
  settingsUpdateHandler,
  onUpdateVote,
  versionHandler,
  handleToggleDelete,
  onMlModelUpdate,
}) => {
  const { t } = useTranslation();
  const { currentUser } = useApplicationStore();
  const navigate = useNavigate();
  const { tab: activeTab } = useRequiredParams<{ tab: EntityTabs }>();
  const { customizedPage, isLoading } = useCustomPages(PageType.MlModel);
  const [isTabExpanded, setIsTabExpanded] = useState(false);

  const { fqn: decodedMlModelFqn } = useFqn();

  const [feedCount, setFeedCount] = useState<FeedCounts>(
    FEED_COUNT_INITIAL_DATA
  );

  const [mlModelPermissions, setMlModelPermissions] = useState(
    DEFAULT_ENTITY_PERMISSION
  );

  const { getEntityPermission } = usePermissionProvider();

  const mlModelName = useMemo(
    () => getEntityName(mlModelDetail),
    [mlModelDetail]
  );

  const fetchResourcePermission = useCallback(async () => {
    try {
      const entityPermission = await getEntityPermission(
        ResourceEntity.ML_MODEL,
        mlModelDetail.id
      );
      setMlModelPermissions(entityPermission);
    } catch {
      showErrorToast(
        t('server.fetch-entity-permissions-error', {
          entity: t('label.ml-model'),
        })
      );
    }
  }, [mlModelDetail.id, getEntityPermission, setMlModelPermissions]);

  useEffect(() => {
    if (mlModelDetail.id) {
      fetchResourcePermission();
    }
  }, [mlModelDetail.id]);

  const { isFollowing, deleted } = useMemo(() => {
    return {
      ...mlModelDetail,
      tier: getTierTags(mlModelDetail.tags ?? []),
      mlModelTags: getTagsWithoutTier(mlModelDetail.tags ?? []),
      entityName: mlModelName,
      isFollowing: mlModelDetail.followers?.some(
        ({ id }: { id: string }) => id === currentUser?.id
      ),
    };
  }, [mlModelDetail, mlModelName]);

  const handleFeedCount = useCallback((data: FeedCounts) => {
    setFeedCount(data);
  }, []);

  const fetchEntityFeedCount = () =>
    getFeedCounts(EntityType.MLMODEL, decodedMlModelFqn, handleFeedCount);

  useEffect(() => {
    if (mlModelPermissions.ViewAll || mlModelPermissions.ViewBasic) {
      fetchEntityFeedCount();
    }
  }, [mlModelPermissions, decodedMlModelFqn]);

  const handleTabChange = (activeKey: string) => {
    if (activeKey !== activeTab) {
<<<<<<< HEAD
      navigate(
=======
      history.replace(
>>>>>>> 50a798dd
        getEntityDetailsPath(EntityType.MLMODEL, decodedMlModelFqn, activeKey)
      );
    }
  };

  const followMlModel = async () => {
    if (isFollowing) {
      await unFollowMlModelHandler();
    } else {
      await followMlModelHandler();
    }
  };

  const onOwnerUpdate = useCallback(
    async (newOwners?: Mlmodel['owners']) => {
      const updatedMlModelDetails = {
        ...mlModelDetail,
        owners: newOwners,
      };
      await settingsUpdateHandler(updatedMlModelDetails);
    },
    [mlModelDetail, mlModelDetail.owners]
  );

  const onTierUpdate = async (newTier?: Tag) => {
    const tierTag = updateTierTag(mlModelDetail?.tags ?? [], newTier);
    const updatedMlModelDetails = {
      ...mlModelDetail,
      tags: tierTag,
    };

    await settingsUpdateHandler(updatedMlModelDetails);
  };

  const handleUpdateDisplayName = async (data: EntityName) => {
    const updatedMlModelDetails = {
      ...mlModelDetail,
      displayName: data.displayName,
    };
    await settingsUpdateHandler(updatedMlModelDetails);
  };

  const handleRestoreMlmodel = async () => {
    try {
      const { version: newVersion } = await restoreMlmodel(mlModelDetail.id);
      showSuccessToast(
        t('message.restore-entities-success', {
          entity: t('label.ml-model'),
        }),
        // Autoclose timer
        2000
      );
      handleToggleDelete(newVersion);
    } catch (error) {
      showErrorToast(
        error as AxiosError,
        t('message.restore-entities-error', {
          entity: t('label.ml-model'),
        })
      );
    }
  };

  const getMlHyperParametersColumn: ColumnsType<MlHyperParameter> = useMemo(
    () => [
      {
        title: t('label.name'),
        dataIndex: 'name',
        key: 'name',
      },
      {
        title: t('label.value'),
        dataIndex: 'value',
        key: 'value',
      },
    ],
    []
  );

  const mlModelStoreColumn = useMemo(() => {
    const column: ColumnsType<MlStore> = [
      {
        title: t('label.storage'),
        dataIndex: 'storage',
        key: 'storage',
        render: (value: string) => {
          return (
            <a href={value} rel="noreferrer" target="_blank">
              {value}
            </a>
          );
        },
      },
      {
        title: t('label.image-repository'),
        dataIndex: 'imageRepository',
        key: 'imageRepository',
        render: (value: string) => {
          return (
            <a href={value} rel="noreferrer" target="_blank">
              {value}
            </a>
          );
        },
      },
    ];

    return column;
  }, []);

  const getMlHyperParameters = useMemo(() => {
    return (
      <>
        <Typography.Title level={5}>
          {t('label.hyper-parameter-plural')}{' '}
        </Typography.Title>
        {isEmpty(mlModelDetail.mlHyperParameters) ? (
          getEmptyPlaceholder()
        ) : (
          <Table
            columns={getMlHyperParametersColumn}
            data-testid="hyperparameters-table"
            dataSource={mlModelDetail.mlHyperParameters}
            pagination={false}
            rowKey="name"
            size="small"
          />
        )}
      </>
    );
  }, [mlModelDetail, getMlHyperParametersColumn]);

  const getMlModelStore = useMemo(() => {
    return (
      <>
        <Typography.Title level={5}>{t('label.model-store')}</Typography.Title>
        {mlModelDetail.mlStore ? (
          <Table
            columns={mlModelStoreColumn}
            data-testid="model-store-table"
            dataSource={[mlModelDetail.mlStore]}
            id="model-store-table"
            pagination={false}
            rowKey="name"
            size="small"
          />
        ) : (
          getEmptyPlaceholder()
        )}
      </>
    );
  }, [mlModelDetail, mlModelStoreColumn]);

  const afterDeleteAction = useCallback(
    (isSoftDelete?: boolean) => !isSoftDelete && navigate('/'),
    []
  );

  const {
    editCustomAttributePermission,
    editLineagePermission,
    viewAllPermission,
  } = useMemo(
    () => ({
      editTagsPermission:
        (mlModelPermissions.EditTags || mlModelPermissions.EditAll) && !deleted,
      editGlossaryTermsPermission:
        (mlModelPermissions.EditGlossaryTerms || mlModelPermissions.EditAll) &&
        !deleted,
      editDescriptionPermission:
        (mlModelPermissions.EditDescription || mlModelPermissions.EditAll) &&
        !deleted,
      editCustomAttributePermission:
        (mlModelPermissions.EditAll || mlModelPermissions.EditCustomFields) &&
        !deleted,
      editLineagePermission:
        (mlModelPermissions.EditAll || mlModelPermissions.EditLineage) &&
        !deleted,
      viewAllPermission: mlModelPermissions.ViewAll,
    }),
    [mlModelPermissions, deleted]
  );

  const tabs = useMemo(() => {
    const tabLabelMap = getTabLabelMapFromTabs(customizedPage?.tabs);

    const tabs = mlModelDetailsClassBase.getMlModelDetailPageTabs({
      feedCount,
      activeTab,
      mlModelDetail,
      getMlHyperParameters,
      getMlModelStore,
      handleFeedCount,
      fetchEntityFeedCount,
      editLineagePermission,
      editCustomAttributePermission,
      viewAllPermission,
      fetchMlModel,
      labelMap: tabLabelMap,
    });

    return getDetailsTabWithNewLabel(
      tabs,
      customizedPage?.tabs,
      EntityTabs.FEATURES
    );
  }, [
    feedCount.totalCount,
    activeTab,
    mlModelDetail,
    getMlHyperParameters,
    getMlModelStore,
    handleFeedCount,
    fetchEntityFeedCount,
    editLineagePermission,
    editCustomAttributePermission,
    viewAllPermission,
    fetchMlModel,
    customizedPage?.tabs,
  ]);

  const toggleTabExpanded = () => {
    setIsTabExpanded(!isTabExpanded);
  };

  const isExpandViewSupported = useMemo(
    () => checkIfExpandViewSupported(tabs[0], activeTab, PageType.MlModel),
    [tabs[0], activeTab]
  );
  if (isLoading) {
    return <Loader />;
  }

  return (
    <PageLayoutV1
      pageTitle={t('label.entity-detail-plural', {
        entity: t('label.ml-model'),
      })}>
      <Row gutter={[0, 12]}>
        <Col span={24}>
          <DataAssetsHeader
            isDqAlertSupported
            isRecursiveDelete
            afterDeleteAction={afterDeleteAction}
            afterDomainUpdateAction={updateMlModelDetailsState}
            dataAsset={mlModelDetail}
            entityType={EntityType.MLMODEL}
            openTaskCount={feedCount.openTaskCount}
            permissions={mlModelPermissions}
            onDisplayNameUpdate={handleUpdateDisplayName}
            onFollowClick={followMlModel}
            onOwnerUpdate={onOwnerUpdate}
            onRestoreDataAsset={handleRestoreMlmodel}
            onTierUpdate={onTierUpdate}
            onUpdateVote={onUpdateVote}
            onVersionClick={versionHandler}
          />
        </Col>
        <GenericProvider<Mlmodel>
          customizedPage={customizedPage}
          data={mlModelDetail}
          isTabExpanded={isTabExpanded}
          permissions={mlModelPermissions}
          type={EntityType.MLMODEL}
          onUpdate={onMlModelUpdate}>
          <Col className="entity-details-page-tabs" span={24}>
            <Tabs
              activeKey={activeTab}
              className="tabs-new"
              data-testid="tabs"
              items={tabs}
              tabBarExtraContent={
                isExpandViewSupported && (
                  <AlignRightIconButton
                    className={isTabExpanded ? 'rotate-180' : ''}
                    title={
                      isTabExpanded ? t('label.collapse') : t('label.expand')
                    }
                    onClick={toggleTabExpanded}
                  />
                )
              }
              onChange={handleTabChange}
            />
          </Col>
        </GenericProvider>
      </Row>

      <LimitWrapper resource="mlmodel">
        <></>
      </LimitWrapper>
    </PageLayoutV1>
  );
};

export default withActivityFeed<MlModelDetailProp>(MlModelDetail);<|MERGE_RESOLUTION|>--- conflicted
+++ resolved
@@ -140,12 +140,9 @@
 
   const handleTabChange = (activeKey: string) => {
     if (activeKey !== activeTab) {
-<<<<<<< HEAD
       navigate(
-=======
-      history.replace(
->>>>>>> 50a798dd
-        getEntityDetailsPath(EntityType.MLMODEL, decodedMlModelFqn, activeKey)
+        getEntityDetailsPath(EntityType.MLMODEL, decodedMlModelFqn, activeKey),
+        { replace: true }
       );
     }
   };
