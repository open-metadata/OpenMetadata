--- conflicted
+++ resolved
@@ -103,18 +103,8 @@
         }
         path={ROUTES.ADD_POLICY}
       />
-<<<<<<< HEAD
-      <Route element={<AddRulePage />} path={ROUTES.ADD_POLICY_RULE} />
-      <Route
-        element={
-          <AdminProtectedRoute hasPermission={false}>
-            <EditEmailConfigPage />
-          </AdminProtectedRoute>
-        }
-=======
-      <AdminProtectedRoute
-        exact
-        component={AddRulePage}
+      <AdminProtectedRoute
+        element={<AddRulePage />}
         hasPermission={checkPermission(
           Operation.EditAll,
           ResourceEntity.POLICY,
@@ -123,10 +113,8 @@
         path={ROUTES.ADD_POLICY_RULE}
       />
       <AdminProtectedRoute
-        exact
-        component={EditEmailConfigPage}
+        element={<EditEmailConfigPage />}
         hasPermission={false}
->>>>>>> 50a798dd
         path={ROUTES.SETTINGS_EDIT_EMAIL_CONFIG}
       />
 
@@ -147,13 +135,8 @@
         }
         path={ROUTES.SETTINGS_EDIT_CUSTOM_LOGIN_CONFIG}
       />
-<<<<<<< HEAD
-      <Route element={<EditRulePage />} path={ROUTES.EDIT_POLICY_RULE} />
-
-=======
-      <AdminProtectedRoute
-        exact
-        component={EditRulePage}
+      <AdminProtectedRoute
+        element={<EditRulePage />}
         hasPermission={checkPermission(
           Operation.EditAll,
           ResourceEntity.POLICY,
@@ -161,7 +144,6 @@
         )}
         path={ROUTES.EDIT_POLICY_RULE}
       />
->>>>>>> 50a798dd
       {/*  Setting routes without any category will be places here */}
       <Route
         element={
@@ -204,56 +186,28 @@
         )}
       />
 
-<<<<<<< HEAD
-      <Route
-        element={
-          <AdminProtectedRoute hasPermission={false}>
-            <BotsPageV1 />
-          </AdminProtectedRoute>
-        }
+      <AdminProtectedRoute
+        element={<BotsPageV1 />}
+        hasPermission={userPermissions.hasViewPermissions(
+          ResourceEntity.BOT,
+          permissions
+        )}
         path={getSettingPath(GlobalSettingOptions.BOTS)}
       />
-      <Route
-        element={
-          <AdminProtectedRoute hasPermission={false}>
-            <ApplicationPage />
-          </AdminProtectedRoute>
-        }
+      <AdminProtectedRoute
+        element={<ApplicationPage />}
+        hasPermission={userPermissions.hasViewPermissions(
+          ResourceEntity.APPLICATION,
+          permissions
+        )}
         path={getSettingPath(GlobalSettingOptions.APPLICATIONS)}
       />
-      <Route
-        element={
-          <AdminProtectedRoute hasPermission={false}>
-            <AppDetails />
-          </AdminProtectedRoute>
-        }
-=======
-      <AdminProtectedRoute
-        exact
-        component={BotsPageV1}
-        hasPermission={userPermissions.hasViewPermissions(
-          ResourceEntity.BOT,
-          permissions
-        )}
-        path={getSettingPath(GlobalSettingOptions.BOTS)}
-      />
-      <AdminProtectedRoute
-        exact
-        component={ApplicationPage}
+      <AdminProtectedRoute
+        element={<AppDetails />}
         hasPermission={userPermissions.hasViewPermissions(
           ResourceEntity.APPLICATION,
           permissions
         )}
-        path={getSettingPath(GlobalSettingOptions.APPLICATIONS)}
-      />
-      <AdminProtectedRoute
-        exact
-        component={AppDetails}
-        hasPermission={userPermissions.hasViewPermissions(
-          ResourceEntity.APPLICATION,
-          permissions
-        )}
->>>>>>> 50a798dd
         path={getSettingPath(
           GlobalSettingOptions.APPLICATIONS,
           undefined,
@@ -299,27 +253,13 @@
           true
         )}
       />
-<<<<<<< HEAD
-      <Route
-        element={
-          <AdminProtectedRoute
-            hasPermission={userPermissions.hasViewPermissions(
-              ResourceEntity.TEAM,
-              permissions
-            )}>
-            <ImportTeamsPage />
-          </AdminProtectedRoute>
-        }
-=======
-      <AdminProtectedRoute
-        exact
-        component={ImportTeamsPage}
+      <AdminProtectedRoute
+        element={<ImportTeamsPage />}
         hasPermission={checkPermission(
           Operation.EditAll,
           ResourceEntity.TEAM,
           permissions
         )}
->>>>>>> 50a798dd
         path={getSettingPath(
           GlobalSettingsMenuCategory.MEMBERS,
           GlobalSettingOptions.TEAMS,
@@ -347,44 +287,24 @@
       {/* Roles route start
        * Do not change the order of these route
        */}
-<<<<<<< HEAD
-      <Route
-        element={
-          <AdminProtectedRoute>
-            <RolesListPage />
-          </AdminProtectedRoute>
-        }
-=======
-      <AdminProtectedRoute
-        exact
-        component={RolesListPage}
+      <AdminProtectedRoute
+        element={<RolesListPage />}
         hasPermission={userPermissions.hasViewPermissions(
           ResourceEntity.ROLE,
           permissions
         )}
->>>>>>> 50a798dd
         path={getSettingPath(
           GlobalSettingsMenuCategory.ACCESS,
           GlobalSettingOptions.ROLES
         )}
       />
 
-<<<<<<< HEAD
-      <Route
-        element={
-          <AdminProtectedRoute>
-            <RolesDetailPage />
-          </AdminProtectedRoute>
-        }
-=======
-      <AdminProtectedRoute
-        exact
-        component={RolesDetailPage}
+      <AdminProtectedRoute
+        element={<RolesDetailPage />}
         hasPermission={userPermissions.hasViewPermissions(
           ResourceEntity.ROLE,
           permissions
         )}
->>>>>>> 50a798dd
         path={getSettingPath(
           GlobalSettingsMenuCategory.ACCESS,
           GlobalSettingOptions.ROLES,
@@ -444,43 +364,23 @@
         )}
       />
 
-<<<<<<< HEAD
-      <Route
-        element={
-          <AdminProtectedRoute>
-            <PoliciesListPage />
-          </AdminProtectedRoute>
-        }
-=======
-      <AdminProtectedRoute
-        exact
-        component={PoliciesListPage}
+      <AdminProtectedRoute
+        element={<PoliciesListPage />}
         hasPermission={userPermissions.hasViewPermissions(
           ResourceEntity.POLICY,
           permissions
         )}
->>>>>>> 50a798dd
         path={getSettingPath(
           GlobalSettingsMenuCategory.ACCESS,
           GlobalSettingOptions.POLICIES
         )}
       />
-<<<<<<< HEAD
-      <Route
-        element={
-          <AdminProtectedRoute>
-            <PoliciesDetailPage />
-          </AdminProtectedRoute>
-        }
-=======
-      <AdminProtectedRoute
-        exact
-        component={PoliciesDetailPage}
+      <AdminProtectedRoute
+        element={<PoliciesDetailPage />}
         hasPermission={userPermissions.hasViewPermissions(
           ResourceEntity.POLICY,
           permissions
         )}
->>>>>>> 50a798dd
         path={getSettingPath(
           GlobalSettingsMenuCategory.ACCESS,
           GlobalSettingOptions.POLICIES,
@@ -543,23 +443,13 @@
           GlobalSettingOptions.LOGIN_CONFIGURATION
         )}
       />
-<<<<<<< HEAD
-      <Route
-        element={
-          <AdminProtectedRoute>
-            <CustomPageSettings />
-          </AdminProtectedRoute>
-        }
-=======
-      <AdminProtectedRoute
-        exact
-        component={CustomPageSettings}
+      <AdminProtectedRoute
+        element={<CustomPageSettings />}
         hasPermission={checkPermission(
           Operation.EditAll,
           ResourceEntity.PERSONA,
           permissions
         )}
->>>>>>> 50a798dd
         path={getSettingPath(
           GlobalSettingsMenuCategory.PREFERENCES,
           GlobalSettingOptions.CUSTOMIZE_LANDING_PAGE
