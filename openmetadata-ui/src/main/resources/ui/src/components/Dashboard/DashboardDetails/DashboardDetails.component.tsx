--- conflicted
+++ resolved
@@ -40,16 +40,7 @@
 import { updateTierTag } from '../../../utils/TagsUtils';
 import { showErrorToast, showSuccessToast } from '../../../utils/ToastUtils';
 import { withActivityFeed } from '../../AppRouter/withActivityFeed';
-<<<<<<< HEAD
-import { CustomPropertyTable } from '../../common/CustomPropertyTable/CustomPropertyTable';
-import DescriptionV1 from '../../common/EntityDescription/DescriptionV1';
-import { EntityDescriptionProvider } from '../../common/EntityDescription/EntityDescriptionProvider/EntityDescriptionProvider';
-import ErrorPlaceHolder from '../../common/ErrorWithPlaceholder/ErrorPlaceHolder';
-import ResizablePanels from '../../common/ResizablePanels/ResizablePanels';
-import TabsLabel from '../../common/TabsLabel/TabsLabel.component';
-=======
 import { GenericProvider } from '../../Customization/GenericProvider/GenericProvider';
->>>>>>> dfb6e1e3
 import { DataAssetsHeader } from '../../DataAssets/DataAssetsHeader/DataAssetsHeader.component';
 import { EntityName } from '../../Modals/EntityNameModal/EntityNameModal.interface';
 import PageLayoutV1 from '../../PageLayoutV1/PageLayoutV1';
@@ -313,27 +304,6 @@
         </GenericProvider>
       </Row>
 
-<<<<<<< HEAD
-      {editChart && (
-        <EntityDescriptionProvider
-          entityFqn={editChart.chart.fullyQualifiedName}
-          entityType={EntityType.CHART}>
-          <ModalWithMarkdownEditor
-            header={t('label.edit-chart-name', {
-              name: getEntityName(editChart.chart),
-            })}
-            placeholder={t('label.enter-field-description', {
-              field: t('label.chart'),
-            })}
-            value={editChart.chart.description ?? ''}
-            visible={Boolean(editChart)}
-            onCancel={closeEditChartModal}
-            onSave={onChartUpdate}
-          />
-        </EntityDescriptionProvider>
-      )}
-=======
->>>>>>> dfb6e1e3
       <LimitWrapper resource="dashboard">
         <></>
       </LimitWrapper>
