/*
 *  Copyright 2022 Collate.
 *  Licensed under the Apache License, Version 2.0 (the "License");
 *  you may not use this file except in compliance with the License.
 *  You may obtain a copy of the License at
 *  http://www.apache.org/licenses/LICENSE-2.0
 *  Unless required by applicable law or agreed to in writing, software
 *  distributed under the License is distributed on an "AS IS" BASIS,
 *  WITHOUT WARRANTIES OR CONDITIONS OF ANY KIND, either express or implied.
 *  See the License for the specific language governing permissions and
 *  limitations under the License.
 */

import { Col, Row, Tabs } from 'antd';
import { AxiosError } from 'axios';
import React, { useCallback, useEffect, useMemo, useState } from 'react';
import { useTranslation } from 'react-i18next';
import { useHistory, useParams } from 'react-router-dom';
import { FEED_COUNT_INITIAL_DATA } from '../../../constants/entity.constants';
import { usePermissionProvider } from '../../../context/PermissionProvider/PermissionProvider';
import { ResourceEntity } from '../../../context/PermissionProvider/PermissionProvider.interface';
import { EntityTabs, EntityType } from '../../../enums/entity.enum';
import { Tag } from '../../../generated/entity/classification/tag';
import { Dashboard } from '../../../generated/entity/data/dashboard';
import { PageType } from '../../../generated/system/ui/uiCustomization';
import LimitWrapper from '../../../hoc/LimitWrapper';
import { useApplicationStore } from '../../../hooks/useApplicationStore';
import { useCustomPages } from '../../../hooks/useCustomPages';
import { useFqn } from '../../../hooks/useFqn';
import { FeedCounts } from '../../../interface/feed.interface';
import { restoreDashboard } from '../../../rest/dashboardAPI';
import { getFeedCounts } from '../../../utils/CommonUtils';
import {
  getDetailsTabWithNewLabel,
  getTabLabelMapFromTabs,
} from '../../../utils/CustomizePage/CustomizePageUtils';
import dashboardDetailsClassBase from '../../../utils/DashboardDetailsClassBase';
import { DEFAULT_ENTITY_PERMISSION } from '../../../utils/PermissionsUtils';
import { getEntityDetailsPath } from '../../../utils/RouterUtils';
import { updateTierTag } from '../../../utils/TagsUtils';
import { showErrorToast, showSuccessToast } from '../../../utils/ToastUtils';
import { withActivityFeed } from '../../AppRouter/withActivityFeed';
import Loader from '../../common/Loader/Loader';
import { GenericProvider } from '../../Customization/GenericProvider/GenericProvider';
import { DataAssetsHeader } from '../../DataAssets/DataAssetsHeader/DataAssetsHeader.component';
import { EntityName } from '../../Modals/EntityNameModal/EntityNameModal.interface';
import PageLayoutV1 from '../../PageLayoutV1/PageLayoutV1';
import { DashboardDetailsProps } from './DashboardDetails.interface';

const DashboardDetails = ({
  updateDashboardDetailsState,
  dashboardDetails,
  fetchDashboard,
  followDashboardHandler,
  unFollowDashboardHandler,
  versionHandler,
  onUpdateVote,
  onDashboardUpdate,
  handleToggleDelete,
}: DashboardDetailsProps) => {
  const { t } = useTranslation();
  const { currentUser } = useApplicationStore();
  const history = useHistory();
  const { tab: activeTab = EntityTabs.DETAILS } =
    useParams<{ tab: EntityTabs }>();
  const { customizedPage, isLoading } = useCustomPages(PageType.Dashboard);
  const { fqn: decodedDashboardFQN } = useFqn();
  const [feedCount, setFeedCount] = useState<FeedCounts>(
    FEED_COUNT_INITIAL_DATA
  );

  const [dashboardPermissions, setDashboardPermissions] = useState(
    DEFAULT_ENTITY_PERMISSION
  );

  const {
    owners,
    followers = [],
    deleted,
  } = useMemo(() => {
    return dashboardDetails;
  }, [
    dashboardDetails.owners,
    dashboardDetails.followers,
    dashboardDetails.deleted,
  ]);

  const { isFollowing } = useMemo(() => {
    return {
      isFollowing: followers?.some(({ id }) => id === currentUser?.id),
    };
  }, [followers, currentUser]);

  const { getEntityPermission } = usePermissionProvider();

  const fetchResourcePermission = useCallback(async () => {
    try {
      const entityPermission = await getEntityPermission(
        ResourceEntity.DASHBOARD,
        dashboardDetails.id
      );
      setDashboardPermissions(entityPermission);
    } catch (error) {
      showErrorToast(
        t('server.fetch-entity-permissions-error', {
          entity: t('label.dashboard'),
        })
      );
    }
  }, [dashboardDetails.id, getEntityPermission, setDashboardPermissions]);

  useEffect(() => {
    if (dashboardDetails.id) {
      fetchResourcePermission();
    }
  }, [dashboardDetails.id]);

  const handleFeedCount = useCallback((data: FeedCounts) => {
    setFeedCount(data);
  }, []);

  const getEntityFeedCount = () =>
    getFeedCounts(EntityType.DASHBOARD, decodedDashboardFQN, handleFeedCount);

  useEffect(() => {
    getEntityFeedCount();
  }, [decodedDashboardFQN]);

  const handleTabChange = (activeKey: string) => {
    if (activeKey !== activeTab) {
      history.push(
        getEntityDetailsPath(
          EntityType.DASHBOARD,
          decodedDashboardFQN,
          activeKey
        )
      );
    }
  };

  const onOwnerUpdate = useCallback(
    async (newOwners?: Dashboard['owners']) => {
      const updatedDashboard = {
        ...dashboardDetails,
        owners: newOwners,
      };
      await onDashboardUpdate(updatedDashboard);
    },
    [owners]
  );

  const onTierUpdate = async (newTier?: Tag) => {
    const tierTag = updateTierTag(dashboardDetails?.tags ?? [], newTier);
    const updatedDashboard = {
      ...dashboardDetails,
      tags: tierTag,
    };
    await onDashboardUpdate(updatedDashboard);
  };

  const onUpdateDisplayName = async (data: EntityName) => {
    const updatedData = {
      ...dashboardDetails,
      displayName: data.displayName,
    };
    await onDashboardUpdate(updatedData);
  };
  const onExtensionUpdate = async (updatedData: Dashboard) => {
    await onDashboardUpdate({
      ...dashboardDetails,
      extension: updatedData.extension,
    });
  };

  const handleRestoreDashboard = async () => {
    try {
      const { version: newVersion } = await restoreDashboard(
        dashboardDetails.id
      );
      showSuccessToast(
        t('message.restore-entities-success', {
          entity: t('label.dashboard'),
        }),
        2000
      );
      handleToggleDelete(newVersion);
    } catch (error) {
      showErrorToast(
        error as AxiosError,
        t('message.restore-entities-error', {
          entity: t('label.dashboard'),
        })
      );
    }
  };

  const followDashboard = async () => {
    isFollowing
      ? await unFollowDashboardHandler()
      : await followDashboardHandler();
  };

  const afterDeleteAction = useCallback(
    (isSoftDelete?: boolean, version?: number) =>
      isSoftDelete ? handleToggleDelete(version) : history.push('/'),
    []
  );

  const {
    editCustomAttributePermission,
    editAllPermission,
    editLineagePermission,
    viewAllPermission,
  } = useMemo(
    () => ({
      editCustomAttributePermission:
        (dashboardPermissions.EditAll ||
          dashboardPermissions.EditCustomFields) &&
        !deleted,
      editAllPermission: dashboardPermissions.EditAll && !deleted,
      editLineagePermission:
        (dashboardPermissions.EditAll || dashboardPermissions.EditLineage) &&
        !deleted,
      viewAllPermission: dashboardPermissions.ViewAll,
    }),
    [dashboardPermissions, deleted]
  );

  const tabs = useMemo(() => {
    const tabLabelMap = getTabLabelMapFromTabs(customizedPage?.tabs);

<<<<<<< HEAD
                      {isEmpty(charts) ? (
                        <ErrorPlaceHolder />
                      ) : (
                        <Table
                          bordered
                          className="align-table-filter-left"
                          columns={tableColumn}
                          data-testid="charts-table"
                          dataSource={charts}
                          pagination={false}
                          rowKey="id"
                          scroll={{ x: 1200 }}
                          size="small"
                        />
                      )}
                    </div>
                  ),
                  ...COMMON_RESIZABLE_PANEL_CONFIG.LEFT_PANEL,
                }}
                secondPanel={{
                  children: (
                    <div data-testid="entity-right-panel">
                      <EntityRightPanel<EntityType.DASHBOARD>
                        customProperties={dashboardDetails}
                        dataProducts={dashboardDetails?.dataProducts ?? []}
                        domain={dashboardDetails?.domain}
                        editCustomAttributePermission={
                          editCustomAttributePermission
                        }
                        editGlossaryTermsPermission={
                          editGlossaryTermsPermission
                        }
                        editTagPermission={editTagsPermission}
                        entityFQN={decodedDashboardFQN}
                        entityId={dashboardDetails.id}
                        entityType={EntityType.DASHBOARD}
                        selectedTags={dashboardTags}
                        viewAllPermission={viewAllPermission}
                        onExtensionUpdate={onExtensionUpdate}
                        onTagSelectionChange={handleTagSelection}
                        onThreadLinkSelect={onThreadLinkSelect}
                      />
                    </div>
                  ),
                  ...COMMON_RESIZABLE_PANEL_CONFIG.RIGHT_PANEL,
                  className:
                    'entity-resizable-right-panel-container entity-resizable-panel-container',
                }}
              />
            </Col>
          </Row>
        ),
      },
      {
        label: (
          <TabsLabel
            count={feedCount.totalCount}
            id={EntityTabs.ACTIVITY_FEED}
            isActive={activeTab === EntityTabs.ACTIVITY_FEED}
            name={t('label.activity-feed-and-task-plural')}
          />
        ),
        key: EntityTabs.ACTIVITY_FEED,
        children: (
          <ActivityFeedTab
            refetchFeed
            entityFeedTotalCount={feedCount.totalCount}
            entityType={EntityType.DASHBOARD}
            fqn={dashboardDetails?.fullyQualifiedName ?? ''}
            permissions={dashboardPermissions}
            onFeedUpdate={getEntityFeedCount}
            onUpdateEntityDetails={fetchDashboard}
            onUpdateFeedCount={handleFeedCount}
          />
        ),
      },
      {
        label: <TabsLabel id={EntityTabs.LINEAGE} name={t('label.lineage')} />,
        key: EntityTabs.LINEAGE,
        children: (
          <LineageProvider>
            <Lineage
              deleted={deleted}
              entity={dashboardDetails as SourceType}
              entityType={EntityType.DASHBOARD}
              hasEditAccess={editLineagePermission}
            />
          </LineageProvider>
        ),
      },
      {
        label: (
          <TabsLabel
            id={EntityTabs.CUSTOM_PROPERTIES}
            name={t('label.custom-property-plural')}
          />
        ),
        key: EntityTabs.CUSTOM_PROPERTIES,
        children: dashboardDetails && (
          <div className="m-sm">
            <CustomPropertyTable<EntityType.DASHBOARD>
              entityDetails={dashboardDetails}
              entityType={EntityType.DASHBOARD}
              handleExtensionUpdate={onExtensionUpdate}
              hasEditAccess={editCustomAttributePermission}
              hasPermission={viewAllPermission}
            />
          </div>
        ),
      },
    ],
    [
      feedCount.totalCount,
      activeTab,
      isEdit,
      tableColumn,
      dashboardDetails,
      charts,
      deleted,
      entityName,
      dashboardTags,
      onCancel,
      handleFeedCount,
      onDescriptionEdit,
      onDescriptionUpdate,
      onThreadLinkSelect,
      handleTagSelection,
      editTagsPermission,
      editGlossaryTermsPermission,
=======
    const tabs = dashboardDetailsClassBase.getDashboardDetailPageTabs({
>>>>>>> 03f0aa37
      editLineagePermission,
      editCustomAttributePermission,
      viewAllPermission,
      dashboardDetails,
      deleted: deleted ?? false,
      handleFeedCount,
      feedCount,
      activeTab,
      getEntityFeedCount,
      fetchDashboard,
      labelMap: tabLabelMap,
    });

    return getDetailsTabWithNewLabel(
      tabs,
      customizedPage?.tabs,
      EntityTabs.DETAILS
    );
  }, [
    feedCount.totalCount,
    activeTab,
    dashboardDetails,
    deleted,
    handleFeedCount,
    editLineagePermission,
    editCustomAttributePermission,
    editAllPermission,
    viewAllPermission,
    onExtensionUpdate,
  ]);

  if (isLoading) {
    return <Loader />;
  }

  return (
    <PageLayoutV1
      className="bg-white"
      pageTitle={t('label.entity-detail-plural', {
        entity: t('label.dashboard'),
      })}
      title="Table details">
      <Row gutter={[0, 12]}>
        <Col className="p-x-lg" span={24}>
          <DataAssetsHeader
            isDqAlertSupported
            isRecursiveDelete
            afterDeleteAction={afterDeleteAction}
            afterDomainUpdateAction={updateDashboardDetailsState}
            dataAsset={dashboardDetails}
            entityType={EntityType.DASHBOARD}
            openTaskCount={feedCount.openTaskCount}
            permissions={dashboardPermissions}
            onDisplayNameUpdate={onUpdateDisplayName}
            onFollowClick={followDashboard}
            onOwnerUpdate={onOwnerUpdate}
            onRestoreDataAsset={handleRestoreDashboard}
            onTierUpdate={onTierUpdate}
            onUpdateVote={onUpdateVote}
            onVersionClick={versionHandler}
          />
        </Col>
        <GenericProvider<Dashboard>
          data={dashboardDetails}
          permissions={dashboardPermissions}
          type={EntityType.DASHBOARD}
          onUpdate={onDashboardUpdate}>
          <Col span={24}>
            <Tabs
              activeKey={activeTab}
              className="entity-details-page-tabs"
              data-testid="tabs"
              items={tabs}
              onChange={handleTabChange}
            />
          </Col>
        </GenericProvider>
      </Row>

      <LimitWrapper resource="dashboard">
        <></>
      </LimitWrapper>
    </PageLayoutV1>
  );
};

export default withActivityFeed<DashboardDetailsProps>(DashboardDetails);<|MERGE_RESOLUTION|>--- conflicted
+++ resolved
@@ -229,139 +229,7 @@
   const tabs = useMemo(() => {
     const tabLabelMap = getTabLabelMapFromTabs(customizedPage?.tabs);
 
-<<<<<<< HEAD
-                      {isEmpty(charts) ? (
-                        <ErrorPlaceHolder />
-                      ) : (
-                        <Table
-                          bordered
-                          className="align-table-filter-left"
-                          columns={tableColumn}
-                          data-testid="charts-table"
-                          dataSource={charts}
-                          pagination={false}
-                          rowKey="id"
-                          scroll={{ x: 1200 }}
-                          size="small"
-                        />
-                      )}
-                    </div>
-                  ),
-                  ...COMMON_RESIZABLE_PANEL_CONFIG.LEFT_PANEL,
-                }}
-                secondPanel={{
-                  children: (
-                    <div data-testid="entity-right-panel">
-                      <EntityRightPanel<EntityType.DASHBOARD>
-                        customProperties={dashboardDetails}
-                        dataProducts={dashboardDetails?.dataProducts ?? []}
-                        domain={dashboardDetails?.domain}
-                        editCustomAttributePermission={
-                          editCustomAttributePermission
-                        }
-                        editGlossaryTermsPermission={
-                          editGlossaryTermsPermission
-                        }
-                        editTagPermission={editTagsPermission}
-                        entityFQN={decodedDashboardFQN}
-                        entityId={dashboardDetails.id}
-                        entityType={EntityType.DASHBOARD}
-                        selectedTags={dashboardTags}
-                        viewAllPermission={viewAllPermission}
-                        onExtensionUpdate={onExtensionUpdate}
-                        onTagSelectionChange={handleTagSelection}
-                        onThreadLinkSelect={onThreadLinkSelect}
-                      />
-                    </div>
-                  ),
-                  ...COMMON_RESIZABLE_PANEL_CONFIG.RIGHT_PANEL,
-                  className:
-                    'entity-resizable-right-panel-container entity-resizable-panel-container',
-                }}
-              />
-            </Col>
-          </Row>
-        ),
-      },
-      {
-        label: (
-          <TabsLabel
-            count={feedCount.totalCount}
-            id={EntityTabs.ACTIVITY_FEED}
-            isActive={activeTab === EntityTabs.ACTIVITY_FEED}
-            name={t('label.activity-feed-and-task-plural')}
-          />
-        ),
-        key: EntityTabs.ACTIVITY_FEED,
-        children: (
-          <ActivityFeedTab
-            refetchFeed
-            entityFeedTotalCount={feedCount.totalCount}
-            entityType={EntityType.DASHBOARD}
-            fqn={dashboardDetails?.fullyQualifiedName ?? ''}
-            permissions={dashboardPermissions}
-            onFeedUpdate={getEntityFeedCount}
-            onUpdateEntityDetails={fetchDashboard}
-            onUpdateFeedCount={handleFeedCount}
-          />
-        ),
-      },
-      {
-        label: <TabsLabel id={EntityTabs.LINEAGE} name={t('label.lineage')} />,
-        key: EntityTabs.LINEAGE,
-        children: (
-          <LineageProvider>
-            <Lineage
-              deleted={deleted}
-              entity={dashboardDetails as SourceType}
-              entityType={EntityType.DASHBOARD}
-              hasEditAccess={editLineagePermission}
-            />
-          </LineageProvider>
-        ),
-      },
-      {
-        label: (
-          <TabsLabel
-            id={EntityTabs.CUSTOM_PROPERTIES}
-            name={t('label.custom-property-plural')}
-          />
-        ),
-        key: EntityTabs.CUSTOM_PROPERTIES,
-        children: dashboardDetails && (
-          <div className="m-sm">
-            <CustomPropertyTable<EntityType.DASHBOARD>
-              entityDetails={dashboardDetails}
-              entityType={EntityType.DASHBOARD}
-              handleExtensionUpdate={onExtensionUpdate}
-              hasEditAccess={editCustomAttributePermission}
-              hasPermission={viewAllPermission}
-            />
-          </div>
-        ),
-      },
-    ],
-    [
-      feedCount.totalCount,
-      activeTab,
-      isEdit,
-      tableColumn,
-      dashboardDetails,
-      charts,
-      deleted,
-      entityName,
-      dashboardTags,
-      onCancel,
-      handleFeedCount,
-      onDescriptionEdit,
-      onDescriptionUpdate,
-      onThreadLinkSelect,
-      handleTagSelection,
-      editTagsPermission,
-      editGlossaryTermsPermission,
-=======
     const tabs = dashboardDetailsClassBase.getDashboardDetailPageTabs({
->>>>>>> 03f0aa37
       editLineagePermission,
       editCustomAttributePermission,
       viewAllPermission,
