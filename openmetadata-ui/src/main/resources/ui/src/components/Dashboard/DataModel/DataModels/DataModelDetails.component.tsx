--- conflicted
+++ resolved
@@ -227,58 +227,6 @@
   const modelComponent = useMemo(() => {
     return (
       <Row gutter={[0, 16]} wrap={false}>
-<<<<<<< HEAD
-        <Col className="p-t-sm m-x-lg" flex="auto">
-          <div className="d-flex flex-col gap-4">
-            <DescriptionV1
-              description={description}
-              entityFqn={decodedDataModelFQN}
-              entityName={entityName}
-              entityType={EntityType.DASHBOARD_DATA_MODEL}
-              hasEditAccess={editDescriptionPermission}
-              isDescriptionExpanded={isEmpty(dataModelData.columns)}
-              isEdit={isEditDescription}
-              owner={owner}
-              showActions={!deleted}
-              onCancel={() => setIsEditDescription(false)}
-              onDescriptionEdit={() => setIsEditDescription(true)}
-              onDescriptionUpdate={onDescriptionUpdate}
-              onThreadLinkSelect={onThreadLinkSelect}
-            />
-            <ModelTab
-              data={dataModelData?.columns || []}
-              entityFqn={decodedDataModelFQN}
-              hasEditDescriptionPermission={editDescriptionPermission}
-              hasEditTagsPermission={editTagsPermission}
-              isReadOnly={Boolean(deleted)}
-              onThreadLinkSelect={onThreadLinkSelect}
-              onUpdate={handleColumnUpdateDataModel}
-            />
-          </div>
-        </Col>
-        <Col
-          className="entity-tag-right-panel-container"
-          data-testid="entity-right-panel"
-          flex="320px">
-          <EntityRightPanel<EntityType.DASHBOARD_DATA_MODEL>
-            customProperties={dataModelData}
-            dataProducts={dataModelData?.dataProducts ?? []}
-            domain={dataModelData?.domain}
-            editCustomAttributePermission={
-              (dataModelPermissions.EditAll ||
-                dataModelPermissions.EditCustomFields) &&
-              !deleted
-            }
-            editTagPermission={editTagsPermission}
-            entityFQN={decodedDataModelFQN}
-            entityId={dataModelData.id}
-            entityType={EntityType.DASHBOARD_DATA_MODEL}
-            selectedTags={tags}
-            viewAllPermission={dataModelPermissions.ViewAll}
-            onExtensionUpdate={handelExtensionUpdate}
-            onTagSelectionChange={handleTagSelection}
-            onThreadLinkSelect={onThreadLinkSelect}
-=======
         <Col className="tab-content-height" span={24}>
           <ResizablePanels
             applyDefaultStyle={false}
@@ -317,14 +265,22 @@
             secondPanel={{
               children: (
                 <div data-testid="entity-right-panel">
-                  <EntityRightPanel
+                  <EntityRightPanel<EntityType.DASHBOARD_DATA_MODEL>
+                    customProperties={dataModelData}
                     dataProducts={dataModelData?.dataProducts ?? []}
                     domain={dataModelData?.domain}
+                    editCustomAttributePermission={
+                      (dataModelPermissions.EditAll ||
+                        dataModelPermissions.EditCustomFields) &&
+                      !deleted
+                    }
                     editTagPermission={editTagsPermission}
                     entityFQN={decodedDataModelFQN}
                     entityId={dataModelData.id}
                     entityType={EntityType.DASHBOARD_DATA_MODEL}
                     selectedTags={tags}
+                    viewAllPermission={dataModelPermissions.ViewAll}
+                    onExtensionUpdate={handelExtensionUpdate}
                     onTagSelectionChange={handleTagSelection}
                     onThreadLinkSelect={onThreadLinkSelect}
                   />
@@ -334,7 +290,6 @@
               flex: 0.13,
               className: 'entity-resizable-right-panel-container',
             }}
->>>>>>> 90d9ef63
           />
         </Col>
       </Row>
