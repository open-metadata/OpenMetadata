/*
 *  Copyright 2023 Collate.
 *  Licensed under the Apache License, Version 2.0 (the "License");
 *  you may not use this file except in compliance with the License.
 *  You may obtain a copy of the License at
 *  http://www.apache.org/licenses/LICENSE-2.0
 *  Unless required by applicable law or agreed to in writing, software
 *  distributed under the License is distributed on an "AS IS" BASIS,
 *  WITHOUT WARRANTIES OR CONDITIONS OF ANY KIND, either express or implied.
 *  See the License for the specific language governing permissions and
 *  limitations under the License.
 */

import { Col, Row, Tabs } from 'antd';
import { AxiosError } from 'axios';
import { isUndefined, toString } from 'lodash';
import { useCallback, useEffect, useMemo, useState } from 'react';
import { useTranslation } from 'react-i18next';
import { useNavigate } from 'react-router-dom';
import { FEED_COUNT_INITIAL_DATA } from '../../../../constants/entity.constants';
import { EntityTabs, EntityType } from '../../../../enums/entity.enum';
import { DashboardDataModel } from '../../../../generated/entity/data/dashboardDataModel';
import { PageType } from '../../../../generated/system/ui/page';
import { useCustomPages } from '../../../../hooks/useCustomPages';
import { useFqn } from '../../../../hooks/useFqn';
import { FeedCounts } from '../../../../interface/feed.interface';
import { restoreDataModel } from '../../../../rest/dataModelsAPI';
import { getFeedCounts } from '../../../../utils/CommonUtils';
import {
  checkIfExpandViewSupported,
  getDetailsTabWithNewLabel,
  getTabLabelMapFromTabs,
} from '../../../../utils/CustomizePage/CustomizePageUtils';
import dashboardDataModelClassBase from '../../../../utils/DashboardDataModelClassBase';
import {
  getEntityDetailsPath,
  getVersionPath,
} from '../../../../utils/RouterUtils';
import { showErrorToast, showSuccessToast } from '../../../../utils/ToastUtils';
import { useRequiredParams } from '../../../../utils/useRequiredParams';
import { withActivityFeed } from '../../../AppRouter/withActivityFeed';
import { AlignRightIconButton } from '../../../common/IconButtons/EditIconButton';
import Loader from '../../../common/Loader/Loader';
import { GenericProvider } from '../../../Customization/GenericProvider/GenericProvider';
import { DataAssetsHeader } from '../../../DataAssets/DataAssetsHeader/DataAssetsHeader.component';
import { EntityName } from '../../../Modals/EntityNameModal/EntityNameModal.interface';
import PageLayoutV1 from '../../../PageLayoutV1/PageLayoutV1';
import { DataModelDetailsProps } from './DataModelDetails.interface';

const DataModelDetails = ({
  updateDataModelDetailsState,
  dataModelData,
  dataModelPermissions,
  fetchDataModel,
  handleFollowDataModel,
  handleUpdateOwner,
  handleUpdateTier,
  onUpdateDataModel,
  handleToggleDelete,
  onUpdateVote,
}: DataModelDetailsProps) => {
  const { t } = useTranslation();
  const navigate = useNavigate();
  const { tab: activeTab } = useRequiredParams<{ tab: EntityTabs }>();
  const { fqn: decodedDataModelFQN } = useFqn();
  const { customizedPage, isLoading } = useCustomPages(
    PageType.DashboardDataModel
  );
  const [isTabExpanded, setIsTabExpanded] = useState(false);
  const [feedCount, setFeedCount] = useState<FeedCounts>(
    FEED_COUNT_INITIAL_DATA
  );

  const { deleted, version } = useMemo(() => {
    return {
      deleted: dataModelData?.deleted,
      version: dataModelData?.version,
    };
  }, [dataModelData]);

  const handleFeedCount = useCallback((data: FeedCounts) => {
    setFeedCount(data);
  }, []);

  const getEntityFeedCount = () => {
    getFeedCounts(
      EntityType.DASHBOARD_DATA_MODEL,
      decodedDataModelFQN,
      handleFeedCount
    );
  };

  useEffect(() => {
    decodedDataModelFQN && getEntityFeedCount();
  }, [decodedDataModelFQN]);

  const handleUpdateDisplayName = async (data: EntityName) => {
    if (isUndefined(dataModelData)) {
      return;
    }

    const updatedData = {
      ...dataModelData,
      displayName: data.displayName,
    };

    await onUpdateDataModel(updatedData, 'displayName');
  };

  const versionHandler = () => {
    navigate(
      getVersionPath(
        EntityType.DASHBOARD_DATA_MODEL,
        decodedDataModelFQN,
        toString(version)
      )
    );
  };

  const handleTabChange = (tabValue: EntityTabs) => {
    if (tabValue !== activeTab) {
<<<<<<< HEAD
      navigate(
        getEntityDetailsPath(
=======
      history.replace({
        pathname: getEntityDetailsPath(
>>>>>>> 50a798dd
          EntityType.DASHBOARD_DATA_MODEL,
          decodedDataModelFQN,
          tabValue
        )
      );
    }
  };

  const handleRestoreDataModel = async () => {
    try {
      const { version: newVersion } = await restoreDataModel(
        dataModelData.id ?? ''
      );
      showSuccessToast(
        t('message.restore-entities-success', {
          entity: t('label.data-model'),
        }),
        2000
      );
      handleToggleDelete(newVersion);
    } catch (error) {
      showErrorToast(
        error as AxiosError,
        t('message.restore-entities-error', {
          entity: t('label.data-model'),
        })
      );
    }
  };

  const afterDeleteAction = useCallback(
    (isSoftDelete?: boolean) => !isSoftDelete && navigate('/'),
    [navigate]
  );

  const { editLineagePermission } = useMemo(() => {
    return {
      editLineagePermission:
        (dataModelPermissions.EditAll || dataModelPermissions.EditLineage) &&
        !deleted,
    };
  }, [dataModelPermissions, deleted]);

  const tabs = useMemo(() => {
    const tabLabelMap = getTabLabelMapFromTabs(customizedPage?.tabs);
    const allTabs =
      dashboardDataModelClassBase.getDashboardDataModelDetailPageTabs({
        feedCount,
        activeTab: activeTab ?? EntityTabs.MODEL,
        handleFeedCount,
        editLineagePermission,
        dataModelData,
        dataModelPermissions,
        deleted: deleted ?? false,
        getEntityFeedCount,
        fetchDataModel,
        labelMap: tabLabelMap,
      });

    return getDetailsTabWithNewLabel(
      allTabs,
      customizedPage?.tabs,
      EntityTabs.MODEL
    );
  }, [
    feedCount.conversationCount,
    feedCount.totalTasksCount,
    dataModelData?.sql,
    deleted,
    handleFeedCount,
    customizedPage?.tabs,
    editLineagePermission,
  ]);

  const toggleTabExpanded = () => {
    setIsTabExpanded(!isTabExpanded);
  };

  const isExpandViewSupported = useMemo(
    () =>
      checkIfExpandViewSupported(
        tabs[0],
        activeTab ?? EntityTabs.MODEL,
        PageType.DashboardDataModel
      ),
    [tabs[0], activeTab]
  );

  if (isLoading) {
    return <Loader />;
  }

  return (
    <PageLayoutV1
      pageTitle={t('label.entity-detail-plural', {
        entity: t('label.data-model'),
      })}
      title="Data Model Details">
      <Row gutter={[0, 12]}>
        <Col span={24}>
          <DataAssetsHeader
            isDqAlertSupported
            isRecursiveDelete
            afterDeleteAction={afterDeleteAction}
            afterDomainUpdateAction={updateDataModelDetailsState}
            dataAsset={dataModelData}
            entityType={EntityType.DASHBOARD_DATA_MODEL}
            openTaskCount={feedCount.openTaskCount}
            permissions={dataModelPermissions}
            onDisplayNameUpdate={handleUpdateDisplayName}
            onFollowClick={handleFollowDataModel}
            onOwnerUpdate={handleUpdateOwner}
            onRestoreDataAsset={handleRestoreDataModel}
            onTierUpdate={handleUpdateTier}
            onUpdateVote={onUpdateVote}
            onVersionClick={versionHandler}
          />
        </Col>
        <GenericProvider<DashboardDataModel>
          customizedPage={customizedPage}
          data={dataModelData}
          isTabExpanded={isTabExpanded}
          permissions={dataModelPermissions}
          type={EntityType.DASHBOARD_DATA_MODEL}
          onUpdate={onUpdateDataModel}>
          <Col className="entity-details-page-tabs" span={24}>
            <Tabs
              activeKey={activeTab}
              className="tabs-new"
              data-testid="tabs"
              items={tabs}
              tabBarExtraContent={
                isExpandViewSupported && (
                  <AlignRightIconButton
                    className={isTabExpanded ? 'rotate-180' : ''}
                    title={
                      isTabExpanded ? t('label.collapse') : t('label.expand')
                    }
                    onClick={toggleTabExpanded}
                  />
                )
              }
              onChange={(activeKey: string) =>
                handleTabChange(activeKey as EntityTabs)
              }
            />
          </Col>
        </GenericProvider>
      </Row>
    </PageLayoutV1>
  );
};

export default withActivityFeed<DataModelDetailsProps>(DataModelDetails);<|MERGE_RESOLUTION|>--- conflicted
+++ resolved
@@ -119,17 +119,15 @@
 
   const handleTabChange = (tabValue: EntityTabs) => {
     if (tabValue !== activeTab) {
-<<<<<<< HEAD
       navigate(
         getEntityDetailsPath(
-=======
-      history.replace({
-        pathname: getEntityDetailsPath(
->>>>>>> 50a798dd
           EntityType.DASHBOARD_DATA_MODEL,
           decodedDataModelFQN,
           tabValue
-        )
+        ),
+        {
+          replace: true,
+        }
       );
     }
   };
