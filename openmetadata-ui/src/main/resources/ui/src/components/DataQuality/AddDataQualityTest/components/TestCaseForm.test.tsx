/*
 *  Copyright 2024 Collate.
 *  Licensed under the Apache License, Version 2.0 (the "License");
 *  you may not use this file except in compliance with the License.
 *  You may obtain a copy of the License at
 *  http://www.apache.org/licenses/LICENSE-2.0
 *  Unless required by applicable law or agreed to in writing, software
 *  distributed under the License is distributed on an "AS IS" BASIS,
 *  WITHOUT WARRANTIES OR CONDITIONS OF ANY KIND, either express or implied.
 *  See the License for the specific language governing permissions and
 *  limitations under the License.
 */
<<<<<<< HEAD
import {
  act,
  findByRole,
  fireEvent,
  render,
  screen,
  waitFor,
} from '@testing-library/react';
=======
import { findByRole, render, screen, waitFor } from '@testing-library/react';
>>>>>>> 62ab5689
import userEvent from '@testing-library/user-event';
import { forwardRef } from 'react';
import { ProfilerDashboardType } from '../../../../enums/table.enum';
import {
  LabelType,
  State,
  TagSource,
} from '../../../../generated/type/tagLabel';
import { MOCK_TABLE } from '../../../../mocks/TableData.mock';
import { getListTestDefinitions } from '../../../../rest/testAPI';
import TestCaseForm from './TestCaseForm';

const mockProps = {
  onSubmit: jest.fn(),
  onCancel: jest.fn(),
  table: MOCK_TABLE,
};

const mockParams = {
  fqn: 'sample_data.ecommerce_db.shopify.dim_address',
  dashboardType: ProfilerDashboardType.TABLE,
};

const mockTestDefinition = {
  data: [
    {
      id: '21bda32d-3c62-4d19-a477-1a99fd1737fa',
      name: 'columnValueLengthsToBeBetween',
      displayName: 'Column Value Lengths To Be Between',
      fullyQualifiedName: 'columnValueLengthsToBeBetween',
      entityType: 'COLUMN',
      testPlatforms: ['OpenMetadata'],
      supportedDataTypes: [
        'BYTES',
        'STRING',
        'MEDIUMTEXT',
        'TEXT',
        'CHAR',
        'VARCHAR',
        'ARRAY',
      ],
      parameterDefinition: [
        {
          name: 'minLength',
          displayName: 'Min',
          dataType: 'INT',
          description: 'description',
          required: false,
          optionValues: [],
        },
        {
          name: 'maxLength',
          displayName: 'Max',
          dataType: 'INT',
          description: 'description',
          required: false,
          optionValues: [],
        },
      ],
      supportsRowLevelPassedFailed: true,
    },
  ],
};
const mockNavigate = jest.fn();

jest.mock('react-router-dom', () => ({
  useNavigate: jest.fn().mockImplementation(() => mockNavigate),
  useParams: jest.fn().mockImplementation(() => mockParams),
}));
jest.mock('../../../../utils/DataQuality/DataQualityUtils', () => {
  return {
    createTestCaseParameters: jest.fn().mockImplementation(() => []),
  };
});
jest.mock('../../../../rest/testAPI', () => ({
  getListTestCase: jest
    .fn()
    .mockImplementation(() => Promise.resolve({ data: [] })),
  getListTestDefinitions: jest
    .fn()
    .mockImplementation(() => Promise.resolve(mockTestDefinition)),
}));
jest.mock('../../../common/RichTextEditor/RichTextEditor', () =>
  forwardRef(
    jest.fn().mockImplementation(() => <div>RichTextEditor.component</div>)
  )
);
jest.mock('./ParameterForm', () =>
  jest.fn().mockImplementation(() => <div>ParameterForm.component</div>)
);
jest.mock('crypto-random-string-with-promisify-polyfill', () =>
  jest.fn().mockImplementation(() => '4B3B')
);
jest.mock('../../../../pages/TasksPage/shared/TagSuggestion', () =>
  jest.fn().mockImplementation(({ children, ...props }) => (
    <div data-testid={props.selectProps?.['data-testid']}>
      TagSuggestion Component
      {children}
    </div>
  ))
);

describe('TestCaseForm', () => {
  it('should render component', async () => {
    await act(async () => {
      render(<TestCaseForm {...mockProps} />);
    });

    expect(await screen.findByTestId('test-case-form')).toBeInTheDocument();
    expect(await screen.findByTestId('cancel-btn')).toBeInTheDocument();
    expect(await screen.findByTestId('submit-test')).toBeInTheDocument();
    expect(await screen.findByTestId('test-case-name')).toBeInTheDocument();
    expect(await screen.findByTestId('test-type')).toBeInTheDocument();
    expect(
      screen.queryByTestId('compute-passed-failed-row-count')
    ).not.toBeInTheDocument();
    expect(screen.queryByTestId('column')).not.toBeInTheDocument();
    expect(
      screen.queryByText('ParameterForm.component')
    ).not.toBeInTheDocument();
    expect(
      await screen.findByText('RichTextEditor.component')
    ).toBeInTheDocument();
  });

  it("should call onCancel when click 'Cancel' button", async () => {
    await act(async () => {
      render(<TestCaseForm {...mockProps} />);
    });

    const cancelBtn = await screen.findByTestId('cancel-btn');
    await act(async () => {
      cancelBtn.click();
    });

    expect(mockProps.onCancel).toHaveBeenCalled();
  });

  it.skip("should call onSubmit when click 'Submit' button", async () => {
    await act(async () => {
      render(<TestCaseForm {...mockProps} />);
    });

    const typeSelector = await findByRole(
      await screen.findByTestId('test-type'),
      'combobox'
    );
    await act(async () => {
<<<<<<< HEAD
      fireEvent.click(typeSelector);
=======
      await userEvent.click(typeSelector);
>>>>>>> 62ab5689
    });

    expect(typeSelector).toBeInTheDocument();

<<<<<<< HEAD
    await waitFor(() =>
      screen.findByText('Column Value Lengths To Be Between')
    );
=======
    await waitFor(() => screen.getByText('Column Value Lengths To Be Between'));
>>>>>>> 62ab5689

    await act(async () => {
      await userEvent.click(
        await screen.findByText('Column Value Lengths To Be Between')
      );
    });

    expect(
      await screen.findByTestId('compute-passed-failed-row-count')
    ).toBeInTheDocument();

    const submitBtn = await screen.findByTestId('submit-test');
    await act(async () => {
      submitBtn.click();
    });

    expect(mockProps.onSubmit).toHaveBeenCalledWith({
      computePassedFailedRowCount: undefined,
      description: undefined,
      displayName: 'dim_address_column_value_lengths_to_be_between_4B3B',
      entityLink: '<#E::table::sample_data.ecommerce_db.shopify.dim_address>',
      name: 'dim_address_column_value_lengths_to_be_between_4B3B',
      parameterValues: [],
      tags: [],
      testDefinition: 'columnValueLengthsToBeBetween',
    });
  });

  it("should call getListTestDefinitions when test type is 'Table'", async () => {
    await act(async () => {
      render(<TestCaseForm {...mockProps} />);
    });

    expect(getListTestDefinitions).toHaveBeenCalledWith({
      entityType: 'TABLE',
      limit: 50,
      supportedDataType: undefined,
      testPlatform: 'OpenMetadata',
    });
  });

  // column test case
  it.skip("should show column section when test type is 'Column'", async () => {
    mockParams.dashboardType = ProfilerDashboardType.COLUMN;
    await act(async () => {
      render(<TestCaseForm {...mockProps} />);
    });

    expect(await screen.findByTestId('column')).toBeInTheDocument();
    expect(getListTestDefinitions).not.toHaveBeenCalled();
  });

  it.skip('should call getListTestDefinitions when column value change', async () => {
    mockParams.dashboardType = ProfilerDashboardType.COLUMN;

    await act(async () => {
      render(<TestCaseForm {...mockProps} />);
    });

    const column = await findByRole(
      await screen.findByTestId('column'),
      'combobox'
    );
    await act(async () => {
      await userEvent.click(column);
    });

    expect(column).toBeInTheDocument();

<<<<<<< HEAD
    await waitFor(() => screen.findByText('last_name'));
=======
    await waitFor(() => screen.getByText('last_name'));
>>>>>>> 62ab5689

    await act(async () => {
      await userEvent.click(await screen.findByText('last_name'));
    });

    expect(mockNavigate).toHaveBeenCalledWith({
      search:
        'activeColumnFqn=sample_data.ecommerce_db.shopify.dim_address.last_name',
    });
    expect(getListTestDefinitions).toHaveBeenCalledWith({
      entityType: 'COLUMN',
      limit: 50,
      supportedDataType: 'VARCHAR',
      testPlatform: 'OpenMetadata',
    });

    mockParams.dashboardType = ProfilerDashboardType.TABLE;
  });

  it.skip('should show compute row count field, if supportsRowLevelPassedFailed is true in test definition', async () => {
    await act(async () => {
      render(<TestCaseForm {...mockProps} />);
    });

    const typeSelector = await findByRole(
      await screen.findByTestId('test-type'),
      'combobox'
    );
    await act(async () => {
      await userEvent.click(typeSelector);
    });

    expect(typeSelector).toBeInTheDocument();

<<<<<<< HEAD
    await waitFor(() =>
      screen.findByText('Column Value Lengths To Be Between')
    );
=======
    await waitFor(() => screen.getByText('Column Value Lengths To Be Between'));
>>>>>>> 62ab5689

    await act(async () => {
      await userEvent.click(
        await screen.findByText('Column Value Lengths To Be Between')
      );
    });

    expect(
      await screen.findByTestId('compute-passed-failed-row-count')
    ).toBeInTheDocument();
  });

  // Tags and Glossary Terms functionality tests
  it('should render tags and glossary terms fields', async () => {
    await act(async () => {
      render(<TestCaseForm {...mockProps} />);
    });

    // Check if tags field is rendered
    expect(await screen.findByTestId('tags-selector')).toBeInTheDocument();

    // Check if glossary terms field is rendered
    expect(
      await screen.findByTestId('glossary-terms-selector')
    ).toBeInTheDocument();

    // Verify TagSuggestion components are rendered
    const tagComponents = screen.getAllByText('TagSuggestion Component');

    expect(tagComponents).toHaveLength(2); // One for tags, one for glossary terms
  });

  it('should include both tags and glossary terms in form submission', async () => {
    await act(async () => {
      render(<TestCaseForm {...mockProps} />);
    });

    // Select a test type first
    const typeSelector = await findByRole(
      await screen.findByTestId('test-type'),
      'combobox'
    );
    await act(async () => {
      await userEvent.click(typeSelector);
    });

    await waitFor(() => screen.getByText('Column Value Lengths To Be Between'));

    await act(async () => {
      await userEvent.click(
        await screen.findByText('Column Value Lengths To Be Between')
      );
    });

    // Submit form
    const submitBtn = await screen.findByTestId('submit-test');
    await act(async () => {
      submitBtn.click();
    });

    // Verify that onSubmit is called with tags array (empty in this case since no tags selected)
    expect(mockProps.onSubmit).toHaveBeenCalledWith(
      expect.objectContaining({
        tags: [], // Will be empty when no tags/glossary terms are selected
      })
    );
  });

  it('should combine tags and glossary terms when creating test case object', async () => {
    const mockTags = [
      {
        tagFQN: 'PII.Sensitive',
        source: TagSource.Classification,
        labelType: LabelType.Manual,
        state: State.Confirmed,
      },
    ];

    const mockWithValues = {
      ...mockProps,
      initialValue: {
        tags: mockTags,
        name: 'test-case',
        testDefinition: 'columnValueLengthsToBeBetween',
        entityLink: '<#E::table::sample_data.ecommerce_db.shopify.dim_address>',
      },
    };

    await act(async () => {
      render(<TestCaseForm {...mockWithValues} />);
    });

    // Submit without changing anything to test initial value handling
    const submitBtn = await screen.findByTestId('submit-test');
    await act(async () => {
      submitBtn.click();
    });

    // Should include tags from initial values
    expect(mockProps.onSubmit).toHaveBeenCalledWith(
      expect.objectContaining({
        tags: expect.any(Array), // Should contain the combined tags
      })
    );
  });

  it('should initialize tags field with initial values when editing', async () => {
    const mockInitialTags = [
      {
        tagFQN: 'PII.Sensitive',
        source: TagSource.Classification,
        labelType: LabelType.Manual,
        state: State.Confirmed,
      },
      {
        tagFQN: 'PersonalData.Email',
        source: TagSource.Glossary,
        labelType: LabelType.Manual,
        state: State.Confirmed,
      },
    ];

    const mockWithTags = {
      ...mockProps,
      initialValue: {
        tags: mockInitialTags,
        name: 'existing-test-case',
        testDefinition: 'columnValueLengthsToBeBetween',
        entityLink: '<#E::table::sample_data.ecommerce_db.shopify.dim_address>',
      },
    };

    await act(async () => {
      render(<TestCaseForm {...mockWithTags} />);
    });

    // Verify that the tags field components are rendered
    const tagsField = await screen.findByTestId('tags-selector');

    expect(tagsField).toBeInTheDocument();

    const glossaryTermsField = await screen.findByTestId(
      'glossary-terms-selector'
    );

    expect(glossaryTermsField).toBeInTheDocument();
  });

  it('should handle empty tags and glossary terms gracefully', async () => {
    await act(async () => {
      render(<TestCaseForm {...mockProps} />);
    });

    // Select test type and submit form without any tags or glossary terms
    const typeSelector = await findByRole(
      await screen.findByTestId('test-type'),
      'combobox'
    );
    await act(async () => {
      await userEvent.click(typeSelector);
    });

    await waitFor(() => screen.getByText('Column Value Lengths To Be Between'));

    await act(async () => {
      await userEvent.click(
        await screen.findByText('Column Value Lengths To Be Between')
      );
    });

    const submitBtn = await screen.findByTestId('submit-test');
    await act(async () => {
      submitBtn.click();
    });

    expect(mockProps.onSubmit).toHaveBeenCalledWith(
      expect.objectContaining({
        tags: [], // Should be empty array when no tags are selected
      })
    );
  });

  it('should render glossary terms field with correct props', async () => {
    await act(async () => {
      render(<TestCaseForm {...mockProps} />);
    });

    const glossaryTermsField = await screen.findByTestId(
      'glossary-terms-selector'
    );

    expect(glossaryTermsField).toBeInTheDocument();

    // Verify that the glossary terms field has the expected data-testid
    expect(glossaryTermsField).toHaveAttribute(
      'data-testid',
      'glossary-terms-selector'
    );
  });

  it('should render tags field with correct props', async () => {
    await act(async () => {
      render(<TestCaseForm {...mockProps} />);
    });

    const tagsField = await screen.findByTestId('tags-selector');

    expect(tagsField).toBeInTheDocument();

    // Verify that the tags field has the expected data-testid
    expect(tagsField).toHaveAttribute('data-testid', 'tags-selector');
  });
});<|MERGE_RESOLUTION|>--- conflicted
+++ resolved
@@ -10,20 +10,9 @@
  *  See the License for the specific language governing permissions and
  *  limitations under the License.
  */
-<<<<<<< HEAD
-import {
-  act,
-  findByRole,
-  fireEvent,
-  render,
-  screen,
-  waitFor,
-} from '@testing-library/react';
-=======
 import { findByRole, render, screen, waitFor } from '@testing-library/react';
->>>>>>> 62ab5689
 import userEvent from '@testing-library/user-event';
-import { forwardRef } from 'react';
+import { act, forwardRef } from 'react';
 import { ProfilerDashboardType } from '../../../../enums/table.enum';
 import {
   LabelType,
@@ -170,22 +159,12 @@
       'combobox'
     );
     await act(async () => {
-<<<<<<< HEAD
-      fireEvent.click(typeSelector);
-=======
       await userEvent.click(typeSelector);
->>>>>>> 62ab5689
     });
 
     expect(typeSelector).toBeInTheDocument();
 
-<<<<<<< HEAD
-    await waitFor(() =>
-      screen.findByText('Column Value Lengths To Be Between')
-    );
-=======
     await waitFor(() => screen.getByText('Column Value Lengths To Be Between'));
->>>>>>> 62ab5689
 
     await act(async () => {
       await userEvent.click(
@@ -255,11 +234,7 @@
 
     expect(column).toBeInTheDocument();
 
-<<<<<<< HEAD
-    await waitFor(() => screen.findByText('last_name'));
-=======
     await waitFor(() => screen.getByText('last_name'));
->>>>>>> 62ab5689
 
     await act(async () => {
       await userEvent.click(await screen.findByText('last_name'));
@@ -294,13 +269,7 @@
 
     expect(typeSelector).toBeInTheDocument();
 
-<<<<<<< HEAD
-    await waitFor(() =>
-      screen.findByText('Column Value Lengths To Be Between')
-    );
-=======
     await waitFor(() => screen.getByText('Column Value Lengths To Be Between'));
->>>>>>> 62ab5689
 
     await act(async () => {
       await userEvent.click(
