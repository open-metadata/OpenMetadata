--- conflicted
+++ resolved
@@ -15,7 +15,6 @@
 import { SummaryCard } from 'components/common/SummaryCard/SummaryCard.component';
 import { usePermissionProvider } from 'components/PermissionProvider/PermissionProvider';
 import { TestSummary } from 'generated/tests/testSuite';
-import { isUndefined } from 'lodash';
 import React, { useEffect, useState } from 'react';
 import { useTranslation } from 'react-i18next';
 import { getTestCaseExecutionSummary } from 'rest/testAPI';
@@ -23,7 +22,7 @@
 import { showErrorToast } from 'utils/ToastUtils';
 import { SummaryPanelProps } from './SummaryPanel.interface';
 
-export const SummaryPanel = ({ testSummary }: SummaryPanelProps) => {
+export const SummaryPanel = ({ testSuiteId }: SummaryPanelProps) => {
   const { t } = useTranslation();
   const { permissions } = usePermissionProvider();
   const { testCase: testCasePermission } = permissions;
@@ -34,7 +33,7 @@
   const fetchTestSummary = async () => {
     setIsLoading(true);
     try {
-      const response = await getTestCaseExecutionSummary();
+      const response = await getTestCaseExecutionSummary(testSuiteId);
       setSummary(response);
     } catch (error) {
       showErrorToast(error as AxiosError);
@@ -44,22 +43,10 @@
   };
 
   useEffect(() => {
-<<<<<<< HEAD
-    if (isUndefined(testSummary)) {
-      if (testCasePermission?.ViewAll || testCasePermission?.ViewBasic) {
-        fetchTestSummary();
-      }
-    } else {
-      setSummary(testSummary);
-      setIsLoading(false);
-    }
-  }, [testCasePermission]);
-=======
     if (testCasePermission?.ViewAll || testCasePermission?.ViewBasic) {
       fetchTestSummary();
     }
   }, [testSuiteId, testCasePermission]);
->>>>>>> 00864002
 
   return (
     <Row wrap gutter={[16, 16]}>
