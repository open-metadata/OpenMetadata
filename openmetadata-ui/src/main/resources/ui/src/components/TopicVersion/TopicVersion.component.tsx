/*
 *  Copyright 2022 Collate.
 *  Licensed under the Apache License, Version 2.0 (the "License");
 *  you may not use this file except in compliance with the License.
 *  You may obtain a copy of the License at
 *  http://www.apache.org/licenses/LICENSE-2.0
 *  Unless required by applicable law or agreed to in writing, software
 *  distributed under the License is distributed on an "AS IS" BASIS,
 *  WITHOUT WARRANTIES OR CONDITIONS OF ANY KIND, either express or implied.
 *  See the License for the specific language governing permissions and
 *  limitations under the License.
 */

import { Col, Row, Space, Tabs, TabsProps } from 'antd';
import classNames from 'classnames';
import { CustomPropertyTable } from 'components/common/CustomPropertyTable/CustomPropertyTable';
import { CustomPropertyProps } from 'components/common/CustomPropertyTable/CustomPropertyTable.interface';
import DescriptionV1 from 'components/common/description/DescriptionV1';
import ErrorPlaceHolder from 'components/common/error-with-placeholder/ErrorPlaceHolder';
import DataAssetsVersionHeader from 'components/DataAssets/DataAssetsVersionHeader/DataAssetsVersionHeader';
import EntityVersionTimeLine from 'components/Entity/EntityVersionTimeLine/EntityVersionTimeLine';
import Loader from 'components/Loader/Loader';
import TabsLabel from 'components/TabsLabel/TabsLabel.component';
import TagsContainerV2 from 'components/Tag/TagsContainerV2/TagsContainerV2';
import TopicSchemaFields from 'components/TopicDetails/TopicSchema/TopicSchema';
import { getVersionPathWithTab } from 'constants/constants';
import { EntityField } from 'constants/Feeds.constants';
import { ERROR_PLACEHOLDER_TYPE } from 'enums/common.enum';
import { EntityTabs, EntityType } from 'enums/entity.enum';
import { TagSource } from 'generated/type/tagLabel';
import { noop } from 'lodash';
import React, { FC, useEffect, useMemo, useState } from 'react';
import { useTranslation } from 'react-i18next';
import { useHistory, useParams } from 'react-router-dom';
import { getUpdatedMessageSchema } from 'utils/TopicVersionUtils';
import { ChangeDescription } from '../../generated/entity/data/topic';
import {
  getCommonExtraInfoForVersionDetails,
  getEntityVersionByField,
  getEntityVersionTags,
} from '../../utils/EntityVersionUtils';
import { TopicVersionProp } from './TopicVersion.interface';

const TopicVersion: FC<TopicVersionProp> = ({
  version,
  currentVersionData,
  isVersionLoading,
  owner,
  tier,
  slashedTopicName,
  versionList,
  deleted = false,
  backHandler,
  versionHandler,
  entityPermissions,
}: TopicVersionProp) => {
  const { t } = useTranslation();
  const history = useHistory();
  const { tab } = useParams<{ tab: EntityTabs }>();
  const [changeDescription, setChangeDescription] = useState<ChangeDescription>(
    currentVersionData.changeDescription as ChangeDescription
  );

  const { ownerDisplayName, ownerRef, tierDisplayName } = useMemo(
    () => getCommonExtraInfoForVersionDetails(changeDescription, owner, tier),
    [changeDescription, owner, tier]
  );

  const messageSchemaDiff = useMemo(
    () => getUpdatedMessageSchema(currentVersionData, changeDescription),
    [currentVersionData, changeDescription]
  );

  useEffect(() => {
    setChangeDescription(
      currentVersionData.changeDescription as ChangeDescription
    );
  }, [currentVersionData]);

  const handleTabChange = (activeKey: string) => {
    history.push(
      getVersionPathWithTab(
        EntityType.TOPIC,
        currentVersionData.fullyQualifiedName ?? '',
        String(version),
        activeKey
      )
    );
  };

  const tags = useMemo(() => {
    return getEntityVersionTags(currentVersionData, changeDescription);
  }, [currentVersionData, changeDescription]);

  const description = useMemo(() => {
    return getEntityVersionByField(
      changeDescription,
      EntityField.DESCRIPTION,
      currentVersionData.description
    );
  }, [currentVersionData, changeDescription]);

  const displayName = useMemo(() => {
    return getEntityVersionByField(
      changeDescription,
      EntityField.DISPLAYNAME,
      currentVersionData.displayName
    );
  }, [currentVersionData, changeDescription]);

  const tabItems: TabsProps['items'] = useMemo(
    () => [
      {
        key: EntityTabs.SCHEMA,
        label: <TabsLabel id={EntityTabs.SCHEMA} name={t('label.schema')} />,
        children: (
          <Row gutter={[0, 16]} wrap={false}>
            <Col className="p-t-sm m-x-lg" flex="auto">
              <Row gutter={[0, 16]}>
                <Col span={24}>
                  <DescriptionV1
                    isVersionView
                    description={description}
                    entityType={EntityType.TOPIC}
                  />
                </Col>
                <Col span={24}>
                  <TopicSchemaFields
                    isReadOnly
<<<<<<< HEAD
                    isVersionView
                    entityFieldThreads={[]}
=======
>>>>>>> c13892d5
                    entityFqn={currentVersionData?.fullyQualifiedName ?? ''}
                    hasDescriptionEditAccess={false}
                    hasTagEditAccess={false}
                    messageSchema={messageSchemaDiff}
                    onThreadLinkSelect={noop}
                  />
                </Col>
              </Row>
            </Col>
            <Col
              className="entity-tag-right-panel-container"
              data-testid="entity-right-panel"
              flex="220px">
              <Space className="w-full" direction="vertical" size="large">
                {Object.keys(TagSource).map((tagType) => (
                  <TagsContainerV2
                    entityFqn={currentVersionData.fullyQualifiedName}
                    entityType={EntityType.TOPIC}
                    key={tagType}
                    permission={false}
                    selectedTags={tags}
                    tagType={TagSource[tagType as TagSource]}
                  />
                ))}
              </Space>
            </Col>
          </Row>
        ),
      },
      {
        key: EntityTabs.CUSTOM_PROPERTIES,
        label: (
          <TabsLabel
            id={EntityTabs.CUSTOM_PROPERTIES}
            name={t('label.custom-property-plural')}
          />
        ),
        children: !entityPermissions.ViewAll ? (
          <ErrorPlaceHolder type={ERROR_PLACEHOLDER_TYPE.PERMISSION} />
        ) : (
          <CustomPropertyTable
            isVersionView
            entityDetails={
              currentVersionData as CustomPropertyProps['entityDetails']
            }
            entityType={EntityType.TOPIC}
            hasEditAccess={false}
          />
        ),
      },
    ],
    [description, messageSchemaDiff, currentVersionData, entityPermissions]
  );

  if (!(entityPermissions.ViewAll || entityPermissions.ViewBasic)) {
    return <ErrorPlaceHolder type={ERROR_PLACEHOLDER_TYPE.PERMISSION} />;
  }

  return (
    <>
      {isVersionLoading ? (
        <Loader />
      ) : (
        <div className={classNames('version-data')}>
          <Row gutter={[0, 12]}>
            <Col span={24}>
              <DataAssetsVersionHeader
                breadcrumbLinks={slashedTopicName}
                currentVersionData={currentVersionData}
                deleted={deleted}
                displayName={displayName}
                ownerDisplayName={ownerDisplayName}
                ownerRef={ownerRef}
                tierDisplayName={tierDisplayName}
                version={version}
                onVersionClick={backHandler}
              />
            </Col>
            <Col span={24}>
              <Tabs
                defaultActiveKey={tab ?? EntityTabs.SCHEMA}
                items={tabItems}
                onChange={handleTabChange}
              />
            </Col>
          </Row>
        </div>
      )}

      <EntityVersionTimeLine
        show
        currentVersion={version}
        versionHandler={versionHandler}
        versionList={versionList}
        onBack={backHandler}
      />
    </>
  );
};

export default TopicVersion;<|MERGE_RESOLUTION|>--- conflicted
+++ resolved
@@ -127,11 +127,7 @@
                 <Col span={24}>
                   <TopicSchemaFields
                     isReadOnly
-<<<<<<< HEAD
                     isVersionView
-                    entityFieldThreads={[]}
-=======
->>>>>>> c13892d5
                     entityFqn={currentVersionData?.fullyQualifiedName ?? ''}
                     hasDescriptionEditAccess={false}
                     hasTagEditAccess={false}
