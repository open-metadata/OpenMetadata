/*
 *  Copyright 2022 Collate.
 *  Licensed under the Apache License, Version 2.0 (the "License");
 *  you may not use this file except in compliance with the License.
 *  You may obtain a copy of the License at
 *  http://www.apache.org/licenses/LICENSE-2.0
 *  Unless required by applicable law or agreed to in writing, software
 *  distributed under the License is distributed on an "AS IS" BASIS,
 *  WITHOUT WARRANTIES OR CONDITIONS OF ANY KIND, either express or implied.
 *  See the License for the specific language governing permissions and
 *  limitations under the License.
 */

import { Card, Tabs, TabsProps } from 'antd';
import classNames from 'classnames';
<<<<<<< HEAD
import { CustomPropertyTable } from 'components/common/CustomPropertyTable/CustomPropertyTable';
import { CustomPropertyProps } from 'components/common/CustomPropertyTable/CustomPropertyTable.interface';
import PageLayoutV1 from 'components/containers/PageLayoutV1';
import TabsLabel from 'components/TabsLabel/TabsLabel.component';
import TopicSchemaFields from 'components/TopicDetails/TopicSchema/TopicSchema';
import { getVersionPathWithTab } from 'constants/constants';
import { ENTITY_CARD_CLASS } from 'constants/entity.constants';
import { EntityField } from 'constants/Feeds.constants';
import { EntityInfo, EntityTabs, EntityType } from 'enums/entity.enum';
import React, { FC, useEffect, useMemo, useState } from 'react';
import { useTranslation } from 'react-i18next';
import { useHistory, useParams } from 'react-router-dom';
import { getEntityName } from 'utils/EntityUtils';
=======
import { EntityTabs } from 'enums/entity.enum';
import { isUndefined } from 'lodash';
import { ExtraInfo } from 'Models';
import React, { FC, useEffect, useState } from 'react';
import { useTranslation } from 'react-i18next';
import { FQN_SEPARATOR_CHAR } from '../../constants/char.constants';
import { EntityField } from '../../constants/Feeds.constants';
import { OwnerType } from '../../enums/user.enum';
>>>>>>> 6e92dc69
import { ChangeDescription, Topic } from '../../generated/entity/data/topic';
import { TagLabel } from '../../generated/type/tagLabel';
import {
  getCommonExtraInfoForVersionDetails,
  getEntityVersionByField,
  getEntityVersionTags,
  getUpdatedMessageSchema,
} from '../../utils/EntityVersionUtils';
import { bytesToSize } from '../../utils/StringsUtils';
import Description from '../common/description/Description';
import EntityPageInfo from '../common/entityPageInfo/EntityPageInfo';
import EntityVersionTimeLine from '../EntityVersionTimeLine/EntityVersionTimeLine';
import Loader from '../Loader/Loader';
import { TopicVersionProp } from './TopicVersion.interface';

const TopicVersion: FC<TopicVersionProp> = ({
  version,
  currentVersionData,
  isVersionLoading,
  owner,
  tier,
  slashedTopicName,
  versionList,
  deleted = false,
  backHandler,
  versionHandler,
}: TopicVersionProp) => {
  const { t } = useTranslation();
  const history = useHistory();
  const { tab } = useParams<{ tab: EntityTabs }>();
  const [changeDescription, setChangeDescription] = useState<ChangeDescription>(
    currentVersionData.changeDescription as ChangeDescription
  );

  const extraInfo = useMemo(() => {
    const {
      partitions,
      replicationFactor,
      retentionSize,
      cleanupPolicies,
      maximumMessageSize,
    } = currentVersionData as Topic;

    return [
      ...getCommonExtraInfoForVersionDetails(changeDescription, owner, tier),
      {
        key: EntityInfo.PARTITIONS,
        value: `${partitions} ${t('label.partition-plural')}`,
      },
      ...(replicationFactor
        ? [
            {
              key: EntityInfo.REPLICATION_FACTOR,
              value: `${replicationFactor} ${t('label.replication-factor')}`,
            },
          ]
        : []),
      ...(retentionSize
        ? [
            {
              key: EntityInfo.RETENTION_SIZE,
              value: `${bytesToSize(retentionSize)}  ${t(
                'label.retention-size'
              )}`,
            },
          ]
        : []),
      ...(cleanupPolicies
        ? [
            {
              key: EntityInfo.CLEAN_UP_POLICIES,
              value: `${cleanupPolicies.join(', ')} ${t(
                'label.clean-up-policy-plural-lowercase'
              )}`,
            },
          ]
        : []),
      ...(maximumMessageSize
        ? [
            {
              key: EntityInfo.MAX_MESSAGE_SIZE,
              value: `${bytesToSize(maximumMessageSize)} ${t(
                'label.maximum-size-lowercase'
              )} `,
            },
          ]
        : []),
    ];
  }, [currentVersionData, changeDescription, owner, tier]);

  const messageSchemaDiff = useMemo(
    () => getUpdatedMessageSchema(currentVersionData, changeDescription),
    [currentVersionData, changeDescription]
  );

  useEffect(() => {
    setChangeDescription(
      currentVersionData.changeDescription as ChangeDescription
    );
  }, [currentVersionData]);

  const handleTabChange = (activeKey: string) => {
    history.push(
      getVersionPathWithTab(
        EntityType.TOPIC,
        currentVersionData.fullyQualifiedName ?? '',
        String(version),
        activeKey
      )
    );
  };

  const tags = useMemo(() => {
    return getEntityVersionTags(currentVersionData, changeDescription);
  }, [currentVersionData, changeDescription]);

  const description = useMemo(() => {
    return getEntityVersionByField(
      currentVersionData,
      changeDescription,
      EntityField.DESCRIPTION
    );
  }, [currentVersionData, changeDescription]);

  const displayName = useMemo(() => {
    return getEntityVersionByField(
      currentVersionData,
      changeDescription,
      EntityField.DISPLAYNAME
    );
  }, [currentVersionData, changeDescription]);

  const tabItems: TabsProps['items'] = useMemo(
    () => [
      {
        key: EntityTabs.SCHEMA,
        label: <TabsLabel id={EntityTabs.SCHEMA} name={t('label.schema')} />,
        children: (
          <Card className={ENTITY_CARD_CLASS}>
            <div className="tw-grid tw-grid-cols-4 tw-gap-4 tw-w-full">
              <div className="tw-col-span-full">
                <Description isReadOnly description={description} />
              </div>
            </div>
            <TopicSchemaFields
              defaultExpandAllRows
              isReadOnly
              hasDescriptionEditAccess={false}
              hasTagEditAccess={false}
              messageSchema={messageSchemaDiff}
              showSchemaDisplayTypeSwitch={false}
            />
          </Card>
        ),
      },
      {
        key: EntityTabs.CUSTOM_PROPERTIES,
        label: (
          <TabsLabel
            id={EntityTabs.CUSTOM_PROPERTIES}
            name={t('label.custom-property-plural')}
          />
        ),
        children: (
          <CustomPropertyTable
            isVersionView
            entityDetails={
              currentVersionData as CustomPropertyProps['entityDetails']
            }
            entityType={EntityType.TOPIC}
            hasEditAccess={false}
          />
        ),
      },
<<<<<<< HEAD
    ],
    [description, messageSchemaDiff, currentVersionData]
  );
=======
      ...getConfigDetails(),
    ];

    return extraInfo;
  };

  const getTags = () => {
    const tagsDiff = getDiffByFieldName('tags', changeDescription, true);
    const oldTags: Array<TagLabel> = JSON.parse(
      tagsDiff?.added?.oldValue ??
        tagsDiff?.deleted?.oldValue ??
        tagsDiff?.updated?.oldValue ??
        '[]'
    );
    const newTags: Array<TagLabel> = JSON.parse(
      tagsDiff?.added?.newValue ??
        tagsDiff?.deleted?.newValue ??
        tagsDiff?.updated?.newValue ??
        '[]'
    );
    const flag: { [x: string]: boolean } = {};
    const uniqueTags: Array<TagLabelWithStatus> = [];

    [
      ...(getTagsDiff(oldTags, newTags) ?? []),
      ...(currentVersionData.tags ?? []),
    ].forEach((elem) => {
      if (!flag[elem.tagFQN as string]) {
        flag[elem.tagFQN as string] = true;
        uniqueTags.push(elem as TagLabelWithStatus);
      }
    });

    return [
      ...uniqueTags.map((t) =>
        t.tagFQN.startsWith('Tier')
          ? { ...t, tagFQN: t.tagFQN.split(FQN_SEPARATOR_CHAR)[1] }
          : t
      ),
    ];
  };

  const getInfoBadge = (infos: Array<Record<string, string | number>>) => {
    return (
      <div className="d-flex tw-justify-between">
        <div className="d-flex tw-gap-3">
          {infos.map((info, index) => (
            <div className="tw-mt-4" key={index}>
              <span className="tw-py-1.5 tw-px-2 tw-rounded-l tw-bg-tag ">
                {info.key}
              </span>
              <span className="tw-py-1.5 tw-px-2 bg-primary-lite tw-font-normal tw-rounded-r">
                {info.value}
              </span>
            </div>
          ))}
        </div>
        <div />
      </div>
    );
  };

  useEffect(() => {
    setChangeDescription(
      currentVersionData.changeDescription as ChangeDescription
    );
  }, [currentVersionData]);
>>>>>>> 6e92dc69

  return (
    <>
      {isVersionLoading ? (
        <Loader />
      ) : (
        <div className={classNames('version-data')}>
          <EntityPageInfo
            isVersionSelected
            deleted={deleted}
            displayName={displayName}
            entityName={currentVersionData.name ?? ''}
            extraInfo={extraInfo}
            followersList={[]}
            serviceType={currentVersionData.serviceType ?? ''}
            tags={tags}
            tier={{} as TagLabel}
            titleLinks={slashedTopicName}
            version={Number(version)}
            versionHandler={backHandler}
          />
          <div className="tw-mt-1 d-flex flex-col flex-grow ">
            <Tabs
              defaultActiveKey={tab ?? EntityTabs.SCHEMA}
              items={tabItems}
              onChange={handleTabChange}
            />
          </div>
        </div>
      )}

      <EntityVersionTimeLine
        show
        currentVersion={version}
        versionHandler={versionHandler}
        versionList={versionList}
        onBack={backHandler}
      />
    </>
  );
};

export default TopicVersion;<|MERGE_RESOLUTION|>--- conflicted
+++ resolved
@@ -13,10 +13,8 @@
 
 import { Card, Tabs, TabsProps } from 'antd';
 import classNames from 'classnames';
-<<<<<<< HEAD
 import { CustomPropertyTable } from 'components/common/CustomPropertyTable/CustomPropertyTable';
 import { CustomPropertyProps } from 'components/common/CustomPropertyTable/CustomPropertyTable.interface';
-import PageLayoutV1 from 'components/containers/PageLayoutV1';
 import TabsLabel from 'components/TabsLabel/TabsLabel.component';
 import TopicSchemaFields from 'components/TopicDetails/TopicSchema/TopicSchema';
 import { getVersionPathWithTab } from 'constants/constants';
@@ -26,17 +24,6 @@
 import React, { FC, useEffect, useMemo, useState } from 'react';
 import { useTranslation } from 'react-i18next';
 import { useHistory, useParams } from 'react-router-dom';
-import { getEntityName } from 'utils/EntityUtils';
-=======
-import { EntityTabs } from 'enums/entity.enum';
-import { isUndefined } from 'lodash';
-import { ExtraInfo } from 'Models';
-import React, { FC, useEffect, useState } from 'react';
-import { useTranslation } from 'react-i18next';
-import { FQN_SEPARATOR_CHAR } from '../../constants/char.constants';
-import { EntityField } from '../../constants/Feeds.constants';
-import { OwnerType } from '../../enums/user.enum';
->>>>>>> 6e92dc69
 import { ChangeDescription, Topic } from '../../generated/entity/data/topic';
 import { TagLabel } from '../../generated/type/tagLabel';
 import {
@@ -211,79 +198,9 @@
           />
         ),
       },
-<<<<<<< HEAD
     ],
     [description, messageSchemaDiff, currentVersionData]
   );
-=======
-      ...getConfigDetails(),
-    ];
-
-    return extraInfo;
-  };
-
-  const getTags = () => {
-    const tagsDiff = getDiffByFieldName('tags', changeDescription, true);
-    const oldTags: Array<TagLabel> = JSON.parse(
-      tagsDiff?.added?.oldValue ??
-        tagsDiff?.deleted?.oldValue ??
-        tagsDiff?.updated?.oldValue ??
-        '[]'
-    );
-    const newTags: Array<TagLabel> = JSON.parse(
-      tagsDiff?.added?.newValue ??
-        tagsDiff?.deleted?.newValue ??
-        tagsDiff?.updated?.newValue ??
-        '[]'
-    );
-    const flag: { [x: string]: boolean } = {};
-    const uniqueTags: Array<TagLabelWithStatus> = [];
-
-    [
-      ...(getTagsDiff(oldTags, newTags) ?? []),
-      ...(currentVersionData.tags ?? []),
-    ].forEach((elem) => {
-      if (!flag[elem.tagFQN as string]) {
-        flag[elem.tagFQN as string] = true;
-        uniqueTags.push(elem as TagLabelWithStatus);
-      }
-    });
-
-    return [
-      ...uniqueTags.map((t) =>
-        t.tagFQN.startsWith('Tier')
-          ? { ...t, tagFQN: t.tagFQN.split(FQN_SEPARATOR_CHAR)[1] }
-          : t
-      ),
-    ];
-  };
-
-  const getInfoBadge = (infos: Array<Record<string, string | number>>) => {
-    return (
-      <div className="d-flex tw-justify-between">
-        <div className="d-flex tw-gap-3">
-          {infos.map((info, index) => (
-            <div className="tw-mt-4" key={index}>
-              <span className="tw-py-1.5 tw-px-2 tw-rounded-l tw-bg-tag ">
-                {info.key}
-              </span>
-              <span className="tw-py-1.5 tw-px-2 bg-primary-lite tw-font-normal tw-rounded-r">
-                {info.value}
-              </span>
-            </div>
-          ))}
-        </div>
-        <div />
-      </div>
-    );
-  };
-
-  useEffect(() => {
-    setChangeDescription(
-      currentVersionData.changeDescription as ChangeDescription
-    );
-  }, [currentVersionData]);
->>>>>>> 6e92dc69
 
   return (
     <>
