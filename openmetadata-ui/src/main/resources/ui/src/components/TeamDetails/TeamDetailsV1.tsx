/*
 *  Copyright 2022 Collate.
 *  Licensed under the Apache License, Version 2.0 (the "License");
 *  you may not use this file except in compliance with the License.
 *  You may obtain a copy of the License at
 *  http://www.apache.org/licenses/LICENSE-2.0
 *  Unless required by applicable law or agreed to in writing, software
 *  distributed under the License is distributed on an "AS IS" BASIS,
 *  WITHOUT WARRANTIES OR CONDITIONS OF ANY KIND, either express or implied.
 *  See the License for the specific language governing permissions and
 *  limitations under the License.
 */

<<<<<<< HEAD
import { PlusOutlined } from '@ant-design/icons';
import { Button, Col, Modal, Row, Space, Switch, Tabs, Typography } from 'antd';
import { AxiosError } from 'axios';
import TableDataCardV2 from 'components/common/table-data-card-v2/TableDataCardV2';
=======
import { CheckOutlined, CloseOutlined, PlusOutlined } from '@ant-design/icons';
import {
  Button,
  Col,
  Dropdown,
  Input,
  Modal,
  Row,
  Space,
  Switch,
  Table,
  Tabs,
  Tooltip,
  Typography,
} from 'antd';
import { ItemType } from 'antd/lib/menu/hooks/useItems';
import { ColumnsType } from 'antd/lib/table';
import { ReactComponent as IconEdit } from 'assets/svg/edit-new.svg';
import { AxiosError } from 'axios';
import classNames from 'classnames';
import FilterTablePlaceHolder from 'components/common/error-with-placeholder/FilterTablePlaceHolder';
import TableDataCardV2 from 'components/common/table-data-card-v2/TableDataCardV2';
import { UserSelectableList } from 'components/common/UserSelectableList/UserSelectableList.component';
import { DROPDOWN_ICON_SIZE_PROPS } from 'constants/ManageButton.constants';
>>>>>>> 8e57b165
import { ERROR_PLACEHOLDER_TYPE } from 'enums/common.enum';
import { SearchIndex } from 'enums/search.enum';
import { compare } from 'fast-json-patch';
import {
  cloneDeep,
  isEmpty,
  isNil,
  isUndefined,
  lowerCase,
  uniqueId,
} from 'lodash';
import { ExtraInfo } from 'Models';
import AddAttributeModal from 'pages/RolesPage/AddAttributeModal/AddAttributeModal';
import Qs from 'qs';
import React, {
  Fragment,
  useCallback,
  useEffect,
  useMemo,
  useState,
} from 'react';
import { useTranslation } from 'react-i18next';
import { useHistory, useLocation } from 'react-router-dom';
import { getSuggestions } from 'rest/miscAPI';
import { restoreTeam } from 'rest/teamsAPI';
import AppState from '../../AppState';
import {
  getTeamAndUserDetailsPath,
  getUserPath,
  LIST_SIZE,
<<<<<<< HEAD
=======
  PAGE_SIZE_MEDIUM,
>>>>>>> 8e57b165
  ROUTES,
} from '../../constants/constants';
import { ROLE_DOCS, TEAMS_DOCS } from '../../constants/docs.constants';
import { EntityType } from '../../enums/entity.enum';
import { OwnerType } from '../../enums/user.enum';
import { Operation } from '../../generated/entity/policies/policy';
import { Team, TeamType } from '../../generated/entity/teams/team';
import {
  EntityReference as UserTeams,
  User,
} from '../../generated/entity/teams/user';
import { EntityReference } from '../../generated/type/entityReference';
import { Paging } from '../../generated/type/paging';
import {
  AddAttribute,
  TeamDetailsProp,
} from '../../interface/teamsAndUsers.interface';
import { getCountBadge, hasEditAccess } from '../../utils/CommonUtils';
import { filterEntityAssets, getEntityName } from '../../utils/EntityUtils';
import {
  checkPermission,
  DEFAULT_ENTITY_PERMISSION,
} from '../../utils/PermissionsUtils';
import { getTeamsWithFqnPath } from '../../utils/RouterUtils';
import {
  filterChildTeams,
  getDeleteMessagePostFix,
} from '../../utils/TeamUtils';
import { showErrorToast, showSuccessToast } from '../../utils/ToastUtils';
import Description from '../common/description/Description';
import ManageButton from '../common/entityPageInfo/ManageButton/ManageButton';
import EntitySummaryDetails from '../common/EntitySummaryDetails/EntitySummaryDetails';
import ErrorPlaceHolder from '../common/error-with-placeholder/ErrorPlaceHolder';
import NextPrevious from '../common/next-previous/NextPrevious';
import Searchbar from '../common/searchbar/Searchbar';
import TitleBreadcrumb from '../common/title-breadcrumb/title-breadcrumb.component';
import { TitleBreadcrumbProps } from '../common/title-breadcrumb/title-breadcrumb.interface';
import Loader from '../Loader/Loader';
import ConfirmationModal from '../Modals/ConfirmationModal/ConfirmationModal';
import { usePermissionProvider } from '../PermissionProvider/PermissionProvider';
import {
  OperationPermission,
  ResourceEntity,
} from '../PermissionProvider/PermissionProvider.interface';
import ListEntities from './RolesAndPoliciesList';
import { TeamsPageTab } from './team.interface';
<<<<<<< HEAD
import {
  fetchErrorPlaceHolder,
  getExtraDropdownContent,
  getTabs,
} from './TeamDetailsV1.utils';
import TeamHeading from './TeamHeading';
=======
import { getTabs } from './TeamDetailsV1.utils';
>>>>>>> 8e57b165
import TeamHierarchy from './TeamHierarchy';
import './teams.less';
import UserCards from './UserCards';

const TeamDetailsV1 = ({
  assets,
  hasAccess,
  currentTeam,
  currentTeamUsers,
  teamUserPaging,
  currentTeamUserPage,
  teamUsersSearchText,
  isDescriptionEditable,
  isTeamMemberLoading,
  childTeams,
  onTeamExpand,
  handleAddTeam,
  updateTeamHandler,
  onDescriptionUpdate,
  descriptionHandler,
  showDeletedTeam,
  onShowDeletedTeamChange,
  handleTeamUsersSearchAction,
  handleCurrentUserPage,
  teamUserPagingHandler,
  handleJoinTeamClick,
  handleLeaveTeamClick,
  handleAddUser,
  removeUserFromTeam,
  afterDeleteAction,
  onAssetsPaginate,
  parentTeams,
}: TeamDetailsProp) => {
  const { t } = useTranslation();
  const history = useHistory();
  const location = useLocation();

  const { activeTab } = useMemo(() => {
    const param = location.search;
    const searchData = Qs.parse(
      param.startsWith('?') ? param.substring(1) : param
    );

    return searchData as { activeTab: TeamsPageTab };
  }, [location.search]);
  const isOrganization = currentTeam.name === TeamType.Organization;
  const isGroupType = currentTeam.teamType === TeamType.Group;
  const DELETE_USER_INITIAL_STATE = {
    user: undefined,
    state: false,
    leave: false,
  };
  const { permissions, getEntityPermission } = usePermissionProvider();
  const currentTab = useMemo(() => {
    if (activeTab) {
      return activeTab;
    }

    return isGroupType ? TeamsPageTab.USERS : TeamsPageTab.TEAMS;
  }, [activeTab, isGroupType]);
  const [currentUser, setCurrentUser] = useState<User>();
  const [deletingUser, setDeletingUser] = useState<{
    user: UserTeams | undefined;
    state: boolean;
    leave: boolean;
  }>(DELETE_USER_INITIAL_STATE);
  const [searchTerm, setSearchTerm] = useState('');
  const [table, setTable] = useState<Team[]>([]);
  const [slashedDatabaseName, setSlashedDatabaseName] = useState<
    TitleBreadcrumbProps['titleLinks']
  >([]);
  const [addAttribute, setAddAttribute] = useState<AddAttribute>();
  const [loading, setLoading] = useState<boolean>(false);
  const [selectedEntity, setEntity] = useState<{
    attribute: 'defaultRoles' | 'policies';
    record: EntityReference;
  }>();
  const [entityPermissions, setEntityPermissions] =
    useState<OperationPermission>(DEFAULT_ENTITY_PERMISSION);
  const [isModalLoading, setIsModalLoading] = useState<boolean>(false);
<<<<<<< HEAD
=======
  const [showActions, setShowActions] = useState<boolean>(false);
  const [email, setEmail] = useState<string>(currentTeam.email || '');
  const [isEmailEdit, setIsEmailEdit] = useState<boolean>(false);
>>>>>>> 8e57b165

  const addPolicy = t('label.add-entity', {
    entity: t('label.policy'),
  });

  const addRole = t('label.add-entity', {
    entity: t('label.role'),
  });

  const addTeam = t('label.add-entity', { entity: t('label.team') });

  const teamCount = useMemo(
    () =>
      isOrganization && currentTeam && currentTeam.childrenCount
        ? currentTeam.childrenCount + 1
        : table.length,
    [table, isOrganization, currentTeam.childrenCount]
  );
  const updateActiveTab = (key: string) => {
    history.push({ search: Qs.stringify({ activeTab: key }) });
  };

  const tabs = useMemo(() => {
    const allTabs = getTabs(
      currentTeam,
      teamUserPaging,
      isGroupType,
      isOrganization,
      teamCount
    ).map((tab) => ({
      ...tab,
      label: (
        <div data-testid={`${lowerCase(tab.key)}-tab`}>
          {tab.name}
          <span className="p-l-xs">
            {!isNil(tab.count)
              ? getCountBadge(tab.count, '', currentTab === tab.key)
              : getCountBadge()}
          </span>
        </div>
      ),
    }));

    return allTabs;
  }, [currentTeam, teamUserPaging, searchTerm, teamCount, currentTab]);

  const createTeamPermission = useMemo(
    () =>
      !isEmpty(permissions) &&
      checkPermission(Operation.Create, ResourceEntity.TEAM, permissions),
    [permissions]
  );

  /**
   * Check if current team is the owner or not
   * @returns - True true or false based on hasEditAccess response
   */
  const isOwner = useMemo(() => {
    return hasEditAccess(
      currentTeam?.owner?.type || '',
      currentTeam?.owner?.id || ''
    );
  }, [currentTeam]);

  /**
   * Take user id as input to find out the user data and set it for delete
   * @param id - user id
   * @param leave - if "Leave Team" action is in progress
   */
  const deleteUserHandler = (id: string, leave = false) => {
    const user = [...(currentTeam?.users as Array<UserTeams>)].find(
      (u) => u.id === id
    );
    setDeletingUser({ user, state: true, leave });
  };

  const ownerValue = useMemo(() => {
    switch (currentTeam.owner?.type) {
      case 'team':
        return getTeamAndUserDetailsPath(currentTeam.owner?.name || '');
      case 'user':
        return getUserPath(currentTeam.owner?.fullyQualifiedName ?? '');
      default:
        return '';
    }
  }, [currentTeam]);

  const extraInfo: ExtraInfo[] = [
    {
      key: 'Owner',
      value: ownerValue,
      placeholderText:
        currentTeam?.owner?.displayName || currentTeam?.owner?.name || '',
      isLink: true,
      openInNewTab: false,
      profileName:
        currentTeam?.owner?.type === OwnerType.USER
          ? currentTeam?.owner?.name
          : undefined,
    },
    ...(isOrganization
      ? []
      : [
          {
            key: 'TeamType',
            value: currentTeam.teamType || '',
          },
        ]),
  ];

  const searchTeams = async (text: string) => {
    try {
      const res = await getSuggestions<SearchIndex.TEAM>(
        text,
        SearchIndex.TEAM
      );
      const data = res.data.suggest['metadata-suggest'][0].options.map(
        (value) => value._source as Team
      );

      setTable(data);
    } catch (error) {
      setTable([]);
    }
  };

  const isActionAllowed = useMemo(
    (operation = false) => {
      return hasAccess || isOwner || operation;
    },
    [hasAccess, isOwner]
  );

  const handleOpenToJoinToggle = () => {
    if (currentTeam) {
      const updatedData: Team = {
        ...currentTeam,
        isJoinable: !currentTeam.isJoinable,
      };
      updateTeamHandler(updatedData, false);
    }
  };

  const isAlreadyJoinedTeam = (teamId: string) => {
    if (currentUser) {
      return currentUser.teams?.find((team) => team.id === teamId);
    }

    return false;
  };

  const joinTeam = () => {
    if (currentUser && currentTeam) {
      const newTeams = cloneDeep(currentUser.teams ?? []);
      newTeams.push({
        id: currentTeam.id,
        type: OwnerType.TEAM,
        name: currentTeam.name,
      });

      const updatedData: User = {
        ...currentUser,
        teams: newTeams,
      };

      const options = compare(currentUser, updatedData);

      handleJoinTeamClick(currentUser.id, options);
    }
  };

  const leaveTeam = (): Promise<void> => {
    if (currentUser && currentTeam) {
      let newTeams = cloneDeep(currentUser.teams ?? []);
      newTeams = newTeams.filter((team) => team.id !== currentTeam.id);

      const updatedData: User = {
        ...currentUser,
        teams: newTeams,
      };

      const options = compare(currentUser, updatedData);

      return handleLeaveTeamClick(currentUser.id, options);
    }

    return Promise.reject();
  };

  const handleRemoveUser = () => {
    if (deletingUser.leave) {
      leaveTeam().then(() => {
        setDeletingUser(DELETE_USER_INITIAL_STATE);
      });
    } else {
      removeUserFromTeam(deletingUser.user?.id as string).then(() => {
        setDeletingUser(DELETE_USER_INITIAL_STATE);
      });
    }
  };

  const updateOwner = useCallback(
    (owner?: EntityReference) => {
      if (currentTeam) {
        const updatedData: Team = {
          ...currentTeam,
          owner,
        };

        return updateTeamHandler(updatedData);
      }

      return Promise.reject();
    },
    [currentTeam]
  );

  const updateTeamType = (type: TeamType) => {
    if (currentTeam) {
      const updatedData: Team = {
        ...currentTeam,
        teamType: type,
      };

      return updateTeamHandler(updatedData);
    }

    return;
  };

  const handleTeamSearch = (value: string) => {
    setSearchTerm(value);
    if (value) {
      searchTeams(value);
    } else {
      setTable(filterChildTeams(childTeams ?? [], showDeletedTeam));
    }
  };

  const handleAddAttribute = async (selectedIds: string[]) => {
    if (addAttribute) {
      setIsModalLoading(true);
      let updatedTeamData = { ...currentTeam };
      const updatedData = selectedIds.map((id) => {
        const existingData = addAttribute.selectedData.find(
          (data) => data.id === id
        );

        return existingData ? existingData : { id, type: addAttribute.type };
      });

      switch (addAttribute.type) {
        case EntityType.ROLE:
          updatedTeamData = { ...updatedTeamData, defaultRoles: updatedData };

          break;

        case EntityType.POLICY:
          updatedTeamData = { ...updatedTeamData, policies: updatedData };

          break;

        default:
          break;
      }
      await updateTeamHandler(updatedTeamData);
      setAddAttribute(undefined);
      setIsModalLoading(false);
    }
  };

  const handleAttributeDelete = async (
    record: EntityReference,
    attribute: 'defaultRoles' | 'policies'
  ) => {
    setIsModalLoading(true);
    const attributeData =
      (currentTeam[attribute as keyof Team] as EntityReference[]) ?? [];
    const updatedAttributeData = attributeData.filter(
      (attrData) => attrData.id !== record.id
    );

    const updatedTeamData = {
      ...currentTeam,
      [attribute]: updatedAttributeData,
    };
    await updateTeamHandler(updatedTeamData);
    setIsModalLoading(false);
  };

  const handleReactiveTeam = async () => {
    try {
      const res = await restoreTeam(currentTeam.id);
      if (res) {
        afterDeleteAction();
        showSuccessToast(
          t('message.entity-restored-success', {
            entity: t('label.team'),
          })
        );
      } else {
        throw t('message.entity-restored-error', {
          entity: t('label.team'),
        });
      }
    } catch (error) {
      showErrorToast(
        error as AxiosError,
        t('message.entity-restored-error', {
          entity: t('label.team'),
        })
      );
    }
  };

  const handleUpdateEmail = () => {
    if (currentTeam) {
      const updatedData: Team = {
        ...currentTeam,
        email,
      };

      updateTeamHandler(updatedData);
      setIsEmailEdit(false);
    }
  };

  const fetchPermissions = async () => {
    setLoading(true);
    try {
      const perms = await getEntityPermission(
        ResourceEntity.TEAM,
        currentTeam.id
      );
      setEntityPermissions(perms);
    } catch (error) {
      showErrorToast(
        error as AxiosError,
        t('server.entity-fetch-error', {
          entity: t('label.user-permission-plural'),
        })
      );
    } finally {
      setLoading(false);
    }
  };

  useEffect(() => {
    !isEmpty(currentTeam) && fetchPermissions();
  }, [currentTeam]);

  useEffect(() => {
    if (currentTeam) {
      const parents =
        parentTeams && !isOrganization
          ? parentTeams.map((parent) => ({
              name: getEntityName(parent),
              url: getTeamsWithFqnPath(
                parent.name || parent.fullyQualifiedName || ''
              ),
            }))
          : [];
      const breadcrumb = [
        ...parents,
        {
          name: getEntityName(currentTeam),
          url: '',
        },
      ];
      setSlashedDatabaseName(breadcrumb);
    }
  }, [currentTeam, parentTeams, showDeletedTeam]);

  useEffect(() => {
    setTable(filterChildTeams(childTeams ?? [], showDeletedTeam));
    setSearchTerm('');
  }, [childTeams, showDeletedTeam]);

  useEffect(() => {
    setCurrentUser(AppState.getCurrentUserDetails());
  }, [currentTeam, AppState.userDetails, AppState.nonSecureUserDetails]);

  useEffect(() => {
    handleCurrentUserPage();
  }, []);

  const removeUserBodyText = (leave: boolean) => {
    const text = leave
      ? t('message.leave-the-team-team-name', {
          teamName: currentTeam?.displayName ?? currentTeam?.name,
        })
      : t('label.remove-entity', {
          entity: deletingUser.user?.displayName ?? deletingUser.user?.name,
        });

    return t('message.are-you-sure-want-to-text', { text });
  };

<<<<<<< HEAD
=======
  const restoreIcon = useMemo(
    () => (
      <IconRestore {...DROPDOWN_ICON_SIZE_PROPS} name={t('label.restore')} />
    ),
    [currentTeam.isJoinable]
  );

  const DELETED_TOGGLE_MENU_ITEM = {
    label: (
      <Row className="cursor-pointer" data-testid="deleted-team-menu-item">
        <Col span={3}>
          <IconShowPassword {...DROPDOWN_ICON_SIZE_PROPS} />
        </Col>
        <Col span={21}>
          <Row>
            <Col span={21}>
              <Typography.Text
                className="font-medium"
                data-testid="deleted-menu-item-label">
                {t('label.show-deleted-entity', {
                  entity: t('label.team'),
                })}
              </Typography.Text>
            </Col>

            <Col span={3}>
              <Switch
                checked={showDeletedTeam}
                data-testid="deleted-menu-item-switch"
                size="small"
                onChange={onShowDeletedTeamChange}
              />
            </Col>

            <Col className="p-t-xss">
              <Typography.Paragraph className="text-grey-muted text-xs m-b-0 line-height-16">
                {t('message.view-deleted-entity', {
                  entity: t('label.team-plural'),
                  parent: t('label.team'),
                })}
              </Typography.Paragraph>
            </Col>
          </Row>
        </Col>
      </Row>
    ),
    key: 'deleted-team-dropdown',
  };

  const extraDropdownContent: ItemType[] = useMemo(
    () => [
      ...(!currentTeam.parents?.[0]?.deleted && currentTeam.deleted
        ? [
            {
              label: (
                <Row className="cursor-pointer" onClick={handleReactiveTeam}>
                  <Col span={3}>{restoreIcon}</Col>
                  <Col data-testid="restore-team" span={21}>
                    <Row>
                      <Col span={24}>
                        <Typography.Text
                          className="font-medium"
                          data-testid="restore-team-label">
                          {t('label.restore-entity', {
                            entity: t('label.team'),
                          })}
                        </Typography.Text>
                      </Col>
                      <Col className="p-t-xss" span={24}>
                        <Typography.Paragraph className="text-grey-muted text-xs m-b-0 line-height-16">
                          {t('message.restore-deleted-team')}
                        </Typography.Paragraph>
                      </Col>
                    </Row>
                  </Col>
                </Row>
              ),
              key: 'restore-team-dropdown',
            },
          ]
        : []),
      {
        label: (
          <Row
            className="cursor-pointer"
            data-testid="deleted-team-menu-item"
            onClick={handleOpenToJoinToggle}>
            <Col span={3}>
              <IconOpenLock {...DROPDOWN_ICON_SIZE_PROPS} />
            </Col>
            <Col data-testid="open-group" span={21}>
              <Row>
                <Col span={21}>
                  <Typography.Text
                    className="font-medium"
                    data-testid="open-group-label">
                    {t('label.public-team')}
                  </Typography.Text>
                </Col>

                <Col span={3}>
                  <Switch
                    checked={currentTeam.isJoinable}
                    className="tw-mr-2"
                    size="small"
                  />
                </Col>

                <Col className="p-t-xss">
                  <Typography.Paragraph className="text-grey-muted text-xs m-b-0 line-height-16">
                    {t('message.access-to-collaborate')}
                  </Typography.Paragraph>
                </Col>
              </Row>
            </Col>
          </Row>
        ),
        key: 'open-group-dropdown',
      },
      ...(currentTeam.teamType === TeamType.BusinessUnit
        ? [DELETED_TOGGLE_MENU_ITEM]
        : []),
    ],
    [entityPermissions, currentTeam, childTeams, showDeletedTeam]
  );

  /**
   * Check for current team users and return the user cards
   * @returns - user cards
   */
  const getUserCards = () => {
    const sortedUser = orderBy(currentTeamUsers || [], ['name'], 'asc');

    return (
      <>
        {isEmpty(currentTeamUsers) &&
        !teamUsersSearchText &&
        isTeamMemberLoading <= 0 ? (
          fetchErrorPlaceHolder({
            type: ERROR_PLACEHOLDER_TYPE.ASSIGN,
            permission: entityPermissions.EditAll,
            heading: t('label.user'),
            button: (
              <UserSelectableList
                hasPermission
                selectedUsers={currentTeam.users ?? []}
                onUpdate={handleAddUser}>
                <Button
                  ghost
                  className="p-x-lg"
                  data-testid="add-new-user"
                  icon={<PlusOutlined />}
                  title={
                    entityPermissions.EditAll
                      ? t('label.add-new-entity', { entity: t('label.user') })
                      : t('message.no-permission-for-action')
                  }
                  type="primary">
                  {t('label.add')}
                </Button>
              </UserSelectableList>
            ),
          })
        ) : (
          <>
            <div className="d-flex tw-justify-between tw-items-center tw-mb-3">
              <div className="tw-w-4/12">
                <Searchbar
                  removeMargin
                  placeholder={t('label.search-for-type', {
                    type: t('label.user-lowercase'),
                  })}
                  searchValue={teamUsersSearchText}
                  typingInterval={500}
                  onSearch={handleTeamUsersSearchAction}
                />
              </div>

              {currentTeamUsers.length > 0 && isActionAllowed() && (
                <UserSelectableList
                  hasPermission
                  selectedUsers={currentTeam.users ?? []}
                  onUpdate={handleAddUser}>
                  <Button
                    data-testid="add-new-user"
                    disabled={!entityPermissions.EditAll}
                    title={
                      entityPermissions.EditAll
                        ? t('label.add-entity', { entity: t('label.user') })
                        : t('message.no-permission-for-action')
                    }
                    type="primary">
                    {t('label.add-entity', { entity: t('label.user') })}
                  </Button>
                </UserSelectableList>
              )}
            </div>

            {isTeamMemberLoading > 0 ? (
              <Loader />
            ) : (
              <div>
                <Fragment>
                  <Table
                    bordered
                    className="teams-list-table"
                    columns={columns}
                    dataSource={sortedUser}
                    locale={{
                      emptyText: <FilterTablePlaceHolder />,
                    }}
                    pagination={false}
                    rowKey="name"
                    size="small"
                  />
                  {teamUserPagin.total > PAGE_SIZE_MEDIUM && (
                    <NextPrevious
                      currentPage={currentTeamUserPage}
                      isNumberBased={Boolean(teamUsersSearchText)}
                      pageSize={PAGE_SIZE_MEDIUM}
                      paging={teamUserPagin}
                      pagingHandler={teamUserPaginHandler}
                      totalCount={teamUserPagin.total}
                    />
                  )}
                </Fragment>
              </div>
            )}
          </>
        )}
      </>
    );
  };

>>>>>>> 8e57b165
  /**
   * Check for current team datasets and return the dataset cards
   * @returns - dataset cards
   */
  const getAssetDetailCards = () => {
    const ownData = filterEntityAssets(currentTeam?.owns || []);

    if (isEmpty(ownData)) {
      return fetchErrorPlaceHolder({
        type: ERROR_PLACEHOLDER_TYPE.ASSIGN,
        heading: t('label.asset'),
        permission: entityPermissions.EditAll,
        button: (
          <Button
            ghost
            className="p-x-lg"
            data-testid="add-placeholder-button"
            icon={<PlusOutlined />}
            type="primary"
            onClick={() => history.push(ROUTES.EXPLORE)}>
            {t('label.add')}
          </Button>
        ),
      });
    }

    return (
      <div data-testid="table-container">
        {assets.data.map(({ _source, _id = '' }) => (
          <TableDataCardV2
            className="m-b-sm cursor-pointer"
            id={_id}
            key={_id}
            source={_source}
          />
        ))}
        {assets.total > LIST_SIZE && assets.data.length > 0 && (
          <NextPrevious
            isNumberBased
            currentPage={assets.currPage}
            pageSize={LIST_SIZE}
            paging={{} as Paging}
            pagingHandler={onAssetsPaginate}
            totalCount={assets.total}
          />
        )}
      </div>
    );
  };

  const teamActionButton = (isAlreadyJoined: boolean, isJoinable: boolean) => {
    if (isOrganization) {
      return null;
    }
    if (isAlreadyJoined) {
      return (
        <Button
          ghost
          data-testid="leave-team-button"
          type="primary"
          onClick={() =>
            currentUser && deleteUserHandler(currentUser.id, true)
          }>
          {t('label.leave-team')}
        </Button>
      );
    } else {
      return isJoinable || hasAccess ? (
        <Button data-testid="join-teams" type="primary" onClick={joinTeam}>
          {t('label.join-team')}
        </Button>
<<<<<<< HEAD
      ) : null;
    }
=======
      ) : null
    ) : (
      <Button
        ghost
        data-testid="leave-team-button"
        type="primary"
        onClick={() => currentUser && deleteUserHandler(currentUser.id, true)}>
        {t('label.leave-team')}
      </Button>
    );
  };

  const getTeamHeading = () => {
    return (
      <div className="tw-text-link tw-text-base">
        {isHeadingEditing ? (
          <div className="d-flex tw-items-center tw-gap-1">
            <input
              className="tw-form-inputs tw-form-inputs-padding tw-py-0.5 tw-w-64"
              data-testid="synonyms"
              id="synonyms"
              name="synonyms"
              placeholder={t('message.enter-comma-separated-field', {
                field: t('label.term-lowercase'),
              })}
              type="text"
              value={heading}
              onChange={(e) => setHeading(e.target.value)}
            />
            <div className="d-flex tw-justify-end" data-testid="buttons">
              <Button
                className="tw-px-1 tw-py-1 tw-rounded tw-text-sm tw-mr-1"
                data-testid="cancelAssociatedTag"
                type="primary"
                onMouseDown={() => setIsHeadingEditing(false)}>
                <CloseOutlined />
              </Button>
              <Button
                className="tw-px-1 tw-py-1 tw-rounded tw-text-sm"
                data-testid="saveAssociatedTag"
                type="primary"
                onMouseDown={handleHeadingSave}>
                <CheckOutlined />
              </Button>
            </div>
          </div>
        ) : (
          <div className="d-flex tw-group" data-testid="team-heading">
            <Typography.Title ellipsis={{ rows: 1, tooltip: true }} level={5}>
              {heading}
            </Typography.Title>
            {isActionAllowed() && (
              <div className={classNames('tw-w-5 tw-min-w-max')}>
                <Tooltip
                  placement="bottomLeft"
                  title={
                    entityPermissions.EditAll ||
                    entityPermissions.EditDisplayName
                      ? t('label.edit-entity', {
                          entity: t('label.display-name'),
                        })
                      : t('message.no-permission-for-action')
                  }>
                  <Button
                    className="m-l-xss p-0"
                    data-testid="edit-synonyms"
                    disabled={
                      !(
                        entityPermissions.EditDisplayName ||
                        entityPermissions.EditAll
                      )
                    }
                    icon={<IconEdit height={16} width={16} />}
                    size="small"
                    type="text"
                    onClick={() => setIsHeadingEditing(true)}
                  />
                </Tooltip>
              </div>
            )}
          </div>
        )}
      </div>
    );
>>>>>>> 8e57b165
  };

  const emailElement = (
    <Space className="m-b-xs">
      {isEmailEdit ? (
        <Space>
          <Input
            className="w-64"
            data-testid="email-input"
            placeholder={t('label.enter-entity', {
              entity: t('label.email-lowercase'),
            })}
            type="email"
            value={email}
            onChange={(e) => setEmail(e.target.value)}
          />
          <Button
            className="h-8 p-x-xss"
            data-testid="cancel-edit-email"
            size="small"
            type="primary"
            onClick={() => setIsEmailEdit(false)}>
            <CloseOutlined />
          </Button>
          <Button
            className="h-8 p-x-xss"
            data-testid="save-edit-email"
            size="small"
            type="primary"
            onClick={handleUpdateEmail}>
            <CheckOutlined />
          </Button>
        </Space>
      ) : (
        <>
          <Typography.Text data-testid="email-value">
            {currentTeam.email ||
              t('label.no-entity', { entity: t('label.email') })}
          </Typography.Text>
          <Tooltip
            placement="bottomLeft"
            title={
              entityPermissions.EditAll
                ? t('label.edit-entity', {
                    entity: t('label.email'),
                  })
                : t('message.no-permission-for-action')
            }>
            <Button
              data-testid="edit-email"
              disabled={!entityPermissions.EditAll}
              icon={<IconEdit height={16} width={16} />}
              size="small"
              type="text"
              onClick={() => setIsEmailEdit(true)}
            />
          </Tooltip>
        </>
      )}
    </Space>
  );

  const viewPermission =
    entityPermissions.ViewAll || entityPermissions.ViewBasic;

  if (loading || isTeamMemberLoading > 0) {
    return <Loader />;
  }

  return viewPermission ? (
    <div
      className="tw-h-full d-flex flex-col flex-grow"
      data-testid="team-details-container">
      {!isEmpty(currentTeam) ? (
        <Fragment>
          {!isOrganization && (
            <TitleBreadcrumb
              className="p-b-xs"
              titleLinks={slashedDatabaseName}
            />
          )}
          <div
            className="d-flex tw-justify-between tw-items-center"
            data-testid="header">
            <TeamHeading
              currentTeam={currentTeam}
              entityPermissions={entityPermissions}
              isActionAllowed={isActionAllowed}
              updateTeamHandler={updateTeamHandler}
            />

            <Space align="center">
              {!isUndefined(currentUser) &&
                teamActionButton(
                  Boolean(isAlreadyJoinedTeam(currentTeam.id)),
                  currentTeam.isJoinable || false
                )}
              {entityPermissions.EditAll && !isOrganization && (
                <ManageButton
                  isRecursiveDelete
                  afterDeleteAction={afterDeleteAction}
                  allowSoftDelete={!currentTeam.deleted}
                  canDelete={entityPermissions.EditAll}
                  entityId={currentTeam.id}
                  entityName={
                    currentTeam.fullyQualifiedName || currentTeam.name
                  }
                  entityType="team"
                  extraDropdownContent={getExtraDropdownContent(
                    currentTeam,
                    handleReactiveTeam,
                    handleOpenToJoinToggle
                  )}
                  hardDeleteMessagePostFix={getDeleteMessagePostFix(
                    currentTeam.fullyQualifiedName || currentTeam.name,
                    t('label.permanently-lowercase')
                  )}
                  softDeleteMessagePostFix={getDeleteMessagePostFix(
                    currentTeam.fullyQualifiedName || currentTeam.name,
                    t('label.soft-lowercase')
                  )}
                />
              )}
            </Space>
          </div>
          {emailElement}
          <Space size={0}>
            {extraInfo.map((info, index) => (
              <Fragment key={uniqueId()}>
                <EntitySummaryDetails
                  allowTeamOwner={false}
                  currentOwner={currentTeam.owner}
                  data={info}
                  isGroupType={isGroupType}
                  showGroupOption={!childTeams.length}
                  teamType={currentTeam.teamType}
                  updateOwner={
                    entityPermissions.EditAll || entityPermissions.EditOwner
                      ? updateOwner
                      : undefined
                  }
                  updateTeamType={
                    entityPermissions.EditAll ? updateTeamType : undefined
                  }
                />
                {extraInfo.length !== 1 && index < extraInfo.length - 1 ? (
                  <span className="tw-mx-1.5 tw-inline-block tw-text-gray-400">
                    {t('label.pipe-symbol')}
                  </span>
                ) : null}
              </Fragment>
            ))}
          </Space>
          <div className="m-b-sm m-t-xs" data-testid="description-container">
            <Description
              description={currentTeam?.description || ''}
              entityName={currentTeam?.displayName ?? currentTeam?.name}
              hasEditAccess={
                entityPermissions.EditDescription || entityPermissions.EditAll
              }
              isEdit={isDescriptionEditable}
              onCancel={() => descriptionHandler(false)}
              onDescriptionEdit={() => descriptionHandler(true)}
              onDescriptionUpdate={onDescriptionUpdate}
            />
          </div>

          <div className="d-flex flex-col flex-grow">
            <Tabs
              defaultActiveKey={currentTab}
              items={tabs}
              onChange={updateActiveTab}
            />

<<<<<<< HEAD
            <div className="tw-flex-grow tw-flex tw-flex-col">
=======
            <div className="flex-grow d-flex flex-col tw-pt-4">
>>>>>>> 8e57b165
              {currentTab === TeamsPageTab.TEAMS &&
                (currentTeam.childrenCount === 0 && !searchTerm ? (
                  fetchErrorPlaceHolder({
                    onClick: () => handleAddTeam(true),
                    permission: createTeamPermission,
                    heading: t('label.team'),
                  })
                ) : (
                  <Row
                    className="team-list-container"
                    gutter={[8, 16]}
                    justify="space-between">
                    <Col span={8}>
                      <Searchbar
                        removeMargin
                        placeholder={t('label.search-entity', {
                          entity: t('label.team'),
                        })}
                        searchValue={searchTerm}
                        typingInterval={500}
                        onSearch={handleTeamSearch}
                      />
                    </Col>
                    <Col>
                      <Space align="center" size={16}>
                        {(currentTeam.teamType === TeamType.BusinessUnit ||
                          isOrganization) && (
                          <Typography.Text>
                            <Switch
                              checked={showDeletedTeam}
                              data-testid="show-deleted-team-switch"
                              onChange={onShowDeletedTeamChange}
                            />{' '}
                            <Typography.Text className="tw-ml-2">
                              {t('label.show-deleted')}
                            </Typography.Text>
                          </Typography.Text>
                        )}
                        <Button
                          data-testid="add-team"
                          disabled={!createTeamPermission}
                          title={
                            createTeamPermission
                              ? addTeam
                              : t('message.no-permission-for-action')
                          }
                          type="primary"
                          onClick={() => handleAddTeam(true)}>
                          {addTeam}
                        </Button>
                      </Space>
                    </Col>
                    <Col span={24}>
                      <TeamHierarchy
                        currentTeam={currentTeam}
                        data={table as Team[]}
                        onTeamExpand={onTeamExpand}
                      />
                    </Col>
                  </Row>
                ))}

              {currentTab === TeamsPageTab.USERS && (
                <UserCards
                  currentTeam={currentTeam}
                  currentTeamUserPage={currentTeamUserPage}
                  currentTeamUsers={currentTeamUsers}
                  deleteUserHandler={deleteUserHandler}
                  entityPermissions={entityPermissions}
                  handleAddUser={handleAddUser}
                  handleTeamUsersSearchAction={handleTeamUsersSearchAction}
                  isActionAllowed={isActionAllowed}
                  isTeamMemberLoading={isTeamMemberLoading}
                  teamUserPaging={teamUserPaging}
                  teamUserPagingHandler={teamUserPagingHandler}
                  teamUsersSearchText={teamUsersSearchText}
                />
              )}

              {currentTab === TeamsPageTab.ASSETS && getAssetDetailCards()}

              {currentTab === TeamsPageTab.ROLES &&
                (isEmpty(currentTeam.defaultRoles || []) ? (
                  fetchErrorPlaceHolder({
                    permission: entityPermissions.EditAll,
                    heading: t('label.role'),
                    doc: ROLE_DOCS,
                    children: t('message.assigning-team-entity-description', {
                      entity: t('label.role'),
                      name: currentTeam.name,
                    }),
                    type: ERROR_PLACEHOLDER_TYPE.ASSIGN,
                    button: (
                      <Button
                        ghost
                        className="p-x-lg"
                        data-testid="add-placeholder-button"
                        icon={<PlusOutlined />}
                        type="primary"
                        onClick={() =>
                          setAddAttribute({
                            type: EntityType.ROLE,
                            selectedData: currentTeam.defaultRoles || [],
                          })
                        }>
                        {t('label.add')}
                      </Button>
                    ),
                  })
                ) : (
                  <Space
                    className="tw-w-full roles-and-policy"
                    direction="vertical">
                    <Button
                      data-testid="add-role"
                      disabled={!entityPermissions.EditAll}
                      title={
                        entityPermissions.EditAll
                          ? addRole
                          : t('message.no-permission-for-action')
                      }
                      type="primary"
                      onClick={() =>
                        setAddAttribute({
                          type: EntityType.ROLE,
                          selectedData: currentTeam.defaultRoles || [],
                        })
                      }>
                      {addRole}
                    </Button>
                    <ListEntities
                      hasAccess={entityPermissions.EditAll}
                      list={currentTeam.defaultRoles || []}
                      type={EntityType.ROLE}
                      onDelete={(record) =>
                        setEntity({ record, attribute: 'defaultRoles' })
                      }
                    />
                  </Space>
                ))}
              {currentTab === TeamsPageTab.POLICIES &&
                (isEmpty(currentTeam.policies) ? (
                  fetchErrorPlaceHolder({
                    permission: entityPermissions.EditAll,
                    children: t('message.assigning-team-entity-description', {
                      entity: t('label.policy-plural'),
                      name: currentTeam.name,
                    }),
                    type: ERROR_PLACEHOLDER_TYPE.ASSIGN,
                    button: (
                      <Button
                        ghost
                        className="p-x-lg"
                        data-testid="add-placeholder-button"
                        icon={<PlusOutlined />}
                        type="primary"
                        onClick={() =>
                          setAddAttribute({
                            type: EntityType.POLICY,
                            selectedData: currentTeam.policies || [],
                          })
                        }>
                        {t('label.add')}
                      </Button>
                    ),
                  })
                ) : (
                  <Space
                    className="tw-w-full roles-and-policy"
                    direction="vertical">
                    <Button
                      data-testid="add-policy"
                      disabled={!entityPermissions.EditAll}
                      title={
                        entityPermissions.EditAll
                          ? addPolicy
                          : t('message.no-permission-for-action')
                      }
                      type="primary"
                      onClick={() =>
                        setAddAttribute({
                          type: EntityType.POLICY,
                          selectedData: currentTeam.policies || [],
                        })
                      }>
                      {addPolicy}
                    </Button>
                    <ListEntities
                      hasAccess={entityPermissions.EditAll}
                      list={currentTeam.policies || []}
                      type={EntityType.POLICY}
                      onDelete={(record) =>
                        setEntity({ record, attribute: 'policies' })
                      }
                    />
                  </Space>
                ))}
            </div>
          </div>
        </Fragment>
      ) : (
        fetchErrorPlaceHolder({
          onClick: () => handleAddTeam(true),
          permission: createTeamPermission,
          heading: t('label.team-plural'),
          doc: TEAMS_DOCS,
        })
      )}

      <ConfirmationModal
        bodyText={removeUserBodyText(deletingUser.leave)}
        cancelText={t('label.cancel')}
        confirmText={t('label.confirm')}
        header={
          deletingUser.leave ? t('label.leave-team') : t('label.removing-user')
        }
        visible={deletingUser.state}
        onCancel={() => setDeletingUser(DELETE_USER_INITIAL_STATE)}
        onConfirm={handleRemoveUser}
      />

      {addAttribute && (
        <AddAttributeModal
          isModalLoading={isModalLoading}
          isOpen={!isUndefined(addAttribute)}
          selectedKeys={addAttribute.selectedData.map((data) => data.id)}
          title={`${t('label.add')} ${addAttribute.type}`}
          type={addAttribute.type}
          onCancel={() => setAddAttribute(undefined)}
          onSave={(data) => handleAddAttribute(data)}
        />
      )}
      {selectedEntity && (
        <Modal
          centered
          closable={false}
          confirmLoading={isModalLoading}
          maskClosable={false}
          okText={t('label.confirm')}
          open={!isUndefined(selectedEntity.record)}
          title={`${t('label.remove-entity', {
            entity: getEntityName(selectedEntity?.record),
          })} ${t('label.from-lowercase')} ${getEntityName(currentTeam)}`}
          onCancel={() => setEntity(undefined)}
          onOk={async () => {
            await handleAttributeDelete(
              selectedEntity.record,
              selectedEntity.attribute
            );
            setEntity(undefined);
          }}>
          <Typography.Text>
            {t('message.are-you-sure-you-want-to-remove-child-from-parent', {
              child: getEntityName(selectedEntity.record),
              parent: getEntityName(currentTeam),
            })}
          </Typography.Text>
        </Modal>
      )}
    </div>
  ) : (
    <Row align="middle" className="tw-h-full">
      <Col span={24}>
        <ErrorPlaceHolder type={ERROR_PLACEHOLDER_TYPE.PERMISSION} />
      </Col>
    </Row>
  );
};

export default TeamDetailsV1;<|MERGE_RESOLUTION|>--- conflicted
+++ resolved
@@ -11,12 +11,6 @@
  *  limitations under the License.
  */
 
-<<<<<<< HEAD
-import { PlusOutlined } from '@ant-design/icons';
-import { Button, Col, Modal, Row, Space, Switch, Tabs, Typography } from 'antd';
-import { AxiosError } from 'axios';
-import TableDataCardV2 from 'components/common/table-data-card-v2/TableDataCardV2';
-=======
 import { CheckOutlined, CloseOutlined, PlusOutlined } from '@ant-design/icons';
 import {
   Button,
@@ -41,7 +35,6 @@
 import TableDataCardV2 from 'components/common/table-data-card-v2/TableDataCardV2';
 import { UserSelectableList } from 'components/common/UserSelectableList/UserSelectableList.component';
 import { DROPDOWN_ICON_SIZE_PROPS } from 'constants/ManageButton.constants';
->>>>>>> 8e57b165
 import { ERROR_PLACEHOLDER_TYPE } from 'enums/common.enum';
 import { SearchIndex } from 'enums/search.enum';
 import { compare } from 'fast-json-patch';
@@ -51,6 +44,7 @@
   isNil,
   isUndefined,
   lowerCase,
+  orderBy,
   uniqueId,
 } from 'lodash';
 import { ExtraInfo } from 'Models';
@@ -68,14 +62,16 @@
 import { getSuggestions } from 'rest/miscAPI';
 import { restoreTeam } from 'rest/teamsAPI';
 import AppState from '../../AppState';
+import { ReactComponent as IconRemove } from '../../assets/svg/ic-remove.svg';
+import { ReactComponent as IconRestore } from '../../assets/svg/ic-restore.svg';
+import { ReactComponent as IconDropdown } from '../../assets/svg/menu.svg';
+import { ReactComponent as IconOpenLock } from '../../assets/svg/open-lock.svg';
+import { ReactComponent as IconShowPassword } from '../../assets/svg/show-password.svg';
 import {
   getTeamAndUserDetailsPath,
   getUserPath,
   LIST_SIZE,
-<<<<<<< HEAD
-=======
   PAGE_SIZE_MEDIUM,
->>>>>>> 8e57b165
   ROUTES,
 } from '../../constants/constants';
 import { ROLE_DOCS, TEAMS_DOCS } from '../../constants/docs.constants';
@@ -91,6 +87,7 @@
 import { Paging } from '../../generated/type/paging';
 import {
   AddAttribute,
+  PlaceholderProps,
   TeamDetailsProp,
 } from '../../interface/teamsAndUsers.interface';
 import { getCountBadge, hasEditAccess } from '../../utils/CommonUtils';
@@ -120,28 +117,19 @@
   OperationPermission,
   ResourceEntity,
 } from '../PermissionProvider/PermissionProvider.interface';
+import { commonUserDetailColumns } from '../Users/Users.util';
 import ListEntities from './RolesAndPoliciesList';
 import { TeamsPageTab } from './team.interface';
-<<<<<<< HEAD
-import {
-  fetchErrorPlaceHolder,
-  getExtraDropdownContent,
-  getTabs,
-} from './TeamDetailsV1.utils';
-import TeamHeading from './TeamHeading';
-=======
 import { getTabs } from './TeamDetailsV1.utils';
->>>>>>> 8e57b165
 import TeamHierarchy from './TeamHierarchy';
 import './teams.less';
-import UserCards from './UserCards';
 
 const TeamDetailsV1 = ({
   assets,
   hasAccess,
   currentTeam,
   currentTeamUsers,
-  teamUserPaging,
+  teamUserPagin,
   currentTeamUserPage,
   teamUsersSearchText,
   isDescriptionEditable,
@@ -156,7 +144,7 @@
   onShowDeletedTeamChange,
   handleTeamUsersSearchAction,
   handleCurrentUserPage,
-  teamUserPagingHandler,
+  teamUserPaginHandler,
   handleJoinTeamClick,
   handleLeaveTeamClick,
   handleAddUser,
@@ -192,7 +180,11 @@
 
     return isGroupType ? TeamsPageTab.USERS : TeamsPageTab.TEAMS;
   }, [activeTab, isGroupType]);
+  const [isHeadingEditing, setIsHeadingEditing] = useState(false);
   const [currentUser, setCurrentUser] = useState<User>();
+  const [heading, setHeading] = useState(
+    currentTeam ? currentTeam.displayName : ''
+  );
   const [deletingUser, setDeletingUser] = useState<{
     user: UserTeams | undefined;
     state: boolean;
@@ -212,12 +204,9 @@
   const [entityPermissions, setEntityPermissions] =
     useState<OperationPermission>(DEFAULT_ENTITY_PERMISSION);
   const [isModalLoading, setIsModalLoading] = useState<boolean>(false);
-<<<<<<< HEAD
-=======
   const [showActions, setShowActions] = useState<boolean>(false);
   const [email, setEmail] = useState<string>(currentTeam.email || '');
   const [isEmailEdit, setIsEmailEdit] = useState<boolean>(false);
->>>>>>> 8e57b165
 
   const addPolicy = t('label.add-entity', {
     entity: t('label.policy'),
@@ -243,7 +232,7 @@
   const tabs = useMemo(() => {
     const allTabs = getTabs(
       currentTeam,
-      teamUserPaging,
+      teamUserPagin,
       isGroupType,
       isOrganization,
       teamCount
@@ -262,7 +251,7 @@
     }));
 
     return allTabs;
-  }, [currentTeam, teamUserPaging, searchTerm, teamCount, currentTab]);
+  }, [currentTeam, teamUserPagin, searchTerm, teamCount, currentTab]);
 
   const createTeamPermission = useMemo(
     () =>
@@ -275,12 +264,12 @@
    * Check if current team is the owner or not
    * @returns - True true or false based on hasEditAccess response
    */
-  const isOwner = useMemo(() => {
+  const isOwner = () => {
     return hasEditAccess(
       currentTeam?.owner?.type || '',
       currentTeam?.owner?.id || ''
     );
-  }, [currentTeam]);
+  };
 
   /**
    * Take user id as input to find out the user data and set it for delete
@@ -293,6 +282,66 @@
     );
     setDeletingUser({ user, state: true, leave });
   };
+
+  const fetchErrorPlaceHolder = useCallback(
+    ({
+      permission,
+      onClick,
+      heading,
+      doc,
+      button,
+      children,
+      type = ERROR_PLACEHOLDER_TYPE.CREATE,
+    }: PlaceholderProps) => (
+      <ErrorPlaceHolder
+        button={button}
+        className="mt-0-important"
+        doc={doc}
+        heading={heading}
+        permission={permission}
+        type={type}
+        onClick={onClick}>
+        {children}
+      </ErrorPlaceHolder>
+    ),
+    []
+  );
+
+  const columns: ColumnsType<User> = useMemo(() => {
+    return [
+      ...commonUserDetailColumns(),
+      {
+        title: t('label.action-plural'),
+        dataIndex: 'actions',
+        key: 'actions',
+        width: 90,
+        render: (_, record) => (
+          <Space
+            align="center"
+            className="tw-w-full tw-justify-center remove-icon"
+            size={8}>
+            <Tooltip
+              placement="bottomRight"
+              title={
+                entityPermissions.EditAll
+                  ? t('label.remove')
+                  : t('message.no-permission-for-action')
+              }>
+              <Button
+                data-testid="remove-user-btn"
+                disabled={!entityPermissions.EditAll}
+                icon={
+                  <IconRemove height={16} name={t('label.remove')} width={16} />
+                }
+                type="text"
+                onClick={() => deleteUserHandler(record.id)}
+              />
+            </Tooltip>
+          </Space>
+        ),
+      },
+    ];
+  }, [deleteUserHandler]);
 
   const ownerValue = useMemo(() => {
     switch (currentTeam.owner?.type) {
@@ -344,12 +393,9 @@
     }
   };
 
-  const isActionAllowed = useMemo(
-    (operation = false) => {
-      return hasAccess || isOwner || operation;
-    },
-    [hasAccess, isOwner]
-  );
+  const isActionAllowed = (operation = false) => {
+    return hasAccess || isOwner() || operation;
+  };
 
   const handleOpenToJoinToggle = () => {
     if (currentTeam) {
@@ -367,6 +413,18 @@
     }
 
     return false;
+  };
+
+  const handleHeadingSave = () => {
+    if (heading && currentTeam) {
+      const updatedData: Team = {
+        ...currentTeam,
+        displayName: heading,
+      };
+
+      updateTeamHandler(updatedData);
+      setIsHeadingEditing(false);
+    }
   };
 
   const joinTeam = () => {
@@ -588,6 +646,7 @@
         },
       ];
       setSlashedDatabaseName(breadcrumb);
+      setHeading(currentTeam.displayName || currentTeam.name);
     }
   }, [currentTeam, parentTeams, showDeletedTeam]);
 
@@ -616,8 +675,6 @@
     return t('message.are-you-sure-want-to-text', { text });
   };
 
-<<<<<<< HEAD
-=======
   const restoreIcon = useMemo(
     () => (
       <IconRestore {...DROPDOWN_ICON_SIZE_PROPS} name={t('label.restore')} />
@@ -852,7 +909,6 @@
     );
   };
 
->>>>>>> 8e57b165
   /**
    * Check for current team datasets and return the dataset cards
    * @returns - dataset cards
@@ -881,11 +937,11 @@
 
     return (
       <div data-testid="table-container">
-        {assets.data.map(({ _source, _id = '' }) => (
+        {assets.data.map(({ _source, _id = '' }, index) => (
           <TableDataCardV2
             className="m-b-sm cursor-pointer"
             id={_id}
-            key={_id}
+            key={index}
             source={_source}
           />
         ))}
@@ -903,31 +959,12 @@
     );
   };
 
-  const teamActionButton = (isAlreadyJoined: boolean, isJoinable: boolean) => {
-    if (isOrganization) {
-      return null;
-    }
-    if (isAlreadyJoined) {
-      return (
-        <Button
-          ghost
-          data-testid="leave-team-button"
-          type="primary"
-          onClick={() =>
-            currentUser && deleteUserHandler(currentUser.id, true)
-          }>
-          {t('label.leave-team')}
-        </Button>
-      );
-    } else {
-      return isJoinable || hasAccess ? (
+  const teamActionButton = (alreadyJoined: boolean, isJoinable: boolean) => {
+    return alreadyJoined ? (
+      isJoinable || hasAccess ? (
         <Button data-testid="join-teams" type="primary" onClick={joinTeam}>
           {t('label.join-team')}
         </Button>
-<<<<<<< HEAD
-      ) : null;
-    }
-=======
       ) : null
     ) : (
       <Button
@@ -1012,7 +1049,6 @@
         )}
       </div>
     );
->>>>>>> 8e57b165
   };
 
   const emailElement = (
@@ -1097,46 +1133,55 @@
           <div
             className="d-flex tw-justify-between tw-items-center"
             data-testid="header">
-            <TeamHeading
-              currentTeam={currentTeam}
-              entityPermissions={entityPermissions}
-              isActionAllowed={isActionAllowed}
-              updateTeamHandler={updateTeamHandler}
-            />
-
-            <Space align="center">
-              {!isUndefined(currentUser) &&
-                teamActionButton(
-                  Boolean(isAlreadyJoinedTeam(currentTeam.id)),
-                  currentTeam.isJoinable || false
+            {getTeamHeading()}
+            {!isOrganization ? (
+              <Space align="center">
+                {!isUndefined(currentUser) &&
+                  teamActionButton(
+                    !isAlreadyJoinedTeam(currentTeam.id),
+                    currentTeam.isJoinable || false
+                  )}
+                {entityPermissions.EditAll && (
+                  <ManageButton
+                    isRecursiveDelete
+                    afterDeleteAction={afterDeleteAction}
+                    allowSoftDelete={!currentTeam.deleted}
+                    canDelete={entityPermissions.EditAll}
+                    entityId={currentTeam.id}
+                    entityName={
+                      currentTeam.fullyQualifiedName || currentTeam.name
+                    }
+                    entityType="team"
+                    extraDropdownContent={extraDropdownContent}
+                    hardDeleteMessagePostFix={getDeleteMessagePostFix(
+                      currentTeam.fullyQualifiedName || currentTeam.name,
+                      t('label.permanently-lowercase')
+                    )}
+                    softDeleteMessagePostFix={getDeleteMessagePostFix(
+                      currentTeam.fullyQualifiedName || currentTeam.name,
+                      t('label.soft-lowercase')
+                    )}
+                  />
                 )}
-              {entityPermissions.EditAll && !isOrganization && (
-                <ManageButton
-                  isRecursiveDelete
-                  afterDeleteAction={afterDeleteAction}
-                  allowSoftDelete={!currentTeam.deleted}
-                  canDelete={entityPermissions.EditAll}
-                  entityId={currentTeam.id}
-                  entityName={
-                    currentTeam.fullyQualifiedName || currentTeam.name
-                  }
-                  entityType="team"
-                  extraDropdownContent={getExtraDropdownContent(
-                    currentTeam,
-                    handleReactiveTeam,
-                    handleOpenToJoinToggle
-                  )}
-                  hardDeleteMessagePostFix={getDeleteMessagePostFix(
-                    currentTeam.fullyQualifiedName || currentTeam.name,
-                    t('label.permanently-lowercase')
-                  )}
-                  softDeleteMessagePostFix={getDeleteMessagePostFix(
-                    currentTeam.fullyQualifiedName || currentTeam.name,
-                    t('label.soft-lowercase')
-                  )}
-                />
-              )}
-            </Space>
+              </Space>
+            ) : (
+              <Dropdown
+                align={{ targetOffset: [-12, 0] }}
+                menu={{ items: [DELETED_TOGGLE_MENU_ITEM] }}
+                open={showActions}
+                overlayClassName="manage-dropdown-list-container"
+                overlayStyle={{ width: '350px' }}
+                placement="bottomRight"
+                trigger={['click']}
+                onOpenChange={setShowActions}>
+                <Button
+                  className="flex-center px-1.5"
+                  data-testid="teams-dropdown"
+                  type="default">
+                  <IconDropdown className="self-center manage-dropdown-icon" />
+                </Button>
+              </Dropdown>
+            )}
           </div>
           {emailElement}
           <Space size={0}>
@@ -1187,11 +1232,7 @@
               onChange={updateActiveTab}
             />
 
-<<<<<<< HEAD
-            <div className="tw-flex-grow tw-flex tw-flex-col">
-=======
             <div className="flex-grow d-flex flex-col tw-pt-4">
->>>>>>> 8e57b165
               {currentTab === TeamsPageTab.TEAMS &&
                 (currentTeam.childrenCount === 0 && !searchTerm ? (
                   fetchErrorPlaceHolder({
@@ -1216,20 +1257,7 @@
                       />
                     </Col>
                     <Col>
-                      <Space align="center" size={16}>
-                        {(currentTeam.teamType === TeamType.BusinessUnit ||
-                          isOrganization) && (
-                          <Typography.Text>
-                            <Switch
-                              checked={showDeletedTeam}
-                              data-testid="show-deleted-team-switch"
-                              onChange={onShowDeletedTeamChange}
-                            />{' '}
-                            <Typography.Text className="tw-ml-2">
-                              {t('label.show-deleted')}
-                            </Typography.Text>
-                          </Typography.Text>
-                        )}
+                      <Space align="center">
                         <Button
                           data-testid="add-team"
                           disabled={!createTeamPermission}
@@ -1254,22 +1282,7 @@
                   </Row>
                 ))}
 
-              {currentTab === TeamsPageTab.USERS && (
-                <UserCards
-                  currentTeam={currentTeam}
-                  currentTeamUserPage={currentTeamUserPage}
-                  currentTeamUsers={currentTeamUsers}
-                  deleteUserHandler={deleteUserHandler}
-                  entityPermissions={entityPermissions}
-                  handleAddUser={handleAddUser}
-                  handleTeamUsersSearchAction={handleTeamUsersSearchAction}
-                  isActionAllowed={isActionAllowed}
-                  isTeamMemberLoading={isTeamMemberLoading}
-                  teamUserPaging={teamUserPaging}
-                  teamUserPagingHandler={teamUserPagingHandler}
-                  teamUsersSearchText={teamUsersSearchText}
-                />
-              )}
+              {currentTab === TeamsPageTab.USERS && getUserCards()}
 
               {currentTab === TeamsPageTab.ASSETS && getAssetDetailCards()}
 
