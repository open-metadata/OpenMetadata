/*
 *  Copyright 2025 Collate.
 *  Licensed under the Apache License, Version 2.0 (the "License");
 *  you may not use this file except in compliance with the License.
 *  You may obtain a copy of the License at
 *  http://www.apache.org/licenses/LICENSE-2.0
 *  Unless required by applicable law or agreed to in writing, software
 *  distributed under the License is distributed on an "AS IS" BASIS,
 *  WITHOUT WARRANTIES OR CONDITIONS OF ANY KIND, either express or implied.
 *  See the License for the specific language governing permissions and
 *  limitations under the License.
 */
@import (reference) '../../../styles/variables.less';

.total-data-assets-widget.ant-card {
  height: 100%;

  .bullet {
    width: 8px;
    height: 8px;
    border-radius: 4px;
  }
  .icon-container {
    display: flex;
    align-items: center;
    justify-content: center;
    width: 28px;
    height: 28px;
    border-radius: 14px;
    background-color: @grey-2;
  }

  .assets-list-container {
    padding: 16px;
    display: flex;
    flex-direction: column;
    gap: 8px;
    background-color: @grey-1;
<<<<<<< HEAD
    border-radius: @border-radius-xs;
    height: 100%;
=======
    border-radius: @border-rad-xs;
    height: fit-content;
>>>>>>> a86857b5
  }

  .tooltip-container {
    display: flex;
    flex-direction: column;
    align-items: center;
    justify-content: center;
    position: absolute;
    top: 50%;
    left: 50%;
    transform: translate(-50%, -50%);
    padding: 8px;
    z-index: 10;
    pointer-events: none;
    text-align: center;
  }

  .ant-card-body {
    height: 100%;
    display: flex;
    flex-direction: column;
    gap: 16px;

    &::before,
    &::after {
      display: none;
    }
  }
}<|MERGE_RESOLUTION|>--- conflicted
+++ resolved
@@ -36,13 +36,8 @@
     flex-direction: column;
     gap: 8px;
     background-color: @grey-1;
-<<<<<<< HEAD
-    border-radius: @border-radius-xs;
+    border-radius: @border-rad-xs;
     height: 100%;
-=======
-    border-radius: @border-rad-xs;
-    height: fit-content;
->>>>>>> a86857b5
   }
 
   .tooltip-container {
