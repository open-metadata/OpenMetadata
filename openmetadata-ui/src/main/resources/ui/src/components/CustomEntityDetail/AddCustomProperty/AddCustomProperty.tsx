/*
 *  Copyright 2022 Collate.
 *  Licensed under the Apache License, Version 2.0 (the "License");
 *  you may not use this file except in compliance with the License.
 *  You may obtain a copy of the License at
 *  http://www.apache.org/licenses/LICENSE-2.0
 *  Unless required by applicable law or agreed to in writing, software
 *  distributed under the License is distributed on an "AS IS" BASIS,
 *  WITHOUT WARRANTIES OR CONDITIONS OF ANY KIND, either express or implied.
 *  See the License for the specific language governing permissions and
 *  limitations under the License.
 */

import { AxiosError } from 'axios';
import { t } from 'i18next';
import { uniqueId } from 'lodash';
import { FormErrorData } from 'Models';
import React, { useEffect, useRef, useState } from 'react';
import { useHistory, useParams } from 'react-router-dom';
import {
  addPropertyToEntity,
  getTypeByFQN,
  getTypeListByCategory,
} from 'rest/metadataTypeAPI';
import { SUPPORTED_FIELD_TYPES } from '../../../constants/constants';
import { PageLayoutType } from '../../../enums/layout.enum';
import { Category, Type } from '../../../generated/entity/type';
import { errorMsg, requiredField } from '../../../utils/CommonUtils';
import { showErrorToast } from '../../../utils/ToastUtils';
import { Button } from '../../buttons/Button/Button';
import RichTextEditor from '../../common/rich-text-editor/RichTextEditor';
import { EditorContentRef } from '../../common/rich-text-editor/RichTextEditor.interface';
import PageContainerV1 from '../../containers/PageContainerV1';
import PageLayout from '../../containers/PageLayout';
import { Field } from '../../Field/Field';
import { RightPanel } from './RightPanel';

const InitialFormData = {
  name: '',
  type: '',
};

const AddCustomProperty = () => {
  const { entityTypeFQN } = useParams<{ [key: string]: string }>();
  const history = useHistory();
  const markdownRef = useRef<EditorContentRef>();

  const [typeDetail, setTypeDetail] = useState<Type>({} as Type);

  const [propertyTypes, setPropertyTypes] = useState<Array<Type>>([]);

  const [formData, setFormData] =
    useState<Record<string, string>>(InitialFormData);

  const [formErrorData, setFormErrorData] = useState<FormErrorData>(
    {} as FormErrorData
  );

  const getDescription = () => markdownRef.current?.getEditorContent() || '';

  const fetchPropertyType = () => {
    getTypeListByCategory(Category.Field)
      .then((res) => {
        setPropertyTypes(res.data);
      })
      .catch((err: AxiosError) => {
        showErrorToast(err);
      });
  };

  const fetchTypeDetail = (typeFQN: string) => {
    getTypeByFQN(typeFQN)
      .then((res) => {
        setTypeDetail(res);
      })
      .catch((err: AxiosError) => showErrorToast(err));
  };

  const validateName = (name: string) => {
    const nameRegEx = /^[a-z][a-zA-Z0-9]+$/;

    return nameRegEx.test(name);
  };

  const validateType = (type: string) => {
    return Boolean(type);
  };

  const handleError = (flag: boolean, property: string) => {
    const message =
      property === 'name' ? 'Invalid Property Name' : 'Type is required';

    setFormErrorData((preVdata) => ({
      ...preVdata,
      [property]: !flag ? message : '',
    }));
  };

  const onChangeHandler = (
    e: React.ChangeEvent<HTMLInputElement | HTMLSelectElement>
  ) => {
    const { name, value } = e.target;

    switch (name) {
      case 'name': {
        const newData = { ...formData, name: value };
        const isValidName = validateName(value);
        handleError(isValidName, 'name');
        setFormData(newData);

        break;
      }
      case 'type': {
        const newData = { ...formData, type: value };
        const isValidType = validateType(value);
        handleError(isValidType, 'type');
        setFormData(newData);

        break;
      }

      default:
        break;
    }
  };

  const onCancel = () => {
    history.goBack();
  };

  const onSave = () => {
    const isValidName = validateName(formData.name);
    const isValidType = validateType(formData.type);
    if (isValidName && isValidType) {
      const propertyData = {
        description: getDescription(),
        name: formData.name,
        propertyType: {
          id: formData.type,
          type: 'type',
        },
      };
      addPropertyToEntity(typeDetail.id as string, propertyData)
        .then(() => {
          history.goBack();
        })
        .catch((err: AxiosError) => {
          showErrorToast(err);
        });
    } else {
      handleError(isValidName, 'name');
      handleError(isValidType, 'type');
    }
  };

  const getPropertyTypes = () =>
    propertyTypes.filter((property) =>
      SUPPORTED_FIELD_TYPES.includes(property.name)
    );

  useEffect(() => {
    fetchTypeDetail(entityTypeFQN);
  }, [entityTypeFQN]);

  useEffect(() => {
    fetchPropertyType();
  }, []);

  return (
    <PageContainerV1>
      <div className="tw-self-center">
        <PageLayout
          classes="tw-max-w-full-hd tw-h-full tw-pt-4"
          layout={PageLayoutType['2ColRTL']}
          rightPanel={<RightPanel />}>
          <div
            className="tw-bg-white tw-p-4 tw-border tw-border-main tw-rounded tw-form-container"
            data-testid="form-container">
            <h6 className="tw-heading tw-text-base">
              {t('label.add-entity', { entity: t('label.custom-property') })}
            </h6>

            <Field>
              <label className="tw-block tw-form-label" htmlFor="name">
                {requiredField('Name:')}
              </label>
              <input
                autoComplete="off"
                className="tw-form-inputs tw-form-inputs-padding"
                data-testid="name"
                id="name"
                name="name"
                placeholder="Name"
                type="text"
                value={formData.name}
                onChange={onChangeHandler}
              />
              {formErrorData?.name && errorMsg(formErrorData.name)}
            </Field>

            <Field>
              <label className="tw-block tw-form-label" htmlFor="type">
                {requiredField('Type:')}
              </label>
              <select
                className="tw-form-inputs tw-form-inputs-padding"
                data-testid="type"
                id="type"
                name="type"
                placeholder="type"
                value={formData.type || ''}
                onChange={onChangeHandler}>
<<<<<<< HEAD
                <option value="">{t('label.select-type')}</option>
=======
                <option value="">
                  {t('label.select-field', {
                    field: t('label.type-lowercase'),
                  })}
                </option>
>>>>>>> fb15c896
                {getPropertyTypes().map((propertyType) => (
                  <option key={uniqueId()} value={propertyType.id}>
                    {propertyType.displayName}
                  </option>
                ))}
              </select>
              {formErrorData?.type && errorMsg(formErrorData.type)}
            </Field>
            <Field>
              <label
                className="tw-block tw-form-label tw-mb-0"
                htmlFor="description">
                {`${t('label.description')}:`}
              </label>
              <RichTextEditor
                data-testid="description"
                initialValue=""
                ref={markdownRef}
              />
            </Field>
            <Field className="tw-flex tw-justify-end">
              <Button
                data-testid="cancel-custom-field"
                size="regular"
                theme="primary"
                variant="text"
                onClick={onCancel}>
                {t('label.back')}
              </Button>

              <Button
                className="tw-px-3 tw-rounded"
                data-testid="create-custom-field"
                size="custom"
                theme="primary"
                type="submit"
                onClick={onSave}>
                {t('label.create')}
              </Button>
            </Field>
          </div>
        </PageLayout>
      </div>
    </PageContainerV1>
  );
};

export default AddCustomProperty;<|MERGE_RESOLUTION|>--- conflicted
+++ resolved
@@ -210,15 +210,11 @@
                 placeholder="type"
                 value={formData.type || ''}
                 onChange={onChangeHandler}>
-<<<<<<< HEAD
-                <option value="">{t('label.select-type')}</option>
-=======
                 <option value="">
                   {t('label.select-field', {
                     field: t('label.type-lowercase'),
                   })}
                 </option>
->>>>>>> fb15c896
                 {getPropertyTypes().map((propertyType) => (
                   <option key={uniqueId()} value={propertyType.id}>
                     {propertyType.displayName}
