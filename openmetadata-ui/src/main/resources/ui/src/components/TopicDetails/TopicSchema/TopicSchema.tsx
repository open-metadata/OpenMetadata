/*
 *  Copyright 2022 Collate.
 *  Licensed under the Apache License, Version 2.0 (the "License");
 *  you may not use this file except in compliance with the License.
 *  You may obtain a copy of the License at
 *  http://www.apache.org/licenses/LICENSE-2.0
 *  Unless required by applicable law or agreed to in writing, software
 *  distributed under the License is distributed on an "AS IS" BASIS,
 *  WITHOUT WARRANTIES OR CONDITIONS OF ANY KIND, either express or implied.
 *  See the License for the specific language governing permissions and
 *  limitations under the License.
 */

import {
  Button,
  Col,
  Radio,
  RadioChangeEvent,
  Row,
  Space,
  Tag,
  Tooltip,
  Typography,
} from 'antd';
import Table, { ColumnsType } from 'antd/lib/table';
import { Key } from 'antd/lib/table/interface';
import { ReactComponent as DownUpArrowIcon } from 'assets/svg/ic-down-up-arrow.svg';
import { ReactComponent as UpDownArrowIcon } from 'assets/svg/ic-up-down-arrow.svg';
import classNames from 'classnames';
import ErrorPlaceHolder from 'components/common/error-with-placeholder/ErrorPlaceHolder';
import SchemaEditor from 'components/schema-editor/SchemaEditor';
import TableDescription from 'components/TableDescription/TableDescription.component';
import TableTags from 'components/TableTags/TableTags.component';
import { DE_ACTIVE_COLOR } from 'constants/constants';
import { TABLE_SCROLL_VALUE } from 'constants/Table.constants';
import { CSMode } from 'enums/codemirror.enum';
import { EntityType } from 'enums/entity.enum';
import { TagLabel, TagSource } from 'generated/type/tagLabel';
import { cloneDeep, isEmpty, isUndefined, map } from 'lodash';
import { EntityTags, TagOption } from 'Models';
import React, { FC, useMemo, useState } from 'react';
import { useTranslation } from 'react-i18next';
import { getEntityName } from 'utils/EntityUtils';
import { DataTypeTopic, Field } from '../../../generated/entity/data/topic';
import { getTableExpandableConfig } from '../../../utils/TableUtils';
import {
  updateFieldDescription,
  updateFieldTags,
} from '../../../utils/TopicSchema.utils';
import { ModalWithMarkdownEditor } from '../../Modals/ModalWithMarkdownEditor/ModalWithMarkdownEditor';
import {
  SchemaViewType,
  TopicSchemaFieldsProps,
} from './TopicSchema.interface';

const TopicSchemaFields: FC<TopicSchemaFieldsProps> = ({
  messageSchema,
  className,
  hasDescriptionEditAccess,
  isReadOnly,
  onUpdate,
  hasTagEditAccess,
  defaultExpandAllRows = false,
  showSchemaDisplayTypeSwitch = true,
  entityFqn,
  entityFieldThreads,
  onThreadLinkSelect,
}) => {
  const { t } = useTranslation();
  const [editFieldDescription, setEditFieldDescription] = useState<Field>();
  const [expandedRowKeys, setExpandedRowKeys] = useState<string[]>([]);
  const [viewType, setViewType] = useState<SchemaViewType>(
    SchemaViewType.FIELDS
  );

  const getAllRowKeys = (data: Field[]) => {
    let keys: string[] = [];
    data.forEach((item) => {
      if (item.children && item.children.length > 0) {
        keys.push(item.name);
        keys = [...keys, ...getAllRowKeys(item.children)];
      }
    });

    return keys;
  };

  const schemaAllRowKeys = useMemo(() => {
    return getAllRowKeys(messageSchema?.schemaFields ?? []);
  }, [messageSchema?.schemaFields]);

  const handleFieldTagsChange = async (
    selectedTags: EntityTags[],
    editColumnTag: Field
  ) => {
    const newSelectedTags: TagOption[] = map(selectedTags, (tag) => ({
      fqn: tag.tagFQN,
      source: tag.source,
    }));

    if (newSelectedTags && editColumnTag && !isUndefined(onUpdate)) {
      const schema = cloneDeep(messageSchema);
      updateFieldTags(
        schema?.schemaFields,
        editColumnTag.fullyQualifiedName ?? '',
        newSelectedTags
      );
      await onUpdate(schema);
    }
  };

  const handleFieldDescriptionChange = async (updatedDescription: string) => {
    if (!isUndefined(editFieldDescription) && !isUndefined(onUpdate)) {
      const schema = cloneDeep(messageSchema);
      updateFieldDescription(
        schema?.schemaFields,
        editFieldDescription.fullyQualifiedName ?? '',
        updatedDescription
      );
      await onUpdate(schema);
      setEditFieldDescription(undefined);
    } else {
      setEditFieldDescription(undefined);
    }
  };

  const toggleExpandAll = () => {
    if (expandedRowKeys.length > 0) {
      setExpandedRowKeys([]);
    } else {
      setExpandedRowKeys(schemaAllRowKeys);
    }
  };

  const handleExpandedRowsChange = (keys: readonly Key[]) => {
    setExpandedRowKeys(keys as string[]);
  };

<<<<<<< HEAD
  const onUpdateDescriptionHandler = (cell: Field) => {
    const field = EntityField.COLUMNS;
    const value = getColumnName(cell);
    history.push(
      getUpdateDescriptionPath(
        EntityType.TOPIC,
        entityFqn as string,
        field,
        value
      )
    );
  };

  const onRequestDescriptionHandler = (cell: Field) => {
    const field = EntityField.COLUMNS;
    const value = getColumnName(cell);
    history.push(
      getRequestDescriptionPath(
        EntityType.TOPIC,
        entityFqn as string,
        field,
        value
      )
    );
  };

  const getRequestDescriptionElement = (cell: Field) => {
    const hasDescription = Boolean(cell?.description ?? '');

    return (
      <Button
        className="p-0 w-7 h-7 flex-none flex-center link-text hover-cell-icon m-r-xss"
        data-testid="request-description"
        type="text"
        onClick={() =>
          hasDescription
            ? onUpdateDescriptionHandler(cell)
            : onRequestDescriptionHandler(cell)
        }>
        <Popover
          destroyTooltipOnHide
          content={
            hasDescription
              ? t('message.request-update-description')
              : t('message.request-description')
          }
          overlayClassName="ant-popover-request-description"
          trigger="hover"
          zIndex={9999}>
          <IconRequest
            height={14}
            name={t('message.request-description')}
            style={{ color: DE_ACTIVE_COLOR }}
            width={14}
          />
        </Popover>
      </Button>
    );
  };

  const renderFieldDescription: CellRendered<Field, 'description'> = (
    description,
    record,
    index
  ) => {
    return (
      <Space
        className="custom-group w-full"
        data-testid="description"
        direction={isEmpty(description) ? 'horizontal' : 'vertical'}
        id={`field-description-${index}`}
        size={4}>
        <div>
          {description ? (
            <RichTextEditorPreviewer markdown={description} />
          ) : (
            <span className="text-grey-muted">
              {t('label.no-entity', {
                entity: t('label.description'),
              })}
            </span>
          )}
        </div>
        <div className="d-flex">
          {!isReadOnly ? (
            <Fragment>
              {hasDescriptionEditAccess && (
                <>
                  <Button
                    className="p-0 self-start flex-center w-7 h-7 d-flex-none hover-cell-icon"
                    data-testid="edit-button"
                    type="text"
                    onClick={() => setEditFieldDescription(record)}>
                    <EditIcon
                      height={14}
                      name={t('label.edit')}
                      style={{ color: DE_ACTIVE_COLOR }}
                      width={14}
                    />
                  </Button>
                </>
              )}
              {getRequestDescriptionElement(record)}
              {getFieldThreadElement(
                getColumnName(record),
                EntityField.DESCRIPTION,
                entityFieldThreads as EntityFieldThreads[],
                onThreadLinkSelect,
                EntityType.TOPIC,
                entityFqn,
                `columns${ENTITY_LINK_SEPARATOR}${getColumnName(
                  record
                )}${ENTITY_LINK_SEPARATOR}description`,
                Boolean(record)
              )}
              {getFieldThreadElement(
                getColumnName(record),
                EntityField.DESCRIPTION,
                entityFieldTasks as EntityFieldThreads[],
                onThreadLinkSelect,
                EntityType.TOPIC,
                entityFqn,
                `columns${ENTITY_LINK_SEPARATOR}${getColumnName(
                  record
                )}${ENTITY_LINK_SEPARATOR}description`,
                Boolean(record),
                ThreadType.Task
              )}
            </Fragment>
          ) : null}
        </div>
      </Space>
    );
  };

=======
>>>>>>> 00885380
  const columns: ColumnsType<Field> = useMemo(
    () => [
      {
        title: t('label.name'),
        dataIndex: 'name',
        key: 'name',
        accessor: 'name',
        fixed: 'left',
        width: 220,
        render: (_, record: Field) => (
          <Space
            align="start"
            className="w-max-90 vertical-align-inherit"
            size={2}>
            <Tooltip destroyTooltipOnHide title={getEntityName(record)}>
              <Typography.Text className="break-word">
                {getEntityName(record)}
              </Typography.Text>
            </Tooltip>
          </Space>
        ),
      },
      {
        title: t('label.type'),
        dataIndex: 'dataType',
        key: 'dataType',
        ellipsis: true,
        width: 220,
        render: (dataType: DataTypeTopic, record: Field) => (
          <Typography.Text>
            {record.dataTypeDisplay || dataType}
          </Typography.Text>
        ),
      },
      {
        title: t('label.description'),
        dataIndex: 'description',
        key: 'description',
        width: 350,
        render: (_, record, index) => (
          <TableDescription
            columnData={{
              fqn: record.fullyQualifiedName ?? '',
              field: record.description,
            }}
            entityFieldThreads={entityFieldThreads}
            entityFqn={entityFqn}
            entityType={EntityType.TOPIC}
            hasEditPermission={hasDescriptionEditAccess}
            index={index}
            isReadOnly={isReadOnly}
            onClick={() => setEditFieldDescription(record)}
            onThreadLinkSelect={onThreadLinkSelect}
          />
        ),
      },
      {
        title: t('label.tag-plural'),
        dataIndex: 'tags',
        key: 'tags',
        accessor: 'tags',
        width: 300,
        render: (tags: TagLabel[], record: Field, index: number) => (
          <TableTags<Field>
            entityFieldThreads={entityFieldThreads}
            entityFqn={entityFqn}
            entityType={EntityType.TOPIC}
            handleTagSelection={handleFieldTagsChange}
            hasTagEditAccess={hasTagEditAccess}
            index={index}
            isReadOnly={isReadOnly}
            record={record}
            tags={tags}
            type={TagSource.Classification}
            onThreadLinkSelect={onThreadLinkSelect}
          />
        ),
      },
      {
        title: t('label.glossary-term-plural'),
        dataIndex: 'tags',
        key: 'tags',
        accessor: 'tags',
        width: 300,
        render: (tags: TagLabel[], record: Field, index: number) => (
          <TableTags<Field>
            entityFieldThreads={entityFieldThreads}
            entityFqn={entityFqn}
            entityType={EntityType.TOPIC}
            handleTagSelection={handleFieldTagsChange}
            hasTagEditAccess={hasTagEditAccess}
            index={index}
            isReadOnly={isReadOnly}
            record={record}
            tags={tags}
            type={TagSource.Glossary}
            onThreadLinkSelect={onThreadLinkSelect}
          />
        ),
      },
    ],
    [
      isReadOnly,
      messageSchema,
      hasTagEditAccess,
      editFieldDescription,
      hasDescriptionEditAccess,
      handleFieldTagsChange,
    ]
  );

  const handleViewChange = (e: RadioChangeEvent) => {
    setViewType(e.target.value);
  };

  return (
    <Row className="mt-4" gutter={[16, 16]}>
      <Col>
        <Space>
          <Typography.Text type="secondary">
            {t('label.schema')}
          </Typography.Text>
          <Tag>{messageSchema?.schemaType ?? ''}</Tag>
        </Space>
      </Col>
      {isEmpty(messageSchema?.schemaFields) &&
      isEmpty(messageSchema?.schemaText) ? (
        <ErrorPlaceHolder />
      ) : (
        <>
          {!isEmpty(messageSchema?.schemaFields) &&
            showSchemaDisplayTypeSwitch && (
              <Col className="d-flex items-center justify-between" span={24}>
                <Radio.Group value={viewType} onChange={handleViewChange}>
                  <Radio.Button value={SchemaViewType.FIELDS}>
                    {t('label.field-plural')}
                  </Radio.Button>
                  <Radio.Button value={SchemaViewType.TEXT}>
                    {t('label.text')}
                  </Radio.Button>
                </Radio.Group>

                <Button
                  className="text-primary rounded-4"
                  size="small"
                  type="text"
                  onClick={toggleExpandAll}>
                  <Space align="center" size={4}>
                    {expandedRowKeys.length === schemaAllRowKeys.length ? (
                      <DownUpArrowIcon color={DE_ACTIVE_COLOR} height="14px" />
                    ) : (
                      <UpDownArrowIcon color={DE_ACTIVE_COLOR} height="14px" />
                    )}

                    {expandedRowKeys.length === schemaAllRowKeys.length
                      ? t('label.collapse-all')
                      : t('label.expand-all')}
                  </Space>
                </Button>
              </Col>
            )}
          <Col span={24}>
            {viewType === SchemaViewType.TEXT ||
            isEmpty(messageSchema?.schemaFields) ? (
              messageSchema?.schemaText && (
                <SchemaEditor
                  className="custom-code-mirror-theme custom-query-editor"
                  editorClass={classNames('table-query-editor')}
                  mode={{ name: CSMode.JAVASCRIPT }}
                  options={{
                    styleActiveLine: false,
                  }}
                  value={messageSchema?.schemaText ?? ''}
                />
              )
            ) : (
              <Table
                bordered
                className={className}
                columns={columns}
                data-testid="topic-schema-fields-table"
                dataSource={messageSchema?.schemaFields}
                expandable={{
                  ...getTableExpandableConfig<Field>(),
                  rowExpandable: (record) => !isEmpty(record.children),
                  onExpandedRowsChange: handleExpandedRowsChange,
                  defaultExpandAllRows,
                  expandedRowKeys,
                }}
                pagination={false}
                rowKey="name"
                scroll={TABLE_SCROLL_VALUE}
                size="small"
              />
            )}
          </Col>
        </>
      )}
      {editFieldDescription && (
        <ModalWithMarkdownEditor
          header={`${t('label.edit-entity', {
            entity: t('label.schema-field'),
          })}: "${editFieldDescription.name}"`}
          placeholder={t('label.enter-field-description', {
            field: t('label.schema-field'),
          })}
          value={editFieldDescription.description ?? ''}
          visible={Boolean(editFieldDescription)}
          onCancel={() => setEditFieldDescription(undefined)}
          onSave={handleFieldDescriptionChange}
        />
      )}
    </Row>
  );
};

export default TopicSchemaFields;<|MERGE_RESOLUTION|>--- conflicted
+++ resolved
@@ -136,144 +136,6 @@
     setExpandedRowKeys(keys as string[]);
   };
 
-<<<<<<< HEAD
-  const onUpdateDescriptionHandler = (cell: Field) => {
-    const field = EntityField.COLUMNS;
-    const value = getColumnName(cell);
-    history.push(
-      getUpdateDescriptionPath(
-        EntityType.TOPIC,
-        entityFqn as string,
-        field,
-        value
-      )
-    );
-  };
-
-  const onRequestDescriptionHandler = (cell: Field) => {
-    const field = EntityField.COLUMNS;
-    const value = getColumnName(cell);
-    history.push(
-      getRequestDescriptionPath(
-        EntityType.TOPIC,
-        entityFqn as string,
-        field,
-        value
-      )
-    );
-  };
-
-  const getRequestDescriptionElement = (cell: Field) => {
-    const hasDescription = Boolean(cell?.description ?? '');
-
-    return (
-      <Button
-        className="p-0 w-7 h-7 flex-none flex-center link-text hover-cell-icon m-r-xss"
-        data-testid="request-description"
-        type="text"
-        onClick={() =>
-          hasDescription
-            ? onUpdateDescriptionHandler(cell)
-            : onRequestDescriptionHandler(cell)
-        }>
-        <Popover
-          destroyTooltipOnHide
-          content={
-            hasDescription
-              ? t('message.request-update-description')
-              : t('message.request-description')
-          }
-          overlayClassName="ant-popover-request-description"
-          trigger="hover"
-          zIndex={9999}>
-          <IconRequest
-            height={14}
-            name={t('message.request-description')}
-            style={{ color: DE_ACTIVE_COLOR }}
-            width={14}
-          />
-        </Popover>
-      </Button>
-    );
-  };
-
-  const renderFieldDescription: CellRendered<Field, 'description'> = (
-    description,
-    record,
-    index
-  ) => {
-    return (
-      <Space
-        className="custom-group w-full"
-        data-testid="description"
-        direction={isEmpty(description) ? 'horizontal' : 'vertical'}
-        id={`field-description-${index}`}
-        size={4}>
-        <div>
-          {description ? (
-            <RichTextEditorPreviewer markdown={description} />
-          ) : (
-            <span className="text-grey-muted">
-              {t('label.no-entity', {
-                entity: t('label.description'),
-              })}
-            </span>
-          )}
-        </div>
-        <div className="d-flex">
-          {!isReadOnly ? (
-            <Fragment>
-              {hasDescriptionEditAccess && (
-                <>
-                  <Button
-                    className="p-0 self-start flex-center w-7 h-7 d-flex-none hover-cell-icon"
-                    data-testid="edit-button"
-                    type="text"
-                    onClick={() => setEditFieldDescription(record)}>
-                    <EditIcon
-                      height={14}
-                      name={t('label.edit')}
-                      style={{ color: DE_ACTIVE_COLOR }}
-                      width={14}
-                    />
-                  </Button>
-                </>
-              )}
-              {getRequestDescriptionElement(record)}
-              {getFieldThreadElement(
-                getColumnName(record),
-                EntityField.DESCRIPTION,
-                entityFieldThreads as EntityFieldThreads[],
-                onThreadLinkSelect,
-                EntityType.TOPIC,
-                entityFqn,
-                `columns${ENTITY_LINK_SEPARATOR}${getColumnName(
-                  record
-                )}${ENTITY_LINK_SEPARATOR}description`,
-                Boolean(record)
-              )}
-              {getFieldThreadElement(
-                getColumnName(record),
-                EntityField.DESCRIPTION,
-                entityFieldTasks as EntityFieldThreads[],
-                onThreadLinkSelect,
-                EntityType.TOPIC,
-                entityFqn,
-                `columns${ENTITY_LINK_SEPARATOR}${getColumnName(
-                  record
-                )}${ENTITY_LINK_SEPARATOR}description`,
-                Boolean(record),
-                ThreadType.Task
-              )}
-            </Fragment>
-          ) : null}
-        </div>
-      </Space>
-    );
-  };
-
-=======
->>>>>>> 00885380
   const columns: ColumnsType<Field> = useMemo(
     () => [
       {
