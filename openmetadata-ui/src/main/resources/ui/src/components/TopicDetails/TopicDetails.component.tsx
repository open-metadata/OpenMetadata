/*
 *  Copyright 2022 Collate.
 *  Licensed under the Apache License, Version 2.0 (the "License");
 *  you may not use this file except in compliance with the License.
 *  You may obtain a copy of the License at
 *  http://www.apache.org/licenses/LICENSE-2.0
 *  Unless required by applicable law or agreed to in writing, software
 *  distributed under the License is distributed on an "AS IS" BASIS,
 *  WITHOUT WARRANTIES OR CONDITIONS OF ANY KIND, either express or implied.
 *  See the License for the specific language governing permissions and
 *  limitations under the License.
 */

import { Card } from 'antd';
import { AxiosError } from 'axios';
import { ENTITY_CARD_CLASS } from 'constants/entity.constants';
import { isEmpty } from 'lodash';
import { EntityTags, ExtraInfo } from 'Models';
import React, {
  Fragment,
  RefObject,
  useCallback,
  useEffect,
  useState,
} from 'react';
import { useTranslation } from 'react-i18next';
import { useHistory } from 'react-router-dom';
import { restoreTopic } from 'rest/topicsAPI';
import { FQN_SEPARATOR_CHAR } from '../../constants/char.constants';
import { EntityField } from '../../constants/Feeds.constants';
import { observerOptions } from '../../constants/Mydata.constants';
import { EntityInfo, EntityType } from '../../enums/entity.enum';
import { OwnerType } from '../../enums/user.enum';
import { Topic } from '../../generated/entity/data/topic';
import { ThreadType } from '../../generated/entity/feed/thread';
import { EntityReference } from '../../generated/type/entityReference';
import { Paging } from '../../generated/type/paging';
import { LabelType, State } from '../../generated/type/tagLabel';
import { useInfiniteScroll } from '../../hooks/useInfiniteScroll';
import {
  getCurrentUserId,
  getEntityName,
  getEntityPlaceHolder,
  getOwnerValue,
  refreshPage,
} from '../../utils/CommonUtils';
import { getEntityFieldThreadCounts } from '../../utils/FeedUtils';
import { DEFAULT_ENTITY_PERMISSION } from '../../utils/PermissionsUtils';
import { getLineageViewPath } from '../../utils/RouterUtils';
import { bytesToSize } from '../../utils/StringsUtils';
import { getTagsWithoutTier } from '../../utils/TableUtils';
import { showErrorToast, showSuccessToast } from '../../utils/ToastUtils';
import { getConfigObject } from '../../utils/TopicDetailsUtils';
import ActivityFeedList from '../ActivityFeed/ActivityFeedList/ActivityFeedList';
import ActivityThreadPanel from '../ActivityFeed/ActivityThreadPanel/ActivityThreadPanel';
import { CustomPropertyTable } from '../common/CustomPropertyTable/CustomPropertyTable';
import { CustomPropertyProps } from '../common/CustomPropertyTable/CustomPropertyTable.interface';
import Description from '../common/description/Description';
import EntityPageInfo from '../common/entityPageInfo/EntityPageInfo';
import TabsPane from '../common/TabsPane/TabsPane';
import PageContainerV1 from '../containers/PageContainerV1';
import EntityLineageComponent from '../EntityLineage/EntityLineage.component';
import Loader from '../Loader/Loader';
import { usePermissionProvider } from '../PermissionProvider/PermissionProvider';
import {
  OperationPermission,
  ResourceEntity,
} from '../PermissionProvider/PermissionProvider.interface';
import SampleDataTopic from '../SampleDataTopic/SampleDataTopic';
import SchemaEditor from '../schema-editor/SchemaEditor';
import { TopicDetailsProps } from './TopicDetails.interface';
import TopicSchemaFields from './TopicSchema/TopicSchema';

const TopicDetails: React.FC<TopicDetailsProps> = ({
  topicDetails,
  partitions,
  cleanupPolicies,
  maximumMessageSize,
  replicationFactor,
  retentionSize,
  topicTags,
  activeTab,
  entityName,
  owner,
  description,
  tier,
  followers,
  slashedTopicName,
  setActiveTabHandler,
  settingsUpdateHandler,
  followTopicHandler,
  unfollowTopicHandler,
  descriptionUpdateHandler,
  tagUpdateHandler,
  version,
  versionHandler,
  deleted,
  entityThread,
  isentityThreadLoading,
  postFeedHandler,
  feedCount,
  entityFieldThreadCount,
  createThread,
  topicFQN,
  deletePostHandler,
  paging,
  fetchFeedHandler,
  isSampleDataLoading,
  sampleData,
  updateThreadHandler,
  entityFieldTaskCount,
  lineageTabData,
  onExtensionUpdate,
}: TopicDetailsProps) => {
  const { t } = useTranslation();
  const history = useHistory();
  const [isEdit, setIsEdit] = useState(false);
  const [followersCount, setFollowersCount] = useState(0);
  const [isFollowing, setIsFollowing] = useState(false);
  const [threadLink, setThreadLink] = useState<string>('');
  const [elementRef, isInView] = useInfiniteScroll(observerOptions);
  const [threadType, setThreadType] = useState<ThreadType>(
    ThreadType.Conversation
  );

  const [topicPermissions, setTopicPermissions] = useState<OperationPermission>(
    DEFAULT_ENTITY_PERMISSION
  );

  const { getEntityPermission } = usePermissionProvider();

  const fetchResourcePermission = useCallback(async () => {
    try {
      const permissions = await getEntityPermission(
        ResourceEntity.TOPIC,
        topicDetails.id
      );
      setTopicPermissions(permissions);
    } catch (error) {
      showErrorToast(
        t('server.fetch-entity-permissions-error', { entity: t('label.topic') })
      );
    }
  }, [topicDetails.id, getEntityPermission, setTopicPermissions]);

  useEffect(() => {
    if (topicDetails.id) {
      fetchResourcePermission();
    }
  }, [topicDetails.id]);

  const setFollowersData = (followers: Array<EntityReference>) => {
    setIsFollowing(
      followers.some(({ id }: { id: string }) => id === getCurrentUserId())
    );
    setFollowersCount(followers?.length);
  };

  const getConfigDetails = () => {
    return [
      {
        key: EntityInfo.PARTITIONS,
        value: `${partitions} ${t('label.partition-plural')}`,
      },
      {
        key: EntityInfo.REPLICATION_FACTOR,
        value: `${replicationFactor} ${t('label.replication-factor')}`,
      },
      {
        key: EntityInfo.RETENTION_SIZE,
        value: `${bytesToSize(retentionSize)}  ${t('label.retention-size')}`,
      },
      {
        key: EntityInfo.CLEAN_UP_POLICIES,
        value: `${cleanupPolicies.join(', ')} ${t(
          'label.clean-up-policy-plural-lowercase'
        )}`,
      },
      {
        key: EntityInfo.MAX_MESSAGE_SIZE,
        value: `${bytesToSize(maximumMessageSize)} ${t(
          'label.maximum-size-lowercase'
        )} `,
      },
    ];
  };

  const tabs = [
    {
      name: t('label.schema'),
      icon: {
        alt: 'schema',
        name: 'icon-schema',
        title: 'Schema',
        selectedName: 'icon-schemacolor',
      },
      isProtected: false,
      position: 1,
    },
    {
      name: t('label.activity-feed-and-task-plural'),
      icon: {
        alt: 'activity_feed',
        name: 'activity_feed',
        title: 'Activity Feed',
        selectedName: 'activity-feed-color',
      },
      isProtected: false,
      position: 2,
      count: feedCount,
    },
    {
      name: t('label.sample-data'),
      icon: {
        alt: 'sample_data',
        name: 'sample-data',
        title: 'Sample Data',
        selectedName: 'sample-data-color',
      },
      isProtected: false,
      position: 3,
    },
    {
      name: t('label.config'),
      icon: {
        alt: 'config',
        name: 'icon-config',
        title: 'Config',
        selectedName: 'icon-configcolor',
      },
      isProtected: false,
      position: 4,
    },
    {
      name: t('label.lineage'),
      icon: {
        alt: 'lineage',
        name: 'icon-lineage',
        title: 'Lineage',
        selectedName: 'icon-lineagecolor',
      },
      isProtected: false,
      position: 5,
    },
    {
      name: t('label.custom-property-plural'),
      isProtected: false,
      position: 6,
    },
  ];

  const extraInfo: Array<ExtraInfo> = [
    {
      key: EntityInfo.OWNER,
      value: getOwnerValue(owner),
      placeholderText: getEntityPlaceHolder(
        getEntityName(owner),
        owner?.deleted
      ),
      isLink: true,
      openInNewTab: false,
      profileName: owner?.type === OwnerType.USER ? owner?.name : undefined,
    },
    {
      key: EntityInfo.TIER,
      value: tier?.tagFQN ? tier.tagFQN.split(FQN_SEPARATOR_CHAR)[1] : '',
    },
    ...getConfigDetails(),
  ];

  const onDescriptionEdit = (): void => {
    setIsEdit(true);
  };
  const onCancel = () => {
    setIsEdit(false);
  };

  const onDescriptionUpdate = async (updatedHTML: string) => {
    if (description !== updatedHTML) {
      const updatedTopicDetails = {
        ...topicDetails,
        description: updatedHTML,
      };
      try {
        await descriptionUpdateHandler(updatedTopicDetails);
      } catch (error) {
        showErrorToast(error as AxiosError);
      } finally {
        setIsEdit(false);
      }
    } else {
      setIsEdit(false);
    }
  };
  const onOwnerUpdate = (newOwner?: Topic['owner']) => {
    if (newOwner) {
      const updatedTopicDetails = {
        ...topicDetails,
        owner: newOwner
          ? {
              ...topicDetails.owner,
              ...newOwner,
            }
          : topicDetails.owner,
      };
      settingsUpdateHandler(updatedTopicDetails);
    }
  };

  const onOwnerRemove = () => {
    if (topicDetails) {
      const updatedTopicDetails = {
        ...topicDetails,
        owner: undefined,
      };
      settingsUpdateHandler(updatedTopicDetails);
    }
  };

  const onTierRemove = () => {
    if (topicDetails) {
      const updatedTopicDetails = {
        ...topicDetails,
        tags: undefined,
      };
      settingsUpdateHandler(updatedTopicDetails);
    }
  };

  const onTierUpdate = (newTier?: string) => {
    if (newTier) {
      const tierTag: Topic['tags'] = newTier
        ? [
            ...getTagsWithoutTier(topicDetails.tags as Array<EntityTags>),
            {
              tagFQN: newTier,
              labelType: LabelType.Manual,
              state: State.Confirmed,
            },
          ]
        : topicDetails.tags;
      const updatedTopicDetails = {
        ...topicDetails,
        tags: tierTag,
      };

      return settingsUpdateHandler(updatedTopicDetails);
    } else {
      return Promise.reject();
    }
  };

  const handleRestoreTopic = async () => {
    try {
      await restoreTopic(topicDetails.id);
      showSuccessToast(
        t('message.restore-entities-success', {
          entity: t('label.topic'),
        }),
        2000
      );
      refreshPage();
    } catch (error) {
      showErrorToast(
        error as AxiosError,
        t('message.restore-entities-error', {
          entity: t('label.topic'),
        })
      );
    }
  };

  const followTopic = () => {
    if (isFollowing) {
      setFollowersCount((preValu) => preValu - 1);
      setIsFollowing(false);
      unfollowTopicHandler();
    } else {
      setFollowersCount((preValu) => preValu + 1);
      setIsFollowing(true);
      followTopicHandler();
    }
  };

  const handleFullScreenClick = () => {
    history.push(getLineageViewPath(EntityType.TOPIC, topicFQN));
  };

  const onTagUpdate = (selectedTags?: Array<EntityTags>) => {
    if (selectedTags) {
      const updatedTags = [...(tier ? [tier] : []), ...selectedTags];
      const updatedTopic = { ...topicDetails, tags: updatedTags };
      tagUpdateHandler(updatedTopic);
    }
  };

  const onThreadLinkSelect = (link: string, threadType?: ThreadType) => {
    setThreadLink(link);
    if (threadType) {
      setThreadType(threadType);
    }
  };
  const onThreadPanelClose = () => {
    setThreadLink('');
  };

  const getLoader = () => {
    return isentityThreadLoading ? <Loader /> : null;
  };

  const fetchMoreThread = (
    isElementInView: boolean,
    pagingObj: Paging,
    isLoading: boolean
  ) => {
    if (isElementInView && pagingObj?.after && !isLoading) {
      fetchFeedHandler(pagingObj.after);
    }
  };

  const handleSchemaFieldsUpdate = async (
    updatedMessageSchema: Topic['messageSchema']
  ) => {
    try {
      await settingsUpdateHandler({
        ...topicDetails,
        messageSchema: updatedMessageSchema,
      });
    } catch (error) {
      showErrorToast(error as AxiosError);
    }
  };

  useEffect(() => {
    setFollowersData(followers);
  }, [followers]);

  useEffect(() => {
    fetchMoreThread(isInView as boolean, paging, isentityThreadLoading);
  }, [paging, isentityThreadLoading, isInView]);

  const handleFeedFilterChange = useCallback(
    (feedFilter, threadType) => {
      fetchFeedHandler(paging.after, feedFilter, threadType);
    },
    [paging]
  );

  return (
    <PageContainerV1>
      <div className="entity-details-container">
        <EntityPageInfo
          canDelete={topicPermissions.Delete}
          currentOwner={topicDetails.owner}
          deleted={deleted}
          entityFieldTasks={getEntityFieldThreadCounts(
            EntityField.TAGS,
            entityFieldTaskCount
          )}
          entityFieldThreads={getEntityFieldThreadCounts(
            EntityField.TAGS,
            entityFieldThreadCount
          )}
          entityFqn={topicFQN}
          entityId={topicDetails.id}
          entityName={entityName}
          entityType={EntityType.TOPIC}
          extraInfo={extraInfo}
          followHandler={followTopic}
          followers={followersCount}
          followersList={followers}
          isFollowing={isFollowing}
          isTagEditable={topicPermissions.EditAll || topicPermissions.EditTags}
          removeOwner={
            topicPermissions.EditAll || topicPermissions.EditOwner
              ? onOwnerRemove
              : undefined
          }
          removeTier={
            topicPermissions.EditAll || topicPermissions.EditTier
              ? onTierRemove
              : undefined
          }
          tags={topicTags}
          tagsHandler={onTagUpdate}
          tier={tier ?? ''}
          titleLinks={slashedTopicName}
          updateOwner={
            topicPermissions.EditAll || topicPermissions.EditOwner
              ? onOwnerUpdate
              : undefined
          }
          updateTier={
            topicPermissions.EditAll || topicPermissions.EditTier
              ? onTierUpdate
              : undefined
          }
          version={version}
          versionHandler={versionHandler}
          onRestoreEntity={handleRestoreTopic}
          onThreadLinkSelect={onThreadLinkSelect}
        />
        <div className="tw-mt-4 tw-flex tw-flex-col tw-flex-grow">
          <TabsPane
            activeTab={activeTab}
            setActiveTab={setActiveTabHandler}
            tabs={tabs}
          />
<<<<<<< HEAD
          <div className="tw-flex-grow tw-flex tw-flex-col tw-py-4">
            <div className="tw-bg-white tw-flex-grow tw-p-4 tw-shadow tw-rounded-md">
              {activeTab === 1 && (
                <>
                  <div className="tw-grid tw-grid-cols-4 tw-gap-4 tw-w-full">
                    <div className="tw-col-span-full">
                      <Description
                        description={description}
                        entityFieldTasks={getEntityFieldThreadCounts(
                          EntityField.DESCRIPTION,
                          entityFieldTaskCount
                        )}
                        entityFieldThreads={getEntityFieldThreadCounts(
                          EntityField.DESCRIPTION,
                          entityFieldThreadCount
                        )}
                        entityFqn={topicFQN}
                        entityName={entityName}
                        entityType={EntityType.TOPIC}
                        hasEditAccess={
                          topicPermissions.EditAll ||
                          topicPermissions.EditDescription
                        }
                        isEdit={isEdit}
                        isReadOnly={deleted}
                        owner={owner}
                        onCancel={onCancel}
                        onDescriptionEdit={onDescriptionEdit}
                        onDescriptionUpdate={onDescriptionUpdate}
                        onThreadLinkSelect={onThreadLinkSelect}
                      />
                    </div>
                  </div>
                  {!isEmpty(topicDetails.messageSchema?.schemaFields) ? (
                    <Fragment>
                      <TopicSchemaFields
                        hasDescriptionEditAccess={
                          topicPermissions.EditAll ||
                          topicPermissions.EditDescription
                        }
                        hasTagEditAccess={
                          topicPermissions.EditAll || topicPermissions.EditTags
                        }
                        isReadOnly={Boolean(deleted)}
                        messageSchema={topicDetails.messageSchema}
                        onUpdate={handleSchemaFieldsUpdate}
                      />
                    </Fragment>
                  ) : (
                    <div className="tw-flex tw-justify-center tw-font-medium tw-items-center tw-border tw-border-main tw-rounded-md tw-p-8">
                      {t('message.no-schema-data-available')}
                    </div>
                  )}
                </>
              )}
              {activeTab === 2 && (
                <div
                  className="tw-py-4 tw-px-7 tw-grid tw-grid-cols-3 entity-feed-list tw--mx-7 tw--my-4 "
                  id="activityfeed">
                  <div />
                  <ActivityFeedList
                    isEntityFeed
                    withSidePanel
                    className=""
                    deletePostHandler={deletePostHandler}
=======

          {activeTab === 1 && (
            <Card className={ENTITY_CARD_CLASS}>
              <div className="tw-grid tw-grid-cols-4 tw-gap-4 tw-w-full">
                <div className="tw-col-span-full">
                  <Description
                    description={description}
                    entityFieldTasks={getEntityFieldThreadCounts(
                      EntityField.DESCRIPTION,
                      entityFieldTaskCount
                    )}
                    entityFieldThreads={getEntityFieldThreadCounts(
                      EntityField.DESCRIPTION,
                      entityFieldThreadCount
                    )}
                    entityFqn={topicFQN}
>>>>>>> fb7b1284
                    entityName={entityName}
                    entityType={EntityType.TOPIC}
                    hasEditAccess={
                      topicPermissions.EditAll ||
                      topicPermissions.EditDescription
                    }
                    isEdit={isEdit}
                    isReadOnly={deleted}
                    owner={owner}
                    onCancel={onCancel}
                    onDescriptionEdit={onDescriptionEdit}
                    onDescriptionUpdate={onDescriptionUpdate}
                    onThreadLinkSelect={onThreadLinkSelect}
                  />
                </div>
              </div>
              {!isEmpty(topicDetails.messageSchema?.schemaFields) ? (
                <Fragment>
                  {getInfoBadge([
                    {
                      key: t('label.schema'),
                      value: topicDetails.messageSchema?.schemaType ?? '',
                    },
                  ])}
                  <TopicSchemaFields
                    className="mt-4"
                    hasDescriptionEditAccess={
                      topicPermissions.EditAll ||
                      topicPermissions.EditDescription
                    }
                    hasTagEditAccess={
                      topicPermissions.EditAll || topicPermissions.EditTags
                    }
                    isReadOnly={Boolean(deleted)}
                    messageSchema={topicDetails.messageSchema}
                    onUpdate={handleSchemaFieldsUpdate}
                  />
                </Fragment>
              ) : (
                <div className="tw-flex tw-justify-center tw-font-medium tw-items-center tw-border tw-border-main tw-rounded-md tw-p-8">
                  {t('message.no-schema-data-available')}
                </div>
              )}
            </Card>
          )}
          {activeTab === 2 && (
            <Card className={ENTITY_CARD_CLASS}>
              <div
                className="tw-py-4 tw-px-7 tw-grid tw-grid-cols-3 entity-feed-list tw--mx-7 tw--my-4 "
                id="activityfeed">
                <div />
                <ActivityFeedList
                  isEntityFeed
                  withSidePanel
                  className=""
                  deletePostHandler={deletePostHandler}
                  entityName={entityName}
                  feedList={entityThread}
                  isFeedLoading={isentityThreadLoading}
                  postFeedHandler={postFeedHandler}
                  updateThreadHandler={updateThreadHandler}
                  onFeedFiltersUpdate={handleFeedFilterChange}
                />
                <div />
              </div>
            </Card>
          )}
          {activeTab === 3 && (
            <Card className={ENTITY_CARD_CLASS} data-testid="sample-data">
              <SampleDataTopic
                isLoading={isSampleDataLoading}
                sampleData={sampleData}
              />
            </Card>
          )}
          {activeTab === 4 && (
            <Card className={ENTITY_CARD_CLASS} data-testid="config">
              <SchemaEditor
                value={JSON.stringify(getConfigObject(topicDetails))}
              />
            </Card>
          )}
          {activeTab === 5 && (
            <Card
              className={`${ENTITY_CARD_CLASS} card-body-full`}
              data-testid="lineage-details">
              <EntityLineageComponent
                addLineageHandler={lineageTabData.addLineageHandler}
                deleted={deleted}
                entityLineage={lineageTabData.entityLineage}
                entityLineageHandler={lineageTabData.entityLineageHandler}
                entityType={EntityType.TOPIC}
                hasEditAccess={
                  topicPermissions.EditAll || topicPermissions.EditLineage
                }
                isLoading={lineageTabData.isLineageLoading}
                isNodeLoading={lineageTabData.isNodeLoading}
                lineageLeafNodes={lineageTabData.lineageLeafNodes}
                loadNodeHandler={lineageTabData.loadNodeHandler}
                removeLineageHandler={lineageTabData.removeLineageHandler}
                onFullScreenClick={handleFullScreenClick}
              />
            </Card>
          )}
          {activeTab === 6 && (
            <Card className={ENTITY_CARD_CLASS}>
              <CustomPropertyTable
                entityDetails={
                  topicDetails as CustomPropertyProps['entityDetails']
                }
                entityType={EntityType.TOPIC}
                handleExtensionUpdate={onExtensionUpdate}
                hasEditAccess={
                  topicPermissions.EditAll || topicPermissions.EditCustomFields
                }
              />
            </Card>
          )}
          <div
            data-testid="observer-element"
            id="observer-element"
            ref={elementRef as RefObject<HTMLDivElement>}>
            {getLoader()}
          </div>
          {threadLink ? (
            <ActivityThreadPanel
              createThread={createThread}
              deletePostHandler={deletePostHandler}
              open={Boolean(threadLink)}
              postFeedHandler={postFeedHandler}
              threadLink={threadLink}
              threadType={threadType}
              updateThreadHandler={updateThreadHandler}
              onCancel={onThreadPanelClose}
            />
          ) : null}
        </div>
      </div>
    </PageContainerV1>
  );
};

export default TopicDetails;<|MERGE_RESOLUTION|>--- conflicted
+++ resolved
@@ -14,15 +14,8 @@
 import { Card } from 'antd';
 import { AxiosError } from 'axios';
 import { ENTITY_CARD_CLASS } from 'constants/entity.constants';
-import { isEmpty } from 'lodash';
 import { EntityTags, ExtraInfo } from 'Models';
-import React, {
-  Fragment,
-  RefObject,
-  useCallback,
-  useEffect,
-  useState,
-} from 'react';
+import React, { RefObject, useCallback, useEffect, useState } from 'react';
 import { useTranslation } from 'react-i18next';
 import { useHistory } from 'react-router-dom';
 import { restoreTopic } from 'rest/topicsAPI';
@@ -506,73 +499,6 @@
             setActiveTab={setActiveTabHandler}
             tabs={tabs}
           />
-<<<<<<< HEAD
-          <div className="tw-flex-grow tw-flex tw-flex-col tw-py-4">
-            <div className="tw-bg-white tw-flex-grow tw-p-4 tw-shadow tw-rounded-md">
-              {activeTab === 1 && (
-                <>
-                  <div className="tw-grid tw-grid-cols-4 tw-gap-4 tw-w-full">
-                    <div className="tw-col-span-full">
-                      <Description
-                        description={description}
-                        entityFieldTasks={getEntityFieldThreadCounts(
-                          EntityField.DESCRIPTION,
-                          entityFieldTaskCount
-                        )}
-                        entityFieldThreads={getEntityFieldThreadCounts(
-                          EntityField.DESCRIPTION,
-                          entityFieldThreadCount
-                        )}
-                        entityFqn={topicFQN}
-                        entityName={entityName}
-                        entityType={EntityType.TOPIC}
-                        hasEditAccess={
-                          topicPermissions.EditAll ||
-                          topicPermissions.EditDescription
-                        }
-                        isEdit={isEdit}
-                        isReadOnly={deleted}
-                        owner={owner}
-                        onCancel={onCancel}
-                        onDescriptionEdit={onDescriptionEdit}
-                        onDescriptionUpdate={onDescriptionUpdate}
-                        onThreadLinkSelect={onThreadLinkSelect}
-                      />
-                    </div>
-                  </div>
-                  {!isEmpty(topicDetails.messageSchema?.schemaFields) ? (
-                    <Fragment>
-                      <TopicSchemaFields
-                        hasDescriptionEditAccess={
-                          topicPermissions.EditAll ||
-                          topicPermissions.EditDescription
-                        }
-                        hasTagEditAccess={
-                          topicPermissions.EditAll || topicPermissions.EditTags
-                        }
-                        isReadOnly={Boolean(deleted)}
-                        messageSchema={topicDetails.messageSchema}
-                        onUpdate={handleSchemaFieldsUpdate}
-                      />
-                    </Fragment>
-                  ) : (
-                    <div className="tw-flex tw-justify-center tw-font-medium tw-items-center tw-border tw-border-main tw-rounded-md tw-p-8">
-                      {t('message.no-schema-data-available')}
-                    </div>
-                  )}
-                </>
-              )}
-              {activeTab === 2 && (
-                <div
-                  className="tw-py-4 tw-px-7 tw-grid tw-grid-cols-3 entity-feed-list tw--mx-7 tw--my-4 "
-                  id="activityfeed">
-                  <div />
-                  <ActivityFeedList
-                    isEntityFeed
-                    withSidePanel
-                    className=""
-                    deletePostHandler={deletePostHandler}
-=======
 
           {activeTab === 1 && (
             <Card className={ENTITY_CARD_CLASS}>
@@ -589,7 +515,6 @@
                       entityFieldThreadCount
                     )}
                     entityFqn={topicFQN}
->>>>>>> fb7b1284
                     entityName={entityName}
                     entityType={EntityType.TOPIC}
                     hasEditAccess={
@@ -606,33 +531,17 @@
                   />
                 </div>
               </div>
-              {!isEmpty(topicDetails.messageSchema?.schemaFields) ? (
-                <Fragment>
-                  {getInfoBadge([
-                    {
-                      key: t('label.schema'),
-                      value: topicDetails.messageSchema?.schemaType ?? '',
-                    },
-                  ])}
-                  <TopicSchemaFields
-                    className="mt-4"
-                    hasDescriptionEditAccess={
-                      topicPermissions.EditAll ||
-                      topicPermissions.EditDescription
-                    }
-                    hasTagEditAccess={
-                      topicPermissions.EditAll || topicPermissions.EditTags
-                    }
-                    isReadOnly={Boolean(deleted)}
-                    messageSchema={topicDetails.messageSchema}
-                    onUpdate={handleSchemaFieldsUpdate}
-                  />
-                </Fragment>
-              ) : (
-                <div className="tw-flex tw-justify-center tw-font-medium tw-items-center tw-border tw-border-main tw-rounded-md tw-p-8">
-                  {t('message.no-schema-data-available')}
-                </div>
-              )}
+              <TopicSchemaFields
+                hasDescriptionEditAccess={
+                  topicPermissions.EditAll || topicPermissions.EditDescription
+                }
+                hasTagEditAccess={
+                  topicPermissions.EditAll || topicPermissions.EditTags
+                }
+                isReadOnly={Boolean(deleted)}
+                messageSchema={topicDetails.messageSchema}
+                onUpdate={handleSchemaFieldsUpdate}
+              />
             </Card>
           )}
           {activeTab === 2 && (
