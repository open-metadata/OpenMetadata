/*
 *  Copyright 2022 Collate.
 *  Licensed under the Apache License, Version 2.0 (the "License");
 *  you may not use this file except in compliance with the License.
 *  You may obtain a copy of the License at
 *  http://www.apache.org/licenses/LICENSE-2.0
 *  Unless required by applicable law or agreed to in writing, software
 *  distributed under the License is distributed on an "AS IS" BASIS,
 *  WITHOUT WARRANTIES OR CONDITIONS OF ANY KIND, either express or implied.
 *  See the License for the specific language governing permissions and
 *  limitations under the License.
 */

import { Card } from 'antd';
import { AxiosError } from 'axios';
import { ActivityFilters } from 'components/ActivityFeed/ActivityFeedList/ActivityFeedList.interface';
import { ENTITY_CARD_CLASS } from 'constants/entity.constants';
import { EntityTags, ExtraInfo } from 'Models';
import React, {
  RefObject,
  useCallback,
  useEffect,
  useMemo,
  useState,
} from 'react';
import { useTranslation } from 'react-i18next';
import { restoreTopic } from 'rest/topicsAPI';
import { getEntityName } from 'utils/EntityUtils';
import { FQN_SEPARATOR_CHAR } from '../../constants/char.constants';
import { EntityField } from '../../constants/Feeds.constants';
import { observerOptions } from '../../constants/Mydata.constants';
import { EntityInfo, EntityType } from '../../enums/entity.enum';
import { OwnerType } from '../../enums/user.enum';
import { Topic } from '../../generated/entity/data/topic';
import { ThreadType } from '../../generated/entity/feed/thread';
import { Paging } from '../../generated/type/paging';
import { LabelType, State } from '../../generated/type/tagLabel';
import { useInfiniteScroll } from '../../hooks/useInfiniteScroll';
import {
  getCurrentUserId,
  getEntityPlaceHolder,
  getOwnerValue,
  refreshPage,
} from '../../utils/CommonUtils';
import { getEntityFieldThreadCounts } from '../../utils/FeedUtils';
import { DEFAULT_ENTITY_PERMISSION } from '../../utils/PermissionsUtils';
import { bytesToSize } from '../../utils/StringsUtils';
import { getTagsWithoutTier, getTierTags } from '../../utils/TableUtils';
import { showErrorToast, showSuccessToast } from '../../utils/ToastUtils';
import { getConfigObject } from '../../utils/TopicDetailsUtils';
import ActivityFeedList from '../ActivityFeed/ActivityFeedList/ActivityFeedList';
import ActivityThreadPanel from '../ActivityFeed/ActivityThreadPanel/ActivityThreadPanel';
import { CustomPropertyTable } from '../common/CustomPropertyTable/CustomPropertyTable';
import { CustomPropertyProps } from '../common/CustomPropertyTable/CustomPropertyTable.interface';
import Description from '../common/description/Description';
import EntityPageInfo from '../common/entityPageInfo/EntityPageInfo';
import TabsPane from '../common/TabsPane/TabsPane';
import PageContainerV1 from '../containers/PageContainerV1';
import EntityLineageComponent from '../EntityLineage/EntityLineage.component';
import Loader from '../Loader/Loader';
import { usePermissionProvider } from '../PermissionProvider/PermissionProvider';
import {
  OperationPermission,
  ResourceEntity,
} from '../PermissionProvider/PermissionProvider.interface';
import SampleDataTopic from '../SampleDataTopic/SampleDataTopic';
import SchemaEditor from '../schema-editor/SchemaEditor';
import { TopicDetailsProps } from './TopicDetails.interface';
import TopicSchemaFields from './TopicSchema/TopicSchema';

const TopicDetails: React.FC<TopicDetailsProps> = ({
  topicDetails,
  activeTab,
  slashedTopicName,
  setActiveTabHandler,
  settingsUpdateHandler,
  followTopicHandler,
  unfollowTopicHandler,
  descriptionUpdateHandler,
  tagUpdateHandler,
  versionHandler,
  entityThread,
  isEntityThreadLoading,
  postFeedHandler,
  feedCount,
  entityFieldThreadCount,
  createThread,
  topicFQN,
  deletePostHandler,
  paging,
  fetchFeedHandler,
  updateThreadHandler,
  entityFieldTaskCount,
  onExtensionUpdate,
}: TopicDetailsProps) => {
  const { t } = useTranslation();
  const [isEdit, setIsEdit] = useState(false);
  const [threadLink, setThreadLink] = useState<string>('');
  const [elementRef, isInView] = useInfiniteScroll(observerOptions);
  const [threadType, setThreadType] = useState<ThreadType>(
    ThreadType.Conversation
  );
  const [activityFilter, setActivityFilter] = useState<ActivityFilters>();

  const [topicPermissions, setTopicPermissions] = useState<OperationPermission>(
    DEFAULT_ENTITY_PERMISSION
  );

  const { getEntityPermission } = usePermissionProvider();
  const {
    partitions,
    replicationFactor,
    maximumMessageSize,
    retentionSize,
    cleanupPolicies,
    owner,
    description,
    followers = [],
    entityName,
    deleted,
    version,
    tier,
    topicTags,
  } = useMemo(() => {
    return {
      ...topicDetails,
      tier: getTierTags(topicDetails.tags ?? []),
      topicTags: getTagsWithoutTier(topicDetails.tags ?? []),
      entityName: getEntityName(topicDetails),
    };
  }, [topicDetails]);

  const { isFollowing, followersCount } = useMemo(() => {
    return {
      isFollowing: followers?.some(({ id }) => id === getCurrentUserId()),
      followersCount: followers?.length ?? 0,
    };
  }, [followers]);

  const fetchResourcePermission = useCallback(async () => {
    try {
      const permissions = await getEntityPermission(
        ResourceEntity.TOPIC,
        topicDetails.id
      );
      setTopicPermissions(permissions);
    } catch (error) {
      showErrorToast(
        t('server.fetch-entity-permissions-error', { entity: t('label.topic') })
      );
    }
  }, [topicDetails.id, getEntityPermission, setTopicPermissions]);

  useEffect(() => {
    if (topicDetails.id) {
      fetchResourcePermission();
    }
  }, [topicDetails.id]);

  const getConfigDetails = () => {
    return [
      {
        key: EntityInfo.PARTITIONS,
        value: `${partitions} ${t('label.partition-plural')}`,
      },
      {
        key: EntityInfo.REPLICATION_FACTOR,
        value: `${replicationFactor} ${t('label.replication-factor')}`,
      },
      {
        key: EntityInfo.RETENTION_SIZE,
        value: `${bytesToSize(retentionSize ?? 0)}  ${t(
          'label.retention-size'
        )}`,
      },
      {
        key: EntityInfo.CLEAN_UP_POLICIES,
        value: `${(cleanupPolicies ?? []).join(', ')} ${t(
          'label.clean-up-policy-plural-lowercase'
        )}`,
      },
      {
        key: EntityInfo.MAX_MESSAGE_SIZE,
        value: `${bytesToSize(maximumMessageSize ?? 0)} ${t(
          'label.maximum-size-lowercase'
        )} `,
      },
    ];
  };

  const tabs = [
    {
      name: t('label.schema'),
      icon: {
        alt: 'schema',
        name: 'icon-schema',
        title: 'Schema',
        selectedName: 'icon-schemacolor',
      },
      isProtected: false,
      position: 1,
    },
    {
      name: t('label.activity-feed-and-task-plural'),
      icon: {
        alt: 'activity_feed',
        name: 'activity_feed',
        title: 'Activity Feed',
        selectedName: 'activity-feed-color',
      },
      isProtected: false,
      position: 2,
      count: feedCount,
    },
    {
      name: t('label.sample-data'),
      icon: {
        alt: 'sample_data',
        name: 'sample-data',
        title: 'Sample Data',
        selectedName: 'sample-data-color',
      },
      isProtected: false,
      position: 3,
    },
    {
      name: t('label.config'),
      icon: {
        alt: 'config',
        name: 'icon-config',
        title: 'Config',
        selectedName: 'icon-configcolor',
      },
      isProtected: false,
      position: 4,
    },
    {
      name: t('label.lineage'),
      icon: {
        alt: 'lineage',
        name: 'icon-lineage',
        title: 'Lineage',
        selectedName: 'icon-lineagecolor',
      },
      isProtected: false,
      position: 5,
    },
    {
      name: t('label.custom-property-plural'),
      isProtected: false,
      position: 6,
    },
  ];

  const extraInfo: Array<ExtraInfo> = [
    {
      key: EntityInfo.OWNER,
      value: getOwnerValue(owner),
      placeholderText: getEntityPlaceHolder(
        getEntityName(owner),
        owner?.deleted
      ),
      isLink: true,
      openInNewTab: false,
      profileName: owner?.type === OwnerType.USER ? owner?.name : undefined,
    },
    {
      key: EntityInfo.TIER,
      value: tier?.tagFQN ? tier.tagFQN.split(FQN_SEPARATOR_CHAR)[1] : '',
    },
    ...getConfigDetails(),
  ];

  const onDescriptionEdit = (): void => {
    setIsEdit(true);
  };
  const onCancel = () => {
    setIsEdit(false);
  };

  const onDescriptionUpdate = async (updatedHTML: string) => {
    if (description !== updatedHTML) {
      const updatedTopicDetails = {
        ...topicDetails,
        description: updatedHTML,
      };
      try {
        await descriptionUpdateHandler(updatedTopicDetails);
      } catch (error) {
        showErrorToast(error as AxiosError);
      } finally {
        setIsEdit(false);
      }
    } else {
      setIsEdit(false);
    }
  };
  const onOwnerUpdate = useCallback(
    (newOwner?: Topic['owner']) => {
      const updatedTopicDetails = {
        ...topicDetails,
        owner: newOwner
          ? {
              ...owner,
              ...newOwner,
            }
          : undefined,
      };
      settingsUpdateHandler(updatedTopicDetails);
    },
    [owner]
  );

  const onTierRemove = () => {
    if (topicDetails) {
      const updatedTopicDetails = {
        ...topicDetails,
        tags: getTagsWithoutTier(topicDetails.tags ?? []),
      };
      settingsUpdateHandler(updatedTopicDetails);
    }
  };

  const onTierUpdate = (newTier?: string) => {
    if (newTier) {
      const tierTag: Topic['tags'] = newTier
        ? [
            ...getTagsWithoutTier(topicDetails.tags as Array<EntityTags>),
            {
              tagFQN: newTier,
              labelType: LabelType.Manual,
              state: State.Confirmed,
            },
          ]
        : topicDetails.tags;
      const updatedTopicDetails = {
        ...topicDetails,
        tags: tierTag,
      };

      return settingsUpdateHandler(updatedTopicDetails);
    } else {
      return Promise.reject();
    }
  };

  const handleRestoreTopic = async () => {
    try {
      await restoreTopic(topicDetails.id);
      showSuccessToast(
        t('message.restore-entities-success', {
          entity: t('label.topic'),
        }),
        2000
      );
      refreshPage();
    } catch (error) {
      showErrorToast(
        error as AxiosError,
        t('message.restore-entities-error', {
          entity: t('label.topic'),
        })
      );
    }
  };

  const followTopic = () => {
    isFollowing ? unfollowTopicHandler() : followTopicHandler();
  };

  const onTagUpdate = (selectedTags?: Array<EntityTags>) => {
    if (selectedTags) {
      const updatedTags = [...(tier ? [tier] : []), ...selectedTags];
      const updatedTopic = { ...topicDetails, tags: updatedTags };
      tagUpdateHandler(updatedTopic);
    }
  };

  const onThreadLinkSelect = (link: string, threadType?: ThreadType) => {
    setThreadLink(link);
    if (threadType) {
      setThreadType(threadType);
    }
  };
  const onThreadPanelClose = () => {
    setThreadLink('');
  };

  const getLoader = () => {
    return isEntityThreadLoading ? <Loader /> : null;
  };

  const fetchMoreThread = (
    isElementInView: boolean,
    pagingObj: Paging,
    isLoading: boolean
  ) => {
    if (isElementInView && pagingObj?.after && !isLoading && activeTab === 2) {
      fetchFeedHandler(
        pagingObj.after,
        activityFilter?.feedFilter,
        activityFilter?.threadType
      );
    }
  };

  const handleSchemaFieldsUpdate = async (
    updatedMessageSchema: Topic['messageSchema']
  ) => {
    try {
      await settingsUpdateHandler({
        ...topicDetails,
        messageSchema: updatedMessageSchema,
      });
    } catch (error) {
      showErrorToast(error as AxiosError);
    }
  };

  useEffect(() => {
<<<<<<< HEAD
    setFollowersData(followers);
  }, [followers]);

  useEffect(() => {
    fetchMoreThread(isInView as boolean, paging, isEntityThreadLoading);
  }, [paging, isEntityThreadLoading, isInView]);
=======
    fetchMoreThread(isInView as boolean, paging, isentityThreadLoading);
  }, [paging, isentityThreadLoading, isInView]);
>>>>>>> 17893f5b

  const handleFeedFilterChange = useCallback((feedFilter, threadType) => {
    setActivityFilter({
      feedFilter,
      threadType,
    });
    fetchFeedHandler(undefined, feedFilter, threadType);
  }, []);

  return (
    <PageContainerV1>
      <div className="entity-details-container">
        <EntityPageInfo
          canDelete={topicPermissions.Delete}
          currentOwner={topicDetails.owner}
          deleted={deleted}
          entityFieldTasks={getEntityFieldThreadCounts(
            EntityField.TAGS,
            entityFieldTaskCount
          )}
          entityFieldThreads={getEntityFieldThreadCounts(
            EntityField.TAGS,
            entityFieldThreadCount
          )}
          entityFqn={topicFQN}
          entityId={topicDetails.id}
          entityName={entityName}
          entityType={EntityType.TOPIC}
          extraInfo={extraInfo}
          followHandler={followTopic}
          followers={followersCount}
          followersList={followers}
          isFollowing={isFollowing}
          isTagEditable={topicPermissions.EditAll || topicPermissions.EditTags}
          removeTier={
            topicPermissions.EditAll || topicPermissions.EditTier
              ? onTierRemove
              : undefined
          }
          tags={topicTags}
          tagsHandler={onTagUpdate}
          tier={tier}
          titleLinks={slashedTopicName}
          updateOwner={
            topicPermissions.EditAll || topicPermissions.EditOwner
              ? onOwnerUpdate
              : undefined
          }
          updateTier={
            topicPermissions.EditAll || topicPermissions.EditTier
              ? onTierUpdate
              : undefined
          }
          version={version}
          versionHandler={versionHandler}
          onRestoreEntity={handleRestoreTopic}
          onThreadLinkSelect={onThreadLinkSelect}
        />
        <div className="tw-mt-4 tw-flex tw-flex-col tw-flex-grow">
          <TabsPane
            activeTab={activeTab}
            setActiveTab={setActiveTabHandler}
            tabs={tabs}
          />

          {activeTab === 1 && (
            <Card className={ENTITY_CARD_CLASS}>
              <div className="tw-grid tw-grid-cols-4 tw-gap-4 tw-w-full">
                <div className="tw-col-span-full">
                  <Description
                    description={description}
                    entityFieldTasks={getEntityFieldThreadCounts(
                      EntityField.DESCRIPTION,
                      entityFieldTaskCount
                    )}
                    entityFieldThreads={getEntityFieldThreadCounts(
                      EntityField.DESCRIPTION,
                      entityFieldThreadCount
                    )}
                    entityFqn={topicFQN}
                    entityName={entityName}
                    entityType={EntityType.TOPIC}
                    hasEditAccess={
                      topicPermissions.EditAll ||
                      topicPermissions.EditDescription
                    }
                    isEdit={isEdit}
                    isReadOnly={deleted}
                    owner={owner}
                    onCancel={onCancel}
                    onDescriptionEdit={onDescriptionEdit}
                    onDescriptionUpdate={onDescriptionUpdate}
                    onThreadLinkSelect={onThreadLinkSelect}
                  />
                </div>
              </div>
              <TopicSchemaFields
                hasDescriptionEditAccess={
                  topicPermissions.EditAll || topicPermissions.EditDescription
                }
                hasTagEditAccess={
                  topicPermissions.EditAll || topicPermissions.EditTags
                }
                isReadOnly={Boolean(deleted)}
                messageSchema={topicDetails.messageSchema}
                onUpdate={handleSchemaFieldsUpdate}
              />
            </Card>
          )}
          {activeTab === 2 && (
            <Card className={ENTITY_CARD_CLASS}>
              <div
                className="tw-py-4 tw-px-7 tw-grid tw-grid-cols-3 entity-feed-list tw--mx-7 tw--my-4 "
                id="activityfeed">
                <div />
                <ActivityFeedList
                  isEntityFeed
                  withSidePanel
                  className=""
                  deletePostHandler={deletePostHandler}
                  entityName={entityName}
                  feedList={entityThread}
                  isFeedLoading={isEntityThreadLoading}
                  postFeedHandler={postFeedHandler}
                  updateThreadHandler={updateThreadHandler}
                  onFeedFiltersUpdate={handleFeedFilterChange}
                />
                <div />
              </div>
            </Card>
          )}
          {activeTab === 3 && (
            <Card className={ENTITY_CARD_CLASS} data-testid="sample-data">
              <SampleDataTopic topicFQN={topicFQN} />
            </Card>
          )}
          {activeTab === 4 && (
            <Card className={ENTITY_CARD_CLASS} data-testid="config">
              <SchemaEditor
                value={JSON.stringify(getConfigObject(topicDetails))}
              />
            </Card>
          )}
          {activeTab === 5 && (
            <Card
              className={`${ENTITY_CARD_CLASS} card-body-full`}
              data-testid="lineage-details">
              <EntityLineageComponent
                entityType={EntityType.TOPIC}
                hasEditAccess={
                  topicPermissions.EditAll || topicPermissions.EditLineage
                }
              />
            </Card>
          )}
          {activeTab === 6 && (
            <Card className={ENTITY_CARD_CLASS}>
              <CustomPropertyTable
                entityDetails={
                  topicDetails as CustomPropertyProps['entityDetails']
                }
                entityType={EntityType.TOPIC}
                handleExtensionUpdate={onExtensionUpdate}
                hasEditAccess={
                  topicPermissions.EditAll || topicPermissions.EditCustomFields
                }
              />
            </Card>
          )}
          <div
            data-testid="observer-element"
            id="observer-element"
            ref={elementRef as RefObject<HTMLDivElement>}>
            {getLoader()}
          </div>
          {threadLink ? (
            <ActivityThreadPanel
              createThread={createThread}
              deletePostHandler={deletePostHandler}
              open={Boolean(threadLink)}
              postFeedHandler={postFeedHandler}
              threadLink={threadLink}
              threadType={threadType}
              updateThreadHandler={updateThreadHandler}
              onCancel={onThreadPanelClose}
            />
          ) : null}
        </div>
      </div>
    </PageContainerV1>
  );
};

export default TopicDetails;<|MERGE_RESOLUTION|>--- conflicted
+++ resolved
@@ -418,17 +418,8 @@
   };
 
   useEffect(() => {
-<<<<<<< HEAD
-    setFollowersData(followers);
-  }, [followers]);
-
-  useEffect(() => {
     fetchMoreThread(isInView as boolean, paging, isEntityThreadLoading);
   }, [paging, isEntityThreadLoading, isInView]);
-=======
-    fetchMoreThread(isInView as boolean, paging, isentityThreadLoading);
-  }, [paging, isentityThreadLoading, isInView]);
->>>>>>> 17893f5b
 
   const handleFeedFilterChange = useCallback((feedFilter, threadType) => {
     setActivityFilter({
