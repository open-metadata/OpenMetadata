--- conflicted
+++ resolved
@@ -21,11 +21,8 @@
 }
 
 export interface EntityRightPanelVerticalNavProps {
-<<<<<<< HEAD
   verticalNavConatinerclassName?: string;
-=======
   isSideDrawer?: boolean;
->>>>>>> ba1b3f73
   activeTab: EntityRightPanelTab;
   entityType: EntityType | TabSpecificField.COLUMNS;
   onTabChange: (tab: EntityRightPanelTab) => void;
