/*
 *  Copyright 2023 Collate.
 *  Licensed under the Apache License, Version 2.0 (the "License");
 *  you may not use this file except in compliance with the License.
 *  You may obtain a copy of the License at
 *  http://www.apache.org/licenses/LICENSE-2.0
 *  Unless required by applicable law or agreed to in writing, software
 *  distributed under the License is distributed on an "AS IS" BASIS,
 *  WITHOUT WARRANTIES OR CONDITIONS OF ANY KIND, either express or implied.
 *  See the License for the specific language governing permissions and
 *  limitations under the License.
 */

@import (reference) '../../../styles/variables.less';

.entity-right-panel-vertical-nav {
  width: 62px;
  right: 0px;
  position: relative;
  height: 100vh;
  background: @white;
  display: flex;
  flex-direction: column;
  align-items: center;
  border: 1px solid @grey-15;
  border-radius: 8px;
  padding-top: -12px;
  .ant-menu-vertical .ant-menu-item:not(:last-child) {
    margin-bottom: 0px;
  }
  .vertical-nav-menu {
    background: transparent;
    border: none;
    width: 100%;
    display: flex;
    flex-direction: column;

    .ant-menu-item {
      display: flex;
      gap: 6px;
      flex-direction: column;
      align-items: center;
      justify-content: center;
      border: none;
      padding: 0;
<<<<<<< HEAD
      margin-top: 4px !important;
      margin-bottom: 24px !important;
      width: fit-content;
=======
      margin-top: 0px;
>>>>>>> 676cabd0
      background: transparent;
      .ant-menu-item-icon {
        height: 16px;
      }

      &.ant-menu-item-active:not(.ant-menu-item-selected),
      &:hover:not(.ant-menu-item-selected) {
        background: transparent;
        color: @primary-7;

        .ant-menu-item-icon {
          //   background: @primary-1;
          color: @primary-7;
        }
        .ant-menu-title-content {
          color: @primary-7;
        }
      }

      &.ant-menu-item-selected {
        background: transparent;
        color: @primary-7;
        border-left: 3px solid @primary-7;
        border-radius: 2px;
        &::after {
          display: none;
        }

        .ant-menu-item-icon {
          color: @primary-6;
        }

        .ant-menu-title-content {
          color: @primary-6;
          font-weight: 600;
        }
      }
      .ant-menu-item-icon {
        display: flex;
        align-items: center;
        justify-content: center;
        width: 16px;
        height: 16px;
        transition: all 0.2s ease;
        background: transparent;
        color: @grey-700;
      }

      svg {
        font-size: 16px;
      }

      svg {
        fill: transparent !important;
      }

      svg * {
        stroke: currentColor !important;
        fill: transparent !important;
      }

      .ant-menu-title-content {
        display: block;
        font-size: 10px;
        font-weight: 400;
        text-align: center;
        line-height: 100%;
        width: 54px;
        word-break: break-word;
        white-space: normal;
        margin: 0 auto;
        color: @grey-600;
      }
    }
  }
}<|MERGE_RESOLUTION|>--- conflicted
+++ resolved
@@ -37,19 +37,14 @@
 
     .ant-menu-item {
       display: flex;
-      gap: 6px;
+      gap: 8px;
       flex-direction: column;
       align-items: center;
       justify-content: center;
       border: none;
       padding: 0;
-<<<<<<< HEAD
-      margin-top: 4px !important;
-      margin-bottom: 24px !important;
-      width: fit-content;
-=======
-      margin-top: 0px;
->>>>>>> 676cabd0
+      margin-top: 16px !important;
+
       background: transparent;
       .ant-menu-item-icon {
         height: 16px;
