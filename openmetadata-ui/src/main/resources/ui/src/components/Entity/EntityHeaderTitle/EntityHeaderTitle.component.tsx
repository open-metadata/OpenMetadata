--- conflicted
+++ resolved
@@ -112,15 +112,9 @@
       wrap={false}>
       {icon && <Col className="flex-center">{icon}</Col>}
       <Col
-<<<<<<< HEAD
-        className={`d-flex flex-col gap-1 ${
-          deleted || badge ? 'w-max-full-140' : 'entity-header-content'
-        }`}>
-=======
-        className={classNames('d-flex flex-col gap-2', {
+        className={classNames('d-flex flex-col gap-1', {
           'w-max-full-140': deleted || badge,
         })}>
->>>>>>> d1f8b30a
         {/* If we do not have displayName name only be shown in the bold from the below code */}
         {!isEmpty(displayName) && showName ? (
           <div className="d-flex items-center gap-2">
