/*
 *  Copyright 2022 Collate.
 *  Licensed under the Apache License, Version 2.0 (the "License");
 *  you may not use this file except in compliance with the License.
 *  You may obtain a copy of the License at
 *  http://www.apache.org/licenses/LICENSE-2.0
 *  Unless required by applicable law or agreed to in writing, software
 *  distributed under the License is distributed on an "AS IS" BASIS,
 *  WITHOUT WARRANTIES OR CONDITIONS OF ANY KIND, either express or implied.
 *  See the License for the specific language governing permissions and
 *  limitations under the License.
 */

<<<<<<< HEAD
import classNames from 'classnames';
import { memo, useCallback, useEffect, useMemo, useState } from 'react';
=======
import React, { memo, useCallback, useEffect, useMemo, useState } from 'react';
>>>>>>> 5b6e2599
import { Handle, NodeProps, Position } from 'reactflow';
import { useLineageProvider } from '../../../context/LineageProvider/LineageProvider';
import { EntityLineageNodeType } from '../../../enums/entity.enum';
import { LineageDirection } from '../../../generated/api/lineage/lineageDirection';
import { LineageLayer } from '../../../generated/configuration/lineageSettings';
import LineageNodeRemoveButton from '../../Lineage/LineageNodeRemoveButton';
import './custom-node.less';
import {
  getCollapseHandle,
  getExpandHandle,
  getNodeClassNames,
} from './CustomNode.utils';
import './entity-lineage.style.less';
import {
  ExpandCollapseHandlesProps,
  NodeHandlesProps,
} from './EntityLineage.interface';
import LineageNodeLabelV1 from './LineageNodeLabelV1';
import NodeChildren from './NodeChildren/NodeChildren.component';

const NodeHandles = memo(
  ({
    nodeType,
    id,
    isConnectable,
    expandCollapseHandles,
  }: NodeHandlesProps) => {
    switch (nodeType) {
      case EntityLineageNodeType.OUTPUT:
        return (
          <>
            <Handle
              className="lineage-node-handle"
              id={id}
              isConnectable={isConnectable}
              position={Position.Left}
              type="target"
            />
            {expandCollapseHandles}
          </>
        );

      case EntityLineageNodeType.INPUT:
        return (
          <>
            <Handle
              className="lineage-node-handle"
              id={id}
              isConnectable={isConnectable}
              position={Position.Right}
              type="source"
            />
            {expandCollapseHandles}
          </>
        );

      case EntityLineageNodeType.NOT_CONNECTED:
        return null;

      default:
        return (
          <>
            <Handle
              className="lineage-node-handle"
              id={id}
              isConnectable={isConnectable}
              position={Position.Left}
              type="target"
            />
            <Handle
              className="lineage-node-handle"
              id={id}
              isConnectable={isConnectable}
              position={Position.Right}
              type="source"
            />
            {expandCollapseHandles}
          </>
        );
    }
  }
);

const ExpandCollapseHandles = memo(
  ({
    isEditMode,
    hasOutgoers,
    hasIncomers,
    isDownstreamNode,
    isUpstreamNode,
    isRootNode,
    upstreamExpandPerformed,
    downstreamExpandPerformed,
    upstreamLineageLength,
    onCollapse,
    onExpand,
  }: ExpandCollapseHandlesProps) => {
    if (isEditMode) {
      return null;
    }

    return (
      <>
        {hasOutgoers &&
          (isDownstreamNode || isRootNode) &&
          getCollapseHandle(LineageDirection.Downstream, onCollapse)}

        {!hasOutgoers &&
          !downstreamExpandPerformed &&
          getExpandHandle(LineageDirection.Downstream, () =>
            onExpand(LineageDirection.Downstream)
          )}

        {hasIncomers &&
          (isUpstreamNode || isRootNode) &&
          getCollapseHandle(LineageDirection.Upstream, () =>
            onCollapse(LineageDirection.Upstream)
          )}

        {!hasIncomers &&
          !upstreamExpandPerformed &&
          upstreamLineageLength > 0 &&
          getExpandHandle(LineageDirection.Upstream, () =>
            onExpand(LineageDirection.Upstream)
          )}
      </>
    );
  }
);

const CustomNodeV1 = (props: NodeProps) => {
  const { data, type, isConnectable } = props;

  const {
    isEditMode,
    tracedNodes,
    selectedNode,
    onNodeCollapse,
    removeNodeHandler,
    loadChildNodesHandler,
    activeLayer,
    dataQualityLineage,
  } = useLineageProvider();

  const {
    label,
    isNewNode,
    node = {},
    isRootNode,
    hasOutgoers = false,
    hasIncomers = false,
    isUpstreamNode = false,
    isDownstreamNode = false,
  } = data;

  const nodeType = isEditMode ? EntityLineageNodeType.DEFAULT : type;
  const isSelected = selectedNode === node;
  const {
    id,
    fullyQualifiedName,
    upstreamLineage = [],
    upstreamExpandPerformed = false,
    downstreamExpandPerformed = false,
  } = node;
  const [isTraced, setIsTraced] = useState(false);

  const showDqTracing = useMemo(
    () =>
      activeLayer.includes(LineageLayer.DataObservability) &&
      dataQualityLineage?.nodes?.some((dqNode) => dqNode.id === id),
    [activeLayer, dataQualityLineage, id]
  );

  const containerClass = getNodeClassNames({
    isSelected,
    showDqTracing: showDqTracing ?? false,
    isTraced,
  });

  const onExpand = useCallback(
    (direction: LineageDirection) => {
      loadChildNodesHandler(node, direction);
    },
    [loadChildNodesHandler, node]
  );

  const onCollapse = useCallback(
    (direction = LineageDirection.Downstream) => {
      onNodeCollapse(props, direction);
    },
    [onNodeCollapse, props]
  );

  const nodeLabel = useMemo(() => {
    if (isNewNode) {
      return label;
    }

    return (
      <>
        <LineageNodeLabelV1 node={node} />
        {isSelected && isEditMode && !isRootNode && (
          <LineageNodeRemoveButton onRemove={() => removeNodeHandler(props)} />
        )}
      </>
    );
  }, [node.id, isNewNode, label, isSelected, isEditMode, isRootNode]);

  const expandCollapseProps = useMemo<ExpandCollapseHandlesProps>(
    () => ({
      upstreamExpandPerformed,
      downstreamExpandPerformed,
      hasIncomers,
      hasOutgoers,
      isDownstreamNode,
      isEditMode,
      isRootNode,
      isUpstreamNode,
      upstreamLineageLength: upstreamLineage.length,
      onCollapse,
      onExpand,
    }),
    [
      upstreamExpandPerformed,
      downstreamExpandPerformed,
      hasIncomers,
      hasOutgoers,
      isDownstreamNode,
      isEditMode,
      isRootNode,
      isUpstreamNode,
      upstreamLineage.length,
      onCollapse,
      onExpand,
    ]
  );

  const handlesElement = useMemo(
    () => <ExpandCollapseHandles {...expandCollapseProps} />,
    [expandCollapseProps]
  );

  useEffect(() => {
    setIsTraced(tracedNodes.includes(id));
  }, [tracedNodes, id]);

  return (
    <div
      className={containerClass}
      data-testid={`lineage-node-${fullyQualifiedName}`}>
      <NodeHandles
        expandCollapseHandles={handlesElement}
        id={id}
        isConnectable={isConnectable}
        nodeType={nodeType}
      />
      <div className="lineage-node-content">
        <div className="label-container bg-white">{nodeLabel}</div>
        <NodeChildren isConnectable={isConnectable} node={node} />
      </div>
    </div>
  );
};

export default memo(CustomNodeV1);<|MERGE_RESOLUTION|>--- conflicted
+++ resolved
@@ -11,12 +11,7 @@
  *  limitations under the License.
  */
 
-<<<<<<< HEAD
-import classNames from 'classnames';
 import { memo, useCallback, useEffect, useMemo, useState } from 'react';
-=======
-import React, { memo, useCallback, useEffect, useMemo, useState } from 'react';
->>>>>>> 5b6e2599
 import { Handle, NodeProps, Position } from 'reactflow';
 import { useLineageProvider } from '../../../context/LineageProvider/LineageProvider';
 import { EntityLineageNodeType } from '../../../enums/entity.enum';
