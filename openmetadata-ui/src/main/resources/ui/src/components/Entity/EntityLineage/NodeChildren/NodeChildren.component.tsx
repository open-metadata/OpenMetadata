/*
 *  Copyright 2024 Collate.
 *  Licensed under the Apache License, Version 2.0 (the "License");
 *  you may not use this file except in compliance with the License.
 *  You may obtain a copy of the License at
 *  http://www.apache.org/licenses/LICENSE-2.0
 *  Unless required by applicable law or agreed to in writing, software
 *  distributed under the License is distributed on an "AS IS" BASIS,
 *  WITHOUT WARRANTIES OR CONDITIONS OF ANY KIND, either express or implied.
 *  See the License for the specific language governing permissions and
 *  limitations under the License.
 */
import { DownOutlined, SearchOutlined, UpOutlined } from '@ant-design/icons';
import { Button, Collapse, Input, Space } from 'antd';
import { isEmpty } from 'lodash';
import React, { useCallback, useEffect, useMemo, useState } from 'react';
import { useTranslation } from 'react-i18next';
import { BORDER_COLOR } from '../../../../constants/constants';
import { LINEAGE_COLUMN_NODE_SUPPORTED } from '../../../../constants/Lineage.constants';
import { useLineageProvider } from '../../../../context/LineageProvider/LineageProvider';
import { LineageLayerView } from '../../../../context/LineageProvider/LineageProvider.interface';
import { EntityType } from '../../../../enums/entity.enum';
import { Column, Table } from '../../../../generated/entity/data/table';
import { getEntityChildrenAndLabel } from '../../../../utils/EntityLineageUtils';
import { getEntityName } from '../../../../utils/EntityUtils';
import { getEntityIcon } from '../../../../utils/TableUtils';
import { getColumnContent } from '../CustomNode.utils';
import TestSuiteSummaryWidget from '../TestSuiteSummaryWidget/TestSuiteSummaryWidget.component';
import { EntityChildren, NodeChildrenProps } from './NodeChildren.interface';

const NodeChildren = ({ node, isConnectable }: NodeChildrenProps) => {
  const { t } = useTranslation();
  const { Panel } = Collapse;
  const { tracedColumns, activeLayer, onColumnClick } = useLineageProvider();
  const { entityType } = node;
  const [searchValue, setSearchValue] = useState('');
  const [filteredColumns, setFilteredColumns] = useState<EntityChildren>([]);
  const [isExpanded, setIsExpanded] = useState<boolean>(true);

  const { showColumns, showDataObservability } = useMemo(() => {
    return {
      showColumns: activeLayer.includes(LineageLayerView.COLUMN),
      showDataObservability: activeLayer.includes(
        LineageLayerView.DATA_OBSERVARABILITY
      ),
    };
  }, [activeLayer]);

  const supportsColumns = useMemo(() => {
    return (
      node &&
      LINEAGE_COLUMN_NODE_SUPPORTED.includes(node.entityType as EntityType)
    );
  }, [node.id]);

  const { children, childrenHeading } = useMemo(
    () => getEntityChildrenAndLabel(node),
    [node.id]
  );

  const handleSearchChange = useCallback(
    (e: React.ChangeEvent<HTMLInputElement>) => {
      e.stopPropagation();
      const value = e.target.value;
      setSearchValue(value);

      if (value.trim() === '') {
        // If search value is empty, show all columns
        const filterColumns = Object.values(children ?? {});
        setFilteredColumns(filterColumns);
      } else {
        // Filter columns based on search value
        const filtered = Object.values(children ?? {}).filter((column) =>
          getEntityName(column).toLowerCase().includes(value.toLowerCase())
        );
        setFilteredColumns(filtered);
      }
    },
    [children]
  );

  useEffect(() => {
    if (!isEmpty(children)) {
      setFilteredColumns(children);
    }
  }, [children]);

  const renderRecord = useCallback(
    (record: Column) => {
      return (
        <Collapse
          destroyInactivePanel
          defaultActiveKey={record.fullyQualifiedName}
          key={record.fullyQualifiedName}>
          <Panel
            header={getEntityName(record)}
            key={record.fullyQualifiedName ?? ''}>
            {record?.children?.map((child) => {
              const { fullyQualifiedName, dataType } = child;
              if (['RECORD', 'STRUCT', 'ARRAY'].includes(dataType)) {
                return renderRecord(child);
              } else {
                const isColumnTraced = tracedColumns.includes(
                  fullyQualifiedName ?? ''
                );

                return getColumnContent(
                  child,
                  isColumnTraced,
                  isConnectable,
                  onColumnClick
                );
              }
            })}
          </Panel>
        </Collapse>
      );
    },
    [isConnectable, tracedColumns]
  );

  const renderColumnsData = useCallback(
    (column: Column) => {
      const { fullyQualifiedName, dataType } = column;
      if (['RECORD', 'STRUCT', 'ARRAY'].includes(dataType)) {
        return renderRecord(column);
      } else {
        const isColumnTraced = tracedColumns.includes(fullyQualifiedName ?? '');

        return getColumnContent(
          column,
          isColumnTraced,
          isConnectable,
          onColumnClick
        );
      }
    },
    [isConnectable, tracedColumns]
  );

  if (supportsColumns && (showColumns || showDataObservability)) {
    return (
      <div className="column-container bg-grey-1 p-sm p-y-xs">
        <div className="d-flex justify-between items-center">
          <div>
            {showColumns && (
              <Button
                className="flex-center text-primary rounded-4 p-xss h-9"
                data-testid="expand-cols-btn"
                type="text"
                onClick={(e) => {
                  e.stopPropagation();
                  setIsExpanded((prevIsExpanded: boolean) => !prevIsExpanded);
                }}>
                <Space>
                  <div className=" w-5 h-5 text-base-color">
                    {getEntityIcon(node.entityType ?? '')}
                  </div>
                  {childrenHeading}
                  {isExpanded ? (
                    <UpOutlined style={{ fontSize: '12px' }} />
                  ) : (
                    <DownOutlined style={{ fontSize: '12px' }} />
                  )}
                </Space>
              </Button>
            )}
          </div>
<<<<<<< HEAD
          {showDataObservability &&
            entityType === EntityType.TABLE &&
            getTestSuiteSummary((node as Table).testSuite)}
=======
          {showDataQuality && entityType === EntityType.TABLE && (
            <TestSuiteSummaryWidget testSuite={(node as Table).testSuite} />
          )}
>>>>>>> 8016a5e8
        </div>

        {showColumns && isExpanded && (
          <div className="m-t-md">
            <div className="search-box">
              <Input
                placeholder={t('label.search-entity', {
                  entity: childrenHeading,
                })}
                suffix={<SearchOutlined color={BORDER_COLOR} />}
                value={searchValue}
                onChange={handleSearchChange}
              />
            </div>

            <section className="m-t-md" id="table-columns">
              <div className="border rounded-4 overflow-hidden">
                {filteredColumns.map((column) =>
                  renderColumnsData(column as Column)
                )}
              </div>
            </section>
          </div>
        )}
      </div>
    );
  } else {
    return null;
  }
};

export default NodeChildren;<|MERGE_RESOLUTION|>--- conflicted
+++ resolved
@@ -166,15 +166,9 @@
               </Button>
             )}
           </div>
-<<<<<<< HEAD
-          {showDataObservability &&
-            entityType === EntityType.TABLE &&
-            getTestSuiteSummary((node as Table).testSuite)}
-=======
           {showDataQuality && entityType === EntityType.TABLE && (
             <TestSuiteSummaryWidget testSuite={(node as Table).testSuite} />
           )}
->>>>>>> 8016a5e8
         </div>
 
         {showColumns && isExpanded && (
