/*
 *  Copyright 2023 Collate.
 *  Licensed under the Apache License, Version 2.0 (the "License");
 *  you may not use this file except in compliance with the License.
 *  You may obtain a copy of the License at
 *  http://www.apache.org/licenses/LICENSE-2.0
 *  Unless required by applicable law or agreed to in writing, software
 *  distributed under the License is distributed on an "AS IS" BASIS,
 *  WITHOUT WARRANTIES OR CONDITIONS OF ANY KIND, either express or implied.
 *  See the License for the specific language governing permissions and
 *  limitations under the License.
 */

@import (reference) url('../../../../styles/variables.less');

.assignees-edit-input {
  .ant-space-item:first-child {
    width: 100%;
  }
}

.task-action-button {
  button {
    height: 32px;
    border-radius: 8px;
    span {
      font-size: 14px;
      font-style: normal;
      font-weight: 500;
      line-height: 20px;
    }
    &:hover {
      color: #1570ef !important;
    }

    svg {
      width: 12px;
      height: 12px;
      font-weight: 600;
    }
    &:first-child {
      border-right: none;
      padding-right: 0;
    }
    &:last-child {
      border-left: none;
    }
  }
}

.task-action-dropdown {
  .anticon svg {
    fill: none;
    width: 16px;
    height: 16px;
  }
  ul {
    padding: 4px 0;
    border-radius: 8px;

    li {
      font-size: 14px;
      font-weight: 500;
      line-height: 20px;
      padding: 10px 16px;
      cursor: pointer;
      border-bottom: none;
      &:hover {
        background: #f5faff;
        color: #1570ef !important;
        .anticon svg path {
          stroke: #1570ef;
        }
      }

      &.ant-dropdown-menu-item-selected {
        background: #f5faff;
        color: #1570ef !important;
        .anticon svg path {
          stroke: #1570ef !important;
          // fill:'#1570ef';
        }
      }

      &:last-child {
        border-bottom: none;
      }
    }
  }
}

.task-details-id {
<<<<<<< HEAD
=======
  color: @blue-9;
>>>>>>> da59ab41
  font-size: 14px;
  font-style: normal;
  font-weight: 400;
  line-height: 20px;
  .ant-typography,
  .ant-typography a,
  &.ant-typography,
  &.ant-typography a,
  & a.ant-typography,
  & .ant-typography a {
    color: @blue-9;
  }
}
.task-details-entity-link {
  color: @text-color-tertiary;
  font-size: 14px;
  font-style: normal;
  font-weight: 400;
  line-height: 20px;
}

//user profile page
.action-required-card {
  border-radius: 12px;
  border: 0.5px solid #eaecf5;
  background: linear-gradient(
    270deg,
    rgba(85, 155, 238, 0.2) 0.56%,
    rgba(96, 167, 251, 0.2) 16.47%,
    rgba(245, 245, 245, 0.2) 99.98%
  );
  padding: 16px;
  margin: 24px 0px;
  box-shadow: none;
}

.action-required-text {
  flex-grow: 1;
  font-weight: 400;
  color: #414651;
  font-weight: 500;
  line-height: 20px;
}

.action-buttons {
  display: flex;
  gap: 8px;
}

.approve-button {
  background-color: #2f74eb;
  border-color: #2f74eb;
  border-radius: 8px;
  font-weight: 500;
}

.approve-button:hover {
  background-color: #1f67e9;
  border-color: #1f67e9;
}

.reject-button {
  background-color: #d93025;
  border-color: #d93025;
  color: white;
  border-radius: 8px;
  font-weight: 500;
}

.reject-button:hover {
  background-color: #b1271c;
  border-color: #b1271c;
}
.profile-picture {
  width: 32px;
  height: 32px;
}
.task-feed-message {
  margin-top: -8px;
  width: 90%;
  height: 100%;
  display: flex;
  align-items: center;
  flex-wrap: wrap;
}
.task-details-panel {
  padding: @padding-lg;
}
.task-id,
.entity-type {
  font-size: 14px;
  font-weight: 600;
  color: @blue-9;
  line-height: 20px;
}
.entity-link {
  font-weight: 600;
  line-height: 20px;
  color: @blue-9;
}
.task-details {
  font-size: 14px;
  color: @text-color;
  line-height: 20px;
  font-weight: 400;
}

.diff-view-container-card {
  max-height: 200px;
  border: 0.5px solid #eaecf5;
  background: @white;
  border-radius: 8px;
}
.diff-view-container-card-right-panel {
  max-height: 400px;
  background: #f8f9fc;
  border-radius: 12px;
  border: 0.5px solid #eaecf5;
}
.task-tab-description-header {
  color: #414651;
  font-size: 14px;
  font-style: normal;
  font-weight: 600;
  line-height: 20px;
}
.tags-details-contianer {
  border-radius: 12px;
  border: 0.5px solid #eaecf5;
  background: #f8f9fc;
  padding: 16px;
}<|MERGE_RESOLUTION|>--- conflicted
+++ resolved
@@ -90,10 +90,6 @@
 }
 
 .task-details-id {
-<<<<<<< HEAD
-=======
-  color: @blue-9;
->>>>>>> da59ab41
   font-size: 14px;
   font-style: normal;
   font-weight: 400;
