--- conflicted
+++ resolved
@@ -126,11 +126,7 @@
       setIsLoading(true);
       const options = generateNodeOptions();
       setAllOptions(options);
-<<<<<<< HEAD
-      setRenderedOptions(options.slice(0, INITIAL_LOAD));
-=======
       setRenderedOptions(options.slice(0, INITIAL_NODE_ITEMS_LENGTH));
->>>>>>> 9a0f6143
       setIsLoading(false);
     }
   }, [isDropdownOpen, allOptions.length, generateNodeOptions]);
@@ -152,11 +148,7 @@
         );
         setRenderedOptions(filteredOptions);
       } else {
-<<<<<<< HEAD
-        setRenderedOptions(allOptions.slice(0, INITIAL_LOAD));
-=======
         setRenderedOptions(allOptions.slice(0, INITIAL_NODE_ITEMS_LENGTH));
->>>>>>> 9a0f6143
       }
     },
     [allOptions]
@@ -186,11 +178,7 @@
       filterOptions(searchValue);
     } else {
       const nextLength = Math.min(
-<<<<<<< HEAD
-        renderedOptions.length + LOAD_MORE_COUNT,
-=======
         renderedOptions.length + NODE_ITEMS_PAGE_SIZE,
->>>>>>> 9a0f6143
         allOptions.length
       );
       setRenderedOptions(allOptions.slice(0, nextLength));
@@ -202,11 +190,7 @@
       setIsDropdownOpen(open);
       if (!open) {
         setSearchValue('');
-<<<<<<< HEAD
-        setRenderedOptions(allOptions.slice(0, INITIAL_LOAD));
-=======
         setRenderedOptions(allOptions.slice(0, INITIAL_NODE_ITEMS_LENGTH));
->>>>>>> 9a0f6143
         debouncedFilterOptions.cancel();
       }
     },
