--- conflicted
+++ resolved
@@ -49,7 +49,6 @@
 import DropDown from '../dropdown/DropDown';
 import { WhatsNewModal } from '../Modals/WhatsNewModal';
 import { COOKIE_VERSION } from '../Modals/WhatsNewModal/whatsNewData';
-// import Tour from '../tour/Tour';
 import { ReactComponent as IconDefaultUserProfile } from './../../assets/svg/ic-default-profile.svg';
 import SearchOptions from './SearchOptions';
 import Suggestions from './Suggestions';
@@ -211,7 +210,6 @@
                     const target = e.target as HTMLInputElement;
                     if (e.key === 'Enter') {
                       setIsOpen(false);
-<<<<<<< HEAD
 
                       // below code is for tour feature
                       if (location.pathname.includes(ROUTES.TOUR)) {
@@ -220,9 +218,7 @@
                         return;
                       }
 
-=======
                       addToRecentSearch(target.value);
->>>>>>> 6fea07fd
                       history.push(
                         getExplorePathWithSearch(
                           target.value,
@@ -284,21 +280,6 @@
               />
               <span>What&#39;s new</span>
             </button>
-            {/* <NavLink
-              className="tw-nav focus:tw-no-underline hover:tw-underline"
-              data-testid="tour"
-              style={navStyle(location.pathname.startsWith('/explore'))}
-              to={{
-                pathname: '/tour',
-              }}>
-              <SVGIcons
-                alt="Doc icon"
-                className="tw-align-middle tw--mt-0.5 tw-mr-1"
-                icon={Icons.WHATS_NEW}
-                width="16"
-              />
-              <span>Tour</span>
-            </NavLink> */}
             <div>
               <DropDown
                 dropDownList={supportLinks}
