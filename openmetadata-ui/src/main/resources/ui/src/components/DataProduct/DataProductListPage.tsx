--- conflicted
+++ resolved
@@ -49,11 +49,8 @@
   const dataProductListing = useDataProductListingData();
   const theme = useTheme();
   const { t } = useTranslation();
-<<<<<<< HEAD
   const { enqueueSnackbar } = useSnackbar();
-=======
   const { permissions } = usePermissionProvider();
->>>>>>> 192ccb6c
   const [form] = useForm();
   const [isLoading, setIsLoading] = useState(false);
 
