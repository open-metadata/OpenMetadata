/*
 *  Copyright 2023 Collate.
 *  Licensed under the Apache License, Version 2.0 (the "License");
 *  you may not use this file except in compliance with the License.
 *  You may obtain a copy of the License at
 *  http://www.apache.org/licenses/LICENSE-2.0
 *  Unless required by applicable law or agreed to in writing, software
 *  distributed under the License is distributed on an "AS IS" BASIS,
 *  WITHOUT WARRANTIES OR CONDITIONS OF ANY KIND, either express or implied.
 *  See the License for the specific language governing permissions and
 *  limitations under the License.
 */

import { Button, Popover } from 'antd';
import { ReactComponent as IconEdit } from 'assets/svg/edit-new.svg';
import classNames from 'classnames';
import TagsContainer from 'components/Tag/TagsContainer/tags-container';
import TagsViewer from 'components/Tag/TagsViewer/tags-viewer';
import { EntityField } from 'constants/Feeds.constants';
import { EntityType } from 'enums/entity.enum';
import { ThreadType } from 'generated/entity/feed/thread';
import { TagSource } from 'generated/type/schema';
import { EntityFieldThreads } from 'interface/feed.interface';
import { isEmpty } from 'lodash';
import React, { useCallback, useMemo, useState } from 'react';
import { useTranslation } from 'react-i18next';
import { getFieldThreadElement } from 'utils/FeedElementUtils';
import { ReactComponent as IconRequest } from '../../assets/svg/request-icon.svg';
import { TableTagsComponentProps, TableUnion } from './TableTags.interface';

const TableTags = <T extends TableUnion>({
  tags,
  record,
  index,
  isReadOnly,
  isTagLoading,
  hasTagEditAccess,
  onUpdateTagsHandler,
  onRequestTagsHandler,
  getColumnName,
  getColumnFieldFQN,
  entityFieldTasks,
  onThreadLinkSelect,
  entityFieldThreads,
  entityFqn,
  tagList,
  handleTagSelection,
  type,
  fetchTags,
  tagFetchFailed,
  dataTestId,
}: TableTagsComponentProps<T>) => {
  const { t } = useTranslation();
  const [isEdit, setIsEdit] = useState<boolean>(false);

  const isGlossaryType = useMemo(() => type === TagSource.Glossary, [type]);

  const otherTags = useMemo(
    () =>
      isGlossaryType
        ? tags[TagSource.Classification]
        : tags[TagSource.Glossary],
    [tags, isGlossaryType]
  );

  const searchPlaceholder = useMemo(
    () =>
      isGlossaryType
        ? t('label.search-entity', {
            entity: t('label.glossary-term-plural'),
          })
        : t('label.search-entity', {
            entity: t('label.tag-plural'),
          }),
    [isGlossaryType]
  );

  const addButtonHandler = useCallback(() => {
    setIsEdit(true);
    // Fetch Classification or Glossary only once
    if (isEmpty(tagList) || tagFetchFailed) {
      fetchTags();
    }
  }, [tagList, tagFetchFailed, fetchTags]);

  const getRequestTagsElement = useMemo(() => {
    const hasTags = !isEmpty(record.tags || []);
    const text = hasTags
      ? t('label.update-request-tag-plural')
      : t('label.request-tag-plural');

    return (
      <Popover
        destroyTooltipOnHide
        content={text}
        overlayClassName="ant-popover-request-description"
        trigger="hover"
        zIndex={9999}>
        <Button
          className="p-0 w-7 h-7 flex-center m-r-xss link-text hover-cell-icon"
          data-testid="request-tags"
          icon={
            <IconRequest
              height={16}
              name={t('label.request-tag-plural')}
              width={16}
            />
          }
          type="text"
          onClick={() =>
            hasTags
              ? onUpdateTagsHandler?.(record)
              : onRequestTagsHandler?.(record)
          }
        />
      </Popover>
    );
  }, [record, onUpdateTagsHandler, onRequestTagsHandler]);

  return (
    <div className="hover-icon-group" data-testid={`${dataTestId}-${index}`}>
      {isReadOnly ? (
        <TagsViewer sizeCap={-1} tags={tags[type] || []} />
      ) : (
        <div
          className={classNames(
            `d-flex justify-content`,
            isEdit || !isEmpty(tags) ? 'flex-col items-start' : 'items-center'
          )}
          data-testid="tags-wrapper">
          <TagsContainer
            className="w-min-13 w-max-13"
            editable={isEdit}
            isLoading={isTagLoading && isEdit}
            placeholder={searchPlaceholder}
            selectedTags={tags[type]}
            showAddTagButton={hasTagEditAccess && isEmpty(tags[type])}
            size="small"
            tagList={tagList}
            type="label"
            onAddButtonClick={addButtonHandler}
            onCancel={() => setIsEdit(false)}
            onSelectionChange={(selectedTags) => {
              handleTagSelection(selectedTags, record, otherTags);
              setIsEdit(false);
            }}
          />

          <div className="m-t-xss d-flex items-center">
            {tags[type].length && hasTagEditAccess && !isEdit ? (
              <Button
<<<<<<< HEAD
                className="p-0 w-7 h-7 flex-center link-text hover-cell-icon"
=======
                className="p-0 w-7 h-7 flex-center text-primary hover-cell-icon"
>>>>>>> abb14379
                data-testid="edit-button"
                icon={
                  <IconEdit height={16} name={t('label.edit')} width={16} />
                }
                size="small"
                type="text"
                onClick={addButtonHandler}
              />
            ) : null}

            {getColumnName &&
              getColumnFieldFQN &&
              onUpdateTagsHandler &&
              onRequestTagsHandler && (
                <>
                  {/*  Request and Update tags */}
                  {getRequestTagsElement}

                  {/*  List Conversation */}
                  {getFieldThreadElement(
                    getColumnName(record),
                    EntityField.TAGS,
                    entityFieldThreads as EntityFieldThreads[],
                    onThreadLinkSelect,
                    EntityType.TABLE,
                    entityFqn,
                    getColumnFieldFQN,
                    Boolean(record?.name?.length)
                  )}

                  {/*  List Task */}
                  {getFieldThreadElement(
                    getColumnName(record),
                    EntityField.TAGS,
                    entityFieldTasks as EntityFieldThreads[],
                    onThreadLinkSelect,
                    EntityType.TABLE,
                    entityFqn,
                    getColumnFieldFQN,
                    Boolean(record?.name),
                    ThreadType.Task
                  )}
                </>
              )}
          </div>
        </div>
      )}
    </div>
  );
};

export default TableTags;<|MERGE_RESOLUTION|>--- conflicted
+++ resolved
@@ -149,11 +149,7 @@
           <div className="m-t-xss d-flex items-center">
             {tags[type].length && hasTagEditAccess && !isEdit ? (
               <Button
-<<<<<<< HEAD
-                className="p-0 w-7 h-7 flex-center link-text hover-cell-icon"
-=======
                 className="p-0 w-7 h-7 flex-center text-primary hover-cell-icon"
->>>>>>> abb14379
                 data-testid="edit-button"
                 icon={
                   <IconEdit height={16} name={t('label.edit')} width={16} />
