/*
 *  Copyright 2022 Collate.
 *  Licensed under the Apache License, Version 2.0 (the "License");
 *  you may not use this file except in compliance with the License.
 *  You may obtain a copy of the License at
 *  http://www.apache.org/licenses/LICENSE-2.0
 *  Unless required by applicable law or agreed to in writing, software
 *  distributed under the License is distributed on an "AS IS" BASIS,
 *  WITHOUT WARRANTIES OR CONDITIONS OF ANY KIND, either express or implied.
 *  See the License for the specific language governing permissions and
 *  limitations under the License.
 */

import { Button, Col, Row, Skeleton, Space, Tooltip, Typography } from 'antd';
import { ColumnsType, TablePaginationConfig } from 'antd/lib/table';
import { FilterValue, SorterResult } from 'antd/lib/table/interface';
import { AxiosError } from 'axios';
import classNames from 'classnames';
import { isArray, isUndefined, sortBy } from 'lodash';
import { PagingResponse } from 'Models';
import QueryString from 'qs';
import React, { useEffect, useMemo, useRef, useState } from 'react';
import { useTranslation } from 'react-i18next';
import { Link } from 'react-router-dom';
import { ReactComponent as IconEdit } from '../../../../assets/svg/edit-new.svg';
import { ReactComponent as IconDelete } from '../../../../assets/svg/ic-delete.svg';
import { getEntityDetailsPath } from '../../../../constants/constants';
import { DATA_QUALITY_PROFILER_DOCS } from '../../../../constants/docs.constants';
import { NO_PERMISSION_FOR_ACTION } from '../../../../constants/HelperTextUtil';
import { usePermissionProvider } from '../../../../context/PermissionProvider/PermissionProvider';
import { ResourceEntity } from '../../../../context/PermissionProvider/PermissionProvider.interface';
import { SORT_ORDER } from '../../../../enums/common.enum';
import { EntityTabs, EntityType } from '../../../../enums/entity.enum';
import {
  TestCase,
  TestCaseResult,
  TestCaseStatus,
} from '../../../../generated/tests/testCase';
import { TestCaseResolutionStatus } from '../../../../generated/tests/testCaseResolutionStatus';
import { getListTestCaseIncidentByStateId } from '../../../../rest/incidentManagerAPI';
import { removeTestCaseFromTestSuite } from '../../../../rest/testAPI';
import { getNameFromFQN, Transi18next } from '../../../../utils/CommonUtils';
import {
  formatDate,
  formatDateTime,
} from '../../../../utils/date-time/DateTimeUtils';
import {
  getColumnNameFromEntityLink,
  getEntityName,
} from '../../../../utils/EntityUtils';
import { getEntityFQN } from '../../../../utils/FeedUtils';
import { getIncidentManagerDetailPagePath } from '../../../../utils/RouterUtils';
import { replacePlus } from '../../../../utils/StringsUtils';
import { showErrorToast } from '../../../../utils/ToastUtils';
import AppBadge from '../../../common/Badge/Badge.component';
import DeleteWidgetModal from '../../../common/DeleteWidget/DeleteWidgetModal';
import FilterTablePlaceHolder from '../../../common/ErrorWithPlaceholder/FilterTablePlaceHolder';
import { StatusBox } from '../../../common/LastRunGraph/LastRunGraph.component';
import NextPrevious from '../../../common/NextPrevious/NextPrevious';
import Table from '../../../common/Table/Table';
import EditTestCaseModal from '../../../DataQuality/AddDataQualityTest/EditTestCaseModal';
import ConfirmationModal from '../../../Modals/ConfirmationModal/ConfirmationModal';
import {
  DataQualityTabProps,
  TableProfilerTab,
  TestCaseAction,
  TestCasePermission,
} from '../ProfilerDashboard/profilerDashboard.interface';
import './data-quality-tab.less';

const DataQualityTab: React.FC<DataQualityTabProps> = ({
  isLoading = false,
  testCases,
  pagingData,
  onTestUpdate,
  removeFromTestSuite,
  showTableColumn = true,
  afterDeleteAction,
  showPagination,
  breadcrumbData,
  fetchTestCases,
}) => {
  const { t } = useTranslation();
  const { getEntityPermissionByFqn } = usePermissionProvider();
  const [selectedTestCase, setSelectedTestCase] = useState<TestCaseAction>();
  const [isStatusLoading, setIsStatusLoading] = useState(true);
  const [testCaseStatus, setTestCaseStatus] = useState<
    TestCaseResolutionStatus[]
  >([]);
<<<<<<< HEAD
  const [isPermissionLoading, setIsPermissionLoading] = useState(true);
  const [testCasePermissions, setTestCasePermissions] = useState<
    TestCasePermission[]
  >([]);
=======
  const [isTestCaseRemovalLoading, setIsTestCaseRemovalLoading] =
    useState(false);
>>>>>>> 788dfc33
  const isApiSortingEnabled = useRef(false);

  const sortedData = useMemo(
    () =>
      isApiSortingEnabled.current
        ? testCases
        : sortBy(testCases, (test) => {
            switch (test.testCaseResult?.testCaseStatus) {
              case TestCaseStatus.Failed:
                return 0;
              case TestCaseStatus.Aborted:
                return 1;
              case TestCaseStatus.Success:
                return 2;

              default:
                return 3;
            }
          }),
    [testCases]
  );

  const handleCancel = () => {
    setSelectedTestCase(undefined);
  };

  const handleConfirmClick = async () => {
    setIsTestCaseRemovalLoading(true);
    if (isUndefined(removeFromTestSuite)) {
      return;
    }
    try {
      await removeTestCaseFromTestSuite(
        selectedTestCase?.data.id ?? '',
        removeFromTestSuite.testSuite?.id ?? ''
      );
      afterDeleteAction?.();
      setSelectedTestCase(undefined);
    } catch (error) {
      showErrorToast(error as AxiosError);
    } finally {
      setIsTestCaseRemovalLoading(false);
    }
  };

  const columns = useMemo(() => {
    const data: ColumnsType<TestCase> = [
      {
        title: t('label.name'),
        dataIndex: 'name',
        key: 'name',
        width: 300,
        sorter: true,
        sortDirections: ['ascend', 'descend'],
        render: (name: string, record) => {
          const status = record.testCaseResult?.testCaseStatus;
          const urlData = {
            pathname: getIncidentManagerDetailPagePath(
              record.fullyQualifiedName ?? ''
            ),
            state: { breadcrumbData },
          };

          return (
            <Space data-testid={name}>
              <Tooltip title={status}>
                <div>
                  <StatusBox status={status?.toLocaleLowerCase()} />
                </div>
              </Tooltip>

              <Typography.Paragraph className="m-0" style={{ maxWidth: 280 }}>
                <Link to={urlData}>{getEntityName(record)}</Link>
              </Typography.Paragraph>
            </Space>
          );
        },
      },
      ...(showTableColumn
        ? ([
            {
              title: t('label.table'),
              dataIndex: 'entityLink',
              key: 'table',
              width: 200,
              render: (entityLink: string) => {
                const tableFqn = getEntityFQN(entityLink);

                return (
                  <Link
                    className="break-word"
                    data-testid="table-link"
                    to={{
                      pathname: getEntityDetailsPath(
                        EntityType.TABLE,
                        tableFqn,
                        EntityTabs.PROFILER
                      ),
                      search: QueryString.stringify({
                        activeTab: TableProfilerTab.DATA_QUALITY,
                      }),
                    }}
                    onClick={(e) => e.stopPropagation()}>
                    {tableFqn}
                  </Link>
                );
              },
              sorter: (a, b) => {
                // Extract table name from entity link
                const tableAFqn = getEntityFQN(a.entityLink);
                const tableA = getNameFromFQN(tableAFqn);
                const tableBFqn = getEntityFQN(b.entityLink);
                const tableB = getNameFromFQN(tableBFqn);

                return tableA.localeCompare(tableB);
              },
              sortDirections: ['ascend', 'descend'],
            },
          ] as ColumnsType<TestCase>)
        : []),
      {
        title: t('label.column'),
        dataIndex: 'entityLink',
        key: 'column',
        width: 150,
        render: (entityLink) => {
          const isColumn = entityLink.includes('::columns::');
          if (isColumn) {
            const name = replacePlus(
              getColumnNameFromEntityLink(entityLink) ?? ''
            );

            return name;
          }

          return '--';
        },
        sorter: (a, b) => {
          // Extract column name from entity link if available
          const columnA = a.entityLink.includes('::columns::')
            ? replacePlus(getColumnNameFromEntityLink(a.entityLink))
            : '--';

          const columnB = b.entityLink.includes('::columns::')
            ? replacePlus(getColumnNameFromEntityLink(b.entityLink))
            : '--';

          return columnA.localeCompare(columnB);
        },
        sortDirections: ['ascend', 'descend'],
      },
      {
        title: t('label.last-run'),
        dataIndex: 'testCaseResult',
        key: 'lastRun',
        width: 150,
        sorter: true,
        render: (result: TestCaseResult) =>
          result?.timestamp ? formatDateTime(result.timestamp) : '--',
      },
      {
        title: t('label.incident'),
        dataIndex: 'testCaseResult',
        key: 'incident',
        width: 100,
        render: (_, record) => {
          const testCaseResult = testCaseStatus.find(
            (status) =>
              status.testCaseReference?.fullyQualifiedName ===
              record.fullyQualifiedName
          );
          const label = testCaseResult?.testCaseResolutionStatusType;

          if (isStatusLoading) {
            return <Skeleton.Input size="small" />;
          }

          return label ? (
            <Tooltip
              placement="bottom"
              title={
                testCaseResult?.updatedAt &&
                `${formatDate(testCaseResult.updatedAt)}
                    ${
                      testCaseResult.updatedBy
                        ? 'by ' + getEntityName(testCaseResult.updatedBy)
                        : ''
                    }`
              }>
              <span data-testid={`${record.name}-status`}>
                <AppBadge
                  className={classNames(
                    'resolution',
                    label.toLocaleLowerCase()
                  )}
                  label={label}
                />
              </span>
            </Tooltip>
          ) : (
            '--'
          );
        },
      },
      {
        title: t('label.action-plural'),
        dataIndex: 'actions',
        key: 'actions',
        width: 100,
        fixed: 'right',
        render: (_, record) => {
          if (isPermissionLoading) {
            return <Skeleton.Input size="small" />;
          }

          const testCasePermission = testCasePermissions.find(
            (permission) =>
              permission.fullyQualifiedName === record.fullyQualifiedName
          );

          const testCaseEditPermission = testCasePermission?.EditAll;
          const testCaseDeletePermission = testCasePermission?.Delete;

          return (
            <Row align="middle">
              <Tooltip
                title={
                  testCaseEditPermission
                    ? t('label.edit')
                    : NO_PERMISSION_FOR_ACTION
                }>
                <Button
                  className="flex-center"
                  data-testid={`edit-${record.name}`}
                  disabled={!testCaseEditPermission}
                  icon={<IconEdit width={14} />}
                  size="small"
                  type="text"
                  onClick={(e) => {
                    // preventing expand/collapse on click of edit button
                    e.stopPropagation();
                    setSelectedTestCase({ data: record, action: 'UPDATE' });
                  }}
                />
              </Tooltip>

              {removeFromTestSuite ? (
                <Tooltip
                  title={
                    testCaseDeletePermission
                      ? t('label.remove')
                      : NO_PERMISSION_FOR_ACTION
                  }>
                  <Button
                    className="flex-center"
                    data-testid={`remove-${record.name}`}
                    disabled={!testCaseDeletePermission}
                    icon={<IconDelete width={14} />}
                    size="small"
                    type="text"
                    onClick={(e) => {
                      // preventing expand/collapse on click of delete button
                      e.stopPropagation();
                      setSelectedTestCase({ data: record, action: 'DELETE' });
                    }}
                  />
                </Tooltip>
              ) : (
                <Tooltip
                  title={
                    testCaseDeletePermission
                      ? t('label.delete')
                      : NO_PERMISSION_FOR_ACTION
                  }>
                  <Button
                    className="flex-center"
                    data-testid={`delete-${record.name}`}
                    disabled={!testCaseDeletePermission}
                    icon={<IconDelete width={14} />}
                    size="small"
                    type="text"
                    onClick={(e) => {
                      // preventing expand/collapse on click of delete button
                      e.stopPropagation();
                      setSelectedTestCase({ data: record, action: 'DELETE' });
                    }}
                  />
                </Tooltip>
              )}
            </Row>
          );
        },
      },
    ];

    return data;
  }, [
    testCases,
    testCaseStatus,
    isStatusLoading,
    isPermissionLoading,
    testCasePermissions,
  ]);

  const fetchTestCaseStatus = async () => {
    try {
      setIsStatusLoading(true);
      const promises = testCases.reduce((acc, testCase) => {
        if (testCase.incidentId) {
          return [
            ...acc,
            getListTestCaseIncidentByStateId(testCase.incidentId ?? ''),
          ];
        }

        return acc;
      }, [] as Promise<PagingResponse<TestCaseResolutionStatus[]>>[]);
      const testCaseStatus = await Promise.allSettled(promises);
      const data = testCaseStatus.reduce((acc, status) => {
        if (status.status === 'fulfilled' && status.value.data.length) {
          return [...acc, status.value.data[0]];
        }

        return acc;
      }, [] as TestCaseResolutionStatus[]);
      setTestCaseStatus(data);
    } catch (error) {
      // do nothing
    } finally {
      setIsStatusLoading(false);
    }
  };

  const fetchTestCasePermissions = async () => {
    try {
      setIsPermissionLoading(true);
      const promises = testCases.map((testCase) => {
        return getEntityPermissionByFqn(
          ResourceEntity.TEST_CASE,
          testCase.fullyQualifiedName ?? ''
        );
      });
      const testCasePermission = await Promise.allSettled(promises);
      const data = testCasePermission.reduce((acc, status, i) => {
        if (status.status === 'fulfilled') {
          return [
            ...acc,
            {
              ...status.value,
              fullyQualifiedName: testCases[i].fullyQualifiedName,
            },
          ];
        }

        return acc;
      }, [] as TestCasePermission[]);

      setTestCasePermissions(data);
    } catch (error) {
      // do nothing
    } finally {
      setIsPermissionLoading(false);
    }
  };

  const handleTableChange = (
    _pagination: TablePaginationConfig,
    _filters: Record<string, FilterValue | null>,
    sorter: SorterResult<TestCase> | SorterResult<TestCase>[]
  ) => {
    if (!isArray(sorter) && fetchTestCases) {
      if (sorter?.columnKey === 'lastRun' || sorter?.columnKey === 'name') {
        const sortData = isUndefined(sorter.order)
          ? undefined
          : {
              sortField:
                sorter?.columnKey === 'lastRun'
                  ? 'testCaseResult.timestamp'
                  : 'name.keyword',
              sortType:
                sorter?.order === 'ascend' ? SORT_ORDER.ASC : SORT_ORDER.DESC,
            };
        isApiSortingEnabled.current = !isUndefined(sorter.order);
        fetchTestCases(sortData);
      }
    }
  };

  useEffect(() => {
    if (testCases.length) {
      fetchTestCaseStatus();
      fetchTestCasePermissions();
    } else {
      setIsStatusLoading(false);
    }
  }, [testCases]);

  return (
    <Row gutter={[16, 16]}>
      <Col span={24}>
        <Table
          bordered
          className="test-case-table-container"
          columns={columns}
          data-testid="test-case-table"
          dataSource={sortedData}
          loading={isLoading}
          locale={{
            emptyText: (
              <FilterTablePlaceHolder
                placeholderText={
                  <Transi18next
                    i18nKey="message.no-data-quality-test-case"
                    renderElement={
                      <a
                        href={DATA_QUALITY_PROFILER_DOCS}
                        rel="noreferrer"
                        target="_blank"
                        title="Data Quality Profiler Documentation"
                      />
                    }
                    values={{
                      explore: t('message.explore-our-guide-here'),
                    }}
                  />
                }
              />
            ),
          }}
          pagination={false}
          rowKey="id"
          size="small"
          onChange={handleTableChange}
        />
      </Col>
      <Col span={24}>
        {pagingData && showPagination && <NextPrevious {...pagingData} />}
      </Col>
      <Col>
        <EditTestCaseModal
          testCase={selectedTestCase?.data as TestCase}
          visible={selectedTestCase?.action === 'UPDATE'}
          onCancel={handleCancel}
          onUpdate={onTestUpdate}
        />

        {removeFromTestSuite ? (
          <ConfirmationModal
            bodyText={t(
              'message.are-you-sure-you-want-to-remove-child-from-parent',
              {
                child: getEntityName(selectedTestCase?.data),
                parent: getEntityName(removeFromTestSuite.testSuite),
              }
            )}
            cancelText={t('label.cancel')}
            confirmText={t('label.remove')}
            header={t('label.remove-entity', { entity: t('label.test-case') })}
            isLoading={isTestCaseRemovalLoading}
            visible={selectedTestCase?.action === 'DELETE'}
            onCancel={handleCancel}
            onConfirm={handleConfirmClick}
          />
        ) : (
          <DeleteWidgetModal
            isRecursiveDelete
            afterDeleteAction={afterDeleteAction}
            allowSoftDelete={false}
            entityId={selectedTestCase?.data?.id ?? ''}
            entityName={getEntityName(selectedTestCase?.data)}
            entityType={EntityType.TEST_CASE}
            visible={selectedTestCase?.action === 'DELETE'}
            onCancel={handleCancel}
          />
        )}
      </Col>
    </Row>
  );
};

export default DataQualityTab;<|MERGE_RESOLUTION|>--- conflicted
+++ resolved
@@ -87,15 +87,12 @@
   const [testCaseStatus, setTestCaseStatus] = useState<
     TestCaseResolutionStatus[]
   >([]);
-<<<<<<< HEAD
+  const [isTestCaseRemovalLoading, setIsTestCaseRemovalLoading] =
+    useState(false);
   const [isPermissionLoading, setIsPermissionLoading] = useState(true);
   const [testCasePermissions, setTestCasePermissions] = useState<
     TestCasePermission[]
   >([]);
-=======
-  const [isTestCaseRemovalLoading, setIsTestCaseRemovalLoading] =
-    useState(false);
->>>>>>> 788dfc33
   const isApiSortingEnabled = useRef(false);
 
   const sortedData = useMemo(
