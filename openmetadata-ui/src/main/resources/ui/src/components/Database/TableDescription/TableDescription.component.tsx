--- conflicted
+++ resolved
@@ -11,13 +11,8 @@
  *  limitations under the License.
  */
 
-<<<<<<< HEAD
 import { Button, Space } from 'antd';
 import React, { useMemo } from 'react';
-=======
-import { Button, Space, Tooltip } from 'antd';
-import React from 'react';
->>>>>>> 491aeb1b
 import { useTranslation } from 'react-i18next';
 import { ReactComponent as EditIcon } from '../../../assets/svg/edit-new.svg';
 import { DE_ACTIVE_COLOR, ICON_DIMENSION } from '../../../constants/constants';
