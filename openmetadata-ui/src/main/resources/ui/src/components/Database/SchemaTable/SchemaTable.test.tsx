/*
 *  Copyright 2022 Collate.
 *  Licensed under the Apache License, Version 2.0 (the "License");
 *  you may not use this file except in compliance with the License.
 *  You may obtain a copy of the License at
 *  http://www.apache.org/licenses/LICENSE-2.0
 *  Unless required by applicable law or agreed to in writing, software
 *  distributed under the License is distributed on an "AS IS" BASIS,
 *  WITHOUT WARRANTIES OR CONDITIONS OF ANY KIND, either express or implied.
 *  See the License for the specific language governing permissions and
 *  limitations under the License.
 */

import { render, screen } from '@testing-library/react';
import React from 'react';
import { MemoryRouter } from 'react-router-dom';
import { Column } from '../../../generated/entity/data/container';
import { Table } from '../../../generated/entity/data/table';
import { MOCK_TABLE } from '../../../mocks/TableData.mock';
import { DEFAULT_ENTITY_PERMISSION } from '../../../utils/PermissionsUtils';
import EntityTableV1 from './SchemaTable.component';
import { SchemaTableProps } from './SchemaTable.interface';

const onThreadLinkSelect = jest.fn();
const onUpdate = jest.fn();

const mockTableConstraints = [
  {
    constraintType: 'PRIMARY_KEY',
    columns: ['address_id', 'shop_id'],
  },
] as Table['tableConstraints'];
const mockColumns = [
  {
    name: 'comments',
    dataType: 'STRING',
    dataLength: 1,
    dataTypeDisplay: 'string',
    fullyQualifiedName:
      'bigquery_gcp.ecommerce.shopify.raw_product_catalog.comments',
    tags: [],
    constraint: 'NULL',
    ordinalPosition: 1,
  },
  {
    name: 'products',
    dataType: 'ARRAY',
    arrayDataType: 'STRUCT',
    dataLength: 1,
    dataTypeDisplay:
      'array<struct<product_id:character varying(24),price:int,onsale:boolean,tax:int,weight:int,others:int,vendor:character varying(64), stock:int>>',
    fullyQualifiedName:
      'bigquery_gcp.ecommerce.shopify.raw_product_catalog.products',
    tags: [],
    constraint: 'NULL',
    ordinalPosition: 2,
  },
  {
    name: 'platform',
    dataType: 'STRING',
    dataLength: 1,
    dataTypeDisplay: 'string',
    fullyQualifiedName:
      'bigquery_gcp.ecommerce.shopify.raw_product_catalog.platform',
    tags: [],
    constraint: 'NULL',
    ordinalPosition: 3,
  },
] as Column[];

const mockEntityTableProp: SchemaTableProps = {
  searchText: '',
  hasDescriptionEditAccess: true,
  isReadOnly: false,
  hasTagEditAccess: true,
  hasGlossaryTermEditAccess: true,
  onThreadLinkSelect,
  onUpdate,
};

const mockGenericContextProps = {
  data: {
    ...MOCK_TABLE,
    columns: mockColumns,
    tableConstraints: mockTableConstraints,
  } as Table,
  permissions: DEFAULT_ENTITY_PERMISSION,
};

jest.mock('../../GenericProvider/GenericProvider', () => ({
  useGenericContext: jest
    .fn()
    .mockImplementation(() => mockGenericContextProps),
}));

const columnsWithDisplayName = [
  {
    name: 'comments',
    displayName: 'Comments',
    dataType: 'STRING',
    dataLength: 1,
    dataTypeDisplay: 'string',
    fullyQualifiedName:
      'bigquery_gcp.ecommerce.shopify.raw_product_catalog.comments',
    tags: [],
    constraint: 'NULL',
    ordinalPosition: 1,
  },
  {
    name: 'products',
    dataType: 'ARRAY',
    arrayDataType: 'STRUCT',
    dataLength: 1,
    dataTypeDisplay:
      'array<struct<product_id:character varying(24),price:int,onsale:boolean,tax:int,weight:int,others:int,vendor:character varying(64), stock:int>>',
    fullyQualifiedName:
      'bigquery_gcp.ecommerce.shopify.raw_product_catalog.products',
    tags: [],
    constraint: 'NULL',
    ordinalPosition: 2,
  },
  {
    name: 'platform',
    dataType: 'STRING',
    dataLength: 1,
    dataTypeDisplay: 'string',
    fullyQualifiedName:
      'bigquery_gcp.ecommerce.shopify.raw_product_catalog.platform',
    tags: [],
    constraint: 'NULL',
    ordinalPosition: 3,
  },
] as Column[];

jest.mock('../../../hooks/authHooks', () => {
  return {
    useAuth: jest.fn().mockReturnValue({
      userPermissions: jest.fn().mockReturnValue(true),
      isAdminUser: true,
    }),
  };
});

jest.mock('../../common/RichTextEditor/RichTextEditorPreviewerV1', () => {
  return jest.fn().mockReturnValue(<p>RichTextEditorPreviewer</p>);
});

jest.mock(
  '../../Modals/ModalWithMarkdownEditor/ModalWithMarkdownEditor',
  () => ({
    ModalWithMarkdownEditor: jest.fn().mockReturnValue(<p>EditorModal</p>),
  })
);

jest.mock('../../common/ErrorWithPlaceholder/FilterTablePlaceHolder', () => {
  return jest.fn().mockReturnValue(<p>FilterTablePlaceHolder</p>);
});

jest.mock('../../../utils/TagsUtils', () => ({
  getAllTagsList: jest.fn(() => Promise.resolve([])),
  getTagsHierarchy: jest.fn().mockReturnValue([]),
}));

jest.mock('../../../utils/GlossaryUtils', () => ({
  getGlossaryTermsList: jest.fn(() => Promise.resolve([])),
  getGlossaryTermHierarchy: jest.fn().mockReturnValue([]),
}));

jest.mock('../TableTags/TableTags.component', () => {
  return jest.fn().mockReturnValue(<p>TableTags</p>);
});

jest.mock('../TableDescription/TableDescription.component', () => {
  return jest.fn().mockReturnValue(<p>TableDescription</p>);
});

const mockTableScrollValue = jest.fn();

jest.mock('../../../constants/Table.constants', () => ({
  get TABLE_SCROLL_VALUE() {
    return mockTableScrollValue();
  },
}));

<<<<<<< HEAD
jest.mock('../../../rest/testAPI', () => ({
  getTestCaseExecutionSummary: jest.fn().mockResolvedValue({}),
=======
jest.mock('../../../utils/StringsUtils', () => ({
  ...jest.requireActual('../../../utils/StringsUtils'),
  stringToHTML: jest.fn((text) => text),
}));

jest.mock('../../../utils/EntityUtils', () => ({
  ...jest.requireActual('../../../utils/EntityUtils'),
  highlightSearchText: jest.fn((text) => text),
>>>>>>> 5118bd60
}));

describe('Test EntityTable Component', () => {
  it('Initially, Table should load', async () => {
    render(<EntityTableV1 {...mockEntityTableProp} />, {
      wrapper: MemoryRouter,
    });

    const entityTable = await screen.findByTestId('entity-table');

    screen.debug(entityTable);

    expect(entityTable).toBeInTheDocument();
  });

  it('Should render tags and description components', async () => {
    render(<EntityTableV1 {...mockEntityTableProp} />, {
      wrapper: MemoryRouter,
    });

    const tableTags = await screen.findAllByText('TableTags');

    expect(tableTags).toHaveLength(6);

    const tableDescription = screen.getAllByText('TableDescription');

    expect(tableDescription).toHaveLength(3);
  });

  it('Table should load empty when no data present', async () => {
    mockGenericContextProps.data = { ...MOCK_TABLE, columns: [] } as Table;
    render(<EntityTableV1 {...mockEntityTableProp} />, {
      wrapper: MemoryRouter,
    });

    const entityTable = await screen.findByTestId('entity-table');

    expect(entityTable).toBeInTheDocument();

    const emptyPlaceholder = screen.getByText('FilterTablePlaceHolder');

    expect(emptyPlaceholder).toBeInTheDocument();
  });

  it('should render column name only if displayName is not present', async () => {
    mockGenericContextProps.data = {
      ...MOCK_TABLE,
      columns: mockColumns,
    } as Table;
    render(<EntityTableV1 {...mockEntityTableProp} />, {
      wrapper: MemoryRouter,
    });

    const columnNames = await screen.findAllByTestId('column-name');

    expect(columnNames).toHaveLength(3);

    expect(columnNames[0].textContent).toBe('comments');
    expect(columnNames[1].textContent).toBe('products');
    expect(columnNames[2].textContent).toBe('platform');
  });

  it('should render column name & displayName for column if both presents', async () => {
    mockGenericContextProps.data = {
      ...MOCK_TABLE,
      columns: columnsWithDisplayName,
    } as Table;
    render(<EntityTableV1 {...mockEntityTableProp} />, {
      wrapper: MemoryRouter,
    });

    const columnDisplayName = await screen.findAllByTestId(
      'column-display-name'
    );
    const columnName = await screen.findAllByTestId('column-name');

    expect(columnDisplayName[0]).toBeInTheDocument();
    expect(columnName[0]).toBeInTheDocument();

    expect(columnDisplayName[0].textContent).toBe('Comments');
    expect(columnName[0].textContent).toBe('comments');
  });

  it('should not render edit displayName button is table is deleted', async () => {
    mockGenericContextProps.data = {
      ...MOCK_TABLE,
      columns: columnsWithDisplayName,
    } as Table;
    render(<EntityTableV1 {...mockEntityTableProp} isReadOnly />, {
      wrapper: MemoryRouter,
    });

    expect(
      screen.queryByTestId('edit-displayName-button')
    ).not.toBeInTheDocument();
  });
});<|MERGE_RESOLUTION|>--- conflicted
+++ resolved
@@ -182,10 +182,10 @@
   },
 }));
 
-<<<<<<< HEAD
 jest.mock('../../../rest/testAPI', () => ({
   getTestCaseExecutionSummary: jest.fn().mockResolvedValue({}),
-=======
+}));
+
 jest.mock('../../../utils/StringsUtils', () => ({
   ...jest.requireActual('../../../utils/StringsUtils'),
   stringToHTML: jest.fn((text) => text),
@@ -194,7 +194,6 @@
 jest.mock('../../../utils/EntityUtils', () => ({
   ...jest.requireActual('../../../utils/EntityUtils'),
   highlightSearchText: jest.fn((text) => text),
->>>>>>> 5118bd60
 }));
 
 describe('Test EntityTable Component', () => {
