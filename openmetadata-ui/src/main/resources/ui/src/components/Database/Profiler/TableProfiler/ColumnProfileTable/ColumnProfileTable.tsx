--- conflicted
+++ resolved
@@ -62,15 +62,8 @@
 } from '../../../../../utils/CommonUtils';
 import { getEntityName } from '../../../../../utils/EntityUtils';
 import { getEntityColumnFQN } from '../../../../../utils/FeedUtils';
-<<<<<<< HEAD
+import { getPrioritizedEditPermission } from '../../../../../utils/PermissionsUtils';
 import { getAddCustomMetricPath } from '../../../../../utils/RouterUtils';
-=======
-import { getPrioritizedEditPermission } from '../../../../../utils/PermissionsUtils';
-import {
-  getAddCustomMetricPath,
-  getAddDataQualityTableTestPath,
-} from '../../../../../utils/RouterUtils';
->>>>>>> a2342983
 import {
   generateEntityLink,
   getTableExpandableConfig,
@@ -323,17 +316,7 @@
       label: <TabsLabel id="test-case" name={t('label.test-case')} />,
       key: 'test-case',
       onClick: () => {
-<<<<<<< HEAD
         onTestCaseDrawerOpen(TestLevel.COLUMN);
-=======
-        navigate({
-          pathname: getAddDataQualityTableTestPath(
-            ProfilerDashboardType.COLUMN,
-            tableFqn
-          ),
-          search: activeColumnFqn ? Qs.stringify({ activeColumnFqn }) : '',
-        });
->>>>>>> a2342983
       },
     },
     {
