/*
 *  Copyright 2022 Collate.
 *  Licensed under the Apache License, Version 2.0 (the "License");
 *  you may not use this file except in compliance with the License.
 *  You may obtain a copy of the License at
 *  http://www.apache.org/licenses/LICENSE-2.0
 *  Unless required by applicable law or agreed to in writing, software
 *  distributed under the License is distributed on an "AS IS" BASIS,
 *  WITHOUT WARRANTIES OR CONDITIONS OF ANY KIND, either express or implied.
 *  See the License for the specific language governing permissions and
 *  limitations under the License.
 */

import { Card, Col, Row, Typography } from 'antd';
<<<<<<< HEAD
import { useState } from 'react';
=======
import React, { useMemo, useState } from 'react';
>>>>>>> d87fd193
import {
  Brush,
  CartesianGrid,
  Legend,
  LegendProps,
  Line,
  LineChart,
  ResponsiveContainer,
  Tooltip,
  XAxis,
  YAxis,
} from 'recharts';
import { GRAPH_BACKGROUND_COLOR } from '../../../../constants/constants';
import { PROFILER_CHART_DATA_SIZE } from '../../../../constants/profiler.constant';
import {
  axisTickFormatter,
  tooltipFormatter,
  updateActiveChartFilter,
} from '../../../../utils/ChartUtils';
import { CustomTooltip } from '../../../../utils/DataInsightUtils';
import { formatDateTimeLong } from '../../../../utils/date-time/DateTimeUtils';
import ErrorPlaceHolder from '../../../common/ErrorWithPlaceholder/ErrorPlaceHolder';
import { ProfilerDetailsCardProps } from '../ProfilerDashboard/profilerDashboard.interface';
import ProfilerLatestValue from '../ProfilerLatestValue/ProfilerLatestValue';

const ProfilerDetailsCard: React.FC<ProfilerDetailsCardProps> = ({
  showYAxisCategory = false,
  chartCollection,
  tickFormatter,
  name,
  curveType,
  title,
  isLoading,
  noDataPlaceholderText,
}: ProfilerDetailsCardProps) => {
  const { data, information } = chartCollection;
  const [activeKeys, setActiveKeys] = useState<string[]>([]);
  const { showBrush, endIndex } = useMemo(() => {
    return {
      showBrush: data.length > PROFILER_CHART_DATA_SIZE,
      endIndex: PROFILER_CHART_DATA_SIZE,
    };
  }, [data]);

  const handleClick: LegendProps['onClick'] = (event) => {
    setActiveKeys((prevActiveKeys) =>
      updateActiveChartFilter(event.dataKey, prevActiveKeys)
    );
  };

  return (
    <Card
      className="shadow-none global-border-radius"
      data-testid="profiler-details-card-container"
      loading={isLoading}>
      <Row gutter={[16, 16]}>
        {title && (
          <Col span={24}>
            <Typography.Title level={5}>{title}</Typography.Title>
          </Col>
        )}
        <Col span={4}>
          <ProfilerLatestValue
            information={information}
            tickFormatter={tickFormatter}
          />
        </Col>
        <Col span={20}>
          {data.length > 0 ? (
            <ResponsiveContainer
              className="custom-legend"
              debounce={200}
              id={`${name}_graph`}
              minHeight={300}>
              <LineChart className="w-full" data={data} margin={{ left: 16 }}>
                <CartesianGrid stroke={GRAPH_BACKGROUND_COLOR} />
                <XAxis
                  dataKey="name"
                  padding={{ left: 16, right: 16 }}
                  tick={{ fontSize: 12 }}
                />

                <YAxis
                  allowDataOverflow
                  padding={{ top: 16, bottom: 16 }}
                  tick={{ fontSize: 12 }}
                  tickFormatter={(props) =>
                    axisTickFormatter(props, tickFormatter)
                  }
                  type={showYAxisCategory ? 'category' : 'number'}
                />
                <Tooltip
                  content={
                    <CustomTooltip
                      dateTimeFormatter={formatDateTimeLong}
                      timeStampKey="timestamp"
                      valueFormatter={(value) =>
                        tooltipFormatter(value, tickFormatter)
                      }
                    />
                  }
                />
                {information.map((info) => (
                  <Line
                    dataKey={info.dataKey}
                    hide={
                      activeKeys.length
                        ? !activeKeys.includes(info.dataKey)
                        : false
                    }
                    key={info.dataKey}
                    name={info.title}
                    stroke={info.color}
                    type={curveType ?? 'monotone'}
                  />
                ))}
                <Legend onClick={handleClick} />
                {showBrush && (
                  <Brush
                    data={data}
                    endIndex={endIndex}
                    gap={5}
                    height={30}
                    padding={{ left: 16, right: 16 }}
                  />
                )}
              </LineChart>
            </ResponsiveContainer>
          ) : (
            <Row align="middle" className="h-full w-full" justify="center">
              <Col>
                <ErrorPlaceHolder
                  className="mt-0-important"
                  placeholderText={noDataPlaceholderText}
                />
              </Col>
            </Row>
          )}
        </Col>
      </Row>
    </Card>
  );
};

export default ProfilerDetailsCard;<|MERGE_RESOLUTION|>--- conflicted
+++ resolved
@@ -12,11 +12,7 @@
  */
 
 import { Card, Col, Row, Typography } from 'antd';
-<<<<<<< HEAD
-import { useState } from 'react';
-=======
 import React, { useMemo, useState } from 'react';
->>>>>>> d87fd193
 import {
   Brush,
   CartesianGrid,
