/*
 *  Copyright 2022 Collate.
 *  Licensed under the Apache License, Version 2.0 (the "License");
 *  you may not use this file except in compliance with the License.
 *  You may obtain a copy of the License at
 *  http://www.apache.org/licenses/LICENSE-2.0
 *  Unless required by applicable law or agreed to in writing, software
 *  distributed under the License is distributed on an "AS IS" BASIS,
 *  WITHOUT WARRANTIES OR CONDITIONS OF ANY KIND, either express or implied.
 *  See the License for the specific language governing permissions and
 *  limitations under the License.
 */

import { Button, Tooltip } from 'antd';
import classNames from 'classnames';
import { Editor, EditorChange } from 'codemirror';
import 'codemirror/addon/edit/closebrackets.js';
import 'codemirror/addon/edit/matchbrackets.js';
import 'codemirror/addon/fold/brace-fold';
import 'codemirror/addon/fold/foldgutter.css';
import 'codemirror/addon/fold/foldgutter.js';
import 'codemirror/addon/selection/active-line';
import 'codemirror/lib/codemirror.css';
import 'codemirror/mode/clike/clike';
import 'codemirror/mode/javascript/javascript';
import 'codemirror/mode/python/python';
import 'codemirror/mode/sql/sql';
import { isUndefined } from 'lodash';
<<<<<<< HEAD
import { useCallback, useEffect, useRef, useState } from 'react';
=======
import React, { useEffect, useRef, useState } from 'react';
>>>>>>> 5fc2c90e
import { Controlled as CodeMirror } from 'react-codemirror2';
import { useTranslation } from 'react-i18next';
import { ReactComponent as CopyIcon } from '../../../assets/svg/icon-copy.svg';
import { JSON_TAB_SIZE } from '../../../constants/constants';
import { CSMode } from '../../../enums/codemirror.enum';
import { useClipboard } from '../../../hooks/useClipBoard';
import { getSchemaEditorValue } from '../../../utils/SchemaEditor.utils';
import './schema-editor.less';
import { SchemaEditorProps } from './SchemaEditor.interface';

const SchemaEditor = ({
  value = '',
  className = '',
  mode = {
    name: CSMode.JAVASCRIPT,
    json: true,
  },
  options,
  editorClass,
  showCopyButton = true,
  onChange,
  onFocus,
  refreshEditor,
}: SchemaEditorProps) => {
  const editorRef = useRef<Editor>();
  const wrapperRef = useRef<CodeMirror | null>(null);
  const { t } = useTranslation();
  const defaultOptions = {
    tabSize: JSON_TAB_SIZE,
    indentUnit: JSON_TAB_SIZE,
    indentWithTabs: false,
    lineNumbers: true,
    lineWrapping: true,
    styleActiveLine: true,
    matchBrackets: true,
    autoCloseBrackets: true,
    foldGutter: true,
    gutters: ['CodeMirror-linenumbers', 'CodeMirror-foldgutter'],
    mode,
    readOnly: false,
    ...options,
  };
  const [internalValue, setInternalValue] = useState<string>(
    getSchemaEditorValue(value)
  );
  // Store the CodeMirror editor instance
  const editorInstance = useRef<Editor | null>(null);
  const { onCopyToClipBoard, hasCopied } = useClipboard(internalValue);

  const handleEditorInputBeforeChange = (
    _editor: Editor,
    _data: EditorChange,
    value: string
  ): void => {
    setInternalValue(getSchemaEditorValue(value));
  };
  const handleEditorInputChange = (
    _editor: Editor,
    _data: EditorChange,
    value: string
  ): void => {
    if (!isUndefined(onChange)) {
      onChange(getSchemaEditorValue(value));
    }
  };

  const editorWillUnmount = useCallback(() => {
    const editorWrapper = (
      editorRef as React.MutableRefObject<CodeMirror.Editor>
    ).current.getWrapperElement();
    if (editorWrapper) {
      editorWrapper.remove();
    }
    if (wrapperRef.current) {
      (wrapperRef.current as unknown as { hydrated: boolean }).hydrated = false;
    }
  }, [editorRef, wrapperRef]);

  const editorDidMount = useCallback(
    (editorElement: Editor) => {
      (editorRef as React.MutableRefObject<CodeMirror.Editor>).current =
        editorElement;
    },
    [editorRef]
  );

  useEffect(() => {
    setInternalValue(getSchemaEditorValue(value));
  }, [value]);

  useEffect(() => {
    if (refreshEditor) {
      // CodeMirror can't measure its container if hidden (e.g., in an inactive tab with display: none).
      // When the tab becomes visible, the browser may not have finished layout/reflow when this runs.
      // Delaying refresh by 50ms ensures the editor is visible and DOM is ready for CodeMirror to re-render.
      // This is a common workaround for editors inside tabbed interfaces.
      setTimeout(() => {
        editorInstance.current?.refresh();
      }, 50);
    }
  }, [refreshEditor]);

  return (
    <div
      className={classNames('relative', className)}
      data-testid="code-mirror-container">
      {showCopyButton && (
        <div className="query-editor-button">
          <Tooltip
            title={
              hasCopied ? t('label.copied') : t('message.copy-to-clipboard')
            }>
            <Button
              className="flex-center bg-white"
              data-testid="query-copy-button"
              icon={<CopyIcon height={16} width={16} />}
              onClick={onCopyToClipBoard}
            />
          </Tooltip>
        </div>
      )}

      <CodeMirror
        className={editorClass}
<<<<<<< HEAD
        editorDidMount={editorDidMount}
        editorWillUnmount={editorWillUnmount}
=======
        editorDidMount={(editor) => {
          editorInstance.current = editor;
        }}
>>>>>>> 5fc2c90e
        options={defaultOptions}
        ref={wrapperRef}
        value={internalValue}
        onBeforeChange={handleEditorInputBeforeChange}
        onChange={handleEditorInputChange}
        {...(onFocus && { onFocus })}
      />
    </div>
  );
};

export default SchemaEditor;<|MERGE_RESOLUTION|>--- conflicted
+++ resolved
@@ -26,11 +26,7 @@
 import 'codemirror/mode/python/python';
 import 'codemirror/mode/sql/sql';
 import { isUndefined } from 'lodash';
-<<<<<<< HEAD
 import { useCallback, useEffect, useRef, useState } from 'react';
-=======
-import React, { useEffect, useRef, useState } from 'react';
->>>>>>> 5fc2c90e
 import { Controlled as CodeMirror } from 'react-codemirror2';
 import { useTranslation } from 'react-i18next';
 import { ReactComponent as CopyIcon } from '../../../assets/svg/icon-copy.svg';
@@ -155,14 +151,10 @@
 
       <CodeMirror
         className={editorClass}
-<<<<<<< HEAD
-        editorDidMount={editorDidMount}
-        editorWillUnmount={editorWillUnmount}
-=======
         editorDidMount={(editor) => {
           editorInstance.current = editor;
         }}
->>>>>>> 5fc2c90e
+        editorWillUnmount={editorWillUnmount}
         options={defaultOptions}
         ref={wrapperRef}
         value={internalValue}
