--- conflicted
+++ resolved
@@ -12,23 +12,8 @@
  */
 import { Table, Typography } from 'antd';
 import { ColumnsType } from 'antd/lib/table';
-<<<<<<< HEAD
-import { ModalWithMarkdownEditor } from 'components/Modals/ModalWithMarkdownEditor/ModalWithMarkdownEditor';
-import TableDescription from 'components/TableDescription/TableDescription.component';
-import TableTags from 'components/TableTags/TableTags.component';
-import { EntityType } from 'enums/entity.enum';
-import { Column } from 'generated/entity/data/dashboardDataModel';
-import { TagLabel, TagSource } from 'generated/type/tagLabel';
 import { cloneDeep, isUndefined } from 'lodash';
 import { EntityTags } from 'Models';
-import React, { useCallback, useMemo, useState } from 'react';
-import { useTranslation } from 'react-i18next';
-import { updateDataModelColumnDescription } from 'utils/DataModelsUtils';
-import { getEntityName } from 'utils/EntityUtils';
-import { updateFieldTags } from 'utils/TableUtils';
-=======
-import { cloneDeep, isUndefined, map } from 'lodash';
-import { EntityTags, TagOption } from 'Models';
 import React, { useCallback, useMemo, useState } from 'react';
 import { useTranslation } from 'react-i18next';
 import { ModalWithMarkdownEditor } from '../../../components/Modals/ModalWithMarkdownEditor/ModalWithMarkdownEditor';
@@ -37,12 +22,9 @@
 import { EntityType } from '../../../enums/entity.enum';
 import { Column } from '../../../generated/entity/data/dashboardDataModel';
 import { TagLabel, TagSource } from '../../../generated/type/tagLabel';
-import {
-  updateDataModelColumnDescription,
-  updateDataModelColumnTags,
-} from '../../../utils/DataModelsUtils';
+import { updateDataModelColumnDescription } from '../../../utils/DataModelsUtils';
 import { getEntityName } from '../../../utils/EntityUtils';
->>>>>>> 0ecc3fc1
+import { updateFieldTags } from '../../../utils/TableUtils';
 import { ModelTabProps } from './ModelTab.interface';
 
 const ModelTab = ({
