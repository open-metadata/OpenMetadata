/*
 *  Copyright 2023 Collate.
 *  Licensed under the Apache License, Version 2.0 (the "License");
 *  you may not use this file except in compliance with the License.
 *  You may obtain a copy of the License at
 *  http://www.apache.org/licenses/LICENSE-2.0
 *  Unless required by applicable law or agreed to in writing, software
 *  distributed under the License is distributed on an "AS IS" BASIS,
 *  WITHOUT WARRANTIES OR CONDITIONS OF ANY KIND, either express or implied.
 *  See the License for the specific language governing permissions and
 *  limitations under the License.
 */
import classNames from 'classnames';
import { isEmpty } from 'lodash';
import { PagingResponse } from 'Models';
import React, {
  forwardRef,
  useCallback,
  useEffect,
  useImperativeHandle,
  useState,
} from 'react';
import { useTranslation } from 'react-i18next';
import { PAGE_SIZE_LARGE } from '../../../../constants/constants';
import { COMMON_RESIZABLE_PANEL_CONFIG } from '../../../../constants/ResizablePanel.constants';
import { ERROR_PLACEHOLDER_TYPE } from '../../../../enums/common.enum';
import { EntityType } from '../../../../enums/entity.enum';
import { SearchIndex } from '../../../../enums/search.enum';
import { DataProduct } from '../../../../generated/entity/domains/dataProduct';
import { useFqn } from '../../../../hooks/useFqn';
import { searchData } from '../../../../rest/miscAPI';
import { formatDataProductResponse } from '../../../../utils/APIUtils';
import {
  escapeESReservedCharacters,
  getEncodedFqn,
} from '../../../../utils/StringsUtils';
import ErrorPlaceHolder from '../../../common/ErrorWithPlaceholder/ErrorPlaceHolder';
import Loader from '../../../common/Loader/Loader';
import ResizablePanels from '../../../common/ResizablePanels/ResizablePanels';
import EntitySummaryPanel from '../../../Explore/EntitySummaryPanel/EntitySummaryPanel.component';
import ExploreSearchCard from '../../../ExploreV1/ExploreSearchCard/ExploreSearchCard';
import { SourceType } from '../../../SearchedData/SearchedData.interface';
import { DataProductsTabProps } from './DataProductsTab.interface';

const DataProductsTab = forwardRef(
  ({ permissions, onAddDataProduct }: DataProductsTabProps, ref) => {
    const { t } = useTranslation();
    const { fqn: domainFqn } = useFqn();
    const [dataProducts, setDataProducts] = useState<
      PagingResponse<DataProduct[]>
    >({
      data: [],
      paging: { total: 0 },
    });

    const [selectedCard, setSelectedCard] = useState<DataProduct>();
    const [loading, setLoading] = useState(true);

    const fetchDataProducts = async () => {
      try {
        setLoading(true);
        const encodedFqn = getEncodedFqn(escapeESReservedCharacters(domainFqn));
        const res = await searchData(
          '',
          1,
          PAGE_SIZE_LARGE,
          `(domain.fullyQualifiedName:"${encodedFqn}")`,
          '',
          '',
          SearchIndex.DATA_PRODUCT
        );

        const data = formatDataProductResponse(res.data.hits.hits);
        setDataProducts({
          data: data,
          paging: { total: res.data.hits.total.value ?? 0 },
        });
        if (data.length > 0) {
          setSelectedCard(data[0]);
        }
      } catch {
        setDataProducts({
          data: [],
          paging: { total: 0 },
        });
      } finally {
        setLoading(false);
      }
    };

    const updateSelectedCard = useCallback((dataProductCard: SourceType) => {
      setSelectedCard(dataProductCard as DataProduct);
    }, []);

    useImperativeHandle(ref, () => ({
      refreshDataProducts() {
        fetchDataProducts();
      },
    }));

    useEffect(() => {
      fetchDataProducts();
    }, [domainFqn]);

    if (loading) {
      return <Loader />;
    }

    if (isEmpty(dataProducts.data) && !loading) {
      return (
        <ErrorPlaceHolder
<<<<<<< HEAD
=======
          className="p-md p-b-lg"
>>>>>>> 37cbad29
          heading={t('label.data-product')}
          permission={permissions.Create}
          type={ERROR_PLACEHOLDER_TYPE.CREATE}
          onClick={onAddDataProduct}
        />
      );
    }

    return (
      <ResizablePanels
        className="domain-height-with-resizable-panel"
        firstPanel={{
          className: 'domain-resizable-panel-container',
          children: (
            <>
              {dataProducts.data.map((dataProduct) => (
                <ExploreSearchCard
                  className={classNames(
                    'm-b-sm cursor-pointer',
                    selectedCard?.id === dataProduct.id ? 'highlight-card' : ''
                  )}
                  handleSummaryPanelDisplay={updateSelectedCard}
                  id={dataProduct.id}
                  key={'data_products_card' + dataProduct.id}
                  showTags={false}
                  source={{
                    ...dataProduct,
                    entityType: EntityType.DATA_PRODUCT,
                  }}
                />
              ))}
            </>
          ),
          ...COMMON_RESIZABLE_PANEL_CONFIG.LEFT_PANEL,
        }}
        pageTitle={t('label.domain')}
        secondPanel={{
          wrapInCard: false,
          children: selectedCard && (
            <EntitySummaryPanel
              entityDetails={{
                details: {
                  ...selectedCard,
                  entityType: EntityType.DATA_PRODUCT,
                },
              }}
              handleClosePanel={() => setSelectedCard(undefined)}
            />
          ),
          ...COMMON_RESIZABLE_PANEL_CONFIG.RIGHT_PANEL,
          className:
            'entity-summary-resizable-right-panel-container domain-resizable-panel-container',
        }}
      />
    );
  }
);

export default DataProductsTab;<|MERGE_RESOLUTION|>--- conflicted
+++ resolved
@@ -109,10 +109,6 @@
     if (isEmpty(dataProducts.data) && !loading) {
       return (
         <ErrorPlaceHolder
-<<<<<<< HEAD
-=======
-          className="p-md p-b-lg"
->>>>>>> 37cbad29
           heading={t('label.data-product')}
           permission={permissions.Create}
           type={ERROR_PLACEHOLDER_TYPE.CREATE}
