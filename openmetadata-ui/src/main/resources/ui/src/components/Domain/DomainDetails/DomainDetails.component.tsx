--- conflicted
+++ resolved
@@ -21,12 +21,8 @@
 import { useSnackbar } from 'notistack';
 import { useCallback, useEffect, useMemo, useRef, useState } from 'react';
 import { useTranslation } from 'react-i18next';
-<<<<<<< HEAD
 import { useNavigate, useParams } from 'react-router-dom';
-=======
-import { useNavigate } from 'react-router-dom';
 import { ReactComponent as IconAnnouncementsBlack } from '../../../assets/svg/announcements-black.svg';
->>>>>>> 2de08007
 import { ReactComponent as EditIcon } from '../../../assets/svg/edit-new.svg';
 import { ReactComponent as DeleteIcon } from '../../../assets/svg/ic-delete.svg';
 import { ReactComponent as VersionIcon } from '../../../assets/svg/ic-version.svg';
@@ -58,11 +54,6 @@
 import { Style } from '../../../generated/type/tagLabel';
 import { useApplicationStore } from '../../../hooks/useApplicationStore';
 import { useCustomPages } from '../../../hooks/useCustomPages';
-<<<<<<< HEAD
-=======
-import { useFqn } from '../../../hooks/useFqn';
-import { FeedCounts } from '../../../interface/feed.interface';
->>>>>>> 2de08007
 import {
   addDataProducts,
   patchDataProduct,
@@ -102,11 +93,6 @@
   getDecodedFqn,
   getEncodedFqn,
 } from '../../../utils/StringsUtils';
-<<<<<<< HEAD
-=======
-import { useRequiredParams } from '../../../utils/useRequiredParams';
-import { withActivityFeed } from '../../AppRouter/withActivityFeed';
->>>>>>> 2de08007
 import { useFormDrawerWithRef } from '../../common/atoms/drawer';
 import type { BreadcrumbItem } from '../../common/atoms/navigation/useBreadcrumbs';
 import { useBreadcrumbs } from '../../common/atoms/navigation/useBreadcrumbs';
@@ -248,12 +234,8 @@
   };
 
   const handleTabChange = (activeKey: string) => {
-<<<<<<< HEAD
     if (activeKey === EntityTabs.ASSETS) {
       // refresh domain count when assets tab is selected
-=======
-    if (activeKey === 'assets') {
->>>>>>> 2de08007
       fetchDomainAssets();
     }
     if (activeKey !== activeTab) {
