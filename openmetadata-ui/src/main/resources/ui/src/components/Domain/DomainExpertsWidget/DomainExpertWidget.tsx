--- conflicted
+++ resolved
@@ -12,16 +12,9 @@
  */
 import { Typography } from 'antd';
 import classNames from 'classnames';
-<<<<<<< HEAD
-
-import { cloneDeep, includes, isEqual } from 'lodash';
+import { cloneDeep, includes, isEmpty, isEqual } from 'lodash';
 import { useMemo } from 'react';
 import { useTranslation } from 'react-i18next';
-=======
-import { t } from 'i18next';
-import { cloneDeep, includes, isEmpty, isEqual } from 'lodash';
-import { default as React, useMemo } from 'react';
->>>>>>> 50a798dd
 import { ReactComponent as PlusIcon } from '../../../assets/svg/plus-primary.svg';
 import { TabSpecificField } from '../../../enums/entity.enum';
 import { Domain } from '../../../generated/entity/domains/domain';
