--- conflicted
+++ resolved
@@ -13,13 +13,8 @@
 import { Typography } from 'antd';
 import classNames from 'classnames';
 import { cloneDeep, includes, isEmpty, isEqual } from 'lodash';
-<<<<<<< HEAD
 import { useMemo } from 'react';
 import { useTranslation } from 'react-i18next';
-import { ReactComponent as PlusIcon } from '../../../assets/svg/plus-primary.svg';
-=======
-import { default as React, useMemo } from 'react';
->>>>>>> 7cf9fb38
 import { TabSpecificField } from '../../../enums/entity.enum';
 import { Domain } from '../../../generated/entity/domains/domain';
 import { EntityReference } from '../../../generated/tests/testCase';
