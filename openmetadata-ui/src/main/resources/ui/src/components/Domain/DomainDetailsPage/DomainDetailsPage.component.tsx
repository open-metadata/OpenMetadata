/*
 *  Copyright 2023 Collate.
 *  Licensed under the Apache License, Version 2.0 (the "License");
 *  you may not use this file except in compliance with the License.
 *  You may obtain a copy of the License at
 *  http://www.apache.org/licenses/LICENSE-2.0
 *  Unless required by applicable law or agreed to in writing, software
 *  distributed under the License is distributed on an "AS IS" BASIS,
 *  WITHOUT WARRANTIES OR CONDITIONS OF ANY KIND, either express or implied.
 *  See the License for the specific language governing permissions and
 *  limitations under the License.
 */
import Icon, { DownOutlined } from '@ant-design/icons';
import {
  Button,
  Col,
  Dropdown,
  Modal,
  Row,
  Space,
  Tabs,
  Tooltip,
  Typography,
} from 'antd';
import ButtonGroup from 'antd/lib/button/button-group';
import { useForm } from 'antd/lib/form/Form';
import { ItemType } from 'antd/lib/menu/hooks/useItems';
import { AxiosError } from 'axios';
import classNames from 'classnames';
<<<<<<< HEAD
import { cloneDeep, isEmpty, toString } from 'lodash';
import { useCallback, useEffect, useMemo, useRef, useState } from 'react';
=======
import { cloneDeep, isEmpty, isEqual, toString } from 'lodash';
import React, {
  useCallback,
  useEffect,
  useMemo,
  useRef,
  useState,
} from 'react';
>>>>>>> 50a798dd
import { useTranslation } from 'react-i18next';
import { useNavigate } from 'react-router-dom';
import { ReactComponent as EditIcon } from '../../../assets/svg/edit-new.svg';
import { ReactComponent as DeleteIcon } from '../../../assets/svg/ic-delete.svg';
import { ReactComponent as DomainIcon } from '../../../assets/svg/ic-domain.svg';
import { ReactComponent as SubDomainIcon } from '../../../assets/svg/ic-subdomain.svg';
import { ReactComponent as VersionIcon } from '../../../assets/svg/ic-version.svg';
import { ReactComponent as IconDropdown } from '../../../assets/svg/menu.svg';
import { ReactComponent as StyleIcon } from '../../../assets/svg/style.svg';
import { ManageButtonItemLabel } from '../../../components/common/ManageButtonContentItem/ManageButtonContentItem.component';
import { EntityHeader } from '../../../components/Entity/EntityHeader/EntityHeader.component';
import { AssetsTabRef } from '../../../components/Glossary/GlossaryTerms/tabs/AssetsTabs.component';
import { AssetsOfEntity } from '../../../components/Glossary/GlossaryTerms/tabs/AssetsTabs.interface';
import EntityNameModal from '../../../components/Modals/EntityNameModal/EntityNameModal.component';
import { FQN_SEPARATOR_CHAR } from '../../../constants/char.constants';
import {
  DE_ACTIVE_COLOR,
  ERROR_MESSAGE,
  PAGE_SIZE_LARGE,
} from '../../../constants/constants';
import { EntityField } from '../../../constants/Feeds.constants';
import { usePermissionProvider } from '../../../context/PermissionProvider/PermissionProvider';
import {
  OperationPermission,
  ResourceEntity,
} from '../../../context/PermissionProvider/PermissionProvider.interface';
import { EntityTabs, EntityType } from '../../../enums/entity.enum';
import { SearchIndex } from '../../../enums/search.enum';
import { CreateDataProduct } from '../../../generated/api/domains/createDataProduct';
import { CreateDomain } from '../../../generated/api/domains/createDomain';
import { Domain } from '../../../generated/entity/domains/domain';
import { ChangeDescription } from '../../../generated/entity/type';
import { PageType } from '../../../generated/system/ui/page';
import { Style } from '../../../generated/type/tagLabel';
import { useApplicationStore } from '../../../hooks/useApplicationStore';
import { useCustomPages } from '../../../hooks/useCustomPages';
import { useFqn } from '../../../hooks/useFqn';
import { addDataProducts } from '../../../rest/dataProductAPI';
import { addDomains } from '../../../rest/domainAPI';
import { searchData } from '../../../rest/miscAPI';
import { searchQuery } from '../../../rest/searchAPI';
import { formatDomainsResponse } from '../../../utils/APIUtils';
import { getIsErrorMatch } from '../../../utils/CommonUtils';
import {
  checkIfExpandViewSupported,
  getDetailsTabWithNewLabel,
  getTabLabelMapFromTabs,
} from '../../../utils/CustomizePage/CustomizePageUtils';
import domainClassBase from '../../../utils/Domain/DomainClassBase';
import {
  getQueryFilterForDomain,
  getQueryFilterToExcludeDomainTerms,
} from '../../../utils/DomainUtils';
import { getEntityName } from '../../../utils/EntityUtils';
import { getEntityVersionByField } from '../../../utils/EntityVersionUtils';
import Fqn from '../../../utils/Fqn';
import { DEFAULT_ENTITY_PERMISSION } from '../../../utils/PermissionsUtils';
import {
  getDomainDetailsPath,
  getDomainPath,
  getDomainVersionsPath,
  getEntityDetailsPath,
} from '../../../utils/RouterUtils';
import {
  escapeESReservedCharacters,
  getEncodedFqn,
} from '../../../utils/StringsUtils';
import { showErrorToast } from '../../../utils/ToastUtils';
import { useRequiredParams } from '../../../utils/useRequiredParams';
import DeleteWidgetModal from '../../common/DeleteWidget/DeleteWidgetModal';
import { AlignRightIconButton } from '../../common/IconButtons/EditIconButton';
import Loader from '../../common/Loader/Loader';
import { GenericProvider } from '../../Customization/GenericProvider/GenericProvider';
import { AssetSelectionModal } from '../../DataAssets/AssetsSelectionModal/AssetSelectionModal';
import { EntityDetailsObjectInterface } from '../../Explore/ExplorePage.interface';
import StyleModal from '../../Modals/StyleModal/StyleModal.component';
import AddDomainForm from '../AddDomainForm/AddDomainForm.component';
import AddSubDomainModal from '../AddSubDomainModal/AddSubDomainModal.component';
import '../domain.less';
import { DomainFormType } from '../DomainPage.interface';
import { DataProductsTabRef } from '../DomainTabs/DataProductsTab/DataProductsTab.interface';
import { DomainDetailsPageProps } from './DomainDetailsPage.interface';

const DomainDetailsPage = ({
  domain,
  onUpdate,
  onDelete,
  isVersionsView = false,
}: DomainDetailsPageProps) => {
  const { t } = useTranslation();
  const [form] = useForm();
  const { getEntityPermission, permissions } = usePermissionProvider();
  const navigate = useNavigate();
  const { tab: activeTab, version } =
    useRequiredParams<{ tab: EntityTabs; version: string }>();
  const { fqn: domainFqn } = useFqn();
  const { currentUser } = useApplicationStore();

  const assetTabRef = useRef<AssetsTabRef>(null);
  const dataProductsTabRef = useRef<DataProductsTabRef>(null);
  const [domainPermission, setDomainPermission] = useState<OperationPermission>(
    DEFAULT_ENTITY_PERMISSION
  );
  const [assetModalVisible, setAssetModalVisible] = useState(false);
  const [showAddDataProductModal, setShowAddDataProductModal] = useState(false);
  const [showAddSubDomainModal, setShowAddSubDomainModal] = useState(false);
  const [showActions, setShowActions] = useState(false);
  const [isDelete, setIsDelete] = useState<boolean>(false);
  const [isNameEditing, setIsNameEditing] = useState<boolean>(false);
  const [isStyleEditing, setIsStyleEditing] = useState(false);
  const [previewAsset, setPreviewAsset] =
    useState<EntityDetailsObjectInterface>();
  const [assetCount, setAssetCount] = useState<number>(0);
  const [dataProductsCount, setDataProductsCount] = useState<number>(0);
  const [subDomains, setSubDomains] = useState<Domain[]>([]);
  const [isSubDomainsLoading, setIsSubDomainsLoading] =
    useState<boolean>(false);
  const encodedFqn = getEncodedFqn(
    escapeESReservedCharacters(domain.fullyQualifiedName)
  );
  const { customizedPage, isLoading } = useCustomPages(PageType.Domain);
  const [isTabExpanded, setIsTabExpanded] = useState(false);
  const isSubDomain = useMemo(() => !isEmpty(domain.parent), [domain]);

  const isOwner = useMemo(
    () => domain.owners?.some((owner) => isEqual(owner.id, currentUser?.id)),
    [domain, currentUser]
  );

  const breadcrumbs = useMemo(() => {
    if (!domainFqn) {
      return [];
    }

    const arr = Fqn.split(domainFqn);
    const dataFQN: Array<string> = [];

    return [
      {
        name: 'Domains',
        url: getDomainPath(arr[0]),
        activeTitle: false,
      },
      ...arr.slice(0, -1).map((d) => {
        dataFQN.push(d);

        return {
          name: d,
          url: getDomainPath(dataFQN.join(FQN_SEPARATOR_CHAR)),
          activeTitle: false,
        };
      }),
    ];
  }, [domainFqn]);

  const [name, displayName] = useMemo(() => {
    if (isVersionsView) {
      const updatedName = getEntityVersionByField(
        domain.changeDescription as ChangeDescription,
        EntityField.NAME,
        domain.name
      );
      const updatedDisplayName = getEntityVersionByField(
        domain.changeDescription as ChangeDescription,
        EntityField.DISPLAYNAME,
        domain.displayName
      );

      return [updatedName, updatedDisplayName];
    } else {
      return [domain.name, domain.displayName];
    }
  }, [domain, isVersionsView]);

  const editDisplayNamePermission = useMemo(() => {
    return domainPermission.EditAll || domainPermission.EditDisplayName;
  }, [domainPermission]);

  const addButtonContent = [
    ...(domainPermission.Create
      ? [
          {
            label: t('label.asset-plural'),
            key: '1',
            onClick: () => setAssetModalVisible(true),
          },
          {
            label: t('label.sub-domain-plural'),
            key: '2',
            onClick: () => setShowAddSubDomainModal(true),
          },
        ]
      : []),
    ...(isOwner || permissions.dataProduct.Create
      ? [
          {
            label: t('label.data-product-plural'),
            key: '3',
            onClick: () => setShowAddDataProductModal(true),
          },
        ]
      : []),
  ];

  const fetchSubDomains = useCallback(async () => {
    if (!isVersionsView) {
      try {
        setIsSubDomainsLoading(true);
        const res = await searchData(
          '',
          1,
          PAGE_SIZE_LARGE,
          `(parent.fullyQualifiedName:"${encodedFqn}")`,
          '',
          '',
          SearchIndex.DOMAIN
        );

        const data = formatDomainsResponse(res.data.hits.hits);
        setSubDomains(data);
      } catch (error) {
        setSubDomains([]);
      } finally {
        setIsSubDomainsLoading(false);
      }
    }
  }, [isVersionsView, encodedFqn]);

  const addSubDomain = useCallback(
    async (formData: CreateDomain) => {
      const data = {
        ...formData,
        parent: domain.fullyQualifiedName,
      };

      try {
        await addDomains(data as CreateDomain);
        fetchSubDomains();
      } catch (error) {
        showErrorToast(
          getIsErrorMatch(error as AxiosError, ERROR_MESSAGE.alreadyExist)
            ? t('server.entity-already-exist', {
                entity: t('label.sub-domain'),
                entityPlural: t('label.sub-domain-lowercase-plural'),
                name: data.name,
              })
            : (error as AxiosError),
          t('server.add-entity-error', {
            entity: t('label.sub-domain-lowercase'),
          })
        );
      } finally {
        setShowAddSubDomainModal(false);
      }
    },
    [domain, fetchSubDomains]
  );

  const addDataProduct = useCallback(
    async (formData: CreateDataProduct | CreateDomain) => {
      const data = {
        ...formData,
        domain: domain.fullyQualifiedName,
      };

      try {
        const res = await addDataProducts(data as CreateDataProduct);
        navigate(
          getEntityDetailsPath(
            EntityType.DATA_PRODUCT,
            res.fullyQualifiedName ?? ''
          )
        );
      } catch (error) {
        showErrorToast(
          getIsErrorMatch(error as AxiosError, ERROR_MESSAGE.alreadyExist)
            ? t('server.entity-already-exist', {
                entity: t('label.sub-domain'),
                entityPlural: t('label.sub-domain-lowercase-plural'),
                name: data.name,
              })
            : (error as AxiosError),
          t('server.add-entity-error', {
            entity: t('label.sub-domain-lowercase'),
          })
        );
      } finally {
        setShowAddDataProductModal(false);
      }
    },
    [domain]
  );

  const handleVersionClick = async () => {
    const path = isVersionsView
      ? getDomainPath(domainFqn)
      : getDomainVersionsPath(domainFqn, toString(domain.version));

    navigate(path);
  };

  const fetchDataProducts = async () => {
    if (!isVersionsView) {
      try {
        const res = await searchData(
          '',
          1,
          0,
          `(domain.fullyQualifiedName:"${encodedFqn}")`,
          '',
          '',
          SearchIndex.DATA_PRODUCT
        );

        setDataProductsCount(res.data.hits.total.value ?? 0);
      } catch (error) {
        setDataProductsCount(0);
      }
    }
  };

  const fetchDomainAssets = async () => {
    if (domainFqn && !isVersionsView) {
      try {
        const res = await searchQuery({
          query: '',
          pageNumber: 0,
          pageSize: 0,
          queryFilter,
          searchIndex: SearchIndex.ALL,
          filters: '',
        });

        const totalCount = res?.hits?.total.value ?? 0;
        setAssetCount(totalCount);
      } catch (error) {
        setAssetCount(0);
      }
    }
  };

  const fetchDomainPermission = async () => {
    try {
      const response = await getEntityPermission(
        ResourceEntity.DOMAIN,
        domain.id
      );
      setDomainPermission(response);
    } catch (error) {
      showErrorToast(error as AxiosError);
    }
  };

  const handleTabChange = (activeKey: string) => {
    if (activeKey === 'assets') {
      // refresh domain count when assets tab is selected
      fetchDomainAssets();
    }
    if (activeKey !== activeTab) {
      navigate(getDomainDetailsPath(domainFqn, activeKey));
    }
  };

  const onAddDataProduct = useCallback(() => {
    setShowAddDataProductModal(true);
  }, []);

  const onNameSave = (obj: { name: string; displayName?: string }) => {
    const { displayName } = obj;
    let updatedDetails = cloneDeep(domain);

    updatedDetails = {
      ...domain,
      displayName: displayName?.trim(),
    };

    onUpdate(updatedDetails);
    setIsNameEditing(false);
  };

  const onStyleSave = async (data: Style) => {
    const style: Style = {
      // if color/iconURL is empty or undefined send undefined
      color: data.color ? data.color : undefined,
      iconURL: data.iconURL ? data.iconURL : undefined,
    };
    const updatedDetails = {
      ...domain,
      style,
    };

    await onUpdate(updatedDetails);
    setIsStyleEditing(false);
  };

  const handleAssetSave = () => {
    fetchDomainAssets();
    assetTabRef.current?.refreshAssets();
    activeTab !== 'assets' && handleTabChange('assets');
  };

  const handleAssetClick = useCallback(
    (asset?: EntityDetailsObjectInterface) => {
      setPreviewAsset(asset);
    },
    []
  );

  const handleCloseDataProductModal = useCallback(
    () => setShowAddDataProductModal(false),
    []
  );

  const manageButtonContent: ItemType[] = [
    ...(editDisplayNamePermission
      ? ([
          {
            label: (
              <ManageButtonItemLabel
                description={t('message.rename-entity', {
                  entity: t('label.domain'),
                })}
                icon={EditIcon}
                id="rename-button"
                name={t('label.rename')}
              />
            ),
            key: 'rename-button',
            onClick: (e) => {
              e.domEvent.stopPropagation();
              setIsNameEditing(true);
              setShowActions(false);
            },
          },
        ] as ItemType[])
      : []),
    ...(domainPermission?.EditAll
      ? ([
          {
            label: (
              <ManageButtonItemLabel
                description={t('message.edit-entity-style-description', {
                  entity: t('label.domain'),
                })}
                icon={StyleIcon}
                id="edit-style-button"
                name={t('label.style')}
              />
            ),
            key: 'edit-style-button',
            onClick: (e) => {
              e.domEvent.stopPropagation();
              setIsStyleEditing(true);
              setShowActions(false);
            },
          },
        ] as ItemType[])
      : []),
    ...(domainPermission.Delete
      ? ([
          {
            label: (
              <ManageButtonItemLabel
                description={t(
                  'message.delete-entity-type-action-description',
                  {
                    entityType: t('label.domain'),
                  }
                )}
                icon={DeleteIcon}
                id="delete-button"
                name={t('label.delete')}
              />
            ),
            key: 'delete-button',
            onClick: (e) => {
              e.domEvent.stopPropagation();
              setIsDelete(true);
              setShowActions(false);
            },
          },
        ] as ItemType[])
      : []),
  ];

  const queryFilter = useMemo(() => {
    return getQueryFilterForDomain(domainFqn);
  }, [domainFqn]);

  const tabs = useMemo(() => {
    const tabLabelMap = getTabLabelMapFromTabs(customizedPage?.tabs);

    const tabs = domainClassBase.getDomainDetailPageTabs({
      domain,
      isVersionsView,
      domainPermission,
      subDomains,
      dataProductsCount,
      assetCount,
      activeTab,
      onAddDataProduct,
      isSubDomainsLoading,
      queryFilter,
      assetTabRef,
      dataProductsTabRef,
      previewAsset,
      setPreviewAsset,
      setAssetModalVisible,
      handleAssetClick,
      handleAssetSave,
      setShowAddSubDomainModal,
      onAddSubDomain: addSubDomain,
      showAddSubDomainModal,
      labelMap: tabLabelMap,
    });

    return getDetailsTabWithNewLabel(
      tabs,
      customizedPage?.tabs,
      EntityTabs.DOCUMENTATION
    );
  }, [
    domain,
    domainPermission,
    previewAsset,
    handleAssetClick,
    handleAssetSave,
    assetCount,
    dataProductsCount,
    activeTab,
    subDomains,
    isSubDomainsLoading,
    queryFilter,
    customizedPage?.tabs,
  ]);

  useEffect(() => {
    fetchDomainPermission();
    fetchDomainAssets();
    fetchDataProducts();
  }, [domain.fullyQualifiedName]);

  useEffect(() => {
    fetchSubDomains();
  }, [domainFqn]);

  const iconData = useMemo(() => {
    if (domain.style?.iconURL) {
      return (
        <img
          alt="domain-icon"
          className="align-middle"
          data-testid="icon"
          height={36}
          src={domain.style.iconURL}
          width={32}
        />
      );
    } else if (isSubDomain) {
      return (
        <SubDomainIcon
          className="align-middle"
          color={DE_ACTIVE_COLOR}
          height={36}
          name="folder"
          width={32}
        />
      );
    }

    return (
      <DomainIcon
        className="align-middle"
        color={DE_ACTIVE_COLOR}
        height={36}
        name="folder"
        width={32}
      />
    );
  }, [domain, isSubDomain]);

  const toggleTabExpanded = () => {
    setIsTabExpanded(!isTabExpanded);
  };

  const isExpandViewSupported = useMemo(
    () => checkIfExpandViewSupported(tabs[0], activeTab, PageType.Domain),
    [tabs[0], activeTab]
  );
  if (isLoading) {
    return <Loader />;
  }

  return (
    <>
      <Row
        className="domain-details"
        data-testid="domain-details"
        gutter={[0, 12]}>
        <Col flex="auto">
          <EntityHeader
            breadcrumb={breadcrumbs}
            entityData={{ ...domain, displayName, name }}
            entityType={EntityType.DOMAIN}
            icon={iconData}
            serviceName=""
            titleColor={domain.style?.color}
          />
        </Col>
        <Col flex="320px">
          <div className="d-flex gap-3 justify-end">
            {!isVersionsView && addButtonContent.length > 0 && (
              <Dropdown
                className="m-l-xs h-10"
                data-testid="domain-details-add-button-menu"
                menu={{
                  items: addButtonContent,
                }}
                placement="bottomRight"
                trigger={['click']}>
                <Button data-testid="domain-details-add-button" type="primary">
                  <Space>
                    {t('label.add')}
                    <DownOutlined />
                  </Space>
                </Button>
              </Dropdown>
            )}

            <ButtonGroup className="spaced" size="small">
              {domain?.version && (
                <Tooltip
                  title={t(
                    `label.${
                      isVersionsView
                        ? 'exit-version-history'
                        : 'version-plural-history'
                    }`
                  )}>
                  <Button
                    className={classNames('', {
                      'text-primary border-primary': version,
                    })}
                    data-testid="version-button"
                    icon={<Icon component={VersionIcon} />}
                    onClick={handleVersionClick}>
                    <Typography.Text
                      className={classNames('', {
                        'text-primary': version,
                      })}>
                      {toString(domain.version)}
                    </Typography.Text>
                  </Button>
                </Tooltip>
              )}

              {!isVersionsView && manageButtonContent.length > 0 && (
                <Dropdown
                  align={{ targetOffset: [-12, 0] }}
                  className="m-l-xs"
                  menu={{
                    items: manageButtonContent,
                  }}
                  open={showActions}
                  overlayClassName="domain-manage-dropdown-list-container"
                  overlayStyle={{ width: '350px' }}
                  placement="bottomRight"
                  trigger={['click']}
                  onOpenChange={setShowActions}>
                  <Tooltip
                    placement="topRight"
                    title={t('label.manage-entity', {
                      entity: t('label.domain'),
                    })}>
                    <Button
                      className="domain-manage-dropdown-button tw-px-1.5"
                      data-testid="manage-button"
                      icon={
                        <IconDropdown className="vertical-align-inherit manage-dropdown-icon" />
                      }
                      onClick={() => setShowActions(true)}
                    />
                  </Tooltip>
                </Dropdown>
              )}
            </ButtonGroup>
          </div>
        </Col>

        <GenericProvider<Domain>
          customizedPage={customizedPage}
          data={domain}
          isTabExpanded={isTabExpanded}
          isVersionView={isVersionsView}
          permissions={domainPermission}
          type={EntityType.DOMAIN}
          onUpdate={onUpdate}>
          <Col className="domain-details-page-tabs" span={24}>
            <Tabs
              destroyInactiveTabPane
              activeKey={activeTab}
              className="tabs-new"
              data-testid="tabs"
              items={tabs}
              tabBarExtraContent={
                isExpandViewSupported && (
                  <AlignRightIconButton
                    className={isTabExpanded ? 'rotate-180' : ''}
                    title={
                      isTabExpanded ? t('label.collapse') : t('label.expand')
                    }
                    onClick={toggleTabExpanded}
                  />
                )
              }
              onChange={handleTabChange}
            />
          </Col>
        </GenericProvider>
      </Row>

      {showAddDataProductModal && (
        <Modal
          centered
          cancelText={t('label.cancel')}
          className="add-data-product-modal"
          closable={false}
          footer={[
            <Button
              key="cancel-btn"
              type="link"
              onClick={handleCloseDataProductModal}>
              {t('label.cancel')}
            </Button>,
            <Button
              data-testid="save-data-product"
              key="save-btn"
              type="primary"
              onClick={() => form.submit()}>
              {t('label.save')}
            </Button>,
          ]}
          maskClosable={false}
          okText={t('label.submit')}
          open={showAddDataProductModal}
          title={t('label.add-entity', { entity: t('label.data-product') })}
          width={750}
          onCancel={handleCloseDataProductModal}>
          <AddDomainForm
            isFormInDialog
            formRef={form}
            loading={false}
            type={DomainFormType.DATA_PRODUCT}
            onCancel={handleCloseDataProductModal}
            onSubmit={addDataProduct}
          />
        </Modal>
      )}
      {assetModalVisible && (
        <AssetSelectionModal
          entityFqn={domainFqn}
          open={assetModalVisible}
          queryFilter={getQueryFilterToExcludeDomainTerms(domainFqn)}
          type={AssetsOfEntity.DOMAIN}
          onCancel={() => setAssetModalVisible(false)}
          onSave={handleAssetSave}
        />
      )}

      {domain && (
        <DeleteWidgetModal
          afterDeleteAction={() => onDelete(domain.id)}
          allowSoftDelete={false}
          entityId={domain.id}
          entityName={getEntityName(domain)}
          entityType={EntityType.DOMAIN}
          visible={isDelete}
          onCancel={() => {
            setIsDelete(false);
          }}
        />
      )}
      <EntityNameModal<Domain>
        entity={domain}
        title={t('label.edit-entity', {
          entity: t('label.display-name'),
        })}
        visible={isNameEditing}
        onCancel={() => setIsNameEditing(false)}
        onSave={onNameSave}
      />
      <StyleModal
        open={isStyleEditing}
        style={domain.style}
        onCancel={() => setIsStyleEditing(false)}
        onSubmit={onStyleSave}
      />
      {showAddSubDomainModal && (
        <AddSubDomainModal
          open={showAddSubDomainModal}
          onCancel={() => setShowAddSubDomainModal(false)}
          onSubmit={(data: CreateDomain) => addSubDomain(data)}
        />
      )}
    </>
  );
};

export default DomainDetailsPage;<|MERGE_RESOLUTION|>--- conflicted
+++ resolved
@@ -27,19 +27,8 @@
 import { ItemType } from 'antd/lib/menu/hooks/useItems';
 import { AxiosError } from 'axios';
 import classNames from 'classnames';
-<<<<<<< HEAD
-import { cloneDeep, isEmpty, toString } from 'lodash';
+import { cloneDeep, isEmpty, isEqual, toString } from 'lodash';
 import { useCallback, useEffect, useMemo, useRef, useState } from 'react';
-=======
-import { cloneDeep, isEmpty, isEqual, toString } from 'lodash';
-import React, {
-  useCallback,
-  useEffect,
-  useMemo,
-  useRef,
-  useState,
-} from 'react';
->>>>>>> 50a798dd
 import { useTranslation } from 'react-i18next';
 import { useNavigate } from 'react-router-dom';
 import { ReactComponent as EditIcon } from '../../../assets/svg/edit-new.svg';
