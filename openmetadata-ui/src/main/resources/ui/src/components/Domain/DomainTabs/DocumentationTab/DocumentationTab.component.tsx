--- conflicted
+++ resolved
@@ -171,36 +171,6 @@
   };
 
   return (
-<<<<<<< HEAD
-    <Row>
-      <Col className="border-right p-md domain-content-container" span={18}>
-        <DescriptionV1
-          description={description}
-          entityName={getEntityName(domain)}
-          entityType={EntityType.DOMAIN}
-          hasEditAccess={editDescriptionPermission}
-          isEdit={isDescriptionEditable}
-          showCommentsIcon={false}
-          onCancel={() => setIsDescriptionEditable(false)}
-          onDescriptionEdit={() => setIsDescriptionEditable(true)}
-          onDescriptionUpdate={onDescriptionUpdate}
-        />
-
-        {!isSubDomain && (
-          <div className="p-t-lg">
-            <SubDomainsTable isVersionsView={isVersionsView} />
-          </div>
-        )}
-      </Col>
-      <Col className="p-md" span={6}>
-        <Row gutter={[0, 40]}>
-          <Col data-testid="domain-owner-name" span="24">
-            <div className="d-flex items-center m-b-xss">
-              <Typography.Text className="right-panel-label">
-                {t('label.owner')}
-              </Typography.Text>
-              {editOwnerPermission && domain.owner && (
-=======
     <ResizablePanels
       className="domain-height-with-resizable-panel"
       firstPanel={{
@@ -218,6 +188,12 @@
               onDescriptionEdit={() => setIsDescriptionEditable(true)}
               onDescriptionUpdate={onDescriptionUpdate}
             />
+
+            {!isSubDomain && (
+              <div className="p-t-lg">
+                <SubDomainsTable isVersionsView={isVersionsView} />
+              </div>
+            )}
           </div>
         ),
         minWidth: 800,
@@ -263,7 +239,6 @@
               </Space>
 
               {!domain.owner && editOwnerPermission && (
->>>>>>> 49876b9c
                 <UserTeamSelectableList
                   hasPermission
                   owner={domain.owner}
