--- conflicted
+++ resolved
@@ -169,50 +169,6 @@
 
   return (
     <Row>
-<<<<<<< HEAD
-      <Col className="border-right p-md domain-content-container" span={18}>
-        <DescriptionV1
-          description={description}
-          entityName={getEntityName(domain)}
-          entityType={EntityType.DOMAIN}
-          hasEditAccess={editDescriptionPermission}
-          isEdit={isDescriptionEditable}
-          showCommentsIcon={false}
-          onCancel={() => setIsDescriptionEditable(false)}
-          onDescriptionEdit={() => setIsDescriptionEditable(true)}
-          onDescriptionUpdate={onDescriptionUpdate}
-        />
-      </Col>
-      <Col className="p-md" span={6}>
-        <Row gutter={[0, 40]}>
-          <Col data-testid="domain-owner-name" span="24">
-            <div className="d-flex items-center m-b-xss">
-              <Typography.Text className="right-panel-label">
-                {t('label.owner')}
-              </Typography.Text>
-              {editOwnerPermission && domain.owner && (
-                <UserTeamSelectableList
-                  hasPermission
-                  owner={domain.owner}
-                  onUpdate={(updatedUser) =>
-                    handleUpdatedOwner(updatedUser as EntityReference)
-                  }>
-                  <Tooltip
-                    title={t('label.edit-entity', {
-                      entity: t('label.owner'),
-                    })}>
-                    <Button
-                      className="cursor-pointer flex-center m-l-xss"
-                      data-testid="edit-owner"
-                      icon={<EditIcon color={DE_ACTIVE_COLOR} width="14px" />}
-                      size="small"
-                      type="text"
-                    />
-                  </Tooltip>
-                </UserTeamSelectableList>
-              )}
-            </div>
-=======
       <Col span={24}>
         <ResizablePanels
           applyDefaultStyle={false}
@@ -267,7 +223,6 @@
                       </UserTeamSelectableList>
                     )}
                   </div>
->>>>>>> b55890f1
 
                   <Space className="m-r-xss" size={4}>
                     {getUserNames(
@@ -277,52 +232,6 @@
                     )}
                   </Space>
 
-<<<<<<< HEAD
-            {!domain.owner && editOwnerPermission && (
-              <UserTeamSelectableList
-                hasPermission
-                owner={domain.owner}
-                onUpdate={(updatedUser) =>
-                  handleUpdatedOwner(updatedUser as EntityReference)
-                }>
-                <TagButton
-                  className="tw-text-primary cursor-pointer"
-                  icon={<PlusIcon height={16} name="plus" width={16} />}
-                  label={t('label.add')}
-                  tooltip=""
-                />
-              </UserTeamSelectableList>
-            )}
-          </Col>
-          <Col data-testid="domain-expert-name" span="24">
-            <div
-              className={`d-flex items-center ${
-                domain.experts && domain.experts.length > 0 ? 'm-b-xss' : ''
-              }`}>
-              <Typography.Text
-                className="right-panel-label"
-                data-testid="domain-expert-heading-name">
-                {t('label.expert-plural')}
-              </Typography.Text>
-              {editOwnerPermission &&
-                domain.experts &&
-                domain.experts.length > 0 && (
-                  <UserSelectableList
-                    hasPermission
-                    popoverProps={{ placement: 'topLeft' }}
-                    selectedUsers={domain.experts ?? []}
-                    onUpdate={handleExpertsUpdate}>
-                    <Tooltip
-                      title={t('label.edit-entity', {
-                        entity: t('label.expert-plural'),
-                      })}>
-                      <Button
-                        className="cursor-pointer flex-center m-l-xss"
-                        data-testid="edit-expert-button"
-                        icon={<EditIcon color={DE_ACTIVE_COLOR} width="14px" />}
-                        size="small"
-                        type="text"
-=======
                   {!domain.owner && editOwnerPermission && (
                     <UserTeamSelectableList
                       hasPermission
@@ -335,7 +244,6 @@
                         icon={<PlusIcon height={16} name="plus" width={16} />}
                         label={t('label.add')}
                         tooltip=""
->>>>>>> b55890f1
                       />
                     </UserTeamSelectableList>
                   )}
