/*
 *  Copyright 2023 Collate.
 *  Licensed under the Apache License, Version 2.0 (the "License");
 *  you may not use this file except in compliance with the License.
 *  You may obtain a copy of the License at
 *  http://www.apache.org/licenses/LICENSE-2.0
 *  Unless required by applicable law or agreed to in writing, software
 *  distributed under the License is distributed on an "AS IS" BASIS,
 *  WITHOUT WARRANTIES OR CONDITIONS OF ANY KIND, either express or implied.
 *  See the License for the specific language governing permissions and
 *  limitations under the License.
 */

import {
  ExclamationCircleOutlined,
  SortAscendingOutlined,
  SortDescendingOutlined,
} from '@ant-design/icons';
import {
  Alert,
  Button,
  Col,
  Layout,
  Menu,
  Row,
  Space,
  Switch,
  Typography,
} from 'antd';
import { Content } from 'antd/lib/layout/layout';
import Sider from 'antd/lib/layout/Sider';
import { isEmpty, isString, isUndefined, noop, omit } from 'lodash';
import Qs from 'qs';
import React, { useCallback, useEffect, useMemo, useState } from 'react';
import { useTranslation } from 'react-i18next';
import { Link } from 'react-router-dom';
import ErrorPlaceHolder from '../../components/common/ErrorWithPlaceholder/ErrorPlaceHolder';
import { useAdvanceSearch } from '../../components/Explore/AdvanceSearchProvider/AdvanceSearchProvider.component';
import AppliedFilterText from '../../components/Explore/AppliedFilterText/AppliedFilterText';
import EntitySummaryPanel from '../../components/Explore/EntitySummaryPanel/EntitySummaryPanel.component';
import ExploreQuickFilters from '../../components/Explore/ExploreQuickFilters';
import SortingDropDown from '../../components/Explore/SortingDropDown';
import { NULL_OPTION_KEY } from '../../constants/AdvancedSearch.constants';
import {
  SEARCH_INDEXING_APPLICATION,
  SUPPORTED_EMPTY_FILTER_FIELDS,
  TAG_FQN_KEY,
} from '../../constants/explore.constants';
import { ERROR_PLACEHOLDER_TYPE, SORT_ORDER } from '../../enums/common.enum';
import { useApplicationStore } from '../../hooks/useApplicationStore';
import { QueryFieldInterface } from '../../pages/ExplorePage/ExplorePage.interface';
import { getDropDownItems } from '../../utils/AdvancedSearchUtils';
import { Transi18next } from '../../utils/CommonUtils';
import { highlightEntityNameAndDescription } from '../../utils/EntityUtils';
import { getSelectedValuesFromQuickFilter } from '../../utils/Explore.utils';
import { getApplicationDetailsPath } from '../../utils/RouterUtils';
import searchClassBase from '../../utils/SearchClassBase';
import Loader from '../common/Loader/Loader';
import ResizablePanels from '../common/ResizablePanels/ResizablePanels';
import {
  ExploreProps,
  ExploreQuickFilterField,
  ExploreSearchIndex,
} from '../Explore/ExplorePage.interface';
import SearchedData from '../SearchedData/SearchedData';
import { SearchedDataProps } from '../SearchedData/SearchedData.interface';
import './exploreV1.less';

const IndexNotFoundBanner = () => {
  const { theme } = useApplicationStore();
  const { t } = useTranslation();

  return (
    <Alert
      closable
      description={
        <div className="d-flex items-start gap-3">
          <ExclamationCircleOutlined
            style={{
              color: theme.errorColor,
              fontSize: '16px',
            }}
          />
          <div className="d-flex flex-col gap-2">
            <Typography.Text className="font-semibold text-xs">
              {t('server.indexing-error')}
            </Typography.Text>
            <Typography.Paragraph className="m-b-0 text-xs">
              <Transi18next
                i18nKey="message.configure-search-re-index"
                renderElement={
                  <Link
                    className="alert-link"
                    to={getApplicationDetailsPath(SEARCH_INDEXING_APPLICATION)}
                  />
                }
                values={{
                  settings: t('label.search-index-setting-plural'),
                }}
              />
            </Typography.Paragraph>
          </div>
        </div>
      }
      type="error"
    />
  );
};

const ExploreV1: React.FC<ExploreProps> = ({
  aggregations,
  activeTabKey,
  tabItems = [],
  searchResults,
  onChangeAdvancedSearchQuickFilters,
  searchIndex,
  onChangeSearchIndex,
  sortOrder,
  onChangeSortOder,
  sortValue,
  onChangeSortValue,
  onChangeShowDeleted,
  showDeleted,
  onChangePage = noop,
  loading,
  quickFilters,
  isElasticSearchIssue,
}) => {
  const tabsInfo = searchClassBase.getTabsInfo();
  const { t } = useTranslation();
  const [selectedQuickFilters, setSelectedQuickFilters] = useState<
    ExploreQuickFilterField[]
  >([] as ExploreQuickFilterField[]);
  const [showSummaryPanel, setShowSummaryPanel] = useState(false);
  const [entityDetails, setEntityDetails] =
    useState<SearchedDataProps['data'][number]['_source']>();

  const firstEntity = searchResults?.hits
    ?.hits[0] as SearchedDataProps['data'][number];

  const parsedSearch = useMemo(
    () =>
      Qs.parse(
        location.search.startsWith('?')
          ? location.search.substring(1)
          : location.search
      ),
    [location.search]
  );

  const searchQueryParam = useMemo(
    () => (isString(parsedSearch.search) ? parsedSearch.search : ''),
    [location.search]
  );

  const { toggleModal, sqlQuery, onResetAllFilters } = useAdvanceSearch();

  const handleClosePanel = () => {
    setShowSummaryPanel(false);
  };

  const isAscSortOrder = useMemo(
    () => sortOrder === SORT_ORDER.ASC,
    [sortOrder]
  );
  const sortProps = useMemo(
    () => ({
      className: 'text-base text-grey-muted',
      'data-testid': 'last-updated',
    }),
    []
  );

  const handleSummaryPanelDisplay = useCallback(
    (details: SearchedDataProps['data'][number]['_source']) => {
      setShowSummaryPanel(true);
      setEntityDetails(details);
    },
    []
  );

  const clearFilters = () => {
    // onChangeAdvancedSearchQuickFilters(undefined);
    onResetAllFilters();
  };

  const handleQuickFiltersChange = (data: ExploreQuickFilterField[]) => {
    const must = [] as Array<QueryFieldInterface>;

    // Mapping the selected advanced search quick filter dropdown values
    // to form a queryFilter to pass as a search parameter
    data.forEach((filter) => {
      if (!isEmpty(filter.value)) {
        const should = [] as Array<QueryFieldInterface>;
        filter.value?.forEach((filterValue) => {
          const term = {
            [filter.key]: filterValue.key,
          };

          if (filterValue.key === NULL_OPTION_KEY) {
            should.push({
              bool: {
                must_not: { exists: { field: filter.key } },
              },
            });
          } else {
            should.push({ term });
          }
        });

        if (should.length > 0) {
          must.push({ bool: { should } });
        }
      }
    });

    onChangeAdvancedSearchQuickFilters(
      isEmpty(must)
        ? undefined
        : {
            query: {
              bool: {
                must,
              },
            },
          }
    );
  };

  const handleQuickFiltersValueSelect = (field: ExploreQuickFilterField) => {
    setSelectedQuickFilters((pre) => {
      const data = pre.map((preField) => {
        if (preField.key === field.key) {
          return field;
        } else {
          return preField;
        }
      });

      handleQuickFiltersChange(data);

      return data;
    });
  };

  useEffect(() => {
    const escapeKeyHandler = (e: KeyboardEvent) => {
      if (e.key === 'Escape') {
        handleClosePanel();
      }
    };
    document.addEventListener('keydown', escapeKeyHandler);

    return () => {
      document.removeEventListener('keydown', escapeKeyHandler);
    };
  }, []);

  useEffect(() => {
    const dropdownItems: Array<{
      label: string;
      key: string;
    }> = getDropDownItems(activeTabKey);

    const selectedValuesFromQuickFilter = getSelectedValuesFromQuickFilter(
      dropdownItems,
      quickFilters
    );

    setSelectedQuickFilters(
      dropdownItems.map((item) => ({
        ...item,
        value: selectedValuesFromQuickFilter?.[item.label] ?? [],
      }))
    );
  }, [activeTabKey, quickFilters]);

  useEffect(() => {
    if (
      !isUndefined(searchResults) &&
      searchResults?.hits?.hits[0] &&
      searchResults?.hits?.hits[0]._index === searchIndex
    ) {
      handleSummaryPanelDisplay(
        highlightEntityNameAndDescription(
          firstEntity._source,
          firstEntity?.highlight
        )
      );
    } else {
      setShowSummaryPanel(false);
      setEntityDetails(undefined);
    }
  }, [searchResults]);

  if (tabItems.length === 0 && !searchQueryParam) {
    return <Loader />;
  }

  return (
    <div className="explore-page bg-white" data-testid="explore-page">
      {tabItems.length > 0 && (
        <Layout hasSider className="bg-white">
          <Sider className="bg-white border-right" width={270}>
            <Typography.Paragraph className="explore-data-header">
              {t('label.data-asset-plural')}
            </Typography.Paragraph>
            <Menu
              className="custom-menu"
              data-testid="explore-left-panel"
              items={tabItems}
              mode="inline"
              rootClassName="left-container"
              selectedKeys={[activeTabKey]}
              onClick={(info) => {
                if (info && info.key !== activeTabKey) {
                  onChangeSearchIndex(info.key as ExploreSearchIndex);
                  setShowSummaryPanel(false);
                }
              }}
            />
          </Sider>
          <Content>
            <Row className="filters-row">
              <Col className="searched-data-container w-full">
                <Row gutter={[0, 8]}>
                  <Col>
                    <ExploreQuickFilters
                      aggregations={aggregations}
                      fields={selectedQuickFilters}
                      fieldsWithNullValues={SUPPORTED_EMPTY_FILTER_FIELDS}
                      index={activeTabKey}
                      showDeleted={showDeleted}
                      onAdvanceSearch={() => toggleModal(true)}
                      onChangeShowDeleted={onChangeShowDeleted}
                      onFieldValueSelect={handleQuickFiltersValueSelect}
                    />
                  </Col>
                  <Col
                    className="d-flex items-center justify-end gap-4"
                    flex={410}>
                    <span className="flex-center">
                      <Switch
                        checked={showDeleted}
                        data-testid="show-deleted"
                        onChange={onChangeShowDeleted}
                      />
                      <Typography.Text className="p-l-xs text-grey-muted">
                        {t('label.deleted')}
                      </Typography.Text>
                    </span>
                    {(quickFilters || sqlQuery) && (
                      <Typography.Text
                        className="text-primary self-center cursor-pointer"
                        data-testid="clear-filters"
                        onClick={() => clearFilters()}>
                        {t('label.clear-entity', {
                          entity: '',
                        })}
                      </Typography.Text>
                    )}
<<<<<<< HEAD
                    {sqlQuery && (
                      <Col span={24}>
                        <AppliedFilterText
                          filterText={sqlQuery}
                          onEdit={() => toggleModal(true)}
                        />
                      </Col>
                    )}
                  </Row>
                </Col>
              </Row>
              <ResizablePanels
                firstPanel={{
                  children: (
                    <Row className="p-t-md">
                      <Col
                        lg={{ offset: 2, span: 19 }}
                        md={{ offset: 0, span: 24 }}>
                        {!loading && !isElasticSearchIssue ? (
                          <SearchedData
                            isFilterSelected
                            data={searchResults?.hits.hits ?? []}
                            filter={parsedSearch}
                            handleSummaryPanelDisplay={
                              handleSummaryPanelDisplay
                            }
                            isSummaryPanelVisible={showSummaryPanel}
                            selectedEntityId={entityDetails?.id || ''}
                            totalValue={searchResults?.hits.total.value ?? 0}
                            onPaginationChange={onChangePage}
=======

                    <Typography.Text
                      className="text-primary self-center cursor-pointer"
                      data-testid="advance-search-button"
                      onClick={() => toggleModal(true)}>
                      {t('label.advanced-entity', {
                        entity: '',
                      })}
                    </Typography.Text>
                    <span className="sorting-dropdown-container">
                      <SortingDropDown
                        fieldList={tabsInfo[searchIndex].sortingFields}
                        handleFieldDropDown={onChangeSortValue}
                        sortField={sortValue}
                      />
                      <Button
                        className="p-0"
                        data-testid="sort-order-button"
                        size="small"
                        type="text"
                        onClick={() =>
                          onChangeSortOder(
                            isAscSortOrder ? SORT_ORDER.DESC : SORT_ORDER.ASC
                          )
                        }>
                        {isAscSortOrder ? (
                          <SortAscendingOutlined
                            style={{ fontSize: '14px' }}
                            {...sortProps}
>>>>>>> 3f132440
                          />
                        ) : (
                          <SortDescendingOutlined
                            style={{ fontSize: '14px' }}
                            {...sortProps}
                          />
                        )}
                      </Button>
                    </span>
                  </Col>
                  {isElasticSearchIssue ? (
                    <Col span={24}>
                      <IndexNotFoundBanner />
                    </Col>
                  ) : (
                    <></>
                  )}
                  {sqlQuery && (
                    <Col span={24}>
                      <AppliedFilterText
                        filterText={sqlQuery}
                        onEdit={() => toggleModal(true)}
                      />
                    </Col>
                  )}
                </Row>
              </Col>
            </Row>
            <ResizablePanels
              applyDefaultStyle={false}
              firstPanel={{
                children: (
                  <Row className="p-t-md">
                    <Col
                      lg={{ offset: 2, span: 19 }}
                      md={{ offset: 0, span: 24 }}>
                      {!loading && !isElasticSearchIssue ? (
                        <SearchedData
                          isFilterSelected
                          data={searchResults?.hits.hits ?? []}
                          filter={parsedSearch}
                          handleSummaryPanelDisplay={handleSummaryPanelDisplay}
                          isSummaryPanelVisible={showSummaryPanel}
                          selectedEntityId={entityDetails?.id || ''}
                          totalValue={searchResults?.hits.total.value ?? 0}
                          onPaginationChange={onChangePage}
                        />
                      ) : (
                        <></>
                      )}
                      {loading ? <Loader /> : <></>}
                    </Col>
                  </Row>
                ),
                minWidth: 600,
                flex: 0.65,
              }}
              hideSecondPanel={!showSummaryPanel && !loading && !entityDetails}
              pageTitle={t('label.explore')}
              secondPanel={{
                children: showSummaryPanel && entityDetails && !loading && (
                  <EntitySummaryPanel
                    entityDetails={{ details: entityDetails }}
                    handleClosePanel={handleClosePanel}
                    highlights={omit(
                      {
                        ...firstEntity?.highlight, // highlights of firstEntity that we get from the query api
                        'tag.name': (
                          selectedQuickFilters?.find(
                            (filterOption) => filterOption.key === TAG_FQN_KEY
                          )?.value ?? []
                        ).map((tagFQN) => tagFQN.key), // finding the tags filter from SelectedQuickFilters and creating the array of selected Tags FQN
                      },
                      ['description', 'displayName']
                    )}
                  />
                ),
                minWidth: 400,
                flex: 0.35,
                className: 'entity-summary-resizable-right-panel-container',
              }}
            />
          </Content>
        </Layout>
      )}

      {searchQueryParam && tabItems.length === 0 && !loading && (
        <Space
          align="center"
          className="w-full flex-center full-height"
          data-testid="no-search-results"
          direction="vertical"
          size={48}>
          <ErrorPlaceHolder
            className="mt-0-important"
            type={ERROR_PLACEHOLDER_TYPE.FILTER}
          />
        </Space>
      )}
      {searchQueryParam && tabItems.length === 0 && loading && <Loader />}
    </div>
  );
};

export default ExploreV1;<|MERGE_RESOLUTION|>--- conflicted
+++ resolved
@@ -359,38 +359,6 @@
                         })}
                       </Typography.Text>
                     )}
-<<<<<<< HEAD
-                    {sqlQuery && (
-                      <Col span={24}>
-                        <AppliedFilterText
-                          filterText={sqlQuery}
-                          onEdit={() => toggleModal(true)}
-                        />
-                      </Col>
-                    )}
-                  </Row>
-                </Col>
-              </Row>
-              <ResizablePanels
-                firstPanel={{
-                  children: (
-                    <Row className="p-t-md">
-                      <Col
-                        lg={{ offset: 2, span: 19 }}
-                        md={{ offset: 0, span: 24 }}>
-                        {!loading && !isElasticSearchIssue ? (
-                          <SearchedData
-                            isFilterSelected
-                            data={searchResults?.hits.hits ?? []}
-                            filter={parsedSearch}
-                            handleSummaryPanelDisplay={
-                              handleSummaryPanelDisplay
-                            }
-                            isSummaryPanelVisible={showSummaryPanel}
-                            selectedEntityId={entityDetails?.id || ''}
-                            totalValue={searchResults?.hits.total.value ?? 0}
-                            onPaginationChange={onChangePage}
-=======
 
                     <Typography.Text
                       className="text-primary self-center cursor-pointer"
@@ -420,7 +388,6 @@
                           <SortAscendingOutlined
                             style={{ fontSize: '14px' }}
                             {...sortProps}
->>>>>>> 3f132440
                           />
                         ) : (
                           <SortDescendingOutlined
@@ -450,7 +417,6 @@
               </Col>
             </Row>
             <ResizablePanels
-              applyDefaultStyle={false}
               firstPanel={{
                 children: (
                   <Row className="p-t-md">
