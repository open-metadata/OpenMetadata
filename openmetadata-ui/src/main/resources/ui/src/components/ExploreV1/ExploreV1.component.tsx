/*
 *  Copyright 2023 Collate.
 *  Licensed under the Apache License, Version 2.0 (the "License");
 *  you may not use this file except in compliance with the License.
 *  You may obtain a copy of the License at
 *  http://www.apache.org/licenses/LICENSE-2.0
 *  Unless required by applicable law or agreed to in writing, software
 *  distributed under the License is distributed on an "AS IS" BASIS,
 *  WITHOUT WARRANTIES OR CONDITIONS OF ANY KIND, either express or implied.
 *  See the License for the specific language governing permissions and
 *  limitations under the License.
 */

import {
  ExclamationCircleOutlined,
  SortAscendingOutlined,
  SortDescendingOutlined,
} from '@ant-design/icons';
import {
  Alert,
  Button,
  Col,
  Layout,
  Menu,
  Row,
  Space,
  Switch,
  Typography,
} from 'antd';
import { Content } from 'antd/lib/layout/layout';
import Sider from 'antd/lib/layout/Sider';
import { isEmpty, isString, isUndefined, noop, omit } from 'lodash';
import Qs from 'qs';
import React, { useCallback, useEffect, useMemo, useState } from 'react';
import { useTranslation } from 'react-i18next';
import { Link } from 'react-router-dom';
import ErrorPlaceHolder from '../../components/common/ErrorWithPlaceholder/ErrorPlaceHolder';
import { useAdvanceSearch } from '../../components/Explore/AdvanceSearchProvider/AdvanceSearchProvider.component';
import AppliedFilterText from '../../components/Explore/AppliedFilterText/AppliedFilterText';
import EntitySummaryPanel from '../../components/Explore/EntitySummaryPanel/EntitySummaryPanel.component';
import ExploreQuickFilters from '../../components/Explore/ExploreQuickFilters';
import SortingDropDown from '../../components/Explore/SortingDropDown';
import { NULL_OPTION_KEY } from '../../constants/AdvancedSearch.constants';
import {
  SEARCH_INDEXING_APPLICATION,
  SUPPORTED_EMPTY_FILTER_FIELDS,
  TAG_FQN_KEY,
} from '../../constants/explore.constants';
import { ERROR_PLACEHOLDER_TYPE, SORT_ORDER } from '../../enums/common.enum';
import { useApplicationStore } from '../../hooks/useApplicationStore';
import { QueryFieldInterface } from '../../pages/ExplorePage/ExplorePage.interface';
import { getDropDownItems } from '../../utils/AdvancedSearchUtils';
import { Transi18next } from '../../utils/CommonUtils';
import { highlightEntityNameAndDescription } from '../../utils/EntityUtils';
import { getSelectedValuesFromQuickFilter } from '../../utils/Explore.utils';
import { getApplicationDetailsPath } from '../../utils/RouterUtils';
import searchClassBase from '../../utils/SearchClassBase';
import Loader from '../common/Loader/Loader';
import ResizablePanels from '../common/ResizablePanels/ResizablePanels';
import {
  ExploreProps,
  ExploreQuickFilterField,
  ExploreSearchIndex,
} from '../Explore/ExplorePage.interface';
import SearchedData from '../SearchedData/SearchedData';
import { SearchedDataProps } from '../SearchedData/SearchedData.interface';
import './exploreV1.less';

const IndexNotFoundBanner = () => {
  const { theme } = useApplicationStore();
  const { t } = useTranslation();

  return (
    <Alert
      closable
      description={
        <div className="d-flex items-start gap-3">
          <ExclamationCircleOutlined
            style={{
              color: theme.errorColor,
              fontSize: '16px',
            }}
          />
          <div className="d-flex flex-col gap-2">
            <Typography.Text className="font-semibold text-xs">
              {t('server.indexing-error')}
            </Typography.Text>
            <Typography.Paragraph className="m-b-0 text-xs">
              <Transi18next
                i18nKey="message.configure-search-re-index"
                renderElement={
                  <Link
                    className="alert-link"
                    to={getApplicationDetailsPath(SEARCH_INDEXING_APPLICATION)}
                  />
                }
                values={{
                  settings: t('label.search-index-setting-plural'),
                }}
              />
            </Typography.Paragraph>
          </div>
        </div>
      }
      type="error"
    />
  );
};

const ExploreV1: React.FC<ExploreProps> = ({
  aggregations,
  activeTabKey,
  tabItems = [],
  searchResults,
  onChangeAdvancedSearchQuickFilters,
  searchIndex,
  onChangeSearchIndex,
  sortOrder,
  onChangeSortOder,
  sortValue,
  onChangeSortValue,
  onChangeShowDeleted,
  showDeleted,
  onChangePage = noop,
  loading,
  quickFilters,
  isElasticSearchIssue,
}) => {
  const tabsInfo = searchClassBase.getTabsInfo();
  const { t } = useTranslation();
  const [selectedQuickFilters, setSelectedQuickFilters] = useState<
    ExploreQuickFilterField[]
  >([] as ExploreQuickFilterField[]);
  const [showSummaryPanel, setShowSummaryPanel] = useState(false);
  const [entityDetails, setEntityDetails] =
    useState<SearchedDataProps['data'][number]['_source']>();

  const firstEntity = searchResults?.hits
    ?.hits[0] as SearchedDataProps['data'][number];

  const parsedSearch = useMemo(
    () =>
      Qs.parse(
        location.search.startsWith('?')
          ? location.search.substring(1)
          : location.search
      ),
    [location.search]
  );

  const searchQueryParam = useMemo(
    () => (isString(parsedSearch.search) ? parsedSearch.search : ''),
    [location.search]
  );

  const { toggleModal, sqlQuery, onResetAllFilters } = useAdvanceSearch();

  const handleClosePanel = () => {
    setShowSummaryPanel(false);
  };

  const isAscSortOrder = useMemo(
    () => sortOrder === SORT_ORDER.ASC,
    [sortOrder]
  );
  const sortProps = useMemo(
    () => ({
      className: 'text-base text-grey-muted',
      'data-testid': 'last-updated',
    }),
    []
  );

  const handleSummaryPanelDisplay = useCallback(
    (details: SearchedDataProps['data'][number]['_source']) => {
      setShowSummaryPanel(true);
      setEntityDetails(details);
    },
    []
  );

  const clearFilters = () => {
    // onChangeAdvancedSearchQuickFilters(undefined);
    onResetAllFilters();
  };

  const handleQuickFiltersChange = (data: ExploreQuickFilterField[]) => {
    const must = [] as Array<QueryFieldInterface>;

    // Mapping the selected advanced search quick filter dropdown values
    // to form a queryFilter to pass as a search parameter
    data.forEach((filter) => {
      if (!isEmpty(filter.value)) {
        const should = [] as Array<QueryFieldInterface>;
        filter.value?.forEach((filterValue) => {
          const term = {
            [filter.key]: filterValue.key,
          };

          if (filterValue.key === NULL_OPTION_KEY) {
            should.push({
              bool: {
                must_not: { exists: { field: filter.key } },
              },
            });
          } else {
            should.push({ term });
          }
        });

        if (should.length > 0) {
          must.push({ bool: { should } });
        }
      }
    });

    onChangeAdvancedSearchQuickFilters(
      isEmpty(must)
        ? undefined
        : {
            query: {
              bool: {
                must,
              },
            },
          }
    );
  };

  const handleQuickFiltersValueSelect = (field: ExploreQuickFilterField) => {
    setSelectedQuickFilters((pre) => {
      const data = pre.map((preField) => {
        if (preField.key === field.key) {
          return field;
        } else {
          return preField;
        }
      });

      handleQuickFiltersChange(data);

      return data;
    });
  };

  useEffect(() => {
    const escapeKeyHandler = (e: KeyboardEvent) => {
      if (e.key === 'Escape') {
        handleClosePanel();
      }
    };
    document.addEventListener('keydown', escapeKeyHandler);

    return () => {
      document.removeEventListener('keydown', escapeKeyHandler);
    };
  }, []);

  useEffect(() => {
    const dropdownItems: Array<{
      label: string;
      key: string;
    }> = getDropDownItems(activeTabKey);

    const selectedValuesFromQuickFilter = getSelectedValuesFromQuickFilter(
      dropdownItems,
      quickFilters
    );

    setSelectedQuickFilters(
      dropdownItems.map((item) => ({
        ...item,
        value: selectedValuesFromQuickFilter?.[item.label] ?? [],
      }))
    );
  }, [activeTabKey, quickFilters]);

  useEffect(() => {
    if (
      !isUndefined(searchResults) &&
      searchResults?.hits?.hits[0] &&
      searchResults?.hits?.hits[0]._index === searchIndex
    ) {
      handleSummaryPanelDisplay(
        highlightEntityNameAndDescription(
          firstEntity._source,
          firstEntity?.highlight
        )
      );
    } else {
      setShowSummaryPanel(false);
      setEntityDetails(undefined);
    }
  }, [searchResults]);

  if (tabItems.length === 0 && !searchQueryParam) {
    return <Loader />;
  }

  return (
    <div className="explore-page bg-white" data-testid="explore-page">
      {tabItems.length > 0 && (
        <Layout hasSider className="bg-white">
          <Sider className="bg-white border-right" width={270}>
            <Typography.Paragraph className="explore-data-header">
              {t('label.data-asset-plural')}
            </Typography.Paragraph>
            <Menu
              className="custom-menu"
              data-testid="explore-left-panel"
              items={tabItems}
              mode="inline"
              rootClassName="left-container"
              selectedKeys={[activeTabKey]}
              onClick={(info) => {
                if (info && info.key !== activeTabKey) {
                  onChangeSearchIndex(info.key as ExploreSearchIndex);
                  setShowSummaryPanel(false);
                }
              }}
            />
          </Sider>
          <Content>
            <Row className="filters-row">
              <Col className="searched-data-container w-full">
                <Row gutter={[0, 8]}>
                  <Col>
                    <ExploreQuickFilters
                      aggregations={aggregations}
                      fields={selectedQuickFilters}
                      fieldsWithNullValues={SUPPORTED_EMPTY_FILTER_FIELDS}
                      index={activeTabKey}
                      showDeleted={showDeleted}
                      onAdvanceSearch={() => toggleModal(true)}
                      onChangeShowDeleted={onChangeShowDeleted}
                      onFieldValueSelect={handleQuickFiltersValueSelect}
                    />
                  </Col>
                  <Col
                    className="d-flex items-center justify-end gap-4"
                    flex={410}>
                    <span className="flex-center">
                      <Switch
                        checked={showDeleted}
                        data-testid="show-deleted"
                        onChange={onChangeShowDeleted}
                      />
                      <Typography.Text className="p-l-xs text-grey-muted">
                        {t('label.deleted')}
                      </Typography.Text>
                    </span>
                    {(quickFilters || sqlQuery) && (
                      <Typography.Text
                        className="text-primary self-center cursor-pointer"
                        data-testid="clear-filters"
                        onClick={() => clearFilters()}>
                        {t('label.clear-entity', {
                          entity: '',
                        })}
                      </Typography.Text>
                    )}
<<<<<<< HEAD

                    <Typography.Text
                      className="text-primary self-center cursor-pointer"
                      data-testid="advance-search-button"
                      onClick={() => toggleModal(true)}>
                      {t('label.advanced-entity', {
                        entity: '',
                      })}
                    </Typography.Text>
                    <span className="sorting-dropdown-container">
                      <SortingDropDown
                        fieldList={tabsInfo[searchIndex].sortingFields}
                        handleFieldDropDown={onChangeSortValue}
                        sortField={sortValue}
                      />
                      <Button
                        className="p-0"
                        data-testid="sort-order-button"
                        size="small"
                        type="text"
                        onClick={() =>
                          onChangeSortOder(
                            isAscSortOrder ? SORT_ORDER.DESC : SORT_ORDER.ASC
                          )
                        }>
                        {isAscSortOrder ? (
                          <SortAscendingOutlined
                            style={{ fontSize: '14px' }}
                            {...sortProps}
                          />
                        ) : (
                          <SortDescendingOutlined
                            style={{ fontSize: '14px' }}
                            {...sortProps}
                          />
                        )}
                      </Button>
                    </span>
                  </Col>
                  {isElasticSearchIssue ? (
                    <Col span={24}>
                      <IndexNotFoundBanner />
                    </Col>
                  ) : (
                    <></>
                  )}
                  {sqlQuery && (
                    <Col span={24}>
                      <AppliedFilterText
                        filterText={sqlQuery}
                        onEdit={() => toggleModal(true)}
                      />
                    </Col>
                  )}
                </Row>
              </Col>
            </Row>
            <PageLayoutV1
              className="p-0 explore-page-layout"
              pageTitle={t('label.explore')}
              rightPanel={
                showSummaryPanel &&
                entityDetails &&
                !loading && (
                  <EntitySummaryPanel
                    entityDetails={{ details: entityDetails }}
                    handleClosePanel={handleClosePanel}
                    highlights={omit(
                      {
                        ...firstEntity?.highlight, // highlights of firstEntity that we get from the query api
                        'tag.name': (
                          selectedQuickFilters?.find(
                            (filterOption) => filterOption.key === TAG_FQN_KEY
                          )?.value ?? []
                        ).map((tagFQN) => tagFQN.key), // finding the tags filter from SelectedQuickFilters and creating the array of selected Tags FQN
                      },
                      ['description', 'displayName']
                    )}
                  />
                )
              }
              rightPanelWidth={400}>
              <Row className="p-t-xs">
                <Col lg={{ offset: 2, span: 19 }} md={{ offset: 0, span: 24 }}>
                  {!loading && !isElasticSearchIssue ? (
                    <SearchedData
                      isFilterSelected
                      data={searchResults?.hits.hits ?? []}
                      filter={parsedSearch}
                      handleSummaryPanelDisplay={handleSummaryPanelDisplay}
                      isSummaryPanelVisible={showSummaryPanel}
                      selectedEntityId={entityDetails?.id || ''}
                      totalValue={searchResults?.hits.total.value ?? 0}
                      onPaginationChange={onChangePage}
                    />
                  ) : (
                    <></>
                  )}
                  {loading ? <Loader /> : <></>}
                </Col>
              </Row>
            </PageLayoutV1>
          </Content>
        </Layout>
      )}
=======
                    {sqlQuery && (
                      <Col span={24}>
                        <AppliedFilterText
                          filterText={sqlQuery}
                          onEdit={() => toggleModal(true)}
                        />
                      </Col>
                    )}
                  </Row>
                </Col>
              </Row>
              <ResizablePanels
                applyDefaultStyle={false}
                firstPanel={{
                  children: (
                    <Row className="p-t-md">
                      <Col
                        lg={{ offset: 2, span: 19 }}
                        md={{ offset: 0, span: 24 }}>
                        {!loading && !isElasticSearchIssue ? (
                          <SearchedData
                            isFilterSelected
                            data={searchResults?.hits.hits ?? []}
                            filter={parsedSearch}
                            handleSummaryPanelDisplay={
                              handleSummaryPanelDisplay
                            }
                            isSummaryPanelVisible={showSummaryPanel}
                            selectedEntityId={entityDetails?.id || ''}
                            totalValue={searchResults?.hits.total.value ?? 0}
                            onPaginationChange={onChangePage}
                          />
                        ) : (
                          <></>
                        )}
                        {loading ? <Loader /> : <></>}
                      </Col>
                    </Row>
                  ),
                  minWidth: 600,
                  flex: 0.65,
                }}
                hideSecondPanel={
                  !showSummaryPanel && !loading && !entityDetails
                }
                pageTitle={t('label.explore')}
                secondPanel={{
                  children: showSummaryPanel && entityDetails && !loading && (
                    <EntitySummaryPanel
                      entityDetails={{ details: entityDetails }}
                      handleClosePanel={handleClosePanel}
                      highlights={omit(
                        {
                          ...firstEntity?.highlight, // highlights of firstEntity that we get from the query api
                          'tag.name': (
                            selectedQuickFilters?.find(
                              (filterOption) => filterOption.key === TAG_FQN_KEY
                            )?.value ?? []
                          ).map((tagFQN) => tagFQN.key), // finding the tags filter from SelectedQuickFilters and creating the array of selected Tags FQN
                        },
                        ['description', 'displayName']
                      )}
                    />
                  ),
                  minWidth: 400,
                  flex: 0.35,
                  className: 'entity-summary-resizable-right-panel-container',
                }}
              />
            </Content>
          </Layout>
        )}
      </div>
>>>>>>> b55890f1

      {searchQueryParam && tabItems.length === 0 && !loading && (
        <Space
          align="center"
          className="w-full flex-center full-height"
          data-testid="no-search-results"
          direction="vertical"
          size={48}>
          <ErrorPlaceHolder
            className="mt-0-important"
            type={ERROR_PLACEHOLDER_TYPE.FILTER}
          />
        </Space>
      )}
      {searchQueryParam && tabItems.length === 0 && loading && <Loader />}
    </div>
  );
};

export default ExploreV1;<|MERGE_RESOLUTION|>--- conflicted
+++ resolved
@@ -358,72 +358,115 @@
                           entity: '',
                         })}
                       </Typography.Text>
+                      <span className="sorting-dropdown-container">
+                        <SortingDropDown
+                          fieldList={tabsInfo[searchIndex].sortingFields}
+                          handleFieldDropDown={onChangeSortValue}
+                          sortField={sortValue}
+                        />
+                        <Button
+                          className="p-0"
+                          data-testid="sort-order-button"
+                          size="small"
+                          type="text"
+                          onClick={() =>
+                            onChangeSortOder(
+                              isAscSortOrder ? SORT_ORDER.DESC : SORT_ORDER.ASC
+                            )
+                          }>
+                          {isAscSortOrder ? (
+                            <SortAscendingOutlined
+                              style={{ fontSize: '14px' }}
+                              {...sortProps}
+                            />
+                          ) : (
+                            <SortDescendingOutlined
+                              style={{ fontSize: '14px' }}
+                              {...sortProps}
+                            />
+                          )}
+                        </Button>
+                      </span>
+                    </Col>
+                    {isElasticSearchIssue ? (
+                      <Col span={24}>
+                        <IndexNotFoundBanner />
+                      </Col>
+                    ) : (
+                      <></>
                     )}
-<<<<<<< HEAD
-
-                    <Typography.Text
-                      className="text-primary self-center cursor-pointer"
-                      data-testid="advance-search-button"
-                      onClick={() => toggleModal(true)}>
-                      {t('label.advanced-entity', {
-                        entity: '',
+                    {sqlQuery && (
+                      <Col span={24}>
+                        <AppliedFilterText
+                          filterText={sqlQuery}
+                          onEdit={() => toggleModal(true)}
+                        />
+                      </Col>
+                    )}
+                  </Row>
+                </Col>
+              </Row>
+              <ResizablePanels
+                applyDefaultStyle={false}
+                firstPanel={{
+                  children: (
                       })}
-                    </Typography.Text>
+                    <Row className="p-t-md">
                     <span className="sorting-dropdown-container">
-                      <SortingDropDown
-                        fieldList={tabsInfo[searchIndex].sortingFields}
-                        handleFieldDropDown={onChangeSortValue}
-                        sortField={sortValue}
+                      <Col
+                        lg={{ offset: 2, span: 19 }}
+                        md={{ offset: 0, span: 24 }}>
+                        {!loading && !isElasticSearchIssue ? (
                       />
-                      <Button
-                        className="p-0"
-                        data-testid="sort-order-button"
-                        size="small"
+                          <SearchedData
+                            isFilterSelected
+                            data={searchResults?.hits.hits ?? []}
+                            filter={parsedSearch}
                         type="text"
-                        onClick={() =>
-                          onChangeSortOder(
-                            isAscSortOrder ? SORT_ORDER.DESC : SORT_ORDER.ASC
+                            handleSummaryPanelDisplay={
+                              handleSummaryPanelDisplay
+                            }
                           )
-                        }>
-                        {isAscSortOrder ? (
+                            isSummaryPanelVisible={showSummaryPanel}
+                            selectedEntityId={entityDetails?.id || ''}
                           <SortAscendingOutlined
-                            style={{ fontSize: '14px' }}
-                            {...sortProps}
+                            totalValue={searchResults?.hits.total.value ?? 0}
+                            onPaginationChange={onChangePage}
                           />
                         ) : (
-                          <SortDescendingOutlined
+                          <></>
                             style={{ fontSize: '14px' }}
                             {...sortProps}
                           />
                         )}
                       </Button>
                     </span>
-                  </Col>
+                        {loading ? <Loader /> : <></>}
                   {isElasticSearchIssue ? (
                     <Col span={24}>
-                      <IndexNotFoundBanner />
-                    </Col>
-                  ) : (
-                    <></>
-                  )}
-                  {sqlQuery && (
+                      </Col>
+                    </Row>
+                  ),
+                  minWidth: 600,
+                  flex: 0.65,
+                }}
+                hideSecondPanel={
+                  !showSummaryPanel && !loading && !entityDetails
                     <Col span={24}>
                       <AppliedFilterText
                         filterText={sqlQuery}
                         onEdit={() => toggleModal(true)}
                       />
                     </Col>
-                  )}
+                }
                 </Row>
               </Col>
             </Row>
             <PageLayoutV1
               className="p-0 explore-page-layout"
-              pageTitle={t('label.explore')}
-              rightPanel={
-                showSummaryPanel &&
-                entityDetails &&
-                !loading && (
+                pageTitle={t('label.explore')}
+                secondPanel={{
+                  children: showSummaryPanel && entityDetails && !loading && (
                   <EntitySummaryPanel
                     entityDetails={{ details: entityDetails }}
                     handleClosePanel={handleClosePanel}
@@ -455,80 +498,6 @@
                       totalValue={searchResults?.hits.total.value ?? 0}
                       onPaginationChange={onChangePage}
                     />
-                  ) : (
-                    <></>
-                  )}
-                  {loading ? <Loader /> : <></>}
-                </Col>
-              </Row>
-            </PageLayoutV1>
-          </Content>
-        </Layout>
-      )}
-=======
-                    {sqlQuery && (
-                      <Col span={24}>
-                        <AppliedFilterText
-                          filterText={sqlQuery}
-                          onEdit={() => toggleModal(true)}
-                        />
-                      </Col>
-                    )}
-                  </Row>
-                </Col>
-              </Row>
-              <ResizablePanels
-                applyDefaultStyle={false}
-                firstPanel={{
-                  children: (
-                    <Row className="p-t-md">
-                      <Col
-                        lg={{ offset: 2, span: 19 }}
-                        md={{ offset: 0, span: 24 }}>
-                        {!loading && !isElasticSearchIssue ? (
-                          <SearchedData
-                            isFilterSelected
-                            data={searchResults?.hits.hits ?? []}
-                            filter={parsedSearch}
-                            handleSummaryPanelDisplay={
-                              handleSummaryPanelDisplay
-                            }
-                            isSummaryPanelVisible={showSummaryPanel}
-                            selectedEntityId={entityDetails?.id || ''}
-                            totalValue={searchResults?.hits.total.value ?? 0}
-                            onPaginationChange={onChangePage}
-                          />
-                        ) : (
-                          <></>
-                        )}
-                        {loading ? <Loader /> : <></>}
-                      </Col>
-                    </Row>
-                  ),
-                  minWidth: 600,
-                  flex: 0.65,
-                }}
-                hideSecondPanel={
-                  !showSummaryPanel && !loading && !entityDetails
-                }
-                pageTitle={t('label.explore')}
-                secondPanel={{
-                  children: showSummaryPanel && entityDetails && !loading && (
-                    <EntitySummaryPanel
-                      entityDetails={{ details: entityDetails }}
-                      handleClosePanel={handleClosePanel}
-                      highlights={omit(
-                        {
-                          ...firstEntity?.highlight, // highlights of firstEntity that we get from the query api
-                          'tag.name': (
-                            selectedQuickFilters?.find(
-                              (filterOption) => filterOption.key === TAG_FQN_KEY
-                            )?.value ?? []
-                          ).map((tagFQN) => tagFQN.key), // finding the tags filter from SelectedQuickFilters and creating the array of selected Tags FQN
-                        },
-                        ['description', 'displayName']
-                      )}
-                    />
                   ),
                   minWidth: 400,
                   flex: 0.35,
@@ -539,7 +508,6 @@
           </Layout>
         )}
       </div>
->>>>>>> b55890f1
 
       {searchQueryParam && tabItems.length === 0 && !loading && (
         <Space
