/*
 *  Copyright 2023 Collate.
 *  Licensed under the Apache License, Version 2.0 (the "License");
 *  you may not use this file except in compliance with the License.
 *  You may obtain a copy of the License at
 *  http://www.apache.org/licenses/LICENSE-2.0
 *  Unless required by applicable law or agreed to in writing, software
 *  distributed under the License is distributed on an "AS IS" BASIS,
 *  WITHOUT WARRANTIES OR CONDITIONS OF ANY KIND, either express or implied.
 *  See the License for the specific language governing permissions and
 *  limitations under the License.
 */

import {
  ExclamationCircleOutlined,
  SortAscendingOutlined,
  SortDescendingOutlined,
} from '@ant-design/icons';
import {
  Alert,
  Button,
  Col,
  Layout,
  Menu,
  Row,
  Space,
  Switch,
  Typography,
} from 'antd';
import { Content } from 'antd/lib/layout/layout';
import Sider from 'antd/lib/layout/Sider';
import { isEmpty, isString, isUndefined, noop, omit } from 'lodash';
import Qs from 'qs';
import React, { useCallback, useEffect, useMemo, useState } from 'react';
import { useTranslation } from 'react-i18next';
import { Link } from 'react-router-dom';
import ErrorPlaceHolder from '../../components/common/ErrorWithPlaceholder/ErrorPlaceHolder';
import { useAdvanceSearch } from '../../components/Explore/AdvanceSearchProvider/AdvanceSearchProvider.component';
import AppliedFilterText from '../../components/Explore/AppliedFilterText/AppliedFilterText';
import EntitySummaryPanel from '../../components/Explore/EntitySummaryPanel/EntitySummaryPanel.component';
import ExploreQuickFilters from '../../components/Explore/ExploreQuickFilters';
import SortingDropDown from '../../components/Explore/SortingDropDown';
import { NULL_OPTION_KEY } from '../../constants/AdvancedSearch.constants';
import {
  entitySortingFields,
  SEARCH_INDEXING_APPLICATION,
  SUPPORTED_EMPTY_FILTER_FIELDS,
  TAG_FQN_KEY,
} from '../../constants/explore.constants';
import { ERROR_PLACEHOLDER_TYPE, SORT_ORDER } from '../../enums/common.enum';
import { useApplicationStore } from '../../hooks/useApplicationStore';
import { QueryFieldInterface } from '../../pages/ExplorePage/ExplorePage.interface';
import { getDropDownItems } from '../../utils/AdvancedSearchUtils';
import { Transi18next } from '../../utils/CommonUtils';
import { highlightEntityNameAndDescription } from '../../utils/EntityUtils';
import { getSelectedValuesFromQuickFilter } from '../../utils/ExploreUtils';
import { getApplicationDetailsPath } from '../../utils/RouterUtils';
import searchClassBase from '../../utils/SearchClassBase';
import Loader from '../common/Loader/Loader';
import ResizablePanels from '../common/ResizablePanels/ResizablePanels';
import {
  ExploreProps,
  ExploreQuickFilterField,
  ExploreSearchIndex,
} from '../Explore/ExplorePage.interface';
import ExploreTree from '../Explore/ExploreTree/ExploreTree';
import SearchedData from '../SearchedData/SearchedData';
import { SearchedDataProps } from '../SearchedData/SearchedData.interface';
import './exploreV1.less';

const IndexNotFoundBanner = () => {
  const { theme } = useApplicationStore();
  const { t } = useTranslation();

  return (
    <Alert
      closable
      description={
        <div className="d-flex items-start gap-3">
          <ExclamationCircleOutlined
            style={{
              color: theme.errorColor,
              fontSize: '16px',
            }}
          />
          <div className="d-flex flex-col gap-2">
            <Typography.Text className="font-semibold text-xs">
              {t('server.indexing-error')}
            </Typography.Text>
            <Typography.Paragraph className="m-b-0 text-xs">
              <Transi18next
                i18nKey="message.configure-search-re-index"
                renderElement={
                  <Link
                    className="alert-link"
                    to={getApplicationDetailsPath(SEARCH_INDEXING_APPLICATION)}
                  />
                }
                values={{
                  settings: t('label.search-index-setting-plural'),
                }}
              />
            </Typography.Paragraph>
          </div>
        </div>
      }
      type="error"
    />
  );
};

const ExploreV1: React.FC<ExploreProps> = ({
  aggregations,
  activeTabKey,
  tabItems = [],
  searchResults,
  onChangeAdvancedSearchQuickFilters,
  searchIndex,
  sortOrder,
  onChangeSortOder,
  sortValue,
  onChangeSortValue,
  onChangeShowDeleted,
  onChangeSearchIndex,
  showDeleted,
  onChangePage = noop,
  loading,
  quickFilters,
  isElasticSearchIssue,
}) => {
  const tabsInfo = searchClassBase.getTabsInfo();
  const { t } = useTranslation();
  const [selectedQuickFilters, setSelectedQuickFilters] = useState<
    ExploreQuickFilterField[]
  >([] as ExploreQuickFilterField[]);
  const [showSummaryPanel, setShowSummaryPanel] = useState(false);
  const [entityDetails, setEntityDetails] =
    useState<SearchedDataProps['data'][number]['_source']>();

  const firstEntity = searchResults?.hits
    ?.hits[0] as SearchedDataProps['data'][number];

  const parsedSearch = useMemo(
    () =>
      Qs.parse(
        location.search.startsWith('?')
          ? location.search.substring(1)
          : location.search
      ),
    [location.search]
  );

  const searchQueryParam = useMemo(
    () => (isString(parsedSearch.search) ? parsedSearch.search : ''),
    [location.search]
  );

  const { toggleModal, sqlQuery, onResetAllFilters } = useAdvanceSearch();

  const handleClosePanel = () => {
    setShowSummaryPanel(false);
  };

  const isAscSortOrder = useMemo(
    () => sortOrder === SORT_ORDER.ASC,
    [sortOrder]
  );
  const sortProps = useMemo(
    () => ({
      className: 'text-base text-grey-muted',
      'data-testid': 'last-updated',
    }),
    []
  );

  const handleSummaryPanelDisplay = useCallback(
    (details: SearchedDataProps['data'][number]['_source']) => {
      setShowSummaryPanel(true);
      setEntityDetails(details);
    },
    []
  );

  const clearFilters = () => {
    // onChangeAdvancedSearchQuickFilters(undefined);
    onResetAllFilters();
  };

  const handleQuickFiltersChange = (data: ExploreQuickFilterField[]) => {
    const must = [] as Array<QueryFieldInterface>;

    // Mapping the selected advanced search quick filter dropdown values
    // to form a queryFilter to pass as a search parameter
    data.forEach((filter) => {
      if (!isEmpty(filter.value)) {
        const should = [] as Array<QueryFieldInterface>;
        filter.value?.forEach((filterValue) => {
          const term = {
            [filter.key]: filterValue.key,
          };

          if (filterValue.key === NULL_OPTION_KEY) {
            should.push({
              bool: {
                must_not: { exists: { field: filter.key } },
              },
            });
          } else {
            should.push({ term });
          }
        });

        if (should.length > 0) {
          must.push({ bool: { should } });
        }
      }
    });

    onChangeAdvancedSearchQuickFilters(
      isEmpty(must)
        ? undefined
        : {
            query: {
              bool: {
                must,
              },
            },
          }
    );
  };

  const handleQuickFiltersValueSelect = (field: ExploreQuickFilterField) => {
    setSelectedQuickFilters((pre) => {
      const data = pre.map((preField) => {
        if (preField.key === field.key) {
          return field;
        } else {
          return preField;
        }
      });

      handleQuickFiltersChange(data);

      return data;
    });
  };

  useEffect(() => {
    const escapeKeyHandler = (e: KeyboardEvent) => {
      if (e.key === 'Escape') {
        handleClosePanel();
      }
    };
    document.addEventListener('keydown', escapeKeyHandler);

    return () => {
      document.removeEventListener('keydown', escapeKeyHandler);
    };
  }, []);

  useEffect(() => {
    const dropdownItems: Array<{
      label: string;
      key: string;
    }> = getDropDownItems(activeTabKey);

    const selectedValuesFromQuickFilter = getSelectedValuesFromQuickFilter(
      dropdownItems,
      quickFilters
    );

    setSelectedQuickFilters(
      dropdownItems.map((item) => ({
        ...item,
        value: selectedValuesFromQuickFilter?.[item.label] ?? [],
      }))
    );
  }, [activeTabKey, quickFilters]);

  useEffect(() => {
    if (
      !isUndefined(searchResults) &&
      searchResults?.hits?.hits[0] &&
      searchResults?.hits?.hits[0]._index === searchIndex
    ) {
      handleSummaryPanelDisplay(
        highlightEntityNameAndDescription(
          firstEntity._source,
          firstEntity?.highlight
        )
      );
    } else {
      setShowSummaryPanel(false);
      setEntityDetails(undefined);
    }
  }, [searchResults]);

<<<<<<< HEAD
  const SIDEBAR_TAB_ITEMS = [
    {
      key: ExploreSidebarTab.ASSETS,
      label: (
        <div className="p-x-sm" data-testid="explore-asset">
          <span>{t('label.asset-plural')}</span>
        </div>
      ),
      children: (
        <div className="explore-left-custom-menu">
          <Menu
            className="custom-menu"
            data-testid="explore-left-panel"
            items={tabItems}
            mode="inline"
            rootClassName="left-container"
            selectedKeys={[activeTabKey]}
            onClick={(info) => {
              if (info && info.key !== activeTabKey) {
                onChangeSearchIndex(info.key as ExploreSearchIndex);
                setShowSummaryPanel(false);
              }
            }}
          />
        </div>
      ),
    },
    {
      key: ExploreSidebarTab.TREE,
      label: (
        <div className="p-x-sm" data-testid="explore-tree-tab">
          <span>{t('label.tree')}</span>
          <Badge
            className="service-beta-tag"
            count={t('label.beta')}
            data-testid="beta-tag"
            offset={[10, 0]}
            size="small"
          />
        </div>
      ),
      children: <ExploreTree onFieldValueSelect={handleQuickFiltersChange} />,
    },
  ];

=======
>>>>>>> cb9d9230
  if (tabItems.length === 0 && !searchQueryParam) {
    return <Loader />;
  }

  return (
    <div className="explore-page bg-white" data-testid="explore-page">
      {tabItems.length > 0 && (
        <Layout hasSider className="bg-white">
          <Sider className="bg-white border-right" width={340}>
            <Typography.Paragraph className="explore-data-header">
              {t('label.data-asset-plural')}
            </Typography.Paragraph>
            {searchQueryParam ? (
              <Menu
                className="custom-menu"
                data-testid="explore-left-panel"
                items={tabItems}
                mode="inline"
                rootClassName="left-container"
                selectedKeys={[activeTabKey]}
                onClick={(info) => {
                  if (info && info.key !== activeTabKey) {
                    onChangeSearchIndex(info.key as ExploreSearchIndex);
                    setShowSummaryPanel(false);
                  }
                }}
              />
            ) : (
              <ExploreTree onFieldValueSelect={handleQuickFiltersChange} />
            )}
          </Sider>
          <Content>
            <Row className="filters-row">
              <Col className="searched-data-container w-full">
                <Row gutter={[0, 8]}>
                  <Col>
                    <ExploreQuickFilters
                      aggregations={aggregations}
                      fields={selectedQuickFilters}
                      fieldsWithNullValues={SUPPORTED_EMPTY_FILTER_FIELDS}
                      index={activeTabKey}
                      showDeleted={showDeleted}
                      onAdvanceSearch={() => toggleModal(true)}
                      onChangeShowDeleted={onChangeShowDeleted}
                      onFieldValueSelect={handleQuickFiltersValueSelect}
                    />
                  </Col>
                  <Col
                    className="d-flex items-center justify-end gap-4"
                    flex={410}>
                    <span className="flex-center">
                      <Switch
                        checked={showDeleted}
                        data-testid="show-deleted"
                        onChange={onChangeShowDeleted}
                      />
                      <Typography.Text className="p-l-xs text-grey-muted">
                        {t('label.deleted')}
                      </Typography.Text>
                    </span>
                    {(quickFilters || sqlQuery) && (
                      <Typography.Text
                        className="text-primary self-center cursor-pointer"
                        data-testid="clear-filters"
                        onClick={() => clearFilters()}>
                        {t('label.clear-entity', {
                          entity: '',
                        })}
                      </Typography.Text>
                    )}

                    <Typography.Text
                      className="text-primary self-center cursor-pointer"
                      data-testid="advance-search-button"
                      onClick={() => toggleModal(true)}>
                      {t('label.advanced-entity', {
                        entity: '',
                      })}
                    </Typography.Text>
                    <span className="sorting-dropdown-container">
                      <SortingDropDown
                        fieldList={
                          tabsInfo[searchIndex as ExploreSearchIndex]
                            ?.sortingFields ?? entitySortingFields
                        }
                        handleFieldDropDown={onChangeSortValue}
                        sortField={sortValue}
                      />
                      <Button
                        className="p-0"
                        data-testid="sort-order-button"
                        size="small"
                        type="text"
                        onClick={() =>
                          onChangeSortOder(
                            isAscSortOrder ? SORT_ORDER.DESC : SORT_ORDER.ASC
                          )
                        }>
                        {isAscSortOrder ? (
                          <SortAscendingOutlined
                            style={{ fontSize: '14px' }}
                            {...sortProps}
                          />
                        ) : (
                          <SortDescendingOutlined
                            style={{ fontSize: '14px' }}
                            {...sortProps}
                          />
                        )}
                      </Button>
                    </span>
                  </Col>
                  {isElasticSearchIssue ? (
                    <Col span={24}>
                      <IndexNotFoundBanner />
                    </Col>
                  ) : (
                    <></>
                  )}
                  {sqlQuery && (
                    <Col span={24}>
                      <AppliedFilterText
                        filterText={sqlQuery}
                        onEdit={() => toggleModal(true)}
                      />
                    </Col>
                  )}
                </Row>
              </Col>
            </Row>
            <ResizablePanels
              className="explore-content-height-resizable-panel"
              firstPanel={{
                className: 'explore-resizable-panel-container',
                children: (
                  <Row className="p-t-md">
                    <Col
                      lg={{ offset: 2, span: 19 }}
                      md={{ offset: 0, span: 24 }}>
                      {!loading && !isElasticSearchIssue ? (
                        <SearchedData
                          isFilterSelected
                          data={searchResults?.hits.hits ?? []}
                          filter={parsedSearch}
                          handleSummaryPanelDisplay={handleSummaryPanelDisplay}
                          isSummaryPanelVisible={showSummaryPanel}
                          selectedEntityId={entityDetails?.id || ''}
                          totalValue={searchResults?.hits.total.value ?? 0}
                          onPaginationChange={onChangePage}
                        />
                      ) : (
                        <></>
                      )}
                      {loading ? <Loader /> : <></>}
                    </Col>
                  </Row>
                ),
                minWidth: 600,
                flex: 0.65,
              }}
              hideSecondPanel={!showSummaryPanel && !loading && !entityDetails}
              pageTitle={t('label.explore')}
              secondPanel={{
                children: showSummaryPanel && entityDetails && !loading && (
                  <EntitySummaryPanel
                    entityDetails={{ details: entityDetails }}
                    handleClosePanel={handleClosePanel}
                    highlights={omit(
                      {
                        ...firstEntity?.highlight, // highlights of firstEntity that we get from the query api
                        'tag.name': (
                          selectedQuickFilters?.find(
                            (filterOption) => filterOption.key === TAG_FQN_KEY
                          )?.value ?? []
                        ).map((tagFQN) => tagFQN.key), // finding the tags filter from SelectedQuickFilters and creating the array of selected Tags FQN
                      },
                      ['description', 'displayName']
                    )}
                  />
                ),
                minWidth: 400,
                flex: 0.35,
                className:
                  'entity-summary-resizable-right-panel-container explore-resizable-panel-container',
              }}
            />
          </Content>
        </Layout>
      )}

      {searchQueryParam && tabItems.length === 0 && !loading && (
        <Space
          align="center"
          className="w-full flex-center full-height"
          data-testid="no-search-results"
          direction="vertical"
          size={48}>
          <ErrorPlaceHolder
            className="mt-0-important"
            type={ERROR_PLACEHOLDER_TYPE.FILTER}
          />
        </Space>
      )}
      {searchQueryParam && tabItems.length === 0 && loading && <Loader />}
    </div>
  );
};

export default ExploreV1;<|MERGE_RESOLUTION|>--- conflicted
+++ resolved
@@ -295,54 +295,6 @@
     }
   }, [searchResults]);
 
-<<<<<<< HEAD
-  const SIDEBAR_TAB_ITEMS = [
-    {
-      key: ExploreSidebarTab.ASSETS,
-      label: (
-        <div className="p-x-sm" data-testid="explore-asset">
-          <span>{t('label.asset-plural')}</span>
-        </div>
-      ),
-      children: (
-        <div className="explore-left-custom-menu">
-          <Menu
-            className="custom-menu"
-            data-testid="explore-left-panel"
-            items={tabItems}
-            mode="inline"
-            rootClassName="left-container"
-            selectedKeys={[activeTabKey]}
-            onClick={(info) => {
-              if (info && info.key !== activeTabKey) {
-                onChangeSearchIndex(info.key as ExploreSearchIndex);
-                setShowSummaryPanel(false);
-              }
-            }}
-          />
-        </div>
-      ),
-    },
-    {
-      key: ExploreSidebarTab.TREE,
-      label: (
-        <div className="p-x-sm" data-testid="explore-tree-tab">
-          <span>{t('label.tree')}</span>
-          <Badge
-            className="service-beta-tag"
-            count={t('label.beta')}
-            data-testid="beta-tag"
-            offset={[10, 0]}
-            size="small"
-          />
-        </div>
-      ),
-      children: <ExploreTree onFieldValueSelect={handleQuickFiltersChange} />,
-    },
-  ];
-
-=======
->>>>>>> cb9d9230
   if (tabItems.length === 0 && !searchQueryParam) {
     return <Loader />;
   }
