--- conflicted
+++ resolved
@@ -10,11 +10,7 @@
  *  See the License for the specific language governing permissions and
  *  limitations under the License.
  */
-<<<<<<< HEAD
-import { Col, Row, Typography } from 'antd';
-=======
-import { Button, Checkbox, Col, Row, Typography } from 'antd';
->>>>>>> 5f349193
+import { Button, Col, Row, Typography } from 'antd';
 import classNames from 'classnames';
 import TitleBreadcrumb from 'components/common/title-breadcrumb/title-breadcrumb.component';
 import TableDataCardBody from 'components/TableDataCardBody/TableDataCardBody';
@@ -115,7 +111,6 @@
 
     const header = useMemo(() => {
       return (
-<<<<<<< HEAD
         <Row gutter={[8, 8]}>
           <Col span={24}>
             <div className="d-flex gap-2 items-center">
@@ -126,94 +121,36 @@
             </div>
           </Col>
           <Col span={24}>
-            <Link
-              className="no-underline"
-              data-testid="entity-link"
-              target={openEntityInNewPage ? '_blank' : '_self'}
-              to={
-                source.fullyQualifiedName && source.entityType
-                  ? getEntityLinkFromType(
-                      getEncodedFqn(source.fullyQualifiedName),
-                      source.entityType as EntityType
-                    )
-                  : ''
-              }>
-              <Typography.Text
-                className="text-lg font-medium text-link-color"
-                data-testid="entity-header-display-name">
-                {stringToHTML(getEntityName(source))}
-              </Typography.Text>
-            </Link>
+            {isTourOpen ? (
+              <Button data-testid={source.fullyQualifiedName} type="link">
+                <Typography.Text
+                  className="text-lg font-medium text-link-color"
+                  data-testid="entity-header-display-name">
+                  {stringToHTML(getEntityName(source))}
+                </Typography.Text>
+              </Button>
+            ) : (
+              <Link
+                className="no-underline"
+                data-testid="entity-link"
+                target={openEntityInNewPage ? '_blank' : '_self'}
+                to={
+                  source.fullyQualifiedName && source.entityType
+                    ? getEntityLinkFromType(
+                        getEncodedFqn(source.fullyQualifiedName),
+                        source.entityType as EntityType
+                      )
+                    : ''
+                }>
+                <Typography.Text
+                  className="text-lg font-medium text-link-color"
+                  data-testid="entity-header-display-name">
+                  {stringToHTML(getEntityName(source))}
+                </Typography.Text>
+              </Link>
+            )}
           </Col>
         </Row>
-=======
-        <>
-          {showNameHeader ? (
-            <Row wrap={false}>
-              <Col flex="auto">
-                <EntityHeader
-                  titleIsLink
-                  breadcrumb={breadcrumbs}
-                  entityData={source}
-                  entityType={source.entityType as EntityType}
-                  gutter="large"
-                  icon={serviceIcon}
-                  openEntityInNewPage={openEntityInNewPage}
-                  serviceName={source?.service?.name ?? ''}
-                />
-              </Col>
-              {showCheckboxes && (
-                <Col flex="20px">
-                  <Checkbox checked={checked} className="m-l-auto" />
-                </Col>
-              )}
-            </Row>
-          ) : (
-            <Row gutter={[8, 8]}>
-              <Col span={24}>
-                <div className="d-flex gap-2 items-center">
-                  {serviceIcon}
-                  <div
-                    className="entity-breadcrumb"
-                    data-testid="category-name">
-                    <TitleBreadcrumb titleLinks={breadcrumbs} />
-                  </div>
-                </div>
-              </Col>
-              <Col span={24}>
-                {isTourOpen ? (
-                  <Button data-testid={source.fullyQualifiedName} type="link">
-                    <Typography.Text
-                      className="text-lg font-medium text-link-color"
-                      data-testid="entity-header-display-name">
-                      {stringToHTML(getEntityName(source))}
-                    </Typography.Text>
-                  </Button>
-                ) : (
-                  <Link
-                    className="no-underline"
-                    data-testid="entity-link"
-                    target={openEntityInNewPage ? '_blank' : '_self'}
-                    to={
-                      source.fullyQualifiedName && source.entityType
-                        ? getEntityLinkFromType(
-                            getEncodedFqn(source.fullyQualifiedName),
-                            source.entityType as EntityType
-                          )
-                        : ''
-                    }>
-                    <Typography.Text
-                      className="text-lg font-medium text-link-color"
-                      data-testid="entity-header-display-name">
-                      {stringToHTML(getEntityName(source))}
-                    </Typography.Text>
-                  </Link>
-                )}
-              </Col>
-            </Row>
-          )}
-        </>
->>>>>>> 5f349193
       );
     }, [breadcrumbs, source]);
 
