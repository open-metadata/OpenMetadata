/*
 *  Copyright 2025 Collate.
 *  Licensed under the Apache License, Version 2.0 (the "License");
 *  you may not use this file except in compliance with the License.
 *  You may obtain a copy of the License at
 *  http://www.apache.org/licenses/LICENSE-2.0
 *  Unless required by applicable law or agreed to in writing, software
 *  distributed under the License is distributed on an "AS IS" BASIS,
 *  WITHOUT WARRANTIES OR CONDITIONS OF ANY KIND, either express or implied.
 *  See the License for the specific language governing permissions and
 *  limitations under the License.
 */

import { PlusOutlined } from '@ant-design/icons';
import {
  Button,
  Col,
  Form,
  Input,
  Modal,
  Row,
  Space,
  Switch,
  Table,
  Typography,
} from 'antd';
import { FormInstance } from 'antd/es/form/Form';
import { AxiosError } from 'axios';
import React, { useCallback, useEffect, useMemo, useState } from 'react';
import { useTranslation } from 'react-i18next';
import { ReactComponent as AddPlaceHolderIcon } from '../../assets/svg/add-placeholder.svg';
import { EntityReferenceFields } from '../../enums/AdvancedSearch.enum';
import { SIZE } from '../../enums/common.enum';
import {
  SemanticsRule,
  Settings,
  SettingType,
} from '../../generated/settings/settings';
import {
  getSettingsConfigFromConfigType,
  updateSettingsConfig,
} from '../../rest/settingConfigAPI';
import i18n, { t } from '../../utils/i18next/LocalUtil';
import jsonLogicSearchClassBase from '../../utils/JSONLogicSearchClassBase';
import { showErrorToast, showSuccessToast } from '../../utils/ToastUtils';
import QueryBuilderWidget from '../common/Form/JSONSchema/JsonSchemaWidgets/QueryBuilderWidget/QueryBuilderWidget';
import RichTextEditorPreviewerNew from '../common/RichTextEditor/RichTextEditorPreviewNew';
import { SearchOutputType } from '../Explore/AdvanceSearchProvider/AdvanceSearchProvider.interface';
import './DataAssetRules.less';

export const useSemanticsRulesState = () => {
  const { t } = useTranslation();
  const [semanticsRules, setSemanticsRules] = useState<SemanticsRule[]>([]);
  const [isLoading, setIsLoading] = useState<boolean>(false);
  const [isSaveLoading, setIsSaveLoading] = useState<boolean>(false);

  const fetchSemanticsRules = useCallback(async () => {
    try {
      setIsLoading(true);

      const { data } = await getSettingsConfigFromConfigType(
        SettingType.EntityRulesSettings
      );

      setSemanticsRules(data?.config_value?.entitySemantics || []);
    } catch (error) {
      showErrorToast(
        error as AxiosError,
        t('server.entity-fetch-error', {
          entity: t('label.email-configuration-lowercase'),
        })
      );
    } finally {
      setIsLoading(false);
    }
  }, [setSemanticsRules]);

  useEffect(() => {
    fetchSemanticsRules();
  }, []);

  const updateSemanticsRules = useCallback(
    async (configValues: SemanticsRule[]) => {
      try {
        setIsSaveLoading(true);
        const settingsConfigData: Settings = {
          config_type: SettingType.EntityRulesSettings,
          config_value: {
            entitySemantics: configValues,
          },
        };
        await updateSettingsConfig(settingsConfigData);
        fetchSemanticsRules();

        showSuccessToast(
          t('server.update-entity-success', {
            entity: t('label.data-asset-rules'),
          })
        );
      } catch (error) {
        showErrorToast(
          error as AxiosError,
          t('server.entity-updating-error', {
            entity: t('label.data-asset-rules').toLocaleLowerCase(
              i18n.language
            ),
          })
        );

        throw error;
      } finally {
        setIsSaveLoading(false);
      }
    },
    []
  );

  return {
    semanticsRules,
    setSemanticsRules,
    isLoading,
    isSaveLoading,
    updateSemanticsRules,
  };
};

export const SemanticsRuleForm: React.FC<{
  semanticsRule: SemanticsRule;
  otherSemanticsRules: SemanticsRule[];
  form: FormInstance<SemanticsRule>;
}> = ({ semanticsRule, otherSemanticsRules, form }) => {
  useEffect(() => {
    form.setFieldsValue(semanticsRule);
  }, [semanticsRule]);

  const queryBuilderFields = useMemo(() => {
    const fields = jsonLogicSearchClassBase.getMapFields();

    return {
      [EntityReferenceFields.TAG]: fields[EntityReferenceFields.TAG],
      [EntityReferenceFields.TIER]: fields[EntityReferenceFields.TIER],
      [EntityReferenceFields.DOMAIN]: fields[EntityReferenceFields.DOMAIN],
      [EntityReferenceFields.DATA_PRODUCT]:
        fields[EntityReferenceFields.DATA_PRODUCT],
    };
  }, []);

  return (
    <Form form={form} layout="vertical">
      <Form.Item
        label={t('label.name')}
        name="name"
        rules={[
          {
            required: true,
            // Do not allow name if already exists
            validator: (_, value) => {
              if (otherSemanticsRules.some((rule) => rule.name === value)) {
                return Promise.reject(
                  new Error(t('message.name-already-exists'))
                );
              }

              return Promise.resolve();
            },
          },
        ]}>
        <Input placeholder={t('label.name')} />
      </Form.Item>
      <Form.Item
        label={t('label.description')}
        name="description"
        rules={[
          {
            required: true,
          },
        ]}>
        <Input.TextArea placeholder={t('label.description')} rows={2} />
      </Form.Item>
      <Form.Item
        name="rule"
        rules={[
          {
            required: true,
          },
        ]}>
        {/* @ts-expect-error because Form.Item will provide value and onChange */}
        <QueryBuilderWidget
          defaultField={EntityReferenceFields.TAG}
          fields={queryBuilderFields}
          label={t('label.rule')}
          schema={{
            outputType: SearchOutputType.JSONLogic,
          }}
          subField="tagFQN"
        />
      </Form.Item>
    </Form>
  );
};

export const AddEditSemanticsRuleModal: React.FC<{
  semanticsRule: SemanticsRule;
  onSave: (semanticsRule: SemanticsRule, previousName?: string) => void;
  onCancel: () => void;
  isSaveLoading?: boolean;
  otherSemanticsRules: SemanticsRule[];
}> = ({
  semanticsRule,
  onSave,
  onCancel,
  isSaveLoading,
  otherSemanticsRules,
}) => {
  const [form] = Form.useForm();

  const handleSave = () => {
    form.validateFields().then((values) => {
      onSave(values, semanticsRule.name);
    });
  };

  return (
    <Modal
      open
      okButtonProps={{ loading: isSaveLoading }}
      okText={t('label.save')}
      title={
        semanticsRule.name
          ? t('label.edit-data-asset-rule')
          : t('label.add-data-asset-rule')
      }
      width={800}
      onCancel={onCancel}
      onOk={handleSave}>
      <SemanticsRuleForm
        form={form}
        otherSemanticsRules={otherSemanticsRules}
        semanticsRule={semanticsRule}
      />
    </Modal>
  );
};

export const DeleteSemanticsRuleConfirmationModal: React.FC<{
  semanticsRule: SemanticsRule;
  onCancel: () => void;
  onConfirm: (semanticsRule: SemanticsRule) => void;
  isSaveLoading?: boolean;
}> = ({ semanticsRule, onCancel, onConfirm, isSaveLoading }) => {
  return (
    <Modal
      open
      okButtonProps={{ loading: isSaveLoading }}
      okText={t('label.delete')}
      title={t('label.delete-data-asset-rule')}
      onCancel={onCancel}
      onOk={() => onConfirm(semanticsRule)}>
      <p>
        {t('message.delete-data-asset-rule-confirmation', {
          name: semanticsRule.name,
        })}
      </p>
    </Modal>
  );
};

export const useSemanticsRuleList = ({
  semanticsRules,
  onSemanticsRuleChange,
  isSaveLoading,
  isLoading,
}: {
  semanticsRules: SemanticsRule[];
  onSemanticsRuleChange: (updatedSemanticsRules: SemanticsRule[]) => void;
  isSaveLoading?: boolean;
  isLoading?: boolean;
}) => {
  const [addEditSemanticsRule, setAddEditSemanticsRule] =
    useState<SemanticsRule | null>(null);
  const [deleteSemanticsRule, setDeleteSemanticsRule] =
    useState<SemanticsRule | null>(null);

  const handleSave = async (
    semanticsRule: SemanticsRule,
    previousName?: string
  ) => {
    // previousName: pass this if editing and the name was changed
    let updatedSemanticsRules = [...semanticsRules];

    // Remove the old rule if editing and the name has changed
    if (previousName && previousName !== semanticsRule.name) {
      updatedSemanticsRules = updatedSemanticsRules.filter(
        (rule) => rule.name !== previousName
      );
    }

    // Check if a rule with the new name already exists
    const existingIndex = updatedSemanticsRules.findIndex(
      (rule) => rule.name === semanticsRule.name
    );

    if (existingIndex > -1) {
      // Replace the existing rule
      updatedSemanticsRules[existingIndex] = semanticsRule;
    } else {
      // Add as new rule in the beginning
      updatedSemanticsRules.unshift(semanticsRule);
    }

    await onSemanticsRuleChange(updatedSemanticsRules);
    setAddEditSemanticsRule(null);
  };

  const handleAddDataAssetRule = () => {
    setAddEditSemanticsRule({
      name: '',
      description: '',
      enabled: true,
      rule: '',
    });
  };

<<<<<<< HEAD
  //   const handleEditSemanticsRule = (semanticsRule: SemanticsRule) => {
  //     setAddEditSemanticsRule(semanticsRule);
  //   };

  //   const handleDelete = (semanticsRule: SemanticsRule) => {
  //     setDeleteSemanticsRule(semanticsRule);
  //   };

=======
>>>>>>> 694668bd
  const onConfirmDelete = async (semanticsRule: SemanticsRule) => {
    const updatedSemanticsRules = semanticsRules.filter(
      (rule) => rule.name !== semanticsRule.name
    );
    await onSemanticsRuleChange(updatedSemanticsRules);
    setDeleteSemanticsRule(null);
  };

  const columns = [
    {
      title: t('label.name'),
      dataIndex: 'name',
      className: 'col-name',
    },
    {
      title: t('label.description'),
      dataIndex: 'description',
      className: 'col-description',
      render: (description: string) => (
        <RichTextEditorPreviewerNew markdown={description} />
      ),
    },
    {
      title: t('label.enabled'),
      dataIndex: 'enabled',
      render: (enabled: boolean, record: SemanticsRule) => (
        <Switch
          checked={enabled}
          onChange={() => {
            handleSave({ ...record, enabled: !enabled });
          }}
        />
      ),
    },
  ];

  const dataAssetRuleList = useMemo(() => {
    return (
      <Row className="m-t-md table-container">
        <Col span={24}>
          <Table
            columns={columns}
            dataSource={semanticsRules}
            loading={
              isLoading ||
              (isSaveLoading && !addEditSemanticsRule && !deleteSemanticsRule)
            }
            pagination={false}
            rowKey="name"
          />
        </Col>
      </Row>
    );
  }, [semanticsRules, isLoading, isSaveLoading, columns]);

  const quickAddSemanticsRule = !isLoading && semanticsRules.length === 0 && (
    <Row align="middle" className="h-full" justify="center">
      <Col>
        <Space
          align="center"
          className="w-full custom-icon-button"
          direction="vertical"
          size={0}>
          <AddPlaceHolderIcon
            data-testid="no-data-image"
            height={SIZE.MEDIUM}
            width={SIZE.MEDIUM}
          />
          <Typography.Text>
            {t('message.adding-new-entity-is-easy-just-give-it-a-spin', {
              entity: t('label.data-asset-rules'),
            })}
          </Typography.Text>
          <Button
            ghost
            className="add-button"
            data-testid="add-widget-button"
            icon={<PlusOutlined />}
            type="primary"
            onClick={handleAddDataAssetRule}>
            {t('label.add')}
          </Button>
        </Space>
      </Col>
    </Row>
  );

  return {
    addSemanticsRuleButton: null,
    semanticsRuleList: (
      <>
        {quickAddSemanticsRule || dataAssetRuleList}
        {addEditSemanticsRule && (
          <AddEditSemanticsRuleModal
            isSaveLoading={isSaveLoading}
            otherSemanticsRules={semanticsRules.filter(
              (rule) => rule.name !== addEditSemanticsRule?.name
            )}
            semanticsRule={addEditSemanticsRule}
            onCancel={() => setAddEditSemanticsRule(null)}
            onSave={handleSave}
          />
        )}
        {deleteSemanticsRule && (
          <DeleteSemanticsRuleConfirmationModal
            isSaveLoading={isSaveLoading}
            semanticsRule={deleteSemanticsRule}
            onCancel={() => setDeleteSemanticsRule(null)}
            onConfirm={onConfirmDelete}
          />
        )}
      </>
    ),
  };
};<|MERGE_RESOLUTION|>--- conflicted
+++ resolved
@@ -321,17 +321,6 @@
     });
   };
 
-<<<<<<< HEAD
-  //   const handleEditSemanticsRule = (semanticsRule: SemanticsRule) => {
-  //     setAddEditSemanticsRule(semanticsRule);
-  //   };
-
-  //   const handleDelete = (semanticsRule: SemanticsRule) => {
-  //     setDeleteSemanticsRule(semanticsRule);
-  //   };
-
-=======
->>>>>>> 694668bd
   const onConfirmDelete = async (semanticsRule: SemanticsRule) => {
     const updatedSemanticsRules = semanticsRules.filter(
       (rule) => rule.name !== semanticsRule.name
