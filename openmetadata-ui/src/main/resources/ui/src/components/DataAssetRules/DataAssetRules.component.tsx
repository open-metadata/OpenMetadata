--- conflicted
+++ resolved
@@ -189,11 +189,8 @@
         ]}>
         {/* @ts-expect-error because Form.Item will provide value and onChange */}
         <QueryBuilderWidget
-<<<<<<< HEAD
-=======
           defaultField={EntityReferenceFields.TAG}
           fields={queryBuilderFields}
->>>>>>> 78839892
           label={t('label.rule')}
           schema={{
             outputType: SearchOutputType.JSONLogic,
