--- conflicted
+++ resolved
@@ -76,12 +76,9 @@
   heading,
   ingestionAction = '',
   ingestionProgress = 0,
-  isAirflowSetup,
   isIngestionCreated = false,
   isIngestionDeployed = false,
-<<<<<<< HEAD
   onAddIngestionSave,
-  onAirflowStatusCheck,
   onIngestionDeploy,
   onSuccessSave,
   onUpdateIngestion,
@@ -92,17 +89,6 @@
   showDeployButton,
   showSuccessScreen = true,
   status,
-=======
-  ingestionAction = '',
-  showDeployButton,
-  setActiveIngestionStep,
-  onIngestionDeploy,
-  onUpdateIngestion,
-  onSuccessSave,
-  onAddIngestionSave,
-  handleCancelClick,
-  handleViewServiceClick,
->>>>>>> 8255e468
 }: AddIngestionProps) => {
   const { t } = useTranslation();
   console.log('data:', data);
@@ -709,12 +695,7 @@
           <SuccessScreen
             handleDeployClick={handleDeployClick}
             handleViewServiceClick={handleViewServiceClick}
-<<<<<<< HEAD
-            isAirflowSetup={isAirflowSetup}
             name={state.ingestionName}
-=======
-            name={ingestionName}
->>>>>>> 8255e468
             showDeployButton={showDeployButton}
             showIngestionButton={false}
             state={status}
