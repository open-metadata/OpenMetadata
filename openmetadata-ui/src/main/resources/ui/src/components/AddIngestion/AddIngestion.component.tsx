--- conflicted
+++ resolved
@@ -174,19 +174,14 @@
         : undefined,
       dashboardFilterPattern:
         sourceConfig?.dashboardFilterPattern ?? INITIAL_FILTER_PATTERN,
-<<<<<<< HEAD
       containerFilterPattern:
         sourceConfig?.containerFilterPattern ?? INITIAL_FILTER_PATTERN,
-      databaseFilterPattern:
-        sourceConfig?.databaseFilterPattern ?? INITIAL_FILTER_PATTERN,
-=======
       databaseFilterPattern: isUndefined(database)
         ? sourceConfig?.databaseFilterPattern ?? INITIAL_FILTER_PATTERN
         : {
             includes: [database],
             excludes: [],
           },
->>>>>>> 9ed1fc4e
       markAllDeletedTables: isDatabaseService
         ? Boolean(sourceConfig?.markAllDeletedTables ?? false)
         : undefined,
