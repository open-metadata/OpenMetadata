/*
 *  Copyright 2022 Collate.
 *  Licensed under the Apache License, Version 2.0 (the "License");
 *  you may not use this file except in compliance with the License.
 *  You may obtain a copy of the License at
 *  http://www.apache.org/licenses/LICENSE-2.0
 *  Unless required by applicable law or agreed to in writing, software
 *  distributed under the License is distributed on an "AS IS" BASIS,
 *  WITHOUT WARRANTIES OR CONDITIONS OF ANY KIND, either express or implied.
 *  See the License for the specific language governing permissions and
 *  limitations under the License.
 */

import { Button, Form } from 'antd';
import { capitalize, isNil } from 'lodash';
import React, { useMemo, useRef } from 'react';
import { useTranslation } from 'react-i18next';
import { FieldProp, FieldTypes, generateFormFields } from 'utils/formUtils';
import { PROFILE_SAMPLE_OPTIONS } from '../../../constants/profiler.constant';
import { FilterPatternEnum } from '../../../enums/filterPattern.enum';
import { FormSubmitType } from '../../../enums/form.enum';
import { ServiceCategory } from '../../../enums/service.enum';
import { ProfileSampleType } from '../../../generated/entity/data/table';
import { PipelineType } from '../../../generated/entity/services/ingestionPipelines/ingestionPipeline';
import { EditorContentRef } from '../../common/rich-text-editor/RichTextEditor.interface';
import { Field } from '../../Field/Field';
import {
  AddIngestionState,
  ConfigureIngestionProps,
  ShowFilter,
} from '../addIngestion.interface';
import './ConfigureIngestion.less';

const ConfigureIngestion = ({
  data,
  formType,
  getExcludeValue,
  getIncludeValue,
  handleShowFilter,
  onCancel,
  onChange,
  onNext,
  pipelineType,
  serviceCategory,
}: ConfigureIngestionProps) => {
  const { t } = useTranslation();
  const markdownRef = useRef<EditorContentRef>();

  const {
    dataModelFilterPattern,
    chartFilterPattern,
    dashboardFilterPattern,
    databaseFilterPattern,
    containerFilterPattern,
    showContainerFilter,
    databaseServiceNames,
    description,
    enableDebugLog,
    includeLineage,
    includeTags,
    includeView,
    includeDataModels,
    ingestionName,
    ingestSampleData,
    markAllDeletedTables,
    markDeletedTables,
    markDeletedDashboards,
    markDeletedTopics,
    markDeletedMlModels,
    markDeletedPipelines,
    mlModelFilterPattern,
    pipelineFilterPattern,
    profileSample,
    profileSampleType,
    queryLogDuration,
    resultLimit,
    schemaFilterPattern,
    showDataModelFilter,
    showChartFilter,
    showDashboardFilter,
    showDatabaseFilter,
    showMlModelFilter,
    showPipelineFilter,
    showSchemaFilter,
    showTableFilter,
    showTopicFilter,
    stageFileLocation,
    tableFilterPattern,
    threadCount,
    timeoutSeconds,
    topicFilterPattern,
    useFqnFilter,
    processPii,
    confidence,
    overrideOwner,
  } = useMemo(
    () => ({
      dataModelFilterPattern: data.dataModelFilterPattern,
      chartFilterPattern: data.chartFilterPattern,
      dashboardFilterPattern: data.dashboardFilterPattern,
      databaseFilterPattern: data.databaseFilterPattern,
      containerFilterPattern: data.containerFilterPattern,
      showContainerFilter: data.showContainerFilter,
      databaseServiceNames: data.databaseServiceNames,
      description: data.description,
      enableDebugLog: data.enableDebugLog,
      includeLineage: data.includeLineage,
      includeTags: data.includeTags,
      includeView: data.includeView,
      includeDataModels: data.includeDataModels,
      ingestionName: data.ingestionName,
      ingestSampleData: data.ingestSampleData,
      markAllDeletedTables: data.markAllDeletedTables,
      markDeletedTables: data.markDeletedTables,
      mlModelFilterPattern: data.mlModelFilterPattern,
      pipelineFilterPattern: data.pipelineFilterPattern,
      profileSample: data.profileSample,
      profileSampleType: data.profileSampleType,
      queryLogDuration: data.queryLogDuration,
      resultLimit: data.resultLimit,
      schemaFilterPattern: data.schemaFilterPattern,
      showDataModelFilter: data.showDataModelFilter,
      showChartFilter: data.showChartFilter,
      showDashboardFilter: data.showDashboardFilter,
      showDatabaseFilter: data.showDatabaseFilter,
      showMlModelFilter: data.showMlModelFilter,
      showPipelineFilter: data.showPipelineFilter,
      showSchemaFilter: data.showSchemaFilter,
      showTableFilter: data.showTableFilter,
      showTopicFilter: data.showTopicFilter,
      stageFileLocation: data.stageFileLocation,
      tableFilterPattern: data.tableFilterPattern,
      threadCount: data.threadCount,
      timeoutSeconds: data.timeoutSeconds,
      topicFilterPattern: data.topicFilterPattern,
      useFqnFilter: data.useFqnFilter,
      processPii: data.processPii,
      overrideOwner: data.overrideOwner,
      markDeletedDashboards: data.markDeletedDashboards,
      markDeletedTopics: data.markDeletedTopics,
      markDeletedMlModels: data.markDeletedMlModels,
      markDeletedPipelines: data.markDeletedPipelines,
      confidence: data.confidence,
    }),
    [data]
  );

  const toggleField = (field: keyof AddIngestionState) =>
    onChange({ [field]: !data[field] });

  const handleValueParseInt =
    (property: keyof AddIngestionState) =>
    (event: React.ChangeEvent<HTMLInputElement>) =>
      onChange({
        [property]: parseInt(event.target.value),
      });

  const handleValueChange =
    (property: keyof AddIngestionState) =>
    (event: React.ChangeEvent<HTMLInputElement>) =>
      onChange({
        [property]: event.target.value,
      });

  const handleProfileSample = (profileSample: number | undefined | null) =>
    onChange({
      profileSample: profileSample ?? undefined,
    });

  const handleConfidenceScore = (confidence: number | undefined | null) =>
    onChange({
      confidence: confidence ?? undefined,
    });

  const handleProfileSampleTypeChange = (value: ProfileSampleType) => {
    onChange({
      profileSampleType: value,
    });

    handleProfileSample(undefined);
  };

  const handleDashBoardServiceNames = (inputValue: string[]) => {
    if (inputValue) {
      onChange({
        databaseServiceNames: inputValue,
      });
    }
  };

  const handleEnableDebugLogCheck = () => toggleField('enableDebugLog');

  const handleOverrideOwner = () => toggleField('overrideOwner');

  const handleIncludeLineage = () => toggleField('includeLineage');

  const handleIncludeTags = () => toggleField('includeTags');

  const handleIncludeDataModels = () => toggleField('includeDataModels');

  const handleIncludeViewToggle = () => toggleField('includeView');

  const handleIngestSampleToggle = () => toggleField('ingestSampleData');

  const handleMarkAllDeletedTables = () => toggleField('markAllDeletedTables');

  const handleMarkDeletedTables = () => toggleField('markDeletedTables');

  const handleMarkDeletedDashboards = () =>
    toggleField('markDeletedDashboards');

  const handleMarkDeletedTopics = () => toggleField('markDeletedTopics');

  const handleMarkDeletedMlModels = () => toggleField('markDeletedMlModels');

  const handleMarkDeletedPipelines = () => toggleField('markDeletedPipelines');

  const handleFqnFilter = () => toggleField('useFqnFilter');

  const handleProcessPii = () => toggleField('processPii');

  const handleQueryLogDuration = handleValueParseInt('queryLogDuration');

  const handleResultLimit = handleValueParseInt('resultLimit');

  const handleStageFileLocation = handleValueChange('stageFileLocation');

  const handleThreadCount = handleValueParseInt('threadCount');

  const handleTimeoutSeconds = handleValueParseInt('timeoutSeconds');

  const handleIngestionName = handleValueChange('ingestionName');

  const commonMetadataFields: FieldProp[] = [
    {
      name: 'name',
      label: t('label.name'),
      type: FieldTypes.TEXT,
      required: true,
      props: {
        disabled: formType === FormSubmitType.EDIT,
        value: ingestionName,
        onChange: handleIngestionName,
        'data-testid': 'name',
      },
      id: 'name',
      helperText: t('message.ingestion-pipeline-name-message'),
      hasSeparator: true,
    },
  ];

  const databaseServiceFilterPatternFields: FieldProp[] = [
    {
      name: 'databaseFilterPattern',
      label: null,
      type: FieldTypes.FILTER_PATTERN,
      required: false,
      props: {
        checked: showDatabaseFilter,
        excludePattern: databaseFilterPattern?.excludes ?? [],
        getExcludeValue: getExcludeValue,
        getIncludeValue: getIncludeValue,
        handleChecked: (value: boolean) =>
          handleShowFilter(value, ShowFilter.showDatabaseFilter),
        includePattern: databaseFilterPattern?.includes ?? [],
        includePatternExtraInfo: data.database
          ? t('message.include-database-filter-extra-information')
          : undefined,
        isDisabled: data.isDatabaseFilterDisabled,
        type: FilterPatternEnum.DATABASE,
      },
      id: 'databaseFilterPattern',
    },
    {
      name: 'schemaFilterPattern',
      label: null,
      type: FieldTypes.FILTER_PATTERN,
      required: false,
      props: {
        checked: showSchemaFilter,
        excludePattern: schemaFilterPattern?.excludes ?? [],
        getExcludeValue: getExcludeValue,
        getIncludeValue: getIncludeValue,
        handleChecked: (value: boolean) =>
          handleShowFilter(value, ShowFilter.showSchemaFilter),
        includePattern: schemaFilterPattern?.includes ?? [],
        type: FilterPatternEnum.SCHEMA,
      },
      id: 'schemaFilterPattern',
    },
    {
      name: 'tableFilterPattern',
      label: null,
      type: FieldTypes.FILTER_PATTERN,
      required: false,
      props: {
        checked: showTableFilter,
        excludePattern: tableFilterPattern?.excludes ?? [],
        getExcludeValue: getExcludeValue,
        getIncludeValue: getIncludeValue,
        handleChecked: (value: boolean) =>
          handleShowFilter(value, ShowFilter.showTableFilter),
        includePattern: tableFilterPattern?.includes ?? [],
        type: FilterPatternEnum.TABLE,
        showSeparator: false,
      },
      id: 'tableFilterPattern',
      hasSeparator: true,
    },
  ];

<<<<<<< HEAD
  const databaseMetadataFields: FieldProp[] = [
    ...databaseServiceFilterPatternFields,
    {
      name: 'useFqnForFiltering',
      label: t('label.use-fqn-for-filtering'),
      type: FieldTypes.SWITCH,
      required: false,
      props: {
        checked: useFqnFilter,
        handleCheck: handleFqnFilter,
      },
      id: 'useFqnForFiltering',
      hasSeparator: true,
      helperText: t('message.use-fqn-for-filtering-message'),
    },
    {
      name: 'includeViews',
      label: t('label.include-entity', { entity: t('label.view-plural') }),
      type: FieldTypes.SWITCH,
      required: false,
      props: {
        checked: includeView,
        handleCheck: handleIncludeViewToggle,
        testId: 'include-views',
      },
      id: 'includeViews',
      hasSeparator: true,
      helperText: t('message.include-assets-message', {
        assets: t('label.view-plural'),
      }),
    },
    {
      name: 'includeTags',
      label: t('label.include-entity', { entity: t('label.tag-plural') }),
      type: FieldTypes.SWITCH,
      required: false,
      props: {
        checked: includeTags,
        handleCheck: handleIncludeTags,
        testId: 'include-tags',
      },
      id: 'includeTags',
      hasSeparator: true,
      helperText: t('message.include-assets-message'),
    },
    {
      name: 'loggerLevel',
      label: t('label.enable-debug-log'),
      type: FieldTypes.SWITCH,
      required: false,
      props: {
        checked: enableDebugLog,
        handleCheck: handleEnableDebugLogCheck,
        testId: 'enable-debug-log',
      },
      id: 'loggerLevel',
      hasSeparator: true,
      helperText: t('message.enable-debug-logging'),
    },
    {
      name: 'markDeletedTables',
      label: t('label.mark-deleted-table-plural'),
      type: FieldTypes.SWITCH,
      required: false,
      props: {
        checked: markDeletedTables,
        handleCheck: handleMarkDeletedTables,
        testId: 'mark-deleted',
      },
      id: 'markDeletedTables',
      hasSeparator: true,
      helperText: t('message.mark-deleted-table-message'),
    },
    ...(!isNil(markAllDeletedTables)
      ? [
          {
            name: 'markAllDeletedTables',
            label: t('label.mark-all-deleted-table-plural'),
            type: FieldTypes.SWITCH,
            required: false,
            props: {
              checked: markAllDeletedTables,
              handleCheck: handleMarkAllDeletedTables,
              testId: 'mark-deleted-filter-only',
            },
            id: 'markAllDeletedTables',
            hasSeparator: true,
            helperText: t('message.mark-all-deleted-table-message'),
          },
        ]
      : []),
  ];
=======
  const getIncludesTagToggle = () => {
    return (
      <Field>
        <div className="tw-flex tw-gap-1">
          <label>
            {t('label.include-entity', { entity: t('label.tag-plural') })}
          </label>
          <ToggleSwitchV1
            checked={includeTags}
            handleCheck={handleIncludeTags}
            testId="include-tags"
          />
        </div>
        <p className="tw-text-grey-muted tw-mt-3">
          {t('message.include-assets-message', {
            assets: t('label.tag-plural'),
          })}
        </p>
        {getSeparator('')}
      </Field>
    );
  };

  const getIncludesDataModelsToggle = () => {
    return (
      <Field>
        <div className="tw-flex tw-gap-1">
          <label>
            {t('label.include-entity', {
              entity: t('label.data-model-plural'),
            })}
          </label>
          <ToggleSwitchV1
            checked={includeDataModels}
            handleCheck={handleIncludeDataModels}
            testId="include-data-models"
          />
        </div>
        <p className="tw-text-grey-muted tw-mt-3">
          {t('message.include-assets-message', {
            assets: t('label.data-model-plural'),
          })}
        </p>
        {getSeparator('')}
      </Field>
    );
  };
>>>>>>> 6cf982bb

  const dashboardMetadataFields: FieldProp[] = [
    {
      name: 'dashboardFilterPattern',
      label: null,
      type: FieldTypes.FILTER_PATTERN,
      required: false,
      props: {
        checked: showDashboardFilter,
        excludePattern: dashboardFilterPattern?.excludes ?? [],
        getExcludeValue: getExcludeValue,
        getIncludeValue: getIncludeValue,
        handleChecked: (value: boolean) =>
          handleShowFilter(value, ShowFilter.showDashboardFilter),
        includePattern: dashboardFilterPattern?.includes ?? [],
        type: FilterPatternEnum.DASHBOARD,
      },
      id: 'dashboardFilterPattern',
    },
    {
      name: 'chartFilterPattern',
      label: null,
      type: FieldTypes.FILTER_PATTERN,
      required: false,
      props: {
        checked: showChartFilter,
        excludePattern: chartFilterPattern?.excludes ?? [],
        getExcludeValue: getExcludeValue,
        getIncludeValue: getIncludeValue,
        handleChecked: (value: boolean) =>
          handleShowFilter(value, ShowFilter.showChartFilter),
        includePattern: chartFilterPattern?.includes ?? [],
        type: FilterPatternEnum.CHART,
      },
      id: 'chartFilterPattern',
      hasSeparator: true,
    },
    {
      name: 'dbServiceNames',
      label: t('label.database-service-name'),
      type: FieldTypes.SELECT,
      required: false,
      id: 'dbServiceNames',
      hasSeparator: true,
      props: {
        allowClear: true,
        'data-testid': 'name',
        mode: 'tags',
        placeholder: t('label.add-entity', {
          entity: t('label.database-service-name'),
        }),
        style: { width: '100%' },
        value: databaseServiceNames,
        onChange: handleDashBoardServiceNames,
      },
    },
    {
      name: 'loggerLevel',
      label: t('label.enable-debug-log'),
      type: FieldTypes.SWITCH,
      required: false,
      props: {
        checked: enableDebugLog,
        handleCheck: handleEnableDebugLogCheck,
        testId: 'enable-debug-log',
      },
      id: 'loggerLevel',
      hasSeparator: true,
      helperText: t('message.enable-debug-logging'),
    },
    {
      name: 'overrideOwner',
      label: t('label.override-current-owner'),
      type: FieldTypes.SWITCH,
      required: false,
      props: {
        checked: overrideOwner,
        handleCheck: handleOverrideOwner,
        testId: 'enabled-override-owner',
      },
      id: 'overrideOwner',
      hasSeparator: true,
      helperText: t('message.enable-override-owner'),
    },
    {
      name: 'includeTags',
      label: t('label.include-entity', { entity: t('label.tag-plural') }),
      type: FieldTypes.SWITCH,
      required: false,
      props: {
        checked: includeTags,
        handleCheck: handleIncludeTags,
        testId: 'include-tags',
      },
      id: 'includeTags',
      hasSeparator: true,
      helperText: t('message.include-assets-message'),
    },
    {
      name: 'markDeletedDashboards',
      label: t('label.mark-deleted-entity', {
        entity: t('label.dashboard-plural'),
      }),
      type: FieldTypes.SWITCH,
      required: false,
      props: {
        checked: markDeletedDashboards,
        handleCheck: handleMarkDeletedDashboards,
        testId: 'mark-deleted',
      },
      id: 'markDeletedDashboards',
      hasSeparator: true,
      helperText: t('message.mark-deleted-entity-message', {
        entity: t('label.dashboard-lowercase'),
        entityPlural: t('label.dashboard-lowercase-plural'),
      }),
    },
  ];

<<<<<<< HEAD
  const messagingMetadataFields: FieldProp[] = [
    {
      name: 'topicFilterPattern',
      label: null,
      type: FieldTypes.FILTER_PATTERN,
      required: false,
      props: {
        checked: showTopicFilter,
        excludePattern: topicFilterPattern?.excludes ?? [],
        getExcludeValue: getExcludeValue,
        getIncludeValue: getIncludeValue,
        handleChecked: (value: boolean) =>
          handleShowFilter(value, ShowFilter.showTopicFilter),
        includePattern: topicFilterPattern?.includes ?? [],
        type: FilterPatternEnum.TOPIC,
      },
      id: 'topicFilterPattern',
      hasSeparator: true,
    },
    {
      name: 'generateSampleData',
      label: t('label.ingest-sample-data'),
      type: FieldTypes.SWITCH,
      required: false,
      props: {
        checked: ingestSampleData,
        handleCheck: handleIngestSampleToggle,
        testId: 'ingest-sample-data',
      },
      id: 'generateSampleData',
      hasSeparator: true,
      helperText: t('message.ingest-sample-data-for-entity', {
        entity: t('label.topic-lowercase'),
      }),
    },
    {
      name: 'loggerLevel',
      label: t('label.enable-debug-log'),
      type: FieldTypes.SWITCH,
      required: false,
      props: {
        checked: enableDebugLog,
        handleCheck: handleEnableDebugLogCheck,
        testId: 'enable-debug-log',
      },
      id: 'loggerLevel',
      hasSeparator: true,
      helperText: t('message.enable-debug-logging'),
    },
    {
      name: 'markDeletedTopics',
      label: t('label.mark-deleted-entity', {
        entity: t('label.topic-plural'),
      }),
      type: FieldTypes.SWITCH,
      required: false,
      props: {
        checked: markDeletedTopics,
        handleCheck: handleMarkDeletedTopics,
        testId: 'mark-deleted',
      },
      id: 'markDeletedTopics',
      hasSeparator: true,
      helperText: t('message.mark-deleted-entity-message', {
        entity: t('label.topic-lowercase'),
        entityPlural: t('label.topic-lowercase-plural'),
      }),
    },
  ];
=======
  const getThreadCount = () => {
    return (
      <div>
        <label>
          {t('label.entity-count', {
            entity: t('label.thread'),
          })}
        </label>
        <p className="tw-text-grey-muted tw-mt-1 tw-mb-2 tw-text-sm">
          {t('message.thread-count-message')}
        </p>
        <input
          className="tw-form-inputs tw-form-inputs-padding tw-w-24"
          data-testid="threadCount"
          id="threadCount"
          name="threadCount"
          placeholder="5"
          type="number"
          value={threadCount}
          onChange={handleThreadCount}
        />
      </div>
    );
  };

  const getTimeoutSeconds = () => {
    return (
      <div>
        <label>{t('label.profiler-timeout-second-plural-label')}</label>
        <p className="tw-text-grey-muted tw-mt-1 tw-mb-2 tw-text-sm">
          {t('message.profiler-timeout-seconds-message')}
        </p>
        <input
          className="tw-form-inputs tw-form-inputs-padding tw-w-24"
          data-testid="timeoutSeconds"
          id="timeoutSeconds"
          name="timeoutSeconds"
          placeholder="43200"
          type="number"
          value={timeoutSeconds}
          onChange={handleTimeoutSeconds}
        />
      </div>
    );
  };

  const getMarkDeletedEntitiesToggle = (
    label: string,
    description: string,
    handleMarkDeletedEntities: () => void,
    markDeletedEntities?: boolean
  ) => {
    return (
      !isNil(markDeletedEntities) && (
        <Field>
          <div className="tw-flex tw-gap-1">
            <label>{label}</label>
            <ToggleSwitchV1
              checked={markDeletedEntities}
              handleCheck={handleMarkDeletedEntities}
              testId="mark-deleted"
            />
          </div>
          <p className="tw-text-grey-muted tw-mt-3">{description}</p>
          {getSeparator('')}
        </Field>
      )
    );
  };

  const getDatabaseFieldToggles = () => {
    return (
      <>
        <div>
          <Field>
            <div className="tw-flex tw-gap-1">
              <label>
                {t('label.include-entity', { entity: t('label.view-plural') })}
              </label>
              <ToggleSwitchV1
                checked={includeView}
                handleCheck={handleIncludeViewToggle}
                testId="include-views"
              />
            </div>
            <p className="tw-text-grey-muted tw-mt-3">
              {t('message.include-assets-message', {
                assets: t('label.view-plural'),
              })}
            </p>
            {getSeparator('')}
          </Field>
          {getIncludesTagToggle()}
          {getIncludesDataModelsToggle()}
          {getDebugLogToggle()}
          {getMarkDeletedEntitiesToggle(
            t('label.mark-deleted-table-plural'),
            t('message.mark-deleted-table-message'),
            handleMarkDeletedTables,
            markDeletedTables
          )}
          {!isNil(markAllDeletedTables) && (
            <Field>
              <div className="tw-flex tw-gap-1">
                <label>{t('label.mark-all-deleted-table-plural')}</label>
                <ToggleSwitchV1
                  checked={markAllDeletedTables}
                  handleCheck={handleMarkAllDeletedTables}
                  testId="mark-deleted-filter-only"
                />
              </div>
              <p className="tw-text-grey-muted tw-mt-3">
                {t('message.mark-all-deleted-table-message')}
              </p>
              {getSeparator('')}
            </Field>
          )}
        </div>
      </>
    );
  };

  const getPipelineFieldToggles = () => {
    return (
      <div>
        <Field>
          <div className="tw-flex tw-gap-1">
            <label>
              {t('label.include-entity', {
                entity: t('label.lineage-lowercase'),
              })}
            </label>
            <ToggleSwitchV1
              checked={includeLineage}
              handleCheck={handleIncludeLineage}
              testId="include-lineage"
            />
          </div>
          <p className="tw-text-grey-muted tw-mt-3">
            {t('message.include-lineage-message')}
          </p>
          {getSeparator('')}
        </Field>
        {getDebugLogToggle()}
      </div>
    );
  };
  const getFqnForFilteringToggles = () => {
    return (
      <Field>
        <div className="tw-flex tw-gap-1">
          <label>{t('label.use-fqn-for-filtering')}</label>
          <ToggleSwitchV1
            checked={useFqnFilter}
            handleCheck={handleFqnFilter}
            testId="include-lineage"
          />
        </div>
        <p className="tw-text-grey-muted tw-mt-3">
          {t('message.use-fqn-for-filtering-message')}
        </p>
        {getSeparator('')}
      </Field>
    );
  };
>>>>>>> 6cf982bb

  const pipelineMetadataFields: FieldProp[] = [
    {
      name: 'pipelineFilterPattern',
      label: null,
      type: FieldTypes.FILTER_PATTERN,
      required: false,
      props: {
        checked: showPipelineFilter,
        excludePattern: pipelineFilterPattern?.excludes ?? [],
        getExcludeValue: getExcludeValue,
        getIncludeValue: getIncludeValue,
        handleChecked: (value: boolean) =>
          handleShowFilter(value, ShowFilter.showPipelineFilter),
        includePattern: pipelineFilterPattern?.includes ?? [],
        type: FilterPatternEnum.PIPELINE,
      },
      id: 'pipelineFilterPattern',
      hasSeparator: true,
    },
    {
      name: 'includeLineage',
      label: t('label.include-entity', {
        entity: t('label.lineage-lowercase'),
      }),
      type: FieldTypes.SWITCH,
      required: false,
      props: {
        checked: includeLineage,
        handleCheck: handleIncludeLineage,
        testId: 'include-lineage',
      },
      id: 'includeLineage',
      hasSeparator: true,
      helperText: t('message.include-lineage-message'),
    },
    {
      name: 'loggerLevel',
      label: t('label.enable-debug-log'),
      type: FieldTypes.SWITCH,
      required: false,
      props: {
        checked: enableDebugLog,
        handleCheck: handleEnableDebugLogCheck,
        testId: 'enable-debug-log',
      },
      id: 'loggerLevel',
      hasSeparator: true,
      helperText: t('message.enable-debug-logging'),
    },
    {
      name: 'includeTags',
      label: t('label.include-entity', { entity: t('label.tag-plural') }),
      type: FieldTypes.SWITCH,
      required: false,
      props: {
        checked: includeTags,
        handleCheck: handleIncludeTags,
        testId: 'include-tags',
      },
      id: 'includeTags',
      hasSeparator: true,
      helperText: t('message.include-assets-message'),
    },
    {
      name: 'markDeletedPipelines',
      label: t('label.mark-deleted-entity', {
        entity: t('label.pipeline-plural'),
      }),
      type: FieldTypes.SWITCH,
      required: false,
      props: {
        checked: markDeletedPipelines,
        handleCheck: handleMarkDeletedPipelines,
        testId: 'mark-deleted',
      },
      id: 'markDeletedPipelines',
      hasSeparator: true,
      helperText: t('message.mark-deleted-entity-message', {
        entity: t('label.pipeline-lowercase'),
        entityPlural: t('label.pipeline-lowercase-plural'),
      }),
    },
  ];

  const mlModelMetadataFields: FieldProp[] = [
    {
      name: 'mlModelFilterPattern',
      label: null,
      type: FieldTypes.FILTER_PATTERN,
      required: false,
      props: {
        checked: showMlModelFilter,
        excludePattern: mlModelFilterPattern?.excludes ?? [],
        getExcludeValue: getExcludeValue,
        getIncludeValue: getIncludeValue,
        handleChecked: (value: boolean) =>
          handleShowFilter(value, ShowFilter.showMlModelFilter),
        includePattern: mlModelFilterPattern?.includes ?? [],
        type: FilterPatternEnum.MLMODEL,
      },
      id: 'mlModelFilterPattern',
      hasSeparator: true,
    },
    {
      name: 'markDeletedMlModels',
      label: t('label.mark-deleted-entity', {
        entity: t('label.ml-model-plural'),
      }),
      type: FieldTypes.SWITCH,
      required: false,
      props: {
        checked: markDeletedMlModels,
        handleCheck: handleMarkDeletedMlModels,
        testId: 'mark-deleted',
      },
      id: 'markDeletedMlModels',
      hasSeparator: true,
      helperText: t('message.mark-deleted-entity-message', {
        entity: t('label.ml-model-lowercase'),
        entityPlural: t('label.ml-model-lowercase-plural'),
      }),
    },
  ];

  const objectStoreMetadataFields: FieldProp[] = [
    {
      name: 'containerFilterPattern',
      label: null,
      type: FieldTypes.FILTER_PATTERN,
      required: false,
      props: {
        checked: showContainerFilter,
        excludePattern: containerFilterPattern?.excludes ?? [],
        getExcludeValue: getExcludeValue,
        getIncludeValue: getIncludeValue,
        handleChecked: (value: boolean) =>
          handleShowFilter(value, ShowFilter.showContainerFilter),
        includePattern: containerFilterPattern?.includes ?? [],
        type: FilterPatternEnum.CONTAINER,
      },
      id: 'containerFilterPattern',
      hasSeparator: true,
    },
  ];

  const getMetadataFields = () => {
    let fields = [...commonMetadataFields];

    switch (serviceCategory) {
      case ServiceCategory.DATABASE_SERVICES:
        fields = [...fields, ...databaseMetadataFields];

        break;
      case ServiceCategory.DASHBOARD_SERVICES:
<<<<<<< HEAD
        fields = [...fields, ...dashboardMetadataFields];
=======
        return (
          <Fragment>
            <FilterPattern
              checked={showDashboardFilter}
              excludePattern={dashboardFilterPattern.excludes ?? []}
              getExcludeValue={getExcludeValue}
              getIncludeValue={getIncludeValue}
              handleChecked={(value) =>
                handleShowFilter(value, ShowFilter.showDashboardFilter)
              }
              includePattern={dashboardFilterPattern.includes ?? []}
              type={FilterPatternEnum.DASHBOARD}
            />
            <FilterPattern
              checked={showChartFilter}
              excludePattern={chartFilterPattern.excludes ?? []}
              getExcludeValue={getExcludeValue}
              getIncludeValue={getIncludeValue}
              handleChecked={(value) =>
                handleShowFilter(value, ShowFilter.showChartFilter)
              }
              includePattern={chartFilterPattern.includes ?? []}
              showSeparator={false}
              type={FilterPatternEnum.CHART}
            />
            <FilterPattern
              checked={showDataModelFilter}
              excludePattern={dataModelFilterPattern.excludes ?? []}
              getExcludeValue={getExcludeValue}
              getIncludeValue={getIncludeValue}
              handleChecked={(value) =>
                handleShowFilter(value, ShowFilter.showDataModelFilter)
              }
              includePattern={dataModelFilterPattern.includes ?? []}
              showSeparator={false}
              type={FilterPatternEnum.DASHBOARD_DATAMODEL}
            />
            {getSeparator('')}
            {getDashboardDBServiceName()}
            {getDebugLogToggle()}
            {getOverrideOwnerToggle()}
            {getIncludesTagToggle()}
            {getIncludesDataModelsToggle()}
            {getMarkDeletedEntitiesToggle(
              t('label.mark-deleted-entity', {
                entity: t('label.dashboard-plural'),
              }),
              t('message.mark-deleted-entity-message', {
                entity: t('label.dashboard-lowercase'),
                entityPlural: t('label.dashboard-lowercase-plural'),
              }),
              handleMarkDeletedDashboards,
              markDeletedDashboards
            )}
          </Fragment>
        );
>>>>>>> 6cf982bb

        break;
      case ServiceCategory.PIPELINE_SERVICES:
        fields = [...fields, ...pipelineMetadataFields];

        break;
      case ServiceCategory.MESSAGING_SERVICES:
        fields = [...fields, ...messagingMetadataFields];

        break;
      case ServiceCategory.ML_MODEL_SERVICES:
        fields = [...fields, ...mlModelMetadataFields];

        break;
      case ServiceCategory.STORAGE_SERVICES:
        fields = [...fields, ...objectStoreMetadataFields];

        break;

      default:
        break;
    }

    return generateFormFields(fields);
  };

  const getUsageFields = () => {
    const fields: FieldProp[] = [
      {
        name: 'queryLogDuration',
        label: t('label.query-log-duration'),
        type: FieldTypes.NUMBER,
        helperText: t('message.query-log-duration-message'),
        hasSeparator: true,
        props: {
          className: 'tw-form-inputs tw-form-inputs-padding',
          'data-testid': 'query-log-duration',
          value: queryLogDuration,
          onChange: handleQueryLogDuration,
        },
        id: 'queryLogDuration',
        required: false,
      },
      {
        name: 'stageFileLocation',
        label: t('label.stage-file-location'),
        type: FieldTypes.TEXT,
        helperText: t('message.stage-file-location-message'),
        hasSeparator: true,
        props: {
          className: 'tw-form-inputs tw-form-inputs-padding',
          'data-testid': 'stage-file-location',
          value: stageFileLocation,
          onChange: handleStageFileLocation,
        },
        id: 'stageFileLocation',
        required: false,
      },
      {
        name: 'resultLimit',
        label: t('label.result-limit'),
        type: FieldTypes.NUMBER,
        helperText: t('message.result-limit-message'),
        hasSeparator: true,
        props: {
          className: 'tw-form-inputs tw-form-inputs-padding',
          'data-testid': 'result-limit',
          value: resultLimit,
          onChange: handleResultLimit,
        },
        id: 'resultLimit',
        required: false,
      },
      {
        name: 'loggerLevel',
        label: t('label.enable-debug-log'),
        type: FieldTypes.SWITCH,
        required: false,
        props: {
          checked: enableDebugLog,
          handleCheck: handleEnableDebugLogCheck,
          testId: 'enable-debug-log',
        },
        id: 'loggerLevel',
        hasSeparator: true,
        helperText: t('message.enable-debug-logging'),
      },
    ];

    return generateFormFields(fields);
  };

  const getLineageFields = () => {
    const fields: FieldProp[] = [
      {
        name: 'queryLogDuration',
        label: t('label.query-log-duration'),
        type: FieldTypes.NUMBER,
        helperText: t('message.query-log-duration-message'),
        hasSeparator: true,
        props: {
          className: 'tw-form-inputs tw-form-inputs-padding',
          'data-testid': 'query-log-duration',
          value: queryLogDuration,
          onChange: handleQueryLogDuration,
        },
        id: 'queryLogDuration',
        required: false,
      },
      {
        name: 'resultLimit',
        label: t('label.result-limit'),
        type: FieldTypes.NUMBER,
        helperText: t('message.result-limit-message'),
        hasSeparator: true,
        props: {
          className: 'tw-form-inputs tw-form-inputs-padding',
          'data-testid': 'result-limit',
          value: resultLimit,
          onChange: handleResultLimit,
        },
        id: 'resultLimit',
        required: false,
      },
      {
        name: 'loggerLevel',
        label: t('label.enable-debug-log'),
        type: FieldTypes.SWITCH,
        required: false,
        props: {
          checked: enableDebugLog,
          handleCheck: handleEnableDebugLogCheck,
          testId: 'enable-debug-log',
        },
        id: 'loggerLevel',
        hasSeparator: true,
        helperText: t('message.enable-debug-logging'),
      },
    ];

    return generateFormFields(fields);
  };

  const getProfilerFields = () => {
    const fields: FieldProp[] = [
      {
        name: 'name',
        label: t('label.name'),
        type: FieldTypes.TEXT,
        required: true,
        props: {
          disabled: formType === FormSubmitType.EDIT,
          value: ingestionName,
          onChange: handleIngestionName,
          'data-testid': 'name',
        },
        id: 'name',
        helperText: t('message.ingestion-pipeline-name-message'),
        hasSeparator: true,
      },
      ...databaseServiceFilterPatternFields,
      {
        name: 'profileSampleType',
        id: 'profileSampleType',
        label: t('label.profile-sample-type', {
          type: t('label.type'),
        }),
        type: FieldTypes.SELECT,
        props: {
          'data-testid': 'profile-sample',
          options: PROFILE_SAMPLE_OPTIONS,
          value: profileSampleType,
          onChange: handleProfileSampleTypeChange,
        },
        required: false,
      },
      ...(profileSampleType === ProfileSampleType.Percentage
        ? [
            {
              name: 'profileSample',
              id: 'profileSample',
              label: capitalize(ProfileSampleType.Percentage),
              helperText: t('message.profile-sample-percentage-message'),
              required: false,
              type: FieldTypes.SLIDER_INPUT,
              props: {
                value: profileSample || 100,
                onChange: handleProfileSample,
              },
            },
          ]
        : []),
      ...(profileSampleType === ProfileSampleType.Rows
        ? [
            {
              name: 'profileSample',
              id: 'profileSample',
              label: capitalize(ProfileSampleType.Rows),
              helperText: t('message.profile-sample-row-count-message'),
              required: false,
              type: FieldTypes.NUMBER,
              props: {
                className: 'w-full',
                'data-testid': 'metric-number-input',
                min: 0,
                placeholder: t('label.please-enter-value', {
                  name: t('label.row-count-lowercase'),
                }),
                value: profileSample,
                onChange: handleProfileSample,
              },
            },
          ]
        : []),
      {
        name: 'threadCount',
        id: 'threadCount',
        helperText: t('message.thread-count-message'),
        label: t('label.entity-count', {
          entity: t('label.thread'),
        }),
        required: false,
        type: FieldTypes.NUMBER,
        props: {
          className: 'tw-form-inputs tw-form-inputs-padding tw-w-24',
          'data-testid': 'threadCount',
          placeholder: '5',
          value: threadCount,
          onChange: handleThreadCount,
        },
      },
      {
        name: 'timeoutSeconds',
        id: 'timeoutSeconds',
        helperText: t('message.profiler-timeout-seconds-message'),
        label: t('label.profiler-timeout-second-plural-label'),
        required: false,
        type: FieldTypes.NUMBER,
        props: {
          className: 'tw-form-inputs tw-form-inputs-padding tw-w-24',
          'data-testid': 'timeoutSeconds',
          placeholder: '43200',
          value: timeoutSeconds,
          onChange: handleTimeoutSeconds,
        },
      },
      {
        name: 'generateSampleData',
        label: t('label.ingest-sample-data'),
        type: FieldTypes.SWITCH,
        required: false,
        props: {
          checked: ingestSampleData,
          handleCheck: handleIngestSampleToggle,
          testId: 'ingest-sample-data',
        },
        id: 'generateSampleData',
        hasSeparator: true,
        helperText: t('message.ingest-sample-data-for-entity', {
          entity: t('label.profile-lowercase'),
        }),
      },
      {
        name: 'loggerLevel',
        label: t('label.enable-debug-log'),
        type: FieldTypes.SWITCH,
        required: false,
        props: {
          checked: enableDebugLog,
          handleCheck: handleEnableDebugLogCheck,
          testId: 'enable-debug-log',
        },
        id: 'loggerLevel',
        hasSeparator: true,
        helperText: t('message.enable-debug-logging'),
      },
      {
        name: 'processPiiSensitive',
        label: t('label.auto-tag-pii-uppercase'),
        type: FieldTypes.SWITCH,
        required: false,
        props: {
          checked: processPii,
          handleCheck: handleProcessPii,
          testId: 'process-pii',
        },
        id: 'processPiiSensitive',
        hasSeparator: processPii,
        helperText: t('message.process-pii-sensitive-column-message-profiler'),
      },
      ...(processPii
        ? [
            {
              name: 'confidence',
              id: 'confidence',
              label: null,
              helperText: t('message.confidence-percentage-message'),
              required: false,
              type: FieldTypes.SLIDER_INPUT,
              props: {
                value: confidence || 80,
                onChange: handleConfidenceScore,
              },
            },
          ]
        : []),
      {
        name: 'description',
        id: 'description',
        label: t('label.description'),
        helperText: t('message.pipeline-description-message'),
        required: false,
        hasSeparator: true,
        props: {
          'data-testid': 'description',
          initialValue: description,
          ref: markdownRef,
        },
        type: FieldTypes.DESCRIPTION,
      },
    ];

    return generateFormFields(fields);
  };

  const getIngestionPipelineFields = () => {
    switch (pipelineType) {
      case PipelineType.Usage: {
        return getUsageFields();
      }
      case PipelineType.Lineage: {
        return getLineageFields();
      }
      case PipelineType.Profiler: {
        return getProfilerFields();
      }
      case PipelineType.Metadata:
      default: {
        return getMetadataFields();
      }
    }
  };

  const handleNext = () => {
    onChange({
      description: markdownRef.current?.getEditorContent() || '',
    });
    onNext();
  };

  return (
    <Form
      className="p-x-xs configure-ingestion-form"
      data-testid="configure-ingestion-container"
      layout="vertical">
      {getIngestionPipelineFields()}

      <Field className="d-flex justify-end">
        <Button
          className="m-r-xs"
          data-testid="back-button"
          type="link"
          onClick={onCancel}>
          <span>{t('label.cancel')}</span>
        </Button>

        <Button
          className="font-medium p-x-md p-y-xxs h-auto rounded-6"
          data-testid="next-button"
          type="primary"
          onClick={handleNext}>
          <span>{t('label.next')}</span>
        </Button>
      </Field>
    </Form>
  );
};

export default ConfigureIngestion;<|MERGE_RESOLUTION|>--- conflicted
+++ resolved
@@ -309,7 +309,6 @@
     },
   ];
 
-<<<<<<< HEAD
   const databaseMetadataFields: FieldProp[] = [
     ...databaseServiceFilterPatternFields,
     {
@@ -354,6 +353,24 @@
       id: 'includeTags',
       hasSeparator: true,
       helperText: t('message.include-assets-message'),
+    },
+    {
+      name: 'includeDataModels',
+      label: t('label.include-entity', {
+        entity: t('label.data-model-plural'),
+      }),
+      type: FieldTypes.SWITCH,
+      required: false,
+      props: {
+        checked: includeDataModels,
+        handleCheck: handleIncludeDataModels,
+        testId: 'include-data-models',
+      },
+      id: 'includeDataModels',
+      hasSeparator: true,
+      helperText: t('message.include-assets-message', {
+        assets: t('label.data-model-plural'),
+      }),
     },
     {
       name: 'loggerLevel',
@@ -402,55 +419,6 @@
         ]
       : []),
   ];
-=======
-  const getIncludesTagToggle = () => {
-    return (
-      <Field>
-        <div className="tw-flex tw-gap-1">
-          <label>
-            {t('label.include-entity', { entity: t('label.tag-plural') })}
-          </label>
-          <ToggleSwitchV1
-            checked={includeTags}
-            handleCheck={handleIncludeTags}
-            testId="include-tags"
-          />
-        </div>
-        <p className="tw-text-grey-muted tw-mt-3">
-          {t('message.include-assets-message', {
-            assets: t('label.tag-plural'),
-          })}
-        </p>
-        {getSeparator('')}
-      </Field>
-    );
-  };
-
-  const getIncludesDataModelsToggle = () => {
-    return (
-      <Field>
-        <div className="tw-flex tw-gap-1">
-          <label>
-            {t('label.include-entity', {
-              entity: t('label.data-model-plural'),
-            })}
-          </label>
-          <ToggleSwitchV1
-            checked={includeDataModels}
-            handleCheck={handleIncludeDataModels}
-            testId="include-data-models"
-          />
-        </div>
-        <p className="tw-text-grey-muted tw-mt-3">
-          {t('message.include-assets-message', {
-            assets: t('label.data-model-plural'),
-          })}
-        </p>
-        {getSeparator('')}
-      </Field>
-    );
-  };
->>>>>>> 6cf982bb
 
   const dashboardMetadataFields: FieldProp[] = [
     {
@@ -486,6 +454,24 @@
         type: FilterPatternEnum.CHART,
       },
       id: 'chartFilterPattern',
+      hasSeparator: true,
+    },
+    {
+      name: 'dataModelFilterPattern',
+      label: null,
+      type: FieldTypes.FILTER_PATTERN,
+      required: false,
+      props: {
+        checked: showDataModelFilter,
+        excludePattern: dataModelFilterPattern?.excludes ?? [],
+        getExcludeValue: getExcludeValue,
+        getIncludeValue: getIncludeValue,
+        handleChecked: (value: boolean) =>
+          handleShowFilter(value, ShowFilter.showDataModelFilter),
+        includePattern: dataModelFilterPattern?.includes ?? [],
+        type: FilterPatternEnum.DASHBOARD_DATAMODEL,
+      },
+      id: 'dataModelFilterPattern',
       hasSeparator: true,
     },
     {
@@ -550,6 +536,24 @@
       helperText: t('message.include-assets-message'),
     },
     {
+      name: 'includeDataModels',
+      label: t('label.include-entity', {
+        entity: t('label.data-model-plural'),
+      }),
+      type: FieldTypes.SWITCH,
+      required: false,
+      props: {
+        checked: includeDataModels,
+        handleCheck: handleIncludeDataModels,
+        testId: 'include-data-models',
+      },
+      id: 'includeDataModels',
+      hasSeparator: true,
+      helperText: t('message.include-assets-message', {
+        assets: t('label.data-model-plural'),
+      }),
+    },
+    {
       name: 'markDeletedDashboards',
       label: t('label.mark-deleted-entity', {
         entity: t('label.dashboard-plural'),
@@ -570,7 +574,6 @@
     },
   ];
 
-<<<<<<< HEAD
   const messagingMetadataFields: FieldProp[] = [
     {
       name: 'topicFilterPattern',
@@ -640,173 +643,6 @@
       }),
     },
   ];
-=======
-  const getThreadCount = () => {
-    return (
-      <div>
-        <label>
-          {t('label.entity-count', {
-            entity: t('label.thread'),
-          })}
-        </label>
-        <p className="tw-text-grey-muted tw-mt-1 tw-mb-2 tw-text-sm">
-          {t('message.thread-count-message')}
-        </p>
-        <input
-          className="tw-form-inputs tw-form-inputs-padding tw-w-24"
-          data-testid="threadCount"
-          id="threadCount"
-          name="threadCount"
-          placeholder="5"
-          type="number"
-          value={threadCount}
-          onChange={handleThreadCount}
-        />
-      </div>
-    );
-  };
-
-  const getTimeoutSeconds = () => {
-    return (
-      <div>
-        <label>{t('label.profiler-timeout-second-plural-label')}</label>
-        <p className="tw-text-grey-muted tw-mt-1 tw-mb-2 tw-text-sm">
-          {t('message.profiler-timeout-seconds-message')}
-        </p>
-        <input
-          className="tw-form-inputs tw-form-inputs-padding tw-w-24"
-          data-testid="timeoutSeconds"
-          id="timeoutSeconds"
-          name="timeoutSeconds"
-          placeholder="43200"
-          type="number"
-          value={timeoutSeconds}
-          onChange={handleTimeoutSeconds}
-        />
-      </div>
-    );
-  };
-
-  const getMarkDeletedEntitiesToggle = (
-    label: string,
-    description: string,
-    handleMarkDeletedEntities: () => void,
-    markDeletedEntities?: boolean
-  ) => {
-    return (
-      !isNil(markDeletedEntities) && (
-        <Field>
-          <div className="tw-flex tw-gap-1">
-            <label>{label}</label>
-            <ToggleSwitchV1
-              checked={markDeletedEntities}
-              handleCheck={handleMarkDeletedEntities}
-              testId="mark-deleted"
-            />
-          </div>
-          <p className="tw-text-grey-muted tw-mt-3">{description}</p>
-          {getSeparator('')}
-        </Field>
-      )
-    );
-  };
-
-  const getDatabaseFieldToggles = () => {
-    return (
-      <>
-        <div>
-          <Field>
-            <div className="tw-flex tw-gap-1">
-              <label>
-                {t('label.include-entity', { entity: t('label.view-plural') })}
-              </label>
-              <ToggleSwitchV1
-                checked={includeView}
-                handleCheck={handleIncludeViewToggle}
-                testId="include-views"
-              />
-            </div>
-            <p className="tw-text-grey-muted tw-mt-3">
-              {t('message.include-assets-message', {
-                assets: t('label.view-plural'),
-              })}
-            </p>
-            {getSeparator('')}
-          </Field>
-          {getIncludesTagToggle()}
-          {getIncludesDataModelsToggle()}
-          {getDebugLogToggle()}
-          {getMarkDeletedEntitiesToggle(
-            t('label.mark-deleted-table-plural'),
-            t('message.mark-deleted-table-message'),
-            handleMarkDeletedTables,
-            markDeletedTables
-          )}
-          {!isNil(markAllDeletedTables) && (
-            <Field>
-              <div className="tw-flex tw-gap-1">
-                <label>{t('label.mark-all-deleted-table-plural')}</label>
-                <ToggleSwitchV1
-                  checked={markAllDeletedTables}
-                  handleCheck={handleMarkAllDeletedTables}
-                  testId="mark-deleted-filter-only"
-                />
-              </div>
-              <p className="tw-text-grey-muted tw-mt-3">
-                {t('message.mark-all-deleted-table-message')}
-              </p>
-              {getSeparator('')}
-            </Field>
-          )}
-        </div>
-      </>
-    );
-  };
-
-  const getPipelineFieldToggles = () => {
-    return (
-      <div>
-        <Field>
-          <div className="tw-flex tw-gap-1">
-            <label>
-              {t('label.include-entity', {
-                entity: t('label.lineage-lowercase'),
-              })}
-            </label>
-            <ToggleSwitchV1
-              checked={includeLineage}
-              handleCheck={handleIncludeLineage}
-              testId="include-lineage"
-            />
-          </div>
-          <p className="tw-text-grey-muted tw-mt-3">
-            {t('message.include-lineage-message')}
-          </p>
-          {getSeparator('')}
-        </Field>
-        {getDebugLogToggle()}
-      </div>
-    );
-  };
-  const getFqnForFilteringToggles = () => {
-    return (
-      <Field>
-        <div className="tw-flex tw-gap-1">
-          <label>{t('label.use-fqn-for-filtering')}</label>
-          <ToggleSwitchV1
-            checked={useFqnFilter}
-            handleCheck={handleFqnFilter}
-            testId="include-lineage"
-          />
-        </div>
-        <p className="tw-text-grey-muted tw-mt-3">
-          {t('message.use-fqn-for-filtering-message')}
-        </p>
-        {getSeparator('')}
-      </Field>
-    );
-  };
->>>>>>> 6cf982bb
 
   const pipelineMetadataFields: FieldProp[] = [
     {
@@ -962,66 +798,7 @@
 
         break;
       case ServiceCategory.DASHBOARD_SERVICES:
-<<<<<<< HEAD
         fields = [...fields, ...dashboardMetadataFields];
-=======
-        return (
-          <Fragment>
-            <FilterPattern
-              checked={showDashboardFilter}
-              excludePattern={dashboardFilterPattern.excludes ?? []}
-              getExcludeValue={getExcludeValue}
-              getIncludeValue={getIncludeValue}
-              handleChecked={(value) =>
-                handleShowFilter(value, ShowFilter.showDashboardFilter)
-              }
-              includePattern={dashboardFilterPattern.includes ?? []}
-              type={FilterPatternEnum.DASHBOARD}
-            />
-            <FilterPattern
-              checked={showChartFilter}
-              excludePattern={chartFilterPattern.excludes ?? []}
-              getExcludeValue={getExcludeValue}
-              getIncludeValue={getIncludeValue}
-              handleChecked={(value) =>
-                handleShowFilter(value, ShowFilter.showChartFilter)
-              }
-              includePattern={chartFilterPattern.includes ?? []}
-              showSeparator={false}
-              type={FilterPatternEnum.CHART}
-            />
-            <FilterPattern
-              checked={showDataModelFilter}
-              excludePattern={dataModelFilterPattern.excludes ?? []}
-              getExcludeValue={getExcludeValue}
-              getIncludeValue={getIncludeValue}
-              handleChecked={(value) =>
-                handleShowFilter(value, ShowFilter.showDataModelFilter)
-              }
-              includePattern={dataModelFilterPattern.includes ?? []}
-              showSeparator={false}
-              type={FilterPatternEnum.DASHBOARD_DATAMODEL}
-            />
-            {getSeparator('')}
-            {getDashboardDBServiceName()}
-            {getDebugLogToggle()}
-            {getOverrideOwnerToggle()}
-            {getIncludesTagToggle()}
-            {getIncludesDataModelsToggle()}
-            {getMarkDeletedEntitiesToggle(
-              t('label.mark-deleted-entity', {
-                entity: t('label.dashboard-plural'),
-              }),
-              t('message.mark-deleted-entity-message', {
-                entity: t('label.dashboard-lowercase'),
-                entityPlural: t('label.dashboard-lowercase-plural'),
-              }),
-              handleMarkDeletedDashboards,
-              markDeletedDashboards
-            )}
-          </Fragment>
-        );
->>>>>>> 6cf982bb
 
         break;
       case ServiceCategory.PIPELINE_SERVICES:
