--- conflicted
+++ resolved
@@ -16,10 +16,7 @@
 import { EditorContentRef } from 'Models';
 import React, { Fragment, useRef, useState } from 'react';
 import { useTranslation } from 'react-i18next';
-<<<<<<< HEAD
 import { PROFILE_SAMPLE_OPTIONS } from '../../../constants/profiler.constant';
-=======
->>>>>>> 3856d63f
 import { FilterPatternEnum } from '../../../enums/filterPattern.enum';
 import { FormSubmitType } from '../../../enums/form.enum';
 import { ProfileSampleType } from '../../../enums/Profiler.enum';
@@ -98,7 +95,6 @@
 }: ConfigureIngestionProps) => {
   const { t } = useTranslation();
   const markdownRef = useRef<EditorContentRef>();
-<<<<<<< HEAD
   const [selectedProfileSampleType, setSelectedProfileSampleType] =
     useState<ProfileSampleType>(
       profileSampleRows
@@ -114,9 +110,6 @@
       handleProfileSample(undefined);
     }
   };
-=======
-  const { t } = useTranslation();
->>>>>>> 3856d63f
 
   const getIngestSampleToggle = (label: string, desc: string) => {
     return (
@@ -185,7 +178,9 @@
               </Typography.Paragraph>
               <SliderWithInput
                 value={profileSample || 0}
-                onChange={(value) => handleProfileSample(value ?? undefined)}
+                onChange={(value: number) =>
+                  handleProfileSample(value ?? undefined)
+                }
               />
             </>
           )}
