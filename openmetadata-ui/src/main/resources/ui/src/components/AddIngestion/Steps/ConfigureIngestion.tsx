/*
 *  Copyright 2022 Collate.
 *  Licensed under the Apache License, Version 2.0 (the "License");
 *  you may not use this file except in compliance with the License.
 *  You may obtain a copy of the License at
 *  http://www.apache.org/licenses/LICENSE-2.0
 *  Unless required by applicable law or agreed to in writing, software
 *  distributed under the License is distributed on an "AS IS" BASIS,
 *  WITHOUT WARRANTIES OR CONDITIONS OF ANY KIND, either express or implied.
 *  See the License for the specific language governing permissions and
 *  limitations under the License.
 */

import { Button, Form, Space } from 'antd';
import { capitalize, isNil } from 'lodash';
import React, { useMemo, useRef } from 'react';
import { useTranslation } from 'react-i18next';
import { FieldProp, FieldTypes, generateFormFields } from 'utils/formUtils';
import { PROFILE_SAMPLE_OPTIONS } from '../../../constants/profiler.constant';
import { FilterPatternEnum } from '../../../enums/filterPattern.enum';
import { FormSubmitType } from '../../../enums/form.enum';
import { ServiceCategory } from '../../../enums/service.enum';
import { ProfileSampleType } from '../../../generated/entity/data/table';
import { PipelineType } from '../../../generated/entity/services/ingestionPipelines/ingestionPipeline';
import { EditorContentRef } from '../../common/rich-text-editor/RichTextEditor.interface';
import {
  AddIngestionState,
  ConfigureIngestionProps,
  ShowFilter,
} from '../addIngestion.interface';
import './ConfigureIngestion.less';

const ConfigureIngestion = ({
  data,
  formType,
  getExcludeValue,
  getIncludeValue,
  handleShowFilter,
  onCancel,
  onChange,
  onNext,
  pipelineType,
  serviceCategory,
  onFocus,
}: ConfigureIngestionProps) => {
  const { t } = useTranslation();
  const markdownRef = useRef<EditorContentRef>();

  const {
    dataModelFilterPattern,
    chartFilterPattern,
    dashboardFilterPattern,
    databaseFilterPattern,
    containerFilterPattern,
    showContainerFilter,
    databaseServiceNames,
    description,
    enableDebugLog,
    includeLineage,
    includeTags,
    includeView,
    includeDataModels,
    ingestionName,
    ingestSampleData,
    markAllDeletedTables,
    markDeletedTables,
    markDeletedDashboards,
    markDeletedTopics,
    markDeletedMlModels,
    markDeletedPipelines,
    mlModelFilterPattern,
    pipelineFilterPattern,
    profileSample,
    profileSampleType,
    queryLogDuration,
    resultLimit,
    schemaFilterPattern,
    showDataModelFilter,
    showChartFilter,
    showDashboardFilter,
    showDatabaseFilter,
    showMlModelFilter,
    showPipelineFilter,
    showSchemaFilter,
    showTableFilter,
    showTopicFilter,
    stageFileLocation,
    tableFilterPattern,
    threadCount,
    timeoutSeconds,
    topicFilterPattern,
    useFqnFilter,
    processPii,
    confidence,
    includeOwners,
  } = useMemo(
    () => ({
      dataModelFilterPattern: data.dataModelFilterPattern,
      chartFilterPattern: data.chartFilterPattern,
      dashboardFilterPattern: data.dashboardFilterPattern,
      databaseFilterPattern: data.databaseFilterPattern,
      containerFilterPattern: data.containerFilterPattern,
      showContainerFilter: data.showContainerFilter,
      databaseServiceNames: data.databaseServiceNames,
      description: data.description,
      enableDebugLog: data.enableDebugLog,
      includeLineage: data.includeLineage,
      includeTags: data.includeTags,
      includeView: data.includeView,
      includeDataModels: data.includeDataModels,
      ingestionName: data.ingestionName,
      ingestSampleData: data.ingestSampleData,
      markAllDeletedTables: data.markAllDeletedTables,
      markDeletedTables: data.markDeletedTables,
      mlModelFilterPattern: data.mlModelFilterPattern,
      pipelineFilterPattern: data.pipelineFilterPattern,
      profileSample: data.profileSample,
      profileSampleType: data.profileSampleType,
      queryLogDuration: data.queryLogDuration,
      resultLimit: data.resultLimit,
      schemaFilterPattern: data.schemaFilterPattern,
      showDataModelFilter: data.showDataModelFilter,
      showChartFilter: data.showChartFilter,
      showDashboardFilter: data.showDashboardFilter,
      showDatabaseFilter: data.showDatabaseFilter,
      showMlModelFilter: data.showMlModelFilter,
      showPipelineFilter: data.showPipelineFilter,
      showSchemaFilter: data.showSchemaFilter,
      showTableFilter: data.showTableFilter,
      showTopicFilter: data.showTopicFilter,
      stageFileLocation: data.stageFileLocation,
      tableFilterPattern: data.tableFilterPattern,
      threadCount: data.threadCount,
      timeoutSeconds: data.timeoutSeconds,
      topicFilterPattern: data.topicFilterPattern,
      useFqnFilter: data.useFqnFilter,
      processPii: data.processPii,
      includeOwners: data.includeOwners,
      markDeletedDashboards: data.markDeletedDashboards,
      markDeletedTopics: data.markDeletedTopics,
      markDeletedMlModels: data.markDeletedMlModels,
      markDeletedPipelines: data.markDeletedPipelines,
      confidence: data.confidence,
    }),
    [data]
  );

  const toggleField = (field: keyof AddIngestionState) =>
    onChange({ [field]: !data[field] });

  const handleIntValue =
    (property: keyof AddIngestionState) => (value: number | undefined | null) =>
      onChange({
        [property]: value ?? undefined,
      });

  const handleValueChange =
    (property: keyof AddIngestionState) =>
    (event: React.ChangeEvent<HTMLInputElement>) =>
      onChange({
        [property]: event.target.value,
      });

  const handleDashBoardServiceNames = (inputValue: string[]) => {
    if (inputValue) {
      onChange({
        databaseServiceNames: inputValue,
      });
    }
  };

  const handleEnableDebugLogCheck = () => toggleField('enableDebugLog');

  const handleincludeOwners = () => toggleField('includeOwners');

  const handleIncludeLineage = () => toggleField('includeLineage');

  const handleIncludeTags = () => toggleField('includeTags');

  const handleIncludeDataModels = () => toggleField('includeDataModels');

  const handleIncludeViewToggle = () => toggleField('includeView');

  const handleIngestSampleToggle = () => toggleField('ingestSampleData');

  const handleMarkAllDeletedTables = () => toggleField('markAllDeletedTables');

  const handleMarkDeletedTables = () => toggleField('markDeletedTables');

  const handleMarkDeletedDashboards = () =>
    toggleField('markDeletedDashboards');

  const handleMarkDeletedTopics = () => toggleField('markDeletedTopics');

  const handleMarkDeletedMlModels = () => toggleField('markDeletedMlModels');

  const handleMarkDeletedPipelines = () => toggleField('markDeletedPipelines');

  const handleFqnFilter = () => toggleField('useFqnFilter');

  const handleProcessPii = () => toggleField('processPii');

  const handleQueryLogDuration = handleIntValue('queryLogDuration');

  const handleResultLimit = handleIntValue('resultLimit');

  const handleStageFileLocation = handleValueChange('stageFileLocation');

  const handleThreadCount = handleIntValue('threadCount');

  const handleTimeoutSeconds = handleIntValue('timeoutSeconds');

  const handleIngestionName = handleValueChange('ingestionName');

  const handleProfileSample = handleIntValue('profileSample');

  const handleConfidenceScore = handleIntValue('confidence');

  const handleProfileSampleTypeChange = (value: ProfileSampleType) => {
    onChange({
      profileSampleType: value,
    });

    handleProfileSample(undefined);
  };

  const commonMetadataFields: FieldProp[] = [
    {
      name: 'name',
      label: t('label.name'),
      type: FieldTypes.TEXT,
      required: true,
      props: {
        disabled: formType === FormSubmitType.EDIT,
        value: ingestionName,
        onChange: handleIngestionName,
        'data-testid': 'name',
      },
      id: 'root/name',
      helperText: t('message.ingestion-pipeline-name-message'),
      hasSeparator: true,
    },
  ];

  const databaseServiceFilterPatternFields: FieldProp[] = [
    {
      name: 'databaseFilterPattern',
      label: null,
      type: FieldTypes.FILTER_PATTERN,
      required: false,
      props: {
        checked: showDatabaseFilter,
        excludePattern: databaseFilterPattern?.excludes ?? [],
        getExcludeValue: getExcludeValue,
        getIncludeValue: getIncludeValue,
        handleChecked: (value: boolean) =>
          handleShowFilter(value, ShowFilter.showDatabaseFilter),
        includePattern: databaseFilterPattern?.includes ?? [],
        includePatternExtraInfo: data.database
          ? t('message.include-database-filter-extra-information')
          : undefined,
        isDisabled: data.isDatabaseFilterDisabled,
        type: FilterPatternEnum.DATABASE,
      },
      id: 'root/databaseFilterPattern',
    },
    {
      name: 'schemaFilterPattern',
      label: null,
      type: FieldTypes.FILTER_PATTERN,
      required: false,
      props: {
        checked: showSchemaFilter,
        excludePattern: schemaFilterPattern?.excludes ?? [],
        getExcludeValue: getExcludeValue,
        getIncludeValue: getIncludeValue,
        handleChecked: (value: boolean) =>
          handleShowFilter(value, ShowFilter.showSchemaFilter),
        includePattern: schemaFilterPattern?.includes ?? [],
        type: FilterPatternEnum.SCHEMA,
      },
      id: 'root/schemaFilterPattern',
    },
    {
      name: 'tableFilterPattern',
      label: null,
      type: FieldTypes.FILTER_PATTERN,
      required: false,
      props: {
        checked: showTableFilter,
        excludePattern: tableFilterPattern?.excludes ?? [],
        getExcludeValue: getExcludeValue,
        getIncludeValue: getIncludeValue,
        handleChecked: (value: boolean) =>
          handleShowFilter(value, ShowFilter.showTableFilter),
        includePattern: tableFilterPattern?.includes ?? [],
        type: FilterPatternEnum.TABLE,
        showSeparator: false,
      },
      id: 'root/tableFilterPattern',
      hasSeparator: true,
    },
  ];

  const includeTagsField: FieldProp = {
    name: 'includeTags',
    label: t('label.include-entity', { entity: t('label.tag-plural') }),
    type: FieldTypes.SWITCH,
    required: false,
    props: {
      checked: includeTags,
      onChange: handleIncludeTags,
      'data-testid': 'toggle-button-include-tags',
    },
    id: 'root/includeTags',
    hasSeparator: true,
    helperText: t('message.include-assets-message'),
  };

  const loggerLevelField: FieldProp = {
    name: 'loggerLevel',
    label: t('label.enable-debug-log'),
    type: FieldTypes.SWITCH,
    required: false,
    props: {
      checked: enableDebugLog,
      onChange: handleEnableDebugLogCheck,
      'data-testid': 'toggle-button-enable-debug-log',
    },
    id: 'root/loggerLevel',
    hasSeparator: true,
    helperText: t('message.enable-debug-logging'),
  };

  const includeDataModelsField: FieldProp = {
    name: 'includeDataModels',
    label: t('label.include-entity', {
      entity: t('label.data-model-plural'),
    }),
    type: FieldTypes.SWITCH,
    required: false,
    props: {
      checked: includeDataModels,
      onChange: handleIncludeDataModels,
      'data-testid': 'toggle-button-include-data-models',
    },
    id: 'root/includeDataModels',
    hasSeparator: true,
    helperText: t('message.include-assets-message', {
      assets: t('label.data-model-plural'),
    }),
  };

  const generateSampleDataField: FieldProp = {
    name: 'generateSampleData',
    label: t('label.ingest-sample-data'),
    type: FieldTypes.SWITCH,
    required: false,
    props: {
      checked: ingestSampleData,
      onChange: handleIngestSampleToggle,
      'data-testid': 'toggle-button-ingest-sample-data',
    },
    id: 'root/generateSampleData',
    hasSeparator: true,
    helperText: t('message.ingest-sample-data-for-entity', {
      entity: t('label.topic-lowercase'),
    }),
  };

  const queryLogDurationField: FieldProp = {
    name: 'queryLogDuration',
    label: t('label.query-log-duration'),
    type: FieldTypes.NUMBER,
    helperText: t('message.query-log-duration-message'),
    hasSeparator: true,
    props: {
      className: 'tw-form-inputs tw-form-inputs-padding',
      'data-testid': 'query-log-duration',
      value: queryLogDuration,
      onChange: handleQueryLogDuration,
    },
    id: 'root/queryLogDuration',
    required: false,
  };

  const rateLimitField: FieldProp = {
    name: 'resultLimit',
    label: t('label.result-limit'),
    type: FieldTypes.NUMBER,
    helperText: t('message.result-limit-message'),
    hasSeparator: true,
    props: {
      className: 'tw-form-inputs tw-form-inputs-padding',
      'data-testid': 'result-limit',
      value: resultLimit,
      onChange: handleResultLimit,
    },
    id: 'root/resultLimit',
    required: false,
  };

  const databaseMetadataFields: FieldProp[] = [
    ...databaseServiceFilterPatternFields,
    {
      name: 'useFqnForFiltering',
      label: t('label.use-fqn-for-filtering'),
      type: FieldTypes.SWITCH,
      required: false,
      props: {
        checked: useFqnFilter,
        onChange: handleFqnFilter,
      },
      id: 'root/useFqnForFiltering',
      hasSeparator: true,
      helperText: t('message.use-fqn-for-filtering-message'),
    },
    {
      name: 'includeViews',
      label: t('label.include-entity', { entity: t('label.view-plural') }),
      type: FieldTypes.SWITCH,
      required: false,
      props: {
        checked: includeView,
        onChange: handleIncludeViewToggle,
        'data-testid': 'toggle-button-include-views',
      },
      id: 'root/includeViews',
      hasSeparator: true,
      helperText: t('message.include-assets-message', {
        assets: t('label.view-plural'),
      }),
    },
    includeTagsField,
    loggerLevelField,
    {
      name: 'markDeletedTables',
      label: t('label.mark-deleted-table-plural'),
      type: FieldTypes.SWITCH,
      required: false,
      props: {
        checked: markDeletedTables,
        onChange: handleMarkDeletedTables,
        'data-testid': 'toggle-button-mark-deleted',
      },
      id: 'root/markDeletedTables',
      hasSeparator: true,
      helperText: t('message.mark-deleted-table-message'),
    },
    ...(!isNil(markAllDeletedTables)
      ? [
          {
            name: 'markAllDeletedTables',
            label: t('label.mark-all-deleted-table-plural'),
            type: FieldTypes.SWITCH,
            required: false,
            props: {
              checked: markAllDeletedTables,
              onChange: handleMarkAllDeletedTables,
              'data-testid': 'toggle-button-mark-deleted-filter-only',
            },
            id: 'root/markAllDeletedTables',
            hasSeparator: true,
            helperText: t('message.mark-all-deleted-table-message'),
          },
        ]
      : []),
  ];

  const dashboardMetadataFields: FieldProp[] = [
    {
      name: 'dashboardFilterPattern',
      label: null,
      type: FieldTypes.FILTER_PATTERN,
      required: false,
      props: {
        checked: showDashboardFilter,
        excludePattern: dashboardFilterPattern?.excludes ?? [],
        getExcludeValue: getExcludeValue,
        getIncludeValue: getIncludeValue,
        handleChecked: (value: boolean) =>
          handleShowFilter(value, ShowFilter.showDashboardFilter),
        includePattern: dashboardFilterPattern?.includes ?? [],
        type: FilterPatternEnum.DASHBOARD,
      },
      id: 'root/dashboardFilterPattern',
    },
    {
      name: 'chartFilterPattern',
      label: null,
      type: FieldTypes.FILTER_PATTERN,
      required: false,
      props: {
        checked: showChartFilter,
        excludePattern: chartFilterPattern?.excludes ?? [],
        getExcludeValue: getExcludeValue,
        getIncludeValue: getIncludeValue,
        handleChecked: (value: boolean) =>
          handleShowFilter(value, ShowFilter.showChartFilter),
        includePattern: chartFilterPattern?.includes ?? [],
        type: FilterPatternEnum.CHART,
      },
      id: 'root/chartFilterPattern',
    },
    {
      name: 'dataModelFilterPattern',
      label: null,
      type: FieldTypes.FILTER_PATTERN,
      required: false,
      props: {
        checked: showDataModelFilter,
        excludePattern: dataModelFilterPattern?.excludes ?? [],
        getExcludeValue: getExcludeValue,
        getIncludeValue: getIncludeValue,
        handleChecked: (value: boolean) =>
          handleShowFilter(value, ShowFilter.showDataModelFilter),
        includePattern: dataModelFilterPattern?.includes ?? [],
        type: FilterPatternEnum.DASHBOARD_DATAMODEL,
      },
      id: 'root/dataModelFilterPattern',
      hasSeparator: true,
    },
    {
      name: 'dbServiceNames',
      label: t('label.database-service-name'),
      type: FieldTypes.SELECT,
      required: false,
      id: 'root/dbServiceNames',
      hasSeparator: true,
      props: {
        allowClear: true,
        'data-testid': 'name',
        mode: 'tags',
        placeholder: t('label.add-entity', {
          entity: t('label.database-service-name'),
        }),
        style: { width: '100%' },
        value: databaseServiceNames,
        onChange: handleDashBoardServiceNames,
      },
    },
    loggerLevelField,
    {
      name: 'overrideOwner',
      label: t('label.include-owner'),
      type: FieldTypes.SWITCH,
      required: false,
      props: {
<<<<<<< HEAD
        checked: includeOwners,
        handleCheck: handleincludeOwners,
        testId: 'enabled-override-owner',
=======
        checked: includeOwner,
        onChange: handleIncludeOwner,
        'data-testid': 'toggle-button-enabled-override-owner',
>>>>>>> 324a428e
      },
      id: 'root/overrideOwner',
      hasSeparator: true,
      helperText: t('message.include-owner'),
    },
    includeTagsField,
    includeDataModelsField,
    {
      name: 'markDeletedDashboards',
      label: t('label.mark-deleted-entity', {
        entity: t('label.dashboard-plural'),
      }),
      type: FieldTypes.SWITCH,
      required: false,
      props: {
        checked: markDeletedDashboards,
        onChange: handleMarkDeletedDashboards,
        'data-testid': 'toggle-button-mark-deleted',
      },
      id: 'root/markDeletedDashboards',
      hasSeparator: true,
      helperText: t('message.mark-deleted-entity-message', {
        entity: t('label.dashboard-lowercase'),
        entityPlural: t('label.dashboard-lowercase-plural'),
      }),
    },
  ];

  const messagingMetadataFields: FieldProp[] = [
    {
      name: 'topicFilterPattern',
      label: null,
      type: FieldTypes.FILTER_PATTERN,
      required: false,
      props: {
        checked: showTopicFilter,
        excludePattern: topicFilterPattern?.excludes ?? [],
        getExcludeValue: getExcludeValue,
        getIncludeValue: getIncludeValue,
        handleChecked: (value: boolean) =>
          handleShowFilter(value, ShowFilter.showTopicFilter),
        includePattern: topicFilterPattern?.includes ?? [],
        type: FilterPatternEnum.TOPIC,
      },
      id: 'root/topicFilterPattern',
      hasSeparator: true,
    },
    generateSampleDataField,
    loggerLevelField,
    {
      name: 'markDeletedTopics',
      label: t('label.mark-deleted-entity', {
        entity: t('label.topic-plural'),
      }),
      type: FieldTypes.SWITCH,
      required: false,
      props: {
        checked: markDeletedTopics,
        onChange: handleMarkDeletedTopics,
        'data-testid': 'toggle-button-mark-deleted',
      },
      id: 'root/markDeletedTopics',
      hasSeparator: true,
      helperText: t('message.mark-deleted-entity-message', {
        entity: t('label.topic-lowercase'),
        entityPlural: t('label.topic-lowercase-plural'),
      }),
    },
  ];

  const pipelineMetadataFields: FieldProp[] = [
    {
      name: 'pipelineFilterPattern',
      label: null,
      type: FieldTypes.FILTER_PATTERN,
      required: false,
      props: {
        checked: showPipelineFilter,
        excludePattern: pipelineFilterPattern?.excludes ?? [],
        getExcludeValue: getExcludeValue,
        getIncludeValue: getIncludeValue,
        handleChecked: (value: boolean) =>
          handleShowFilter(value, ShowFilter.showPipelineFilter),
        includePattern: pipelineFilterPattern?.includes ?? [],
        type: FilterPatternEnum.PIPELINE,
      },
      id: 'root/pipelineFilterPattern',
      hasSeparator: true,
    },
    {
      name: 'includeLineage',
      label: t('label.include-entity', {
        entity: t('label.lineage'),
      }),
      type: FieldTypes.SWITCH,
      required: false,
      props: {
        checked: includeLineage,
        onChange: handleIncludeLineage,
        'data-testid': 'toggle-button-include-lineage',
      },
      id: 'root/includeLineage',
      hasSeparator: true,
      helperText: t('message.include-lineage-message'),
    },
    loggerLevelField,
    includeTagsField,
    {
      name: 'markDeletedPipelines',
      label: t('label.mark-deleted-entity', {
        entity: t('label.pipeline-plural'),
      }),
      type: FieldTypes.SWITCH,
      required: false,
      props: {
        checked: markDeletedPipelines,
        onChange: handleMarkDeletedPipelines,
        'data-testid': 'toggle-button-mark-deleted',
      },
      id: 'root/markDeletedPipelines',
      hasSeparator: true,
      helperText: t('message.mark-deleted-entity-message', {
        entity: t('label.pipeline-lowercase'),
        entityPlural: t('label.pipeline-lowercase-plural'),
      }),
    },
  ];

  const mlModelMetadataFields: FieldProp[] = [
    {
      name: 'mlModelFilterPattern',
      label: null,
      type: FieldTypes.FILTER_PATTERN,
      required: false,
      props: {
        checked: showMlModelFilter,
        excludePattern: mlModelFilterPattern?.excludes ?? [],
        getExcludeValue: getExcludeValue,
        getIncludeValue: getIncludeValue,
        handleChecked: (value: boolean) =>
          handleShowFilter(value, ShowFilter.showMlModelFilter),
        includePattern: mlModelFilterPattern?.includes ?? [],
        type: FilterPatternEnum.MLMODEL,
      },
      id: 'root/mlModelFilterPattern',
      hasSeparator: true,
    },
    {
      name: 'markDeletedMlModels',
      label: t('label.mark-deleted-entity', {
        entity: t('label.ml-model-plural'),
      }),
      type: FieldTypes.SWITCH,
      required: false,
      props: {
        checked: markDeletedMlModels,
        onChange: handleMarkDeletedMlModels,
        'data-testid': 'toggle-button-mark-deleted',
      },
      id: 'root/markDeletedMlModels',
      hasSeparator: true,
      helperText: t('message.mark-deleted-entity-message', {
        entity: t('label.ml-model-lowercase'),
        entityPlural: t('label.ml-model-lowercase-plural'),
      }),
    },
    loggerLevelField,
  ];

  const objectStoreMetadataFields: FieldProp[] = [
    {
      name: 'containerFilterPattern',
      label: null,
      type: FieldTypes.FILTER_PATTERN,
      required: false,
      props: {
        checked: showContainerFilter,
        excludePattern: containerFilterPattern?.excludes ?? [],
        getExcludeValue: getExcludeValue,
        getIncludeValue: getIncludeValue,
        handleChecked: (value: boolean) =>
          handleShowFilter(value, ShowFilter.showContainerFilter),
        includePattern: containerFilterPattern?.includes ?? [],
        type: FilterPatternEnum.CONTAINER,
      },
      id: 'root/containerFilterPattern',
      hasSeparator: true,
    },
    loggerLevelField,
  ];

  const metadataServiceMetadataFields: FieldProp[] = [loggerLevelField];

  const getMetadataFields = () => {
    let fields = [...commonMetadataFields];

    switch (serviceCategory) {
      case ServiceCategory.DATABASE_SERVICES:
        fields = [...fields, ...databaseMetadataFields];

        break;
      case ServiceCategory.DASHBOARD_SERVICES:
        fields = [...fields, ...dashboardMetadataFields];

        break;
      case ServiceCategory.PIPELINE_SERVICES:
        fields = [...fields, ...pipelineMetadataFields];

        break;
      case ServiceCategory.MESSAGING_SERVICES:
        fields = [...fields, ...messagingMetadataFields];

        break;
      case ServiceCategory.ML_MODEL_SERVICES:
        fields = [...fields, ...mlModelMetadataFields];

        break;
      case ServiceCategory.STORAGE_SERVICES:
        fields = [...fields, ...objectStoreMetadataFields];

        break;

      case ServiceCategory.METADATA_SERVICES:
        fields = [...fields, ...metadataServiceMetadataFields];

        break;

      default:
        break;
    }

    return generateFormFields(fields);
  };

  const getUsageFields = () => {
    const fields: FieldProp[] = [
      queryLogDurationField,
      {
        name: 'stageFileLocation',
        label: t('label.stage-file-location'),
        type: FieldTypes.TEXT,
        helperText: t('message.stage-file-location-message'),
        hasSeparator: true,
        props: {
          className: 'tw-form-inputs tw-form-inputs-padding',
          'data-testid': 'stage-file-location',
          value: stageFileLocation,
          onChange: handleStageFileLocation,
        },
        id: 'root/stageFileLocation',
        required: false,
      },
      rateLimitField,
      loggerLevelField,
    ];

    return generateFormFields(fields);
  };

  const getLineageFields = () => {
    const fields: FieldProp[] = [
      queryLogDurationField,
      rateLimitField,
      loggerLevelField,
    ];

    return generateFormFields(fields);
  };

  const getProfilerFields = () => {
    const fields: FieldProp[] = [
      ...commonMetadataFields,
      ...databaseServiceFilterPatternFields,
      {
        name: 'profileSampleType',
        id: 'root/profileSampleType',
        label: t('label.profile-sample-type', {
          type: t('label.type'),
        }),
        type: FieldTypes.SELECT,
        props: {
          'data-testid': 'profile-sample',
          options: PROFILE_SAMPLE_OPTIONS,
          value: profileSampleType,
          onChange: handleProfileSampleTypeChange,
        },
        required: false,
      },
      ...(profileSampleType === ProfileSampleType.Percentage
        ? [
            {
              name: 'profileSample',
              id: 'root/profileSample',
              label: capitalize(ProfileSampleType.Percentage),
              helperText: t('message.profile-sample-percentage-message'),
              required: false,
              type: FieldTypes.SLIDER_INPUT,
              props: {
                value: profileSample || 100,
                onChange: handleProfileSample,
              },
            },
          ]
        : []),
      ...(profileSampleType === ProfileSampleType.Rows
        ? [
            {
              name: 'profileSample',
              id: 'root/profileSample',
              label: capitalize(ProfileSampleType.Rows),
              helperText: t('message.profile-sample-row-count-message'),
              required: false,
              type: FieldTypes.NUMBER,
              props: {
                className: 'w-full',
                'data-testid': 'metric-number-input',
                min: 0,
                placeholder: t('label.please-enter-value', {
                  name: t('label.row-count-lowercase'),
                }),
                value: profileSample,
                onChange: handleProfileSample,
              },
            },
          ]
        : []),
      {
        name: 'threadCount',
        id: 'root/threadCount',
        helperText: t('message.thread-count-message'),
        label: t('label.entity-count', {
          entity: t('label.thread'),
        }),
        required: false,
        type: FieldTypes.NUMBER,
        props: {
          className: 'tw-form-inputs tw-form-inputs-padding tw-w-24',
          'data-testid': 'threadCount',
          placeholder: '5',
          value: threadCount,
          min: 1,
          onChange: handleThreadCount,
        },
      },
      {
        name: 'timeoutSeconds',
        id: 'root/timeoutSeconds',
        helperText: t('message.profiler-timeout-seconds-message'),
        label: t('label.profiler-timeout-second-plural-label'),
        required: false,
        type: FieldTypes.NUMBER,
        props: {
          className: 'tw-form-inputs tw-form-inputs-padding tw-w-24',
          'data-testid': 'timeoutSeconds',
          placeholder: '43200',
          value: timeoutSeconds,
          min: 1,
          onChange: handleTimeoutSeconds,
        },
      },
      generateSampleDataField,
      loggerLevelField,
      {
        name: 'processPiiSensitive',
        label: t('label.auto-tag-pii-uppercase'),
        type: FieldTypes.SWITCH,
        required: false,
        props: {
          checked: processPii,
          onChange: handleProcessPii,
          'data-testid': 'toggle-button-process-pii',
        },
        id: 'root/processPiiSensitive',
        hasSeparator: processPii,
        helperText: t('message.process-pii-sensitive-column-message-profiler'),
      },
      ...(processPii
        ? [
            {
              name: 'confidence',
              id: 'root/confidence',
              label: null,
              helperText: t('message.confidence-percentage-message'),
              required: false,
              type: FieldTypes.SLIDER_INPUT,
              props: {
                value: confidence || 80,
                onChange: handleConfidenceScore,
              },
            },
          ]
        : []),
      {
        name: 'description',
        id: 'root/description',
        label: t('label.description'),
        helperText: t('message.pipeline-description-message'),
        required: false,
        hasSeparator: true,
        props: {
          'data-testid': 'description',
          initialValue: description,
          ref: markdownRef,
        },
        type: FieldTypes.DESCRIPTION,
      },
    ];

    return generateFormFields(fields);
  };

  const getIngestionPipelineFields = () => {
    switch (pipelineType) {
      case PipelineType.Usage: {
        return getUsageFields();
      }
      case PipelineType.Lineage: {
        return getLineageFields();
      }
      case PipelineType.Profiler: {
        return getProfilerFields();
      }
      case PipelineType.Metadata:
      default: {
        return getMetadataFields();
      }
    }
  };

  const handleNext = () => {
    onChange({
      description: markdownRef.current?.getEditorContent() || '',
    });
    onNext();
  };

  return (
    <Form
      className="p-x-xs configure-ingestion-form"
      data-testid="configure-ingestion-container"
      layout="vertical"
      onFocus={(e) => {
        e.preventDefault();
        e.stopPropagation();
        onFocus(e.target.id);
      }}>
      {getIngestionPipelineFields()}

      <Space className="w-full justify-end">
        <Button
          className="m-r-xs"
          data-testid="back-button"
          type="link"
          onClick={onCancel}>
          <span>{t('label.cancel')}</span>
        </Button>

        <Button
          className="font-medium p-x-md p-y-xxs h-auto rounded-6"
          data-testid="next-button"
          type="primary"
          onClick={handleNext}>
          <span>{t('label.next')}</span>
        </Button>
      </Space>
    </Form>
  );
};

export default ConfigureIngestion;<|MERGE_RESOLUTION|>--- conflicted
+++ resolved
@@ -546,15 +546,9 @@
       type: FieldTypes.SWITCH,
       required: false,
       props: {
-<<<<<<< HEAD
         checked: includeOwners,
         handleCheck: handleincludeOwners,
-        testId: 'enabled-override-owner',
-=======
-        checked: includeOwner,
-        onChange: handleIncludeOwner,
         'data-testid': 'toggle-button-enabled-override-owner',
->>>>>>> 324a428e
       },
       id: 'root/overrideOwner',
       hasSeparator: true,
