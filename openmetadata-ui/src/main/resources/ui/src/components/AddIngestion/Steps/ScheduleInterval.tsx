/*
 *  Copyright 2022 Collate.
 *  Licensed under the Apache License, Version 2.0 (the "License");
 *  you may not use this file except in compliance with the License.
 *  You may obtain a copy of the License at
 *  http://www.apache.org/licenses/LICENSE-2.0
 *  Unless required by applicable law or agreed to in writing, software
 *  distributed under the License is distributed on an "AS IS" BASIS,
 *  WITHOUT WARRANTIES OR CONDITIONS OF ANY KIND, either express or implied.
 *  See the License for the specific language governing permissions and
 *  limitations under the License.
 */

<<<<<<< HEAD
import { FontAwesomeIcon } from '@fortawesome/react-fontawesome';
import { Button, Col, Row } from 'antd';
=======
import { CheckOutlined } from '@ant-design/icons';
>>>>>>> 82df166d
import React from 'react';
import { useTranslation } from 'react-i18next';
import CronEditor from '../../common/CronEditor/CronEditor';
import Loader from '../../Loader/Loader';
import { ScheduleIntervalProps } from '../addIngestion.interface';

const ScheduleInterval = ({
  includePeriodOptions,
  onBack,
  onChange,
  onDeploy,
  repeatFrequency,
  status,
  submitButtonLabel,
}: ScheduleIntervalProps) => {
  const handleRepeatFrequencyChange = (repeatFrequency: string) =>
    onChange({
      repeatFrequency: repeatFrequency,
    });
  const { t } = useTranslation();

  return (
    <Row data-testid="schedule-intervel-container">
      <Col span={24}>
        <div>
          <CronEditor
            includePeriodOptions={includePeriodOptions}
            value={repeatFrequency}
            onChange={handleRepeatFrequencyChange}
          />
        </div>
      </Col>
      <Col className="d-flex justify-end mt-4" span={24}>
        <Button
          className="m-r-xs"
          data-testid="back-button"
          type="link"
          onClick={onBack}>
          <span>{t('label.back')}</span>
        </Button>

        {status === 'waiting' ? (
          <Button
            disabled
            className="w-16 opacity-100 p-x-md p-y-xxs"
            type="primary">
            <Loader size="small" type="white" />
          </Button>
        ) : status === 'success' ? (
          <Button
            disabled
<<<<<<< HEAD
            className="w-16 opacity-100 p-x-md p-y-xxs"
            type="primary">
            <FontAwesomeIcon icon="check" />
=======
            className="tw-w-16 tw-h-10 disabled:tw-opacity-100"
            size="regular"
            theme="primary"
            variant="contained">
            <CheckOutlined />
>>>>>>> 82df166d
          </Button>
        ) : (
          <Button
            className="font-medium p-x-md p-y-xxs h-auto rounded-6"
            data-testid="deploy-button"
            type="primary"
            onClick={onDeploy}>
            {submitButtonLabel}
          </Button>
        )}
      </Col>
    </Row>
  );
};

export default ScheduleInterval;<|MERGE_RESOLUTION|>--- conflicted
+++ resolved
@@ -11,12 +11,8 @@
  *  limitations under the License.
  */
 
-<<<<<<< HEAD
-import { FontAwesomeIcon } from '@fortawesome/react-fontawesome';
+import { CheckOutlined } from '@ant-design/icons';
 import { Button, Col, Row } from 'antd';
-=======
-import { CheckOutlined } from '@ant-design/icons';
->>>>>>> 82df166d
 import React from 'react';
 import { useTranslation } from 'react-i18next';
 import CronEditor from '../../common/CronEditor/CronEditor';
@@ -68,17 +64,9 @@
         ) : status === 'success' ? (
           <Button
             disabled
-<<<<<<< HEAD
             className="w-16 opacity-100 p-x-md p-y-xxs"
             type="primary">
-            <FontAwesomeIcon icon="check" />
-=======
-            className="tw-w-16 tw-h-10 disabled:tw-opacity-100"
-            size="regular"
-            theme="primary"
-            variant="contained">
             <CheckOutlined />
->>>>>>> 82df166d
           </Button>
         ) : (
           <Button
