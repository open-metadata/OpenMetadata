--- conflicted
+++ resolved
@@ -17,11 +17,7 @@
 
 export interface MlModelDetailProp extends HTMLAttributes<HTMLDivElement> {
   mlModelDetail: Mlmodel;
-<<<<<<< HEAD
-  feedCount: number;
-=======
   version?: string;
->>>>>>> 881a63e5
   followMlModelHandler: () => Promise<void>;
   unFollowMlModelHandler: () => Promise<void>;
   descriptionUpdateHandler: (updatedMlModel: Mlmodel) => Promise<void>;
