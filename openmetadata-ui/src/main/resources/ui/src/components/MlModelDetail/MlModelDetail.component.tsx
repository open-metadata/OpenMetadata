/*
 *  Copyright 2022 Collate.
 *  Licensed under the Apache License, Version 2.0 (the "License");
 *  you may not use this file except in compliance with the License.
 *  You may obtain a copy of the License at
 *  http://www.apache.org/licenses/LICENSE-2.0
 *  Unless required by applicable law or agreed to in writing, software
 *  distributed under the License is distributed on an "AS IS" BASIS,
 *  WITHOUT WARRANTIES OR CONDITIONS OF ANY KIND, either express or implied.
 *  See the License for the specific language governing permissions and
 *  limitations under the License.
 */

import { Card, Col, Row, Table } from 'antd';
import { ColumnsType } from 'antd/lib/table';
import { AxiosError } from 'axios';
import classNames from 'classnames';
import { ENTITY_CARD_CLASS } from 'constants/entity.constants';
import { isEmpty, isUndefined, startCase, uniqueId } from 'lodash';
import { observer } from 'mobx-react';
import { EntityTags, ExtraInfo } from 'Models';
import React, {
  FC,
  RefObject,
  useCallback,
  useEffect,
  useMemo,
  useState,
} from 'react';
import { useTranslation } from 'react-i18next';
import { restoreMlmodel } from 'rest/mlModelAPI';
import { getEntityName } from 'utils/EntityUtils';
import AppState from '../../AppState';
import { FQN_SEPARATOR_CHAR } from '../../constants/char.constants';
import {
  getDashboardDetailsPath,
  getServiceDetailsPath,
} from '../../constants/constants';
import { EntityField } from '../../constants/Feeds.constants';
import { observerOptions } from '../../constants/Mydata.constants';
import { EntityInfo, EntityType } from '../../enums/entity.enum';
import { ServiceCategory } from '../../enums/service.enum';
import { OwnerType } from '../../enums/user.enum';
import { MlHyperParameter } from '../../generated/api/data/createMlModel';
import { Mlmodel } from '../../generated/entity/data/mlmodel';
import { ThreadType } from '../../generated/entity/feed/thread';
import { EntityReference } from '../../generated/type/entityReference';
import { Paging } from '../../generated/type/paging';
import { LabelType, State, TagLabel } from '../../generated/type/tagLabel';
import { useInfiniteScroll } from '../../hooks/useInfiniteScroll';
import {
  getEmptyPlaceholder,
  getEntityPlaceHolder,
  getOwnerValue,
  refreshPage,
} from '../../utils/CommonUtils';
import { getEntityFieldThreadCounts } from '../../utils/FeedUtils';
import { DEFAULT_ENTITY_PERMISSION } from '../../utils/PermissionsUtils';
import { serviceTypeLogo } from '../../utils/ServiceUtils';
import { getTagsWithoutTier, getTierTags } from '../../utils/TableUtils';
import { showErrorToast, showSuccessToast } from '../../utils/ToastUtils';
import ActivityFeedList from '../ActivityFeed/ActivityFeedList/ActivityFeedList';
import ActivityThreadPanel from '../ActivityFeed/ActivityThreadPanel/ActivityThreadPanel';
import { CustomPropertyTable } from '../common/CustomPropertyTable/CustomPropertyTable';
import { CustomPropertyProps } from '../common/CustomPropertyTable/CustomPropertyTable.interface';
import Description from '../common/description/Description';
import EntityPageInfo from '../common/entityPageInfo/EntityPageInfo';
import TabsPane from '../common/TabsPane/TabsPane';
import { TitleBreadcrumbProps } from '../common/title-breadcrumb/title-breadcrumb.interface';
import PageContainerV1 from '../containers/PageContainerV1';
import EntityLineageComponent from '../EntityLineage/EntityLineage.component';
import Loader from '../Loader/Loader';
import { usePermissionProvider } from '../PermissionProvider/PermissionProvider';
import { ResourceEntity } from '../PermissionProvider/PermissionProvider.interface';
import { MlModelDetailProp } from './MlModelDetail.interface';
import MlModelFeaturesList from './MlModelFeaturesList';

const MlModelDetail: FC<MlModelDetailProp> = ({
  mlModelDetail,
  activeTab,
  followMlModelHandler,
  unfollowMlModelHandler,
  descriptionUpdateHandler,
  setActiveTabHandler,
  tagUpdateHandler,
  settingsUpdateHandler,
  updateMlModelFeatures,
  onExtensionUpdate,
  entityThread,
  isEntityThreadLoading,
  fetchFeedHandler,
  deletePostHandler,
  postFeedHandler,
  updateThreadHandler,
  paging,
  feedCount,
  createThread,
  entityFieldTaskCount,
  entityFieldThreadCount,
  version,
  versionHandler,
}) => {
  const { t } = useTranslation();
  const [followersCount, setFollowersCount] = useState<number>(0);
  const [isFollowing, setIsFollowing] = useState<boolean>(false);

  const [isEdit, setIsEdit] = useState<boolean>(false);

  const [mlModelPermissions, setPipelinePermissions] = useState(
    DEFAULT_ENTITY_PERMISSION
  );

  const [threadType, setThreadType] = useState<ThreadType>(
    ThreadType.Conversation
  );
  const [threadLink, setThreadLink] = useState<string>('');

  const { getEntityPermission } = usePermissionProvider();

  const fetchResourcePermission = useCallback(async () => {
    try {
      const entityPermission = await getEntityPermission(
        ResourceEntity.ML_MODEL,
        mlModelDetail.id
      );
      setPipelinePermissions(entityPermission);
    } catch (error) {
      showErrorToast(
        t('server.fetch-entity-permissions-error', {
          entity: t('label.ml-model'),
        })
      );
    }
  }, [mlModelDetail.id, getEntityPermission, setPipelinePermissions]);

  const [elementRef, isInView] = useInfiniteScroll(observerOptions);

  useEffect(() => {
    if (mlModelDetail.id) {
      fetchResourcePermission();
    }
  }, [mlModelDetail.id]);

  const currentUser = useMemo(
    () => AppState.getCurrentUserDetails(),
    [AppState.nonSecureUserDetails, AppState.userDetails]
  );

  const mlModelTier = useMemo(() => {
    return getTierTags(mlModelDetail.tags || []) as TagLabel;
  }, [mlModelDetail.tags]);

  const mlModelTags = useMemo(() => {
    return getTagsWithoutTier(mlModelDetail.tags || []);
  }, [mlModelDetail.tags]);
  const slashedMlModelName: TitleBreadcrumbProps['titleLinks'] = [
    {
      name: mlModelDetail.service.name || '',
      url: mlModelDetail.service.name
        ? getServiceDetailsPath(
            mlModelDetail.service.name,
            ServiceCategory.ML_MODEL_SERVICES
          )
        : '',
      imgSrc: mlModelDetail.serviceType
        ? serviceTypeLogo(mlModelDetail.serviceType || '')
        : undefined,
    },
    {
      name: getEntityName(mlModelDetail as unknown as EntityReference),
      url: '',
      activeTitle: true,
    },
  ];

  const mlModelPageInfo: ExtraInfo[] = [
    {
      key: EntityInfo.OWNER,
      value: getOwnerValue(mlModelDetail.owner ?? ({} as EntityReference)),
      placeholderText: getEntityPlaceHolder(
        getEntityName(mlModelDetail.owner),
        mlModelDetail.owner?.deleted
      ),
      isLink: true,
      openInNewTab: false,
      profileName:
        mlModelDetail.owner?.type === OwnerType.USER
          ? mlModelDetail.owner?.name
          : undefined,
    },
    {
      key: EntityInfo.TIER,
      value: mlModelTier?.tagFQN
        ? mlModelTier.tagFQN.split(FQN_SEPARATOR_CHAR)[1]
        : '',
    },
    {
      key: EntityInfo.ALGORITHM,
      value: mlModelDetail.algorithm,
      showLabel: true,
    },
    {
      key: EntityInfo.TARGET,
      value: mlModelDetail.target,
      showLabel: true,
    },
    {
      key: EntityInfo.SERVER,
      value: mlModelDetail.server,
      showLabel: true,
      isLink: true,
    },
    ...(!isUndefined(mlModelDetail.dashboard)
      ? [
          {
            key: EntityInfo.DASHBOARD,
            value: getDashboardDetailsPath(
              mlModelDetail.dashboard?.fullyQualifiedName as string
            ),
            placeholderText: getEntityName(mlModelDetail.dashboard),
            showLabel: true,
            isLink: true,
          },
        ]
      : []),
  ];

  const tabs = [
    {
      name: t('label.feature-plural'),
      icon: {
        alt: 'features',
        name: 'icon-features',
        title: 'Features',
        selectedName: 'icon-featurescolor',
      },
      isProtected: false,
      position: 1,
    },
    {
      name: t('label.activity-feed-and-task-plural'),
      isProtected: false,
      position: 2,
      count: feedCount,
    },
    {
      name: t('label.detail-plural'),
      icon: {
        alt: 'details',
        name: 'icon-details',
        title: 'Summary',
        selectedName: 'icon-detailscolor',
      },
      isProtected: false,
      position: 3,
    },
    {
      name: t('label.lineage'),
      isProtected: false,
      position: 4,
    },
    {
      name: t('label.custom-property-plural'),
      isProtected: false,
      position: 5,
    },
  ];

  const setFollowersData = (followers: Array<EntityReference>) => {
    setIsFollowing(
      followers.some(({ id }: { id: string }) => id === currentUser?.id)
    );
    setFollowersCount(followers.length);
  };

  const followMlModel = () => {
    if (isFollowing) {
      setFollowersCount((preValu) => preValu - 1);
      setIsFollowing(false);
      unfollowMlModelHandler();
    } else {
      setFollowersCount((preValu) => preValu + 1);
      setIsFollowing(true);
      followMlModelHandler();
    }
  };

  const onDescriptionEdit = () => setIsEdit(true);

  const onCancel = () => setIsEdit(false);

  const onDescriptionUpdate = async (updatedHTML: string) => {
    if (mlModelDetail.description !== updatedHTML) {
      const updatedMlModelDetails = {
        ...mlModelDetail,
        description: updatedHTML,
      };
      await descriptionUpdateHandler(updatedMlModelDetails);
      setIsEdit(false);
    } else {
      setIsEdit(false);
    }
  };

  const onTagUpdate = (selectedTags?: Array<EntityTags>) => {
    if (selectedTags) {
      const updatedTags = [
        ...(mlModelTier ? [mlModelTier] : []),
        ...selectedTags,
      ];
      const updatedMlModel = { ...mlModelDetail, tags: updatedTags };
      tagUpdateHandler(updatedMlModel);
    }
  };

  const onOwnerUpdate = (newOwner?: Mlmodel['owner']) => {
    if (newOwner) {
      const updatedMlModelDetails = {
        ...mlModelDetail,
        owner: newOwner
          ? {
              ...mlModelDetail.owner,
              ...newOwner,
            }
          : mlModelDetail.owner,
      };
      settingsUpdateHandler(updatedMlModelDetails);
    }
  };

  const onOwnerRemove = () => {
    if (mlModelDetail) {
      const updatedMlModelDetails = {
        ...mlModelDetail,
        owner: undefined,
      };
      settingsUpdateHandler(updatedMlModelDetails);
    }
  };

  const onTierRemove = () => {
    if (mlModelDetail) {
      const updatedMlModelDetails = {
        ...mlModelDetail,
        tags: getTagsWithoutTier(mlModelDetail.tags ?? []),
      };
      settingsUpdateHandler(updatedMlModelDetails);
    }
  };

  const onTierUpdate = (newTier?: string) => {
    if (newTier) {
      const tierTag: Mlmodel['tags'] = newTier
        ? [
            ...mlModelTags,
            {
              tagFQN: newTier,
              labelType: LabelType.Manual,
              state: State.Confirmed,
            },
          ]
        : mlModelDetail.tags;
      const updatedMlModelDetails = {
        ...mlModelDetail,
        tags: tierTag,
      };

      settingsUpdateHandler(updatedMlModelDetails);
    }
  };

  const handleRestoreMlmodel = async () => {
    try {
      await restoreMlmodel(mlModelDetail.id);
      showSuccessToast(
        t('message.restore-entities-success', {
          entity: t('label.ml-model'),
        }),
        // Autoclose timer
        2000
      );
      refreshPage();
    } catch (error) {
      showErrorToast(
        error as AxiosError,
        t('message.restore-entities-error', {
          entity: t('label.ml-model'),
        })
      );
    }
  };

  const onFeaturesUpdate = async (features: Mlmodel['mlFeatures']) => {
    await updateMlModelFeatures({ ...mlModelDetail, mlFeatures: features });
  };

  const handleThreadLinkSelect = (link: string, threadType?: ThreadType) => {
    setThreadLink(link);
    if (threadType) {
      setThreadType(threadType);
    }
  };

  const handleThreadPanelClose = () => {
    setThreadLink('');
  };

  const getMlHyperParametersColumn: ColumnsType<MlHyperParameter> = useMemo(
    () => [
      {
        title: t('label.name'),
        dataIndex: 'name',
        key: 'name',
      },
      {
        title: t('label.value'),
        dataIndex: 'value',
        key: 'value',
      },
    ],
    []
  );

  const getMlHyperParameters = () => {
    return (
      <div className="d-flex flex-col m-t-xs">
        <h6 className="font-medium text-base">
          {t('label.hyper-parameter-plural')}{' '}
        </h6>
        <div className="m-t-xs">
          {isEmpty(mlModelDetail.mlHyperParameters) ? (
            getEmptyPlaceholder()
          ) : (
            <Table
              bordered
              columns={getMlHyperParametersColumn}
              data-testid="hyperparameters-table"
              dataSource={mlModelDetail.mlHyperParameters}
              pagination={false}
              rowKey="name"
              size="small"
            />
          )}
        </div>
      </div>
    );
  };

  const getMlModelStore = () => {
    return (
      <div className="d-flex flex-col m-t-xs">
        <h6 className="font-medium text-base">{t('label.model-store')}</h6>
        {mlModelDetail.mlStore ? (
          <div className="m-t-xs tw-table-container">
            <table
              className="tw-w-full"
              data-testid="model-store-table"
              id="model-store-table">
              <thead>
                <tr className="tableHead-row">
                  {Object.keys(mlModelDetail.mlStore).map((key) => (
                    <th className="tableHead-cell" key={uniqueId()}>
                      {startCase(key)}
                    </th>
                  ))}
                </tr>
              </thead>
              <tbody className="tableBody">
                <tr
                  className={classNames('tableBody-row')}
                  data-testid="tableBody-row"
                  key={uniqueId()}>
                  <td className="tableBody-cell" data-testid="tableBody-cell">
                    <span>
                      <a
                        href={mlModelDetail.mlStore.storage}
                        rel="noreferrer"
                        target="_blank">
                        {mlModelDetail.mlStore.storage}
                      </a>
                    </span>
                  </td>
                  <td className="tableBody-cell" data-testid="tableBody-cell">
                    <span>
                      <a
                        href={mlModelDetail.mlStore.imageRepository}
                        rel="noreferrer"
                        target="_blank">
                        {mlModelDetail.mlStore.imageRepository}
                      </a>
                    </span>
                  </td>
                </tr>
              </tbody>
            </table>
          </div>
        ) : (
          getEmptyPlaceholder()
        )}
      </div>
    );
  };

  const fetchMoreThread = (
    isElementInView: boolean,
    pagingObj: Paging,
    isLoading: boolean
  ) => {
    if (isElementInView && pagingObj?.after && !isLoading) {
      fetchFeedHandler(pagingObj.after);
    }
  };

  const handleFeedFilterChange = useCallback(
    (feedType, threadType) => {
      fetchFeedHandler(paging.after, feedType, threadType);
    },
    [paging]
  );

  useEffect(() => {
    fetchMoreThread(isInView as boolean, paging, isEntityThreadLoading);
  }, [paging, isEntityThreadLoading, isInView]);

  useEffect(() => {
    setFollowersData(mlModelDetail.followers || []);
  }, [
    mlModelDetail.followers,
    AppState.userDetails,
    AppState.nonSecureUserDetails,
  ]);

  return (
    <PageContainerV1>
      <div className="entity-details-container" data-testid="mlmodel-details">
        <EntityPageInfo
          canDelete={mlModelPermissions.Delete}
          currentOwner={mlModelDetail.owner}
          deleted={mlModelDetail.deleted}
          entityFieldTasks={getEntityFieldThreadCounts(
            EntityField.TAGS,
            entityFieldTaskCount
          )}
          entityFieldThreads={getEntityFieldThreadCounts(
            EntityField.TAGS,
            entityFieldThreadCount
          )}
          entityFqn={mlModelDetail.fullyQualifiedName}
          entityId={mlModelDetail.id}
          entityName={mlModelDetail.name}
          entityType={EntityType.MLMODEL}
          extraInfo={mlModelPageInfo}
          followHandler={followMlModel}
          followers={followersCount}
          followersList={mlModelDetail.followers || []}
          isFollowing={isFollowing}
          isTagEditable={
            mlModelPermissions.EditAll || mlModelPermissions.EditTags
          }
          removeOwner={
            mlModelPermissions.EditAll || mlModelPermissions.EditOwner
              ? onOwnerRemove
              : undefined
          }
          removeTier={
            mlModelPermissions.EditAll || mlModelPermissions.EditTier
              ? onTierRemove
              : undefined
          }
          tags={mlModelTags}
          tagsHandler={onTagUpdate}
          tier={mlModelTier}
          titleLinks={slashedMlModelName}
          updateOwner={
            mlModelPermissions.EditAll || mlModelPermissions.EditOwner
              ? onOwnerUpdate
              : undefined
          }
          updateTier={
            mlModelPermissions.EditAll || mlModelPermissions.EditTier
              ? onTierUpdate
              : undefined
          }
          version={version}
          versionHandler={versionHandler}
          onRestoreEntity={handleRestoreMlmodel}
          onThreadLinkSelect={handleThreadLinkSelect}
        />

        <div className="tw-mt-4 tw-flex tw-flex-col tw-flex-grow">
          <TabsPane
            activeTab={activeTab}
            className="tw-flex-initial"
            setActiveTab={setActiveTabHandler}
            tabs={tabs}
          />
          {activeTab === 1 && (
            <Card className={ENTITY_CARD_CLASS}>
              <Description
                description={mlModelDetail.description}
                entityFieldTasks={getEntityFieldThreadCounts(
                  EntityField.DESCRIPTION,
                  entityFieldTaskCount
                )}
                entityFieldThreads={getEntityFieldThreadCounts(
                  EntityField.DESCRIPTION,
                  entityFieldThreadCount
                )}
                entityFqn={mlModelDetail.fullyQualifiedName}
                entityName={mlModelDetail.name}
                entityType={EntityType.MLMODEL}
                hasEditAccess={
                  mlModelPermissions.EditAll ||
                  mlModelPermissions.EditDescription
                }
                isEdit={isEdit}
                isReadOnly={mlModelDetail.deleted}
                owner={mlModelDetail.owner}
                onCancel={onCancel}
                onDescriptionEdit={onDescriptionEdit}
                onDescriptionUpdate={onDescriptionUpdate}
                onThreadLinkSelect={handleThreadLinkSelect}
              />
              <MlModelFeaturesList
                handleFeaturesUpdate={onFeaturesUpdate}
                mlFeatures={mlModelDetail.mlFeatures}
                permissions={mlModelPermissions}
              />
            </Card>
          )}
          {activeTab === 2 && (
            <Card className={ENTITY_CARD_CLASS} id="activityfeed">
              <Row>
                <Col offset={3} span={18}>
                  <ActivityFeedList
                    isEntityFeed
                    withSidePanel
                    deletePostHandler={deletePostHandler}
                    entityName={mlModelDetail.name}
                    feedList={entityThread}
                    isFeedLoading={isEntityThreadLoading}
                    postFeedHandler={postFeedHandler}
                    updateThreadHandler={updateThreadHandler}
                    onFeedFiltersUpdate={handleFeedFilterChange}
                  />
<<<<<<< HEAD
                </Fragment>
              )}
              {activeTab === 2 && (
                <Row id="activityfeed">
                  <Col offset={3} span={18}>
                    <ActivityFeedList
                      isEntityFeed
                      withSidePanel
                      deletePostHandler={deletePostHandler}
                      entityName={mlModelDetail.name}
                      feedList={entityThread}
                      isFeedLoading={isEntityThreadLoading}
                      postFeedHandler={postFeedHandler}
                      updateThreadHandler={updateThreadHandler}
                      onFeedFiltersUpdate={handleFeedFilterChange}
                    />
                  </Col>
                </Row>
              )}
              {activeTab === 3 && (
                <div className="tw-grid tw-grid-cols-2 tw-gap-x-6">
                  {getMlHyperParameters()}
                  {getMlModelStore()}
                </div>
              )}
              {activeTab === 4 && (
                <div className="h-full" data-testid="lineage-details">
                  <EntityLineageComponent
                    deleted={mlModelDetail.deleted}
                    entityType={EntityType.MLMODEL}
                    hasEditAccess={
                      mlModelPermissions.EditAll ||
                      mlModelPermissions.EditLineage
                    }
                  />
                </div>
              )}
              {activeTab === 5 && (
                <CustomPropertyTable
                  entityDetails={
                    mlModelDetail as CustomPropertyProps['entityDetails']
                  }
                  entityType={EntityType.MLMODEL}
                  handleExtensionUpdate={onExtensionUpdate}
                  hasEditAccess={
                    mlModelPermissions.EditAll ||
                    mlModelPermissions.EditCustomFields
                  }
                />
              )}
              <div
                data-testid="observer-element"
                id="observer-element"
                ref={elementRef as RefObject<HTMLDivElement>}>
                {isEntityThreadLoading ? <Loader /> : null}
=======
                </Col>
              </Row>
            </Card>
          )}
          {activeTab === 3 && (
            <Card className={ENTITY_CARD_CLASS}>
              <div className="tw-grid tw-grid-cols-2 tw-gap-x-6">
                {getMlHyperParameters()}
                {getMlModelStore()}
>>>>>>> d1f20678
              </div>
            </Card>
          )}
          {activeTab === 4 && (
            <Card
              className={`${ENTITY_CARD_CLASS} card-body-full`}
              data-testid="lineage-details">
              <EntityLineageComponent
                entityType={EntityType.MLMODEL}
                hasEditAccess={
                  mlModelPermissions.EditAll || mlModelPermissions.EditLineage
                }
              />
            </Card>
          )}
          {activeTab === 5 && (
            <Card className={ENTITY_CARD_CLASS}>
              <CustomPropertyTable
                entityDetails={
                  mlModelDetail as CustomPropertyProps['entityDetails']
                }
                entityType={EntityType.MLMODEL}
                handleExtensionUpdate={onExtensionUpdate}
                hasEditAccess={
                  mlModelPermissions.EditAll ||
                  mlModelPermissions.EditCustomFields
                }
              />
            </Card>
          )}
          <div
            data-testid="observer-element"
            id="observer-element"
            ref={elementRef as RefObject<HTMLDivElement>}>
            {isEntityThreadLoading ? <Loader /> : null}
          </div>
        </div>
      </div>
      {threadLink ? (
        <ActivityThreadPanel
          createThread={createThread}
          deletePostHandler={deletePostHandler}
          open={Boolean(threadLink)}
          postFeedHandler={postFeedHandler}
          threadLink={threadLink}
          threadType={threadType}
          updateThreadHandler={updateThreadHandler}
          onCancel={handleThreadPanelClose}
        />
      ) : null}
    </PageContainerV1>
  );
};

export default observer(MlModelDetail);<|MERGE_RESOLUTION|>--- conflicted
+++ resolved
@@ -643,63 +643,6 @@
                     updateThreadHandler={updateThreadHandler}
                     onFeedFiltersUpdate={handleFeedFilterChange}
                   />
-<<<<<<< HEAD
-                </Fragment>
-              )}
-              {activeTab === 2 && (
-                <Row id="activityfeed">
-                  <Col offset={3} span={18}>
-                    <ActivityFeedList
-                      isEntityFeed
-                      withSidePanel
-                      deletePostHandler={deletePostHandler}
-                      entityName={mlModelDetail.name}
-                      feedList={entityThread}
-                      isFeedLoading={isEntityThreadLoading}
-                      postFeedHandler={postFeedHandler}
-                      updateThreadHandler={updateThreadHandler}
-                      onFeedFiltersUpdate={handleFeedFilterChange}
-                    />
-                  </Col>
-                </Row>
-              )}
-              {activeTab === 3 && (
-                <div className="tw-grid tw-grid-cols-2 tw-gap-x-6">
-                  {getMlHyperParameters()}
-                  {getMlModelStore()}
-                </div>
-              )}
-              {activeTab === 4 && (
-                <div className="h-full" data-testid="lineage-details">
-                  <EntityLineageComponent
-                    deleted={mlModelDetail.deleted}
-                    entityType={EntityType.MLMODEL}
-                    hasEditAccess={
-                      mlModelPermissions.EditAll ||
-                      mlModelPermissions.EditLineage
-                    }
-                  />
-                </div>
-              )}
-              {activeTab === 5 && (
-                <CustomPropertyTable
-                  entityDetails={
-                    mlModelDetail as CustomPropertyProps['entityDetails']
-                  }
-                  entityType={EntityType.MLMODEL}
-                  handleExtensionUpdate={onExtensionUpdate}
-                  hasEditAccess={
-                    mlModelPermissions.EditAll ||
-                    mlModelPermissions.EditCustomFields
-                  }
-                />
-              )}
-              <div
-                data-testid="observer-element"
-                id="observer-element"
-                ref={elementRef as RefObject<HTMLDivElement>}>
-                {isEntityThreadLoading ? <Loader /> : null}
-=======
                 </Col>
               </Row>
             </Card>
@@ -709,7 +652,6 @@
               <div className="tw-grid tw-grid-cols-2 tw-gap-x-6">
                 {getMlHyperParameters()}
                 {getMlModelStore()}
->>>>>>> d1f20678
               </div>
             </Card>
           )}
