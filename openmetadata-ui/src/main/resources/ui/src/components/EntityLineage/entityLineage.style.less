/*
 *  Copyright 2022 Collate
 *  Licensed under the Apache License, Version 2.0 (the "License");
 *  you may not use this file except in compliance with the License.
 *  You may obtain a copy of the License at
 *  http://www.apache.org/licenses/LICENSE-2.0
 *  Unless required by applicable law or agreed to in writing, software
 *  distributed under the License is distributed on an "AS IS" BASIS,
 *  WITHOUT WARRANTIES OR CONDITIONS OF ANY KIND, either express or implied.
 *  See the License for the specific language governing permissions and
 *  limitations under the License.
 */

@import url('../../styles/variables.less');

.custom-react-flow {
  .react-flow__node-input.selectable.selected {
    box-shadow: none;
  }
}

.custom-node-header {
  margin: -2px -8px;
  padding-left: 8px;
  padding-right: 8px;
  border-radius: 4px;
  box-shadow: 0px 1px 2px rgba(0, 0, 0, 0.24);
  position: relative;
  font-size: 14px;
  font-weight: 600;
}

.custom-node-header-normal {
  background-color: @body-bg-color;
  border: 1px solid @border-color;
}
.custom-node-header-tracing {
  background: rgba(176, 42, 172, 0.1);
  border: 1px solid @secondary-color;
}
.custom-node-header-active {
  background: @secondary-color;
  border: 1px solid @secondary-color;
  color: @white;
}

.custom-node-column-lineage {
  background: @body-bg-color;
  border: 1px solid;
  box-shadow: 0px 2px 4px rgba(0, 0, 0, 0.16);
  border-radius: 4px;

  .custom-node-column-lineage-body {
    display: flex;
    flex-direction: column;
    row-gap: 10px;
    position: relative;

    .custom-node-column-container {
      padding: 4px;
      border-radius: 4px;
      position: relative;
    }
  }
}
.custom-node-column-lineage-normal {
  border: 1px solid @border-color;
}
.custom-node-column-lineage-active {
  border: 1px solid rgba(176, 42, 172, 0.6);
}

.custom-edge-pipeline-button {
  background: #8d6af1;
  display: flex;
  justify-content: center;
  align-items: center;
  color: @white;
  height: 32px;
  width: 32px;
  border-radius: 9999px;
}

<<<<<<< HEAD
.custom-node {
  .custom-node-header-active {
    .react-flow__handle {
      opacity: 0;
    }
  }
=======
.custom-control-search-box {
  width: 400px;
  height: 32px;
}
.custom-control-search-box-edit-mode {
  margin-left: 83px;
}
.custom-control-basic-button {
  padding-left: 4px;
  padding-right: 4px;
  cursor: pointer;
  width: 32px;
  height: 32px;
}
.custom-control-fit-screen-button {
  border: 1px solid @border-color;
  border-radius: 4px;
  background-color: @body-bg-color;
  box-shadow: 0 4px 6px -1px rgba(0, 0, 0, 0.1),
    0 2px 4px -1px rgba(0, 0, 0, 0.06);
}
.custom-control-zoom-slide {
  display: flex;
  column-gap: 8px;
  height: 32px;
>>>>>>> b2e2d9cf
}<|MERGE_RESOLUTION|>--- conflicted
+++ resolved
@@ -81,14 +81,14 @@
   border-radius: 9999px;
 }
 
-<<<<<<< HEAD
 .custom-node {
   .custom-node-header-active {
     .react-flow__handle {
       opacity: 0;
     }
   }
-=======
+}
+
 .custom-control-search-box {
   width: 400px;
   height: 32px;
@@ -114,5 +114,4 @@
   display: flex;
   column-gap: 8px;
   height: 32px;
->>>>>>> b2e2d9cf
 }