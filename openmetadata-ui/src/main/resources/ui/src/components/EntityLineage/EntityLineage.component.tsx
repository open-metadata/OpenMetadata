/*
 *  Copyright 2021 Collate
 *  Licensed under the Apache License, Version 2.0 (the "License");
 *  you may not use this file except in compliance with the License.
 *  You may obtain a copy of the License at
 *  http://www.apache.org/licenses/LICENSE-2.0
 *  Unless required by applicable law or agreed to in writing, software
 *  distributed under the License is distributed on an "AS IS" BASIS,
 *  WITHOUT WARRANTIES OR CONDITIONS OF ANY KIND, either express or implied.
 *  See the License for the specific language governing permissions and
 *  limitations under the License.
 */

import { AxiosResponse } from 'axios';
import { isEmpty } from 'lodash';
import React, { FunctionComponent, useEffect, useRef, useState } from 'react';
import ReactFlow, {
  addEdge,
  Connection,
  Controls,
  Edge,
  Elements,
  FlowElement,
  ReactFlowProvider,
  removeElements,
  ControlButton,
  Background,
  BackgroundVariant,
} from 'react-flow-renderer';
import { getTableDetails } from '../../axiosAPIs/tableAPI';
import { Column } from '../../generated/entity/data/table';
import { EntityReference } from '../../generated/type/entityReference';
import useToastContext from '../../hooks/useToastContext';
import {
  dragHandle,
  getDataLabel,
  getLineageData,
  getNoLineageDataPlaceholder,
  onLoad,
  onNodeContextMenu,
  onNodeMouseEnter,
  onNodeMouseLeave,
  onNodeMouseMove,
} from '../../utils/EntityLineageUtils';
import SVGIcons from '../../utils/SvgUtils';
import { getEntityIcon } from '../../utils/TableUtils';
import EntityInfoDrawer from '../EntityInfoDrawer/EntityInfoDrawer.component';
<<<<<<< HEAD
import EntityLineageDrawer from '../EntityLineageDrawer/EntityLineageDrawer.component';
import Loader from '../Loader/Loader';
import CustomNode from './CustomNode.component';
import { EntityLineageProp, SelectedNode } from './EntityLineage.interface';
const onLoad = (reactFlowInstance: OnLoadParams) => {
  reactFlowInstance.fitView();
  reactFlowInstance.zoomTo(1);
};
/* eslint-disable-next-line */
const onNodeMouseEnter = (_event: ReactMouseEvent, _node: Node | Edge) => {
  return;
};
/* eslint-disable-next-line */
const onNodeMouseMove = (_event: ReactMouseEvent, _node: Node | Edge) => {
  return;
};
/* eslint-disable-next-line */
const onNodeMouseLeave = (_event: ReactMouseEvent, _node: Node | Edge) => {
  return;
};
/* eslint-disable-next-line */
const onNodeContextMenu = (_event: ReactMouseEvent, _node: Node | Edge) => {
  _event.preventDefault();
};

const dragHandle = (event: ReactMouseEvent) => {
  event.stopPropagation();
};

const getDataLabel = (v = '', separator = '.', isTextOnly = false) => {
  const length = v.split(separator).length;
  if (isTextOnly) {
    return v.split(separator)[length - 1];
  }

  return (
    <span
      className="tw-break-words description-text tw-self-center"
      data-testid="lineage-entity">
      {v.split(separator)[length - 1]}
    </span>
  );
};

const getNoLineageDataPlaceholder = () => {
  return (
    <div className="tw-mt-4 tw-ml-4 tw-flex tw-justify-center tw-font-medium tw-items-center tw-border tw-border-main tw-rounded-md tw-p-8">
      <span>
        Lineage is currently supported for Airflow. To enable lineage collection
        from Airflow, please follow the documentation
      </span>
      <Link
        className="tw-ml-1"
        target="_blank"
        to={{
          pathname:
            'https://docs.open-metadata.org/install/metadata-ingestion/airflow/configure-airflow-lineage',
        }}>
        here.
      </Link>
    </div>
  );
};

const positionX = 150;
const positionY = 60;

const getLineageData = (
  entityLineage: EntityLineage,
  onSelect: (state: boolean, value: SelectedNode) => void,
  loadNodeHandler: (node: EntityReference, pos: LineagePos) => void,
  lineageLeafNodes: LeafNodes,
  isNodeLoading: LoadingNodeState,
  getNodeLable: (node: EntityReference) => React.ReactNode,
  isEditMode: boolean
) => {
  const [x, y] = [0, 0];
  const nodes = entityLineage['nodes'];
  let upstreamEdges: Array<LineageEdge & { isMapped: boolean }> =
    entityLineage['upstreamEdges']?.map((up) => ({ isMapped: false, ...up })) ||
    [];
  let downstreamEdges: Array<LineageEdge & { isMapped: boolean }> =
    entityLineage['downstreamEdges']?.map((down) => ({
      isMapped: false,
      ...down,
    })) || [];
  const mainNode = entityLineage['entity'];

  const UPStreamNodes: Elements = [];
  const DOWNStreamNodes: Elements = [];
  const lineageEdges: Elements = [];

  const makeNode = (
    node: EntityReference,
    pos: LineagePos,
    depth: number,
    posDepth: number
  ) => {
    const [xVal, yVal] = [positionX * 2 * depth, y + positionY * posDepth];

    return {
      id: `node-${node.id}-${depth}`,
      sourcePosition: Position.Right,
      targetPosition: Position.Left,
      type: 'default',
      className: 'leaf-node',
      data: {
        label: getNodeLable(node),
      },
      position: {
        x: pos === 'from' ? -xVal : xVal,
        y: yVal,
      },
    };
  };

  const getNodes = (
    id: string,
    pos: LineagePos,
    depth: number,
    NodesArr: Array<EntityReference & { lDepth: number }> = []
  ): Array<EntityReference & { lDepth: number }> => {
    if (pos === 'to') {
      let upDepth = NodesArr.filter((nd) => nd.lDepth === depth).length;
      const UPNodes: Array<EntityReference> = [];
      const updatedUpStreamEdge = upstreamEdges.map((up) => {
        if (up.toEntity === id) {
          const edg = UPStreamNodes.find((up) => up.id.includes(`node-${id}`));
          const node = nodes?.find((nd) => nd.id === up.fromEntity);
          if (node) {
            UPNodes.push(node);
            UPStreamNodes.push(makeNode(node, 'from', depth, upDepth));
            lineageEdges.push({
              id: `edge-${up.fromEntity}-${id}-${depth}`,
              source: `node-${node.id}-${depth}`,
              target: edg ? edg.id : `node-${id}-${depth}`,
              type: 'custom',
              arrowHeadType: ArrowHeadType.ArrowClosed,
            });
          }
          upDepth += 1;

          return {
            ...up,
            isMapped: true,
          };
        } else {
          return up;
        }
      });

      upstreamEdges = updatedUpStreamEdge;

      return UPNodes?.map((upNd) => ({ lDepth: depth, ...upNd })) || [];
    } else {
      let downDepth = NodesArr.filter((nd) => nd.lDepth === depth).length;
      const DOWNNodes: Array<EntityReference> = [];
      const updatedDownStreamEdge = downstreamEdges.map((down) => {
        if (down.fromEntity === id) {
          const edg = DOWNStreamNodes.find((down) =>
            down.id.includes(`node-${id}`)
          );
          const node = nodes?.find((nd) => nd.id === down.toEntity);
          if (node) {
            DOWNNodes.push(node);
            DOWNStreamNodes.push(makeNode(node, 'to', depth, downDepth));
            lineageEdges.push({
              id: `edge-${id}-${down.toEntity}`,
              source: edg ? edg.id : `node-${id}-${depth}`,
              target: `node-${node.id}-${depth}`,
              type: 'custom',
              arrowHeadType: ArrowHeadType.ArrowClosed,
            });
          }
          downDepth += 1;

          return {
            ...down,
            isMapped: true,
          };
        } else {
          return down;
        }
      });

      downstreamEdges = updatedDownStreamEdge;

      return DOWNNodes?.map((downNd) => ({ lDepth: depth, ...downNd })) || [];
    }
  };

  const getUpStreamData = (
    Entity: EntityReference,
    depth = 1,
    upNodesArr: Array<EntityReference & { lDepth: number }> = []
  ) => {
    const upNodes = getNodes(Entity.id, 'to', depth, upNodesArr);
    upNodesArr.push(...upNodes);
    upNodes.forEach((up) => {
      if (
        upstreamEdges.some((upE) => upE.toEntity === up.id && !upE.isMapped)
      ) {
        getUpStreamData(up, depth + 1, upNodesArr);
      }
    });

    return upNodesArr;
  };

  const getDownStreamData = (
    Entity: EntityReference,
    depth = 1,
    downNodesArr: Array<EntityReference & { lDepth: number }> = []
  ) => {
    const downNodes = getNodes(Entity.id, 'from', depth, downNodesArr);
    downNodesArr.push(...downNodes);
    downNodes.forEach((down) => {
      if (
        downstreamEdges.some(
          (downE) => downE.fromEntity === down.id && !downE.isMapped
        )
      ) {
        getDownStreamData(down, depth + 1, downNodesArr);
      }
    });

    return downNodesArr;
  };

  getUpStreamData(mainNode);

  getDownStreamData(mainNode);

  const lineageData = [
    {
      id: `node-${mainNode.id}-1`,
      sourcePosition: 'right',
      targetPosition: 'left',
      type: lineageEdges.find((ed: FlowElement) =>
        (ed as Edge).target.includes(mainNode.id)
      )
        ? lineageEdges.find((ed: FlowElement) =>
            (ed as Edge).source.includes(mainNode.id)
          )
          ? 'default'
          : 'output'
        : 'input',
      className: 'leaf-node core',
      data: {
        label: getNodeLable(mainNode),
      },
      position: { x: x, y: y },
    },
    ...UPStreamNodes.map((up) => {
      const node = entityLineage?.nodes?.find((d) => up.id.includes(d.id));

      return lineageEdges.find(
        (ed: FlowElement) => (ed as Edge).target === up.id
      )
        ? up
        : {
            ...up,
            type: 'input',
            data: {
              label: (
                <div className="tw-flex">
                  <div
                    className="tw-pr-2 tw-self-center tw-cursor-pointer "
                    onClick={(e) => {
                      e.stopPropagation();
                      onSelect(false, {} as SelectedNode);
                      if (node) {
                        loadNodeHandler(node, 'from');
                      }
                    }}>
                    {!isLeafNode(
                      lineageLeafNodes,
                      node?.id as string,
                      'from'
                    ) &&
                    !up.id.includes(isNodeLoading.id as string) &&
                    !isEditMode ? (
                      <i className="fas fa-chevron-left tw-text-primary tw-mr-2" />
                    ) : null}
                    {isNodeLoading.state &&
                    up.id.includes(isNodeLoading.id as string) ? (
                      <Loader size="small" type="default" />
                    ) : null}
                  </div>

                  <div>{up?.data?.label}</div>
                </div>
              ),
            },
          };
    }),
    ...DOWNStreamNodes.map((down) => {
      const node = entityLineage?.nodes?.find((d) => down.id.includes(d.id));

      return lineageEdges.find((ed: FlowElement) =>
        (ed as Edge).source.includes(down.id)
      )
        ? down
        : {
            ...down,
            type: 'output',
            data: {
              label: (
                <div className="tw-flex tw-justify-between">
                  <div>{down?.data?.label}</div>

                  <div
                    className="tw-pl-2 tw-self-center tw-cursor-pointer "
                    onClick={(e) => {
                      e.stopPropagation();
                      onSelect(false, {} as SelectedNode);
                      if (node) {
                        loadNodeHandler(node, 'to');
                      }
                    }}>
                    {!isLeafNode(lineageLeafNodes, node?.id as string, 'to') &&
                    !down.id.includes(isNodeLoading.id as string) &&
                    !isEditMode ? (
                      <i className="fas fa-chevron-right tw-text-primary tw-ml-2" />
                    ) : null}
                    {isNodeLoading.state &&
                    down.id.includes(isNodeLoading.id as string) ? (
                      <Loader size="small" type="default" />
                    ) : null}
                  </div>
                </div>
              ),
            },
          };
    }),
    ...lineageEdges,
  ];

  return lineageData;
};
=======
import CustomNode from './CustomNode.component';
import { EntityLineageProp, SelectedNode } from './EntityLineage.interface';
>>>>>>> bcbd3aef

const Entitylineage: FunctionComponent<EntityLineageProp> = ({
  entityLineage,
  loadNodeHandler,
  lineageLeafNodes,
  isNodeLoading,
}: EntityLineageProp) => {
  const showToast = useToastContext();
  const [isDrawerOpen, setIsDrawerOpen] = useState<boolean>(false);
  const [selectedNode, setSelectedNode] = useState<SelectedNode>(
    {} as SelectedNode
  );
  const expandButton = useRef<HTMLButtonElement | null>(null);
  const [expandNode, setExpandNode] = useState<EntityReference | undefined>(
    undefined
  );
  const [isEditMode, setEditMode] = useState<boolean>(false);

  const [tableColumns, setTableColumns] = useState<Column[]>([] as Column[]);

  const selectNodeHandler = (state: boolean, value: SelectedNode) => {
    setIsDrawerOpen(state);
    setSelectedNode(value);
  };

  const getNodeLable = (node: EntityReference) => {
    return (
      <>
        {node.type === 'table' && !isEditMode ? (
          <button
            className="tw-absolute tw--top-4 tw--left-5 tw-cursor-pointer tw-z-9999"
            onClick={(e) => {
              expandButton.current = expandButton.current
                ? null
                : e.currentTarget;
              setExpandNode(expandNode ? undefined : node);
              setIsDrawerOpen(false);
            }}>
            <SVGIcons
              alt="plus"
              icon={expandNode?.id === node.id ? 'icon-minus' : 'icon-plus'}
              width="16px"
            />
          </button>
        ) : null}
        <p className="tw-flex">
          <span className="tw-mr-2">{getEntityIcon(node.type)}</span>
          {getDataLabel(node.name as string)}
        </p>
      </>
    );
  };

  const setElementsHandle = () => {
    return getLineageData(
      entityLineage,
      selectNodeHandler,
      loadNodeHandler,
      lineageLeafNodes,
      isNodeLoading,
      getNodeLable,
      isEditMode
    ) as Elements;
  };

  const [elements, setElements] = useState<Elements>(setElementsHandle());
  const closeDrawer = (value: boolean) => {
    setIsDrawerOpen(value);
    setElements((prevElements) => {
      return prevElements.map((el) => {
        if (el.id === selectedNode.id) {
          return { ...el, className: 'leaf-node' };
        } else {
          return el;
        }
      });
    });
    setSelectedNode({} as SelectedNode);
  };
  const onElementsRemove = (elementsToRemove: Elements) =>
    setElements((els) => removeElements(elementsToRemove, els));
  const onConnect = (params: Edge | Connection) =>
    setElements((els) => addEdge(params, els));

  const onElementClick = (el: FlowElement) => {
    const node = [
      ...(entityLineage.nodes as Array<EntityReference>),
      entityLineage.entity,
    ].find((n) => el.id.includes(n.id));
    if (!expandButton.current) {
      selectNodeHandler(true, {
        name: node?.name as string,
        id: el.id,
        type: node?.type as string,
        entityId: node?.id as string,
      });
      setElements((prevElements) => {
        return prevElements.map((preEl) => {
          if (preEl.id === el.id) {
            return { ...preEl, className: `${preEl.className} selected-node` };
          } else {
            return { ...preEl, className: 'leaf-node' };
          }
        });
      });
    } else {
      expandButton.current = null;
    }
  };

  const onNodeExpand = (tableColumns?: Column[]) => {
    const elements = setElementsHandle();
    setElements(
      elements.map((preEl) => {
        if (preEl.id.includes(expandNode?.id as string)) {
          return {
            ...preEl,
            className: `${preEl.className} selected-node`,
            data: { ...preEl.data, columns: tableColumns },
          };
        } else {
          return { ...preEl, className: 'leaf-node' };
        }
      })
    );
  };

  const getTableColumns = (expandNode?: EntityReference) => {
    if (expandNode) {
      getTableDetails(expandNode.id, ['columns'])
        .then((res: AxiosResponse) => {
          const { columns } = res.data;
          setTableColumns(columns);
        })
        .catch(() => {
          showToast({
            variant: 'error',
            body: `Error while fetching ${getDataLabel(
              expandNode.name,
              '.',
              true
            )} columns`,
          });
        });
    }
  };

  useEffect(() => {
    setElements(setElementsHandle());
    setExpandNode(undefined);
    setTableColumns([]);
  }, [entityLineage, isNodeLoading, isEditMode]);

  useEffect(() => {
    onNodeExpand();
    getTableColumns(expandNode);
  }, [expandNode]);

  useEffect(() => {
    if (!isEmpty(selectedNode)) {
      setExpandNode(undefined);
    }
  }, [selectedNode]);

  useEffect(() => {
    if (tableColumns.length) {
      onNodeExpand(tableColumns);
    }
  }, [tableColumns]);

  return (
    <div className="tw-relative tw-h-full tw--ml-4">
      <div className="tw-w-full tw-h-full">
        {(entityLineage?.downstreamEdges ?? []).length > 0 ||
        (entityLineage?.upstreamEdges ?? []).length > 0 ? (
          <ReactFlowProvider>
            <ReactFlow
              elements={elements as Elements}
              nodeTypes={{
                output: CustomNode,
                input: CustomNode,
                default: CustomNode,
              }}
              nodesConnectable={false}
              nodesDraggable={!isEditMode}
              panOnScroll={!isEditMode}
              paneMoveable={!isEditMode}
              zoomOnPinch={!isEditMode}
              zoomOnScroll={!isEditMode}
              onConnect={onConnect}
              onElementClick={(_e, el) => onElementClick(el)}
              onElementsRemove={onElementsRemove}
              onLoad={onLoad}
              onNodeContextMenu={onNodeContextMenu}
              onNodeDrag={dragHandle}
              onNodeDragStart={dragHandle}
              onNodeDragStop={dragHandle}
              onNodeMouseEnter={onNodeMouseEnter}
              onNodeMouseLeave={onNodeMouseLeave}
              onNodeMouseMove={onNodeMouseMove}>
              {isEditMode ? (
                <Background
                  className="tw-text-grey-muted-lite tw-bg-body-main"
                  color="#ffffff"
                  gap={12}
                  size={1}
                  variant={BackgroundVariant.Lines}
                />
              ) : null}
              <Controls
                className="tw-top-1 tw-left-1 tw-bottom-full tw-ml-4 tw-mt-4"
                showInteractive={false}>
                <ControlButton
                  onClick={() => {
                    setEditMode((pre) => !pre);
                    closeDrawer(false);
                  }}>
                  <SVGIcons
                    alt="edit"
                    icon={isEditMode ? 'icon-edit-primary' : 'icon-edit-black'}
                    width="12"
                  />
                </ControlButton>
              </Controls>
            </ReactFlow>
          </ReactFlowProvider>
        ) : (
          getNoLineageDataPlaceholder()
        )}
      </div>
      <EntityInfoDrawer
        isMainNode={selectedNode.name === entityLineage.entity.name}
        selectedNode={selectedNode}
        show={isDrawerOpen && !isEditMode}
        onCancel={closeDrawer}
      />
      <EntityLineageDrawer
        editModeHandler={(v: boolean) => setEditMode(v)}
        selectedNode={selectedNode}
        show={isEditMode && !isEmpty(selectedNode)}
        onCancel={closeDrawer}
      />
    </div>
  );
};

export default Entitylineage;<|MERGE_RESOLUTION|>--- conflicted
+++ resolved
@@ -45,351 +45,9 @@
 import SVGIcons from '../../utils/SvgUtils';
 import { getEntityIcon } from '../../utils/TableUtils';
 import EntityInfoDrawer from '../EntityInfoDrawer/EntityInfoDrawer.component';
-<<<<<<< HEAD
 import EntityLineageDrawer from '../EntityLineageDrawer/EntityLineageDrawer.component';
-import Loader from '../Loader/Loader';
 import CustomNode from './CustomNode.component';
 import { EntityLineageProp, SelectedNode } from './EntityLineage.interface';
-const onLoad = (reactFlowInstance: OnLoadParams) => {
-  reactFlowInstance.fitView();
-  reactFlowInstance.zoomTo(1);
-};
-/* eslint-disable-next-line */
-const onNodeMouseEnter = (_event: ReactMouseEvent, _node: Node | Edge) => {
-  return;
-};
-/* eslint-disable-next-line */
-const onNodeMouseMove = (_event: ReactMouseEvent, _node: Node | Edge) => {
-  return;
-};
-/* eslint-disable-next-line */
-const onNodeMouseLeave = (_event: ReactMouseEvent, _node: Node | Edge) => {
-  return;
-};
-/* eslint-disable-next-line */
-const onNodeContextMenu = (_event: ReactMouseEvent, _node: Node | Edge) => {
-  _event.preventDefault();
-};
-
-const dragHandle = (event: ReactMouseEvent) => {
-  event.stopPropagation();
-};
-
-const getDataLabel = (v = '', separator = '.', isTextOnly = false) => {
-  const length = v.split(separator).length;
-  if (isTextOnly) {
-    return v.split(separator)[length - 1];
-  }
-
-  return (
-    <span
-      className="tw-break-words description-text tw-self-center"
-      data-testid="lineage-entity">
-      {v.split(separator)[length - 1]}
-    </span>
-  );
-};
-
-const getNoLineageDataPlaceholder = () => {
-  return (
-    <div className="tw-mt-4 tw-ml-4 tw-flex tw-justify-center tw-font-medium tw-items-center tw-border tw-border-main tw-rounded-md tw-p-8">
-      <span>
-        Lineage is currently supported for Airflow. To enable lineage collection
-        from Airflow, please follow the documentation
-      </span>
-      <Link
-        className="tw-ml-1"
-        target="_blank"
-        to={{
-          pathname:
-            'https://docs.open-metadata.org/install/metadata-ingestion/airflow/configure-airflow-lineage',
-        }}>
-        here.
-      </Link>
-    </div>
-  );
-};
-
-const positionX = 150;
-const positionY = 60;
-
-const getLineageData = (
-  entityLineage: EntityLineage,
-  onSelect: (state: boolean, value: SelectedNode) => void,
-  loadNodeHandler: (node: EntityReference, pos: LineagePos) => void,
-  lineageLeafNodes: LeafNodes,
-  isNodeLoading: LoadingNodeState,
-  getNodeLable: (node: EntityReference) => React.ReactNode,
-  isEditMode: boolean
-) => {
-  const [x, y] = [0, 0];
-  const nodes = entityLineage['nodes'];
-  let upstreamEdges: Array<LineageEdge & { isMapped: boolean }> =
-    entityLineage['upstreamEdges']?.map((up) => ({ isMapped: false, ...up })) ||
-    [];
-  let downstreamEdges: Array<LineageEdge & { isMapped: boolean }> =
-    entityLineage['downstreamEdges']?.map((down) => ({
-      isMapped: false,
-      ...down,
-    })) || [];
-  const mainNode = entityLineage['entity'];
-
-  const UPStreamNodes: Elements = [];
-  const DOWNStreamNodes: Elements = [];
-  const lineageEdges: Elements = [];
-
-  const makeNode = (
-    node: EntityReference,
-    pos: LineagePos,
-    depth: number,
-    posDepth: number
-  ) => {
-    const [xVal, yVal] = [positionX * 2 * depth, y + positionY * posDepth];
-
-    return {
-      id: `node-${node.id}-${depth}`,
-      sourcePosition: Position.Right,
-      targetPosition: Position.Left,
-      type: 'default',
-      className: 'leaf-node',
-      data: {
-        label: getNodeLable(node),
-      },
-      position: {
-        x: pos === 'from' ? -xVal : xVal,
-        y: yVal,
-      },
-    };
-  };
-
-  const getNodes = (
-    id: string,
-    pos: LineagePos,
-    depth: number,
-    NodesArr: Array<EntityReference & { lDepth: number }> = []
-  ): Array<EntityReference & { lDepth: number }> => {
-    if (pos === 'to') {
-      let upDepth = NodesArr.filter((nd) => nd.lDepth === depth).length;
-      const UPNodes: Array<EntityReference> = [];
-      const updatedUpStreamEdge = upstreamEdges.map((up) => {
-        if (up.toEntity === id) {
-          const edg = UPStreamNodes.find((up) => up.id.includes(`node-${id}`));
-          const node = nodes?.find((nd) => nd.id === up.fromEntity);
-          if (node) {
-            UPNodes.push(node);
-            UPStreamNodes.push(makeNode(node, 'from', depth, upDepth));
-            lineageEdges.push({
-              id: `edge-${up.fromEntity}-${id}-${depth}`,
-              source: `node-${node.id}-${depth}`,
-              target: edg ? edg.id : `node-${id}-${depth}`,
-              type: 'custom',
-              arrowHeadType: ArrowHeadType.ArrowClosed,
-            });
-          }
-          upDepth += 1;
-
-          return {
-            ...up,
-            isMapped: true,
-          };
-        } else {
-          return up;
-        }
-      });
-
-      upstreamEdges = updatedUpStreamEdge;
-
-      return UPNodes?.map((upNd) => ({ lDepth: depth, ...upNd })) || [];
-    } else {
-      let downDepth = NodesArr.filter((nd) => nd.lDepth === depth).length;
-      const DOWNNodes: Array<EntityReference> = [];
-      const updatedDownStreamEdge = downstreamEdges.map((down) => {
-        if (down.fromEntity === id) {
-          const edg = DOWNStreamNodes.find((down) =>
-            down.id.includes(`node-${id}`)
-          );
-          const node = nodes?.find((nd) => nd.id === down.toEntity);
-          if (node) {
-            DOWNNodes.push(node);
-            DOWNStreamNodes.push(makeNode(node, 'to', depth, downDepth));
-            lineageEdges.push({
-              id: `edge-${id}-${down.toEntity}`,
-              source: edg ? edg.id : `node-${id}-${depth}`,
-              target: `node-${node.id}-${depth}`,
-              type: 'custom',
-              arrowHeadType: ArrowHeadType.ArrowClosed,
-            });
-          }
-          downDepth += 1;
-
-          return {
-            ...down,
-            isMapped: true,
-          };
-        } else {
-          return down;
-        }
-      });
-
-      downstreamEdges = updatedDownStreamEdge;
-
-      return DOWNNodes?.map((downNd) => ({ lDepth: depth, ...downNd })) || [];
-    }
-  };
-
-  const getUpStreamData = (
-    Entity: EntityReference,
-    depth = 1,
-    upNodesArr: Array<EntityReference & { lDepth: number }> = []
-  ) => {
-    const upNodes = getNodes(Entity.id, 'to', depth, upNodesArr);
-    upNodesArr.push(...upNodes);
-    upNodes.forEach((up) => {
-      if (
-        upstreamEdges.some((upE) => upE.toEntity === up.id && !upE.isMapped)
-      ) {
-        getUpStreamData(up, depth + 1, upNodesArr);
-      }
-    });
-
-    return upNodesArr;
-  };
-
-  const getDownStreamData = (
-    Entity: EntityReference,
-    depth = 1,
-    downNodesArr: Array<EntityReference & { lDepth: number }> = []
-  ) => {
-    const downNodes = getNodes(Entity.id, 'from', depth, downNodesArr);
-    downNodesArr.push(...downNodes);
-    downNodes.forEach((down) => {
-      if (
-        downstreamEdges.some(
-          (downE) => downE.fromEntity === down.id && !downE.isMapped
-        )
-      ) {
-        getDownStreamData(down, depth + 1, downNodesArr);
-      }
-    });
-
-    return downNodesArr;
-  };
-
-  getUpStreamData(mainNode);
-
-  getDownStreamData(mainNode);
-
-  const lineageData = [
-    {
-      id: `node-${mainNode.id}-1`,
-      sourcePosition: 'right',
-      targetPosition: 'left',
-      type: lineageEdges.find((ed: FlowElement) =>
-        (ed as Edge).target.includes(mainNode.id)
-      )
-        ? lineageEdges.find((ed: FlowElement) =>
-            (ed as Edge).source.includes(mainNode.id)
-          )
-          ? 'default'
-          : 'output'
-        : 'input',
-      className: 'leaf-node core',
-      data: {
-        label: getNodeLable(mainNode),
-      },
-      position: { x: x, y: y },
-    },
-    ...UPStreamNodes.map((up) => {
-      const node = entityLineage?.nodes?.find((d) => up.id.includes(d.id));
-
-      return lineageEdges.find(
-        (ed: FlowElement) => (ed as Edge).target === up.id
-      )
-        ? up
-        : {
-            ...up,
-            type: 'input',
-            data: {
-              label: (
-                <div className="tw-flex">
-                  <div
-                    className="tw-pr-2 tw-self-center tw-cursor-pointer "
-                    onClick={(e) => {
-                      e.stopPropagation();
-                      onSelect(false, {} as SelectedNode);
-                      if (node) {
-                        loadNodeHandler(node, 'from');
-                      }
-                    }}>
-                    {!isLeafNode(
-                      lineageLeafNodes,
-                      node?.id as string,
-                      'from'
-                    ) &&
-                    !up.id.includes(isNodeLoading.id as string) &&
-                    !isEditMode ? (
-                      <i className="fas fa-chevron-left tw-text-primary tw-mr-2" />
-                    ) : null}
-                    {isNodeLoading.state &&
-                    up.id.includes(isNodeLoading.id as string) ? (
-                      <Loader size="small" type="default" />
-                    ) : null}
-                  </div>
-
-                  <div>{up?.data?.label}</div>
-                </div>
-              ),
-            },
-          };
-    }),
-    ...DOWNStreamNodes.map((down) => {
-      const node = entityLineage?.nodes?.find((d) => down.id.includes(d.id));
-
-      return lineageEdges.find((ed: FlowElement) =>
-        (ed as Edge).source.includes(down.id)
-      )
-        ? down
-        : {
-            ...down,
-            type: 'output',
-            data: {
-              label: (
-                <div className="tw-flex tw-justify-between">
-                  <div>{down?.data?.label}</div>
-
-                  <div
-                    className="tw-pl-2 tw-self-center tw-cursor-pointer "
-                    onClick={(e) => {
-                      e.stopPropagation();
-                      onSelect(false, {} as SelectedNode);
-                      if (node) {
-                        loadNodeHandler(node, 'to');
-                      }
-                    }}>
-                    {!isLeafNode(lineageLeafNodes, node?.id as string, 'to') &&
-                    !down.id.includes(isNodeLoading.id as string) &&
-                    !isEditMode ? (
-                      <i className="fas fa-chevron-right tw-text-primary tw-ml-2" />
-                    ) : null}
-                    {isNodeLoading.state &&
-                    down.id.includes(isNodeLoading.id as string) ? (
-                      <Loader size="small" type="default" />
-                    ) : null}
-                  </div>
-                </div>
-              ),
-            },
-          };
-    }),
-    ...lineageEdges,
-  ];
-
-  return lineageData;
-};
-=======
-import CustomNode from './CustomNode.component';
-import { EntityLineageProp, SelectedNode } from './EntityLineage.interface';
->>>>>>> bcbd3aef
 
 const Entitylineage: FunctionComponent<EntityLineageProp> = ({
   entityLineage,
