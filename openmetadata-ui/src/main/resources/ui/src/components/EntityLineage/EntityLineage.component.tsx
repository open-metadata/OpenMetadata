/*
 *  Copyright 2022 Collate.
 *  Licensed under the Apache License, Version 2.0 (the "License");
 *  you may not use this file except in compliance with the License.
 *  You may obtain a copy of the License at
 *  http://www.apache.org/licenses/LICENSE-2.0
 *  Unless required by applicable law or agreed to in writing, software
 *  distributed under the License is distributed on an "AS IS" BASIS,
 *  WITHOUT WARRANTIES OR CONDITIONS OF ANY KIND, either express or implied.
 *  See the License for the specific language governing permissions and
 *  limitations under the License.
 */

import { Modal, Space } from 'antd';
import { AxiosError } from 'axios';
import jsonData from 'jsons/en';
import {
  debounce,
  isEmpty,
  isNil,
  isUndefined,
  union,
  uniqueId,
  upperCase,
} from 'lodash';
import { LoadingState } from 'Models';
import React, {
  DragEvent,
  Fragment,
  FunctionComponent,
  useCallback,
  useEffect,
  useRef,
  useState,
} from 'react';
import { useTranslation } from 'react-i18next';
import { useHistory, useParams } from 'react-router-dom';
import ReactFlow, {
  addEdge,
  Background,
  BackgroundVariant,
  Connection,
  Edge,
  getConnectedEdges,
  isNode,
  Node,
  ReactFlowInstance,
  ReactFlowProvider,
  useEdgesState,
  useNodesState,
} from 'reactflow';
import { getLineageByFQN } from 'rest/lineageAPI';
import { searchData } from 'rest/miscAPI';
import { getTableDetails } from 'rest/tableAPI';
<<<<<<< HEAD
import { getEntityLineage } from 'utils/EntityUtils';
=======
import { getEntityLineage, getEntityName } from 'utils/EntityUtils';
>>>>>>> d1f20678
import { getLineageViewPath } from 'utils/RouterUtils';
import { PAGE_SIZE } from '../../constants/constants';
import {
  ELEMENT_DELETE_STATE,
  MAX_ZOOM_VALUE,
  MIN_ZOOM_VALUE,
  ZOOM_TRANSITION_DURATION,
  ZOOM_VALUE,
} from '../../constants/Lineage.constants';
import { EntityLineageNodeType, EntityType } from '../../enums/entity.enum';
import { SearchIndex } from '../../enums/search.enum';
import {
  AddLineage,
  ColumnLineage,
} from '../../generated/api/lineage/addLineage';
import { Column } from '../../generated/entity/data/table';
import {
  EntityLineage,
  LineageDetails,
} from '../../generated/type/entityLineage';
import { EntityReference } from '../../generated/type/entityReference';
import { withLoader } from '../../hoc/withLoader';
import {
  addLineageHandler,
  createNewEdge,
  customEdges,
  dragHandle,
  findNodeById,
  findUpstreamDownStreamEdge,
  getAllTracedColumnEdge,
  getAllTracedNodes,
  getChildMap,
  getClassifiedEdge,
  getColumnType,
  getDeletedLineagePlaceholder,
  getEdgeStyle,
  getEdgeType,
  getEntityLineagePath,
<<<<<<< HEAD
=======
  getEntityNodeIcon,
>>>>>>> d1f20678
  getLayoutedElements,
  getLineageData,
  getLoadingStatusValue,
  getModalBodyText,
  getNewLineageConnectionDetails,
  getNewNodes,
  getNodeRemoveButton,
  getPaginatedChildMap,
  getParamByEntityType,
  getRemovedNodeData,
  getSelectedEdgeArr,
  getUniqueFlowElements,
  getUpdatedEdge,
  getUpdatedEdgeWithPipeline,
  getUpdatedUpstreamDownStreamEdgeArr,
  getUpStreamDownStreamColumnLineageArr,
  isColumnLineageTraced,
  isTracedEdge,
  nodeTypes,
  onLoad,
  onNodeContextMenu,
  onNodeMouseEnter,
  onNodeMouseLeave,
  onNodeMouseMove,
  removeLineageHandler,
} from '../../utils/EntityLineageUtils';
import { getEntityReferenceFromPipeline } from '../../utils/PipelineServiceUtils';
import { showErrorToast } from '../../utils/ToastUtils';
import EdgeInfoDrawer from '../EntityInfoDrawer/EdgeInfoDrawer.component';
import EntityInfoDrawer from '../EntityInfoDrawer/EntityInfoDrawer.component';
import Loader from '../Loader/Loader';
import AddPipeLineModal from './AddPipeLineModal';
import CustomControlsComponent from './CustomControls.component';
import {
  CustomEdgeData,
  CustomElement,
  EdgeData,
  EdgeTypeEnum,
  ElementLoadingState,
  EntityLineageProp,
  EntityReferenceChild,
  LeafNodes,
<<<<<<< HEAD
  LineageConfig,
=======
>>>>>>> d1f20678
  LineagePos,
  LoadingNodeState,
  ModifiedColumn,
  NodeIndexMap,
  SelectedEdge,
  SelectedNode,
} from './EntityLineage.interface';
import './entityLineage.style.less';
import EntityLineageSidebar from './EntityLineageSidebar.component';
import LineageNodeLabel from './LineageNodeLabel';
import NodeSuggestions from './NodeSuggestions.component';

const EntityLineageComponent: FunctionComponent<EntityLineageProp> = ({
  deleted,
  hasEditAccess,
  entityType,
}: EntityLineageProp) => {
  const { t } = useTranslation();
  const reactFlowWrapper = useRef<HTMLDivElement>(null);
  const [reactFlowInstance, setReactFlowInstance] =
    useState<ReactFlowInstance>();
  const [isDrawerOpen, setIsDrawerOpen] = useState<boolean>(false);
  const [selectedNode, setSelectedNode] = useState<SelectedNode>(
    {} as SelectedNode
  );
  const expandButton = useRef<HTMLButtonElement | null>(null);
  const [isEditMode, setEditMode] = useState<boolean>(false);
  const tableColumnsRef = useRef<{ [key: string]: Column[] }>(
    {} as { [key: string]: Column[] }
  );
  const [newAddedNode, setNewAddedNode] = useState<Node>({} as Node);
  const [selectedEntity, setSelectedEntity] = useState<EntityReference>(
    {} as EntityReference
  );
  const [confirmDelete, setConfirmDelete] = useState<boolean>(false);
  const [showDeleteModal, setShowDeleteModal] = useState<boolean>(false);
  const [selectedEdge, setSelectedEdge] = useState<SelectedEdge>(
    {} as SelectedEdge
  );
  const [loading, setLoading] = useState<boolean>(false);
  const [expandAllColumns, setExpandAllColumns] = useState(false);
  const [status, setStatus] = useState<LoadingState>('initial');
  const [deletionState, setDeletionState] = useState<{
    loading: boolean;
    status: ElementLoadingState;
  }>(ELEMENT_DELETE_STATE);
  const [zoomValue, setZoomValue] = useState(ZOOM_VALUE);
  const [showAddPipelineModal, setShowAddPipelineModal] =
    useState<boolean>(false);
  const [pipelineSearchValue, setPipelineSearchValue] = useState<string>('');
  const [pipelineOptions, setPipelineOptions] = useState<EntityReference[]>([]);
  const [selectedPipelineId, setSelectedPipelineId] = useState<
    string | undefined
  >();
  const [isTracingActive, setIsTracingActive] = useState(false);
  const [selectedEdgeInfo, setSelectedEdgeInfo] = useState<Edge>();

  const [nodes, setNodes, onNodesChange] = useNodesState([]);
  const [edges, setEdges, onEdgesChange] = useEdgesState([]);
  const [paginationData, setPaginationData] = useState({});
  const [entityLineage, setEntityLineage] = useState<EntityLineage>();
  const [updatedLineageData, setUpdatedLineageData] = useState<EntityLineage>();
  const [childMap, setChildMap] = useState<EntityReferenceChild>();
  const [isLineageLoading, setIsLineageLoading] = useState(false);
  const [isNodeLoading, setNodeLoading] = useState<LoadingNodeState>({
    id: undefined,
    state: false,
  });
  const [leafNodes, setLeafNodes] = useState<LeafNodes>({} as LeafNodes);
<<<<<<< HEAD
  const [lineageConfig, setLineageConfig] = useState<LineageConfig>({
    upstreamDepth: 3,
    downstreamDepth: 3,
    nodesPerLayer: 50,
  });
=======
>>>>>>> d1f20678

  const params = useParams<Record<string, string>>();
  const entityFQN =
    params[getParamByEntityType(entityType)] ?? params['entityFQN'];
  const history = useHistory();
<<<<<<< HEAD

  useEffect(() => {
    fetchLineageData(lineageConfig);
  }, []);

  const onFullScreenClick = useCallback(() => {
    history.push(getLineageViewPath(entityType, entityFQN));
  }, [entityType, entityFQN]);

  const fetchLineageData = useCallback(
    async (config: LineageConfig) => {
      setIsLineageLoading(true);
      try {
        const res = await getLineageByFQN(
          entityFQN,
          entityType,
          config.upstreamDepth,
          config.downstreamDepth
        );
        if (res) {
          setPaginationData({});
          setEntityLineage(res);
          setUpdatedLineageData(res);
        } else {
          showErrorToast(jsonData['api-error-messages']['fetch-lineage-error']);
        }
      } catch (err) {
        showErrorToast(
          err as AxiosError,
          jsonData['api-error-messages']['fetch-lineage-error']
        );
      } finally {
        setIsLineageLoading(false);
      }
    },
    [entityFQN, entityType]
  );

  const loadNodeHandler = useCallback(
    async (node: EntityReference, pos: LineagePos) => {
      setNodeLoading((prev) => ({ ...prev, id: node.id, state: true }));
      try {
        const res = await getLineageByFQN(
          node.fullyQualifiedName ?? '',
          node.type
        );
        if (res && entityLineage) {
          setLeafNode(res, pos);
          setEntityLineage(getEntityLineage(entityLineage, res, pos));
        } else {
          showErrorToast(
            jsonData['api-error-messages']['fetch-lineage-node-error']
          );
        }
      } catch (err) {
        showErrorToast(
          err as AxiosError,
          jsonData['api-error-messages']['fetch-lineage-node-error']
        );
      } finally {
        setNodeLoading((prev) => ({ ...prev, id: node.id, state: false }));
      }
    },
    [entityLineage]
  );

  const setLeafNode = useCallback((val: EntityLineage, pos: LineagePos) => {
    if (pos === 'to' && val.downstreamEdges?.length === 0) {
      setLeafNodes((prev) => ({
        ...prev,
        downStreamNode: [...(prev.downStreamNode ?? []), val.entity.id],
      }));
    }
    if (pos === 'from' && val.upstreamEdges?.length === 0) {
      setLeafNodes((prev) => ({
        ...prev,
        upStreamNode: [...(prev.upStreamNode ?? []), val.entity.id],
      }));
    }
  }, []);

=======

  const onFullScreenClick = useCallback(() => {
    history.push(getLineageViewPath(entityType, entityFQN));
  }, [entityType, entityFQN]);

  const fetchLineageData = useCallback(async () => {
    setIsLineageLoading(true);
    try {
      const res = await getLineageByFQN(entityFQN, entityType);
      setEntityLineage(res);
      setUpdatedLineageData(res);
    } catch (err) {
      showErrorToast(
        err as AxiosError,
        jsonData['api-error-messages']['fetch-lineage-error']
      );
    } finally {
      setIsLineageLoading(false);
    }
  }, [entityFQN, entityType]);

  const loadNodeHandler = useCallback(
    async (node: EntityReference, pos: LineagePos) => {
      setNodeLoading((prev) => ({ ...prev, id: node.id, state: true }));
      try {
        const res = await getLineageByFQN(
          node.fullyQualifiedName ?? '',
          node.type
        );
        if (res && entityLineage) {
          setNodeLoading((prev) => ({ ...prev, id: node.id, state: false }));
          setLeafNode(res, pos);
          setEntityLineage(getEntityLineage(entityLineage, res, pos));
        }
      } catch (err) {
        setNodeLoading((prev) => ({ ...prev, id: node.id, state: false }));
        showErrorToast(
          err as AxiosError,
          jsonData['api-error-messages']['fetch-lineage-node-error']
        );
      }
    },
    [entityLineage, setNodeLoading]
  );

  const setLeafNode = useCallback(
    (val: EntityLineage, pos: LineagePos) => {
      if (pos === 'to' && val.downstreamEdges?.length === 0) {
        setLeafNodes((prev) => ({
          ...prev,
          downStreamNode: [...(prev.downStreamNode ?? []), val.entity.id],
        }));
      }
      if (pos === 'from' && val.upstreamEdges?.length === 0) {
        setLeafNodes((prev) => ({
          ...prev,
          upStreamNode: [...(prev.upStreamNode ?? []), val.entity.id],
        }));
      }
    },
    [setLeafNodes]
  );

>>>>>>> d1f20678
  const onExitFullScreenViewClick = useCallback(() => {
    const path = getEntityLineagePath(entityType, entityFQN);
    if (path !== '') {
      history.push(path);
    }
  }, [entityType, entityFQN, history]);

  /**
   * take state and value to set selected node
   * @param state
   * @param value
   */
  const selectNodeHandler = (state: boolean, value: SelectedNode) => {
    setIsDrawerOpen(state);
    setSelectedNode(value);
  };

  const resetSelectedData = () => {
    setNewAddedNode({} as Node);
    setSelectedEntity({} as EntityReference);
  };

  const selectLoadMoreNode = (node: Node) => {
    const { pagination_data, edgeType } = node.data.node;
    setPaginationData(
      (prevState: {
        [key: string]: { upstream: number[]; downstream: number[] };
      }) => {
        const { parentId, index } = pagination_data;
        const updatedParentData = prevState[parentId] || {
          upstream: [],
          downstream: [],
        };
        const updatedIndexList =
          edgeType === EdgeTypeEnum.DOWN_STREAM
            ? {
                upstream: updatedParentData.upstream,
                downstream: [index],
              }
            : {
                upstream: [index],
                downstream: updatedParentData.downstream,
              };

        const retnObj = {
          ...prevState,
          [parentId]: updatedIndexList,
        };
        if (updatedLineageData) {
          initLineageChildMaps(updatedLineageData, childMap, retnObj);
        }

        return retnObj;
      }
    );
  };

  const handleNodeSelection = (node: Node) => {
    if (node.type === EntityLineageNodeType.LOAD_MORE) {
      selectLoadMoreNode(node);
    } else {
      const selectedNode = [
        ...(updatedLineageData?.nodes || []),
        updatedLineageData?.entity,
      ].find((n) => n && node.id.includes(n.id));

      if (!expandButton.current) {
        selectNodeHandler(true, {
          name: selectedNode?.name as string,
          fqn: selectedNode?.fullyQualifiedName as string,
          id: node.id,
          displayName: selectedNode?.displayName,
          type: selectedNode?.type as string,
          entityId: selectedNode?.id as string,
        });
      } else {
        expandButton.current = null;
      }
    }
  };

  /**
   *
   * @param data selected edge
   * @param confirmDelete confirmation state for deleting selected edge
   */
  const removeEdgeHandler = (
    { source, target }: SelectedEdge,
    confirmDelete: boolean
  ) => {
    if (confirmDelete && updatedLineageData) {
      const edgeData: EdgeData = {
        fromEntity: source.type,
        fromId: source.id,
        toEntity: target.type,
        toId: target.id,
      };
      removeLineageHandler(edgeData);
      setEdges((prevEdges) => {
        return prevEdges.filter((edge) => {
          const isRemovedEdge =
            edge.source === source.id && edge.target === target.id;

          return !isRemovedEdge;
        });
      });
      const newDownStreamEdges = getSelectedEdgeArr(
        updatedLineageData?.downstreamEdges || [],
        edgeData
      );
      const newUpStreamEdges = getSelectedEdgeArr(
        updatedLineageData?.upstreamEdges || [],
        edgeData
      );

      setUpdatedLineageData({
        ...updatedLineageData,
        downstreamEdges: newDownStreamEdges,
        upstreamEdges: newUpStreamEdges,
      });

      resetSelectedData();
      setConfirmDelete(false);
    }
  };

  const removeColumnEdge = (data: SelectedEdge, confirmDelete: boolean) => {
    if (confirmDelete && updatedLineageData) {
      const upStreamEdge = findUpstreamDownStreamEdge(
        updatedLineageData.upstreamEdges,
        data
      );

      const downStreamEdge = findUpstreamDownStreamEdge(
        updatedLineageData.downstreamEdges,
        data
      );

      const selectedEdge: AddLineage = {
        edge: {
          fromEntity: {
            id: data.source.id,
            type: data.source.type,
          },
          toEntity: {
            id: data.target.id,
            type: data.target.type,
          },
        },
      };
      let lineageDetails: LineageDetails | undefined;

      if (!isUndefined(upStreamEdge) && upStreamEdge.lineageDetails) {
        lineageDetails = getUpStreamDownStreamColumnLineageArr(
          upStreamEdge.lineageDetails,
          data
        );
        setUpdatedLineageData({
          ...updatedLineageData,
          upstreamEdges: getUpdatedUpstreamDownStreamEdgeArr(
            updatedLineageData.upstreamEdges || [],
            data,
            lineageDetails
          ),
        });
      } else if (
        !isUndefined(downStreamEdge) &&
        downStreamEdge.lineageDetails
      ) {
        lineageDetails = getUpStreamDownStreamColumnLineageArr(
          downStreamEdge.lineageDetails,
          data
        );
        setUpdatedLineageData({
          ...updatedLineageData,
          downstreamEdges: getUpdatedUpstreamDownStreamEdgeArr(
            updatedLineageData.downstreamEdges || [],
            data,
            lineageDetails
          ),
        });
      }
      selectedEdge.edge.lineageDetails = lineageDetails;
      setEdges((pre) => {
        return pre.filter(
          (e) =>
            !(
              e.sourceHandle === data.data?.sourceHandle &&
              e.targetHandle === data.data?.targetHandle
            )
        );
      });
      addLineageHandler(selectedEdge);
      resetSelectedData();
      setConfirmDelete(false);
    }
  };

  const handleColumnClick = (column: string) => {
    const { columnEdge } = getClassifiedEdge(edges);
    const { incomingColumnEdges, outGoingColumnEdges, connectedColumnEdges } =
      getAllTracedColumnEdge(column, columnEdge);

    setNodes((prevNodes) => {
      return prevNodes.map((prevNode) => {
        const nodeTraced = prevNode.data.columns[column];
        prevNode.data = {
          ...prevNode.data,
          selected: !isUndefined(nodeTraced),
          isTraced: !isUndefined(nodeTraced),
          selectedColumns: connectedColumnEdges,
        };
        if (!isUndefined(nodeTraced)) {
          handleNodeSelection(prevNode);
        }

        return prevNode;
      });
    });
    setIsTracingActive(true);

    setEdges((prevEdges) => {
      return prevEdges.map((edge) => {
        const isTraced = isColumnLineageTraced(
          column,
          edge,
          incomingColumnEdges,
          outGoingColumnEdges
        );
        edge.style = {
          ...edge.style,
          ...getEdgeStyle(isTraced),
        };

        return edge;
      });
    });
  };

  /**
   * take edge data and set it as selected edge
   * @param evt
   * @param data
   */
  const onEdgeClick = (
    evt: React.MouseEvent<HTMLButtonElement>,
    data: CustomEdgeData
  ) => {
    if (!updatedLineageData) {
      return;
    }
    setShowDeleteModal(true);
    evt.stopPropagation();
    setSelectedEdge(() => {
      const allNode = [
        ...(updatedLineageData.nodes || []),
        updatedLineageData.entity,
      ];

      return {
        ...getRemovedNodeData(
          allNode,
          data,
          updatedLineageData.entity,
          selectedEntity
        ),
        data,
      };
    });
  };

  const addPipelineClick = (
    evt: React.MouseEvent<HTMLButtonElement>,
    data: CustomEdgeData
  ) => {
    setShowAddPipelineModal(true);
    evt.stopPropagation();
    if (!isUndefined(data.pipeline)) {
      setSelectedPipelineId(data.pipeline.id);
      setPipelineOptions([data.pipeline]);
    }

    setSelectedEdge({
      id: data.id,
      source: {} as EntityReference,
      target: {} as EntityReference,
      data,
    });
  };

  const handleRemoveEdgeClick = (evt: React.MouseEvent<HTMLButtonElement>) => {
    setShowAddPipelineModal(false);
    if (selectedEdge.data) {
      onEdgeClick(evt, selectedEdge.data);
    }
  };

  const removeNodeHandler = useCallback(
    (node: Node) => {
      if (!updatedLineageData) {
        return;
      }
      // Get edges connected to selected node
      const edgesToRemove = getConnectedEdges([node], edges);

      edgesToRemove.forEach((edge) => {
        removeEdgeHandler(
          getRemovedNodeData(
            updatedLineageData.nodes || [],
            edge,
            updatedLineageData.entity,
            selectedEntity
          ),
          true
        );
      });

      setNodes(
        (previousNodes) =>
          getUniqueFlowElements(
            previousNodes.filter((previousNode) => previousNode.id !== node.id)
          ) as Node[]
      );
      setNewAddedNode({} as Node);
    },
    [nodes, updatedLineageData]
  );

  /**
   * take node and get the columns for that node
   * @param expandNode
   */
  const getTableColumns = async (expandNode?: EntityReference) => {
    if (expandNode) {
      try {
        const res = await getTableDetails(expandNode.id, ['columns']);
        const tableId = expandNode.id;
        const { columns } = res;
        tableColumnsRef.current[tableId] = columns;
        updateColumnsToNode(columns, tableId);
      } catch (error) {
        showErrorToast(
          error as AxiosError,
          t('server.entity-details-fetch-error', {
            entityName: expandNode.displayName ?? expandNode.name,
            entityType: t('label.column-plural'),
          })
        );
      }
    }
  };

  const handleNodeExpand = (isExpanded: boolean, node: EntityReference) => {
    if (isExpanded) {
      setNodes((prevState) => {
        const newNodes = prevState.map((prevNode) => {
          if (prevNode.id === node.id) {
            const nodeId = node.id;
            prevNode.data.label = (
              <LineageNodeLabel
                isExpanded
                node={node}
                onNodeExpand={handleNodeExpand}
              />
            );
            prevNode.data.isExpanded = true;
            if (isUndefined(tableColumnsRef.current[nodeId])) {
              getTableColumns(node);
            } else {
              const cols: { [key: string]: ModifiedColumn } = {};
              tableColumnsRef.current[nodeId]?.forEach((col) => {
                cols[col.fullyQualifiedName || col.name] = {
                  ...col,
                  type: isEditMode
                    ? EntityLineageNodeType.DEFAULT
                    : getColumnType(edges, col.fullyQualifiedName || col.name),
                };
              });
              prevNode.data.columns = cols;
            }
          }

          return prevNode;
        });

        return newNodes;
      });
    } else {
      setNodes((prevState) => {
        const newNodes = prevState.map((n) => {
          if (n.id === node.id) {
            n.data.label = (
              <LineageNodeLabel
                isExpanded={false}
                node={node}
                onNodeExpand={handleNodeExpand}
              />
            );
            n.data.isExpanded = false;
            n.data.columns = undefined;
          }

          return n;
        });

        return newNodes;
      });
    }
  };

  const setElementsHandle = (data: EntityLineage, activeNodeId?: string) => {
    if (!isEmpty(data)) {
      const graphElements = getLineageData(
        data,
        selectNodeHandler,
        loadNodeHandler,
        leafNodes,
        isNodeLoading,
        isEditMode,
        'buttonedge',
        onEdgeClick,
        removeNodeHandler,
        tableColumnsRef.current,
        addPipelineClick,
        handleColumnClick,
        expandAllColumns,
        handleNodeExpand
      ) as CustomElement;

      const uniqueElements: CustomElement = {
        node: getUniqueFlowElements(graphElements.node) as Node[],
        edge: getUniqueFlowElements(graphElements.edge) as Edge[],
      };
      const { node, edge } = getLayoutedElements(uniqueElements);
      setNodes(node);
      setEdges(edge);

      setConfirmDelete(false);
      if (activeNodeId) {
        const activeNode = node.find((item) => item.id === activeNodeId);
        if (activeNode) {
          selectNode(activeNode);
        }
      }
    }
  };

  /**
   * take boolean value as input and reset selected node
   * @param value
   */
  const closeDrawer = () => {
    setIsDrawerOpen(false);
    setSelectedNode({} as SelectedNode);
  };

  const getSourceOrTargetNode = (queryStr: string) => {
    return updatedLineageData &&
      queryStr.includes(updatedLineageData.entity?.id)
      ? updatedLineageData.entity
      : selectedEntity;
  };

  const getUpdatedNodes = (entityLineage: EntityLineage) => {
    return entityLineage && !isEmpty(selectedEntity)
      ? [...(entityLineage.nodes || []), selectedEntity]
      : entityLineage.nodes;
  };

  /**
   * take edge or connection to add new element in the graph
   * @param params
   */
  const onConnect = useCallback(
    (params: Edge | Connection) => {
      if (!updatedLineageData) {
        return;
      }
      const { target, source, sourceHandle, targetHandle } = params;

      if (target === source) {
        return;
      }

      const columnConnection = !isNil(sourceHandle) && !isNil(targetHandle);

      setStatus('waiting');
      setLoading(true);

      const edgeType = getEdgeType(updatedLineageData, params);
      const nodes = [
        ...(updatedLineageData.nodes as EntityReference[]),
        updatedLineageData.entity,
      ];

      let targetNode = nodes?.find((n) => target?.includes(n.id));

      let sourceNode = nodes?.find((n) => source?.includes(n.id));

      if (isUndefined(targetNode) && sourceNode?.id !== selectedEntity?.id) {
        targetNode = getSourceOrTargetNode(target || '');
      }
      if (isUndefined(sourceNode) && targetNode?.id !== selectedEntity?.id) {
        sourceNode = getSourceOrTargetNode(source || '');
      }

      if (!isUndefined(sourceNode) && !isUndefined(targetNode)) {
        const newEdge: AddLineage = {
          edge: {
            fromEntity: {
              id: sourceNode.id,
              type: sourceNode.type,
            },
            toEntity: {
              id: targetNode.id,
              type: targetNode.type,
            },
          },
        };

        if (columnConnection) {
          const allEdge = [
            ...(updatedLineageData.downstreamEdges || []),
            ...(updatedLineageData.upstreamEdges || []),
          ];
          const currentEdge = allEdge.find(
            (edge) => edge.fromEntity === source && edge.toEntity === target
          )?.lineageDetails;

          if (isUndefined(currentEdge)) {
            newEdge.edge.lineageDetails = {
              sqlQuery: '',
              columnsLineage: [
                {
                  fromColumns: [sourceHandle || ''],
                  toColumn: targetHandle || '',
                },
              ],
            };
          } else {
            const updatedColumnsLineage: ColumnLineage[] =
              currentEdge.columnsLineage?.map((lineage) => {
                if (lineage.toColumn === targetHandle) {
                  return {
                    ...lineage,
                    fromColumns: [
                      ...(lineage.fromColumns || []),
                      sourceHandle || '',
                    ],
                  };
                }

                return lineage;
              }) || [];
            if (
              !updatedColumnsLineage.find(
                (lineage) => lineage.toColumn === targetHandle
              )
            ) {
              updatedColumnsLineage.push({
                fromColumns: [sourceHandle || ''],
                toColumn: targetHandle || '',
              });
            }
            newEdge.edge.lineageDetails = {
              ...currentEdge,
              sqlQuery: currentEdge.sqlQuery || '',
              columnsLineage: updatedColumnsLineage,
            };
          }

          setEdges((previousEdges) => {
            const newEdgeData = createNewEdge(
              params,
              isEditMode,
              sourceNode?.type || '',
              targetNode?.type || '',
              true,
              onEdgeClick,
              addPipelineClick
            );

            return getUniqueFlowElements(
              addEdge(newEdgeData, previousEdges)
            ) as Edge[];
          });
        }

        setEdges((previousEdges) => {
          const newEdgeData = createNewEdge(
            params,
            isEditMode,
            sourceNode?.type || '',
            targetNode?.type || '',
            false,
            onEdgeClick,
            addPipelineClick
          );

          return getUniqueFlowElements(
            addEdge(newEdgeData, previousEdges)
          ) as Edge[];
        });

        const updatedStreamEdges = (
          pre: EntityLineage['downstreamEdges'],
          type: EdgeTypeEnum
        ) => {
          if (edgeType !== type) {
            return pre;
          }

          const isExist = pre?.find(
            (e) => e.fromEntity === source && e.toEntity === target
          );

          if (!isUndefined(isExist)) {
            return getUpdatedEdge(
              pre || [],
              params,
              newEdge.edge.lineageDetails
            );
          }

          return [
            ...(pre || []),
            {
              fromEntity: sourceNode?.id as string,
              toEntity: targetNode?.id as string,
              lineageDetails: newEdge.edge.lineageDetails,
            },
          ];
        };

        setTimeout(() => {
          addLineageHandler(newEdge)
            .then(() => {
              if (!updatedLineageData) {
                return;
              }
              setStatus('success');
              setLoading(false);
              setUpdatedLineageData((pre) => {
                if (!pre) {
                  return;
                }
                const newData = {
                  ...pre,
                  nodes: getUpdatedNodes(pre),
                  downstreamEdges: updatedStreamEdges(
                    pre?.downstreamEdges,
                    EdgeTypeEnum.DOWN_STREAM
                  ),
                  upstreamEdges: updatedStreamEdges(
                    pre?.upstreamEdges,
                    EdgeTypeEnum.UP_STREAM
                  ),
                };

                return newData;
              });
              setTimeout(() => {
                setStatus('initial');
              }, 100);
              resetSelectedData();
            })
            .catch(() => {
              setStatus('initial');
              setLoading(false);
            });
        }, 500);
      }
    },
    [selectedNode, updatedLineageData, selectedEntity]
  );

  const handlePipelineSelection = (value: string) => {
    setSelectedPipelineId(value);
  };

  const handleModalCancel = () => {
    setSelectedPipelineId(undefined);
    setShowAddPipelineModal(false);
    setSelectedEdge({} as SelectedEdge);
    setPipelineOptions([]);
  };

  const onPipelineSelectionClear = () => {
    setSelectedPipelineId(undefined);
    setPipelineSearchValue('');
  };

  const handleModalSave = () => {
    if (selectedEdge.data && updatedLineageData) {
      setStatus('waiting');
      setLoading(true);
      const { source, target } = selectedEdge.data;
      const allEdge = [
        ...(updatedLineageData.upstreamEdges || []),
        ...(updatedLineageData.downstreamEdges || []),
      ];

      const selectedEdgeValue = allEdge.find(
        (ed) => ed.fromEntity === source && ed.toEntity === target
      );

      const pipelineDetail = pipelineOptions.find(
        (d) => d.id === selectedPipelineId
      );

      const { newEdge, updatedLineageDetails } = getNewLineageConnectionDetails(
        selectedEdgeValue,
        selectedPipelineId,
        selectedEdge.data
      );

      addLineageHandler(newEdge)
        .then(() => {
          setStatus('success');
          setLoading(false);
          setUpdatedLineageData((pre) => {
            if (selectedEdge.data && pre) {
              const newData = {
                ...pre,
                downstreamEdges: getUpdatedEdgeWithPipeline(
                  pre.downstreamEdges,
                  updatedLineageDetails,
                  selectedEdge.data,
                  pipelineDetail
                ),
                upstreamEdges: getUpdatedEdgeWithPipeline(
                  pre.upstreamEdges,
                  updatedLineageDetails,
                  selectedEdge.data,
                  pipelineDetail
                ),
              };

              return newData;
            }

            return pre;
          });
          setEdges((pre) => {
            return pre.map((edge) => {
              if (edge.id === selectedEdge.id) {
                return {
                  ...edge,
                  animated: true,
                  data: {
                    ...edge.data,
                    label: getEntityName(pipelineDetail),
                    pipeline: updatedLineageDetails.pipeline,
                  },
                };
              }

              return edge;
            });
          });
          setTimeout(() => {
            setStatus('initial');
          }, 100);
          setNewAddedNode({} as Node);
          setSelectedEntity({} as EntityReference);
        })
        .catch(() => {
          setStatus('initial');
          setLoading(false);
        })
        .finally(() => {
          handleModalCancel();
        });
    }
  };

  const handleLineageTracing = (selectedNode: Node) => {
    const { normalEdge } = getClassifiedEdge(edges);
    const incomingNode = getAllTracedNodes(
      selectedNode,
      nodes,
      normalEdge,
      [],
      true
    );
    const outgoingNode = getAllTracedNodes(
      selectedNode,
      nodes,
      normalEdge,
      [],
      false
    );
    const incomerIds = incomingNode.map((incomer) => incomer.id);
    const outgoerIds = outgoingNode.map((outGoer) => outGoer.id);
    setIsTracingActive(true);

    setEdges((prevEdges) => {
      return prevEdges.map((edge) => {
        const isStrokeNeeded = isTracedEdge(
          selectedNode,
          edge,
          incomerIds,
          outgoerIds
        );
        edge.style = {
          ...edge.style,
          ...getEdgeStyle(isStrokeNeeded),
        };

        return edge;
      });
    });

    setNodes((prevNodes) => {
      return prevNodes.map((prevNode) => {
        const highlight =
          prevNode.id === selectedNode.id ||
          incomerIds.includes(prevNode.id) ||
          outgoerIds.includes(prevNode.id);

        prevNode.data = {
          ...prevNode.data,
          isTraced: highlight,
          selected: prevNode.id === selectedNode.id,
          selectedColumns: [],
        };

        return prevNode;
      });
    });
  };

  /**
   * take element and perform onClick logic
   * @param node
   */
  const onNodeClick = (node: Node) => {
    if (isNode(node)) {
      setSelectedEdgeInfo(undefined);
      setIsDrawerOpen(false);
      handleLineageTracing(node);
      handleNodeSelection(node);
    }
  };
  const onPaneClick = () => {
    if (isTracingActive) {
      setEdges((prevEdges) => {
        return prevEdges.map((edge) => {
          edge.style = {
            ...edge.style,
            opacity: undefined,
            stroke: undefined,
            strokeWidth: undefined,
          };

          return edge;
        });
      });

      setNodes((prevNodes) => {
        return prevNodes.map((prevNode) => {
          prevNode.data = {
            ...prevNode.data,
            isTraced: false,
            selectedColumns: [],
            selected: false,
          };

          return prevNode;
        });
      });
      setIsTracingActive(false);
      setIsDrawerOpen(false);
    }
  };

  const updateColumnsToNode = (columns: Column[], id: string) => {
    setNodes((prevNodes) => {
      const updatedNode = prevNodes.map((node) => {
        if (node.id === id) {
          const cols: { [key: string]: ModifiedColumn } = {};
          columns.forEach((col) => {
            cols[col.fullyQualifiedName || col.name] = {
              ...col,
              type: isEditMode
                ? 'default'
                : getColumnType(edges, col.fullyQualifiedName || col.name),
            };
          });
          node.data.columns = cols;
        }

        return node;
      });

      return updatedNode;
    });
  };

  /**
   * handle node drag event
   * @param event
   */
  const onDragOver = useCallback((event: DragEvent) => {
    event.preventDefault();
    event.dataTransfer.dropEffect = 'move';
  }, []);

  /**
   * handle node drop event
   * @param event
   */
  const onDrop = (event: DragEvent) => {
    event.preventDefault();

    const reactFlowBounds = reactFlowWrapper.current?.getBoundingClientRect();
    const type = event.dataTransfer.getData('application/reactflow');
    if (type.trim()) {
      const position = reactFlowInstance?.project({
        x: event.clientX - (reactFlowBounds?.left ?? 0),
        y: event.clientY - (reactFlowBounds?.top ?? 0),
      });
      const [label, nodeType] = type.split('-');
      const Icon = getEntityNodeIcon(label);
      const newNode = {
        id: uniqueId(),
        nodeType,
        position,
        className: 'leaf-node',
        connectable: false,
        selectable: false,
        type: 'default',
        data: {
          label: (
            <div className="tw-relative">
              {getNodeRemoveButton(() => {
                removeNodeHandler(newNode as Node);
              })}
              <Space align="center" size={2}>
                <Icon
                  className="m-r-xs"
                  height={16}
                  name="entity-icon"
                  width={16}
                />
                <NodeSuggestions
                  entityType={upperCase(label)}
                  onSelectHandler={setSelectedEntity}
                />
              </Space>
            </div>
          ),
          removeNodeHandler,
          isEditMode,
          isNewNode: true,
        },
      };
      setNewAddedNode(newNode as Node);

      setNodes(
        (es) => getUniqueFlowElements(es.concat(newNode as Node)) as Node[]
      );
    }
  };

  /**
   * After dropping node to graph user will search and select entity
   * and this method will take care of changing node information based on selected entity.
   */
  const onEntitySelect = () => {
    if (!isEmpty(selectedEntity)) {
      const isExistingNode = nodes.some((n) => n.id === selectedEntity.id);
      if (isExistingNode) {
        setNodes((es) =>
          es
            .map((n) =>
              n.id.includes(selectedEntity.id)
                ? {
                    ...n,
                    selectable: true,
                    className: `${n.className} selected`,
                  }
                : n
            )
            .filter((es) => es.id !== newAddedNode.id)
        );
        resetSelectedData();
      } else {
        setNodes((es) => {
          return es.map((el) => {
            if (el.id === newAddedNode.id) {
              return {
                ...el,
                connectable: true,
                selectable: true,
                id: selectedEntity.id,
                data: {
                  ...el.data,
                  removeNodeHandler,
                  isEditMode,
                  label: (
                    <Fragment>
                      <LineageNodeLabel
                        node={selectedEntity}
                        onNodeExpand={handleNodeExpand}
                      />
                      {getNodeRemoveButton(() => {
                        removeNodeHandler({
                          ...el,
                          id: selectedEntity.id,
                        } as Node);
                      })}
                    </Fragment>
                  ),
                },
              };
            } else {
              return el;
            }
          });
        });
      }
    }
  };

  /**
   * This method will handle the delete edge modal confirmation
   */
  const onRemove = useCallback(() => {
    setDeletionState({ ...ELEMENT_DELETE_STATE, loading: true });
    setTimeout(() => {
      setDeletionState({ ...ELEMENT_DELETE_STATE, status: 'success' });
      setTimeout(() => {
        setShowDeleteModal(false);
        setConfirmDelete(true);
        setDeletionState((pre) => ({ ...pre, status: 'initial' }));
      }, 500);
    }, 500);
  }, []);

  const handleEditLineageClick = useCallback(() => {
    setEditMode((pre) => !pre && !deleted);
    resetSelectedData();
    setIsDrawerOpen(false);
  }, [deleted]);

  const handleEdgeClick = useCallback(
    (_e: React.MouseEvent<Element, MouseEvent>, edge: Edge) => {
      setSelectedEdgeInfo(edge);
      setIsDrawerOpen(true);
    },
    []
  );

  const toggleColumnView = (value: boolean) => {
    setExpandAllColumns(value);
    setEdges((prevEdges) => {
      return prevEdges.map((edge) => {
        edge.data.isExpanded = value;

        return edge;
      });
    });
    setNodes((prevNodes) => {
      const updatedNode = prevNodes.map((node) => {
        node.data.isExpanded = value;
        node.data.label = (
          <LineageNodeLabel
            isExpanded={value}
            node={node.data.node}
            onNodeExpand={handleNodeExpand}
          />
        );

        return node;
      });
      const { edge, node } = getLayoutedElements({
        node: updatedNode,
        edge: edges,
      });
      setEdges(edge);

      return node;
    });

    setTimeout(() => {
      reactFlowInstance?.fitView();
    }, 100);
  };

  const handleExpandColumnClick = () => {
    if (!updatedLineageData) {
      return;
    }
    if (expandAllColumns) {
      toggleColumnView(false);
    } else {
      const allTableNodes = [
        updatedLineageData.entity,
        ...(updatedLineageData.nodes || []),
      ].filter(
        (node) =>
          node.type === EntityType.TABLE &&
          isUndefined(tableColumnsRef.current[node.id])
      );

      allTableNodes.length &&
        allTableNodes.map(async (node) => await getTableColumns(node));
      toggleColumnView(true);
    }
  };

  const getSearchResults = async (value = '*') => {
    try {
      const data = await searchData(
        value,
        1,
        PAGE_SIZE,
        '',
        '',
        '',
        SearchIndex.PIPELINE
      );
      setPipelineOptions(
        data.data.hits.hits.map((hit) =>
          getEntityReferenceFromPipeline(hit._source)
        )
      );
    } catch (error) {
      showErrorToast(
        error as AxiosError,
        t('server.entity-fetch-error', {
          entity: t('label.suggestion-lowercase-plural'),
        })
      );
    }
  };

<<<<<<< HEAD
  const handleLineageConfigUpdate = useCallback((config: LineageConfig) => {
    setLineageConfig(config);
    fetchLineageData(config);
  }, []);
=======
  const selectNode = (node: Node) => {
    const { position } = node;
    onNodeClick(node);
    // moving selected node in center
    reactFlowInstance &&
      reactFlowInstance.setCenter(position.x, position.y, {
        duration: ZOOM_TRANSITION_DURATION,
        zoom: zoomValue,
      });
  };
>>>>>>> d1f20678

  const handleOptionSelect = (value?: string) => {
    if (value) {
      const selectedNode = nodes.find((node) => node.id === value);

      if (selectedNode) {
<<<<<<< HEAD
        const { position } = selectedNode;
        onNodeClick(selectedNode);
        // moving selected node in center
        reactFlowInstance &&
          reactFlowInstance.setCenter(position.x, position.y, {
            duration: ZOOM_TRANSITION_DURATION,
            zoom: zoomValue,
          });
      } else {
        const path = findNodeById(value, childMap?.children, []);

        // Perform Search here

        setTimeout(() => {
          if (path) {
            const lastNode = path[path?.length - 1];
            onNodeClick(lastNode as Node);
            // onPaneClick();
          }
        }, 2000);
=======
        selectNode(selectedNode);
      } else {
        const path = findNodeById(value, childMap?.children, []) || [];
        const lastNode = path[path?.length - 1];
        if (updatedLineageData) {
          const { nodes, edges } = getPaginatedChildMap(
            updatedLineageData,
            childMap,
            paginationData
          );
          const newNodes = union(nodes, path);
          setElementsHandle(
            {
              ...updatedLineageData,
              nodes: newNodes,
              downstreamEdges: [
                ...(updatedLineageData.downstreamEdges || []),
                ...edges,
              ],
            },
            lastNode.id
          );
        }
>>>>>>> d1f20678
      }
    }
  };

  /**
   * Handle updated lineage nodes
   * Change newly added node label based on entity:EntityReference
   */
  const handleUpdatedLineageNode = () => {
    const uNodes = updatedLineageData?.nodes;
    const newlyAddedNodeElement = nodes.find((el) => el?.data?.isNewNode);
    const newlyAddedNode = uNodes?.find(
      (node) => node.id === newlyAddedNodeElement?.id
    );

    setNodes((els) => {
      return (els || []).map((el) => {
        if (el.id === newlyAddedNode?.id) {
          return {
            ...el,
            data: {
              ...el.data,
              label: (
                <LineageNodeLabel
                  node={newlyAddedNode}
                  onNodeExpand={handleNodeExpand}
                />
              ),
            },
          };
        } else {
          return el;
        }
      });
    });
  };

  const handleZoomLevel = debounce((value: number) => {
    setZoomValue(value);
  }, 150);

  const initLineageChildMaps = (
    lineageData: EntityLineage,
    childMapObj: EntityReferenceChild | undefined,
    paginationObj: Record<string, NodeIndexMap>
  ) => {
    if (lineageData && childMapObj) {
      const { nodes: newNodes, edges } = getPaginatedChildMap(
        lineageData,
        childMapObj,
<<<<<<< HEAD
        paginationObj,
        lineageConfig.nodesPerLayer
=======
        paginationObj
>>>>>>> d1f20678
      );
      setElementsHandle({
        ...lineageData,
        nodes: newNodes,
        downstreamEdges: [...(lineageData.downstreamEdges || []), ...edges],
      });
    }
  };

<<<<<<< HEAD
  useEffect(() => {
    if (!entityLineage) {
      return;
    }
    if (
      !isEmpty(entityLineage) &&
      !isUndefined(entityLineage.entity) &&
      !deleted
    ) {
      const childMapObj: EntityReferenceChild = getChildMap(entityLineage);
      setChildMap(childMapObj);
      initLineageChildMaps(entityLineage, childMapObj, paginationData);
    }
=======
  useEffect(() => {
    fetchLineageData();
  }, []);

  useEffect(() => {
    if (!entityLineage) {
      return;
    }
    if (
      !isEmpty(entityLineage) &&
      !isUndefined(entityLineage.entity) &&
      !deleted
    ) {
      const childMapObj: EntityReferenceChild = getChildMap(entityLineage);
      setChildMap(childMapObj);
      initLineageChildMaps(entityLineage, childMapObj, paginationData);
    }
>>>>>>> d1f20678
  }, [entityLineage]);

  useEffect(() => {
    if (!updatedLineageData) {
      return;
    }
    setEntityLineage({
      ...updatedLineageData,
      nodes: getNewNodes(updatedLineageData),
    });
  }, [isEditMode]);

  useEffect(() => {
    handleUpdatedLineageNode();
  }, [updatedLineageData]);

  useEffect(() => {
    onEntitySelect();
  }, [selectedEntity]);

  useEffect(() => {
    if (selectedEdge.data?.isColumnLineage) {
      removeColumnEdge(selectedEdge, confirmDelete);
    } else {
      removeEdgeHandler(selectedEdge, confirmDelete);
    }
  }, [selectedEdge, confirmDelete]);

  useEffect(() => {
    if (pipelineSearchValue) {
      getSearchResults(pipelineSearchValue);
    }
  }, [pipelineSearchValue]);

  if (isLineageLoading || (nodes.length === 0 && !deleted)) {
    return <Loader />;
  }

  if (deleted) {
    return getDeletedLineagePlaceholder();
  }

  return (
    <div className="relative h-full" data-testid="lineage-container">
      <div className="w-full h-full" ref={reactFlowWrapper}>
        <ReactFlowProvider>
          <ReactFlow
            onlyRenderVisibleElements
            className="custom-react-flow"
            data-testid="react-flow-component"
            edgeTypes={customEdges}
            edges={edges}
            maxZoom={MAX_ZOOM_VALUE}
            minZoom={MIN_ZOOM_VALUE}
            nodeTypes={nodeTypes}
            nodes={nodes}
            nodesConnectable={isEditMode}
            selectNodesOnDrag={false}
            onConnect={onConnect}
            onDragOver={onDragOver}
            onDrop={onDrop}
            onEdgeClick={handleEdgeClick}
            onEdgesChange={onEdgesChange}
            onInit={(reactFlowInstance: ReactFlowInstance) => {
              onLoad(reactFlowInstance);
              setReactFlowInstance(reactFlowInstance);
            }}
            onMove={(_e, viewPort) => handleZoomLevel(viewPort.zoom)}
            onNodeClick={(_e, node) => {
              onNodeClick(node);
              _e.stopPropagation();
            }}
            onNodeContextMenu={onNodeContextMenu}
            onNodeDrag={dragHandle}
            onNodeDragStart={dragHandle}
            onNodeDragStop={dragHandle}
            onNodeMouseEnter={onNodeMouseEnter}
            onNodeMouseLeave={onNodeMouseLeave}
            onNodeMouseMove={onNodeMouseMove}
            onNodesChange={onNodesChange}
            onPaneClick={onPaneClick}>
            {updatedLineageData && (
              <CustomControlsComponent
                className="absolute top-1 right-1 bottom-full"
                deleted={deleted}
                fitViewParams={{
                  minZoom: MIN_ZOOM_VALUE,
                  maxZoom: MAX_ZOOM_VALUE,
                }}
                handleFullScreenViewClick={onFullScreenClick}
                hasEditAccess={hasEditAccess}
                isColumnsExpanded={expandAllColumns}
                isEditMode={isEditMode}
<<<<<<< HEAD
                lineageConfig={lineageConfig}
=======
>>>>>>> d1f20678
                lineageData={updatedLineageData}
                loading={loading}
                status={status}
                zoomValue={zoomValue}
                onEditLinageClick={handleEditLineageClick}
                onExitFullScreenViewClick={onExitFullScreenViewClick}
                onExpandColumnClick={handleExpandColumnClick}
<<<<<<< HEAD
                onLineageConfigUpdate={handleLineageConfigUpdate}
=======
>>>>>>> d1f20678
                onOptionSelect={handleOptionSelect}
              />
            )}
            {isEditMode && (
              <Background gap={12} size={1} variant={BackgroundVariant.Lines} />
            )}
          </ReactFlow>
        </ReactFlowProvider>
      </div>
      {isDrawerOpen &&
        !isEditMode &&
        (selectedEdgeInfo ? (
          <EdgeInfoDrawer
            edge={selectedEdgeInfo}
            nodes={nodes}
            visible={isDrawerOpen}
            onClose={() => {
              setIsDrawerOpen(false);
              setSelectedEdgeInfo(undefined);
            }}
          />
        ) : (
          <EntityInfoDrawer
            isMainNode={selectedNode.name === updatedLineageData?.entity?.name}
            selectedNode={selectedNode}
            show={isDrawerOpen}
            onCancel={closeDrawer}
          />
        ))}
      <EntityLineageSidebar newAddedNode={newAddedNode} show={isEditMode} />
      {showDeleteModal && (
        <Modal
          okText={getLoadingStatusValue(
            t('label.confirm'),
            deletionState.loading,
            deletionState.status
          )}
          open={showDeleteModal}
          title={t('message.remove-lineage-edge')}
          onCancel={() => {
            setShowDeleteModal(false);
          }}
          onOk={onRemove}>
          {getModalBodyText(selectedEdge)}
        </Modal>
      )}

      <AddPipeLineModal
        pipelineOptions={pipelineOptions}
        pipelineSearchValue={pipelineSearchValue}
        selectedPipelineId={selectedPipelineId}
        showAddPipelineModal={showAddPipelineModal}
        onClear={onPipelineSelectionClear}
        onModalCancel={handleModalCancel}
        onRemoveEdgeClick={handleRemoveEdgeClick}
        onSave={handleModalSave}
        onSearch={(value) => setPipelineSearchValue(value)}
        onSelect={handlePipelineSelection}
      />
    </div>
  );
};

export default withLoader<EntityLineageProp>(EntityLineageComponent);<|MERGE_RESOLUTION|>--- conflicted
+++ resolved
@@ -52,11 +52,7 @@
 import { getLineageByFQN } from 'rest/lineageAPI';
 import { searchData } from 'rest/miscAPI';
 import { getTableDetails } from 'rest/tableAPI';
-<<<<<<< HEAD
-import { getEntityLineage } from 'utils/EntityUtils';
-=======
 import { getEntityLineage, getEntityName } from 'utils/EntityUtils';
->>>>>>> d1f20678
 import { getLineageViewPath } from 'utils/RouterUtils';
 import { PAGE_SIZE } from '../../constants/constants';
 import {
@@ -95,10 +91,7 @@
   getEdgeStyle,
   getEdgeType,
   getEntityLineagePath,
-<<<<<<< HEAD
-=======
   getEntityNodeIcon,
->>>>>>> d1f20678
   getLayoutedElements,
   getLineageData,
   getLoadingStatusValue,
@@ -141,10 +134,6 @@
   EntityLineageProp,
   EntityReferenceChild,
   LeafNodes,
-<<<<<<< HEAD
-  LineageConfig,
-=======
->>>>>>> d1f20678
   LineagePos,
   LoadingNodeState,
   ModifiedColumn,
@@ -214,24 +203,16 @@
     state: false,
   });
   const [leafNodes, setLeafNodes] = useState<LeafNodes>({} as LeafNodes);
-<<<<<<< HEAD
   const [lineageConfig, setLineageConfig] = useState<LineageConfig>({
     upstreamDepth: 3,
     downstreamDepth: 3,
     nodesPerLayer: 50,
   });
-=======
->>>>>>> d1f20678
 
   const params = useParams<Record<string, string>>();
   const entityFQN =
     params[getParamByEntityType(entityType)] ?? params['entityFQN'];
   const history = useHistory();
-<<<<<<< HEAD
-
-  useEffect(() => {
-    fetchLineageData(lineageConfig);
-  }, []);
 
   const onFullScreenClick = useCallback(() => {
     history.push(getLineageViewPath(entityType, entityFQN));
@@ -309,71 +290,6 @@
     }
   }, []);
 
-=======
-
-  const onFullScreenClick = useCallback(() => {
-    history.push(getLineageViewPath(entityType, entityFQN));
-  }, [entityType, entityFQN]);
-
-  const fetchLineageData = useCallback(async () => {
-    setIsLineageLoading(true);
-    try {
-      const res = await getLineageByFQN(entityFQN, entityType);
-      setEntityLineage(res);
-      setUpdatedLineageData(res);
-    } catch (err) {
-      showErrorToast(
-        err as AxiosError,
-        jsonData['api-error-messages']['fetch-lineage-error']
-      );
-    } finally {
-      setIsLineageLoading(false);
-    }
-  }, [entityFQN, entityType]);
-
-  const loadNodeHandler = useCallback(
-    async (node: EntityReference, pos: LineagePos) => {
-      setNodeLoading((prev) => ({ ...prev, id: node.id, state: true }));
-      try {
-        const res = await getLineageByFQN(
-          node.fullyQualifiedName ?? '',
-          node.type
-        );
-        if (res && entityLineage) {
-          setNodeLoading((prev) => ({ ...prev, id: node.id, state: false }));
-          setLeafNode(res, pos);
-          setEntityLineage(getEntityLineage(entityLineage, res, pos));
-        }
-      } catch (err) {
-        setNodeLoading((prev) => ({ ...prev, id: node.id, state: false }));
-        showErrorToast(
-          err as AxiosError,
-          jsonData['api-error-messages']['fetch-lineage-node-error']
-        );
-      }
-    },
-    [entityLineage, setNodeLoading]
-  );
-
-  const setLeafNode = useCallback(
-    (val: EntityLineage, pos: LineagePos) => {
-      if (pos === 'to' && val.downstreamEdges?.length === 0) {
-        setLeafNodes((prev) => ({
-          ...prev,
-          downStreamNode: [...(prev.downStreamNode ?? []), val.entity.id],
-        }));
-      }
-      if (pos === 'from' && val.upstreamEdges?.length === 0) {
-        setLeafNodes((prev) => ({
-          ...prev,
-          upStreamNode: [...(prev.upStreamNode ?? []), val.entity.id],
-        }));
-      }
-    },
-    [setLeafNodes]
-  );
-
->>>>>>> d1f20678
   const onExitFullScreenViewClick = useCallback(() => {
     const path = getEntityLineagePath(entityType, entityFQN);
     if (path !== '') {
@@ -1512,12 +1428,10 @@
     }
   };
 
-<<<<<<< HEAD
   const handleLineageConfigUpdate = useCallback((config: LineageConfig) => {
     setLineageConfig(config);
     fetchLineageData(config);
   }, []);
-=======
   const selectNode = (node: Node) => {
     const { position } = node;
     onNodeClick(node);
@@ -1528,35 +1442,12 @@
         zoom: zoomValue,
       });
   };
->>>>>>> d1f20678
 
   const handleOptionSelect = (value?: string) => {
     if (value) {
       const selectedNode = nodes.find((node) => node.id === value);
 
       if (selectedNode) {
-<<<<<<< HEAD
-        const { position } = selectedNode;
-        onNodeClick(selectedNode);
-        // moving selected node in center
-        reactFlowInstance &&
-          reactFlowInstance.setCenter(position.x, position.y, {
-            duration: ZOOM_TRANSITION_DURATION,
-            zoom: zoomValue,
-          });
-      } else {
-        const path = findNodeById(value, childMap?.children, []);
-
-        // Perform Search here
-
-        setTimeout(() => {
-          if (path) {
-            const lastNode = path[path?.length - 1];
-            onNodeClick(lastNode as Node);
-            // onPaneClick();
-          }
-        }, 2000);
-=======
         selectNode(selectedNode);
       } else {
         const path = findNodeById(value, childMap?.children, []) || [];
@@ -1565,7 +1456,8 @@
           const { nodes, edges } = getPaginatedChildMap(
             updatedLineageData,
             childMap,
-            paginationData
+            paginationData,
+            lineageConfig
           );
           const newNodes = union(nodes, path);
           setElementsHandle(
@@ -1580,7 +1472,6 @@
             lastNode.id
           );
         }
->>>>>>> d1f20678
       }
     }
   };
@@ -1631,12 +1522,8 @@
       const { nodes: newNodes, edges } = getPaginatedChildMap(
         lineageData,
         childMapObj,
-<<<<<<< HEAD
         paginationObj,
         lineageConfig.nodesPerLayer
-=======
-        paginationObj
->>>>>>> d1f20678
       );
       setElementsHandle({
         ...lineageData,
@@ -1646,7 +1533,10 @@
     }
   };
 
-<<<<<<< HEAD
+  useEffect(() => {
+    fetchLineageData(lineageConfig);
+  }, []);
+
   useEffect(() => {
     if (!entityLineage) {
       return;
@@ -1660,25 +1550,6 @@
       setChildMap(childMapObj);
       initLineageChildMaps(entityLineage, childMapObj, paginationData);
     }
-=======
-  useEffect(() => {
-    fetchLineageData();
-  }, []);
-
-  useEffect(() => {
-    if (!entityLineage) {
-      return;
-    }
-    if (
-      !isEmpty(entityLineage) &&
-      !isUndefined(entityLineage.entity) &&
-      !deleted
-    ) {
-      const childMapObj: EntityReferenceChild = getChildMap(entityLineage);
-      setChildMap(childMapObj);
-      initLineageChildMaps(entityLineage, childMapObj, paginationData);
-    }
->>>>>>> d1f20678
   }, [entityLineage]);
 
   useEffect(() => {
@@ -1772,10 +1643,7 @@
                 hasEditAccess={hasEditAccess}
                 isColumnsExpanded={expandAllColumns}
                 isEditMode={isEditMode}
-<<<<<<< HEAD
                 lineageConfig={lineageConfig}
-=======
->>>>>>> d1f20678
                 lineageData={updatedLineageData}
                 loading={loading}
                 status={status}
@@ -1783,10 +1651,7 @@
                 onEditLinageClick={handleEditLineageClick}
                 onExitFullScreenViewClick={onExitFullScreenViewClick}
                 onExpandColumnClick={handleExpandColumnClick}
-<<<<<<< HEAD
                 onLineageConfigUpdate={handleLineageConfigUpdate}
-=======
->>>>>>> d1f20678
                 onOptionSelect={handleOptionSelect}
               />
             )}
