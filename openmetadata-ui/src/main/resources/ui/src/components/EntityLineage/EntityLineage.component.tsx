--- conflicted
+++ resolved
@@ -19,11 +19,7 @@
   isEmpty,
   isNil,
   isUndefined,
-<<<<<<< HEAD
-  lowerCase,
   union,
-=======
->>>>>>> 8412ed75
   uniqueId,
   upperCase,
 } from 'lodash';
@@ -95,11 +91,8 @@
   getDeletedLineagePlaceholder,
   getEdgeStyle,
   getEdgeType,
-<<<<<<< HEAD
   getEntityLineagePath,
-=======
   getEntityNodeIcon,
->>>>>>> 8412ed75
   getLayoutedElements,
   getLineageData,
   getLoadingStatusValue,
