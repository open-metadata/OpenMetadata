--- conflicted
+++ resolved
@@ -73,11 +73,7 @@
       testCasePageHandler={testCasePageHandler}>
       <>
         <Col className="flex justify-end items-center" span={24}>
-<<<<<<< HEAD
-          <span className="m-r-xs">{t('label.deleted-test')}</span>
-=======
           <span className="m-r-xs">{t('label.deleted-test-plural')}</span>
->>>>>>> fb15c896
           <Switch checked={deleted} onClick={handleDeletedTestCaseClick} />
         </Col>
         <Col span={24}>
