--- conflicted
+++ resolved
@@ -44,7 +44,6 @@
   PROFILE_SAMPLE_OPTIONS,
   SUPPORTED_PARTITION_TYPE,
 } from '../../../constants/profiler.constant';
-import { ProfileSampleType } from '../../../enums/Profiler.enum';
 import {
   ColumnProfilerConfig,
   PartitionProfilerConfig,
@@ -77,14 +76,9 @@
 
   const [enablePartition, setEnablePartition] = useState(false);
   const [partitionData, setPartitionData] = useState<PartitionProfilerConfig>();
-<<<<<<< HEAD
-  const [selectedProfileSampleType, setSelectedProfileSampleType] =
-    useState<ProfileSampleType>(ProfileSampleType.SAMPLE_PERCENTAGE);
-=======
   const [selectedProfileSampleType, setSelectedProfileSampleType] = useState<
     ProfileSampleType | undefined
   >(ProfileSampleType.Percentage);
->>>>>>> a45d6a21
 
   const selectOptions = useMemo(() => {
     return columns.map(({ name }) => ({
@@ -137,25 +131,6 @@
       partitioning,
       profileQuery,
       profileSample,
-<<<<<<< HEAD
-      profileSampleRows,
-      excludeColumns,
-    } = tableProfilerConfig;
-
-    const profileSampleType = profileSampleRows
-      ? ProfileSampleType.SAMPLE_ROW
-      : ProfileSampleType.SAMPLE_PERCENTAGE;
-
-    setSqlQuery(profileQuery || '');
-    setProfileSample(profileSample || 100);
-    setExcludeCol(excludeColumns || []);
-    setSelectedProfileSampleType(profileSampleType);
-
-    form.setFieldsValue({
-      profileSampleType,
-      profileSampleRowCount: profileSampleRows,
-      profileSamplePercentage: profileSample || 100,
-=======
       profileSampleType,
       excludeColumns,
     } = tableProfilerConfig;
@@ -176,7 +151,6 @@
       profileSampleRows: !profileSampleTypeCheck
         ? profileSample || 100
         : undefined,
->>>>>>> a45d6a21
     });
 
     if (includeColumns && includeColumns?.length > 0) {
@@ -240,19 +214,6 @@
 
   const handleSave: FormProps['onFinish'] = async (data) => {
     setIsLoading(true);
-<<<<<<< HEAD
-    const {
-      profileSamplePercentage,
-      profileSampleRowCount,
-      profileSampleType,
-    } = data;
-    const profileConfig: TableProfilerConfig = {
-      excludeColumns: excludeCol.length > 0 ? excludeCol : undefined,
-      profileQuery: !isEmpty(sqlQuery) ? sqlQuery : undefined,
-      ...(profileSampleType === ProfileSampleType.SAMPLE_PERCENTAGE
-        ? { profileSample: profileSamplePercentage }
-        : { profileSampleRows: profileSampleRowCount }),
-=======
     const { profileSamplePercentage, profileSampleRows, profileSampleType } =
       data;
 
@@ -266,7 +227,6 @@
             : profileSampleRows,
         profileSampleType: profileSampleType,
       },
->>>>>>> a45d6a21
       includeColumns: !isEqual(includeCol, DEFAULT_INCLUDE_PROFILE)
         ? getIncludesColumns()
         : undefined,
@@ -335,13 +295,8 @@
             data-testid="configure-ingestion-container"
             form={form}
             initialValues={{
-<<<<<<< HEAD
-              profileSampleType: ProfileSampleType.SAMPLE_PERCENTAGE,
-              profileSamplePercentage: 100,
-=======
               profileSampleType: selectedProfileSampleType,
               profileSamplePercentage: profileSample || 100,
->>>>>>> a45d6a21
             }}
             layout="vertical">
             <Form.Item
@@ -353,20 +308,11 @@
                 className="w-full"
                 data-testid="profile-sample"
                 options={PROFILE_SAMPLE_OPTIONS}
-<<<<<<< HEAD
-                onChange={(value) => setSelectedProfileSampleType(value)}
-              />
-            </Form.Item>
-
-            {selectedProfileSampleType ===
-            ProfileSampleType.SAMPLE_PERCENTAGE ? (
-=======
                 onChange={setSelectedProfileSampleType}
               />
             </Form.Item>
 
             {selectedProfileSampleType === ProfileSampleType.Percentage ? (
->>>>>>> a45d6a21
               <Form.Item
                 className="m-b-0"
                 label={t('label.profile-sample', {
@@ -385,11 +331,7 @@
                 label={t('label.profile-sample', {
                   type: 'Value',
                 })}
-<<<<<<< HEAD
-                name="profileSampleRowCount">
-=======
                 name="profileSampleRows">
->>>>>>> a45d6a21
                 <InputNumber
                   className="w-full"
                   data-testid="metric-number-input"
