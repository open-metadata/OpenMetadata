/*
 *  Copyright 2022 Collate
 *  Licensed under the Apache License, Version 2.0 (the "License");
 *  you may not use this file except in compliance with the License.
 *  You may obtain a copy of the License at
 *  http://www.apache.org/licenses/LICENSE-2.0
 *  Unless required by applicable law or agreed to in writing, software
 *  distributed under the License is distributed on an "AS IS" BASIS,
 *  WITHOUT WARRANTIES OR CONDITIONS OF ANY KIND, either express or implied.
 *  See the License for the specific language governing permissions and
 *  limitations under the License.
 */

import { Button, Col, Empty, Row, Tooltip } from 'antd';
import { AxiosError } from 'axios';
import classNames from 'classnames';
import { isEmpty, isUndefined } from 'lodash';
import React, { FC, useEffect, useMemo, useState } from 'react';
import { Link } from 'react-router-dom';
import { getListTestCase } from '../../axiosAPIs/testAPI';
import { API_RES_MAX_SIZE } from '../../constants/constants';
import { NO_PERMISSION_FOR_ACTION } from '../../constants/HelperTextUtil';
import { INITIAL_TEST_RESULT_SUMMARY } from '../../constants/profiler.constant';
import { ProfilerDashboardType } from '../../enums/table.enum';
import { TestCase } from '../../generated/tests/testCase';
import {
  formatNumberWithComma,
  formTwoDigitNmber,
} from '../../utils/CommonUtils';
import { updateTestResults } from '../../utils/DataQualityAndProfilerUtils';
import {
  getAddDataQualityTableTestPath,
  getProfilerDashboardWithFqnPath,
} from '../../utils/RouterUtils';
import SVGIcons, { Icons } from '../../utils/SvgUtils';
import { generateEntityLink } from '../../utils/TableUtils';
import { showErrorToast } from '../../utils/ToastUtils';
import ColumnProfileTable from './Component/ColumnProfileTable';
import ProfilerSettingsModal from './Component/ProfilerSettingsModal';
import {
  OverallTableSummeryType,
  TableProfilerProps,
  TableTestsType,
} from './TableProfiler.interface';
import './tableProfiler.less';

const TableProfilerV1: FC<TableProfilerProps> = ({
  table,
  onAddTestClick,
  hasEditAccess,
}) => {
  const { profile, columns } = table;
  const [settingModalVisible, setSettingModalVisible] = useState(false);
  const [columnTests, setColumnTests] = useState<TestCase[]>([]);
  const [tableTests, setTableTests] = useState<TableTestsType>({
    tests: [],
    results: INITIAL_TEST_RESULT_SUMMARY,
  });

  const handleSettingModal = (value: boolean) => {
    setSettingModalVisible(value);
  };
  const overallSummery: OverallTableSummeryType[] = useMemo(() => {
    return [
      {
        title: 'Row Count',
        value: formatNumberWithComma(profile?.rowCount ?? 0),
      },
      {
        title: 'Column Count',
        value: profile?.columnCount ?? 0,
      },
      {
        title: 'Table Sample %',
        value: `${profile?.profileSample ?? 100}%`,
      },
      {
        title: 'Success',
        value: formTwoDigitNmber(tableTests.results.success),
        className: 'success',
      },
      {
        title: 'Aborted',
        value: formTwoDigitNmber(tableTests.results.aborted),
        className: 'aborted',
      },
      {
        title: 'Failed',
        value: formTwoDigitNmber(tableTests.results.failed),
        className: 'failed',
      },
    ];
  }, [profile, tableTests]);

  const fetchAllTests = async () => {
    try {
      const { data } = await getListTestCase({
        fields: 'testCaseResult',
        entityLink: generateEntityLink(table.fullyQualifiedName || ''),
        includeAllTests: true,
        limit: API_RES_MAX_SIZE,
      });
      const columnTestsCase: TestCase[] = [];
      const tableTests: TableTestsType = {
        tests: [],
        results: { ...INITIAL_TEST_RESULT_SUMMARY },
      };
      data.forEach((test) => {
        if (test.entityFQN === table.fullyQualifiedName) {
          tableTests.tests.push(test);

          updateTestResults(
            tableTests.results,
            test.testCaseResult?.testCaseStatus || ''
          );

          return;
        }
        columnTestsCase.push(test);
      });
      setTableTests(tableTests);
      setColumnTests(columnTestsCase);
    } catch (error) {
      showErrorToast(error as AxiosError);
    }
  };

  useEffect(() => {
    if (isEmpty(table)) return;
    fetchAllTests();
  }, [table]);

  if (isUndefined(profile)) {
    return (
      <div
        className=" tw-m-2 tw-flex tw-justify-center tw-font-medium tw-items-center tw-border tw-border-main tw-rounded-md tw-p-8"
        data-testid="no-profiler-placeholder-container">
        <Empty
          description={
            <p>
              <span>
                Data Profiler is an optional configuration in Ingestion. Please
                enable the data profiler by following the documentation
              </span>
              <Link
                className="tw-ml-1"
                target="_blank"
                to={{
                  pathname:
                    'https://docs.open-metadata.org/openmetadata/ingestion/workflows/profiler',
                }}>
                here.
              </Link>
            </p>
          }
        />
      </div>
    );
  }

  return (
    <div
      className="table-profiler-container"
      data-testid="table-profiler-container">
      <div className="tw-flex tw-justify-end tw-gap-4 tw-mb-4">
<<<<<<< HEAD
        <Tooltip title={hasEditAccess ? '' : NO_PERMISSION_FOR_ACTION}>
          <Button
            className="tw-rounded"
            data-testid="profiler-add-table-test-btn"
            type="primary"
            onClick={() =>
              onAddTestClick(getCurrentDatasetTab('data-quality'), 'table')
            }>
            Add Test
          </Button>
        </Tooltip>
        <Tooltip title={hasEditAccess ? '' : NO_PERMISSION_FOR_ACTION}>
          <Button
            className="profiler-setting-btn tw-border tw-border-primary tw-rounded tw-text-primary"
            data-testid="profiler-setting-btn"
            icon={<SVGIcons alt="setting" icon={Icons.SETTINGS_PRIMERY} />}
            type="default"
            onClick={() => handleSettingModal(true)}>
            Settings
          </Button>
        </Tooltip>
=======
        <Link
          to={getAddDataQualityTableTestPath(
            ProfilerDashboardType.TABLE,
            table.fullyQualifiedName || ''
          )}>
          <Button
            className="tw-rounded"
            data-testid="profiler-add-table-test-btn"
            type="primary">
            Add Test
          </Button>
        </Link>
        <Button
          className="profiler-setting-btn tw-border tw-border-primary tw-rounded tw-text-primary"
          data-testid="profiler-setting-btn"
          icon={<SVGIcons alt="setting" icon={Icons.SETTINGS_PRIMERY} />}
          type="default"
          onClick={() => handleSettingModal(true)}>
          Settings
        </Button>
>>>>>>> 106f99f4
      </div>

      <Row className="tw-rounded tw-border tw-p-4 tw-mb-4">
        {overallSummery.map((summery) => (
          <Col
            className="overall-summery-card"
            data-testid={`header-card-${summery.title}`}
            key={summery.title}
            span={4}>
            <p className="overall-summery-card-title tw-font-medium tw-text-grey-muted tw-mb-1">
              {summery.title}
            </p>
            <p
              className={classNames(
                'tw-text-2xl tw-font-semibold',
                summery.className
              )}>
              {summery.value}
            </p>
          </Col>
        ))}
        <Col className="tw-flex tw-justify-end" span={24}>
          <Link
            to={getProfilerDashboardWithFqnPath(
              ProfilerDashboardType.TABLE,
              table.fullyQualifiedName || ''
            )}>
            View more detail
          </Link>
        </Col>
      </Row>

      <ColumnProfileTable
        columnTests={columnTests}
        columns={columns.map((col) => ({
          ...col,
          key: col.name,
        }))}
        onAddTestClick={onAddTestClick}
      />

      <ProfilerSettingsModal
        columns={columns}
        tableId={table.id}
        visible={settingModalVisible}
        onVisibilityChange={handleSettingModal}
      />
    </div>
  );
};

export default TableProfilerV1;<|MERGE_RESOLUTION|>--- conflicted
+++ resolved
@@ -163,41 +163,25 @@
       className="table-profiler-container"
       data-testid="table-profiler-container">
       <div className="tw-flex tw-justify-end tw-gap-4 tw-mb-4">
-<<<<<<< HEAD
         <Tooltip title={hasEditAccess ? '' : NO_PERMISSION_FOR_ACTION}>
-          <Button
-            className="tw-rounded"
-            data-testid="profiler-add-table-test-btn"
-            type="primary"
-            onClick={() =>
-              onAddTestClick(getCurrentDatasetTab('data-quality'), 'table')
+          <Link
+            to={
+              hasEditAccess
+                ? getAddDataQualityTableTestPath(
+                    ProfilerDashboardType.TABLE,
+                    table.fullyQualifiedName || ''
+                  )
+                : '#'
             }>
-            Add Test
-          </Button>
+            <Button
+              className="tw-rounded"
+              data-testid="profiler-add-table-test-btn"
+              disabled={!hasEditAccess}
+              type="primary">
+              Add Test
+            </Button>
+          </Link>
         </Tooltip>
-        <Tooltip title={hasEditAccess ? '' : NO_PERMISSION_FOR_ACTION}>
-          <Button
-            className="profiler-setting-btn tw-border tw-border-primary tw-rounded tw-text-primary"
-            data-testid="profiler-setting-btn"
-            icon={<SVGIcons alt="setting" icon={Icons.SETTINGS_PRIMERY} />}
-            type="default"
-            onClick={() => handleSettingModal(true)}>
-            Settings
-          </Button>
-        </Tooltip>
-=======
-        <Link
-          to={getAddDataQualityTableTestPath(
-            ProfilerDashboardType.TABLE,
-            table.fullyQualifiedName || ''
-          )}>
-          <Button
-            className="tw-rounded"
-            data-testid="profiler-add-table-test-btn"
-            type="primary">
-            Add Test
-          </Button>
-        </Link>
         <Button
           className="profiler-setting-btn tw-border tw-border-primary tw-rounded tw-text-primary"
           data-testid="profiler-setting-btn"
@@ -206,7 +190,6 @@
           onClick={() => handleSettingModal(true)}>
           Settings
         </Button>
->>>>>>> 106f99f4
       </div>
 
       <Row className="tw-rounded tw-border tw-p-4 tw-mb-4">
