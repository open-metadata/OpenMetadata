/*
 *  Copyright 2022 Collate.
 *  Licensed under the Apache License, Version 2.0 (the "License");
 *  you may not use this file except in compliance with the License.
 *  You may obtain a copy of the License at
 *  http://www.apache.org/licenses/LICENSE-2.0
 *  Unless required by applicable law or agreed to in writing, software
 *  distributed under the License is distributed on an "AS IS" BASIS,
 *  WITHOUT WARRANTIES OR CONDITIONS OF ANY KIND, either express or implied.
 *  See the License for the specific language governing permissions and
 *  limitations under the License.
 */

import { Alert, Badge, Button, Dropdown, InputRef, Typography } from 'antd';
import { Header } from 'antd/lib/layout/layout';
import { AxiosError } from 'axios';
import { CookieStorage } from 'cookie-storage';
import i18next from 'i18next';
import { startCase, upperCase } from 'lodash';
import { MenuInfo } from 'rc-menu/lib/interface';
import React, {
  useCallback,
  useEffect,
  useMemo,
  useRef,
  useState,
} from 'react';
import { useTranslation } from 'react-i18next';
import { useHistory } from 'react-router-dom';
import { ReactComponent as DropDownIcon } from '../../assets/svg/drop-down.svg';
import { ReactComponent as IconBell } from '../../assets/svg/ic-alert-bell.svg';
import { ReactComponent as DomainIcon } from '../../assets/svg/ic-domain.svg';
import { ReactComponent as Help } from '../../assets/svg/ic-help.svg';
import { ReactComponent as RefreshIcon } from '../../assets/svg/ic-refresh.svg';
import {
  NOTIFICATION_READ_TIMER,
  SOCKET_EVENTS,
} from '../../constants/constants';
import { GlobalSettingsMenuCategory } from '../../constants/GlobalSettings.constants';
import { HELP_ITEMS_ENUM } from '../../constants/Navbar.constants';
import { useAsyncDeleteProvider } from '../../context/AsyncDeleteProvider/AsyncDeleteProvider';
import { AsyncDeleteWebsocketResponse } from '../../context/AsyncDeleteProvider/AsyncDeleteProvider.interface';
import { useTourProvider } from '../../context/TourProvider/TourProvider';
import { useWebSocketConnector } from '../../context/WebSocketProvider/WebSocketProvider';
import { EntityTabs, EntityType } from '../../enums/entity.enum';
import { EntityReference } from '../../generated/entity/type';
import { BackgroundJob, JobType } from '../../generated/jobs/backgroundJob';
import useCustomLocation from '../../hooks/useCustomLocation/useCustomLocation';
import { useDomainStore } from '../../hooks/useDomainStore';
import { getVersion } from '../../rest/miscAPI';
import { isProtectedRoute } from '../../utils/AuthProvider.util';
import brandClassBase from '../../utils/BrandData/BrandClassBase';
import {
  hasNotificationPermission,
  shouldRequestPermission,
} from '../../utils/BrowserNotificationUtils';
import { refreshPage } from '../../utils/CommonUtils';
import { getCustomPropertyEntityPathname } from '../../utils/CustomProperty.utils';
import entityUtilClassBase from '../../utils/EntityUtilClassBase';
import { getEntityName } from '../../utils/EntityUtils';
import {
  getEntityFQN,
  getEntityType,
  prepareFeedLink,
} from '../../utils/FeedUtils';
import {
  languageSelectOptions,
  SupportedLocales,
} from '../../utils/i18next/i18nextUtil';
import { isCommandKeyPress, Keys } from '../../utils/KeyboardUtil';
import { getHelpDropdownItems } from '../../utils/NavbarUtils';
import { getSettingPath } from '../../utils/RouterUtils';
import { showErrorToast } from '../../utils/ToastUtils';
import { ActivityFeedTabs } from '../ActivityFeed/ActivityFeedTab/ActivityFeedTab.interface';
import DomainSelectableList from '../common/DomainSelectableList/DomainSelectableList.component';
import { useEntityExportModalProvider } from '../Entity/EntityExportModalProvider/EntityExportModalProvider.component';
import { CSVExportWebsocketResponse } from '../Entity/EntityExportModalProvider/EntityExportModalProvider.interface';
import { GlobalSearchBar } from '../GlobalSearchBar/GlobalSearchBar';
import WhatsNewModal from '../Modals/WhatsNewModal/WhatsNewModal';
import NotificationBox from '../NotificationBox/NotificationBox.component';
import { UserProfileIcon } from '../Settings/Users/UserProfileIcon/UserProfileIcon.component';
import './nav-bar.less';
import popupAlertsCardsClassBase from './PopupAlertClassBase';

const cookieStorage = new CookieStorage();

const NavBar: React.FC = () => {
  const { isTourOpen: isTourRoute } = useTourProvider();
  const { onUpdateCSVExportJob } = useEntityExportModalProvider();
  const { handleDeleteEntityWebsocketResponse } = useAsyncDeleteProvider();
  const Logo = useMemo(() => brandClassBase.getMonogram().src, []);
  const [showVersionMissMatchAlert, setShowVersionMissMatchAlert] =
    useState(false);
  const location = useCustomLocation();
  const history = useHistory();
  const { activeDomain, activeDomainEntityRef, updateActiveDomain } =
    useDomainStore();
  const { t } = useTranslation();
  const searchRef = useRef<InputRef>(null);
  const [hasTaskNotification, setHasTaskNotification] =
    useState<boolean>(false);
  const [hasMentionNotification, setHasMentionNotification] =
    useState<boolean>(false);
  const [activeTab, setActiveTab] = useState<string>('Task');
  const [isFeatureModalOpen, setIsFeatureModalOpen] = useState<boolean>(false);
  const [version, setVersion] = useState<string>();
  const [isDomainDropdownOpen, setIsDomainDropdownOpen] = useState(false);

  const fetchOMVersion = async () => {
    try {
      const res = await getVersion();
      setVersion(res.version);
    } catch (err) {
      showErrorToast(
        err as AxiosError,
        t('server.entity-fetch-error', {
          entity: t('label.version'),
        })
      );
    }
  };

  const renderAlertCards = useMemo(() => {
    const cardList = popupAlertsCardsClassBase.alertsCards();

    return cardList.map(({ key, component }) => {
      const Component = component;

      return <Component key={key} />;
    });
  }, []);

  const handleSupportClick = ({ key }: MenuInfo): void => {
    if (key === HELP_ITEMS_ENUM.WHATS_NEW) {
      setIsFeatureModalOpen(true);
    }
  };

  const language = useMemo(
    () =>
      (cookieStorage.getItem('i18next') as SupportedLocales) ||
      SupportedLocales.English,
    []
  );

  const { socket } = useWebSocketConnector();

  const handleTaskNotificationRead = () => {
    setHasTaskNotification(false);
  };

  const handleMentionsNotificationRead = () => {
    setHasMentionNotification(false);
  };

  const handleBellClick = useCallback(
    (visible: boolean) => {
      if (visible) {
        switch (activeTab) {
          case 'Task':
            hasTaskNotification &&
              setTimeout(() => {
                handleTaskNotificationRead();
              }, NOTIFICATION_READ_TIMER);

            break;

          case 'Conversation':
            hasMentionNotification &&
              setTimeout(() => {
                handleMentionsNotificationRead();
              }, NOTIFICATION_READ_TIMER);

            break;
        }
      }
    },
    [hasTaskNotification]
  );

  const handleActiveTab = (key: string) => {
    setActiveTab(key);
  };

  const showBrowserNotification = (
    about: string,
    createdBy: string,
    type: string,
    backgroundJobData?: BackgroundJob
  ) => {
    if (!hasNotificationPermission()) {
      return;
    }

    const entityType = getEntityType(about);
    const entityFQN = getEntityFQN(about) ?? '';
    let body;
    let path: string;

    switch (type) {
      case 'Task':
        body = t('message.user-assign-new-task', {
          user: createdBy,
        });

        path = entityUtilClassBase.getEntityLink(
          entityType as EntityType,
          entityFQN,
          EntityTabs.ACTIVITY_FEED,
          ActivityFeedTabs.TASKS
        );

        break;
      case 'Conversation':
        body = t('message.user-mentioned-in-comment', {
          user: createdBy,
        });
        path = prepareFeedLink(entityType as string, entityFQN as string);

        break;

      case 'BackgroundJob': {
        if (!backgroundJobData) {
          break;
        }

        const { jobArgs, status, jobType } = backgroundJobData;

        if (jobType === JobType.CustomPropertyEnumCleanup) {
          body = t('message.custom-property-update', {
            propertyName: jobArgs.propertyName,
            entityName: jobArgs.entityType,
            status: startCase(status.toLowerCase()),
          });

          path = getSettingPath(
            GlobalSettingsMenuCategory.CUSTOM_PROPERTIES,
            getCustomPropertyEntityPathname(jobArgs.entityType)
          );
        }

        break;
      }
    }
    const notification = new Notification('Notification From OpenMetadata', {
      body: body,
      icon: Logo,
    });
    notification.onclick = () => {
      const isChrome = window.navigator.userAgent.indexOf('Chrome');
      // Applying logic to open a new window onclick of browser notification from chrome
      // As it does not open the concerned tab by default.
      if (isChrome > -1) {
        window.open(path);
      } else {
        history.push(path);
      }
    };
  };

  const handleKeyPress = useCallback((event) => {
    if (isCommandKeyPress(event) && event.key === Keys.K) {
      searchRef.current?.focus();
      event.preventDefault();
    }
  }, []);

  useEffect(() => {
    if (shouldRequestPermission()) {
      Notification.requestPermission();
    }

    const handleDocumentVisibilityChange = async () => {
      if (isProtectedRoute(location.pathname) && isTourRoute) {
        return;
      }
      const newVersion = await getVersion();
      // Compare version only if version is set previously to have fair comparison
      if (version && version !== newVersion.version) {
        setShowVersionMissMatchAlert(true);
      }
    };

    addEventListener('focus', handleDocumentVisibilityChange);

    return () => {
      removeEventListener('focus', handleDocumentVisibilityChange);
    };
  }, [isTourRoute, version]);

  useEffect(() => {
    if (socket) {
      socket.on(SOCKET_EVENTS.TASK_CHANNEL, (newActivity) => {
        if (newActivity) {
          const activity = JSON.parse(newActivity);
          setHasTaskNotification(true);
          showBrowserNotification(
            activity.about,
            activity.createdBy,
            activity.type
          );
        }
      });

      socket.on(SOCKET_EVENTS.MENTION_CHANNEL, (newActivity) => {
        if (newActivity) {
          const activity = JSON.parse(newActivity);
          setHasMentionNotification(true);
          showBrowserNotification(
            activity.about,
            activity.createdBy,
            activity.type
          );
        }
      });

      socket.on(SOCKET_EVENTS.CSV_EXPORT_CHANNEL, (exportResponse) => {
        if (exportResponse) {
          const exportResponseData = JSON.parse(
            exportResponse
          ) as CSVExportWebsocketResponse;

          onUpdateCSVExportJob(exportResponseData);
        }
      });
      socket.on(SOCKET_EVENTS.BACKGROUND_JOB_CHANNEL, (jobResponse) => {
        if (jobResponse) {
          const jobResponseData: BackgroundJob = JSON.parse(jobResponse);
          showBrowserNotification(
            '',
            jobResponseData.createdBy,
            'BackgroundJob',
            jobResponseData
          );
        }
      });

      socket.on(SOCKET_EVENTS.DELETE_ENTITY_CHANNEL, (deleteResponse) => {
        if (deleteResponse) {
          const deleteResponseData = JSON.parse(
            deleteResponse
          ) as AsyncDeleteWebsocketResponse;
          handleDeleteEntityWebsocketResponse(deleteResponseData);
        }
      });
    }

    return () => {
      if (socket) {
        socket.off(SOCKET_EVENTS.TASK_CHANNEL);
        socket.off(SOCKET_EVENTS.MENTION_CHANNEL);
        socket.off(SOCKET_EVENTS.CSV_EXPORT_CHANNEL);
        socket.off(SOCKET_EVENTS.BACKGROUND_JOB_CHANNEL);
        socket.off(SOCKET_EVENTS.DELETE_ENTITY_CHANNEL);
      }
    };
  }, [socket, onUpdateCSVExportJob]);

  useEffect(() => {
    fetchOMVersion();
  }, []);

  useEffect(() => {
    const targetNode = document.body;
    targetNode.addEventListener('keydown', handleKeyPress);

    return () => targetNode.removeEventListener('keydown', handleKeyPress);
  }, [handleKeyPress]);

  const handleDomainChange = useCallback(
    async (domain: EntityReference | EntityReference[]) => {
      updateActiveDomain(domain as EntityReference);
      setIsDomainDropdownOpen(false);
      refreshPage();
    },
    []
  );

  const handleLanguageChange = useCallback(({ key }) => {
    i18next.changeLanguage(key);
    refreshPage();
  }, []);

  const handleModalCancel = useCallback(() => setIsFeatureModalOpen(false), []);

  return (
    <>
      <Header>
        <div className="navbar-container">
          <GlobalSearchBar />

          <div className="flex-center gap-5 nav-bar-side-items">
            <DomainSelectableList
              hasPermission
              popoverProps={{
                open: isDomainDropdownOpen,
                onOpenChange: (open) => {
                  setIsDomainDropdownOpen(open);
                },
              }}
              selectedDomain={activeDomainEntityRef}
              onCancel={() => setIsDomainDropdownOpen(false)}
              onUpdate={handleDomainChange}>
              <Button
                className="flex-center gap-2 p-0 font-medium"
                data-testid="domain-dropdown"
                type="text"
                onClick={() => setIsDomainDropdownOpen(!isDomainDropdownOpen)}>
                <DomainIcon
                  className="d-flex text-base-color"
                  height={24}
                  name="domain"
                  width={24}
                />
                <Typography.Text className="font-medium">
                  {activeDomainEntityRef
                    ? getEntityName(activeDomainEntityRef)
                    : activeDomain}
                </Typography.Text>

                <DropDownIcon width={20} />
              </Button>
            </DomainSelectableList>

            <Dropdown
              className="cursor-pointer"
              menu={{
                items: languageSelectOptions,
                onClick: handleLanguageChange,
              }}
              placement="bottomRight"
              trigger={['click']}>
              <Button className="flex-center gap-2 p-0 font-medium" type="text">
                {upperCase(
                  (language || SupportedLocales.English).split('-')[0]
<<<<<<< HEAD
                )}
              </Col>
              <Col className="flex-center">
                <DropDownIcon height={14} width={14} />
              </Col>
            </Row>
          </Dropdown>
          <Dropdown
            destroyPopupOnHide
            className="cursor-pointer"
            dropdownRender={() => (
              <NotificationBox
                hasMentionNotification={hasMentionNotification}
                hasTaskNotification={hasTaskNotification}
                onMarkMentionsNotificationRead={handleMentionsNotificationRead}
                onMarkTaskNotificationRead={handleTaskNotificationRead}
                onTabChange={handleActiveTab}
              />
            )}
            overlayStyle={{
              zIndex: 9999,
              width: '425px',
              minHeight: '375px',
            }}
            placement="bottomRight"
            trigger={['click']}
            onOpenChange={handleBellClick}>
            <Tooltip placement="top" title={t('label.notification-plural')}>
              <Badge dot={hasTaskNotification || hasMentionNotification}>
                <Icon
                  className="align-middle"
                  component={IconBell}
                  data-testid="task-notifications"
                  style={{ fontSize: '24px' }}
=======
                )}{' '}
                <DropDownIcon width={20} />
              </Button>
            </Dropdown>
            <Dropdown
              destroyPopupOnHide
              className="cursor-pointer"
              dropdownRender={() => (
                <NotificationBox
                  hasMentionNotification={hasMentionNotification}
                  hasTaskNotification={hasTaskNotification}
                  onMarkMentionsNotificationRead={
                    handleMentionsNotificationRead
                  }
                  onMarkTaskNotificationRead={handleTaskNotificationRead}
                  onTabChange={handleActiveTab}
>>>>>>> 6f2d0db0
                />
              )}
              overlayStyle={{
                width: '425px',
                minHeight: '375px',
              }}
              placement="bottomRight"
              trigger={['click']}
              onOpenChange={handleBellClick}>
              <Button
                className="flex-center p-sm"
                icon={
                  <Badge
                    dot={hasTaskNotification || hasMentionNotification}
                    offset={[-3, 3]}>
                    <IconBell width={20} />
                  </Badge>
                }
                size="large"
                title={t('label.notification-plural')}
                type="text"
              />
            </Dropdown>
            <Dropdown
              menu={{
                items: getHelpDropdownItems(version),
                onClick: handleSupportClick,
              }}
              overlayStyle={{ width: 175 }}
              placement="bottomRight"
              trigger={['click']}>
              <Button
                className="flex-center p-sm"
                data-testid="help-icon"
                icon={<Help width={20} />}
                size="large"
                title={t('label.need-help')}
                type="text"
              />
            </Dropdown>
            <UserProfileIcon />
          </div>
        </div>
      </Header>
      <WhatsNewModal
        header={`${t('label.whats-new')}!`}
        visible={isFeatureModalOpen}
        onCancel={handleModalCancel}
      />

      {showVersionMissMatchAlert && (
        <Alert
          showIcon
          action={
            <Button
              size="small"
              type="link"
              onClick={() => {
                history.go(0);
              }}>
              {t('label.refresh')}
            </Button>
          }
          className="refresh-alert slide-in-top"
          description="For a seamless experience recommend you to refresh the page"
          icon={<RefreshIcon />}
          message="A new version is available"
          type="info"
        />
      )}
      {renderAlertCards}
    </>
  );
};

export default NavBar;<|MERGE_RESOLUTION|>--- conflicted
+++ resolved
@@ -433,42 +433,6 @@
               <Button className="flex-center gap-2 p-0 font-medium" type="text">
                 {upperCase(
                   (language || SupportedLocales.English).split('-')[0]
-<<<<<<< HEAD
-                )}
-              </Col>
-              <Col className="flex-center">
-                <DropDownIcon height={14} width={14} />
-              </Col>
-            </Row>
-          </Dropdown>
-          <Dropdown
-            destroyPopupOnHide
-            className="cursor-pointer"
-            dropdownRender={() => (
-              <NotificationBox
-                hasMentionNotification={hasMentionNotification}
-                hasTaskNotification={hasTaskNotification}
-                onMarkMentionsNotificationRead={handleMentionsNotificationRead}
-                onMarkTaskNotificationRead={handleTaskNotificationRead}
-                onTabChange={handleActiveTab}
-              />
-            )}
-            overlayStyle={{
-              zIndex: 9999,
-              width: '425px',
-              minHeight: '375px',
-            }}
-            placement="bottomRight"
-            trigger={['click']}
-            onOpenChange={handleBellClick}>
-            <Tooltip placement="top" title={t('label.notification-plural')}>
-              <Badge dot={hasTaskNotification || hasMentionNotification}>
-                <Icon
-                  className="align-middle"
-                  component={IconBell}
-                  data-testid="task-notifications"
-                  style={{ fontSize: '24px' }}
-=======
                 )}{' '}
                 <DropDownIcon width={20} />
               </Button>
@@ -485,7 +449,6 @@
                   }
                   onMarkTaskNotificationRead={handleTaskNotificationRead}
                   onTabChange={handleActiveTab}
->>>>>>> 6f2d0db0
                 />
               )}
               overlayStyle={{
@@ -501,7 +464,7 @@
                   <Badge
                     dot={hasTaskNotification || hasMentionNotification}
                     offset={[-3, 3]}>
-                    <IconBell width={20} />
+                    <IconBell data-testid="task-notifications" width={20} />
                   </Badge>
                 }
                 size="large"
