--- conflicted
+++ resolved
@@ -36,11 +36,7 @@
 import { useTranslation } from 'react-i18next';
 import { useHistory, useParams } from 'react-router-dom';
 import { restoreDashboard } from 'rest/dashboardAPI';
-<<<<<<< HEAD
-import { getEntityName } from 'utils/EntityUtils';
-=======
 import { getEntityName, getEntityThreadLink } from 'utils/EntityUtils';
->>>>>>> 159b5f13
 import { getFilterTags } from 'utils/TableTags/TableTags.utils';
 import { ReactComponent as ExternalLinkIcon } from '../../assets/svg/external-links.svg';
 import { EntityField } from '../../constants/Feeds.constants';
@@ -649,22 +645,6 @@
               className="entity-tag-right-panel-container"
               data-testid="entity-right-panel"
               flex="320px">
-<<<<<<< HEAD
-              <TagsContainerV1
-                editable={
-                  dashboardPermissions.EditAll || dashboardPermissions.EditTags
-                }
-                entityFieldThreads={getEntityFieldThreadCounts(
-                  EntityField.TAGS,
-                  entityFieldThreadCount
-                )}
-                entityFqn={dashboardDetails.fullyQualifiedName}
-                entityType={EntityType.DASHBOARD}
-                selectedTags={dashboardTags}
-                onSelectionChange={handleTagSelection}
-                onThreadLinkSelect={onThreadLinkSelect}
-              />
-=======
               <Space className="w-full" direction="vertical" size="large">
                 <TagsContainerV1
                   entityFqn={dashboardDetails.fullyQualifiedName}
@@ -694,7 +674,6 @@
                   onThreadLinkSelect={onThreadLinkSelect}
                 />
               </Space>
->>>>>>> 159b5f13
             </Col>
           </Row>
         ),
