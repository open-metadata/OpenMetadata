/*
 *  Copyright 2022 Collate.
 *  Licensed under the Apache License, Version 2.0 (the "License");
 *  you may not use this file except in compliance with the License.
 *  You may obtain a copy of the License at
 *  http://www.apache.org/licenses/LICENSE-2.0
 *  Unless required by applicable law or agreed to in writing, software
 *  distributed under the License is distributed on an "AS IS" BASIS,
 *  WITHOUT WARRANTIES OR CONDITIONS OF ANY KIND, either express or implied.
 *  See the License for the specific language governing permissions and
 *  limitations under the License.
 */

<<<<<<< HEAD
import { Button, Card, Col, Row, Space, Table, Tabs, Typography } from 'antd';
=======
import { Col, Row, Space, Table, Tabs, Typography } from 'antd';
>>>>>>> 00885380
import { ColumnsType } from 'antd/lib/table';
import { AxiosError } from 'axios';
import { useActivityFeedProvider } from 'components/ActivityFeed/ActivityFeedProvider/ActivityFeedProvider';
import { ActivityFeedTab } from 'components/ActivityFeed/ActivityFeedTab/ActivityFeedTab.component';
import DescriptionV1 from 'components/common/description/DescriptionV1';
import ErrorPlaceHolder from 'components/common/error-with-placeholder/ErrorPlaceHolder';
import PageLayoutV1 from 'components/containers/PageLayoutV1';
import { DataAssetsHeader } from 'components/DataAssets/DataAssetsHeader/DataAssetsHeader.component';
import EntityLineageComponent from 'components/Entity/EntityLineage/EntityLineage.component';
import { EntityName } from 'components/Modals/EntityNameModal/EntityNameModal.interface';
import TableTags from 'components/TableTags/TableTags.component';
import TabsLabel from 'components/TabsLabel/TabsLabel.component';
import TagsContainerV2 from 'components/Tag/TagsContainerV2/TagsContainerV2';
import { getDashboardDetailsPath } from 'constants/constants';
import { ERROR_PLACEHOLDER_TYPE } from 'enums/common.enum';
import { compare } from 'fast-json-patch';
import { TagSource } from 'generated/type/schema';
import { EntityFieldThreadCount } from 'interface/feed.interface';
import { isEmpty, isUndefined, map } from 'lodash';
import { EntityTags, TagOption } from 'Models';
import React, { useCallback, useEffect, useMemo, useState } from 'react';
import { useTranslation } from 'react-i18next';
import { useHistory, useParams } from 'react-router-dom';
import { restoreDashboard } from 'rest/dashboardAPI';
import { getEntityName, getEntityThreadLink } from 'utils/EntityUtils';
import { ReactComponent as ExternalLinkIcon } from '../../assets/svg/external-links.svg';
import { EntityField } from '../../constants/Feeds.constants';
import { EntityTabs, EntityType } from '../../enums/entity.enum';
import { Dashboard } from '../../generated/entity/data/dashboard';
import { ThreadType } from '../../generated/entity/feed/thread';
import { LabelType, State, TagLabel } from '../../generated/type/tagLabel';
import {
  getCurrentUserId,
  getFeedCounts,
  refreshPage,
} from '../../utils/CommonUtils';
import { getEntityFieldThreadCounts } from '../../utils/FeedUtils';
import { DEFAULT_ENTITY_PERMISSION } from '../../utils/PermissionsUtils';
import { getTagsWithoutTier, getTierTags } from '../../utils/TableUtils';
import { showErrorToast, showSuccessToast } from '../../utils/ToastUtils';
import ActivityThreadPanel from '../ActivityFeed/ActivityThreadPanel/ActivityThreadPanel';
import { CustomPropertyTable } from '../common/CustomPropertyTable/CustomPropertyTable';
import { CustomPropertyProps } from '../common/CustomPropertyTable/CustomPropertyTable.interface';
<<<<<<< HEAD
import RichTextEditorPreviewer from '../common/rich-text-editor/RichTextEditorPreviewer';
=======
import EntityLineageComponent from '../EntityLineage/EntityLineage.component';
>>>>>>> 00885380
import { ModalWithMarkdownEditor } from '../Modals/ModalWithMarkdownEditor/ModalWithMarkdownEditor';
import { usePermissionProvider } from '../PermissionProvider/PermissionProvider';
import { ResourceEntity } from '../PermissionProvider/PermissionProvider.interface';
import {
  ChartsPermissions,
  ChartType,
  DashboardDetailsProps,
} from './DashboardDetails.interface';

import { withActivityFeed } from 'components/router/withActivityFeed';
import TableDescription from 'components/TableDescription/TableDescription.component';
import { DisplayType } from 'components/Tag/TagsViewer/TagsViewer.interface';
import { handleDataAssetAfterDeleteAction } from 'utils/Assets/AssetsUtils';
import { getDecodedFqn } from 'utils/StringsUtils';

const DashboardDetails = ({
  charts,
  dashboardDetails,
  fetchDashboard,
  followDashboardHandler,
  unFollowDashboardHandler,
  chartDescriptionUpdateHandler,
  chartTagUpdateHandler,
  versionHandler,
  createThread,
  onDashboardUpdate,
}: DashboardDetailsProps) => {
  const { t } = useTranslation();
  const history = useHistory();
  const { dashboardFQN, tab: activeTab = EntityTabs.DETAILS } =
    useParams<{ dashboardFQN: string; tab: EntityTabs }>();

  const { postFeed, deleteFeed, updateFeed } = useActivityFeedProvider();
  const [isEdit, setIsEdit] = useState(false);
  const [editChart, setEditChart] = useState<{
    chart: ChartType;
    index: number;
  }>();
  const [feedCount, setFeedCount] = useState<number>(0);
  const [entityFieldThreadCount, setEntityFieldThreadCount] = useState<
    EntityFieldThreadCount[]
  >([]);
  const [threadLink, setThreadLink] = useState<string>('');

  const [threadType, setThreadType] = useState<ThreadType>(
    ThreadType.Conversation
  );
  const [dashboardPermissions, setDashboardPermissions] = useState(
    DEFAULT_ENTITY_PERMISSION
  );
  const [chartsPermissionsArray, setChartsPermissionsArray] = useState<
    Array<ChartsPermissions>
  >([]);

  const {
    owner,
    description,
    entityName,
    followers = [],
    deleted,
    dashboardTags,
    tier,
    entityFqn,
  } = useMemo(() => {
    const { tags = [], fullyQualifiedName } = dashboardDetails;

    return {
      ...dashboardDetails,
      tier: getTierTags(tags),
      dashboardTags: getTagsWithoutTier(tags),
      entityName: getEntityName(dashboardDetails),
      entityFqn: fullyQualifiedName ?? '',
    };
  }, [dashboardDetails]);

  const { isFollowing } = useMemo(() => {
    return {
      isFollowing: followers?.some(({ id }) => id === getCurrentUserId()),
    };
  }, [followers]);

  const { getEntityPermission } = usePermissionProvider();

  const fetchResourcePermission = useCallback(async () => {
    try {
      const entityPermission = await getEntityPermission(
        ResourceEntity.DASHBOARD,
        dashboardDetails.id
      );
      setDashboardPermissions(entityPermission);
    } catch (error) {
      showErrorToast(
        t('server.fetch-entity-permissions-error', {
          entity: t('label.dashboard'),
        })
      );
    }
  }, [dashboardDetails.id, getEntityPermission, setDashboardPermissions]);

  useEffect(() => {
    if (dashboardDetails.id) {
      fetchResourcePermission();
    }
  }, [dashboardDetails.id]);

  const fetchChartPermissions = useCallback(async (id: string) => {
    try {
      const chartPermission = await getEntityPermission(
        ResourceEntity.CHART,
        id
      );

      return chartPermission;
    } catch (error) {
      return DEFAULT_ENTITY_PERMISSION;
    }
  }, []);

  const getEntityFeedCount = () => {
    getFeedCounts(
      EntityType.DASHBOARD,
      dashboardFQN,
      setEntityFieldThreadCount,
      setFeedCount
    );
  };

  useEffect(() => {
    getEntityFeedCount();
  }, [dashboardFQN]);

  const getAllChartsPermissions = useCallback(
    async (charts: ChartType[]) => {
      const permissionsArray: Array<ChartsPermissions> = [];
      try {
        await Promise.all(
          charts.map(async (chart) => {
            const chartPermissions = await fetchChartPermissions(chart.id);
            permissionsArray.push({
              id: chart.id,
              permissions: chartPermissions,
            });
          })
        );

        setChartsPermissionsArray(permissionsArray);
      } catch {
        showErrorToast(
          t('server.fetch-entity-permissions-error', {
            entity: t('label.chart'),
          })
        );
      }
    },
    [dashboardDetails]
  );

  useEffect(() => {
    if (charts) {
      getAllChartsPermissions(charts);
    }
  }, [charts]);

  const handleTabChange = (activeKey: string) => {
    if (activeKey !== activeTab) {
      history.push(
        getDashboardDetailsPath(getDecodedFqn(dashboardFQN), activeKey)
      );
    }
  };

  const onDescriptionEdit = (): void => {
    setIsEdit(true);
  };
  const onCancel = () => {
    setIsEdit(false);
  };

  const onDescriptionUpdate = async (updatedHTML: string) => {
    if (description !== updatedHTML) {
      const updatedDashboard = {
        ...dashboardDetails,
        description: updatedHTML,
      };
      try {
        await onDashboardUpdate(updatedDashboard, 'description');
      } catch (error) {
        showErrorToast(error as AxiosError);
      } finally {
        setIsEdit(false);
      }
    } else {
      setIsEdit(false);
    }
  };

  const onOwnerUpdate = useCallback(
    async (newOwner?: Dashboard['owner']) => {
      const updatedDashboard = {
        ...dashboardDetails,
        owner: newOwner ? { ...owner, ...newOwner } : undefined,
      };
      await onDashboardUpdate(updatedDashboard, 'owner');
    },
    [owner]
  );

  const onTierUpdate = async (newTier?: string) => {
    const tierTag: Dashboard['tags'] = newTier
      ? [
          ...getTagsWithoutTier(dashboardDetails.tags as Array<EntityTags>),
          {
            tagFQN: newTier,
            labelType: LabelType.Manual,
            state: State.Confirmed,
          },
        ]
      : getTagsWithoutTier(dashboardDetails.tags ?? []);
    const updatedDashboard = {
      ...dashboardDetails,
      tags: tierTag,
    };
    await onDashboardUpdate(updatedDashboard, 'tags');
  };

  const onUpdateDisplayName = async (data: EntityName) => {
    const updatedData = {
      ...dashboardDetails,
      displayName: data.displayName,
    };
    await onDashboardUpdate(updatedData, 'displayName');
  };
  const onExtensionUpdate = async (updatedData: Dashboard) => {
    await onDashboardUpdate(updatedData, 'extension');
  };

  const handleRestoreDashboard = async () => {
    try {
      await restoreDashboard(dashboardDetails.id);
      showSuccessToast(
        t('message.restore-entities-success', {
          entity: t('label.dashboard'),
        }),
        2000
      );
      refreshPage();
    } catch (error) {
      showErrorToast(
        error as AxiosError,
        t('message.restore-entities-error', {
          entity: t('label.dashboard'),
        })
      );
    }
  };

  const followDashboard = async () => {
    isFollowing
      ? await unFollowDashboardHandler()
      : await followDashboardHandler();
  };
  const handleUpdateChart = (chart: ChartType, index: number) => {
    setEditChart({ chart, index });
  };

  const closeEditChartModal = (): void => {
    setEditChart(undefined);
  };
  const onChartUpdate = async (chartDescription: string) => {
    if (editChart) {
      const updatedChart = {
        ...editChart.chart,
        description: chartDescription,
      };
      const jsonPatch = compare(charts[editChart.index], updatedChart);

      try {
        await chartDescriptionUpdateHandler(
          editChart.index,
          editChart.chart.id,
          jsonPatch
        );
      } catch (error) {
        showErrorToast(error as AxiosError);
      } finally {
        setEditChart(undefined);
      }
    } else {
      setEditChart(undefined);
    }
  };

  const handleChartTagSelection = async (
    selectedTags: Array<EntityTags>,
    editColumnTag: ChartType
  ) => {
    if (selectedTags && editColumnTag) {
      const newSelectedTags: TagOption[] = map(selectedTags, (tag) => ({
        fqn: tag.tagFQN,
        source: tag.source,
      }));

      const prevTags = editColumnTag.tags?.filter((tag) =>
        newSelectedTags.some((selectedTag) => selectedTag.fqn === tag.tagFQN)
      );
      const newTags = newSelectedTags
        .filter(
          (selectedTag) =>
            !editColumnTag.tags?.some((tag) => tag.tagFQN === selectedTag.fqn)
        )
        .map((tag) => ({
          labelType: 'Manual',
          state: 'Confirmed',
          source: tag.source,
          tagFQN: tag.fqn,
        }));

      const updatedChart = {
        ...editColumnTag,
        tags: [...(prevTags as TagLabel[]), ...newTags],
      };
      const jsonPatch = compare(editColumnTag, updatedChart);
      await chartTagUpdateHandler(editColumnTag.id, jsonPatch);
    }
  };

  const onThreadLinkSelect = (link: string, threadType?: ThreadType) => {
    setThreadLink(link);
    if (threadType) {
      setThreadType(threadType);
    }
  };

  const onThreadPanelClose = () => {
    setThreadLink('');
  };

<<<<<<< HEAD
  const renderDescription = useCallback(
    (text, record, index) => {
      const permissionsObject = chartsPermissionsArray?.find(
        (chart) => chart.id === record.id
      )?.permissions;

      const editDescriptionPermissions =
        !isUndefined(permissionsObject) &&
        (permissionsObject.EditDescription || permissionsObject.EditAll);

      return (
        <Space className="w-full cursor-pointer" data-testid="description">
          <div>
            {text ? (
              <RichTextEditorPreviewer markdown={text} />
            ) : (
              <span className="text-grey-muted">
                {t('label.no-entity', {
                  entity: t('label.description'),
                })}
              </span>
            )}
          </div>
          {!deleted && (
            <Button
              disabled={!editDescriptionPermissions}
              icon={EditIcon}
              title={
                editDescriptionPermissions
                  ? t('label.edit-entity', {
                      entity: t('label.description'),
                    })
                  : t('message.no-permission-for-action')
              }
              onClick={() => handleUpdateChart(record, index)}
            />
          )}
        </Space>
      );
    },
    [chartsPermissionsArray, handleUpdateChart]
  );

=======
>>>>>>> 00885380
  const hasEditTagAccess = (record: ChartType) => {
    const permissionsObject = chartsPermissionsArray?.find(
      (chart) => chart.id === record.id
    )?.permissions;

    return (
      !isUndefined(permissionsObject) &&
      (permissionsObject.EditTags || permissionsObject.EditAll)
    );
  };

  const handleTagSelection = async (selectedTags: EntityTags[]) => {
    const updatedTags: TagLabel[] | undefined = selectedTags?.map((tag) => ({
      source: tag.source,
      tagFQN: tag.tagFQN,
      labelType: LabelType.Manual,
      state: State.Confirmed,
    }));

    if (updatedTags && dashboardDetails) {
      const updatedTags = [...(tier ? [tier] : []), ...selectedTags];
      const updatedDashboard = { ...dashboardDetails, tags: updatedTags };
      await onDashboardUpdate(updatedDashboard, 'tags');
    }
  };

  const entityFieldThreads = useMemo(
    () =>
      getEntityFieldThreadCounts(EntityField.CHARTS, entityFieldThreadCount),
    [entityFieldThreadCount, getEntityFieldThreadCounts]
  );

  const tableColumn: ColumnsType<ChartType> = useMemo(
    () => [
      {
        title: t('label.chart-entity', {
          entity: t('label.name'),
        }),
        dataIndex: 'chartName',
        key: 'chartName',
        width: 200,
        render: (_, record) => {
          const chartName = getEntityName(record);

          return record.sourceUrl ? (
            <Typography.Link href={record.sourceUrl} target="_blank">
              <Space>
                {chartName}
                <ExternalLinkIcon height={14} width={14} />
              </Space>
            </Typography.Link>
          ) : (
            <Typography.Text>{chartName}</Typography.Text>
          );
        },
      },
      {
        title: t('label.chart-entity', {
          entity: t('label.type'),
        }),
        dataIndex: 'chartType',
        key: 'chartType',
        width: 120,
      },
      {
        title: t('label.description'),
        dataIndex: 'description',
        key: 'description',
        width: 350,
        render: (_, record, index) => {
          const permissionsObject = chartsPermissionsArray?.find(
            (chart) => chart.id === record.id
          )?.permissions;

          const editDescriptionPermissions =
            !isUndefined(permissionsObject) &&
            (permissionsObject.EditDescription || permissionsObject.EditAll);

          return (
            <TableDescription
              columnData={{
                fqn: record.fullyQualifiedName ?? '',
                field: record.description,
              }}
              entityFieldThreads={getEntityFieldThreadCounts(
                EntityField.DESCRIPTION,
                entityFieldThreadCount
              )}
              entityFqn={entityFqn}
              entityType={EntityType.DASHBOARD}
              hasEditPermission={editDescriptionPermissions}
              index={index}
              isReadOnly={deleted}
              onClick={() => handleUpdateChart(record, index)}
              onThreadLinkSelect={onThreadLinkSelect}
            />
          );
        },
      },
      {
        title: t('label.tag-plural'),
        dataIndex: 'tags',
        key: 'tags',
        accessor: 'tags',
        width: 300,
        render: (tags: TagLabel[], record: ChartType, index: number) => {
          return (
            <TableTags<ChartType>
              entityFieldThreads={entityFieldThreads}
              entityFqn={entityFqn}
              entityType={EntityType.DASHBOARD}
              handleTagSelection={handleChartTagSelection}
              hasTagEditAccess={hasEditTagAccess(record)}
              index={index}
              isReadOnly={deleted}
              record={record}
              tags={tags}
              type={TagSource.Classification}
              onThreadLinkSelect={onThreadLinkSelect}
            />
          );
        },
      },
      {
        title: t('label.glossary-term-plural'),
        dataIndex: 'tags',
        key: 'tags',
        accessor: 'tags',
        width: 300,
        render: (tags: TagLabel[], record: ChartType, index: number) => (
          <TableTags<ChartType>
            entityFieldThreads={entityFieldThreads}
            entityFqn={entityFqn}
            entityType={EntityType.DASHBOARD}
            handleTagSelection={handleChartTagSelection}
            hasTagEditAccess={hasEditTagAccess(record)}
            index={index}
            isReadOnly={deleted}
            record={record}
            tags={tags}
            type={TagSource.Glossary}
            onThreadLinkSelect={onThreadLinkSelect}
          />
        ),
      },
    ],
    [
      deleted,
      entityFqn,
      entityFieldThreads,
      entityFieldThreadCount,
      chartsPermissionsArray,
      onThreadLinkSelect,
      hasEditTagAccess,
      handleUpdateChart,
      handleChartTagSelection,
      getEntityFieldThreadCounts,
    ]
  );

  const tabs = useMemo(
    () => [
      {
        label: (
          <TabsLabel id={EntityTabs.DETAILS} name={t('label.detail-plural')} />
        ),
        key: EntityTabs.DETAILS,
        children: (
          <Row gutter={[0, 16]} wrap={false}>
            <Col className="p-t-sm m-x-lg" flex="auto">
              <div className="d-flex flex-col gap-4">
                <DescriptionV1
                  description={dashboardDetails.description}
                  entityFieldThreads={getEntityFieldThreadCounts(
                    EntityField.DESCRIPTION,
                    entityFieldThreadCount
                  )}
                  entityFqn={dashboardDetails.fullyQualifiedName}
                  entityName={entityName}
                  entityType={EntityType.DASHBOARD}
                  hasEditAccess={
                    dashboardPermissions.EditAll ||
                    dashboardPermissions.EditDescription
                  }
                  isEdit={isEdit}
                  isReadOnly={dashboardDetails.deleted}
                  owner={dashboardDetails.owner}
                  onCancel={onCancel}
                  onDescriptionEdit={onDescriptionEdit}
                  onDescriptionUpdate={onDescriptionUpdate}
                  onThreadLinkSelect={onThreadLinkSelect}
                />

                {isEmpty(charts) ? (
                  <ErrorPlaceHolder />
                ) : (
                  <Table
                    bordered
                    columns={tableColumn}
                    data-testid="charts-table"
                    dataSource={charts}
                    pagination={false}
                    rowKey="id"
                    scroll={{ x: 1200 }}
                    size="small"
                  />
                )}
              </div>
            </Col>
            <Col
              className="entity-tag-right-panel-container"
              data-testid="entity-right-panel"
              flex="320px">
              <Space className="w-full" direction="vertical" size="large">
                <TagsContainerV2
                  displayType={DisplayType.READ_MORE}
                  entityFqn={dashboardDetails.fullyQualifiedName}
                  entityThreadLink={getEntityThreadLink(entityFieldThreadCount)}
                  entityType={EntityType.DASHBOARD}
                  permission={
                    (dashboardPermissions.EditAll ||
                      dashboardPermissions.EditTags) &&
                    !dashboardDetails.deleted
                  }
                  selectedTags={dashboardTags}
                  tagType={TagSource.Classification}
                  onSelectionChange={handleTagSelection}
                  onThreadLinkSelect={onThreadLinkSelect}
                />

                <TagsContainerV2
                  displayType={DisplayType.READ_MORE}
                  entityFqn={dashboardDetails.fullyQualifiedName}
                  entityThreadLink={getEntityThreadLink(entityFieldThreadCount)}
                  entityType={EntityType.DASHBOARD}
                  permission={
                    (dashboardPermissions.EditAll ||
                      dashboardPermissions.EditTags) &&
                    !dashboardDetails.deleted
                  }
                  selectedTags={dashboardTags}
                  tagType={TagSource.Glossary}
                  onSelectionChange={handleTagSelection}
                  onThreadLinkSelect={onThreadLinkSelect}
                />
              </Space>
            </Col>
          </Row>
        ),
      },
      {
        label: (
          <TabsLabel
            count={feedCount}
            id={EntityTabs.ACTIVITY_FEED}
            isActive={activeTab === EntityTabs.ACTIVITY_FEED}
            name={t('label.activity-feed-and-task-plural')}
          />
        ),
        key: EntityTabs.ACTIVITY_FEED,
        children: (
          <ActivityFeedTab
            entityType={EntityType.DASHBOARD}
            fqn={dashboardDetails?.fullyQualifiedName ?? ''}
            onFeedUpdate={getEntityFeedCount}
            onUpdateEntityDetails={fetchDashboard}
          />
        ),
      },
      {
        label: <TabsLabel id={EntityTabs.LINEAGE} name={t('label.lineage')} />,
        key: EntityTabs.LINEAGE,
        children: (
          <EntityLineageComponent
            entity={dashboardDetails}
            entityType={EntityType.DASHBOARD}
            hasEditAccess={
              dashboardPermissions.EditAll || dashboardPermissions.EditLineage
            }
          />
        ),
      },
      {
        label: (
          <TabsLabel
            id={EntityTabs.CUSTOM_PROPERTIES}
            name={t('label.custom-property-plural')}
          />
        ),
        key: EntityTabs.CUSTOM_PROPERTIES,
        children: !dashboardPermissions.ViewAll ? (
          <ErrorPlaceHolder type={ERROR_PLACEHOLDER_TYPE.PERMISSION} />
        ) : (
          <CustomPropertyTable
            entityDetails={
              dashboardDetails as CustomPropertyProps['entityDetails']
            }
            entityType={EntityType.DASHBOARD}
            handleExtensionUpdate={onExtensionUpdate}
            hasEditAccess={
              dashboardPermissions.EditAll ||
              dashboardPermissions.EditCustomFields
            }
          />
        ),
      },
    ],
    [
      feedCount,
      activeTab,
      isEdit,
      tableColumn,
      dashboardDetails,
      charts,
      entityFieldThreadCount,
      entityName,
      dashboardPermissions,
      dashboardTags,
      getEntityFieldThreadCounts,
      onCancel,
      onDescriptionEdit,
      onDescriptionUpdate,
      onThreadLinkSelect,
      handleTagSelection,
    ]
  );

  return (
    <PageLayoutV1
      className="bg-white"
      pageTitle="Table details"
      title="Table details">
      <Row gutter={[0, 12]}>
        <Col className="p-x-lg" span={24}>
          <DataAssetsHeader
            afterDeleteAction={handleDataAssetAfterDeleteAction}
            dataAsset={dashboardDetails}
            entityType={EntityType.DASHBOARD}
            permissions={dashboardPermissions}
            onDisplayNameUpdate={onUpdateDisplayName}
            onFollowClick={followDashboard}
            onOwnerUpdate={onOwnerUpdate}
            onRestoreDataAsset={handleRestoreDashboard}
            onTierUpdate={onTierUpdate}
            onVersionClick={versionHandler}
          />
        </Col>
        <Col span={24}>
          <Tabs
            activeKey={activeTab ?? EntityTabs.SCHEMA}
            className="entity-details-page-tabs"
            data-testid="tabs"
            items={tabs}
            onChange={handleTabChange}
          />
        </Col>
      </Row>

      {editChart && (
        <ModalWithMarkdownEditor
          header={t('label.edit-chart-name', {
            name: editChart.chart.displayName,
          })}
          placeholder={t('label.enter-field-description', {
            field: t('label.chart'),
          })}
          value={editChart.chart.description || ''}
          visible={Boolean(editChart)}
          onCancel={closeEditChartModal}
          onSave={onChartUpdate}
        />
      )}
      {threadLink ? (
        <ActivityThreadPanel
          createThread={createThread}
          deletePostHandler={deleteFeed}
          open={Boolean(threadLink)}
          postFeedHandler={postFeed}
          threadLink={threadLink}
          threadType={threadType}
          updateThreadHandler={updateFeed}
          onCancel={onThreadPanelClose}
        />
      ) : null}
    </PageLayoutV1>
  );
};

export default withActivityFeed<DashboardDetailsProps>(DashboardDetails);<|MERGE_RESOLUTION|>--- conflicted
+++ resolved
@@ -11,11 +11,7 @@
  *  limitations under the License.
  */
 
-<<<<<<< HEAD
-import { Button, Card, Col, Row, Space, Table, Tabs, Typography } from 'antd';
-=======
 import { Col, Row, Space, Table, Tabs, Typography } from 'antd';
->>>>>>> 00885380
 import { ColumnsType } from 'antd/lib/table';
 import { AxiosError } from 'axios';
 import { useActivityFeedProvider } from 'components/ActivityFeed/ActivityFeedProvider/ActivityFeedProvider';
@@ -26,9 +22,12 @@
 import { DataAssetsHeader } from 'components/DataAssets/DataAssetsHeader/DataAssetsHeader.component';
 import EntityLineageComponent from 'components/Entity/EntityLineage/EntityLineage.component';
 import { EntityName } from 'components/Modals/EntityNameModal/EntityNameModal.interface';
+import { withActivityFeed } from 'components/router/withActivityFeed';
+import TableDescription from 'components/TableDescription/TableDescription.component';
 import TableTags from 'components/TableTags/TableTags.component';
 import TabsLabel from 'components/TabsLabel/TabsLabel.component';
 import TagsContainerV2 from 'components/Tag/TagsContainerV2/TagsContainerV2';
+import { DisplayType } from 'components/Tag/TagsViewer/TagsViewer.interface';
 import { getDashboardDetailsPath } from 'constants/constants';
 import { ERROR_PLACEHOLDER_TYPE } from 'enums/common.enum';
 import { compare } from 'fast-json-patch';
@@ -40,7 +39,9 @@
 import { useTranslation } from 'react-i18next';
 import { useHistory, useParams } from 'react-router-dom';
 import { restoreDashboard } from 'rest/dashboardAPI';
+import { handleDataAssetAfterDeleteAction } from 'utils/Assets/AssetsUtils';
 import { getEntityName, getEntityThreadLink } from 'utils/EntityUtils';
+import { getDecodedFqn } from 'utils/StringsUtils';
 import { ReactComponent as ExternalLinkIcon } from '../../assets/svg/external-links.svg';
 import { EntityField } from '../../constants/Feeds.constants';
 import { EntityTabs, EntityType } from '../../enums/entity.enum';
@@ -59,11 +60,6 @@
 import ActivityThreadPanel from '../ActivityFeed/ActivityThreadPanel/ActivityThreadPanel';
 import { CustomPropertyTable } from '../common/CustomPropertyTable/CustomPropertyTable';
 import { CustomPropertyProps } from '../common/CustomPropertyTable/CustomPropertyTable.interface';
-<<<<<<< HEAD
-import RichTextEditorPreviewer from '../common/rich-text-editor/RichTextEditorPreviewer';
-=======
-import EntityLineageComponent from '../EntityLineage/EntityLineage.component';
->>>>>>> 00885380
 import { ModalWithMarkdownEditor } from '../Modals/ModalWithMarkdownEditor/ModalWithMarkdownEditor';
 import { usePermissionProvider } from '../PermissionProvider/PermissionProvider';
 import { ResourceEntity } from '../PermissionProvider/PermissionProvider.interface';
@@ -72,12 +68,6 @@
   ChartType,
   DashboardDetailsProps,
 } from './DashboardDetails.interface';
-
-import { withActivityFeed } from 'components/router/withActivityFeed';
-import TableDescription from 'components/TableDescription/TableDescription.component';
-import { DisplayType } from 'components/Tag/TagsViewer/TagsViewer.interface';
-import { handleDataAssetAfterDeleteAction } from 'utils/Assets/AssetsUtils';
-import { getDecodedFqn } from 'utils/StringsUtils';
 
 const DashboardDetails = ({
   charts,
@@ -401,52 +391,6 @@
     setThreadLink('');
   };
 
-<<<<<<< HEAD
-  const renderDescription = useCallback(
-    (text, record, index) => {
-      const permissionsObject = chartsPermissionsArray?.find(
-        (chart) => chart.id === record.id
-      )?.permissions;
-
-      const editDescriptionPermissions =
-        !isUndefined(permissionsObject) &&
-        (permissionsObject.EditDescription || permissionsObject.EditAll);
-
-      return (
-        <Space className="w-full cursor-pointer" data-testid="description">
-          <div>
-            {text ? (
-              <RichTextEditorPreviewer markdown={text} />
-            ) : (
-              <span className="text-grey-muted">
-                {t('label.no-entity', {
-                  entity: t('label.description'),
-                })}
-              </span>
-            )}
-          </div>
-          {!deleted && (
-            <Button
-              disabled={!editDescriptionPermissions}
-              icon={EditIcon}
-              title={
-                editDescriptionPermissions
-                  ? t('label.edit-entity', {
-                      entity: t('label.description'),
-                    })
-                  : t('message.no-permission-for-action')
-              }
-              onClick={() => handleUpdateChart(record, index)}
-            />
-          )}
-        </Space>
-      );
-    },
-    [chartsPermissionsArray, handleUpdateChart]
-  );
-
-=======
->>>>>>> 00885380
   const hasEditTagAccess = (record: ChartType) => {
     const permissionsObject = chartsPermissionsArray?.find(
       (chart) => chart.id === record.id
