/*
 *  Copyright 2022 Collate.
 *  Licensed under the Apache License, Version 2.0 (the "License");
 *  you may not use this file except in compliance with the License.
 *  You may obtain a copy of the License at
 *  http://www.apache.org/licenses/LICENSE-2.0
 *  Unless required by applicable law or agreed to in writing, software
 *  distributed under the License is distributed on an "AS IS" BASIS,
 *  WITHOUT WARRANTIES OR CONDITIONS OF ANY KIND, either express or implied.
 *  See the License for the specific language governing permissions and
 *  limitations under the License.
 */

import { Operation } from 'fast-json-patch';
import { FeedFilter } from '../../enums/mydata.enum';
import { CreateThread } from '../../generated/api/feed/createThread';
import { Chart } from '../../generated/entity/data/chart';
import { Dashboard } from '../../generated/entity/data/dashboard';
import { Thread, ThreadType } from '../../generated/entity/feed/thread';
import { Paging } from '../../generated/type/paging';
import {
  EntityFieldThreadCount,
  ThreadUpdatedFunc,
} from '../../interface/feed.interface';
import { TitleBreadcrumbProps } from '../common/title-breadcrumb/title-breadcrumb.interface';

export interface ChartType extends Chart {
  displayName: string;
}

export interface DashboardDetailsProps {
  dashboardFQN: string;
  charts: Array<ChartType>;
  dashboardUrl: string;
  dashboardDetails: Dashboard;
  activeTab: number;
  slashedDashboardName: TitleBreadcrumbProps['titleLinks'];
  entityThread: Thread[];
<<<<<<< HEAD
  deleted?: boolean;
  isEntityThreadLoading: boolean;
=======
  isentityThreadLoading: boolean;
>>>>>>> 17893f5b
  feedCount: number;
  entityFieldThreadCount: EntityFieldThreadCount[];
  entityFieldTaskCount: EntityFieldThreadCount[];
  paging: Paging;
  fetchFeedHandler: (
    after?: string,
    feedType?: FeedFilter,
    threadType?: ThreadType
  ) => void;
  createThread: (data: CreateThread) => void;
  setActiveTabHandler: (value: number) => void;
  followDashboardHandler: () => void;
  unfollowDashboardHandler: () => void;
  settingsUpdateHandler: (updatedDashboard: Dashboard) => Promise<void>;
  descriptionUpdateHandler: (updatedDashboard: Dashboard) => Promise<void>;
  chartDescriptionUpdateHandler: (
    index: number,
    chartId: string,
    patch: Array<Operation>
  ) => Promise<void>;
  chartTagUpdateHandler: (
    index: number,
    chartId: string,
    patch: Array<Operation>
  ) => void;
  tagUpdateHandler: (updatedDashboard: Dashboard) => void;
  versionHandler: () => void;
  postFeedHandler: (value: string, id: string) => void;
  deletePostHandler: (
    threadId: string,
    postId: string,
    isThread: boolean
  ) => void;
  updateThreadHandler: ThreadUpdatedFunc;
  onExtensionUpdate: (updatedDashboard: Dashboard) => Promise<void>;
}<|MERGE_RESOLUTION|>--- conflicted
+++ resolved
@@ -36,12 +36,7 @@
   activeTab: number;
   slashedDashboardName: TitleBreadcrumbProps['titleLinks'];
   entityThread: Thread[];
-<<<<<<< HEAD
-  deleted?: boolean;
   isEntityThreadLoading: boolean;
-=======
-  isentityThreadLoading: boolean;
->>>>>>> 17893f5b
   feedCount: number;
   entityFieldThreadCount: EntityFieldThreadCount[];
   entityFieldTaskCount: EntityFieldThreadCount[];
