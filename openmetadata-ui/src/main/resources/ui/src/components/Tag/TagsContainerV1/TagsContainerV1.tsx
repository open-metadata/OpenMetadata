/*
 *  Copyright 2022 Collate.
 *  Licensed under the Apache License, Version 2.0 (the "License");
 *  you may not use this file except in compliance with the License.
 *  You may obtain a copy of the License at
 *  http://www.apache.org/licenses/LICENSE-2.0
 *  Unless required by applicable law or agreed to in writing, software
 *  distributed under the License is distributed on an "AS IS" BASIS,
 *  WITHOUT WARRANTIES OR CONDITIONS OF ANY KIND, either express or implied.
 *  See the License for the specific language governing permissions and
 *  limitations under the License.
 */

import { Button, Col, Form, Row, Space, Tooltip, Typography } from 'antd';
import { ReactComponent as EditIcon } from 'assets/svg/edit-new.svg';
import Loader from 'components/Loader/Loader';
import { TableTagsProps } from 'components/TableTags/TableTags.interface';
import Tags from 'components/Tag/Tags/tags';
import {
  API_RES_MAX_SIZE,
  DE_ACTIVE_COLOR,
  PAGE_SIZE_LARGE,
} from 'constants/constants';
import { TAG_CONSTANT, TAG_START_WITH } from 'constants/Tag.constants';
import { EntityType } from 'enums/entity.enum';
import { TagSource } from 'generated/type/tagLabel';
import { isEmpty } from 'lodash';
import { EntityTags } from 'Models';
import React, { useCallback, useEffect, useMemo, useState } from 'react';
import { useTranslation } from 'react-i18next';
import { useHistory } from 'react-router-dom';
import { getGlossariesList, getGlossaryTerms } from 'rest/glossaryAPI';
import { getEntityFeedLink } from 'utils/EntityUtils';
import { getGlossaryTermHierarchy } from 'utils/GlossaryUtils';
import { getFilterTags } from 'utils/TableTags/TableTags.utils';
import {
  getAllTagsForOptions,
  getTagPlaceholder,
  getTagsHierarchy,
} from 'utils/TagsUtils';
import {
  getRequestTagsPath,
  getUpdateTagsPath,
  TASK_ENTITIES,
} from 'utils/TasksUtils';
import { ReactComponent as IconComments } from '../../../assets/svg/comment.svg';
import { ReactComponent as IconRequest } from '../../../assets/svg/request-icon.svg';
import TagTree from '../TagsTree/TagsTreeForm.component';
import TagsViewer from '../TagsViewer/tags-viewer';
import {
  GlossaryDetailsProps,
  GlossaryTermDetailsProps,
  TagDetailsProps,
  TagsContainerV1Props,
} from './TagsContainerV1.interface';

const TagsContainerV1 = ({
  permission,
  selectedTags,
  entityType,
  entityThreadLink,
  entityFqn,
  tagType,
  onSelectionChange,
  onThreadLinkSelect,
  isVersionView,
}: TagsContainerV1Props) => {
  const history = useHistory();
  const [form] = Form.useForm();
  const { t } = useTranslation();

  const [isEditTags, setIsEditTags] = useState(false);
  const [tagDetails, setTagDetails] = useState<TagDetailsProps>({
    isLoading: false,
    isError: false,
    options: [],
  });

  const [glossaryDetails, setGlossaryDetails] = useState<GlossaryDetailsProps>({
    isLoading: false,
    isError: false,
    options: [],
  });

  const [tags, setTags] = useState<TableTagsProps>();

  const isGlossaryType = useMemo(
    () => tagType === TagSource.Glossary,
    [tagType]
  );

  const showAddTagButton = useMemo(
    () => permission && isEmpty(tags?.[tagType]),
    [permission, tags?.[tagType]]
  );

  const selectedTagsInternal = useMemo(
    () => tags?.[tagType].map(({ tagFQN }) => tagFQN as string),
    [tags, tagType]
  );

  const treeData = useMemo(() => {
    const tags = getTagsHierarchy(tagDetails.options);
    const glossary = getGlossaryTermHierarchy(glossaryDetails.options);

    return [...tags, ...glossary];
  }, [tagDetails.options, glossaryDetails.options]);

  const fetchTags = async () => {
    if (isEmpty(tagDetails.options) || tagDetails.isError) {
      setTagDetails((pre) => ({ ...pre, isLoading: true }));
      try {
        const tags = await getAllTagsForOptions();
        setTagDetails((pre) => ({
          ...pre,
          options: tags.map((tag) => {
            return {
              name: tag.name,
              fqn: tag.fullyQualifiedName ?? '',
              classification: tag.classification,
              source: TagSource.Classification,
            };
          }),
        }));
        setIsEditTags(true);
      } catch (_error) {
        setTagDetails((pre) => ({ ...pre, isError: true, options: [] }));
      } finally {
        setTagDetails((pre) => ({ ...pre, isLoading: false }));
      }
    }
  };

  const fetchGlossaryList = async () => {
    if (isEmpty(glossaryDetails.options) || glossaryDetails.isError) {
      setGlossaryDetails((pre) => ({ ...pre, isLoading: true }));
      try {
        const glossaryTermList: GlossaryTermDetailsProps[] = [];
        const { data } = await getGlossariesList({
          limit: PAGE_SIZE_LARGE,
        });

        const promises = data.map((item) =>
          getGlossaryTerms({
            glossary: item.id,
            limit: API_RES_MAX_SIZE,
            fields: 'children,parent',
          })
        );
        const response = await Promise.allSettled(promises);

        response.forEach((res) => {
          if (res.status === 'fulfilled') {
            glossaryTermList.push(
              ...res.value.data.map((data) => ({
                name: data.name,
                fqn: data.fullyQualifiedName ?? '',
                children: data.children,
                parent: data.parent,
                glossary: data.glossary,
                source: TagSource.Glossary,
              }))
            );
          }
        });

        setGlossaryDetails((pre) => ({ ...pre, options: glossaryTermList }));
      } catch (error) {
        setGlossaryDetails((pre) => ({ ...pre, isError: true, options: [] }));
      } finally {
        setGlossaryDetails((pre) => ({ ...pre, isLoading: false }));
      }
    }
  };

  const showNoDataPlaceholder = useMemo(
    () => !showAddTagButton && isEmpty(tags?.[tagType]),
    [showAddTagButton, tags?.[tagType]]
  );

  const getUpdatedTags = (selectedTag: string[]): EntityTags[] => {
    const updatedTags = selectedTag.map((t) => ({
      tagFQN: t,
      source: [...tagDetails.options, ...glossaryDetails.options].find(
        (tag) => tag.fqn === t
      )?.source,
    }));

    return updatedTags;
  };

  const handleSave = (data: string[]) => {
    const updatedTags = getUpdatedTags(data);
    if (onSelectionChange) {
      onSelectionChange([
        ...updatedTags,
        ...((isGlossaryType
          ? tags?.[TagSource.Classification]
          : tags?.[TagSource.Glossary]) ?? []),
      ]);
    }
    form.resetFields();
    setIsEditTags(false);
  };

  const handleCancel = useCallback(() => {
    setIsEditTags(false);
    form.resetFields();
  }, [form]);

  const handleAddClick = useCallback(() => {
    if (isGlossaryType) {
      fetchGlossaryList();
    } else {
      fetchTags();
    }
    setIsEditTags(true);
  }, [isGlossaryType, fetchGlossaryList, fetchTags]);

  const addTagButton = useMemo(
    () =>
      showAddTagButton ? (
        <span onClick={handleAddClick}>
          <Tags
            className="tw-font-semibold tw-text-primary"
            startWith={TAG_START_WITH.PLUS}
            tag={TAG_CONSTANT}
            type="border"
          />
        </span>
      ) : null,
    [showAddTagButton, fetchTags, fetchGlossaryList]
  );

  const renderTags = useMemo(
    () => (
      <TagsViewer
        isTextPlaceholder
        showNoDataPlaceholder={showNoDataPlaceholder}
        tags={tags?.[tagType] ?? []}
        type="border"
      />
    ),
    [showNoDataPlaceholder, tags?.[tagType]]
  );

  const tagsSelectContainer = useMemo(() => {
    return tagDetails.isLoading || glossaryDetails.isLoading ? (
      <Loader size="small" />
    ) : (
      <TagTree
        defaultValue={selectedTagsInternal ?? []}
        placeholder={getTagPlaceholder(isGlossaryType)}
        treeData={treeData}
        onCancel={handleCancel}
        onSubmit={handleSave}
      />
    );
  }, [
    isGlossaryType,
    selectedTagsInternal,
    glossaryDetails,
    tagDetails,
    treeData,
    handleCancel,
    handleSave,
  ]);

  const handleRequestTags = () => {
    history.push(getRequestTagsPath(entityType as string, entityFqn as string));
  };
  const handleUpdateTags = () => {
    history.push(getUpdateTagsPath(entityType as string, entityFqn as string));
  };

  const requestTagElement = useMemo(() => {
    const hasTags = !isEmpty(tags?.[tagType]);

    return TASK_ENTITIES.includes(entityType as EntityType) ? (
      <Col>
        <Button
          className="p-0 flex-center"
          data-testid="request-entity-tags"
          size="small"
          type="text"
          onClick={hasTags ? handleUpdateTags : handleRequestTags}>
          <Tooltip
            placement="left"
            title={
              hasTags
                ? t('label.update-request-tag-plural')
                : t('label.request-tag-plural')
            }>
            <IconRequest
              className="anticon"
              height={14}
              name="request-tags"
              style={{ color: DE_ACTIVE_COLOR }}
              width={14}
            />
          </Tooltip>
        </Button>
      </Col>
    ) : null;
  }, [tags?.[tagType], handleUpdateTags, handleRequestTags]);

  const conversationThreadElement = useMemo(
    () => (
      <Col>
        <Button
          className="p-0 flex-center"
          data-testid="tag-thread"
          size="small"
          type="text"
<<<<<<< HEAD
          onClick={() =>
            onThreadLinkSelect(
              entityThreadLink ??
                getEntityFeedLink(entityType, entityFqn, 'tags')
            )
          }>
          <Tooltip
            placement="left"
            title={t('label.list-entity', {
              entity: t('label.conversation'),
            })}>
            <IconComments
              height={14}
              name="comments"
              style={{ color: DE_ACTIVE_COLOR }}
              width={14}
            />
          </Tooltip>
=======
          onClick={() => {
            if (onThreadLinkSelect) {
              onThreadLinkSelect(
                entityThreadLink ??
                  getEntityFeedLink(entityType, entityFqn, 'tags')
              );
            }
          }}>
          <Space align="center" className="w-full h-full" size={2}>
            <IconComments height={16} name="comments" width={16} />
          </Space>
>>>>>>> 5f349193
        </Button>
      </Col>
    ),
    [
      entityType,
      entityFqn,
      entityThreadLink,
      getEntityFeedLink,
      onThreadLinkSelect,
    ]
  );

  useEffect(() => {
    setTags(getFilterTags(selectedTags));
  }, [selectedTags]);

  return (
    <div data-testid={isGlossaryType ? 'glossary-container' : 'tags-container'}>
      <div className="d-flex justify-between m-b-xs">
        <div className="d-flex items-center">
          <Typography.Text className="right-panel-label">
            {isGlossaryType ? t('label.glossary-term') : t('label.tag-plural')}
          </Typography.Text>
          {permission && !isEmpty(tags?.[tagType]) && (
            <Button
              className="cursor-pointer flex-center m-l-xss"
              data-testid="edit-button"
              icon={<EditIcon color={DE_ACTIVE_COLOR} width="14px" />}
              size="small"
              type="text"
              onClick={handleAddClick}
            />
          )}
        </div>
        {permission && !isVersionView && (
          <Row gutter={8}>
            {tagType === TagSource.Classification && requestTagElement}
            {conversationThreadElement}
          </Row>
        )}
      </div>

      {!isEditTags && (
        <Space wrap align="center" data-testid="entity-tags" size={4}>
          {addTagButton}
          {renderTags}
        </Space>
      )}
      {isEditTags && tagsSelectContainer}
    </div>
  );
};

export default TagsContainerV1;<|MERGE_RESOLUTION|>--- conflicted
+++ resolved
@@ -312,7 +312,6 @@
           data-testid="tag-thread"
           size="small"
           type="text"
-<<<<<<< HEAD
           onClick={() =>
             onThreadLinkSelect(
               entityThreadLink ??
@@ -331,19 +330,6 @@
               width={14}
             />
           </Tooltip>
-=======
-          onClick={() => {
-            if (onThreadLinkSelect) {
-              onThreadLinkSelect(
-                entityThreadLink ??
-                  getEntityFeedLink(entityType, entityFqn, 'tags')
-              );
-            }
-          }}>
-          <Space align="center" className="w-full h-full" size={2}>
-            <IconComments height={16} name="comments" width={16} />
-          </Space>
->>>>>>> 5f349193
         </Button>
       </Col>
     ),
