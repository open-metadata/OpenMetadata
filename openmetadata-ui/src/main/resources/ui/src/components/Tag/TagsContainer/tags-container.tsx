/*
 *  Copyright 2022 Collate.
 *  Licensed under the Apache License, Version 2.0 (the "License");
 *  you may not use this file except in compliance with the License.
 *  You may obtain a copy of the License at
 *  http://www.apache.org/licenses/LICENSE-2.0
 *  Unless required by applicable law or agreed to in writing, software
 *  distributed under the License is distributed on an "AS IS" BASIS,
 *  WITHOUT WARRANTIES OR CONDITIONS OF ANY KIND, either express or implied.
 *  See the License for the specific language governing permissions and
 *  limitations under the License.
 */

import { CheckOutlined, CloseOutlined } from '@ant-design/icons';
import { Button, Select, Space, Tag, Tooltip, Typography } from 'antd';
import { ReactComponent as IconEdit } from 'assets/svg/edit-new.svg';
import classNames from 'classnames';
import Tags from 'components/Tag/Tags/tags';
import { NO_DATA_PLACEHOLDER } from 'constants/constants';
import { TAG_CONSTANT, TAG_START_WITH } from 'constants/Tag.constants';
import { isEmpty } from 'lodash';
import { EntityTags, TagOption } from 'Models';
import type { CustomTagProps } from 'rc-select/lib/BaseSelect';
import React, { FunctionComponent, useEffect, useMemo, useState } from 'react';
import { useTranslation } from 'react-i18next';
import { getTagDisplay, getTagTooltip } from 'utils/TagsUtils';
import { FQN_SEPARATOR_CHAR } from '../../../constants/char.constants';
import { withLoader } from '../../../hoc/withLoader';
import Fqn from '../../../utils/Fqn';
import TagsViewer from '../TagsViewer/tags-viewer';
import { TagsContainerProps } from './tags-container.interface';

const TagsContainer: FunctionComponent<TagsContainerProps> = ({
  editable,
  selectedTags,
  tagList,
  onCancel,
  onSelectionChange,
  onAddButtonClick,
  onEditButtonClick,
  className,
  containerClass,
  showTags = true,
  showAddTagButton = false,
  showEditTagButton = false,
  placeholder,
<<<<<<< HEAD
  onEditButtonClick,
  noDataPlaceholder,
=======
  showNoTagPlaceholder = true,
  showLimited,
>>>>>>> abb14379
}: TagsContainerProps) => {
  const { t } = useTranslation();

  const [tags, setTags] = useState<Array<EntityTags>>(selectedTags);

  const showNoDataPlaceholder = useMemo(
    () => !showAddTagButton && tags.length === 0 && showNoTagPlaceholder,
    [showAddTagButton, tags, showNoTagPlaceholder]
  );

  const tagOptions = useMemo(() => {
    const newTags = (tagList as TagOption[])
      .filter((tag) => !tag.fqn?.startsWith(`Tier${FQN_SEPARATOR_CHAR}Tier`)) // To filter out Tier tags
      .map((tag) => {
        const parts = Fqn.split(tag.fqn);
        const lastPartOfTag = parts.slice(-1).join(FQN_SEPARATOR_CHAR);
        parts.pop();

        return {
          label: tag.fqn,
          displayName: (
            <Space className="w-full" direction="vertical" size={0}>
              <Typography.Paragraph
                ellipsis
                className="text-grey-muted m-0 p-0">
                {parts.join(FQN_SEPARATOR_CHAR)}
              </Typography.Paragraph>
              <Typography.Text ellipsis>{lastPartOfTag}</Typography.Text>
            </Space>
          ),
          value: tag.fqn,
        };
      });

    return newTags;
  }, [tagList]);

  const getUpdatedTags = (selectedTag: string[]): EntityTags[] => {
    const updatedTags = selectedTag.map((t) => ({
      tagFQN: t,
      source: (tagList as TagOption[]).find((tag) => tag.fqn === t)?.source,
    }));

    return updatedTags;
  };

  const handleTagSelection = (selectedTag: string[]) => {
    if (!isEmpty(selectedTag)) {
      setTags(getUpdatedTags(selectedTag));
    } else {
      setTags([]);
    }
  };

  const handleSave = () => {
    onSelectionChange(tags);
    setTags(selectedTags);
  };

  const handleCancel = () => {
    setTags(selectedTags);
    onCancel?.();
  };

  const getTagsElement = (tag: EntityTags, index: number) => {
    return (
      <Tags
        editable
        key={index}
        startWith={TAG_START_WITH.SOURCE_ICON}
        tag={tag}
        type="border"
      />
    );
  };

  const tagRenderer = (customTagProps: CustomTagProps) => {
    const { label, onClose } = customTagProps;
    const tagLabel = getTagDisplay(label as string);

    const onPreventMouseDown = (event: React.MouseEvent<HTMLSpanElement>) => {
      event.preventDefault();
      event.stopPropagation();
    };

    return (
      <Tag
        closable
        className="text-sm flex-center m-r-xss p-r-xss m-y-2 border-light-gray"
        closeIcon={
          <CloseOutlined data-testid="remove-tags" height={8} width={8} />
        }
        data-testid={`selected-tag-${tagLabel}`}
        onClose={onClose}
        onMouseDown={onPreventMouseDown}>
        <Tooltip
          className="cursor-pointer"
          mouseEnterDelay={1.5}
          placement="topLeft"
          title={getTagTooltip(label as string)}
          trigger="hover">
          <Typography.Paragraph
            className="m-0"
            style={{
              display: 'inline-block',
              whiteSpace: 'normal',
              wordBreak: 'break-all',
            }}>
            {tagLabel}
          </Typography.Paragraph>
        </Tooltip>
      </Tag>
    );
  };

  const addTagButton = useMemo(
    () =>
      showAddTagButton && (
        <span onClick={onAddButtonClick}>
          <Tags
            className="tw-font-semibold tw-text-primary"
            startWith={TAG_START_WITH.PLUS}
            tag={TAG_CONSTANT}
            type="border"
          />
        </span>
      ),
    [showAddTagButton, onAddButtonClick]
  );

  const noTagPlaceholder = useMemo(
    () =>
      !showAddTagButton &&
      isEmpty(selectedTags) && (
        <Typography.Text data-testid="no-tags">
          {noDataPlaceholder ? noDataPlaceholder : NO_DATA_PLACEHOLDER}
        </Typography.Text>
      ),
    [showAddTagButton, selectedTags]
  );

  const editTagButton = useMemo(
    () =>
      !isEmpty(tags) &&
      showEditTagButton && (
        <Button
          className="p-0 flex-center"
          data-testid="edit-button"
          icon={
            <IconEdit
              className="anticon"
              height={16}
              name={t('label.edit')}
              width={16}
            />
          }
          size="small"
          type="text"
          onClick={onEditButtonClick}
        />
      ),
    [tags, showEditTagButton]
  );

  const selectedTagsInternal = useMemo(
    () => selectedTags.map(({ tagFQN }) => tagFQN as string),
    [tags]
  );

  const tagsSelectContainer = useMemo(() => {
    return (
      <>
        <Select
          autoFocus
          className={classNames('flex-grow w-max-95', className)}
          data-testid="tag-selector"
          defaultValue={selectedTagsInternal}
          mode="multiple"
          optionLabelProp="label"
          placeholder={
            placeholder
              ? placeholder
              : t('label.select-field', {
                  field: t('label.tag-plural'),
                })
          }
          removeIcon={
            <CloseOutlined data-testid="remove-tags" height={8} width={8} />
          }
          tagRender={tagRenderer}
          onChange={handleTagSelection}>
          {tagOptions.map(({ label, value, displayName }) => (
            <Select.Option key={label} value={value}>
              <Tooltip
                destroyTooltipOnHide
                mouseEnterDelay={1.5}
                placement="leftTop"
                title={label}
                trigger="hover">
                {displayName}
              </Tooltip>
            </Select.Option>
          ))}
        </Select>
        <Button
          className="p-x-05"
          data-testid="cancelAssociatedTag"
          icon={<CloseOutlined size={12} />}
          size="small"
          onClick={handleCancel}
        />
        <Button
          className="p-x-05"
          data-testid="saveAssociatedTag"
          icon={<CheckOutlined size={12} />}
          size="small"
          type="primary"
          onClick={handleSave}
        />
      </>
    );
  }, [
    className,
    selectedTagsInternal,
    tagRenderer,
    handleTagSelection,
    tagOptions,
    handleCancel,
    handleSave,
    placeholder,
  ]);

  useEffect(() => {
    setTags(selectedTags);
  }, [selectedTags]);

  return (
    <div
      className={classNames('w-full d-flex items-center gap-2', containerClass)}
      data-testid="tag-container">
      {showTags && !editable && (
        <Space wrap align="center" size={4}>
<<<<<<< HEAD
          {addTagButton}
          {noTagPlaceholder}
          {tags.map(getTagsElement)}
          {editTagButton}
=======
          {showAddTagButton && (
            <span onClick={onAddButtonClick}>
              <Tags
                className="tw-font-semibold tw-text-primary"
                startWith={TAG_START_WITH.PLUS}
                tag={TAG_CONSTANT}
                type="border"
              />
            </span>
          )}

          {showLimited ? (
            <TagsViewer
              isTextPlaceholder
              showNoDataPlaceholder={showNoDataPlaceholder}
              tags={tags}
              type="border"
            />
          ) : (
            <>
              {showNoDataPlaceholder && (
                <Typography.Text className="text-grey-muted">
                  {t('label.no-entity', {
                    entity: t('label.tag-plural'),
                  })}
                </Typography.Text>
              )}
              {tags.map(getTagsElement)}
            </>
          )}

          {tags.length && showEditTagButton ? (
            <Button
              className="p-0 flex-center text-primary"
              data-testid="edit-button"
              icon={
                <IconEdit
                  className="anticon"
                  height={16}
                  name={t('label.edit')}
                  width={16}
                />
              }
              size="small"
              type="text"
              onClick={onEditButtonClick}
            />
          ) : null}
>>>>>>> abb14379
        </Space>
      )}
      {editable && tagsSelectContainer}
    </div>
  );
};

export default withLoader<TagsContainerProps>(TagsContainer);<|MERGE_RESOLUTION|>--- conflicted
+++ resolved
@@ -44,13 +44,9 @@
   showAddTagButton = false,
   showEditTagButton = false,
   placeholder,
-<<<<<<< HEAD
-  onEditButtonClick,
   noDataPlaceholder,
-=======
   showNoTagPlaceholder = true,
   showLimited,
->>>>>>> abb14379
 }: TagsContainerProps) => {
   const { t } = useTranslation();
 
@@ -194,10 +190,9 @@
 
   const editTagButton = useMemo(
     () =>
-      !isEmpty(tags) &&
-      showEditTagButton && (
+      !isEmpty(tags) && showEditTagButton ? (
         <Button
-          className="p-0 flex-center"
+          className="p-0 flex-center text-primary"
           data-testid="edit-button"
           icon={
             <IconEdit
@@ -211,8 +206,23 @@
           type="text"
           onClick={onEditButtonClick}
         />
+      ) : null,
+    [tags, showEditTagButton]
+  );
+
+  const renderTags = useMemo(
+    () =>
+      showLimited ? (
+        <TagsViewer
+          isTextPlaceholder
+          showNoDataPlaceholder={showNoDataPlaceholder}
+          tags={tags}
+          type="border"
+        />
+      ) : (
+        tags.map(getTagsElement)
       ),
-    [tags, showEditTagButton]
+    [showLimited, showNoDataPlaceholder, tags, getTagsElement]
   );
 
   const selectedTagsInternal = useMemo(
@@ -293,61 +303,10 @@
       data-testid="tag-container">
       {showTags && !editable && (
         <Space wrap align="center" size={4}>
-<<<<<<< HEAD
           {addTagButton}
           {noTagPlaceholder}
-          {tags.map(getTagsElement)}
+          {renderTags}
           {editTagButton}
-=======
-          {showAddTagButton && (
-            <span onClick={onAddButtonClick}>
-              <Tags
-                className="tw-font-semibold tw-text-primary"
-                startWith={TAG_START_WITH.PLUS}
-                tag={TAG_CONSTANT}
-                type="border"
-              />
-            </span>
-          )}
-
-          {showLimited ? (
-            <TagsViewer
-              isTextPlaceholder
-              showNoDataPlaceholder={showNoDataPlaceholder}
-              tags={tags}
-              type="border"
-            />
-          ) : (
-            <>
-              {showNoDataPlaceholder && (
-                <Typography.Text className="text-grey-muted">
-                  {t('label.no-entity', {
-                    entity: t('label.tag-plural'),
-                  })}
-                </Typography.Text>
-              )}
-              {tags.map(getTagsElement)}
-            </>
-          )}
-
-          {tags.length && showEditTagButton ? (
-            <Button
-              className="p-0 flex-center text-primary"
-              data-testid="edit-button"
-              icon={
-                <IconEdit
-                  className="anticon"
-                  height={16}
-                  name={t('label.edit')}
-                  width={16}
-                />
-              }
-              size="small"
-              type="text"
-              onClick={onEditButtonClick}
-            />
-          ) : null}
->>>>>>> abb14379
         </Space>
       )}
       {editable && tagsSelectContainer}
