--- conflicted
+++ resolved
@@ -149,14 +149,6 @@
       {showTags && !editable && (
         <Space wrap align="center" size={4}>
           {showAddTagButton && (
-<<<<<<< HEAD
-            <Tags
-              className="tw-font-semibold"
-              startWith="+ "
-              tag="Tags"
-              type="border"
-            />
-=======
             <span className="tw-text-primary">
               <Tags
                 className="tw-font-semibold"
@@ -165,7 +157,6 @@
                 type="border"
               />
             </span>
->>>>>>> 09b28381
           )}
           {tags.map(getTagsElement)}
         </Space>
