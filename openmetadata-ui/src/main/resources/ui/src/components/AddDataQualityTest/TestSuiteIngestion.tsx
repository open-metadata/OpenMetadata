/*
 *  Copyright 2022 Collate.
 *  Licensed under the Apache License, Version 2.0 (the "License");
 *  you may not use this file except in compliance with the License.
 *  You may obtain a copy of the License at
 *  http://www.apache.org/licenses/LICENSE-2.0
 *  Unless required by applicable law or agreed to in writing, software
 *  distributed under the License is distributed on an "AS IS" BASIS,
 *  WITHOUT WARRANTIES OR CONDITIONS OF ANY KIND, either express or implied.
 *  See the License for the specific language governing permissions and
 *  limitations under the License.
 */

<<<<<<< HEAD
import { Col, Row, Typography } from 'antd';
import { AxiosError } from 'axios';
import { camelCase, isEmpty } from 'lodash';
import React, { useMemo, useState } from 'react';
import { useHistory, useParams } from 'react-router-dom';
=======
>>>>>>> 8bed933e
import {
  addIngestionPipeline,
  deployIngestionPipelineById,
  updateIngestionPipeline as putIngestionPipeline,
} from '@rest/ingestionPipelineAPI';
import { Col, Row, Typography } from 'antd';
import { AxiosError } from 'axios';
import { camelCase, isEmpty } from 'lodash';
import React, { useEffect, useMemo, useState } from 'react';
import { useHistory, useParams } from 'react-router-dom';
import {
  DEPLOYED_PROGRESS_VAL,
  INGESTION_PROGRESS_END_VAL,
} from '../../constants/constants';
import { FormSubmitType } from '../../enums/form.enum';
import { IngestionActionMessage } from '../../enums/ingestion.enum';
import {
  ConfigType,
  CreateIngestionPipeline,
  PipelineType,
} from '../../generated/api/services/ingestionPipelines/createIngestionPipeline';
import { IngestionPipeline } from '../../generated/entity/services/ingestionPipelines/ingestionPipeline';
import jsonData from '../../jsons/en';
import {
  getIngestionFrequency,
  replaceSpaceWith_,
} from '../../utils/CommonUtils';
import { getTestSuitePath } from '../../utils/RouterUtils';
import { showErrorToast } from '../../utils/ToastUtils';
import SuccessScreen from '../common/success-screen/SuccessScreen';
import DeployIngestionLoaderModal from '../Modals/DeployIngestionLoaderModal/DeployIngestionLoaderModal';
import { TestSuiteIngestionProps } from './AddDataQualityTest.interface';
import TestSuiteScheduler from './components/TestSuiteScheduler';

const TestSuiteIngestion: React.FC<TestSuiteIngestionProps> = ({
  ingestionPipeline,
  testSuite,
  onCancel,
}) => {
  const { ingestionFQN } = useParams<Record<string, string>>();
  const history = useHistory();
  const [ingestionData, setIngestionData] = useState<
    IngestionPipeline | undefined
  >(ingestionPipeline);
  const [showDeployModal, setShowDeployModal] = useState(false);
  const [showDeployButton, setShowDeployButton] = useState(false);
  const [ingestionAction, setIngestionAction] = useState(
    ingestionFQN
      ? IngestionActionMessage.UPDATING
      : IngestionActionMessage.CREATING
  );
  const [isIngestionDeployed, setIsIngestionDeployed] = useState(false);
  const [isIngestionCreated, setIsIngestionCreated] = useState(false);
  const [ingestionProgress, setIngestionProgress] = useState(0);
  const getSuccessMessage = useMemo(() => {
    const createMessage = showDeployButton
      ? `has been ${ingestionFQN ? 'updated' : 'created'}, but failed to deploy`
      : `has been ${
          ingestionFQN ? 'updated' : 'created'
        } and deployed successfully`;

    return (
      <span>
        <span className="tw-mr-1 tw-font-semibold">
          &quot;{ingestionData?.name ?? 'Test Suite'}&quot;
        </span>
        <span>{createMessage}</span>
      </span>
    );
  }, [ingestionData, showDeployButton]);

  const handleIngestionDeploy = (id?: string) => {
    setShowDeployModal(true);

    setIsIngestionCreated(true);
    setIngestionProgress(INGESTION_PROGRESS_END_VAL);
    setIngestionAction(IngestionActionMessage.DEPLOYING);

    deployIngestionPipelineById(`${id || ingestionData?.id}`)
      .then(() => {
        setIsIngestionDeployed(true);
        setShowDeployButton(false);
        setIngestionProgress(DEPLOYED_PROGRESS_VAL);
        setIngestionAction(IngestionActionMessage.DEPLOYED);
      })
      .catch((err: AxiosError) => {
        setShowDeployButton(true);
        setIngestionAction(IngestionActionMessage.DEPLOYING_ERROR);
        showErrorToast(
          err || jsonData['api-error-messages']['deploy-ingestion-error']
        );
      })
      .finally(() => setTimeout(() => setShowDeployModal(false), 500));
  };

  const createIngestionPipeline = async (repeatFrequency: string) => {
    const updatedName = replaceSpaceWith_(testSuite.name);

    const ingestionPayload: CreateIngestionPipeline = {
      airflowConfig: {
        scheduleInterval: isEmpty(repeatFrequency)
          ? undefined
          : repeatFrequency,
      },
      name: `${updatedName}_${PipelineType.TestSuite}`,
      pipelineType: PipelineType.TestSuite,
      service: {
        id: testSuite.id || '',
        type: camelCase(PipelineType.TestSuite),
      },
      sourceConfig: {
        config: {
          type: ConfigType.TestSuite,
        },
      },
    };

    const ingestion = await addIngestionPipeline(ingestionPayload);

    setIngestionData(ingestion);
    handleIngestionDeploy(ingestion.id);
  };

  const updateIngestionPipeline = async (repeatFrequency: string) => {
    const {
      airflowConfig,
      description,
      displayName,
      loggerLevel,
      name,
      owner,
      pipelineType,
      service,
      sourceConfig,
    } = ingestionPipeline as IngestionPipeline;

    const updatedPipelineData = {
      airflowConfig: {
        ...airflowConfig,
        scheduleInterval: isEmpty(repeatFrequency)
          ? undefined
          : repeatFrequency,
      },
      description,
      displayName,
      loggerLevel,
      name,
      owner,
      pipelineType,
      service,
      sourceConfig,
    };

    try {
      const response = await putIngestionPipeline(
        updatedPipelineData as CreateIngestionPipeline
      );
      handleIngestionDeploy(response.id);
    } catch (error) {
      showErrorToast(
        error as AxiosError,
        jsonData['api-error-messages']['update-ingestion-error']
      );
    }
  };

  const handleIngestionSubmit = (repeatFrequency: string) => {
    if (ingestionFQN) {
      updateIngestionPipeline(repeatFrequency);
    } else {
      createIngestionPipeline(repeatFrequency);
    }
  };

  const handleViewTestSuiteClick = () => {
    history.push(getTestSuitePath(testSuite?.fullyQualifiedName || ''));
  };

  const handleDeployClick = () => {
    setShowDeployModal(true);
    handleIngestionDeploy();
  };

  return (
    <Row className="tw-form-container" gutter={[16, 16]}>
      <Col span={24}>
        <Typography.Paragraph
          className="tw-heading tw-text-base"
          data-testid="header">
          Schedule for Ingestion
        </Typography.Paragraph>
      </Col>

      <Col span={24}>
        {isIngestionCreated ? (
          <SuccessScreen
            handleDeployClick={handleDeployClick}
            handleViewServiceClick={handleViewTestSuiteClick}
            name={`${testSuite?.name}_${PipelineType.TestSuite}`}
            showDeployButton={showDeployButton}
            showIngestionButton={false}
            state={FormSubmitType.ADD}
            successMessage={getSuccessMessage}
            viewServiceText="View Test Suite"
          />
        ) : (
          <TestSuiteScheduler
            initialData={
              ingestionPipeline?.airflowConfig.scheduleInterval ||
              getIngestionFrequency(PipelineType.TestSuite)
            }
            onCancel={onCancel}
            onSubmit={handleIngestionSubmit}
          />
        )}
      </Col>
      <DeployIngestionLoaderModal
        action={ingestionAction}
        ingestionName={ingestionData?.name || ''}
        isDeployed={isIngestionDeployed}
        isIngestionCreated={isIngestionCreated}
        progress={ingestionProgress}
        visible={showDeployModal}
      />
    </Row>
  );
};

export default TestSuiteIngestion;<|MERGE_RESOLUTION|>--- conflicted
+++ resolved
@@ -11,14 +11,6 @@
  *  limitations under the License.
  */
 
-<<<<<<< HEAD
-import { Col, Row, Typography } from 'antd';
-import { AxiosError } from 'axios';
-import { camelCase, isEmpty } from 'lodash';
-import React, { useMemo, useState } from 'react';
-import { useHistory, useParams } from 'react-router-dom';
-=======
->>>>>>> 8bed933e
 import {
   addIngestionPipeline,
   deployIngestionPipelineById,
@@ -27,7 +19,7 @@
 import { Col, Row, Typography } from 'antd';
 import { AxiosError } from 'axios';
 import { camelCase, isEmpty } from 'lodash';
-import React, { useEffect, useMemo, useState } from 'react';
+import React, { useMemo, useState } from 'react';
 import { useHistory, useParams } from 'react-router-dom';
 import {
   DEPLOYED_PROGRESS_VAL,
