/*
 *  Copyright 2022 Collate.
 *  Licensed under the Apache License, Version 2.0 (the "License");
 *  you may not use this file except in compliance with the License.
 *  You may obtain a copy of the License at
 *  http://www.apache.org/licenses/LICENSE-2.0
 *  Unless required by applicable law or agreed to in writing, software
 *  distributed under the License is distributed on an "AS IS" BASIS,
 *  WITHOUT WARRANTIES OR CONDITIONS OF ANY KIND, either express or implied.
 *  See the License for the specific language governing permissions and
 *  limitations under the License.
 */

import { checkAirflowStatus } from '@rest/ingestionPipelineAPI';
import { createTestCase, createTestSuites } from '@rest/testAPI';
import { Col, Row, Typography } from 'antd';
import { AxiosError } from 'axios';
import { isUndefined } from 'lodash';
import React, { useCallback, useMemo, useState } from 'react';
import { useHistory, useParams } from 'react-router-dom';
<<<<<<< HEAD
import { createTestCase, createTestSuites } from '../../axiosAPIs/testAPI';
=======
>>>>>>> 8bed933e
import {
  getDatabaseDetailsPath,
  getDatabaseSchemaDetailsPath,
  getServiceDetailsPath,
  getTableTabPath,
} from '../../constants/constants';
import { STEPS_FOR_ADD_TEST_CASE } from '../../constants/profiler.constant';
import { FqnPart } from '../../enums/entity.enum';
import { FormSubmitType } from '../../enums/form.enum';
import { PageLayoutType } from '../../enums/layout.enum';
import { ServiceCategory } from '../../enums/service.enum';
import { ProfilerDashboardType } from '../../enums/table.enum';
import { OwnerType } from '../../enums/user.enum';
import { CreateTestCase } from '../../generated/api/tests/createTestCase';
import { TestCase } from '../../generated/tests/testCase';
import { TestSuite } from '../../generated/tests/testSuite';
import {
  getCurrentUserId,
  getEntityName,
  getPartialNameFromTableFQN,
} from '../../utils/CommonUtils';
import { getTestSuitePath } from '../../utils/RouterUtils';
import { serviceTypeLogo } from '../../utils/ServiceUtils';
import { getDecodedFqn } from '../../utils/StringsUtils';
import { showErrorToast } from '../../utils/ToastUtils';
import SuccessScreen from '../common/success-screen/SuccessScreen';
import TitleBreadcrumb from '../common/title-breadcrumb/title-breadcrumb.component';
import { TitleBreadcrumbProps } from '../common/title-breadcrumb/title-breadcrumb.interface';
import PageLayout from '../containers/PageLayout';
import IngestionStepper from '../IngestionStepper/IngestionStepper.component';
import {
  AddDataQualityTestProps,
  SelectTestSuiteType,
} from './AddDataQualityTest.interface';
import RightPanel from './components/RightPanel';
import SelectTestSuite from './components/SelectTestSuite';
import TestCaseForm from './components/TestCaseForm';
import { addTestSuiteRightPanel, INGESTION_DATA } from './rightPanelData';
import TestSuiteIngestion from './TestSuiteIngestion';

const AddDataQualityTestV1: React.FC<AddDataQualityTestProps> = ({ table }) => {
  const { entityTypeFQN, dashboardType } = useParams<Record<string, string>>();
  const isColumnFqn = dashboardType === ProfilerDashboardType.COLUMN;
  const history = useHistory();
  const [activeServiceStep, setActiveServiceStep] = useState(1);
  const [selectedTestSuite, setSelectedTestSuite] =
    useState<SelectTestSuiteType>();
  const [testCaseData, setTestCaseData] = useState<TestCase>();
  const [testSuiteData, setTestSuiteData] = useState<TestSuite>();
  const [testCaseRes, setTestCaseRes] = useState<TestCase>();
  const [addIngestion, setAddIngestion] = useState(false);

  const breadcrumb = useMemo(() => {
    const {
      service,
      serviceType,
      database,
      databaseSchema,
      fullyQualifiedName = '',
    } = table;

    const data: TitleBreadcrumbProps['titleLinks'] = [
      {
        name: service?.name || '',
        url: service
          ? getServiceDetailsPath(
              service.name || '',
              ServiceCategory.DATABASE_SERVICES
            )
          : '',
        imgSrc: serviceType ? serviceTypeLogo(serviceType) : undefined,
      },
      {
        name: getPartialNameFromTableFQN(fullyQualifiedName, [
          FqnPart.Database,
        ]),
        url: getDatabaseDetailsPath(database?.fullyQualifiedName || ''),
      },
      {
        name: getPartialNameFromTableFQN(fullyQualifiedName, [FqnPart.Schema]),
        url: getDatabaseSchemaDetailsPath(
          databaseSchema?.fullyQualifiedName || ''
        ),
      },
      {
        name: getEntityName(table),
        url: getTableTabPath(entityTypeFQN, 'profiler'),
      },
    ];

    if (isColumnFqn) {
      const colVal = [
        {
          name: getPartialNameFromTableFQN(getDecodedFqn(entityTypeFQN), [
            FqnPart.NestedColumn,
          ]),
          url: getTableTabPath(entityTypeFQN, 'profiler'),
        },
        {
          name: 'Add Column Test',
          url: '',
          activeTitle: true,
        },
      ];
      data.push(...colVal);
    } else {
      data.push({
        name: 'Add Table Test',
        url: '',
        activeTitle: true,
      });
    }

    return data;
  }, [table, entityTypeFQN, isColumnFqn]);

  const handleViewTestSuiteClick = () => {
    history.push(
      getTestSuitePath(
        selectedTestSuite?.data?.fullyQualifiedName ||
          testSuiteData?.fullyQualifiedName ||
          ''
      )
    );
  };

  const handleCancelClick = () => {
    setActiveServiceStep((pre) => pre - 1);
  };

  const handleTestCaseBack = (testCase: TestCase) => {
    setTestCaseData(testCase);
    handleCancelClick();
  };

  const handleSelectTestSuite = (data: SelectTestSuiteType) => {
    setSelectedTestSuite(data);
    setActiveServiceStep(2);
  };

  const handleFormSubmit = async (data: TestCase) => {
    setTestCaseData(data);
    if (isUndefined(selectedTestSuite)) {
      return;
    }
    try {
      const { parameterValues, testDefinition, name, entityLink, description } =
        data;
      const { isNewTestSuite, data: selectedSuite } = selectedTestSuite;
      const owner = {
        id: getCurrentUserId(),
        type: OwnerType.USER,
      };
      const testCasePayload: CreateTestCase = {
        name,
        description,
        entityLink,
        parameterValues,
        owner,
        testDefinition,
        testSuite: {
          id: selectedSuite?.id || '',
          type: 'testSuite',
        },
      };
      if (isNewTestSuite && isUndefined(testSuiteData)) {
        const testSuitePayload = {
          name: selectedTestSuite.name || '',
          description: selectedTestSuite.description || '',
          owner,
        };
        const testSuiteResponse = await createTestSuites(testSuitePayload);
        testCasePayload.testSuite.id = testSuiteResponse.id || '';
        setTestSuiteData(testSuiteResponse);
      } else if (!isUndefined(testSuiteData)) {
        testCasePayload.testSuite.id = testSuiteData.id || '';
      }

      const testCaseResponse = await createTestCase(testCasePayload);
      setActiveServiceStep(3);
      setTestCaseRes(testCaseResponse);
    } catch (error) {
      showErrorToast(error as AxiosError);
    }
  };

  const RenderSelectedTab = useCallback(() => {
    if (activeServiceStep === 2) {
      return (
        <TestCaseForm
          initialValue={testCaseData}
          table={table}
          onCancel={handleTestCaseBack}
          onSubmit={handleFormSubmit}
        />
      );
    } else if (activeServiceStep > 2) {
      const successName = selectedTestSuite?.isNewTestSuite
        ? `${testSuiteData?.name} & ${testCaseRes?.name}`
        : testCaseRes?.name || 'Test case';

      const successMessage = selectedTestSuite?.isNewTestSuite ? undefined : (
        <span>
          <span className="tw-mr-1 tw-font-semibold">
            &quot;{successName}&quot;
          </span>
          <span>
            has been created successfully. This will be picked up in the next
            run.
          </span>
        </span>
      );

      return (
        <SuccessScreen
          handleIngestionClick={() => setAddIngestion(true)}
          handleViewServiceClick={handleViewTestSuiteClick}
          name={successName}
          showIngestionButton={selectedTestSuite?.isNewTestSuite || false}
          state={FormSubmitType.ADD}
          successMessage={successMessage}
          viewServiceText="View Test Suite"
        />
      );
    }

    return (
      <SelectTestSuite
        initialValue={selectedTestSuite}
        onSubmit={handleSelectTestSuite}
      />
    );
  }, [activeServiceStep, testCaseRes]);

  return (
    <PageLayout
      classes="tw-max-w-full-hd tw-h-full tw-pt-4"
      header={<TitleBreadcrumb titleLinks={breadcrumb} />}
      layout={PageLayoutType['2ColRTL']}
      rightPanel={
        <RightPanel
          data={
            addIngestion
              ? INGESTION_DATA
              : addTestSuiteRightPanel(
                  activeServiceStep,
                  selectedTestSuite?.isNewTestSuite,
                  {
                    testCase: testCaseData?.name || '',
                    testSuite: testSuiteData?.name || '',
                  }
                )
          }
        />
      }>
      {addIngestion ? (
        <TestSuiteIngestion
          testSuite={
            selectedTestSuite?.isNewTestSuite
              ? (testSuiteData as TestSuite)
              : (selectedTestSuite?.data as TestSuite)
          }
          onCancel={() => setAddIngestion(false)}
        />
      ) : (
        <Row className="tw-form-container" gutter={[16, 16]}>
          <Col span={24}>
            <Typography.Paragraph
              className="tw-heading tw-text-base"
              data-testid="header">
              {`Add ${isColumnFqn ? 'Column' : 'Table'} Test`}
            </Typography.Paragraph>
          </Col>
          <Col span={24}>
            <IngestionStepper
              activeStep={activeServiceStep}
              steps={STEPS_FOR_ADD_TEST_CASE}
            />
          </Col>
          <Col span={24}>{RenderSelectedTab()}</Col>
        </Row>
      )}
    </PageLayout>
  );
};

export default AddDataQualityTestV1;<|MERGE_RESOLUTION|>--- conflicted
+++ resolved
@@ -11,17 +11,12 @@
  *  limitations under the License.
  */
 
-import { checkAirflowStatus } from '@rest/ingestionPipelineAPI';
 import { createTestCase, createTestSuites } from '@rest/testAPI';
 import { Col, Row, Typography } from 'antd';
 import { AxiosError } from 'axios';
 import { isUndefined } from 'lodash';
 import React, { useCallback, useMemo, useState } from 'react';
 import { useHistory, useParams } from 'react-router-dom';
-<<<<<<< HEAD
-import { createTestCase, createTestSuites } from '../../axiosAPIs/testAPI';
-=======
->>>>>>> 8bed933e
 import {
   getDatabaseDetailsPath,
   getDatabaseSchemaDetailsPath,
