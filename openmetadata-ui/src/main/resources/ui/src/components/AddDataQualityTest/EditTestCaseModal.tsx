/*
 *  Copyright 2022 Collate
 *  Licensed under the Apache License, Version 2.0 (the "License");
 *  you may not use this file except in compliance with the License.
 *  You may obtain a copy of the License at
 *  http://www.apache.org/licenses/LICENSE-2.0
 *  Unless required by applicable law or agreed to in writing, software
 *  distributed under the License is distributed on an "AS IS" BASIS,
 *  WITHOUT WARRANTIES OR CONDITIONS OF ANY KIND, either express or implied.
 *  See the License for the specific language governing permissions and
 *  limitations under the License.
 */

import { Form, FormProps, Input } from 'antd';
import Modal from 'antd/lib/modal/Modal';
import { AxiosError } from 'axios';
import { compare } from 'fast-json-patch';
import { EditorContentRef } from 'Models';
import React, {
  useCallback,
  useEffect,
  useMemo,
  useRef,
  useState,
} from 'react';
import { useTranslation } from 'react-i18next';
import {
  getTestDefinitionById,
  updateTestCaseById,
} from '../../axiosAPIs/testAPI';
import { CSMode } from '../../enums/codemirror.enum';
import { TestCaseParameterValue } from '../../generated/tests/testCase';
import {
  TestDataType,
  TestDefinition,
} from '../../generated/tests/testDefinition';
import jsonData from '../../jsons/en';
import { getNameFromFQN } from '../../utils/CommonUtils';
import { getEntityFqnFromEntityLink } from '../../utils/TableUtils';
import { showErrorToast, showSuccessToast } from '../../utils/ToastUtils';
import RichTextEditor from '../common/rich-text-editor/RichTextEditor';
import Loader from '../Loader/Loader';
import SchemaEditor from '../schema-editor/SchemaEditor';
import { EditTestCaseModalProps } from './AddDataQualityTest.interface';
import ParameterForm from './components/ParameterForm';

const EditTestCaseModal: React.FC<EditTestCaseModalProps> = ({
  visible,
  testCase,
  onCancel,
  onUpdate,
}) => {
  const { t } = useTranslation();
  const [form] = Form.useForm();
  const [selectedDefinition, setSelectedDefinition] =
    useState<TestDefinition>();
  const [sqlQuery, setSqlQuery] = useState(
    testCase?.parameterValues?.[0] ?? {
      name: 'sqlExpression',
      value: '',
    }
  );
  const [isLoading, setIsLoading] = useState(true);
  const [isLoadingOnSave, setIsLoadingOnSave] = useState(false);

  const markdownRef = useRef<EditorContentRef>();

  const isColumn = useMemo(
    () => testCase?.entityLink.includes('::columns::'),
    [testCase]
  );

  const GenerateParamsField = useCallback(() => {
    if (selectedDefinition && selectedDefinition.parameterDefinition) {
      const name = selectedDefinition.parameterDefinition[0].name;
      if (name === 'sqlExpression') {
        return (
          <Form.Item
            data-testid="sql-editor-container"
            key={name}
            label={t('label.sql-query')}
            name={name}
            tooltip={t('label.queries-failing')}>
            <SchemaEditor
              className="profiler-setting-sql-editor"
              mode={{ name: CSMode.SQL }}
              options={{
                readOnly: false,
              }}
              value={sqlQuery.value || ''}
              onChange={(value) => setSqlQuery((pre) => ({ ...pre, value }))}
            />
          </Form.Item>
        );
      }

      return <ParameterForm definition={selectedDefinition} />;
    }

    return;
  }, [testCase, selectedDefinition, sqlQuery]);

  const fetchTestDefinitionById = async () => {
    setIsLoading(true);
    try {
      const definition = await getTestDefinitionById(
        testCase.testDefinition.id || ''
      );
      setSelectedDefinition(definition);
    } catch (error) {
      showErrorToast(error as AxiosError);
    } finally {
      setIsLoading(false);
    }
  };

  const createTestCaseObj = (value: {
    testName: string;
    params: Record<string, string | { [key: string]: string }[]>;
    testTypeId: string;
  }) => {
    const paramsValue = selectedDefinition?.parameterDefinition?.[0];

    const parameterValues =
      paramsValue?.name === 'sqlExpression'
        ? [sqlQuery]
        : Object.entries(value.params || {}).map(([key, value]) => ({
            name: key,
            value:
              paramsValue?.dataType === TestDataType.Array
                ? // need to send array as string formate
                  JSON.stringify(
                    (value as { value: string }[]).map((data) => data.value)
                  )
                : value,
          }));

    return {
      parameterValues: parameterValues as TestCaseParameterValue[],
      description: markdownRef.current?.getEditorContent(),
    };
  };

  const handleFormSubmit: FormProps['onFinish'] = async (value) => {
    const { parameterValues, description } = createTestCaseObj(value);
    const updatedTestCase = { ...testCase, parameterValues, description };
    const jsonPatch = compare(testCase, updatedTestCase);

    if (jsonPatch.length) {
      try {
        setIsLoadingOnSave(true);
        await updateTestCaseById(testCase.id || '', jsonPatch);
        onUpdate && onUpdate();
        showSuccessToast(
          jsonData['api-success-messages']['update-test-case-success']
        );
        onCancel();
        form.resetFields();
      } catch (error) {
        showErrorToast(error as AxiosError);
      } finally {
        setIsLoadingOnSave(false);
      }
    }
  };

  const getParamsValue = () => {
    return testCase?.parameterValues?.reduce(
      (acc, curr) => ({
        ...acc,
        [curr.name || '']:
          selectedDefinition?.parameterDefinition?.[0].dataType ===
          TestDataType.Array
            ? (JSON.parse(curr.value || '[]') as string[]).map((val) => ({
                value: val,
              }))
            : curr.value,
      }),
      {}
    );
  };

  useEffect(() => {
    if (testCase) {
      fetchTestDefinitionById();
      form.setFieldsValue({
        name: testCase?.name,
        testDefinition: testCase?.testDefinition?.name,
        params: getParamsValue(),
        table: getNameFromFQN(getEntityFqnFromEntityLink(testCase?.entityLink)),
        column: getNameFromFQN(
          getEntityFqnFromEntityLink(testCase?.entityLink, isColumn)
        ),
      });
      setSqlQuery(
        testCase?.parameterValues?.[0] ?? {
          name: 'sqlExpression',
          value: '',
        }
      );
    }
  }, [testCase]);

  return (
    <Modal
      centered
      destroyOnClose
      afterClose={() => {
        form.resetFields();
        onCancel();
      }}
<<<<<<< HEAD
      confirmLoading={isLoadingOnSave}
      okText={t('label.submit')}
      title={`${t('label.edit')} ${testCase?.name}`}
=======
      closable={false}
      okText="Submit"
      title={`Edit ${testCase?.name}`}
>>>>>>> 28a1d4e1
      visible={visible}
      width={600}
      onCancel={onCancel}
      onOk={() => form.submit()}>
      {isLoading ? (
        <Loader />
      ) : (
        <Form
          className="tw-h-70vh tw-overflow-auto"
          form={form}
          layout="vertical"
          name="tableTestForm"
          onFinish={handleFormSubmit}>
          <Form.Item required label={`${t('label.table')}:`} name="table">
            <Input disabled />
          </Form.Item>
          {isColumn && (
            <Form.Item required label={`${t('label.column')}:`} name="column">
              <Input disabled />
            </Form.Item>
          )}
          <Form.Item required label={`${t('label.name')}:`} name="name">
            <Input disabled placeholder={t('label.enter-test-case-name')} />
          </Form.Item>
          <Form.Item
            required
            label={`${t('label.test-type')}:`}
            name="testDefinition">
            <Input disabled placeholder={t('label.enter-test-case-name')} />
          </Form.Item>

          {GenerateParamsField()}

          <Form.Item label={`${t('label.description')}:`} name="description">
            <RichTextEditor
              height="200px"
              initialValue={testCase?.description || ''}
              ref={markdownRef}
              style={{
                margin: 0,
              }}
            />
          </Form.Item>
        </Form>
      )}
    </Modal>
  );
};

export default EditTestCaseModal;<|MERGE_RESOLUTION|>--- conflicted
+++ resolved
@@ -209,15 +209,10 @@
         form.resetFields();
         onCancel();
       }}
-<<<<<<< HEAD
+      closable={false}
       confirmLoading={isLoadingOnSave}
       okText={t('label.submit')}
       title={`${t('label.edit')} ${testCase?.name}`}
-=======
-      closable={false}
-      okText="Submit"
-      title={`Edit ${testCase?.name}`}
->>>>>>> 28a1d4e1
       visible={visible}
       width={600}
       onCancel={onCancel}
