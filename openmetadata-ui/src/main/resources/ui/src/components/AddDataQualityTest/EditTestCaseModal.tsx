--- conflicted
+++ resolved
@@ -212,11 +212,7 @@
         <Loader />
       ) : (
         <Form
-<<<<<<< HEAD
-=======
-          className="tw-h-70vh tw-overflow-auto"
           data-testid="edit-test-form"
->>>>>>> 6a1b1190
           form={form}
           layout="vertical"
           name="tableTestForm"
