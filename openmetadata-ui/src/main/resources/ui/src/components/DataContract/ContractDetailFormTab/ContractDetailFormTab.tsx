--- conflicted
+++ resolved
@@ -10,11 +10,7 @@
  *  See the License for the specific language governing permissions and
  *  limitations under the License.
  */
-<<<<<<< HEAD
-import { RightOutlined } from '@ant-design/icons';
-=======
-import Icon, { PlusOutlined } from '@ant-design/icons';
->>>>>>> 730b2ff0
+import Icon from '@ant-design/icons';
 import { Button, Card, Form, Typography } from 'antd';
 import { useEffect } from 'react';
 import { useTranslation } from 'react-i18next';
@@ -45,20 +41,6 @@
       },
     },
     {
-<<<<<<< HEAD
-=======
-      label: t('label.description'),
-      id: 'description',
-      name: 'description',
-      type: FieldTypes.DESCRIPTION,
-      required: false,
-      props: {
-        'data-testid': 'contract-description',
-        initialValue: initialValues?.description ?? '',
-      },
-    },
-    {
->>>>>>> 730b2ff0
       label: t('label.owner-plural'),
       name: 'owners',
       id: 'root/owner',
@@ -82,7 +64,7 @@
       type: FieldTypes.DESCRIPTION,
       required: false,
       props: {
-        'data-testid': 'description',
+        'data-testid': 'contract-description',
         initialValue: initialValues?.description ?? '',
       },
     },
