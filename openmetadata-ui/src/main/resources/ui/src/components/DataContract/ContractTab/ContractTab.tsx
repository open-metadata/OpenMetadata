--- conflicted
+++ resolved
@@ -39,11 +39,8 @@
   const [contract, setContract] = useState<DataContract>();
   const [isLoading, setIsLoading] = useState(true);
   const [isDeleteModalVisible, setIsDeleteModalVisible] = useState(false);
-<<<<<<< HEAD
   const { entityType } = useRequiredParams<{ entityType: EntityType }>();
-=======
   const { id } = entityData ?? {};
->>>>>>> ce2ad728
 
   const fetchContract = async () => {
     try {
