/*
 *  Copyright 2025 Collate.
 *  Licensed under the Apache License, Version 2.0 (the "License");
 *  you may not use this file except in compliance with the License.
 *  You may obtain a copy of the License at
 *  http://www.apache.org/licenses/LICENSE-2.0
 *  Unless required by applicable law or agreed to in writing, software
 *  distributed under the License is distributed on an "AS IS" BASIS,
 *  WITHOUT WARRANTIES OR CONDITIONS OF ANY KIND, either express or implied.
 *  See the License for the specific language governing permissions and
 *  limitations under the License.
 */

import { Button, Card, RadioChangeEvent, Tabs, Typography } from 'antd';
import { AxiosError } from 'axios';
import { isEmpty } from 'lodash';
import React, { useCallback, useMemo, useState } from 'react';
import { useTranslation } from 'react-i18next';
import { ReactComponent as ContractIcon } from '../../../assets/svg/ic-contract.svg';
import { ReactComponent as QualityIcon } from '../../../assets/svg/policies.svg';
import { ReactComponent as SemanticsIcon } from '../../../assets/svg/semantics.svg';
import { ReactComponent as TableIcon } from '../../../assets/svg/table-outline.svg';
import {
  DataContractMode,
  EDataContractTab,
} from '../../../constants/DataContract.constants';
import { CSMode } from '../../../enums/codemirror.enum';
import { EntityType } from '../../../enums/entity.enum';
import {
  ContractStatus,
  DataContract,
} from '../../../generated/entity/data/dataContract';
import { Table } from '../../../generated/entity/data/table';
import { createContract, updateContract } from '../../../rest/contractAPI';
import { getUpdatedContractDetails } from '../../../utils/DataContract/DataContractUtils';
import { showErrorToast, showSuccessToast } from '../../../utils/ToastUtils';
import { useGenericContext } from '../../Customization/GenericProvider/GenericProvider';
import SchemaEditor from '../../Database/SchemaEditor/SchemaEditor';
import { ContractDetailFormTab } from '../ContractDetailFormTab/ContractDetailFormTab';
import { ContractQualityFormTab } from '../ContractQualityFormTab/ContractQualityFormTab';
import { ContractSchemaFormTab } from '../ContractSchemaFormTab/ContractScehmaFormTab';
import { ContractSemanticFormTab } from '../ContractSemanticFormTab/ContractSemanticFormTab';
import './add-data-contract.less';

export interface FormStepProps {
  onNext: () => void;
  onPrev: () => void;
  nextLabel?: string;
  prevLabel?: string;
  isNextVisible?: boolean;
  isPrevVisible?: boolean;
}

const AddDataContract: React.FC<{
  onCancel: () => void;
  onSave: () => void;
  contract?: DataContract;
}> = ({ onCancel, onSave, contract }) => {
  const { t } = useTranslation();
  const [mode, setMode] = useState<DataContractMode>(DataContractMode.UI);
  const [yaml, setYaml] = useState('');
  const [activeTab, setActiveTab] = useState(
    EDataContractTab.CONTRACT_DETAIL.toString()
  );
  const [isSubmitting, setIsSubmitting] = useState(false);
  const { data: table } = useGenericContext<Table>();

  const [formValues, setFormValues] = useState<DataContract>(
    contract || ({} as DataContract)
  );

  const handleTabChange = useCallback((key: string) => {
    setActiveTab(key);
  }, []);

  const handleSave = useCallback(async () => {
    setIsSubmitting(true);

    const validSemantics = formValues.semantics?.filter(
      (semantic) => !isEmpty(semantic.name) && !isEmpty(semantic.rule)
    );

    try {
      await (contract
        ? updateContract({
            ...getUpdatedContractDetails(contract, formValues),
            semantics: validSemantics,
          })
        : createContract({
            ...formValues,
            entity: {
              id: table.id,
              type: EntityType.TABLE,
            },
            semantics: validSemantics,
            status: ContractStatus.Active,
          }));

      showSuccessToast(t('message.data-contract-saved-successfully'));
      onSave();
    } catch (error) {
      showErrorToast(error as AxiosError);
    } finally {
      setIsSubmitting(false);
    }
  }, [contract, formValues, table.id]);

  const onFormChange = useCallback(
    (data: Partial<DataContract>) => {
      setFormValues((prev) => ({ ...prev, ...data }));
    },
    [setFormValues]
  );

  const onNext = useCallback(async () => {
    setActiveTab((prev) => (Number(prev) + 1).toString());
  }, [setActiveTab]);

  const onPrev = useCallback(() => {
    setActiveTab((prev) => (Number(prev) - 1).toString());
  }, [setActiveTab]);

  const items = useMemo(
    () => [
      {
        label: (
          <div className="d-flex items-center">
            <ContractIcon className="contract-tab-icon" />
            <span>{t('label.contract-detail-plural')}</span>
          </div>
        ),
        key: EDataContractTab.CONTRACT_DETAIL.toString(),
        children: (
          <ContractDetailFormTab
            initialValues={contract}
            nextLabel={t('label.schema')}
            onChange={onFormChange}
            onNext={onNext}
          />
        ),
      },
      {
        label: (
          <div className="d-flex items-center">
            <TableIcon className="contract-tab-icon" />
            <span>{t('label.schema')}</span>
          </div>
        ),
        key: EDataContractTab.SCHEMA.toString(),
        children: (
          <ContractSchemaFormTab
            nextLabel={t('label.semantic-plural')}
            prevLabel={t('label.contract-detail-plural')}
            selectedSchema={
              contract?.schema?.map((column) => column.name) || []
            }
            onChange={onFormChange}
            onNext={onNext}
            onPrev={onPrev}
          />
        ),
      },
      {
        label: (
          <div className="d-flex items-center">
            <SemanticsIcon className="contract-tab-icon" />
            <span>{t('label.semantic-plural')}</span>
          </div>
        ),
        key: EDataContractTab.SEMANTICS.toString(),
        children: (
          <ContractSemanticFormTab
            initialValues={contract}
            nextLabel={t('label.quality')}
            prevLabel={t('label.schema')}
            onChange={onFormChange}
            onNext={onNext}
            onPrev={onPrev}
          />
        ),
      },
      {
        label: (
          <div className="d-flex items-center">
            <QualityIcon className="contract-tab-icon" />
            <span>{t('label.quality')}</span>
          </div>
        ),
        key: EDataContractTab.QUALITY.toString(),
        children: (
          <ContractQualityFormTab
            prevLabel={t('label.semantic-plural')}
            selectedQuality={
              contract?.qualityExpectations?.map(
                (quality) => quality.id ?? ''
              ) ?? []
            }
            onChange={onFormChange}
            onPrev={onPrev}
          />
        ),
      },
    ],
    [contract, onFormChange, onNext, onPrev]
  );

  const handleModeChange = useCallback((e: RadioChangeEvent) => {
    setMode(e.target.value);
  }, []);

  const cardTitle = useMemo(() => {
    return (
      <div className="add-contract-card-header d-flex items-center justify-between">
        <div>
          <Typography.Text className="add-contract-card-title">
            {t('label.add-contract-detail-plural')}
          </Typography.Text>
          <Typography.Paragraph className="add-contract-card-description">
            {t('message.add-contract-detail-description')}
          </Typography.Paragraph>
        </div>
        <div>
          <Button
            className="add-contract-cancel-button"
            type="default"
            onClick={onCancel}>
            {t('label.cancel')}
          </Button>
          <Button
<<<<<<< HEAD
            className="m-l-sm"
            data-testid="save-contract-btn"
=======
            className="add-contract-save-button"
>>>>>>> 41e9a23e
            loading={isSubmitting}
            type="primary"
            onClick={handleSave}>
            {t('label.save')}
          </Button>
        </div>
      </div>
    );
  }, [mode, handleModeChange, onCancel, handleSave, isSubmitting]);

  const cardContent = useMemo(() => {
    if (mode === DataContractMode.YAML) {
      return (
        <Card>
          <SchemaEditor
            mode={{ name: CSMode.YAML }}
            value={yaml}
            onChange={setYaml}
          />
        </Card>
      );
    }

    return (
      <Tabs
        activeKey={activeTab.toString()}
        className="contract-tabs"
        items={items}
        tabPosition="left"
        onChange={handleTabChange}
      />
    );
  }, [mode, items, handleTabChange, activeTab, yaml]);

  return (
    <Card
      className="add-contract-card"
      data-testid="add-contract-card"
      title={cardTitle}>
      {cardContent}
    </Card>
  );
};

export default AddDataContract;<|MERGE_RESOLUTION|>--- conflicted
+++ resolved
@@ -227,12 +227,8 @@
             {t('label.cancel')}
           </Button>
           <Button
-<<<<<<< HEAD
-            className="m-l-sm"
+            className="add-contract-save-button"
             data-testid="save-contract-btn"
-=======
-            className="add-contract-save-button"
->>>>>>> 41e9a23e
             loading={isSubmitting}
             type="primary"
             onClick={handleSave}>
