/*
 *  Copyright 2023 Collate.
 *  Licensed under the Apache License, Version 2.0 (the "License");
 *  you may not use this file except in compliance with the License.
 *  You may obtain a copy of the License at
 *  http://www.apache.org/licenses/LICENSE-2.0
 *  Unless required by applicable law or agreed to in writing, software
 *  distributed under the License is distributed on an "AS IS" BASIS,
 *  WITHOUT WARRANTIES OR CONDITIONS OF ANY KIND, either express or implied.
 *  See the License for the specific language governing permissions and
 *  limitations under the License.
 */

import { Button, Divider, Input, Space, Tooltip, Typography } from 'antd';
import { AxiosError } from 'axios';
import { isEmpty } from 'lodash';
import React, { useCallback, useMemo, useState } from 'react';
import { useTranslation } from 'react-i18next';
import { ReactComponent as EditIcon } from '../../../../../assets/svg/edit-new.svg';
import {
  DE_ACTIVE_COLOR,
  ICON_DIMENSION,
  NO_DATA_PLACEHOLDER,
} from '../../../../../constants/constants';
import { EntityType } from '../../../../../enums/entity.enum';
import {
  ChangePasswordRequest,
  RequestType,
} from '../../../../../generated/auth/changePasswordRequest';
import { EntityReference } from '../../../../../generated/entity/type';
import { AuthProvider } from '../../../../../generated/settings/settings';
import { useAuth } from '../../../../../hooks/authHooks';
import { useApplicationStore } from '../../../../../hooks/useApplicationStore';
import { useFqn } from '../../../../../hooks/useFqn';
import { changePassword } from '../../../../../rest/auth-API';
import { getEntityName } from '../../../../../utils/EntityUtils';
import {
  showErrorToast,
  showSuccessToast,
} from '../../../../../utils/ToastUtils';
import { isMaskedEmail } from '../../../../../utils/Users.util';
import Chip from '../../../../common/Chip/Chip.component';
import { DomainLabel } from '../../../../common/DomainLabel/DomainLabel.component';
import InlineEdit from '../../../../common/InlineEdit/InlineEdit.component';
import { PersonaSelectableList } from '../../../../MyData/Persona/PersonaSelectableList/PersonaSelectableList.component';
import ChangePasswordForm from '../../ChangePasswordForm';
import UserProfileImage from '../UserProfileImage/UserProfileImage.component';
import { UserProfileDetailsProps } from './UserProfileDetails.interface';

const UserProfileDetails = ({
  userData,
  updateUserDetails,
}: UserProfileDetailsProps) => {
  const { t } = useTranslation();
  const { fqn: username } = useFqn();
  const { isAdminUser } = useAuth();
  const { authConfig, currentUser } = useApplicationStore();

  const [isLoading, setIsLoading] = useState(false);
  const [isChangePassword, setIsChangePassword] = useState<boolean>(false);
  const [displayName, setDisplayName] = useState(userData.displayName);
  const [isDisplayNameEdit, setIsDisplayNameEdit] = useState(false);

  const isSelfProfileView = useMemo(
    () => userData?.id === currentUser?.id,
    [userData, currentUser]
  );

  const isAuthProviderBasic = useMemo(
    () =>
      authConfig?.provider === AuthProvider.Basic ||
      authConfig?.provider === AuthProvider.LDAP,
    [authConfig]
  );

  const isLoggedInUser = useMemo(
    () => username === currentUser?.name,
    [username, currentUser]
  );

  const hasEditPermission = useMemo(
    () => isAdminUser || isLoggedInUser,
    [isAdminUser, isLoggedInUser]
  );

  const hasPersonaEditPermission = useMemo(
    () => isAdminUser || isSelfProfileView,
    [isAdminUser, isSelfProfileView]
  );

  const showChangePasswordComponent = useMemo(
    () => isAuthProviderBasic && hasEditPermission,
    [isAuthProviderBasic, hasEditPermission]
  );

  const defaultPersona = useMemo(
    () =>
      userData.personas?.find(
        (persona) => persona.id === userData.defaultPersona?.id
      ),
    [userData]
  );

  const onDisplayNameChange = useCallback(
    (e: React.ChangeEvent<HTMLInputElement>) =>
      setDisplayName(isEmpty(e.target.value) ? undefined : e.target.value),
    []
  );

  const handleDisplayNameSave = useCallback(async () => {
    if (displayName !== userData.displayName) {
      setIsLoading(true);
      await updateUserDetails({ displayName }, 'displayName');
      setIsLoading(false);
    }
    setIsDisplayNameEdit(false);
  }, [userData.displayName, displayName, updateUserDetails]);

<<<<<<< HEAD
  const displayNameRenderComponent = useMemo(() => {
    const displayNamePlaceHolder = isEmpty(userData.displayName)
      ? t('label.add-entity', { entity: t('label.display-name') })
      : userData.displayName;

    const displayNameText = hasEditPermission
      ? displayNamePlaceHolder
      : getEntityName(userData);

    return isDisplayNameEdit && hasEditPermission ? (
      <InlineEdit
        isLoading={isLoading}
        onCancel={() => setIsDisplayNameEdit(false)}
        onSave={handleDisplayNameSave}>
        <Input
          className="w-full"
          data-testid="displayName"
          id="displayName"
          name="displayName"
          placeholder={t('label.display-name')}
          type="text"
          value={displayName}
          onChange={onDisplayNameChange}
        />
      </InlineEdit>
    ) : (
      <Space align="center">
        <Typography.Text
          className="font-medium text-md"
          data-testid="user-name"
          ellipsis={{ tooltip: true }}
          style={{ maxWidth: '400px' }}>
          {displayNameText}
        </Typography.Text>
        {hasEditPermission && (
          <Tooltip
            title={t('label.edit-entity', {
              entity: t('label.display-name'),
            })}>
            <EditIcon
              className="cursor-pointer align-middle"
              color={DE_ACTIVE_COLOR}
              data-testid="edit-displayName"
              {...ICON_DIMENSION}
              onClick={(e) => {
                // Used to stop click propagation event to parent User.component collapsible panel
                e.stopPropagation();
                setIsDisplayNameEdit(true);
              }}
            />
          </Tooltip>
        )}
      </Space>
    );
  }, [
    userData,
    displayName,
    isDisplayNameEdit,
    hasEditPermission,
    getEntityName,
    onDisplayNameChange,
    handleDisplayNameSave,
  ]);
=======
  const handleCloseEditDisplayName = useCallback(() => {
    setDisplayName(userData.displayName);
    setIsDisplayNameEdit(false);
  }, [userData.displayName]);

  const displayNameRenderComponent = useMemo(
    () =>
      isDisplayNameEdit ? (
        <InlineEdit
          isLoading={isLoading}
          onCancel={handleCloseEditDisplayName}
          onSave={handleDisplayNameSave}>
          <Input
            className="w-full"
            data-testid="displayName"
            id="displayName"
            name="displayName"
            placeholder={t('label.display-name')}
            type="text"
            value={displayName}
            onChange={onDisplayNameChange}
          />
        </InlineEdit>
      ) : (
        <Space align="center">
          <Typography.Text
            className="font-medium text-md"
            data-testid="user-name"
            ellipsis={{ tooltip: true }}
            style={{ maxWidth: '400px' }}>
            {hasEditPermission
              ? userData.displayName ||
                t('label.add-entity', { entity: t('label.display-name') })
              : getEntityName(userData)}
          </Typography.Text>
          {hasEditPermission && (
            <Tooltip
              title={t('label.edit-entity', {
                entity: t('label.display-name'),
              })}>
              <EditIcon
                className="cursor-pointer align-middle"
                color={DE_ACTIVE_COLOR}
                data-testid="edit-displayName"
                {...ICON_DIMENSION}
                onClick={(e) => {
                  // Used to stop click propagation event to parent User.component collapsible panel
                  e.stopPropagation();
                  setIsDisplayNameEdit(true);
                }}
              />
            </Tooltip>
          )}
        </Space>
      ),
    [
      userData,
      displayName,
      isDisplayNameEdit,
      hasEditPermission,
      getEntityName,
      onDisplayNameChange,
      handleDisplayNameSave,
      handleCloseEditDisplayName,
    ]
  );
>>>>>>> 8723b8c3

  const changePasswordRenderComponent = useMemo(
    () =>
      showChangePasswordComponent && (
        <Button
          className="w-full text-xs"
          data-testid="change-password-button"
          type="primary"
          onClick={(e) => {
            // Used to stop click propagation event to parent User.component collapsible panel
            e.stopPropagation();
            setIsChangePassword(true);
          }}>
          {t('label.change-entity', {
            entity: t('label.password-lowercase'),
          })}
        </Button>
      ),
    [showChangePasswordComponent]
  );
  const handleChangePassword = async (data: ChangePasswordRequest) => {
    try {
      setIsLoading(true);

      const newData = {
        username: userData.name,
        requestType: isLoggedInUser ? RequestType.Self : RequestType.User,
      };

      const sendData = {
        ...data,
        ...newData,
      };

      await changePassword(sendData);

      showSuccessToast(
        t('server.update-entity-success', { entity: t('label.password') })
      );

      setIsChangePassword(false);
    } catch (error) {
      showErrorToast(error as AxiosError);
    } finally {
      setIsLoading(false);
    }
  };

  const userEmailRender = useMemo(
    () =>
      !isMaskedEmail(userData.email) && (
        <>
          <Space align="center">
            <Typography.Text
              className="text-grey-muted"
              data-testid="user-email-label">{`${t(
              'label.email'
            )} :`}</Typography.Text>

            <Typography.Paragraph
              className="m-b-0"
              data-testid="user-email-value">
              {userData.email}
            </Typography.Paragraph>
          </Space>
          <Divider type="vertical" />
        </>
      ),
    [userData.email]
  );

  const userDomainRender = useMemo(
    () => (
      <div className="d-flex items-center gap-2">
        <Typography.Text
          className="text-grey-muted"
          data-testid="user-domain-label">{`${t(
          'label.domain'
        )} :`}</Typography.Text>
        <DomainLabel
          domain={userData?.domain}
          entityFqn={userData.fullyQualifiedName ?? ''}
          entityId={userData.id ?? ''}
          entityType={EntityType.USER}
          hasPermission={false}
          textClassName="text-sm text-grey-muted"
        />
      </div>
    ),
    [userData.domain]
  );

  const handleDefaultPersonaUpdate = useCallback(
    async (defaultPersona?: EntityReference) => {
      await updateUserDetails({ defaultPersona }, 'defaultPersona');
    },
    [updateUserDetails]
  );

  const defaultPersonaRender = useMemo(
    () => (
      <Space align="center">
        <Typography.Text
          className="text-grey-muted"
          data-testid="default-persona-label">
          {`${t('label.default-persona')} :`}
        </Typography.Text>

        <Chip
          showNoDataPlaceholder
          data={defaultPersona ? [defaultPersona] : []}
          entityType={EntityType.PERSONA}
          noDataPlaceholder={NO_DATA_PLACEHOLDER}
        />

        <PersonaSelectableList
          hasPermission={hasPersonaEditPermission}
          multiSelect={false}
          personaList={userData.personas}
          selectedPersonas={defaultPersona ? [defaultPersona] : []}
          onUpdate={handleDefaultPersonaUpdate}
        />
      </Space>
    ),
    [
      userData.personas,
      hasPersonaEditPermission,
      defaultPersona,
      handleDefaultPersonaUpdate,
    ]
  );

  return (
    <>
      <Space
        wrap
        className="w-full justify-between"
        data-testid="user-profile-details"
        size="middle">
        <Space className="w-full">
          <UserProfileImage userData={userData} />
          {displayNameRenderComponent}
          <Divider type="vertical" />

          {userEmailRender}

          {defaultPersonaRender}
          <Divider type="vertical" />

          {userDomainRender}
        </Space>

        {changePasswordRenderComponent}
      </Space>

      {showChangePasswordComponent && (
        <ChangePasswordForm
          isLoading={isLoading}
          isLoggedInUser={isLoggedInUser}
          visible={isChangePassword}
          onCancel={() => setIsChangePassword(false)}
          onSave={(data) => handleChangePassword(data)}
        />
      )}
    </>
  );
};

export default UserProfileDetails;<|MERGE_RESOLUTION|>--- conflicted
+++ resolved
@@ -116,7 +116,11 @@
     setIsDisplayNameEdit(false);
   }, [userData.displayName, displayName, updateUserDetails]);
 
-<<<<<<< HEAD
+  const handleCloseEditDisplayName = useCallback(() => {
+    setDisplayName(userData.displayName);
+    setIsDisplayNameEdit(false);
+  }, [userData.displayName]);
+
   const displayNameRenderComponent = useMemo(() => {
     const displayNamePlaceHolder = isEmpty(userData.displayName)
       ? t('label.add-entity', { entity: t('label.display-name') })
@@ -126,10 +130,10 @@
       ? displayNamePlaceHolder
       : getEntityName(userData);
 
-    return isDisplayNameEdit && hasEditPermission ? (
+    return isDisplayNameEdit ? (
       <InlineEdit
         isLoading={isLoading}
-        onCancel={() => setIsDisplayNameEdit(false)}
+        onCancel={handleCloseEditDisplayName}
         onSave={handleDisplayNameSave}>
         <Input
           className="w-full"
@@ -179,75 +183,8 @@
     getEntityName,
     onDisplayNameChange,
     handleDisplayNameSave,
+    handleCloseEditDisplayName,
   ]);
-=======
-  const handleCloseEditDisplayName = useCallback(() => {
-    setDisplayName(userData.displayName);
-    setIsDisplayNameEdit(false);
-  }, [userData.displayName]);
-
-  const displayNameRenderComponent = useMemo(
-    () =>
-      isDisplayNameEdit ? (
-        <InlineEdit
-          isLoading={isLoading}
-          onCancel={handleCloseEditDisplayName}
-          onSave={handleDisplayNameSave}>
-          <Input
-            className="w-full"
-            data-testid="displayName"
-            id="displayName"
-            name="displayName"
-            placeholder={t('label.display-name')}
-            type="text"
-            value={displayName}
-            onChange={onDisplayNameChange}
-          />
-        </InlineEdit>
-      ) : (
-        <Space align="center">
-          <Typography.Text
-            className="font-medium text-md"
-            data-testid="user-name"
-            ellipsis={{ tooltip: true }}
-            style={{ maxWidth: '400px' }}>
-            {hasEditPermission
-              ? userData.displayName ||
-                t('label.add-entity', { entity: t('label.display-name') })
-              : getEntityName(userData)}
-          </Typography.Text>
-          {hasEditPermission && (
-            <Tooltip
-              title={t('label.edit-entity', {
-                entity: t('label.display-name'),
-              })}>
-              <EditIcon
-                className="cursor-pointer align-middle"
-                color={DE_ACTIVE_COLOR}
-                data-testid="edit-displayName"
-                {...ICON_DIMENSION}
-                onClick={(e) => {
-                  // Used to stop click propagation event to parent User.component collapsible panel
-                  e.stopPropagation();
-                  setIsDisplayNameEdit(true);
-                }}
-              />
-            </Tooltip>
-          )}
-        </Space>
-      ),
-    [
-      userData,
-      displayName,
-      isDisplayNameEdit,
-      hasEditPermission,
-      getEntityName,
-      onDisplayNameChange,
-      handleDisplayNameSave,
-      handleCloseEditDisplayName,
-    ]
-  );
->>>>>>> 8723b8c3
 
   const changePasswordRenderComponent = useMemo(
     () =>
