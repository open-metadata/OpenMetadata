--- conflicted
+++ resolved
@@ -12,12 +12,8 @@
  */
 
 import { Button, Dropdown } from 'antd';
-<<<<<<< HEAD
+import { isEmpty } from 'lodash';
 import { useCallback, useMemo } from 'react';
-=======
-import { isEmpty } from 'lodash';
-import React, { useCallback, useMemo } from 'react';
->>>>>>> c00ed228
 import { useTranslation } from 'react-i18next';
 import { useNavigate } from 'react-router-dom';
 import { ReactComponent as DropdownIcon } from '../../../../assets/svg/drop-down.svg';
