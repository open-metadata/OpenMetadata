/*
 *  Copyright 2023 Collate.
 *  Licensed under the Apache License, Version 2.0 (the "License");
 *  you may not use this file except in compliance with the License.
 *  You may obtain a copy of the License at
 *  http://www.apache.org/licenses/LICENSE-2.0
 *  Unless required by applicable law or agreed to in writing, software
 *  distributed under the License is distributed on an "AS IS" BASIS,
 *  WITHOUT WARRANTIES OR CONDITIONS OF ANY KIND, either express or implied.
 *  See the License for the specific language governing permissions and
 *  limitations under the License.
 */
import { PlusOutlined } from '@ant-design/icons';
import { Button, Col, Modal, Row, Space, Tooltip } from 'antd';
import { ColumnsType } from 'antd/lib/table';
import classNames from 'classnames';
import { isEmpty, orderBy } from 'lodash';
import QueryString from 'qs';
import React, { useCallback, useEffect, useMemo, useState } from 'react';
import { useTranslation } from 'react-i18next';
import { useHistory } from 'react-router-dom';
import { ReactComponent as ExportIcon } from '../../../../../assets/svg/ic-export.svg';
import { ReactComponent as ImportIcon } from '../../../../../assets/svg/ic-import.svg';
import { ReactComponent as IconRemove } from '../../../../../assets/svg/ic-remove.svg';
import {
  INITIAL_PAGING_VALUE,
  PAGE_SIZE_MEDIUM,
} from '../../../../../constants/constants';
import {
  GlobalSettingOptions,
  GlobalSettingsMenuCategory,
} from '../../../../../constants/GlobalSettings.constants';
import { ERROR_PLACEHOLDER_TYPE } from '../../../../../enums/common.enum';
import {
  EntityAction,
  EntityType,
  TabSpecificField,
} from '../../../../../enums/entity.enum';
import { SearchIndex } from '../../../../../enums/search.enum';
import { TeamType } from '../../../../../generated/entity/teams/team';
import { User } from '../../../../../generated/entity/teams/user';
import { EntityReference } from '../../../../../generated/entity/type';
import { Paging } from '../../../../../generated/type/paging';
import { usePaging } from '../../../../../hooks/paging/usePaging';
import { SearchResponse } from '../../../../../interface/search.interface';
import { ImportType } from '../../../../../pages/TeamsPage/ImportTeamsPage/ImportTeamsPage.interface';
import { searchData } from '../../../../../rest/miscAPI';
import { exportUserOfTeam } from '../../../../../rest/teamsAPI';
import { getUsers } from '../../../../../rest/userAPI';
import { formatUsersResponse } from '../../../../../utils/APIUtils';
import {
  getEntityName,
  getEntityReferenceFromEntity,
} from '../../../../../utils/EntityUtils';
import { getSettingsPathWithFqn } from '../../../../../utils/RouterUtils';
import { commonUserDetailColumns } from '../../../../../utils/Users.util';
import ManageButton from '../../../../common/EntityPageInfos/ManageButton/ManageButton';
import ErrorPlaceHolder from '../../../../common/ErrorWithPlaceholder/ErrorPlaceHolder';
import FilterTablePlaceHolder from '../../../../common/ErrorWithPlaceholder/FilterTablePlaceHolder';
import { ManageButtonItemLabel } from '../../../../common/ManageButtonContentItem/ManageButtonContentItem.component';
import NextPrevious from '../../../../common/NextPrevious/NextPrevious';
import { PagingHandlerParams } from '../../../../common/NextPrevious/NextPrevious.interface';
import Searchbar from '../../../../common/SearchBarComponent/SearchBar.component';
import Table from '../../../../common/Table/Table';
import { UserSelectableList } from '../../../../common/UserSelectableList/UserSelectableList.component';
import { useEntityExportModalProvider } from '../../../../Entity/EntityExportModalProvider/EntityExportModalProvider.component';
import { UserTabProps } from './UserTab.interface';

export const UserTab = ({
  permission,
  currentTeam,
  onAddUser,
  onRemoveUser,
}: UserTabProps) => {
  const { t } = useTranslation();
  const history = useHistory();

  const [deletingUser, setDeletingUser] = useState<EntityReference>();
  const { showModal } = useEntityExportModalProvider();
  const handleRemoveClick = (id: string) => {
    const user = usersList?.find((u) => u.id === id);
    setDeletingUser(user);
  };
  const [isLoading, setIsLoading] = useState(true);
  const [users, setUsers] = useState<User[]>([]);
  const [searchText, setSearchText] = useState('');
  const {
    currentPage,
    pageSize,
    paging,
    handlePageChange,
    handlePageSizeChange,
    handlePagingChange,
    showPagination,
  } = usePaging(PAGE_SIZE_MEDIUM);

<<<<<<< HEAD
  const usersList = useMemo(() => {
    return users.map((item) =>
      getEntityReferenceFromEntity(item, EntityType.USER)
    );
  }, [users]);
=======
  const isGroupType = useMemo(
    () => currentTeam.teamType === TeamType.Group,
    [currentTeam.teamType]
  );
>>>>>>> 908defb9

  /**
   * Make API call to fetch current team user data
   */
  const getCurrentTeamUsers = (team: string, paging: Partial<Paging> = {}) => {
    setIsLoading(true);
    getUsers({
      fields: `${TabSpecificField.ROLES}`,
      limit: pageSize,
      team,
      ...paging,
    })
      .then((res) => {
        if (res.data) {
          setUsers(res.data);
          handlePagingChange(res.paging);
        }
      })
      .catch(() => {
        setUsers([]);
        handlePagingChange({ total: 0 });
      })
      .finally(() => {
        setIsLoading(false);
      });
  };

  const searchUsers = (text: string, currentPage: number) => {
    setIsLoading(true);
    searchData(
      text,
      currentPage,
      pageSize,
      `(teams.id:${currentTeam?.id})`,
      '',
      '',
      SearchIndex.USER
    )
      .then((res) => {
        const data = formatUsersResponse(
          (res.data as SearchResponse<SearchIndex.USER>).hits.hits
        );
        setUsers(data);
        handlePagingChange({
          total: res.data.hits.total.value,
        });
      })
      .catch(() => {
        setUsers([]);
      })
      .finally(() => setIsLoading(false));
  };

  const userPagingHandler = ({
    cursorType,
    currentPage,
  }: PagingHandlerParams) => {
    if (searchText) {
      handlePageChange(currentPage);
      searchUsers(searchText, currentPage);
    } else if (cursorType) {
      handlePageChange(currentPage);
      getCurrentTeamUsers(currentTeam.name, {
        [cursorType]: paging[cursorType],
      });
    }
  };

  const handleCurrentUserPage = (value?: number) => {
    handlePageChange(value ?? INITIAL_PAGING_VALUE);
  };

  const handleUsersSearchAction = (text: string) => {
    setSearchText(text);
    handleCurrentUserPage(INITIAL_PAGING_VALUE);
    if (text) {
      searchUsers(text, INITIAL_PAGING_VALUE);
    } else {
      getCurrentTeamUsers(currentTeam.name);
    }
  };

  useEffect(() => {
    getCurrentTeamUsers(currentTeam.name);
  }, [currentTeam, pageSize]);

  const isTeamDeleted = useMemo(
    () => currentTeam.deleted ?? false,
    [currentTeam]
  );

  const columns: ColumnsType<User> = useMemo(() => {
    const tabColumns: ColumnsType<User> = [
      // will not show teams column in the Team Page
      ...commonUserDetailColumns().filter((item) => item.key !== 'teams'),
      {
        title: t('label.action-plural'),
        dataIndex: 'actions',
        key: 'actions',
        width: 90,
        render: (_, record) => (
          <Space
            align="center"
            className="w-full justify-center remove-icon"
            size={8}>
            <Tooltip
              placement="left"
              title={
                permission.EditAll
                  ? t('label.remove')
                  : t('message.no-permission-for-action')
              }>
              <Button
                data-testid="remove-user-btn"
                disabled={!permission.EditAll}
                icon={
                  <IconRemove height={16} name={t('label.remove')} width={16} />
                }
                type="text"
                onClick={() => handleRemoveClick(record.id)}
              />
            </Tooltip>
          </Space>
        ),
      },
    ];

    return tabColumns.filter((column) =>
      column.key === 'actions' ? !isTeamDeleted : true
    );
  }, [handleRemoveClick, permission, isTeamDeleted]);

  const sortedUser = useMemo(() => orderBy(users, ['name'], 'asc'), [users]);

  const handleUserExportClick = useCallback(async () => {
    if (currentTeam?.name) {
      showModal({
        name: currentTeam.name,
        onExport: exportUserOfTeam,
      });
    }
  }, [currentTeam, exportUserOfTeam]);

  const handleImportClick = useCallback(async () => {
    history.push({
      pathname: getSettingsPathWithFqn(
        GlobalSettingsMenuCategory.MEMBERS,
        GlobalSettingOptions.TEAMS,
        currentTeam.name,
        EntityAction.IMPORT
      ),
      search: QueryString.stringify({ type: ImportType.USERS }),
    });
  }, []);

  const IMPORT_EXPORT_MENU_ITEM = useMemo(() => {
    const option = [
      {
        label: (
          <ManageButtonItemLabel
            description={t('message.export-entity-help', {
              entity: t('label.user-lowercase'),
            })}
            icon={ExportIcon}
            id="export"
            name={t('label.export')}
          />
        ),

        onClick: handleUserExportClick,
        key: 'export-button',
      },
    ];
    if (permission.EditAll) {
      option.push({
        label: (
          <ManageButtonItemLabel
            description={t('message.import-entity-help', {
              entity: t('label.team-lowercase'),
            })}
            icon={ImportIcon}
            id="import-button"
            name={t('label.import')}
          />
        ),
        onClick: handleImportClick,
        key: 'import-button',
      });
    }

    return option;
  }, [handleUserExportClick, handleImportClick, permission]);

  const handleRemoveUser = () => {
    if (deletingUser?.id) {
      onRemoveUser(deletingUser.id).then(() => {
        setDeletingUser(undefined);
      });
    }
  };

  const addUserButtonTitle = useMemo(() => {
    if (isTeamDeleted) {
      return t('message.this-action-is-not-allowed-for-deleted-entities');
    }

    return permission.EditAll
      ? t('label.add-new-entity', { entity: t('label.user') })
      : t('message.no-permission-for-action');
  }, [permission, isTeamDeleted]);

  if (isEmpty(users) && !searchText && !isLoading) {
    return isGroupType ? (
      <ErrorPlaceHolder
        button={
          <Space>
            <UserSelectableList
              hasPermission
              selectedUsers={currentTeam?.users ?? []}
              onUpdate={onAddUser}>
              <Tooltip placement="topRight" title={addUserButtonTitle}>
                <Button
                  ghost
                  className={classNames({
                    'p-x-lg': permission.EditAll && !isTeamDeleted,
                  })}
                  data-testid="add-new-user"
                  disabled={!permission.EditAll || isTeamDeleted}
                  icon={<PlusOutlined />}
                  type="primary">
                  {t('label.add')}
                </Button>
              </Tooltip>
            </UserSelectableList>
            {!isTeamDeleted && (
              <ManageButton
                canDelete={false}
                displayName={getEntityName(currentTeam)}
                entityName={currentTeam.name}
                entityType={EntityType.USER}
                extraDropdownContent={IMPORT_EXPORT_MENU_ITEM}
              />
            )}
          </Space>
        }
        className="mt-0-important"
        heading={t('label.user')}
        permission={permission.EditAll}
        type={ERROR_PLACEHOLDER_TYPE.ASSIGN}
      />
    ) : (
      <ErrorPlaceHolder
        placeholderText={t('message.no-user-part-of-team', {
          team: getEntityName(currentTeam),
        })}
      />
    );
  }

  return (
    <Row className="p-y-md" gutter={[0, 16]}>
      <Col span={24}>
        <Row justify="space-between">
          <Col span={8}>
            <Searchbar
              removeMargin
              placeholder={t('label.search-for-type', {
                type: t('label.user-lowercase'),
              })}
              searchValue={searchText}
              typingInterval={500}
              onSearch={handleUsersSearchAction}
            />
          </Col>
          {!currentTeam.deleted && (
            <Col>
              <Space>
                {users.length > 0 && permission.EditAll && (
                  <UserSelectableList
                    hasPermission
                    selectedUsers={currentTeam?.users ?? []}
                    onUpdate={onAddUser}>
                    <Button data-testid="add-new-user" type="primary">
                      {t('label.add-entity', { entity: t('label.user') })}
                    </Button>
                  </UserSelectableList>
                )}
                <ManageButton
                  canDelete={false}
                  displayName={getEntityName(currentTeam)}
                  entityName={currentTeam.name}
                  entityType={EntityType.USER}
                  extraDropdownContent={IMPORT_EXPORT_MENU_ITEM}
                />
              </Space>
            </Col>
          )}
        </Row>
      </Col>
      <Col span={24}>
        <Table
          bordered
          className="teams-list-table"
          columns={columns}
          dataSource={sortedUser}
          loading={isLoading}
          locale={{
            emptyText: <FilterTablePlaceHolder />,
          }}
          pagination={false}
          rowKey="name"
          size="small"
        />
      </Col>
      <Col span={24}>
        {showPagination && (
          <NextPrevious
            currentPage={currentPage}
            isLoading={isLoading}
            isNumberBased={Boolean(searchText)}
            pageSize={pageSize}
            paging={paging}
            pagingHandler={userPagingHandler}
            onShowSizeChange={handlePageSizeChange}
          />
        )}
      </Col>

      <Modal
        cancelText={t('label.cancel')}
        data-testid="confirmation-modal"
        okText={t('label.confirm')}
        open={Boolean(deletingUser)}
        title={t('label.removing-user')}
        onCancel={() => setDeletingUser(undefined)}
        onOk={handleRemoveUser}>
        {t('message.are-you-sure-want-to-text', {
          text: t('label.remove-entity', {
            entity: getEntityName(deletingUser),
          }),
        })}
      </Modal>
    </Row>
  );
};<|MERGE_RESOLUTION|>--- conflicted
+++ resolved
@@ -94,18 +94,17 @@
     showPagination,
   } = usePaging(PAGE_SIZE_MEDIUM);
 
-<<<<<<< HEAD
+
   const usersList = useMemo(() => {
     return users.map((item) =>
       getEntityReferenceFromEntity(item, EntityType.USER)
     );
   }, [users]);
-=======
+  
   const isGroupType = useMemo(
     () => currentTeam.teamType === TeamType.Group,
     [currentTeam.teamType]
   );
->>>>>>> 908defb9
 
   /**
    * Make API call to fetch current team user data
