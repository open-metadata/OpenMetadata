--- conflicted
+++ resolved
@@ -11,7 +11,7 @@
  *  limitations under the License.
  */
 import { CheckOutlined } from '@ant-design/icons';
-import { Avatar, Dropdown, Space, Tooltip, Typography } from 'antd';
+import { Dropdown, Space, Tooltip, Typography } from 'antd';
 import { ItemType } from 'antd/lib/menu/hooks/useItems';
 import { isEmpty } from 'lodash';
 import React, {
@@ -34,17 +34,13 @@
 } from '../../../../constants/constants';
 import { EntityReference } from '../../../../generated/entity/type';
 import { useApplicationStore } from '../../../../hooks/useApplicationStore';
-import { getRandomColor } from '../../../../utils/CommonUtils';
 import { getEntityName } from '../../../../utils/EntityUtils';
 import i18n from '../../../../utils/i18next/LocalUtil';
 import {
   getImageWithResolutionAndFallback,
   ImageQuality,
 } from '../../../../utils/ProfilerUtils';
-<<<<<<< HEAD
-=======
 import ProfilePicture from '../../../common/ProfilePicture/ProfilePicture';
->>>>>>> 7cc60155
 import './user-profile-icon.less';
 
 type ListMenuItemProps = {
@@ -320,8 +316,6 @@
       currentUser?.defaultPersona ?? ({} as EntityReference)
     );
   }, [currentUser?.defaultPersona]);
-
-  const { color, character } = getRandomColor(userName);
 
   return (
     <Dropdown
@@ -343,18 +337,7 @@
               onError={handleOnImageError}
             />
           ) : (
-<<<<<<< HEAD
-            <Avatar
-              icon={character}
-              shape="circle"
-              size={36}
-              style={{
-                backgroundColor: color,
-              }}
-            />
-=======
             <ProfilePicture name={userName} width="36" />
->>>>>>> 7cc60155
           )}
           <div className="d-flex flex-col">
             <Tooltip title={getEntityName(currentUser)}>
