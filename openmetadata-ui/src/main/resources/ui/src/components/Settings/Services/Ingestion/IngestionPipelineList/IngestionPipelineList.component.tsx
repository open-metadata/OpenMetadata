--- conflicted
+++ resolved
@@ -145,29 +145,6 @@
     }
   }, [pipelines, selectedRowKeys]);
 
-<<<<<<< HEAD
-  const fetchPipelines = async ({
-    paging,
-    pipelineType,
-    limit,
-  }: {
-    paging?: Omit<Paging, 'total'>;
-    pipelineType?: PipelineType[];
-    limit?: number;
-  }) => {
-    setLoading(true);
-    try {
-      const { data, paging: pagingRes } = await getIngestionPipelines({
-        arrQueryFields: [TabSpecificField.OWNERS],
-        serviceType:
-          serviceName === 'testSuites'
-            ? EntityType.TEST_SUITE
-            : getEntityTypeFromServiceCategory(serviceName),
-        paging,
-        pipelineType,
-        limit,
-      });
-=======
   const fetchPipelines = useCallback(
     async ({
       paging,
@@ -181,7 +158,7 @@
       setLoading(true);
       try {
         const { data, paging: pagingRes } = await getIngestionPipelines({
-          arrQueryFields: ['owner'],
+          arrQueryFields: [TabSpecificField.OWNERS],
           serviceType:
             serviceName === 'testSuites'
               ? EntityType.TEST_SUITE
@@ -190,7 +167,6 @@
           pipelineType,
           limit,
         });
->>>>>>> c4ab0c61
 
         setPipelines(data);
         handlePagingChange(pagingRes);
