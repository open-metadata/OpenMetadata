/*
 *  Copyright 2022 Collate.
 *  Licensed under the Apache License, Version 2.0 (the "License");
 *  you may not use this file except in compliance with the License.
 *  You may obtain a copy of the License at
 *  http://www.apache.org/licenses/LICENSE-2.0
 *  Unless required by applicable law or agreed to in writing, software
 *  distributed under the License is distributed on an "AS IS" BASIS,
 *  WITHOUT WARRANTIES OR CONDITIONS OF ANY KIND, either express or implied.
 *  See the License for the specific language governing permissions and
 *  limitations under the License.
 */

import { Button, Modal, Skeleton, Space, Switch, Typography } from 'antd';
import { ColumnsType, TableProps } from 'antd/lib/table';
import { ExpandableConfig } from 'antd/lib/table/interface';
import { AxiosError } from 'axios';
import classNames from 'classnames';
import { compare } from 'fast-json-patch';
import { isEmpty, isUndefined } from 'lodash';
import { FC, useCallback, useMemo, useState } from 'react';
import { useTranslation } from 'react-i18next';
import { Link } from 'react-router-dom';
<<<<<<< HEAD
import {
  DESCRIPTION_LENGTH,
  NO_DATA_PLACEHOLDER,
} from '../../../../constants/constants';
=======
>>>>>>> 5d830b7e
import { TABLE_CONSTANTS } from '../../../../constants/Teams.constants';
import { TabSpecificField } from '../../../../enums/entity.enum';
import { Team } from '../../../../generated/entity/teams/team';
import { Include } from '../../../../generated/type/include';
import { getTeamByName, patchTeamDetail } from '../../../../rest/teamsAPI';
import { Transi18next } from '../../../../utils/CommonUtils';
import {
  getEntityName,
  highlightSearchText,
} from '../../../../utils/EntityUtils';
import { getTeamsWithFqnPath } from '../../../../utils/RouterUtils';
import { stringToHTML } from '../../../../utils/StringsUtils';
import { descriptionTableObject } from '../../../../utils/TableColumn.util';
import { getTableExpandableConfig } from '../../../../utils/TableUtils';
import { isDropRestricted } from '../../../../utils/TeamUtils';
import { showErrorToast, showSuccessToast } from '../../../../utils/ToastUtils';
import { DraggableBodyRowProps } from '../../../common/Draggable/DraggableBodyRowProps.interface';
import FilterTablePlaceHolder from '../../../common/ErrorWithPlaceholder/FilterTablePlaceHolder';
import Table from '../../../common/Table/Table';
import { MovedTeamProps, TeamHierarchyProps } from './team.interface';
import './teams.less';

const TeamHierarchy: FC<TeamHierarchyProps> = ({
  currentTeam,
  data,
  onTeamExpand,
  isFetchingAllTeamAdvancedDetails,
  isSearchLoading,
  searchTerm,
  showDeletedTeam,
  onShowDeletedTeamChange,
  handleAddTeamButtonClick,
  createTeamPermission,
  isTeamDeleted,
  handleTeamSearch,
  isTeamBasicDataLoading,
}) => {
  const { t } = useTranslation();
  const [isModalOpen, setIsModalOpen] = useState<boolean>(false);
  const [isTableLoading, setIsTableLoading] = useState<boolean>(false);
  const [movedTeam, setMovedTeam] = useState<MovedTeamProps>();
  const [isTableHovered, setIsTableHovered] = useState(false);

  const searchProps = useMemo(
    () => ({
      placeholder: t('label.search-entity', {
        entity: t('label.team'),
      }),
      searchValue: searchTerm,
      typingInterval: 500,
      onSearch: handleTeamSearch,
    }),
    [searchTerm, handleTeamSearch]
  );

  const columns: ColumnsType<Team> = useMemo(() => {
    return [
      {
        title: t('label.team-plural'),
        dataIndex: 'teams',
        className: 'whitespace-nowrap',
        key: 'teams',
        render: (_, record) => (
          <Link
            className="link-hover"
            to={getTeamsWithFqnPath(record.fullyQualifiedName || record.name)}>
            {stringToHTML(
              highlightSearchText(getEntityName(record), searchTerm)
            )}
          </Link>
        ),
      },
      {
        title: t('label.type'),
        dataIndex: 'teamType',
        width: 120,
        key: 'teamType',
      },
      {
        title: t('label.sub-team-plural'),
        dataIndex: 'childrenCount',
        width: 100,
        key: 'subTeams',
        render: (childrenCount: number) =>
          isFetchingAllTeamAdvancedDetails ? (
            <Skeleton
              active={isFetchingAllTeamAdvancedDetails}
              paragraph={{ rows: 0 }}
            />
          ) : (
            childrenCount ?? 0
          ),
      },
      {
        title: t('label.user-plural'),
        dataIndex: 'userCount',
        width: 80,
        key: 'users',
        render: (userCount: number) =>
          isFetchingAllTeamAdvancedDetails ? (
            <Skeleton
              active={isFetchingAllTeamAdvancedDetails}
              paragraph={{ rows: 0 }}
            />
          ) : (
            userCount ?? 0
          ),
      },
      {
        title: t('label.entity-count', {
          entity: t('label.asset'),
        }),
        dataIndex: 'owns',
        width: 120,
        key: 'owns',
        render: (owns: Team['owns']) =>
          isFetchingAllTeamAdvancedDetails ? (
            <Skeleton
              active={isFetchingAllTeamAdvancedDetails}
              paragraph={{ rows: 0 }}
            />
          ) : (
            owns?.length ?? 0
          ),
      },
      ...descriptionTableObject<Team>({ width: 300 }),
    ];
  }, [data, isFetchingAllTeamAdvancedDetails, onTeamExpand]);

  const handleTableHover = useCallback(
    (value: boolean) => setIsTableHovered(value),
    []
  );

  const handleMoveRow = useCallback(
    async (dragRecord: Team, dropRecord?: Team) => {
      if (dragRecord.id === dropRecord?.id) {
        return;
      }

      if (
        !isUndefined(dropRecord) &&
        isDropRestricted(dragRecord.teamType, dropRecord?.teamType)
      ) {
        showErrorToast(
          t('message.error-team-transfer-message', {
            dragTeam: dragRecord.teamType,
            dropTeam: dropRecord.teamType,
          })
        );

        return;
      }
      setMovedTeam({
        from: dragRecord,
        to: dropRecord,
      });
      setIsModalOpen(true);
    },
    []
  );

  const handleChangeTeam = async () => {
    if (movedTeam) {
      setIsTableLoading(true);
      try {
        const dropTeam = movedTeam.to?.id;
        const data = await getTeamByName(movedTeam.from.name, {
          fields: [
            TabSpecificField.USERS,
            TabSpecificField.DEFAULT_ROLES,
            TabSpecificField.POLICIES,
            TabSpecificField.OWNERS,
            TabSpecificField.PARENTS,
            TabSpecificField.CHILDREN,
          ],
          include: Include.All,
        });
        const updatedData = {
          ...data,
          parents: dropTeam ? [{ id: dropTeam, type: 'team' }] : undefined,
        };
        const jsonPatch = compare(data, updatedData);
        await patchTeamDetail(data.id, jsonPatch);
        onTeamExpand(true, currentTeam?.name);
        showSuccessToast(t('message.team-moved-success'));
      } catch (error) {
        showErrorToast(error as AxiosError, t('server.team-moved-error'));
      } finally {
        setIsTableLoading(false);
        setIsModalOpen(false);
        setIsTableHovered(false);
      }
    }
  };

  const onTableRow = (record: Team, index?: number) =>
    ({
      index,
      handleMoveRow,
      handleTableHover,
      record,
    } as DraggableBodyRowProps<Team>);

  const onTableHeader: TableProps<Team>['onHeaderRow'] = () =>
    ({
      handleMoveRow,
      handleTableHover,
    } as DraggableBodyRowProps<Team>);

  const onDragConfirmationModalClose = useCallback(() => {
    setIsModalOpen(false);
    setIsTableHovered(false);
  }, []);

  const expandableConfig: ExpandableConfig<Team> = useMemo(
    () => ({
      ...getTableExpandableConfig<Team>(true),
      onExpand: (isOpen, record) => {
        if (isOpen && isEmpty(record.children)) {
          onTeamExpand(false, record.fullyQualifiedName, true);
        }
      },
    }),
    [onTeamExpand]
  );

  return (
    <div className="team-list-container">
      <Table
        className={classNames('teams-list-table drop-over-background', {
          'drop-over-table': isTableHovered,
        })}
        columns={columns}
        components={TABLE_CONSTANTS}
        data-testid="team-hierarchy-table"
        dataSource={data}
        expandable={expandableConfig}
        extraTableFilters={
          <Space align="center">
            <span>
              <Switch
                checked={showDeletedTeam}
                data-testid="show-deleted"
                onClick={onShowDeletedTeamChange}
              />
              <Typography.Text className="m-l-xs">
                {t('label.deleted')}
              </Typography.Text>
            </span>

            {createTeamPermission && !isTeamDeleted && (
              <Button
                data-testid="add-team"
                type="primary"
                onClick={handleAddTeamButtonClick}>
                {t('label.add-entity', { entity: t('label.team') })}
              </Button>
            )}
          </Space>
        }
        loading={isTableLoading || isTeamBasicDataLoading || isSearchLoading}
        locale={{
          emptyText: <FilterTablePlaceHolder />,
        }}
        pagination={false}
        rowKey="name"
        searchProps={searchProps}
        size="small"
        onHeaderRow={onTableHeader}
        onRow={onTableRow}
      />

      <Modal
        centered
        destroyOnClose
        closable={false}
        confirmLoading={isTableLoading}
        data-testid="confirmation-modal"
        maskClosable={false}
        okText={t('label.confirm')}
        open={isModalOpen}
        title={t('label.move-the-entity', { entity: t('label.team') })}
        onCancel={onDragConfirmationModalClose}
        onOk={handleChangeTeam}>
        <Transi18next
          i18nKey="message.entity-transfer-message"
          renderElement={<strong />}
          values={{
            from: movedTeam?.from.name,
            to: movedTeam?.to?.name ?? getEntityName(currentTeam),
            entity: t('label.team-lowercase'),
          }}
        />
      </Modal>
    </div>
  );
};

export default TeamHierarchy;<|MERGE_RESOLUTION|>--- conflicted
+++ resolved
@@ -21,13 +21,6 @@
 import { FC, useCallback, useMemo, useState } from 'react';
 import { useTranslation } from 'react-i18next';
 import { Link } from 'react-router-dom';
-<<<<<<< HEAD
-import {
-  DESCRIPTION_LENGTH,
-  NO_DATA_PLACEHOLDER,
-} from '../../../../constants/constants';
-=======
->>>>>>> 5d830b7e
 import { TABLE_CONSTANTS } from '../../../../constants/Teams.constants';
 import { TabSpecificField } from '../../../../enums/entity.enum';
 import { Team } from '../../../../generated/entity/teams/team';
