--- conflicted
+++ resolved
@@ -438,8 +438,6 @@
                         </Button>
                       </Tooltip>
                     )}
-<<<<<<< HEAD
-=======
                   </div>
                 }
                 className={classNames({
@@ -529,7 +527,6 @@
             onDescriptionUpdate={handleUpdateDescription}
           />
         </div>
->>>>>>> 63327d81
 
                     <ButtonGroup size="small">
                       <Tooltip
