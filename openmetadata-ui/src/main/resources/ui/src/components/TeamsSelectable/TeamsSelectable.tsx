--- conflicted
+++ resolved
@@ -91,12 +91,8 @@
       inputValue={teamSearchText}
       isOptionDisabled={(option) => !!(option as CustomOption).isDisabled}
       loadOptions={loadOptions}
-<<<<<<< HEAD
       placeholder={placeholder}
-=======
       maxMenuHeight={200}
-      placeholder="Teams..."
->>>>>>> 18d7c4ad
       styles={reactSingleSelectCustomStyle}
       onChange={(value) => handleSelectionChange(value as SelectableOption[])}
       onInputChange={(newText) => {
