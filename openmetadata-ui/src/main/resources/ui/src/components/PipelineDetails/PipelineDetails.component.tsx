--- conflicted
+++ resolved
@@ -98,12 +98,8 @@
 import RequestDescriptionModal from '../Modals/RequestDescriptionModal/RequestDescriptionModal';
 import { usePermissionProvider } from '../PermissionProvider/PermissionProvider';
 import { ResourceEntity } from '../PermissionProvider/PermissionProvider.interface';
-<<<<<<< HEAD
-import PipelineStatusList from '../PipelineStatusList/PipelineStatusList.component';
 import TagsContainer from '../tags-container/tags-container';
 import TagsViewer from '../tags-viewer/tags-viewer';
-=======
->>>>>>> c83690d0
 import TasksDAGView from '../TasksDAGView/TasksDAGView';
 import { PipeLineDetailsProp } from './PipelineDetails.interface';
 
@@ -192,20 +188,8 @@
   const [selectedField, setSelectedField] = useState<string>('');
 
   const [elementRef, isInView] = useInfiniteScroll(observerOptions);
-<<<<<<< HEAD
-
-  const [selectedExecution, setSelectedExecution] = useState<PipelineStatus>(
-    () => {
-      if (pipelineStatus) {
-        return pipelineStatus;
-      } else {
-        return {} as PipelineStatus;
-      }
-    }
-=======
   const [selectedExecution] = useState<PipelineStatus | undefined>(
     pipelineStatus
->>>>>>> c83690d0
   );
   const [threadType, setThreadType] = useState<ThreadType>(
     ThreadType.Conversation
@@ -259,61 +243,6 @@
     );
     setFollowersCount(followers?.length);
   };
-<<<<<<< HEAD
-=======
-  const tabs = [
-    {
-      name: 'Details',
-      icon: {
-        alt: 'schema',
-        name: 'icon-schema',
-        title: 'Details',
-        selectedName: 'icon-schemacolor',
-      },
-      isProtected: false,
-      position: 1,
-    },
-    {
-      name: 'Activity Feeds & Tasks',
-      icon: {
-        alt: 'activity_feed',
-        name: 'activity_feed',
-        title: 'Activity Feed',
-        selectedName: 'activity-feed-color',
-      },
-      isProtected: false,
-      position: 2,
-      count: feedCount,
-    },
-    {
-      name: 'Executions',
-      icon: {
-        alt: 'executions',
-        name: 'executions',
-        title: 'Executions',
-        selectedName: 'activity-feed-color',
-      },
-      isProtected: false,
-      position: 3,
-    },
-    {
-      name: 'Lineage',
-      icon: {
-        alt: 'lineage',
-        name: 'icon-lineage',
-        title: 'Lineage',
-        selectedName: 'icon-lineagecolor',
-      },
-      isProtected: false,
-      position: 4,
-    },
-    {
-      name: 'Custom Properties',
-      isProtected: false,
-      position: 5,
-    },
-  ];
->>>>>>> c83690d0
 
   const extraInfo: Array<ExtraInfo> = [
     {
@@ -888,7 +817,6 @@
           onThreadLinkSelect={onThreadLinkSelect}
         />
 
-<<<<<<< HEAD
         <Tabs activeKey={tab} className="h-full" onChange={handleTabChange}>
           <Tabs.TabPane
             key={PIPELINE_DETAILS_TABS.Tasks}
@@ -936,76 +864,20 @@
                 <Col span={24}>
                   <Card title={t('label.dag-view')}>
                     <div className="h-100">
-=======
-          <div className="tw-flex-grow tw-flex tw-flex-col tw--mx-6 tw-px-7 tw-py-4">
-            <div className="tw-flex-grow tw-flex tw-flex-col tw-bg-white tw-shadow tw-rounded-md tw-w-full">
-              {activeTab === 1 && (
-                <>
-                  <div className="tw-grid tw-grid-cols-4 tw-gap-4 tw-w-full">
-                    <div className="tw-col-span-full tw--ml-5">
-                      <Description
-                        description={description}
-                        entityFieldTasks={getEntityFieldThreadCounts(
-                          EntityField.DESCRIPTION,
-                          entityFieldTaskCount
-                        )}
-                        entityFieldThreads={getEntityFieldThreadCounts(
-                          EntityField.DESCRIPTION,
-                          entityFieldThreadCount
-                        )}
-                        entityFqn={pipelineFQN}
-                        entityName={entityName}
-                        entityType={EntityType.PIPELINE}
-                        hasEditAccess={
-                          pipelinePermissions.EditAll ||
-                          pipelinePermissions.EditDescription
-                        }
-                        isEdit={isEdit}
-                        isReadOnly={deleted}
-                        owner={owner}
-                        onCancel={onCancel}
-                        onDescriptionEdit={onDescriptionEdit}
-                        onDescriptionUpdate={onDescriptionUpdate}
-                        onEntityFieldSelect={onEntityFieldSelect}
-                        onThreadLinkSelect={onThreadLinkSelect}
-                      />
-                    </div>
-                  </div>
-                  <hr className="tw-my-3" />
-                  <div
-                    className="tw-flex-grow tw-w-full tw-h-full"
-                    style={{ height: 'calc(100% - 250px)' }}>
-                    {!isEmpty(tasks) ? (
->>>>>>> c83690d0
                       <TasksDAGView
                         selectedExec={selectedExecution}
                         tasks={tasks}
                       />
-<<<<<<< HEAD
                     </div>
                   </Card>
                 </Col>
               ) : (
-=======
-                    ) : (
-                      <div
-                        className="tw-mt-4 tw-ml-4 tw-flex tw-justify-center tw-font-medium tw-items-center tw-border tw-border-main tw-rounded-md tw-p-8"
-                        data-testid="no-tasks-data">
-                        <span>No task data is available</span>
-                      </div>
-                    )}
-                  </div>
-                </>
-              )}
-              {activeTab === 2 && (
->>>>>>> c83690d0
                 <div
                   className="tw-mt-4 tw-ml-4 tw-flex tw-justify-center tw-font-medium tw-items-center tw-border tw-border-main tw-rounded-md tw-p-8"
                   data-testid="no-tasks-data">
                   <span>{t('label.no-task-available')}</span>
                 </div>
               )}
-<<<<<<< HEAD
             </Row>
           </Tabs.TabPane>
           <Tabs.TabPane
@@ -1051,14 +923,7 @@
           <Tabs.TabPane
             key={PIPELINE_DETAILS_TABS.Executions}
             tab={t('label.executions')}>
-            <PipelineStatusList
-              pipelineFQN={pipelineFQN}
-              pipelineStatus={pipelineStatus}
-              selectedExec={selectedExecution}
-              onSelectExecution={(exec) => {
-                setSelectedExecution(exec);
-              }}
-            />
+            <ExecutionsTab pipelineFQN={pipelineFQN} />
           </Tabs.TabPane>
 
           <Tabs.TabPane
@@ -1081,45 +946,6 @@
                 removeLineageHandler={removeLineageHandler}
                 onFullScreenClick={handleFullScreenClick}
               />
-=======
-              {activeTab === 3 && <ExecutionsTab pipelineFQN={pipelineFQN} />}
-              {activeTab === 4 && (
-                <div className="h-full">
-                  <EntityLineageComponent
-                    addLineageHandler={addLineageHandler}
-                    deleted={deleted}
-                    entityLineage={entityLineage}
-                    entityLineageHandler={entityLineageHandler}
-                    entityType={EntityType.PIPELINE}
-                    hasEditAccess={
-                      pipelinePermissions.EditAll ||
-                      pipelinePermissions.EditLineage
-                    }
-                    isLoading={isLineageLoading}
-                    isNodeLoading={isNodeLoading}
-                    lineageLeafNodes={lineageLeafNodes}
-                    loadNodeHandler={loadNodeHandler}
-                    removeLineageHandler={removeLineageHandler}
-                    onFullScreenClick={handleFullScreenClick}
-                  />
-                </div>
-              )}
-              {activeTab === 5 && (
-                <CustomPropertyTable
-                  entityDetails={
-                    pipelineDetails as CustomPropertyProps['entityDetails']
-                  }
-                  entityType={EntityType.PIPELINE}
-                  handleExtentionUpdate={onExtensionUpdate}
-                />
-              )}
-              <div
-                data-testid="observer-element"
-                id="observer-element"
-                ref={elementRef as RefObject<HTMLDivElement>}>
-                {getLoader()}
-              </div>
->>>>>>> c83690d0
             </div>
           </Tabs.TabPane>
 
