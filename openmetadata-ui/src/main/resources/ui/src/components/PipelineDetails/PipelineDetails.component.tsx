--- conflicted
+++ resolved
@@ -58,11 +58,7 @@
 import { Paging } from '../../generated/type/paging';
 import { LabelType, State } from '../../generated/type/tagLabel';
 import { useInfiniteScroll } from '../../hooks/useInfiniteScroll';
-<<<<<<< HEAD
 import { EntityFieldThreadCount } from '../../interface/feed.interface';
-import jsonData from '../../jsons/en';
-=======
->>>>>>> eefbfefe
 import {
   getCountBadge,
   getCurrentUserId,
