/*
 *  Copyright 2021 Collate
 *  Licensed under the Apache License, Version 2.0 (the "License");
 *  you may not use this file except in compliance with the License.
 *  You may obtain a copy of the License at
 *  http://www.apache.org/licenses/LICENSE-2.0
 *  Unless required by applicable law or agreed to in writing, software
 *  distributed under the License is distributed on an "AS IS" BASIS,
 *  WITHOUT WARRANTIES OR CONDITIONS OF ANY KIND, either express or implied.
 *  See the License for the specific language governing permissions and
 *  limitations under the License.
 */

import classNames from 'classnames';
import { compare } from 'fast-json-patch';
import { isNil } from 'lodash';
import { EntityFieldThreads, EntityTags } from 'Models';
import React, { Fragment, RefObject, useEffect, useState } from 'react';
import { Link } from 'react-router-dom';
import { useAuthContext } from '../../authentication/auth-provider/AuthProvider';
import { FQN_SEPARATOR_CHAR } from '../../constants/char.constants';
import { getTeamAndUserDetailsPath } from '../../constants/constants';
import { observerOptions } from '../../constants/Mydata.constants';
import { EntityType } from '../../enums/entity.enum';
import { Pipeline, Task } from '../../generated/entity/data/pipeline';
import { Operation } from '../../generated/entity/policies/accessControl/rule';
import { EntityReference } from '../../generated/type/entityReference';
import { Paging } from '../../generated/type/paging';
import { LabelType, State } from '../../generated/type/tagLabel';
import { useInfiniteScroll } from '../../hooks/useInfiniteScroll';
import {
  getCurrentUserId,
  getEntityName,
  getEntityPlaceHolder,
  getHtmlForNonAdminAction,
  getUserTeams,
  isEven,
} from '../../utils/CommonUtils';
import { getEntityFeedLink } from '../../utils/EntityUtils';
import {
  getDefaultValue,
  getFieldThreadElement,
} from '../../utils/FeedElementUtils';
import { getEntityFieldThreadCounts } from '../../utils/FeedUtils';
import SVGIcons, { Icons } from '../../utils/SvgUtils';
import { getTagsWithoutTier } from '../../utils/TableUtils';
import ActivityFeedList from '../ActivityFeed/ActivityFeedList/ActivityFeedList';
import ActivityThreadPanel from '../ActivityFeed/ActivityThreadPanel/ActivityThreadPanel';
import Description from '../common/description/Description';
import EntityPageInfo from '../common/entityPageInfo/EntityPageInfo';
import NonAdminAction from '../common/non-admin-action/NonAdminAction';
import PopOver from '../common/popover/PopOver';
import RichTextEditorPreviewer from '../common/rich-text-editor/RichTextEditorPreviewer';
import TabsPane from '../common/TabsPane/TabsPane';
import PageContainer from '../containers/PageContainer';
import Entitylineage from '../EntityLineage/EntityLineage.component';
import Loader from '../Loader/Loader';
import ManageTabComponent from '../ManageTab/ManageTab.component';
import { ModalWithMarkdownEditor } from '../Modals/ModalWithMarkdownEditor/ModalWithMarkdownEditor';
import RequestDescriptionModal from '../Modals/RequestDescriptionModal/RequestDescriptionModal';
import PipelineStatusList from '../PipelineStatusList/PipelineStatusList.component';
import { PipeLineDetailsProp } from './PipelineDetails.interface';

const PipelineDetails = ({
  entityName,
  owner,
  tier,
  slashedPipelineName,
  pipelineTags,
  activeTab,
  pipelineUrl,
  pipelineDetails,
  serviceType,
  setActiveTabHandler,
  description,
  descriptionUpdateHandler,
  entityLineage,
  followers,
  users,
  followPipelineHandler,
  unfollowPipelineHandler,
  tagUpdateHandler,
  settingsUpdateHandler,
  tasks,
  taskUpdateHandler,
  loadNodeHandler,
  lineageLeafNodes,
  isNodeLoading,
  version,
  deleted,
  versionHandler,
  addLineageHandler,
  removeLineageHandler,
  entityLineageHandler,
  isLineageLoading,
  isentityThreadLoading,
  entityThread,
  postFeedHandler,
  feedCount,
  entityFieldThreadCount,
  createThread,
  pipelineFQN,
  deletePostHandler,
  paging,
  fetchFeedHandler,
  pipelineStatus,
  isPipelineStatusLoading,
}: PipeLineDetailsProp) => {
  const { isAuthDisabled } = useAuthContext();
  const [isEdit, setIsEdit] = useState(false);
  const [followersCount, setFollowersCount] = useState(0);
  const [isFollowing, setIsFollowing] = useState(false);
  const [editTask, setEditTask] = useState<{
    task: Task;
    index: number;
  }>();

  const [threadLink, setThreadLink] = useState<string>('');

  const [selectedField, setSelectedField] = useState<string>('');

  const [elementRef, isInView] = useInfiniteScroll(observerOptions);

  const onEntityFieldSelect = (value: string) => {
    setSelectedField(value);
  };
  const closeRequestModal = () => {
    setSelectedField('');
  };

  const hasEditAccess = () => {
    if (owner?.type === 'user') {
      return owner.id === getCurrentUserId();
    } else {
      return getUserTeams().some((team) => team.id === owner?.id);
    }
  };
  const setFollowersData = (followers: Array<EntityReference>) => {
    setIsFollowing(
      followers.some(({ id }: { id: string }) => id === getCurrentUserId())
    );
    setFollowersCount(followers?.length);
  };
  const tabs = [
    {
      name: 'Details',
      icon: {
        alt: 'schema',
        name: 'icon-schema',
        title: 'Details',
        selectedName: 'icon-schemacolor',
      },
      isProtected: false,
      position: 1,
    },
    {
      name: 'Activity Feed',
      icon: {
        alt: 'activity_feed',
        name: 'activity_feed',
        title: 'Activity Feed',
        selectedName: 'activity-feed-color',
      },
      isProtected: false,
      position: 2,
      count: feedCount,
    },
    {
      name: 'Executions',
      icon: {
        alt: 'execution',
        name: 'execution',
        title: 'Execution',
        selectedName: 'execution-color',
      },
      isProtected: false,
      position: 3,
    },
    {
      name: 'Lineage',
      icon: {
        alt: 'lineage',
        name: 'icon-lineage',
        title: 'Lineage',
        selectedName: 'icon-lineagecolor',
      },
      isProtected: false,
      position: 4,
    },
    {
      name: 'Manage',
      icon: {
        alt: 'manage',
        name: 'icon-manage',
        title: 'Manage',
        selectedName: 'icon-managecolor',
      },
      isProtected: true,
      isHidden: deleted,
      protectedState: !owner || hasEditAccess(),
      position: 5,
    },
  ];

  const extraInfo = [
    {
      key: 'Owner',
      value:
        owner?.type === 'team'
          ? getTeamAndUserDetailsPath(owner?.name || '')
          : getEntityName(owner),
      placeholderText: getEntityPlaceHolder(
        getEntityName(owner),
        owner?.deleted
      ),
      isLink: owner?.type === 'team',
      openInNewTab: false,
    },
    {
      key: 'Tier',
      value: tier?.tagFQN ? tier.tagFQN.split(FQN_SEPARATOR_CHAR)[1] : '',
    },
    {
      key: `${serviceType} Url`,
      value: pipelineUrl,
      placeholderText: entityName,
      isLink: true,
      openInNewTab: true,
    },
  ];

  const onTaskUpdate = (taskDescription: string) => {
    if (editTask) {
      const updatedTasks = [...(pipelineDetails.tasks || [])];

      const updatedTask = {
        ...editTask.task,
        description: taskDescription,
      };
      updatedTasks[editTask.index] = updatedTask;

      const updatedPipeline = { ...pipelineDetails, tasks: updatedTasks };
      const jsonPatch = compare(pipelineDetails, updatedPipeline);
      taskUpdateHandler(jsonPatch);
      setEditTask(undefined);
    } else {
      setEditTask(undefined);
    }
  };

  const handleUpdateTask = (task: Task, index: number) => {
    setEditTask({ task, index });
  };

  const closeEditTaskModal = (): void => {
    setEditTask(undefined);
  };

  const onSettingsUpdate = (newOwner?: Pipeline['owner'], newTier?: string) => {
    if (newOwner || newTier) {
      const tierTag: Pipeline['tags'] = newTier
        ? [
            ...getTagsWithoutTier(pipelineDetails.tags as Array<EntityTags>),
            {
              tagFQN: newTier,
              labelType: LabelType.Manual,
              state: State.Confirmed,
            },
          ]
        : pipelineDetails.tags;
      const updatedPipelineDetails = {
        ...pipelineDetails,
        owner: newOwner
          ? { ...pipelineDetails.owner, ...newOwner }
          : pipelineDetails.owner,
        tags: tierTag,
      };

      return settingsUpdateHandler(updatedPipelineDetails);
    } else {
      return Promise.reject();
    }
  };

  const onTagUpdate = (selectedTags?: Array<EntityTags>) => {
    if (selectedTags) {
      const updatedTags = [...(tier ? [tier] : []), ...selectedTags];
      const updatedPipeline = { ...pipelineDetails, tags: updatedTags };
      tagUpdateHandler(updatedPipeline);
    }
  };

  const onDescriptionEdit = (): void => {
    setIsEdit(true);
  };
  const onCancel = () => {
    setIsEdit(false);
  };

  const onDescriptionUpdate = (updatedHTML: string) => {
    if (description !== updatedHTML) {
      const updatedPipelineDetails = {
        ...pipelineDetails,
        description: updatedHTML,
      };
      descriptionUpdateHandler(updatedPipelineDetails);
      setIsEdit(false);
    } else {
      setIsEdit(false);
    }
  };

  const followPipeline = () => {
    if (isFollowing) {
      setFollowersCount((preValu) => preValu - 1);
      setIsFollowing(false);
      unfollowPipelineHandler();
    } else {
      setFollowersCount((preValu) => preValu + 1);
      setIsFollowing(true);
      followPipelineHandler();
    }
  };

  const onThreadLinkSelect = (link: string) => {
    setThreadLink(link);
  };

  const onThreadPanelClose = () => {
    setThreadLink('');
  };

  const getLoader = () => {
    return isentityThreadLoading ? <Loader /> : null;
  };

  const fetchMoreThread = (
    isElementInView: boolean,
    pagingObj: Paging,
    isLoading: boolean
  ) => {
    if (isElementInView && pagingObj?.after && !isLoading) {
      fetchFeedHandler(pagingObj.after);
    }
  };

  useEffect(() => {
    if (isAuthDisabled && users.length && followers.length) {
      setFollowersData(followers);
    }
  }, [users, followers]);

  useEffect(() => {
    setFollowersData(followers);
  }, [followers]);

  useEffect(() => {
    fetchMoreThread(isInView as boolean, paging, isentityThreadLoading);
  }, [paging, isentityThreadLoading, isInView]);

  return (
    <PageContainer>
      <div className="tw-px-6 tw-w-full tw-h-full tw-flex tw-flex-col">
        <EntityPageInfo
          isTagEditable
          deleted={deleted}
          entityFieldThreads={getEntityFieldThreadCounts(
            'tags',
            entityFieldThreadCount
          )}
          entityFqn={pipelineFQN}
          entityName={entityName}
          entityType={EntityType.PIPELINE}
          extraInfo={extraInfo}
          followHandler={followPipeline}
          followers={followersCount}
          followersList={followers}
          hasEditAccess={hasEditAccess()}
          isFollowing={isFollowing}
          owner={owner}
          tags={pipelineTags}
          tagsHandler={onTagUpdate}
          tier={tier}
          titleLinks={slashedPipelineName}
          version={version}
          versionHandler={versionHandler}
          onThreadLinkSelect={onThreadLinkSelect}
        />
        <div className="tw-mt-4 tw-flex tw-flex-col tw-flex-grow">
          <TabsPane
            activeTab={activeTab}
            setActiveTab={setActiveTabHandler}
            tabs={tabs}
          />

          <div className="tw-flex-grow tw-flex tw-flex-col tw--mx-6 tw-px-7 tw-py-4">
            <div className="tw-bg-white tw-flex-grow tw-p-4 tw-shadow tw-rounded-md">
              {activeTab === 1 && (
                <>
                  <div className="tw-grid tw-grid-cols-4 tw-gap-4 tw-w-full">
                    <div className="tw-col-span-full tw--ml-5">
                      <Description
                        description={description}
                        entityFieldThreads={getEntityFieldThreadCounts(
                          'description',
                          entityFieldThreadCount
                        )}
                        entityFqn={pipelineFQN}
                        entityName={entityName}
                        entityType={EntityType.PIPELINE}
                        hasEditAccess={hasEditAccess()}
                        isEdit={isEdit}
                        isReadOnly={deleted}
                        owner={owner}
                        onCancel={onCancel}
                        onDescriptionEdit={onDescriptionEdit}
                        onDescriptionUpdate={onDescriptionUpdate}
                        onEntityFieldSelect={onEntityFieldSelect}
                        onThreadLinkSelect={onThreadLinkSelect}
                      />
                    </div>
                  </div>
                  <div className="tw-table-responsive tw-my-6">
                    {tasks ? (
                      <table className="tw-w-full" data-testid="tasks-table">
                        <thead>
                          <tr className="tableHead-row">
                            <th className="tableHead-cell">Task Name</th>
                            <th className="tableHead-cell">Description</th>
                            <th className="tableHead-cell">Task Type</th>
                          </tr>
                        </thead>
                        <tbody className="tableBody">
                          {tasks?.map((task, index) => (
                            <tr
                              className={classNames(
                                'tableBody-row',
                                !isEven(index + 1) ? 'odd-row' : null
                              )}
                              key={index}>
                              <td className="tableBody-cell">
                                <Link
                                  target="_blank"
                                  to={{ pathname: task.taskUrl }}>
                                  <span className="tw-flex">
                                    <span className="tw-mr-1">
                                      {task.displayName}
                                    </span>
                                    <SVGIcons
                                      alt="external-link"
                                      className="tw-align-middle"
                                      icon="external-link"
                                      width="12px"
                                    />
                                  </span>
                                </Link>
                              </td>
                              <td className="tw-group tableBody-cell tw-relative">
                                <div
                                  className="tw-cursor-pointer tw-flex"
                                  data-testid="description">
                                  <div>
                                    {task.description ? (
                                      <RichTextEditorPreviewer
                                        markdown={task.description}
                                      />
                                    ) : (
                                      <span className="tw-no-description">
                                        No description{' '}
                                      </span>
                                    )}
                                  </div>
                                  {!deleted && (
                                    <Fragment>
                                      <NonAdminAction
                                        html={getHtmlForNonAdminAction(
                                          Boolean(owner)
                                        )}
                                        isOwner={hasEditAccess()}
                                        permission={Operation.UpdateDescription}
                                        position="top">
                                        <button
                                          className="tw-self-start tw-w-8 tw-h-auto tw-opacity-0 tw-ml-1 group-hover:tw-opacity-100 focus:tw-outline-none"
                                          onClick={() =>
                                            handleUpdateTask(task, index)
                                          }>
                                          <SVGIcons
                                            alt="edit"
                                            icon="icon-edit"
                                            title="Edit"
                                            width="12px"
                                          />
                                        </button>
                                      </NonAdminAction>
                                      {!isNil(
                                        getFieldThreadElement(
                                          task.name,
                                          'description',
                                          getEntityFieldThreadCounts(
                                            'tasks',
                                            entityFieldThreadCount
                                          ) as EntityFieldThreads[],
                                          onThreadLinkSelect
                                        )
                                      ) &&
                                      onEntityFieldSelect &&
                                      !task.description ? (
                                        <button
                                          className="focus:tw-outline-none tw-ml-1 tw-opacity-0 group-hover:tw-opacity-100 tw--mt-2"
                                          data-testid="request-description"
                                          onClick={() =>
                                            onEntityFieldSelect?.(
                                              `tasks/${task.name}/description`
                                            )
                                          }>
                                          <PopOver
                                            position="top"
                                            title="Request description"
                                            trigger="mouseenter">
                                            <SVGIcons
                                              alt="request-description"
                                              className="tw-mt-2.5"
                                              icon={Icons.REQUEST}
                                            />
                                          </PopOver>
                                        </button>
                                      ) : null}
                                      {getFieldThreadElement(
                                        task.name,
                                        'description',
                                        getEntityFieldThreadCounts(
                                          'tasks',
                                          entityFieldThreadCount
                                        ) as EntityFieldThreads[],
                                        onThreadLinkSelect,
                                        EntityType.PIPELINE,
                                        pipelineFQN,
                                        `tasks/${task.name}/description`,
                                        Boolean(task.description)
                                      )}
                                    </Fragment>
                                  )}
                                </div>
                              </td>
                              <td className="tableBody-cell">
                                {task.taskType}
                              </td>
                            </tr>
                          ))}
                        </tbody>
                      </table>
                    ) : (
                      <div className="tw-mt-4 tw-ml-4 tw-flex tw-justify-center tw-font-medium tw-items-center tw-border tw-border-main tw-rounded-md tw-p-8">
                        <span>No task data is available</span>
                      </div>
                    )}
                  </div>
                </>
              )}
              {activeTab === 2 && (
                <div
                  className="tw-py-4 tw-px-7 tw-grid tw-grid-cols-3 entity-feed-list tw--mx-7 tw--my-4"
                  id="activityfeed">
                  <div />
                  <ActivityFeedList
                    isEntityFeed
                    withSidePanel
                    className=""
                    deletePostHandler={deletePostHandler}
                    entityName={entityName}
                    feedList={entityThread}
                    postFeedHandler={postFeedHandler}
                  />
                  <div />
                </div>
<<<<<<< HEAD
              )}
              {activeTab === 3 && (
                <PipelineStatusList
                  isLoading={isPipelineStatusLoading}
                  pipelineStatus={pipelineStatus}
=======
              </>
            )}
            {activeTab === 2 && (
              <div
                className="tw-py-4 tw-px-7 tw-grid tw-grid-cols-3 entity-feed-list tw--mx-7 tw--my-4"
                id="activityfeed">
                <div />
                <ActivityFeedList
                  isEntityFeed
                  withSidePanel
                  className=""
                  deletePostHandler={deletePostHandler}
                  entityName={entityName}
                  feedList={entityThread}
                  postFeedHandler={postFeedHandler}
                />
                <div />
              </div>
            )}
            {activeTab === 3 && (
              <PipelineStatusList
                isLoading={isPipelineStatusLoading}
                pipelineStatus={pipelineStatus}
              />
            )}
            {activeTab === 4 && (
              <div className="tw-h-full">
                <Entitylineage
                  addLineageHandler={addLineageHandler}
                  deleted={deleted}
                  entityLineage={entityLineage}
                  entityLineageHandler={entityLineageHandler}
                  isLoading={isLineageLoading}
                  isNodeLoading={isNodeLoading}
                  isOwner={hasEditAccess()}
                  lineageLeafNodes={lineageLeafNodes}
                  loadNodeHandler={loadNodeHandler}
                  removeLineageHandler={removeLineageHandler}
                />
              </div>
            )}
            {activeTab === 5 && !deleted && (
              <div>
                <ManageTabComponent
                  allowDelete
                  currentTier={tier?.tagFQN}
                  currentUser={owner}
                  entityId={pipelineDetails.id}
                  entityName={pipelineDetails.name}
                  entityType={EntityType.PIPELINE}
                  hasEditAccess={hasEditAccess()}
                  manageSectionType={EntityType.PIPELINE}
                  onSave={onSettingsUpdate}
>>>>>>> e9d7b22e
                />
              )}
              {activeTab === 4 && (
                <div className="tw-h-full tw-px-3">
                  <Entitylineage
                    addLineageHandler={addLineageHandler}
                    deleted={deleted}
                    entityLineage={entityLineage}
                    entityLineageHandler={entityLineageHandler}
                    isLoading={isLineageLoading}
                    isNodeLoading={isNodeLoading}
                    isOwner={hasEditAccess()}
                    lineageLeafNodes={lineageLeafNodes}
                    loadNodeHandler={loadNodeHandler}
                    removeLineageHandler={removeLineageHandler}
                  />
                </div>
              )}
              {activeTab === 5 && !deleted && (
                <div>
                  <ManageTabComponent
                    allowDelete
                    currentTier={tier?.tagFQN}
                    currentUser={owner?.id}
                    entityId={pipelineDetails.id}
                    entityName={pipelineDetails.name}
                    entityType={EntityType.PIPELINE}
                    hasEditAccess={hasEditAccess()}
                    manageSectionType={EntityType.PIPELINE}
                    onSave={onSettingsUpdate}
                  />
                </div>
              )}
              <div
                data-testid="observer-element"
                id="observer-element"
                ref={elementRef as RefObject<HTMLDivElement>}>
                {getLoader()}
              </div>
            </div>
          </div>
        </div>
      </div>
      {editTask && (
        <ModalWithMarkdownEditor
          header={`Edit Task: "${editTask.task.displayName}"`}
          placeholder="Enter Task Description"
          value={editTask.task.description || ''}
          onCancel={closeEditTaskModal}
          onSave={onTaskUpdate}
        />
      )}
      {threadLink ? (
        <ActivityThreadPanel
          createThread={createThread}
          deletePostHandler={deletePostHandler}
          open={Boolean(threadLink)}
          postFeedHandler={postFeedHandler}
          threadLink={threadLink}
          onCancel={onThreadPanelClose}
        />
      ) : null}
      {selectedField ? (
        <RequestDescriptionModal
          createThread={createThread}
          defaultValue={getDefaultValue(owner as EntityReference)}
          header="Request description"
          threadLink={getEntityFeedLink(
            EntityType.PIPELINE,
            pipelineFQN,
            selectedField
          )}
          onCancel={closeRequestModal}
        />
      ) : null}
    </PageContainer>
  );
};

export default PipelineDetails;<|MERGE_RESOLUTION|>--- conflicted
+++ resolved
@@ -573,67 +573,11 @@
                   />
                   <div />
                 </div>
-<<<<<<< HEAD
               )}
               {activeTab === 3 && (
                 <PipelineStatusList
                   isLoading={isPipelineStatusLoading}
                   pipelineStatus={pipelineStatus}
-=======
-              </>
-            )}
-            {activeTab === 2 && (
-              <div
-                className="tw-py-4 tw-px-7 tw-grid tw-grid-cols-3 entity-feed-list tw--mx-7 tw--my-4"
-                id="activityfeed">
-                <div />
-                <ActivityFeedList
-                  isEntityFeed
-                  withSidePanel
-                  className=""
-                  deletePostHandler={deletePostHandler}
-                  entityName={entityName}
-                  feedList={entityThread}
-                  postFeedHandler={postFeedHandler}
-                />
-                <div />
-              </div>
-            )}
-            {activeTab === 3 && (
-              <PipelineStatusList
-                isLoading={isPipelineStatusLoading}
-                pipelineStatus={pipelineStatus}
-              />
-            )}
-            {activeTab === 4 && (
-              <div className="tw-h-full">
-                <Entitylineage
-                  addLineageHandler={addLineageHandler}
-                  deleted={deleted}
-                  entityLineage={entityLineage}
-                  entityLineageHandler={entityLineageHandler}
-                  isLoading={isLineageLoading}
-                  isNodeLoading={isNodeLoading}
-                  isOwner={hasEditAccess()}
-                  lineageLeafNodes={lineageLeafNodes}
-                  loadNodeHandler={loadNodeHandler}
-                  removeLineageHandler={removeLineageHandler}
-                />
-              </div>
-            )}
-            {activeTab === 5 && !deleted && (
-              <div>
-                <ManageTabComponent
-                  allowDelete
-                  currentTier={tier?.tagFQN}
-                  currentUser={owner}
-                  entityId={pipelineDetails.id}
-                  entityName={pipelineDetails.name}
-                  entityType={EntityType.PIPELINE}
-                  hasEditAccess={hasEditAccess()}
-                  manageSectionType={EntityType.PIPELINE}
-                  onSave={onSettingsUpdate}
->>>>>>> e9d7b22e
                 />
               )}
               {activeTab === 4 && (
@@ -657,7 +601,7 @@
                   <ManageTabComponent
                     allowDelete
                     currentTier={tier?.tagFQN}
-                    currentUser={owner?.id}
+                    currentUser={owner}
                     entityId={pipelineDetails.id}
                     entityName={pipelineDetails.name}
                     entityType={EntityType.PIPELINE}
