/*
 *  Copyright 2023 Collate.
 *  Licensed under the Apache License, Version 2.0 (the "License");
 *  you may not use this file except in compliance with the License.
 *  You may obtain a copy of the License at
 *  http://www.apache.org/licenses/LICENSE-2.0
 *  Unless required by applicable law or agreed to in writing, software
 *  distributed under the License is distributed on an "AS IS" BASIS,
 *  WITHOUT WARRANTIES OR CONDITIONS OF ANY KIND, either express or implied.
 *  See the License for the specific language governing permissions and
 *  limitations under the License.
 */
import Icon from '@ant-design/icons';
import { Avatar, Dropdown, Typography } from 'antd';
import classNames from 'classnames';
import { isEmpty } from 'lodash';
import React, { ReactNode, useMemo } from 'react';
import { useTranslation } from 'react-i18next';
import { Link } from 'react-router-dom';
import { ReactComponent as IconUser } from '../../../assets/svg/user.svg';
import { EntityReference } from '../../../generated/entity/data/table';
<<<<<<< HEAD
import { getOwnerPath } from '../../../utils/ownerUtils';
import ProfilePictureNew from '../ProfilePicture/ProfilePictureNew';
=======
import UserPopOverCard from '../PopOverCard/UserPopOverCard';
import ProfilePicture from '../ProfilePicture/ProfilePicture';
>>>>>>> a23f2f9d
import './owner-label.less';

export const UserAvatarGroup = ({
  owners = [],
  className,
  onUpdate,
  hasPermission,
  ownerDisplayName,
  placeHolder,
  maxVisibleOwners = 2,
  avatarSize = '24',
}: {
  owners?: EntityReference[];
  className?: string;
  onUpdate?: (owners?: EntityReference[]) => void;
  hasPermission?: boolean;
  ownerDisplayName?: ReactNode[];
  placeHolder?: string;
  maxVisibleOwners?: number;
  multiple?: {
    user: boolean;
    team: boolean;
  };
  tooltipText?: string;
  avatarSize?: string;
}) => {
  const { t } = useTranslation();

  const ownerElements = useMemo(() => {
    const visibleOwners = owners.slice(0, maxVisibleOwners);
    const remainingOwners = owners.slice(maxVisibleOwners);
    const remainingOwnersCount = owners.length - maxVisibleOwners;

    const remainingOwnersMenu = {
      items: remainingOwners.map((owner) => ({
        key: owner.id,
        label: (
<<<<<<< HEAD
          <Link
            className="d-flex items-center gap-2 no-underline"
            data-testid="owner-link"
            to={getOwnerPath(owner)}>
            <ProfilePictureNew
              avatarType="outlined"
              name={owner.displayName ?? ''}
              size={avatarSize}
            />
=======
          <div className="d-flex items-center gap-2">
            <UserPopOverCard userName={owner.displayName ?? ''}>
              <div className="d-flex items-center">
                <ProfilePicture
                  displayName={owner.displayName ?? ''}
                  name={owner.displayName ?? ''}
                  width={avatarSize}
                />
              </div>
            </UserPopOverCard>
>>>>>>> a23f2f9d
            <Typography.Text>{owner.displayName}</Typography.Text>
          </Link>
        ),
      })),
    };

    return (
      <div className="d-flex items-center gap-1" data-testid="owner-label">
        <div
          className={classNames(
            'd-inline-flex items-center flex-wrap gap-2',
            { inherited: Boolean(owners.some((owner) => owner?.inherited)) },
            className
          )}>
          <Avatar.Group className="avatar-group">
            {visibleOwners.map((owner) => (
              <div className="avatar-overlap" key={owner.id}>
                <UserPopOverCard userName={owner.displayName ?? ''}>
                  <div className="d-flex items-center">
                    <ProfilePicture
                      displayName={owner.displayName ?? ''}
                      name={owner.name ?? ''}
                      width={avatarSize}
                    />
                  </div>
                </UserPopOverCard>
              </div>
            ))}
            {remainingOwnersCount > 0 && (
              <Dropdown menu={remainingOwnersMenu} trigger={['click']}>
                <Avatar
                  className="owner-count-avatar avatar-overlap"
                  size={Number(avatarSize)}>
                  <span>
                    {t('label.plus-symbol')}
                    {remainingOwnersCount}
                  </span>
                </Avatar>
              </Dropdown>
            )}
          </Avatar.Group>
        </div>

        {isEmpty(owners) && (
          <div className="d-inline-flex items-center gap-1">
            <div className="owner-avatar-icon d-flex">
              <Icon
                component={IconUser}
                data-testid="no-owner-icon"
                style={{ fontSize: '18px' }}
              />
            </div>
            <Typography.Text
              className={classNames('no-owner font-medium text-xs', className)}
              data-testid="owner-link">
              {placeHolder ??
                t('label.no-entity', { entity: t('label.owner-plural') })}
            </Typography.Text>
          </div>
        )}
      </div>
    );
  }, [
    owners,
    className,
    onUpdate,
    hasPermission,
    maxVisibleOwners,
    placeHolder,
    t,
    ownerDisplayName,
    avatarSize,
  ]);

  return ownerElements;
};<|MERGE_RESOLUTION|>--- conflicted
+++ resolved
@@ -19,13 +19,9 @@
 import { Link } from 'react-router-dom';
 import { ReactComponent as IconUser } from '../../../assets/svg/user.svg';
 import { EntityReference } from '../../../generated/entity/data/table';
-<<<<<<< HEAD
 import { getOwnerPath } from '../../../utils/ownerUtils';
-import ProfilePictureNew from '../ProfilePicture/ProfilePictureNew';
-=======
 import UserPopOverCard from '../PopOverCard/UserPopOverCard';
 import ProfilePicture from '../ProfilePicture/ProfilePicture';
->>>>>>> a23f2f9d
 import './owner-label.less';
 
 export const UserAvatarGroup = ({
@@ -63,18 +59,9 @@
       items: remainingOwners.map((owner) => ({
         key: owner.id,
         label: (
-<<<<<<< HEAD
           <Link
-            className="d-flex items-center gap-2 no-underline"
-            data-testid="owner-link"
+            className="d-flex items-center gap-2 no-underlines"
             to={getOwnerPath(owner)}>
-            <ProfilePictureNew
-              avatarType="outlined"
-              name={owner.displayName ?? ''}
-              size={avatarSize}
-            />
-=======
-          <div className="d-flex items-center gap-2">
             <UserPopOverCard userName={owner.displayName ?? ''}>
               <div className="d-flex items-center">
                 <ProfilePicture
@@ -84,7 +71,7 @@
                 />
               </div>
             </UserPopOverCard>
->>>>>>> a23f2f9d
+
             <Typography.Text>{owner.displayName}</Typography.Text>
           </Link>
         ),
