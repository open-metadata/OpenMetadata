--- conflicted
+++ resolved
@@ -18,15 +18,6 @@
 import React, { forwardRef, useMemo } from 'react';
 import { useTranslation } from 'react-i18next';
 import { useParams } from 'react-router-dom';
-<<<<<<< HEAD
-import {
-  getEntityBreadcrumbs,
-  getEntityId,
-  getEntityName,
-} from 'utils/EntityUtils';
-=======
-import { FQN_SEPARATOR_CHAR } from '../../../constants/char.constants';
->>>>>>> b5aff6bb
 import { EntityType } from '../../../enums/entity.enum';
 import { OwnerType } from '../../../enums/user.enum';
 import { EntityReference } from '../../../generated/entity/type';
