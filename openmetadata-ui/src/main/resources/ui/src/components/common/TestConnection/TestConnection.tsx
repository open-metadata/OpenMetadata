--- conflicted
+++ resolved
@@ -70,11 +70,8 @@
   onValidateFormRequiredFields,
   shouldValidateForm = true,
   showDetails = true,
-<<<<<<< HEAD
   onTestConnection,
-=======
   hostIp,
->>>>>>> c8a06d17
 }) => {
   const { t } = useTranslation();
   const { isAirflowAvailable } = useAirflowStatus();
