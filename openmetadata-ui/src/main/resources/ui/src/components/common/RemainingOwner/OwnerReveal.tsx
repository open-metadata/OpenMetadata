--- conflicted
+++ resolved
@@ -66,20 +66,6 @@
             key: owner.id,
             label: (
               <UserPopOverCard userName={owner.name ?? ''}>
-<<<<<<< HEAD
-                <div className="flex items-center gap-2">
-                  <div className="relative">
-                    <ProfilePicture
-                      displayName={getEntityName(owner)}
-                      key="profile-picture"
-                      name={owner.name ?? ''}
-                      type="circle"
-                      width={avatarSize.toString()}
-                    />
-                  </div>
-                  <span>{getEntityName(owner)}</span>
-                </div>
-=======
                 <Link
                   className="d-flex no-underline items-center gap-2 relative"
                   data-testid="owner-link"
@@ -89,7 +75,7 @@
                     key="profile-picture"
                     name={owner.name ?? ''}
                     type="circle"
-                    width="32"
+                    width={avatarSize.toString()}
                   />
 
                   <Typography.Text
@@ -98,7 +84,6 @@
                     {getEntityName(owner)}{' '}
                   </Typography.Text>
                 </Link>
->>>>>>> ed77fe1a
               </UserPopOverCard>
             ),
           })),
