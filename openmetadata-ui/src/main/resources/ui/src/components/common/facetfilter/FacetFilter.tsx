/*
 *  Copyright 2022 Collate.
 *  Licensed under the Apache License, Version 2.0 (the "License");
 *  you may not use this file except in compliance with the License.
 *  You may obtain a copy of the License at
 *  http://www.apache.org/licenses/LICENSE-2.0
 *  Unless required by applicable law or agreed to in writing, software
 *  distributed under the License is distributed on an "AS IS" BASIS,
 *  WITHOUT WARRANTIES OR CONDITIONS OF ANY KIND, either express or implied.
 *  See the License for the specific language governing permissions and
 *  limitations under the License.
 */

import { Button, Divider } from 'antd';
import classNames from 'classnames';
import { AggregationEntry } from 'interface/search.interface';
import { isEmpty, isNil, isUndefined } from 'lodash';
import React, { useEffect, useMemo, useState } from 'react';
import { useTranslation } from 'react-i18next';
import { getSortedTierBucketList } from 'utils/EntityUtils';

import {
  compareAggregationKey,
  translateAggregationKeyToTitle,
} from './facetFilter.constants';
import { FacetFilterProps } from './facetFilter.interface';
import FilterContainer from './FilterContainer';

const FacetFilter: React.FC<FacetFilterProps> = ({
  aggregations = {},
  filters = {},
  showDeleted = false,
  onSelectHandler,
  onChangeShowDeleted,
  onClearFilter,
}) => {
  const { t } = useTranslation();
  const [aggregationsPageSize, setAggregationsPageSize] = useState(
    Object.fromEntries(Object.keys(aggregations).map((k) => [k, 5]))
  );
  /**
   * Merging aggregations with filters.
   * The aim is to ensure that if there a filter on aggregationKey `k` with value `v`,
   * but in `aggregations[k]` there is not bucket with value `v`,
   * we add an empty bucket with value `v` and 0 elements so the UI displays that the filter exists.
   */
  const aggregationEntries = useMemo(() => {
<<<<<<< HEAD
    if (isUndefined(aggregations) || isEmpty(aggregations)) {
=======
    if (isEmpty(aggregations)) {
>>>>>>> 83a18584
      return [];
    }

    if (isNil(filters) || isEmpty(filters)) {
      const { 'tier.tagFQN': tier, ...restProps } = aggregations;

      const sortedTiersList = {
        ...tier,
        buckets: getSortedTierBucketList(tier.buckets),
      };

      return Object.entries({ ...restProps, 'tier.tagFQN': sortedTiersList })
        .filter(([, { buckets }]) => buckets.length)
        .sort(([key1], [key2]) => compareAggregationKey(key1, key2));
    }

    const aggregationEntriesWithZeroFilterBuckets: AggregationEntry[] =
      Object.entries(aggregations).map(([aggregationKey, { buckets }]) => [
        aggregationKey,
        {
          buckets:
            aggregationKey in filters
              ? [
                  ...buckets,
                  ...filters[aggregationKey]
                    .filter((f) => !buckets.some((b) => b.key === f))
                    .map((f) => ({ key: f, doc_count: 0 })),
                ]
              : buckets,
        },
      ]);

    const missingAggregationEntries: AggregationEntry[] = Object.entries(
      filters
    )
      .filter(
        ([aggregationKey, values]) =>
          !(aggregationKey in aggregations) && !isEmpty(values)
      )
      .map(([aggregationKey, values]) => [
        aggregationKey,
        { buckets: values.map((v) => ({ key: v, doc_count: 0 })) },
      ]);

    const combinedAggregations = [
      ...aggregationEntriesWithZeroFilterBuckets,
      ...missingAggregationEntries,
    ];

    return combinedAggregations
      .filter(([, { buckets }]) => buckets.length)
      .sort(([key1], [key2]) => compareAggregationKey(key1, key2));
  }, [aggregations, filters]);

  useEffect(() => {
    if (!isEmpty(aggregations)) {
      setAggregationsPageSize(
        Object.fromEntries(
          Object.keys(aggregations).map((k) =>
            k in aggregationsPageSize ? [k, aggregationsPageSize[k]] : [k, 5]
          )
        )
      );
    }
  }, [aggregations]);

  return (
    <div data-testid="face-filter">
      <div className="sidebar-my-data-holder mt-2 mb-3">
        <Button
          className="text-primary cursor-pointer p-0"
          disabled={isEmpty(filters)}
          type="link"
          onClick={() => onClearFilter({})}>
          {t('label.clear-entity', {
            entity: t('label.all'),
          })}
        </Button>
      </div>
      <hr className="m-y-xs" />
      <div
        className="sidebar-my-data-holder mt-2 mb-3"
        data-testid="show-deleted-cntnr">
        <div
          className="filter-group justify-between m-b-xs"
          data-testid="filter-container-deleted">
          <div className="flex">
            <div className="filters-title w-36 truncate custom-checkbox-label">
              {t('label.show-deleted')}
            </div>
          </div>
          <div
            className={classNames(
              'toggle-switch m-r-0',
              showDeleted ? 'open' : null
            )}
            data-testid="show-deleted"
            onClick={() => {
              onChangeShowDeleted(!showDeleted);
            }}>
            <div className="switch" />
          </div>
        </div>
      </div>
      <hr className="m-y-xs" />
      {aggregationEntries.map(
        (
          [aggregationKey, aggregation],
          index,
          { length: aggregationsLength }
        ) => (
          <div data-testid={`filter-heading-${aggregationKey}`} key={index}>
            <div className="d-flex justify-between flex-col">
              <h6 className="font-medium text-grey-body m-b-sm m-y-xs">
                {translateAggregationKeyToTitle(aggregationKey)}
              </h6>
            </div>
            <div
              className="sidebar-my-data-holder"
              data-testid="filter-container">
              {aggregation.buckets
                .slice(0, aggregationsPageSize[aggregationKey])
                .map((bucket, index) => (
                  <FilterContainer
                    count={bucket.doc_count}
                    isSelected={
                      !isNil(filters) && aggregationKey in filters
                        ? filters[aggregationKey].includes(bucket.key)
                        : false
                    }
                    key={index}
                    name={bucket.key}
                    type={aggregationKey}
                    onSelect={onSelectHandler}
                  />
                ))}
              <div className="m-y-sm">
                {aggregationsPageSize[aggregationKey] <
                  aggregation.buckets.length && (
                  <p
                    className="link-text text-xs"
                    onClick={() =>
                      setAggregationsPageSize((prev) => ({
                        ...prev,
                        [aggregationKey]: prev[aggregationKey] + 5,
                      }))
                    }>
                    {t('label.view-entity', {
                      entity: t('label.more-lowercase'),
                    })}
                  </p>
                )}
                {aggregationsPageSize[aggregationKey] > 5 && (
                  <p
                    className="link-text text-xs text-left"
                    onClick={() =>
                      setAggregationsPageSize((prev) => ({
                        ...prev,
                        [aggregationKey]: Math.max(5, prev[aggregationKey] - 5),
                      }))
                    }>
                    {t('label.view-entity', {
                      entity: t('label.less-lowercase'),
                    })}
                  </p>
                )}
              </div>
            </div>
            {index !== aggregationsLength - 1 && <Divider className="m-0" />}
          </div>
        )
      )}
    </div>
  );
};

export default FacetFilter;<|MERGE_RESOLUTION|>--- conflicted
+++ resolved
@@ -14,7 +14,7 @@
 import { Button, Divider } from 'antd';
 import classNames from 'classnames';
 import { AggregationEntry } from 'interface/search.interface';
-import { isEmpty, isNil, isUndefined } from 'lodash';
+import { isEmpty, isNil } from 'lodash';
 import React, { useEffect, useMemo, useState } from 'react';
 import { useTranslation } from 'react-i18next';
 import { getSortedTierBucketList } from 'utils/EntityUtils';
@@ -45,11 +45,7 @@
    * we add an empty bucket with value `v` and 0 elements so the UI displays that the filter exists.
    */
   const aggregationEntries = useMemo(() => {
-<<<<<<< HEAD
-    if (isUndefined(aggregations) || isEmpty(aggregations)) {
-=======
     if (isEmpty(aggregations)) {
->>>>>>> 83a18584
       return [];
     }
 
