/*
 *  Copyright 2024 Collate.
 *  Licensed under the Apache License, Version 2.0 (the "License");
 *  you may not use this file except in compliance with the License.
 *  You may obtain a copy of the License at
 *  http://www.apache.org/licenses/LICENSE-2.0
 *  Unless required by applicable law or agreed to in writing, software
 *  distributed under the License is distributed on an "AS IS" BASIS,
 *  WITHOUT WARRANTIES OR CONDITIONS OF ANY KIND, either express or implied.
 *  See the License for the specific language governing permissions and
 *  limitations under the License.
 */
import { InfoCircleOutlined } from '@ant-design/icons';
import { WidgetProps } from '@rjsf/utils';
import { Alert, Button, Card, Col, Row, Skeleton, Typography } from 'antd';
import { t } from 'i18next';
import { debounce, isEmpty, isUndefined } from 'lodash';
import Qs from 'qs';
import React, { FC, useCallback, useEffect, useMemo, useState } from 'react';
import {
  Builder,
  Config,
  ImmutableTree,
  JsonTree,
  Query,
  Utils as QbUtils,
} from 'react-awesome-query-builder';
import { getExplorePath } from '../../../../../../constants/constants';
import { EntityType } from '../../../../../../enums/entity.enum';
import { SearchIndex } from '../../../../../../enums/search.enum';
import { searchQuery } from '../../../../../../rest/searchAPI';
import { elasticSearchFormat } from '../../../../../../utils/QueryBuilderElasticsearchFormatUtils';
import { getJsonTreeFromQueryFilter } from '../../../../../../utils/QueryBuilderUtils';
import searchClassBase from '../../../../../../utils/SearchClassBase';
import { withAdvanceSearch } from '../../../../../AppRouter/withAdvanceSearch';
import { useAdvanceSearch } from '../../../../../Explore/AdvanceSearchProvider/AdvanceSearchProvider.component';
import { SearchOutputType } from '../../../../../Explore/AdvanceSearchProvider/AdvanceSearchProvider.interface';
import './query-builder-widget.less';

const QueryBuilderWidget: FC<WidgetProps> = ({
  onChange,
  schema,
  value,
  ...props
}: WidgetProps) => {
  const {
    config,
    treeInternal,
    onTreeUpdate,
    onChangeSearchIndex,
    searchIndex: searchIndexFromContext,
    isUpdating,
  } = useAdvanceSearch();
  const [searchResults, setSearchResults] = useState<number | undefined>();
  const [isCountLoading, setIsCountLoading] = useState<boolean>(false);
  const entityType =
    (props.formContext?.entityType ?? schema?.entityType) || EntityType.ALL;
  const searchIndexMapping = searchClassBase.getEntityTypeSearchIndexMapping();
  const searchIndex = searchIndexMapping[entityType as string];
  const outputType = schema?.outputType ?? SearchOutputType.ElasticSearch;
  const isSearchIndexUpdatedInContext = searchIndexFromContext === searchIndex;
  const [initDone, setInitDone] = useState<boolean>(false);

  const fetchEntityCount = useCallback(
    async (queryFilter: Record<string, unknown>) => {
      try {
        setIsCountLoading(true);
        const res = await searchQuery({
          query: '',
          pageNumber: 0,
          pageSize: 0,
          queryFilter,
          searchIndex: SearchIndex.ALL,
          includeDeleted: false,
          trackTotalHits: true,
          fetchSource: false,
        });
        setSearchResults(res.hits.total.value ?? 0);
      } catch (_) {
        // silent fail
      } finally {
        setIsCountLoading(false);
      }
    },
    []
  );

  const debouncedFetchEntityCount = useMemo(
    () => debounce(fetchEntityCount, 300),
    [fetchEntityCount]
  );

  const queryURL = useMemo(() => {
    const queryFilterString = !isEmpty(treeInternal)
      ? Qs.stringify({ queryFilter: JSON.stringify(treeInternal) })
      : '';

    return `${getExplorePath({})}${queryFilterString}`;
  }, [treeInternal]);

  const showFilteredResourceCount = useMemo(
    () =>
      outputType === SearchOutputType.ElasticSearch &&
      !isUndefined(value) &&
      searchResults !== undefined &&
      !isCountLoading,
    [outputType, value, isCountLoading]
  );

  const handleChange = (nTree: ImmutableTree, nConfig: Config) => {
    onTreeUpdate(nTree, nConfig);

<<<<<<< HEAD
    if (outputType === SearchOutputType.ElasticSearch) {
      const data = elasticSearchFormat(nTree, config) ?? {};
=======
    if (outputType === QueryBuilderOutputType.ELASTICSEARCH) {
      const data = elasticSearchFormat(nTree, config) ?? '';
>>>>>>> 7163f8e9
      const qFilter = {
        query: data,
      };
      if (data) {
        debouncedFetchEntityCount(qFilter);
      }

      onChange(!isEmpty(data) ? JSON.stringify(qFilter) : '');
    } else {
      const data = QbUtils.jsonLogicFormat(nTree, config);
      onChange(JSON.stringify(data.logic ?? '{}'));
    }
  };

  const loadDefaultValueInTree = useCallback(() => {
    if (!isEmpty(value)) {
<<<<<<< HEAD
      if (outputType === SearchOutputType.ElasticSearch) {
        const tree = QbUtils.checkTree(
          QbUtils.loadTree(
            getJsonTreeFromQueryFilter(JSON.parse(value || '')) as JsonTree
          ),
          config
        );
        onTreeUpdate(tree, config);
=======
      if (outputType === QueryBuilderOutputType.ELASTICSEARCH) {
        const parsedTree = getJsonTreeFromQueryFilter(
          JSON.parse(value || '')
        ) as JsonTree;

        if (Object.keys(parsedTree).length > 0) {
          const tree = QbUtils.checkTree(QbUtils.loadTree(parsedTree), config);
          onTreeUpdate(tree, config);
        }
>>>>>>> 7163f8e9
      } else {
        const emptyJsonTree: JsonTree = {
          id: QbUtils.uuid(),
          type: 'group',
          properties: {
            conjunction: 'AND',
            not: false,
          },
          children1: {},
        };
        const tree = QbUtils.loadFromJsonLogic(JSON.parse(value || ''), config);
        if (tree) {
          const updatedTree = tree.toJS();
          (emptyJsonTree.children1 as Record<string, JsonTree>)[
            updatedTree.id
          ] = updatedTree;
          const immTree = QbUtils.loadTree(emptyJsonTree);
          onTreeUpdate(immTree, config);
        }
      }
    }
    setInitDone(true);
  }, [config, value, outputType]);

  useEffect(() => {
    onChangeSearchIndex(searchIndex);
  }, []);

  useEffect(() => {
    if (isSearchIndexUpdatedInContext && !isUpdating) {
      loadDefaultValueInTree();
    }
  }, [isSearchIndexUpdatedInContext, isUpdating]);

  if (!initDone) {
    return <></>;
  }

  return (
    <div
      className="query-builder-form-field"
      data-testid="query-builder-form-field">
      <Card className="query-builder-card">
        <Row gutter={[8, 8]}>
          <Col className="p-t-sm" span={24}>
            <Query
              {...config}
              renderBuilder={(props) => (
                <div className="query-builder-container query-builder qb-lite">
                  <Builder {...props} />
                </div>
              )}
              value={treeInternal}
              onChange={handleChange}
            />

            {isCountLoading && (
              <Skeleton
                active
                className="m-t-sm"
                loading={isCountLoading}
                paragraph={false}
                title={{ style: { height: '32px' } }}
              />
            )}

            {showFilteredResourceCount && (
              <div className="m-t-sm">
                <Button
                  className="w-full p-0 text-left h-auto"
                  data-testid="view-assets-banner-button"
                  disabled={false}
                  href={queryURL}
                  target="_blank"
                  type="link">
                  <Alert
                    closable
                    showIcon
                    icon={<InfoCircleOutlined height={16} />}
                    message={
                      <div className="d-flex flex-wrap items-center gap-1">
                        <Typography.Text>
                          {t('message.search-entity-count', {
                            count: searchResults,
                          })}
                        </Typography.Text>

                        <Typography.Text className="text-xs text-grey-muted">
                          {t('message.click-here-to-view-assets-on-explore')}
                        </Typography.Text>
                      </div>
                    }
                    type="info"
                  />
                </Button>
              </div>
            )}
          </Col>
        </Row>
      </Card>
    </div>
  );
};

export default withAdvanceSearch(QueryBuilderWidget, {
  isExplorePage: false,
  fieldOverrides: [{ field: 'extension', type: '!struct' }],
});<|MERGE_RESOLUTION|>--- conflicted
+++ resolved
@@ -110,13 +110,8 @@
   const handleChange = (nTree: ImmutableTree, nConfig: Config) => {
     onTreeUpdate(nTree, nConfig);
 
-<<<<<<< HEAD
-    if (outputType === SearchOutputType.ElasticSearch) {
-      const data = elasticSearchFormat(nTree, config) ?? {};
-=======
     if (outputType === QueryBuilderOutputType.ELASTICSEARCH) {
       const data = elasticSearchFormat(nTree, config) ?? '';
->>>>>>> 7163f8e9
       const qFilter = {
         query: data,
       };
@@ -133,16 +128,6 @@
 
   const loadDefaultValueInTree = useCallback(() => {
     if (!isEmpty(value)) {
-<<<<<<< HEAD
-      if (outputType === SearchOutputType.ElasticSearch) {
-        const tree = QbUtils.checkTree(
-          QbUtils.loadTree(
-            getJsonTreeFromQueryFilter(JSON.parse(value || '')) as JsonTree
-          ),
-          config
-        );
-        onTreeUpdate(tree, config);
-=======
       if (outputType === QueryBuilderOutputType.ELASTICSEARCH) {
         const parsedTree = getJsonTreeFromQueryFilter(
           JSON.parse(value || '')
@@ -152,7 +137,6 @@
           const tree = QbUtils.checkTree(QbUtils.loadTree(parsedTree), config);
           onTreeUpdate(tree, config);
         }
->>>>>>> 7163f8e9
       } else {
         const emptyJsonTree: JsonTree = {
           id: QbUtils.uuid(),
