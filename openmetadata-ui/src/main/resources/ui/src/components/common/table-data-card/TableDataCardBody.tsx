/*
 *  Copyright 2021 Collate
 *  Licensed under the Apache License, Version 2.0 (the "License");
 *  you may not use this file except in compliance with the License.
 *  You may obtain a copy of the License at
 *  http://www.apache.org/licenses/LICENSE-2.0
 *  Unless required by applicable law or agreed to in writing, software
 *  distributed under the License is distributed on an "AS IS" BASIS,
 *  WITHOUT WARRANTIES OR CONDITIONS OF ANY KIND, either express or implied.
 *  See the License for the specific language governing permissions and
 *  limitations under the License.
 */

import { isNil, isString } from 'lodash';
import React, { FunctionComponent } from 'react';
<<<<<<< HEAD
import { serviceTypeLogo } from '../../../utils/ServiceUtils';
import SVGIcons from '../../../utils/SvgUtils';
=======
import { TagLabel } from '../../../generated/type/tagLabel';
>>>>>>> 1493cbbb
import Tag from '../../tags/tags';
import Avatar from '../avatar/Avatar';
import RichTextEditorPreviewer from '../rich-text-editor/RichTextEditorPreviewer';

type Props = {
  description: string;
  extraInfo: {
    key: string;
    value?: string;
  }[];
  tags?: string[] | TagLabel[];
};

const TableDataCardBody: FunctionComponent<Props> = ({
  description,
  extraInfo,
  tags,
}: Props) => {
<<<<<<< HEAD
  const getInfoLabel = (data: { key: string; value: string }) => {
    switch (data.key) {
      case 'Owner':
        return data.value !== '--' ? (
          <div className="tw-inline-block">
            <Avatar name={data.value} textClass="tw-text-xs" width="22" />
          </div>
        ) : (
          `${data.key} : `
        );
      case 'Service':
        return (
          <img
            alt=""
            className="tw-inline tw-h-5 tw-w-5"
            src={serviceTypeLogo(data.value)}
          />
        );
      case 'Tier':
        return <SVGIcons alt="icon-tier" icon="icon-tier" width="16px" />;

      default:
        return `${data.key} : `;
=======
  const getTagValue = (tag: string | TagLabel): string | TagLabel => {
    if (isString(tag)) {
      return tag.startsWith('Tier.Tier') ? tag.split('.')[1] : tag;
    } else {
      return {
        ...tag,
        tagFQN: tag.tagFQN.startsWith('Tier.Tier')
          ? tag.tagFQN.split('.')[1]
          : tag.tagFQN,
      };
>>>>>>> 1493cbbb
    }
  };

  return (
    <div data-testid="table-body">
      <div className="tw-mb-4">
        {extraInfo.map(({ key, value }, i) =>
          !isNil(value) ? (
            <span key={i}>
              <span className="tw-text-grey-muted">
                {getInfoLabel({ key, value })}
              </span>{' '}
              <span className="tw-pl-1 ">{value}</span>
              {i !== extraInfo.length - 1 && (
                <span className="tw-mx-3 tw-inline-block tw-text-gray-400">
                  |
                </span>
              )}
            </span>
          ) : null
        )}
      </div>
      <div className="description-text">
        {description.trim() ? (
          <RichTextEditorPreviewer markdown={description} />
        ) : (
          <span className="tw-no-description">No description added</span>
        )}
      </div>
      {Boolean(tags?.length) && (
<<<<<<< HEAD
        <div className="tw-mt-4" data-testid="tags-container">
          <hr className="tw--mx-3 tw-pt-2" />
          <div className="tw-flex">
            <SVGIcons alt="icon-tag" icon="icon-tag" />
            <div className="tw-ml-2">
              {tags?.map((tag, index) => (
                <Tag
                  key={index}
                  tag={`#${
                    tag.startsWith('Tier.Tier') ? tag.split('.')[1] : tag
                  }`}
                  type="label"
                />
              ))}
            </div>
          </div>
=======
        <div className="tw-mt-1" data-testid="tags-container">
          <span>
            <i className="fas fa-tags tw-px-1 tw-text-xs tw-text-grey-muted" />
          </span>
          {tags?.map((tag, index) => (
            <Tag
              className="tw-border-none tw-bg-gray-200"
              key={index}
              startWith="#"
              tag={getTagValue(tag)}
              type="contained"
            />
          ))}
>>>>>>> 1493cbbb
        </div>
      )}
    </div>
  );
};

export default TableDataCardBody;<|MERGE_RESOLUTION|>--- conflicted
+++ resolved
@@ -13,12 +13,9 @@
 
 import { isNil, isString } from 'lodash';
 import React, { FunctionComponent } from 'react';
-<<<<<<< HEAD
+import { TagLabel } from '../../../generated/type/tagLabel';
 import { serviceTypeLogo } from '../../../utils/ServiceUtils';
 import SVGIcons from '../../../utils/SvgUtils';
-=======
-import { TagLabel } from '../../../generated/type/tagLabel';
->>>>>>> 1493cbbb
 import Tag from '../../tags/tags';
 import Avatar from '../avatar/Avatar';
 import RichTextEditorPreviewer from '../rich-text-editor/RichTextEditorPreviewer';
@@ -37,7 +34,18 @@
   extraInfo,
   tags,
 }: Props) => {
-<<<<<<< HEAD
+  const getTagValue = (tag: string | TagLabel): string | TagLabel => {
+    if (isString(tag)) {
+      return tag.startsWith('Tier.Tier') ? tag.split('.')[1] : tag;
+    } else {
+      return {
+        ...tag,
+        tagFQN: tag.tagFQN.startsWith('Tier.Tier')
+          ? tag.tagFQN.split('.')[1]
+          : tag.tagFQN,
+      };
+    }
+  };
   const getInfoLabel = (data: { key: string; value: string }) => {
     switch (data.key) {
       case 'Owner':
@@ -61,18 +69,6 @@
 
       default:
         return `${data.key} : `;
-=======
-  const getTagValue = (tag: string | TagLabel): string | TagLabel => {
-    if (isString(tag)) {
-      return tag.startsWith('Tier.Tier') ? tag.split('.')[1] : tag;
-    } else {
-      return {
-        ...tag,
-        tagFQN: tag.tagFQN.startsWith('Tier.Tier')
-          ? tag.tagFQN.split('.')[1]
-          : tag.tagFQN,
-      };
->>>>>>> 1493cbbb
     }
   };
 
@@ -103,38 +99,16 @@
         )}
       </div>
       {Boolean(tags?.length) && (
-<<<<<<< HEAD
         <div className="tw-mt-4" data-testid="tags-container">
           <hr className="tw--mx-3 tw-pt-2" />
           <div className="tw-flex">
             <SVGIcons alt="icon-tag" icon="icon-tag" />
             <div className="tw-ml-2">
               {tags?.map((tag, index) => (
-                <Tag
-                  key={index}
-                  tag={`#${
-                    tag.startsWith('Tier.Tier') ? tag.split('.')[1] : tag
-                  }`}
-                  type="label"
-                />
+                <Tag key={index} tag={getTagValue(tag)} type="label" />
               ))}
             </div>
           </div>
-=======
-        <div className="tw-mt-1" data-testid="tags-container">
-          <span>
-            <i className="fas fa-tags tw-px-1 tw-text-xs tw-text-grey-muted" />
-          </span>
-          {tags?.map((tag, index) => (
-            <Tag
-              className="tw-border-none tw-bg-gray-200"
-              key={index}
-              startWith="#"
-              tag={getTagValue(tag)}
-              type="contained"
-            />
-          ))}
->>>>>>> 1493cbbb
         </div>
       )}
     </div>
