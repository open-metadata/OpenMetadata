--- conflicted
+++ resolved
@@ -161,23 +161,15 @@
               {listVisible && (
                 <DropDownList
                   horzPosRight
-<<<<<<< HEAD
+                  showEmptyList
                   controlledSearchStr={ownerSearchText}
-=======
-                  showEmptyList
-                  showSearchBar
->>>>>>> eab5bf9a
                   dropDownList={listOwners}
                   groupType="tab"
                   isLoading={isListLoading}
                   listGroups={getOwnerGroup()}
-<<<<<<< HEAD
                   showSearchBar={isCurrentUserAdmin()}
-                  value={owner}
+                  value={owner?.id || ''}
                   onSearchTextChange={handleSearchOwnerDropdown}
-=======
-                  value={owner?.id || ''}
->>>>>>> eab5bf9a
                   onSelect={handleOwnerSelection}
                 />
               )}
