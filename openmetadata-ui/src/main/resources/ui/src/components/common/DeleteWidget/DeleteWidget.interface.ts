--- conflicted
+++ resolved
@@ -35,13 +35,9 @@
   isRecursiveDelete?: boolean;
   successMessage?: string;
   deleteOptions?: DeleteOption[];
-<<<<<<< HEAD
-  afterDeleteAction?: (isSoftDelete?: boolean) => void;
+  afterDeleteAction?: (isSoftDelete?: boolean, version?: number) => void;
   onDelete?: (data: DeleteWidgetFormFields) => void;
   loading?: boolean;
-=======
-  afterDeleteAction?: (isSoftDelete?: boolean, version?: number) => void;
->>>>>>> 389ae79d
 }
 
 export interface DeleteSectionProps {
