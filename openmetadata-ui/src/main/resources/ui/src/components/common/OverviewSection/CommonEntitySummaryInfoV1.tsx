--- conflicted
+++ resolved
@@ -74,29 +74,8 @@
 
   return (
     <div className="overview-section">
-<<<<<<< HEAD
-      {entityInfo.length > 0 ? (
-        entityInfo.filter(isItemVisible).map((info) => (
-          <div className="overview-row" key={info.name}>
-            <span
-              className={classNames('overview-label')}
-              data-testid={`${info.name}-label`}>
-              {info.name}
-            </span>
-            <span
-              className={classNames('overview-value text-grey-body')}
-              data-testid={`${info.name}-value`}>
-              {renderInfoValue(info)}
-            </span>
-          </div>
-        ))
-      ) : (
-        <span className="no-data-placeholder">
-          {t('label.no-overview-available')}
-        </span>
-      )}
-=======
-      {visibleEntityInfo.map((info) => (
+      {visibleEntityInfo.length > 0 ? (
+        visibleEntityInfo.map((info) => (
         <div className="overview-row" key={info.name}>
           <span
             className={classNames('overview-label')}
@@ -109,8 +88,11 @@
             {renderInfoValue(info)}
           </span>
         </div>
-      ))}
->>>>>>> 7745cc13
+      )) : (
+        <span className="no-data-placeholder">
+          {t('label.no-overview-available')}
+        </span>
+      )}
     </div>
   );
 };
