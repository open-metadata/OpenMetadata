/*
 *  Copyright 2024 Collate.
 *  Licensed under the Apache License, Version 2.0 (the "License");
 *  you may not use this file except in compliance with the License.
 *  You may obtain a copy of the License at
 *  http://www.apache.org/licenses/LICENSE-2.0
 *  Unless required by applicable law or agreed to in writing, software
 *  distributed under the License is distributed on an "AS IS" BASIS,
 *  WITHOUT WARRANTIES OR CONDITIONS OF ANY KIND, either express or implied.
 *  See the License for the specific language governing permissions and
 *  limitations under the License.
 */
@import (reference) url('../../../styles/variables.less');

.owner-pills-content {
  gap: 6px;
  border: 1px solid @grey-4;
  border-radius: 20px;
  padding: 4px 8px 4px 6px;
  display: inline-flex;

  a {
    font-size: 12px;
    color: @text-color;
  }

  &.inherited {
    background-color: @blue-6;
    border-color: @primary-color;
    .inherit-icon {
      color: @primary-color;
    }
  }
}

.ant-btn.more-owners-button {
  background-color: @background-tertiary;
  height: 32px;
  width: 32px;
  border-radius: 200px;
  text-align: center;
  text-decoration: none;
  margin-left: -4px;
  &:hover {
    background-color: @background-quinary;
  }
}
.extra-avatar {
  background-color: #f9f5ff;
  color: #7f56d9;
  font-size: 12px;
  font-style: normal;
  font-weight: 500;
  line-height: 18px;
}
<<<<<<< HEAD
.no-owner.ant-typography,
.more-owners-button.ant-typography {
  color: @blue-heading;
}

.owner-avatar-container {
  box-sizing: border-box;
  .owner-avatar-icon {
    // border: 1px solid white;
    border-radius: 50%;
    transition: transform 0.2s;

    &:hover {
      transform: translateY(-2px);
      z-index: 1;
    }
  }
}

.owner-dropdown-container {
  background-color: @background-color;
  position: absolute;
  width: 200px;
  border-radius: 8px;
  border: 1px solid @border-color;
  max-height: 250px;
  overflow-y: auto;
}
.owner-label-heading {
  height: fit-content;
}
.no-owner-text {
  color: @grey-700;
=======

.owner-count-avatar {
  background: #f9f5ff !important;
  color: #7f56d9 !important;
  border: 1px solid #7f56d9 !important;
  cursor: pointer;
  display: flex !important;
  align-items: center;
  justify-content: center;
}
.owner-avatar-group {
  .ant-avatar {
    border: 2px solid @white;
    margin-inline-end: -8px !important;
  }
}

.ant-avatar-group {
  .ant-avatar:last-child {
    margin-inline-end: 0 !important;
  }
}

.no-underline {
  text-decoration: none !important;

  &:hover {
    text-decoration: none !important;
  }
}

.avatar-group {
  .avatar-overlap {
    margin-left: -8px;

    &:first-child {
      margin-left: 0;
    }
  }
>>>>>>> 1b137b7f
}<|MERGE_RESOLUTION|>--- conflicted
+++ resolved
@@ -53,7 +53,6 @@
   font-weight: 500;
   line-height: 18px;
 }
-<<<<<<< HEAD
 .no-owner.ant-typography,
 .more-owners-button.ant-typography {
   color: @blue-heading;
@@ -87,7 +86,7 @@
 }
 .no-owner-text {
   color: @grey-700;
-=======
+}
 
 .owner-count-avatar {
   background: #f9f5ff !important;
@@ -127,5 +126,4 @@
       margin-left: 0;
     }
   }
->>>>>>> 1b137b7f
 }