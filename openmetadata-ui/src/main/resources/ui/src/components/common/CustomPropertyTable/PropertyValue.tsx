--- conflicted
+++ resolved
@@ -12,11 +12,7 @@
  */
 
 import Icon from '@ant-design/icons';
-<<<<<<< HEAD
-import { Form, Select, Typography } from 'antd';
-=======
-import { Tooltip, Typography } from 'antd';
->>>>>>> ec503c3a
+import { Form, Select, Tooltip, Typography } from 'antd';
 import { AxiosError } from 'axios';
 import { t } from 'i18next';
 import { isArray, isEmpty, isUndefined, noop, toNumber } from 'lodash';
