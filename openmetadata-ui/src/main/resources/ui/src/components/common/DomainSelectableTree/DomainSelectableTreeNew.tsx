--- conflicted
+++ resolved
@@ -12,19 +12,8 @@
  */
 import { Button, Empty, Select, Space, Tree } from 'antd';
 import { AxiosError } from 'axios';
-<<<<<<< HEAD
+import { debounce } from 'lodash';
 import { FC, Key, useCallback, useEffect, useMemo, useState } from 'react';
-=======
-import { debounce } from 'lodash';
-import React, {
-  FC,
-  Key,
-  useCallback,
-  useEffect,
-  useMemo,
-  useState,
-} from 'react';
->>>>>>> 62ab5689
 import { useTranslation } from 'react-i18next';
 import { ReactComponent as IconDown } from '../../../assets/svg/ic-arrow-down.svg';
 import { ReactComponent as IconRight } from '../../../assets/svg/ic-arrow-right.svg';
