/*
 *  Copyright 2021 Collate
 *  Licensed under the Apache License, Version 2.0 (the "License");
 *  you may not use this file except in compliance with the License.
 *  You may obtain a copy of the License at
 *  http://www.apache.org/licenses/LICENSE-2.0
 *  Unless required by applicable law or agreed to in writing, software
 *  distributed under the License is distributed on an "AS IS" BASIS,
 *  WITHOUT WARRANTIES OR CONDITIONS OF ANY KIND, either express or implied.
 *  See the License for the specific language governing permissions and
 *  limitations under the License.
 */

import classNames from 'classnames';
import { isUndefined } from 'lodash';
import { EntityFieldThreads } from 'Models';
import React, { FC, Fragment } from 'react';
import { useHistory } from 'react-router-dom';
import { useAuthContext } from '../../../authentication/auth-provider/AuthProvider';
import { EntityType } from '../../../enums/entity.enum';
import { Operation } from '../../../generated/entity/policies/accessControl/rule';
import { useAuth } from '../../../hooks/authHooks';
import { getEntityFeedLink } from '../../../utils/EntityUtils';
import SVGIcons, { Icons } from '../../../utils/SvgUtils';
import {
  getRequestDescriptionPath,
  getUpdateDescriptionPath,
  TASK_ENTITIES,
} from '../../../utils/TasksUtils';
import { ModalWithMarkdownEditor } from '../../Modals/ModalWithMarkdownEditor/ModalWithMarkdownEditor';
import PopOver from '../popover/PopOver';
import RichTextEditorPreviewer from '../rich-text-editor/RichTextEditorPreviewer';
import { DescriptionProps } from './Description.interface';

const Description: FC<DescriptionProps> = ({
  hasEditAccess,
  onDescriptionEdit,
  description = '',
  isEdit,
  onCancel,
  onDescriptionUpdate,
  isReadOnly = false,
  blurWithBodyBG = false,
  removeBlur = false,
  entityName,
  entityFieldThreads,
  onThreadLinkSelect,
  onEntityFieldSelect,
  entityType,
  entityFqn,
}) => {
  const history = useHistory();

  const { isAdminUser, userPermissions } = useAuth();
  const { isAuthDisabled } = useAuthContext();

  const thread = entityFieldThreads?.[0];

  const handleRequestDescription = () => {
    history.push(
      getRequestDescriptionPath(entityType as string, entityFqn as string)
    );
  };

  const handleUpdateDescription = () => {
    history.push(
      getUpdateDescriptionPath(entityType as string, entityFqn as string)
    );
  };

  const handleUpdate = () => {
    const check =
      isAdminUser ||
      hasEditAccess ||
      isAuthDisabled ||
      userPermissions[Operation.UpdateDescription] ||
      !TASK_ENTITIES.includes(entityType as EntityType);
    if (check) {
      onDescriptionEdit && onDescriptionEdit();
    } else {
      handleUpdateDescription();
    }
  };

  const RequestDescriptionEl = ({
    descriptionThread,
  }: {
    descriptionThread?: EntityFieldThreads;
  }) => {
    return isUndefined(descriptionThread) &&
      onEntityFieldSelect &&
      !description?.trim() ? (
      <button
        className="focus:tw-outline-none tw-ml-2 tw--mt-6"
        data-testid="request-description"
        onClick={handleRequestDescription}>
        <PopOver
          position="top"
          title="Request description"
          trigger="mouseenter">
          <SVGIcons
            alt="request-description"
            className="tw-mt-2"
            icon={Icons.REQUEST}
          />
        </PopOver>
      </button>
    ) : null;
  };

  const DescriptionThreadEl = ({
    descriptionThread,
  }: {
    descriptionThread?: EntityFieldThreads;
  }) => {
    return !isUndefined(descriptionThread) ? (
      <p
        className="link-text tw-ml-2 tw-w-8 tw-h-8 tw-flex-none"
        data-testid="description-thread"
        onClick={() => onThreadLinkSelect?.(descriptionThread.entityLink)}>
        <span className="tw-flex">
          <SVGIcons alt="comments" icon={Icons.COMMENT} width="20px" />{' '}
          <span className="tw-ml-1" data-testid="description-thread-count">
            {' '}
            {descriptionThread.count}
          </span>
        </span>
      </p>
    ) : (
      <Fragment>
        {description?.trim() && onThreadLinkSelect ? (
          <p
            className="link-text tw-flex-none tw-ml-2"
            data-testid="start-description-thread"
            onClick={() =>
              onThreadLinkSelect?.(
                getEntityFeedLink(entityType, entityFqn, 'description')
              )
            }>
            <SVGIcons alt="comments" icon={Icons.COMMENT_PLUS} width="20px" />
          </p>
        ) : null}
      </Fragment>
    );
  };

  const DescriptionActions = () => {
    return !isReadOnly ? (
      <div
        className={classNames(
          'tw-w-5 tw-min-w-max tw-flex',
          description?.trim() ? 'tw-pt-4' : 'tw-pt-2.5'
        )}>
        <button
          className="focus:tw-outline-none tw-self-baseline"
          data-testid="edit-description"
          onClick={handleUpdate}>
          <SVGIcons alt="edit" icon="icon-edit" title="Edit" width="12px" />
        </button>

        <RequestDescriptionEl descriptionThread={thread} />
        <DescriptionThreadEl descriptionThread={thread} />
      </div>
    ) : null;
  };

  return (
    <div className="schema-description tw-relative">
      <div className="tw-px-3 tw-py-1 tw-flex">
        <div className="tw-relative">
          <div
            className="description tw-h-full tw-overflow-y-scroll tw-min-h-12 tw-relative tw-py-1"
            data-testid="description"
            id="center">
            {description?.trim() ? (
              <RichTextEditorPreviewer
                blurClasses={
                  blurWithBodyBG ? 'see-more-blur-body' : 'see-more-blur-white'
                }
                className="tw-pl-2"
                enableSeeMoreVariant={!removeBlur}
                markdown={description}
                maxHtClass="tw-max-h-36"
                maxLen={800}
              />
            ) : (
              <span className="tw-no-description tw-p-2">No description </span>
            )}
          </div>
          {isEdit && (
            <ModalWithMarkdownEditor
              header={`Edit description for ${entityName}`}
              placeholder="Enter Description"
              value={description}
              onCancel={onCancel}
              onSave={onDescriptionUpdate}
            />
          )}
        </div>
<<<<<<< HEAD
        <DescriptionActions />
=======
        {!isReadOnly ? (
          <div
            className={classNames(
              'tw-w-5 tw-min-w-max tw-flex',
              description?.trim() ? 'tw-pl-1' : ''
            )}>
            <NonAdminAction
              html={getHtmlForNonAdminAction(Boolean(owner))}
              isOwner={hasEditAccess}
              permission={Operation.UpdateDescription}
              position="right">
              <button
                className="focus:tw-outline-none"
                data-testid="edit-description"
                onClick={onDescriptionEdit}>
                <SVGIcons
                  alt="edit"
                  icon="icon-edit"
                  title="Edit"
                  width="16px"
                />
              </button>
            </NonAdminAction>
            {isUndefined(descriptionThread) &&
            onEntityFieldSelect &&
            !description?.trim() ? (
              <button
                className="focus:tw-outline-none tw-ml-2 tw--mt-6"
                data-testid="request-description"
                onClick={() => onEntityFieldSelect?.('description')}>
                <PopOver
                  position="top"
                  title="Request description"
                  trigger="mouseenter">
                  <SVGIcons
                    alt="request-description"
                    className="tw-mt-2"
                    icon={Icons.REQUEST}
                  />
                </PopOver>
              </button>
            ) : null}
            {!isUndefined(descriptionThread) ? (
              <p
                className="link-text tw-ml-2 tw-w-8 tw-h-8 tw-flex-none"
                data-testid="description-thread"
                onClick={() =>
                  onThreadLinkSelect?.(descriptionThread.entityLink)
                }>
                <span className="tw-flex">
                  <SVGIcons alt="comments" icon={Icons.COMMENT} width="20px" />{' '}
                  <span
                    className="tw-ml-1"
                    data-testid="description-thread-count">
                    {' '}
                    {descriptionThread.count}
                  </span>
                </span>
              </p>
            ) : (
              <Fragment>
                {description?.trim() && onThreadLinkSelect ? (
                  <p
                    className="link-text tw-flex-none tw-ml-2"
                    data-testid="start-description-thread"
                    onClick={() =>
                      onThreadLinkSelect?.(
                        getEntityFeedLink(entityType, entityFqn, 'description')
                      )
                    }>
                    <SVGIcons
                      alt="comments"
                      icon={Icons.COMMENT_PLUS}
                      width="20px"
                    />
                  </p>
                ) : null}
              </Fragment>
            )}
          </div>
        ) : null}
>>>>>>> 9e11ad54
      </div>
    </div>
  );
};

export default Description;<|MERGE_RESOLUTION|>--- conflicted
+++ resolved
@@ -197,91 +197,7 @@
             />
           )}
         </div>
-<<<<<<< HEAD
         <DescriptionActions />
-=======
-        {!isReadOnly ? (
-          <div
-            className={classNames(
-              'tw-w-5 tw-min-w-max tw-flex',
-              description?.trim() ? 'tw-pl-1' : ''
-            )}>
-            <NonAdminAction
-              html={getHtmlForNonAdminAction(Boolean(owner))}
-              isOwner={hasEditAccess}
-              permission={Operation.UpdateDescription}
-              position="right">
-              <button
-                className="focus:tw-outline-none"
-                data-testid="edit-description"
-                onClick={onDescriptionEdit}>
-                <SVGIcons
-                  alt="edit"
-                  icon="icon-edit"
-                  title="Edit"
-                  width="16px"
-                />
-              </button>
-            </NonAdminAction>
-            {isUndefined(descriptionThread) &&
-            onEntityFieldSelect &&
-            !description?.trim() ? (
-              <button
-                className="focus:tw-outline-none tw-ml-2 tw--mt-6"
-                data-testid="request-description"
-                onClick={() => onEntityFieldSelect?.('description')}>
-                <PopOver
-                  position="top"
-                  title="Request description"
-                  trigger="mouseenter">
-                  <SVGIcons
-                    alt="request-description"
-                    className="tw-mt-2"
-                    icon={Icons.REQUEST}
-                  />
-                </PopOver>
-              </button>
-            ) : null}
-            {!isUndefined(descriptionThread) ? (
-              <p
-                className="link-text tw-ml-2 tw-w-8 tw-h-8 tw-flex-none"
-                data-testid="description-thread"
-                onClick={() =>
-                  onThreadLinkSelect?.(descriptionThread.entityLink)
-                }>
-                <span className="tw-flex">
-                  <SVGIcons alt="comments" icon={Icons.COMMENT} width="20px" />{' '}
-                  <span
-                    className="tw-ml-1"
-                    data-testid="description-thread-count">
-                    {' '}
-                    {descriptionThread.count}
-                  </span>
-                </span>
-              </p>
-            ) : (
-              <Fragment>
-                {description?.trim() && onThreadLinkSelect ? (
-                  <p
-                    className="link-text tw-flex-none tw-ml-2"
-                    data-testid="start-description-thread"
-                    onClick={() =>
-                      onThreadLinkSelect?.(
-                        getEntityFeedLink(entityType, entityFqn, 'description')
-                      )
-                    }>
-                    <SVGIcons
-                      alt="comments"
-                      icon={Icons.COMMENT_PLUS}
-                      width="20px"
-                    />
-                  </p>
-                ) : null}
-              </Fragment>
-            )}
-          </div>
-        ) : null}
->>>>>>> 9e11ad54
       </div>
     </div>
   );
