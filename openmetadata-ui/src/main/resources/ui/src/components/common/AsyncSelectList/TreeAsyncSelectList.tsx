--- conflicted
+++ resolved
@@ -395,12 +395,9 @@
         )
       }
       open={open}
-<<<<<<< HEAD
-=======
       // this popupClassName class is used to identify the dropdown in the playwright tests
       popupClassName="async-tree-select-list-dropdown"
       showCheckedStrategy={TreeSelect.SHOW_ALL}
->>>>>>> 97cf131d
       style={{ width: '100%' }}
       switcherIcon={
         <Icon
