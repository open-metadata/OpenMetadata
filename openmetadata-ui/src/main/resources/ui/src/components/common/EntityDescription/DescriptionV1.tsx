--- conflicted
+++ resolved
@@ -61,12 +61,8 @@
   isDescriptionExpanded,
   entityFullyQualifiedName,
 }: DescriptionProps) => {
-<<<<<<< HEAD
   const navigate = useNavigate();
-=======
-  const history = useHistory();
   const { isVersionView } = useGenericContext<Domain>();
->>>>>>> a2154df0
   const { suggestions, selectedUserSuggestions } = useSuggestionsContext();
   const [isEditDescription, setIsEditDescription] = useState(false);
   const { fqn } = useFqn();
