--- conflicted
+++ resolved
@@ -98,8 +98,8 @@
     () =>
       [EntityType.DATABASE, EntityType.DATABASE_SCHEMA].includes(
         entityType as EntityType
-      ),
-    [entityType]
+      ) && !deleted,
+    [entityType, deleted]
   );
 
   const handleRestore = async () => {
@@ -221,10 +221,7 @@
           },
         ] as ItemType[])
       : []),
-<<<<<<< HEAD
     ...(extraDropdownContent ?? []),
-=======
-    ...(extraDropdownContent ? extraDropdownContent : []),
     ...(isProfilerSupported
       ? ([
           {
@@ -253,7 +250,6 @@
           },
         ] as ItemType[])
       : []),
->>>>>>> 4c19bb5a
     ...(canDelete
       ? ([
           {
