/*
 *  Copyright 2024 Collate.
 *  Licensed under the Apache License, Version 2.0 (the "License");
 *  you may not use this file except in compliance with the License.
 *  You may obtain a copy of the License at
 *  http://www.apache.org/licenses/LICENSE-2.0
 *  Unless required by applicable law or agreed to in writing, software
 *  distributed under the License is distributed on an "AS IS" BASIS,
 *  WITHOUT WARRANTIES OR CONDITIONS OF ANY KIND, either express or implied.
 *  See the License for the specific language governing permissions and
 *  limitations under the License.
 */
import { Tooltip, Typography } from 'antd';
import classNames from 'classnames';
<<<<<<< HEAD
=======
import React, { useMemo } from 'react';
>>>>>>> 0821ada0
import { Link } from 'react-router-dom';
import { ReactComponent as CertificationIcon } from '../../../assets/svg/ic-certification.svg';
import { AssetCertification } from '../../../generated/entity/data/table';
import { getEntityName } from '../../../utils/EntityUtils';
import { getClassificationTagPath } from '../../../utils/RouterUtils';
import { getTagImageSrc, getTagTooltip } from '../../../utils/TagsUtils';
import './certification-tag.less';

const CertificationTag = ({
  certification,
  showName = false,
}: {
  certification: AssetCertification;
  showName?: boolean;
}) => {
  const imageItem = useMemo(() => {
    if (certification.tagLabel.style?.iconURL) {
      const name = getEntityName(certification.tagLabel);
      const tagSrc = getTagImageSrc(certification.tagLabel.style.iconURL);

      return (
        <img
          alt={`certification: ${name}`}
          className="certification-img"
          src={tagSrc}
        />
      );
    }

    const iconSize = showName ? 14 : 20;

    return <CertificationIcon height={iconSize} width={iconSize} />;
  }, [certification.tagLabel.style?.iconURL, showName]);

  const certificationRender = useMemo(() => {
    const name = getEntityName(certification.tagLabel);
    const actualName = certification.tagLabel.name ?? '';
    const tagLink = getClassificationTagPath(certification.tagLabel.tagFQN);

    const tagStyle = showName
      ? {
          backgroundColor: certification.tagLabel.style?.color
            ? certification.tagLabel.style?.color + '33'
            : '#f8f8f8',
        }
      : {};

    return (
      <Tooltip
        title={getTagTooltip(name, certification.tagLabel.description)}
        trigger="hover">
        <Link
          className={classNames('d-flex items-center', {
            'certification-tag-with-name  gap-1': showName,
          })}
          data-testid={`certification-${certification.tagLabel.tagFQN}`}
          style={tagStyle}
          to={tagLink}>
          {imageItem}
          {showName && (
            <Typography.Text
              className={classNames('text-sm font-medium certification-text', {
                [`${actualName.toLowerCase()}`]: Boolean(actualName),
              })}
              ellipsis={{ tooltip: true }}>
              {name}
            </Typography.Text>
          )}
        </Link>
      </Tooltip>
    );
  }, [certification, imageItem]);

  return certificationRender;
};

export default CertificationTag;<|MERGE_RESOLUTION|>--- conflicted
+++ resolved
@@ -12,10 +12,7 @@
  */
 import { Tooltip, Typography } from 'antd';
 import classNames from 'classnames';
-<<<<<<< HEAD
-=======
-import React, { useMemo } from 'react';
->>>>>>> 0821ada0
+import { useMemo } from 'react';
 import { Link } from 'react-router-dom';
 import { ReactComponent as CertificationIcon } from '../../../assets/svg/ic-certification.svg';
 import { AssetCertification } from '../../../generated/entity/data/table';
