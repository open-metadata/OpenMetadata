--- conflicted
+++ resolved
@@ -125,15 +125,11 @@
       case 'success':
         return (
           <div className="tw-flex">
-<<<<<<< HEAD
-            <SVGIcons alt="success-badge" icon={Icons.SUCCESS_BADGE} />
-=======
             <SVGIcons
               alt="success-badge"
               icon={Icons.SUCCESS_BADGE}
               width={24}
             />
->>>>>>> fb15c896
             <span className="tw-ml-2">
               {t('message.connection-test-successful')}
             </span>
