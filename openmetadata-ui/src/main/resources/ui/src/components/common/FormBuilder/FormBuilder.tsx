--- conflicted
+++ resolved
@@ -43,11 +43,7 @@
   status?: LoadingState;
   onCancel?: () => void;
   useSelectWidget?: boolean;
-<<<<<<< HEAD
   capitalizeOptionLabel?: boolean;
-  hasTestedConnection?: boolean;
-=======
->>>>>>> 1506c293
 }
 
 const FormBuilder = forwardRef<Form, Props>(
