--- conflicted
+++ resolved
@@ -252,7 +252,6 @@
                           variant="text">
                           {displayVal}
                         </Button>
-<<<<<<< HEAD
 
                         <Dropdown
                           overlay={
@@ -269,27 +268,6 @@
                             {updateTier ? <EditIcon /> : null}
                           </span>
                         </Dropdown>
-=======
-                        <span>
-                          <Dropdown
-                            overlay={
-                              <TierCard
-                                currentTier={tier?.tagFQN}
-                                updateTier={updateTier}
-                              />
-                            }
-                            placement="bottomRight"
-                            trigger={['click']}>
-                            <span
-                              className="tw-flex"
-                              data-testid={`edit-${data.key}-icon`}>
-                              {updateTier ? (
-                                <EditIcon className="tw-ml-2" />
-                              ) : null}
-                            </span>
-                          </Dropdown>
-                        </span>
->>>>>>> cecd3ca3
                       </Space>
                     </>
                   ) : (
