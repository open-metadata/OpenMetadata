--- conflicted
+++ resolved
@@ -14,11 +14,6 @@
 import { Button, Space } from 'antd';
 import Tooltip, { RenderFunction } from 'antd/lib/tooltip';
 import classNames from 'classnames';
-<<<<<<< HEAD
-import { DE_ACTIVE_COLOR } from 'constants/constants';
-import { Tag } from 'generated/entity/classification/tag';
-=======
->>>>>>> b5aff6bb
 import { isString, isUndefined, lowerCase, noop, toLower } from 'lodash';
 import { ExtraInfo } from 'Models';
 import React, { useMemo } from 'react';
@@ -27,6 +22,7 @@
 import { ReactComponent as IconExternalLink } from '../../../assets/svg/external-links.svg';
 import { ReactComponent as IconTeamsGrey } from '../../../assets/svg/teams-grey.svg';
 import { DE_ACTIVE_COLOR } from '../../../constants/constants';
+import { Tag } from '../../../generated/entity/classification/tag';
 import { Dashboard } from '../../../generated/entity/data/dashboard';
 import { Table } from '../../../generated/entity/data/table';
 import { TagLabel } from '../../../generated/type/tagLabel';
