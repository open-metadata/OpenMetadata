/*
 *  Copyright 2022 Collate.
 *  Licensed under the Apache License, Version 2.0 (the "License");
 *  you may not use this file except in compliance with the License.
 *  You may obtain a copy of the License at
 *  http://www.apache.org/licenses/LICENSE-2.0
 *  Unless required by applicable law or agreed to in writing, software
 *  distributed under the License is distributed on an "AS IS" BASIS,
 *  WITHOUT WARRANTIES OR CONDITIONS OF ANY KIND, either express or implied.
 *  See the License for the specific language governing permissions and
 *  limitations under the License.
 */

import { Card, Space, Typography } from 'antd';
import { ReactComponent as IconCollateSupport } from 'assets/svg/ic-collate-support.svg';
import Loader from 'components/Loader/Loader';
import { AIRFLOW_DOCS } from 'constants/docs.constants';
import { PIPELINE_SERVICE_PLATFORM } from 'constants/Services.constant';
import { useAirflowStatus } from 'hooks/useAirflowStatus';
import { t } from 'i18next';
import React from 'react';
import AirflowMessageBanner from '../AirflowMessageBanner/AirflowMessageBanner';

const ErrorPlaceHolderIngestion = () => {
  const { platform, isFetchingStatus } = useAirflowStatus();

  const isAirflowPlatform = platform === PIPELINE_SERVICE_PLATFORM;

  const airflowSetupGuide = () => {
    return (
      <div data-testid="error-steps">
        <Card className="d-flex flex-col justify-between">
          <AirflowMessageBanner className="m-b-xs" />
          {isAirflowPlatform ? (
            <>
              <div>
                <h6 className="text-base text-grey-body font-medium">
                  {t('message.manage-airflow-api-failed')}
                </h6>

                <p className="text-grey-body text-sm ">
                  {t('message.airflow-guide-message')}
                </p>
              </div>

              <p>
                <a
                  href={AIRFLOW_DOCS}
                  rel="noopener noreferrer"
                  target="_blank">
                  {`${t('label.install-airflow-api')} >>`}
                </a>
              </p>
            </>
          ) : (
            <Space
              align="center"
              className="justify-center w-full"
              direction="vertical"
              size={16}>
              <IconCollateSupport height={100} width={100} />
              <Typography>{t('message.pipeline-scheduler-message')}</Typography>
            </Space>
          )}
        </Card>
      </div>
    );
  };

<<<<<<< HEAD
  return <div className="text-base font-medium">{airflowSetupGuide()}</div>;
=======
  return (
    <div className="tw-mt-5 tw-text-base tw-font-medium">
      {isFetchingStatus ? <Loader /> : airflowSetupGuide()}
    </div>
  );
>>>>>>> 00885380
};

export default ErrorPlaceHolderIngestion;<|MERGE_RESOLUTION|>--- conflicted
+++ resolved
@@ -67,15 +67,11 @@
     );
   };
 
-<<<<<<< HEAD
-  return <div className="text-base font-medium">{airflowSetupGuide()}</div>;
-=======
   return (
-    <div className="tw-mt-5 tw-text-base tw-font-medium">
+    <div className="m-t-md text-base font-medium">
       {isFetchingStatus ? <Loader /> : airflowSetupGuide()}
     </div>
   );
->>>>>>> 00885380
 };
 
 export default ErrorPlaceHolderIngestion;