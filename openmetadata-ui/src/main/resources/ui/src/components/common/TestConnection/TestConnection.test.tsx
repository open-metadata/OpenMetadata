/*
 *  Copyright 2023 Collate.
 *  Licensed under the Apache License, Version 2.0 (the "License");
 *  you may not use this file except in compliance with the License.
 *  You may obtain a copy of the License at
 *  http://www.apache.org/licenses/LICENSE-2.0
 *  Unless required by applicable law or agreed to in writing, software
 *  distributed under the License is distributed on an "AS IS" BASIS,
 *  WITHOUT WARRANTIES OR CONDITIONS OF ANY KIND, either express or implied.
 *  See the License for the specific language governing permissions and
 *  limitations under the License.
 */
import {
  act,
  fireEvent,
  render,
  screen,
  waitForElementToBeRemoved,
} from '@testing-library/react';
import userEvent from '@testing-library/user-event';
import { useAirflowStatus } from '../../../context/AirflowStatusProvider/AirflowStatusProvider';
import { ServiceCategory } from '../../../enums/service.enum';
import { WorkflowStatus } from '../../../generated/entity/automations/workflow';
import { ConfigData } from '../../../interface/service.interface';
import {
  addWorkflow,
  deleteWorkflowById,
  getTestConnectionDefinitionByName,
  getWorkflowById,
  triggerWorkflowById,
} from '../../../rest/workflowAPI';
import { StatusType } from '../StatusBadge/StatusBadge.interface';
import TestConnection from './TestConnection';
import {
  CREATE_WORKFLOW_PAYLOAD,
  FORM_DATA,
  TEST_CONNECTION_DEFINITION,
  WORKFLOW_DETAILS,
} from './TestConnection.mock';

const mockonValidateFormRequiredFields = jest.fn();

const mockProps = {
  isTestingDisabled: false,
  connectionType: 'Mysql',
  serviceCategory: ServiceCategory.DATABASE_SERVICES,
  getData: () => FORM_DATA as ConfigData,
  onValidateFormRequiredFields: mockonValidateFormRequiredFields,
  shouldValidateForm: false,
};

jest.mock('../../../utils/ServiceUtils', () => ({
  ...jest.requireActual('../../../utils/ServiceUtils'),
  getTestConnectionName: jest.fn().mockReturnValue('test-connection-Mysql-01'),
}));

jest.mock('./TestConnectionModal/TestConnectionModal', () =>
  jest
    .fn()
    .mockImplementation(({ isOpen }) =>
      isOpen ? <div data-testid="test-connection-modal">Modal</div> : null
    )
);

jest.mock('../../../rest/workflowAPI', () => ({
  addWorkflow: jest
    .fn()
    .mockImplementation(() => Promise.resolve(WORKFLOW_DETAILS)),
  getTestConnectionDefinitionByName: jest
    .fn()
    .mockImplementation(() => Promise.resolve(TEST_CONNECTION_DEFINITION)),
  getWorkflowById: jest
    .fn()
    .mockImplementation(() => Promise.resolve(WORKFLOW_DETAILS)),
  triggerWorkflowById: jest.fn().mockImplementation(() => Promise.resolve(200)),
  deleteWorkflowById: jest
    .fn()
    .mockImplementation(() => Promise.resolve(WORKFLOW_DETAILS)),
}));

jest.mock(
  '../../../context/AirflowStatusProvider/AirflowStatusProvider',
  () => ({
    useAirflowStatus: jest
      .fn()
      .mockImplementation(() => ({ isAirflowAvailable: true })),
  })
);

jest.useFakeTimers();

describe('Test Connection Component', () => {
  it('Should render the child component', async () => {
    await act(async () => {
      render(<TestConnection {...mockProps} />);
    });

    expect(
      screen.getByText('message.test-your-connection-before-creating-service')
    ).toBeInTheDocument();

    expect(screen.getByTestId('test-connection-btn')).toBeInTheDocument();
  });

  it('Should render the button only is showDetails is false', async () => {
    await act(async () => {
      render(<TestConnection {...mockProps} showDetails={false} />);
    });

    expect(screen.getByTestId('test-connection-button')).toBeInTheDocument();
  });

  it('Test connection button should be disabled on test connection click', async () => {
    await act(async () => {
      render(<TestConnection {...mockProps} />);
    });

    const testConnectionButton = screen.getByTestId('test-connection-btn');

    fireEvent.click(testConnectionButton);

    expect(testConnectionButton).toBeDisabled();
  });

  it('Should fetch the connection definition on test connection click', async () => {
    await act(async () => {
      render(<TestConnection {...mockProps} />);
    });

    const testConnectionButton = screen.getByTestId('test-connection-btn');

    fireEvent.click(testConnectionButton);

    expect(getTestConnectionDefinitionByName).toHaveBeenCalledWith(
      'Mysql.testConnectionDefinition'
    );
  });

  it('Should show the connection modal on test connection click', async () => {
    await act(async () => {
      render(<TestConnection {...mockProps} />);
    });

    const testConnectionButton = screen.getByTestId('test-connection-btn');

    await act(async () => {
      fireEvent.click(testConnectionButton);
    });

    expect(screen.getByTestId('test-connection-modal')).toBeInTheDocument();
  });

  it('Should show the testing message on test connection click', async () => {
    await act(async () => {
      render(<TestConnection {...mockProps} />);
    });

    const testConnectionButton = screen.getByTestId('test-connection-btn');

    fireEvent.click(testConnectionButton);

    expect(
      screen.getByText('message.testing-your-connection-may-take-two-minutes')
    ).toBeInTheDocument();
    expect(
      screen.getByTestId('test-connection-details-btn')
    ).toBeInTheDocument();
  });

  it('Should create, trigger and fetch the workflow on test connection click', async () => {
    jest.useFakeTimers();
    await act(async () => {
      render(<TestConnection {...mockProps} />);
    });
    const controller = new AbortController();

    const testConnectionButton = screen.getByTestId('test-connection-btn');

    await act(async () => {
      fireEvent.click(testConnectionButton);
    });

    expect(addWorkflow).toHaveBeenCalledWith(
      CREATE_WORKFLOW_PAYLOAD,
      controller.signal
    );

    expect(triggerWorkflowById).toHaveBeenCalledWith(
      WORKFLOW_DETAILS.id,
      controller.signal
    );

    jest.advanceTimersByTime(2000);

    expect(getWorkflowById).toHaveBeenCalledWith(
      WORKFLOW_DETAILS.id,
      controller.signal
    );
  });

  it('Should show success message if test connection successful', async () => {
    jest.useFakeTimers();
    await act(async () => {
      render(<TestConnection {...mockProps} />);
    });

    const testConnectionButton = screen.getByTestId('test-connection-btn');

    await act(async () => {
      fireEvent.click(testConnectionButton);
    });

    jest.advanceTimersByTime(2000);

    await waitForElementToBeRemoved(() => screen.getByTestId('loader'));

    expect(
      screen.getByText('message.connection-test-successful')
    ).toBeInTheDocument();

    expect(screen.getByTestId('success-badge')).toBeInTheDocument();
  });

  it('Should show warning message if test connection failed and mandatory steps passed', async () => {
    jest.useFakeTimers();

    (getWorkflowById as jest.Mock).mockImplementationOnce(() =>
      Promise.resolve({
        ...WORKFLOW_DETAILS,
        response: { ...WORKFLOW_DETAILS.response, status: StatusType.Failure },
      })
    );
    await act(async () => {
      render(<TestConnection {...mockProps} />);
    });

    const testConnectionButton = screen.getByTestId('test-connection-btn');

    await act(async () => {
      fireEvent.click(testConnectionButton);
    });

    jest.advanceTimersByTime(2000);

    await waitForElementToBeRemoved(() => screen.getByTestId('loader'));

    expect(
      screen.getByText('message.connection-test-warning')
    ).toBeInTheDocument();

    expect(screen.getByTestId('warning-badge')).toBeInTheDocument();
  });

  it('Should show fail message if create workflow API fails', async () => {
    jest.useFakeTimers();

    (addWorkflow as jest.Mock).mockImplementationOnce(() => Promise.reject());
    await act(async () => {
      render(<TestConnection {...mockProps} />);
    });

    const testConnectionButton = screen.getByTestId('test-connection-btn');

    await act(async () => {
      fireEvent.click(testConnectionButton);
    });

    jest.advanceTimersByTime(2000);

    expect(
      screen.getByText('message.connection-test-failed')
    ).toBeInTheDocument();

    expect(screen.getByTestId('fail-badge')).toBeInTheDocument();
  });

  it('Should show fail message if trigger workflow API fails', async () => {
    jest.useFakeTimers();

    (triggerWorkflowById as jest.Mock).mockImplementationOnce(() =>
      Promise.reject()
    );
    await act(async () => {
      render(<TestConnection {...mockProps} />);
    });

    const testConnectionButton = screen.getByTestId('test-connection-btn');

    await act(async () => {
      fireEvent.click(testConnectionButton);
    });

    jest.advanceTimersByTime(2000);

    expect(
      screen.getByText('message.connection-test-failed')
    ).toBeInTheDocument();

    expect(screen.getByTestId('fail-badge')).toBeInTheDocument();
  });

  it.skip('Should timeout message after two minutes', async () => {
    jest.useFakeTimers();

    (addWorkflow as jest.Mock).mockImplementationOnce(() =>
      Promise.resolve({
        ...WORKFLOW_DETAILS,
        status: WorkflowStatus.Pending,
      })
    );

    (getWorkflowById as jest.Mock).mockImplementationOnce(() =>
      Promise.resolve({
        ...WORKFLOW_DETAILS,
        status: WorkflowStatus.Pending,
      })
    );
    render(<TestConnection {...mockProps} />);

    const testConnectionButton = screen.getByTestId('test-connection-btn');

    await act(async () => {
      userEvent.click(testConnectionButton);
      jest.advanceTimersByTime(120000);
    });

    expect(
<<<<<<< HEAD
      screen.getByText('message.test-connection-taking-too-long.default')
=======
      await screen.findByText('message.test-connection-taking-too-long')
>>>>>>> ae3c6893
    ).toBeInTheDocument();

    // 59 since it will make this amount of call, and after timeout it should not make more api calls
    expect(getWorkflowById).toHaveBeenCalledTimes(59);
    expect(getWorkflowById).not.toHaveBeenCalledTimes(60);
  });

  it('Should not show the connection status modal if test connection definition API fails', async () => {
    (getTestConnectionDefinitionByName as jest.Mock).mockImplementationOnce(
      () => Promise.reject()
    );

    await act(async () => {
      render(<TestConnection {...mockProps} />);
    });

    const testConnectionButton = screen.getByTestId('test-connection-btn');

    fireEvent.click(testConnectionButton);

    expect(getTestConnectionDefinitionByName).toHaveBeenCalledWith(
      'Mysql.testConnectionDefinition'
    );

    expect(
      screen.queryByTestId('test-connection-modal')
    ).not.toBeInTheDocument();

    // add workflow API should not get called
    expect(addWorkflow).not.toHaveBeenCalled();
  });

  it('Test connection button should be disabled is airflow is not available', async () => {
    (useAirflowStatus as jest.Mock).mockImplementationOnce(() => ({
      isAirflowAvailable: false,
    }));

    await act(async () => {
      render(<TestConnection {...mockProps} />);
    });

    const testConnectionButton = screen.getByTestId('test-connection-btn');

    expect(testConnectionButton).toBeDisabled();
  });

  it('Should render the configure airflow message if airflow is not available', async () => {
    (useAirflowStatus as jest.Mock).mockImplementationOnce(() => ({
      isAirflowAvailable: false,
    }));

    await act(async () => {
      render(<TestConnection {...mockProps} />);
    });

    expect(screen.getByTestId('airflow-doc-link')).toBeInTheDocument();
  });

  it('Test connection button with showDetails false should be disabled is airflow is not available', async () => {
    (useAirflowStatus as jest.Mock).mockImplementationOnce(() => ({
      isAirflowAvailable: false,
    }));
    await act(async () => {
      render(<TestConnection {...mockProps} showDetails={false} />);
    });

    const testConnectionButton = screen.getByTestId('test-connection-button');

    expect(testConnectionButton).toBeDisabled();
  });

  it('Should render the failed badge and message if mandatory steps fails', async () => {
    jest.useFakeTimers();
    (getWorkflowById as jest.Mock).mockImplementationOnce(() =>
      Promise.resolve({
        ...WORKFLOW_DETAILS,
        response: {
          ...WORKFLOW_DETAILS.response,
          steps: [
            {
              name: 'CheckAccess',
              passed: false,
              message: null,
              mandatory: true,
            },
            {
              name: 'GetSchemas',
              passed: false,
              message: null,
              mandatory: true,
            },
            {
              name: 'GetTables',
              passed: false,
              message: null,
              mandatory: true,
            },
            {
              name: 'GetViews',
              passed: true,
              message: null,
              mandatory: false,
            },
          ],
          status: StatusType.Failure,
        },
      })
    );
    await act(async () => {
      render(<TestConnection {...mockProps} />);
    });

    const testConnectionButton = screen.getByTestId('test-connection-btn');

    await act(async () => {
      fireEvent.click(testConnectionButton);
    });

    jest.advanceTimersByTime(2000);

    await waitForElementToBeRemoved(() => screen.getByTestId('loader'));

    expect(
      screen.getByText('message.connection-test-failed')
    ).toBeInTheDocument();

    expect(screen.getByTestId('fail-badge')).toBeInTheDocument();
  });

  it('Should validate the form before testing the connect', async () => {
    await act(async () => {
      render(<TestConnection {...mockProps} shouldValidateForm />);
    });

    const testConnectionButton = screen.getByTestId('test-connection-btn');

    fireEvent.click(testConnectionButton);

    expect(mockonValidateFormRequiredFields).toHaveBeenCalled();
  });

  it('Validate the form and do not initiate the testing of the connection if the required fields are not filled in.', async () => {
    await act(async () => {
      render(
        <TestConnection
          {...mockProps}
          shouldValidateForm
          onValidateFormRequiredFields={jest
            .fn()
            .mockImplementationOnce(() => false)}
        />
      );
    });

    const testConnectionButton = screen.getByTestId('test-connection-btn');

    fireEvent.click(testConnectionButton);

    expect(addWorkflow).not.toHaveBeenCalled();
  });

  it('Should delete the workflow if workflow failed to trigger', async () => {
    (triggerWorkflowById as jest.Mock).mockImplementationOnce(() =>
      Promise.resolve(204)
    );
    jest.useFakeTimers();
    await act(async () => {
      render(<TestConnection {...mockProps} />);
    });

    const controller = new AbortController();

    const testConnectionButton = screen.getByTestId('test-connection-btn');

    await act(async () => {
      fireEvent.click(testConnectionButton);
    });

    expect(addWorkflow).toHaveBeenCalledWith(
      CREATE_WORKFLOW_PAYLOAD,
      controller.signal
    );

    expect(triggerWorkflowById).toHaveBeenCalledWith(
      WORKFLOW_DETAILS.id,
      controller.signal
    );

    jest.advanceTimersByTime(2000);

    // delete api should be called
    expect(deleteWorkflowById).toHaveBeenCalledWith(WORKFLOW_DETAILS.id, true);
  });
});<|MERGE_RESOLUTION|>--- conflicted
+++ resolved
@@ -325,11 +325,7 @@
     });
 
     expect(
-<<<<<<< HEAD
       screen.getByText('message.test-connection-taking-too-long.default')
-=======
-      await screen.findByText('message.test-connection-taking-too-long')
->>>>>>> ae3c6893
     ).toBeInTheDocument();
 
     // 59 since it will make this amount of call, and after timeout it should not make more api calls
