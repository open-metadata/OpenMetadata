--- conflicted
+++ resolved
@@ -11,14 +11,10 @@
  *  limitations under the License.
  */
 
-<<<<<<< HEAD
-import { Button, Typography } from 'antd';
-=======
 import { Button, Card, Space, Typography } from 'antd';
 import { ReactComponent as IconCollateSupport } from 'assets/svg/ic-collate-support.svg';
 import { ReactComponent as IconSuccessBadge } from 'assets/svg/success-badge.svg';
 import Loader from 'components/Loader/Loader';
->>>>>>> 00885380
 import { AIRFLOW_DOCS } from 'constants/docs.constants';
 import { PIPELINE_SERVICE_PLATFORM } from 'constants/Services.constant';
 import { isUndefined } from 'lodash';
@@ -60,25 +56,6 @@
     [platform]
   );
 
-<<<<<<< HEAD
-  const getAirflowStatusIcon = () => {
-    let icon;
-    if (isFetchingStatus) {
-      icon = <Loader size="small" type="default" />;
-    } else if (isAirflowAvailable) {
-      icon = (
-        <SVGIcons
-          alt="success"
-          data-testid="success-icon"
-          icon={Icons.SUCCESS_BADGE}
-        />
-      );
-    } else {
-      icon = (
-        <SVGIcons alt="fail" data-testid="fail-icon" icon={Icons.FAIL_BADGE} />
-      );
-    }
-=======
   const messageElement = useMemo(
     () =>
       isAirflowPlatform ? (
@@ -92,7 +69,6 @@
               {t('message.airflow-guide-message')}
             </p>
           </div>
->>>>>>> 00885380
 
           <p>
             <a href={AIRFLOW_DOCS} rel="noopener noreferrer" target="_blank">
@@ -119,53 +95,6 @@
   );
 
   return (
-<<<<<<< HEAD
-    <div className="d-flex flex-col" data-testid="success-screen-container">
-      <div className="d-flex ">
-        <SVGIcons
-          alt="success"
-          data-testid="success-icon"
-          icon={Icons.SUCCESS_BADGE}
-        />
-        <Typography.Paragraph data-testid="success-line" ellipsis={{ rows: 3 }}>
-          {isUndefined(successMessage) ? (
-            <span>
-              <span className="font-semibold">
-                {`"${name || 'demo_mysql'}"`}
-              </span>
-              {suffix && <span>{suffix}</span>}
-              <span>{t('message.has-been-created-successfully')}</span>
-            </span>
-          ) : (
-            successMessage
-          )}
-        </Typography.Paragraph>
-      </div>
-
-      {!isAirflowAvailable && (
-        <div data-testid="airflow-status-msg">
-          <div className="d-flex justify-between items-center">
-            <div className="d-flex ">
-              <div className="flex-none ">{getAirflowStatusIcon()}</div>
-              <h6 className="text-base font-medium ">
-                {isAirflowAvailable
-                  ? t('message.manage-airflow-api')
-                  : t('message.manage-airflow-api-failed')}
-              </h6>
-            </div>
-            {!isUndefined(fetchAirflowStatus) && (
-              <div className="flex-none">
-                <Button
-                  ghost
-                  data-testid="airflow-status-check"
-                  loading={isFetchingStatus}
-                  size="small"
-                  type="primary"
-                  onClick={fetchAirflowStatus}>
-                  {t('label.check-status')}
-                </Button>
-              </div>
-=======
     <div
       className="d-flex flex-col mt-14 mb-24 mx-8 p-x-xss"
       data-testid="success-screen-container">
@@ -186,7 +115,6 @@
               </span>
             ) : (
               successMessage
->>>>>>> 00885380
             )}
           </Typography.Paragraph>
         </Space>
@@ -206,11 +134,7 @@
         )}
       </div>
 
-<<<<<<< HEAD
-      <div className="text-center">
-=======
       <div className="mt-7 text-center">
->>>>>>> 00885380
         <Button
           ghost
           data-testid="view-service-button"
@@ -224,10 +148,7 @@
 
         {showIngestionButton && (
           <Button
-<<<<<<< HEAD
-=======
             className="m-l-3.5"
->>>>>>> 00885380
             data-testid="add-ingestion-button"
             disabled={!isAirflowAvailable}
             type="primary"
@@ -240,12 +161,8 @@
 
         {showDeployButton && (
           <Button
-<<<<<<< HEAD
-            data-testid="add-ingestion-button"
-=======
             className="m-l-3.5"
             data-testid="deploy-ingestion-button"
->>>>>>> 00885380
             disabled={!isAirflowAvailable}
             type="primary"
             onClick={handleDeployClick}>
