--- conflicted
+++ resolved
@@ -16,10 +16,7 @@
 import { EntityTags } from 'Models';
 import {
   FC,
-<<<<<<< HEAD
-=======
   HtmlHTMLAttributes,
->>>>>>> c62395b9
   ReactNode,
   useCallback,
   useEffect,
