--- conflicted
+++ resolved
@@ -66,11 +66,7 @@
   const fetchOptions = async (searchText: string) => {
     setLoading(true);
     try {
-<<<<<<< HEAD
-      const response = await tagClassBase.getTags(searchText, 1);
-=======
       const response = await tagClassBase.getTags(searchText, 1, true);
->>>>>>> 573dcd04
       const fetchedOptions = response?.data || [];
       const mappedOptions: TagOption[] = fetchedOptions.map(
         (opt: SelectOption) => ({
@@ -80,11 +76,7 @@
         })
       );
       setOptions(mappedOptions);
-<<<<<<< HEAD
-    } catch (error) {
-=======
     } catch {
->>>>>>> 573dcd04
       setOptions([]);
     } finally {
       setLoading(false);
@@ -131,15 +123,11 @@
   );
 
   const handleChange = useCallback(
-<<<<<<< HEAD
     (
       _event: React.SyntheticEvent,
       newValue: (TagOption | string)[]
       // reason parameter omitted as it's not used
     ) => {
-=======
-    (_event: React.SyntheticEvent, newValue: (TagOption | string)[]) => {
->>>>>>> 573dcd04
       if (isArray(newValue)) {
         // Filter out string values from freeSolo
         const optionValues = newValue.filter(
@@ -188,11 +176,7 @@
       ListboxProps={
         {
           key: `listbox-${memoizedOptions.length}`,
-<<<<<<< HEAD
-        } as React.HTMLAttributes<HTMLUListElement>
-=======
         } as HtmlHTMLAttributes<HTMLUListElement>
->>>>>>> 573dcd04
       }
       autoFocus={autoFocus}
       getOptionLabel={(option) =>
@@ -227,23 +211,11 @@
           variant="outlined"
         />
       )}
-<<<<<<< HEAD
       renderOption={(props, option) => {
         if (typeof option === 'string') {
           return (
             <Box component="li" {...props}>
               {option}
-=======
-      renderOption={(props, option) => (
-        <Box component="li" {...props}>
-          <Box display="flex" flexDirection="column">
-            <Box
-              fontWeight="medium"
-              sx={{
-                color: option.data?.style?.color || undefined,
-              }}>
-              {option.label}
->>>>>>> 573dcd04
             </Box>
           );
         }
@@ -263,7 +235,6 @@
               )}
             </Box>
           </Box>
-<<<<<<< HEAD
         );
       }}
       renderTags={(value: (string | TagOption)[], getTagProps) =>
@@ -271,13 +242,6 @@
           .filter((v): v is TagOption => typeof v !== 'string')
           .map((option: TagOption, index: number) => {
             const { onDelete, ...chipProps } = getTagProps({ index });
-=======
-        </Box>
-      )}
-      renderTags={(value, getTagProps) =>
-        value.map((option, index: number) => {
-          const chipProps = getTagProps({ index });
->>>>>>> 573dcd04
 
             return (
               <TagChip
