--- conflicted
+++ resolved
@@ -365,11 +365,7 @@
       state.selectedPeriod === 'minute' && (
         <>
           <div className="tw-mb-1.5" data-testid="minute-segment-container">
-<<<<<<< HEAD
-            <label>{`${t('label.minute')}:`}</label>
-=======
             <label>{`${t('label.minute-lowercase')}:`}</label>
->>>>>>> fb15c896
             {getMinuteSegmentSelect(
               selectedMinOption,
               (e: React.ChangeEvent<HTMLSelectElement>) =>
@@ -393,11 +389,7 @@
       state.selectedPeriod === 'hour' && (
         <>
           <div className="tw-mb-1.5" data-testid="hour-segment-container">
-<<<<<<< HEAD
-            <label>{`${t('label.minute')}:`}</label>
-=======
             <label>{`${t('label.minute-lowercase')}:`}</label>
->>>>>>> fb15c896
             {getMinuteSelect(
               selectedHourOption,
               (e: React.ChangeEvent<HTMLSelectElement>) =>
