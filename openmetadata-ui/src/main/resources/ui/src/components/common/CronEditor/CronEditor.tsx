--- conflicted
+++ resolved
@@ -42,10 +42,6 @@
 
 const CronEditor: FC<CronEditorProp> = (props) => {
   const { t } = useTranslation();
-<<<<<<< HEAD
-=======
-
->>>>>>> 82df166d
   const getCronType = (cronStr: string) => {
     for (const c in combinations) {
       if (combinations[c as keyof Combination].test(cronStr)) {
@@ -148,11 +144,7 @@
   const { className, disabled } = props;
   const { selectedPeriod } = state;
 
-<<<<<<< HEAD
-  const startText = t('message.scheduled-run-every');
-=======
   const startText = t('label.schedule-to-run-every');
->>>>>>> 82df166d
   const cronPeriodString = `${startText} ${selectedPeriod}`;
 
   const changeValue = (state: StateValue) => {
@@ -341,17 +333,9 @@
       state.selectedPeriod === 'minute' && (
         <>
           <div className="tw-mb-1.5" data-testid="minute-segment-container">
-<<<<<<< HEAD
-            <label>{t('label.minute')} :</label>
+            <label>{`${t('label.minute-lowercase')}:`}</label>
             {getMinuteSegmentSelect(selectedMinOption, (e: number) =>
               onMinOptionSelect(e, 'min')
-=======
-            <label>{`${t('label.minute-lowercase')}:`}</label>
-            {getMinuteSegmentSelect(
-              selectedMinOption,
-              (e: React.ChangeEvent<HTMLSelectElement>) =>
-                onMinOptionSelect(e, 'min')
->>>>>>> 82df166d
             )}
           </div>
           <div className="tw-col-span-2">
@@ -371,17 +355,9 @@
       state.selectedPeriod === 'hour' && (
         <>
           <div className="tw-mb-1.5" data-testid="hour-segment-container">
-<<<<<<< HEAD
-            <label>{t('label.minute')} :</label>
+            <label>{`${t('label.minute-lowercase')}:`}</label>
             {getMinuteSelect(selectedHourOption, (e: number) =>
               onHourOptionSelect(e, 'min')
-=======
-            <label>{`${t('label.minute-lowercase')}:`}</label>
-            {getMinuteSelect(
-              selectedHourOption,
-              (e: React.ChangeEvent<HTMLSelectElement>) =>
-                onHourOptionSelect(e, 'min')
->>>>>>> 82df166d
             )}
           </div>
           <div className="tw-col-span-2">
@@ -407,11 +383,7 @@
       state.selectedPeriod === 'day' && (
         <>
           <div className="tw-mb-1.5" data-testid="day-segment-container">
-<<<<<<< HEAD
-            <label>{t('label.time')} :</label>
-=======
             <label>{`${t('label.time')}:`}</label>
->>>>>>> 82df166d
             <div className="tw-flex" data-testid="time-option-container">
               {getHourSelect(selectedDayOption, (e: number) =>
                 onDayOptionSelect(e, 'hour')
@@ -444,11 +416,7 @@
       state.selectedPeriod === 'week' && (
         <>
           <div className="tw-mb-1.5" data-testid="week-segment-time-container">
-<<<<<<< HEAD
-            <label>{t('label.time')} :</label>
-=======
             <label>{`${t('label.time')}:`}</label>
->>>>>>> 82df166d
             <div
               className="tw-flex"
               data-testid="week-segment-time-options-container">
@@ -464,11 +432,7 @@
           <div
             className="tw-pt-2"
             data-testid="week-segment-day-option-container">
-<<<<<<< HEAD
-            <span>{t('label.day')} : </span>
-=======
             <span>{`${t('label.day')}:`}</span>
->>>>>>> 82df166d
             <div className="cron-badge-option-container week-opt-container">
               {getBadgeOptions(
                 dayOptions,
@@ -506,11 +470,7 @@
       state.selectedPeriod === 'month' && (
         <>
           <div className="cron-field-row">
-<<<<<<< HEAD
-            <span className="m-l-xs"> {t('label.date')} : </span>
-=======
             <span className="m-l-xs">{`${t('label.date')}:`}</span>
->>>>>>> 82df166d
             <div className="cron-badge-option-container month-opt-container">
               {getBadgeOptions(
                 monthDaysOptions,
@@ -521,27 +481,14 @@
             </div>
           </div>
           <div className="cron-field-row">
-<<<<<<< HEAD
-            <span className="m-l-xs">Time : </span>
-            {getHourSelect(selectedMonthOption, (e: number) =>
+            <span className="m-l-xs">{`${t('label.time')}:`}</span>
+            {`${getHourSelect(selectedMonthOption, (e: number) =>
               onMonthOptionSelect(e, 'hour')
             )}
             :
-            {getMinuteSelect(selectedMonthOption, (e: number) =>
+            ${getMinuteSelect(selectedMonthOption, (e: number) =>
               onMonthOptionSelect(e, 'min')
-            )}
-=======
-            <span className="m-l-xs">{`${t('label.time')}:`}</span>
-            {`${getHourSelect(
-              selectedMonthOption,
-              (e: React.ChangeEvent<HTMLSelectElement>) =>
-                onMonthOptionSelect(e, 'hour')
-            )} : ${getMinuteSelect(
-              selectedMonthOption,
-              (e: React.ChangeEvent<HTMLSelectElement>) =>
-                onMonthOptionSelect(e, 'min')
             )}`}
->>>>>>> 82df166d
           </div>
           {getTextComp(
             `${cronPeriodString} on ${dateLabel} at ${hourLabel}:${minuteLabel}`
@@ -568,11 +515,7 @@
       state.selectedPeriod === 'year' && (
         <>
           <div className="cron-field-row">
-<<<<<<< HEAD
-            <span className="m-l-xs">{t('label.month')} : </span>
-=======
             <span className="m-l-xs">{`${t('label.month')}:`}</span>
->>>>>>> 82df166d
             <div className="cron-badge-option-container month-opt-container">
               {getBadgeOptions(
                 monthOptions,
@@ -583,11 +526,7 @@
             </div>
           </div>
           <div className="cron-field-row">
-<<<<<<< HEAD
-            <span className="m-l-xs">{t('label.date')} : </span>
-=======
             <span className="m-l-xs">{`${t('label.date')}:`}</span>
->>>>>>> 82df166d
             <div className="cron-badge-option-container month-opt-container">
               {getBadgeOptions(
                 monthDaysOptions,
@@ -598,29 +537,14 @@
             </div>
           </div>
           <div className="cron-field-row">
-<<<<<<< HEAD
-            <span className="m-l-xs">Time : </span>
-            {getHourSelect(selectedYearOption, (e: number) =>
+            <span className="m-l-xs">{`${t('label.time')}:`}</span>
+            {`${getHourSelect(selectedYearOption, (e: number) =>
               onYearOptionSelect(e, 'hour')
             )}
             :
-            {getMinuteSelect(selectedYearOption, (e: number) =>
+            ${getMinuteSelect(selectedYearOption, (e: number) =>
               onYearOptionSelect(e, 'min')
-            )}
-=======
-            <span className="m-l-xs">{`${t('label.time')}:`}</span>
-            {`${getHourSelect(
-              selectedYearOption,
-              (e: React.ChangeEvent<HTMLSelectElement>) =>
-                onYearOptionSelect(e, 'hour')
-            )}
-            :
-            ${getMinuteSelect(
-              selectedYearOption,
-              (e: React.ChangeEvent<HTMLSelectElement>) =>
-                onYearOptionSelect(e, 'min')
             )}`}
->>>>>>> 82df166d
           </div>
           {getTextComp(
             `${cronPeriodString} on ${dateLabel} of ${monthLabel} at ${hourLabel}:${minuteLabel}`
@@ -635,15 +559,9 @@
       <div className="">
         <div className="tw-grid tw-grid-cols-2 tw-gap-4">
           <div className="tw-mb-1.5" data-testid="time-dropdown-container">
-<<<<<<< HEAD
-            <label htmlFor="cronType">{t('label.every')} :</label>
+            <label htmlFor="cronType">{`${t('label.every')}:`}</label>
             <Select
               className="tw-form-inputs"
-=======
-            <label htmlFor="cronType">{`${t('label.every')}:`}</label>
-            <select
-              className="tw-form-inputs tw-px-3 tw-py-1"
->>>>>>> 82df166d
               data-testid="cron-type"
               disabled={disabled}
               id="cronType"
@@ -664,11 +582,7 @@
           {getYearComponent(cronPeriodString)}
           {isEmpty(value) && (
             <p className="tw-col-span-2" data-testid="manual-segment-container">
-<<<<<<< HEAD
-              {t('message.pipeline-will-triggered-manually')}.
-=======
               {t('message.pipeline-will-trigger-manually')}
->>>>>>> 82df166d
             </p>
           )}
         </div>
