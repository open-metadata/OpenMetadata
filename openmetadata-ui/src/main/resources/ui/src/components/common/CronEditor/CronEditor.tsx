--- conflicted
+++ resolved
@@ -250,21 +250,6 @@
 
     return (
       state.selectedPeriod === 'minute' && (
-<<<<<<< HEAD
-        <>
-          <div data-testid="minute-segment-container">
-            <label>{`${t('label.minute')}:`}</label>
-            {getMinuteSegmentSelect(selectedMinOption, (value: number) =>
-              onMinOptionSelect(value, 'min')
-            )}
-          </div>
-          <div>
-            {getTextComp(
-              `${cronPeriodString} ${selectedMinOption.min} minutes`
-            )}
-          </div>
-        </>
-=======
         <Form.Item
           data-testid="minute-segment-container"
           label={t('label.minute')}
@@ -273,7 +258,6 @@
             onMinOptionSelect(value, 'min')
           )}
         </Form.Item>
->>>>>>> 00885380
       )
     );
   };
@@ -283,24 +267,6 @@
 
     return (
       state.selectedPeriod === 'hour' && (
-<<<<<<< HEAD
-        <>
-          <div data-testid="hour-segment-container">
-            <label>{`${t('label.minute')}:`}</label>
-            {getMinuteSelect(selectedHourOption, (value: number) =>
-              onHourOptionSelect(value, 'min')
-            )}
-          </div>
-          <div>
-            {getTextComp(
-              `${cronPeriodString} ${pluralize(
-                +selectedHourOption.min,
-                'minute'
-              )} past the hour`
-            )}
-          </div>
-        </>
-=======
         <Form.Item
           data-testid="hour-segment-container"
           label={t('label.minute')}
@@ -309,7 +275,6 @@
             onHourOptionSelect(value, 'min')
           )}
         </Form.Item>
->>>>>>> 00885380
       )
     );
   };
@@ -320,15 +285,10 @@
     return (
       state.selectedPeriod === 'day' && (
         <>
-<<<<<<< HEAD
-          <div data-testid="day-segment-container">
-            <label>{`${t('label.time')}:`}</label>
-=======
           <Form.Item
             data-testid="day-segment-container"
             label={t('label.time')}
             labelCol={{ span: 24 }}>
->>>>>>> 00885380
             <div className="d-flex" data-testid="time-option-container">
               {getHourSelect(selectedDayOption, (value: number) =>
                 onDayOptionSelect(value, 'hour')
@@ -338,14 +298,7 @@
                 onDayOptionSelect(value, 'min')
               )}
             </div>
-<<<<<<< HEAD
-          </div>
-          <div>
-            {getTextComp(`${cronPeriodString} at ${hourLabel}:${minuteLabel}`)}
-          </div>
-=======
           </Form.Item>
->>>>>>> 00885380
         </>
       )
     );
@@ -357,38 +310,6 @@
     return (
       state.selectedPeriod === 'week' && (
         <>
-<<<<<<< HEAD
-          <div data-testid="week-segment-time-container">
-            <label>{`${t('label.time')}:`}</label>
-            <div
-              className="d-flex"
-              data-testid="week-segment-time-options-container">
-              {getHourSelect(selectedWeekOption, (value: number) =>
-                onWeekOptionSelect(value, 'hour')
-              )}
-              <span className="self-center">:</span>
-              {getMinuteSelect(selectedWeekOption, (value: number) =>
-                onWeekOptionSelect(value, 'min')
-              )}
-            </div>
-          </div>
-          <div data-testid="week-segment-day-option-container">
-            <span>{`${t('label.day')}:`}</span>
-            <div className="cron-badge-option-container week-opt-container">
-              {getBadgeOptions(
-                dayOptions,
-                selectedWeekOption.dow,
-                1,
-                (value: number) => onWeekOptionSelect(value, 'dow')
-              )}
-            </div>
-          </div>
-          <div>
-            {getTextComp(
-              `${cronPeriodString} on ${dayLabel} at ${hourLabel}:${minuteLabel}`
-            )}
-          </div>
-=======
           <Col span={12}>
             <Form.Item
               data-testid="week-segment-time-container"
@@ -400,7 +321,7 @@
                 {getHourSelect(selectedWeekOption, (value: number) =>
                   onWeekOptionSelect(value, 'hour')
                 )}
-                <span className="tw-mx-2 tw-self-center">:</span>
+                <span className="m-x-sm self-center">:</span>
                 {getMinuteSelect(selectedWeekOption, (value: number) =>
                   onWeekOptionSelect(value, 'min')
                 )}
@@ -422,7 +343,6 @@
               </div>
             </Form.Item>
           </Col>
->>>>>>> 00885380
         </>
       )
     );
@@ -583,37 +503,6 @@
   }, [state, cronPeriodString, startText, value]);
 
   return (
-<<<<<<< HEAD
-    <div className={`${className} cron-row`} data-testid="cron-container">
-      <div>
-        <div>
-          <div data-testid="time-dropdown-container">
-            <label htmlFor="cronType">{`${t('label.every')}:`}</label>
-            <Select
-              className="w-full"
-              data-testid="cron-type"
-              disabled={disabledCronChange || disabled}
-              id="cronType"
-              options={filteredPeriodOptions.map(({ label, value }) => ({
-                label,
-                value,
-              }))}
-              value={selectedPeriod}
-              onChange={onPeriodSelect}
-            />
-          </div>
-
-          {getMinuteComponent(startText)}
-          {getHourComponent(cronPeriodString)}
-          {getDayComponent(cronPeriodString)}
-          {getWeekComponent(cronPeriodString)}
-          {getMonthComponent(cronPeriodString)}
-          {getYearComponent(cronPeriodString)}
-          {isEmpty(value) && (
-            <p data-testid="manual-segment-container">
-              {t('message.pipeline-will-trigger-manually')}
-            </p>
-=======
     <Row
       className={classNames(className, 'cron-row')}
       data-testid="cron-container"
@@ -679,7 +568,6 @@
               {getMonthComponent()}
               {getYearComponent()}
             </Col>
->>>>>>> 00885380
           )}
         </>
       )}
