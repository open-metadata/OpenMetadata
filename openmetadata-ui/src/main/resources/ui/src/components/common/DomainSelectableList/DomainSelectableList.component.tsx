/*
 *  Copyright 2023 Collate.
 *  Licensed under the Apache License, Version 2.0 (the "License");
 *  you may not use this file except in compliance with the License.
 *  You may obtain a copy of the License at
 *  http://www.apache.org/licenses/LICENSE-2.0
 *  Unless required by applicable law or agreed to in writing, software
 *  distributed under the License is distributed on an "AS IS" BASIS,
 *  WITHOUT WARRANTIES OR CONDITIONS OF ANY KIND, either express or implied.
 *  See the License for the specific language governing permissions and
 *  limitations under the License.
 */
import { Button, Popover, Select, Tooltip, Typography } from 'antd';
import React, { useEffect, useMemo, useRef, useState } from 'react';
import { useTranslation } from 'react-i18next';
import { ReactComponent as DomainIcon } from '../../../assets/svg/ic-domain.svg';
<<<<<<< HEAD
import { ReactComponent as ClosePopoverIcon } from '../../../assets/svg/popover-close.svg';
import { ReactComponent as SavePopoverIcon } from '../../../assets/svg/popover-save.svg';
import { ReactComponent as EditIcon } from '../../../assets/svg/user-profile-edit.svg';

import { DE_ACTIVE_COLOR } from '../../../constants/constants';
import { EntityReference } from '../../../generated/entity/type';
import { useApplicationStore } from '../../../hooks/useApplicationStore';
import { getEntityName } from '../../../utils/EntityUtils';
import Fqn from '../../../utils/Fqn';
=======
import { DE_ACTIVE_COLOR } from '../../../constants/constants';
import { NO_PERMISSION_FOR_ACTION } from '../../../constants/HelperTextUtil';
import { EntityReference } from '../../../generated/entity/type';
import { getEntityName } from '../../../utils/EntityUtils';
import Fqn from '../../../utils/Fqn';
import DomainSelectablTree from '../DomainSelectableTree/DomainSelectableTree';
>>>>>>> 206049bf
import './domain-select-dropdown.less';
import { DomainSelectableListProps } from './DomainSelectableList.interface';

export const DomainListItemRenderer = (props: EntityReference) => {
  const isSubDomain = Fqn.split(props.fullyQualifiedName ?? '').length > 1;
  const fqn = `(${props.fullyQualifiedName ?? ''})`;

  return (
    <div className="d-flex items-center gap-2">
      <DomainIcon
        color={DE_ACTIVE_COLOR}
        height={20}
        name="folder"
        width={20}
      />
      <div className="d-flex items-center w-max-400">
        <Typography.Text ellipsis>{getEntityName(props)}</Typography.Text>
        {isSubDomain && (
          <Typography.Text
            ellipsis
            className="m-l-xss text-xs"
            type="secondary">
            {fqn}
          </Typography.Text>
        )}
      </div>
    </div>
  );
};

const DomainSelectableList = ({
  children,
  domains,
  multiple = false,
<<<<<<< HEAD
  onUpdate,
  selectedDomain,
=======
  onCancel,
>>>>>>> 206049bf
}: DomainSelectableListProps) => {
  const { t } = useTranslation();
  const [popupVisible, setPopupVisible] = useState(false);
  const [isSaving, setIsSaving] = useState(false);
  const [isSelectOpen, setIsSelectOpen] = useState<boolean>(false);
  const [isDropdownOpen, setIsDropdownOpen] = useState<boolean>(false);
  const [currentlySelectedDomains, setCurrentlySelectedDomains] = useState<
    EntityReference[]
  >([]);

  const selectedDomainsList = useMemo(() => {
    if (selectedDomain) {
      return Array.isArray(selectedDomain)
        ? selectedDomain.map((item) => item.fullyQualifiedName)
        : [selectedDomain.fullyQualifiedName];
    }

    return [];
  }, [selectedDomain]);

<<<<<<< HEAD
  const handleUpdate = async () => {
    setIsSaving(true);
=======
  const initialDomains = useMemo(() => {
    if (selectedDomain) {
      return Array.isArray(selectedDomain) ? selectedDomain : [selectedDomain];
    }

    return [];
  }, [selectedDomain]);
>>>>>>> 206049bf

    try {
      if (multiple) {
        await onUpdate(currentlySelectedDomains);
      } else {
        await onUpdate(currentlySelectedDomains[0]);
      }
<<<<<<< HEAD
    } finally {
      setIsSaving(false);
=======

>>>>>>> 206049bf
      setPopupVisible(false);
    }
  };

  const handleClosePopup = () => {
    setPopupVisible(false);
  };
  const [popoverHeight, setPopoverHeight] = useState<number>(136);
  const dropdownRef = useRef<HTMLDivElement | null>(null);

  useEffect(() => {
    const observer = new MutationObserver(() => {
      const dropdown = document.querySelector(
        '.domain-custom-dropdown-class'
      ) as HTMLElement;

      if (dropdown) {
        setPopoverHeight(dropdown.scrollHeight + 136);
      }
    });

    const dropdown = document.querySelector('.domain-custom-dropdown-class');
    if (dropdown) {
      observer.observe(dropdown, {
        attributes: true,
        childList: true,
        subtree: true,
      });
    }

    return () => observer.disconnect();
  }, [isDropdownOpen]);

  const handleCancel = useCallback(() => {
    setPopupVisible(false);
    onCancel?.();
  }, [onCancel]);

  return (
    // Used Button to stop click propagation event anywhere in the component to parent
    // TeamDetailV1 collapsible panel
    <Button
      className="remove-button-default-styling"
      onClick={(e) => e.stopPropagation()}>
      <Popover
        destroyTooltipOnHide
        content={
<<<<<<< HEAD
          <div
            className="user-profile-edit-popover-card relative"
            style={{
              height: `${popoverHeight}px`,
            }}>
            <div className="d-flex justify-start items-center gap-2 m-b-sm">
              <div className="d-flex flex-start items-center">
                <DomainIcon height={16} />
              </div>

              <Typography.Text className="user-profile-edit-popover-card-title">
                {t('label.domain')}
              </Typography.Text>
            </div>

            <div className="border" style={{ borderRadius: '5px' }}>
              <Select
                allowClear
                className="profile-edit-popover"
                defaultValue={selectedDomainsList.map((domain) => domain.id)}
                maxTagCount={3}
                maxTagPlaceholder={(omittedValues) => (
                  <span className="max-tag-text">
                    {t('label.plus-count-more', {
                      count: omittedValues.length,
                    })}
                  </span>
                )}
                mode="multiple"
                options={domains?.map((domain) => ({
                  label: domain.displayName || domain.name,
                  value: domain.id,
                }))}
                placeholder="Please select"
                popupClassName="domain-custom-dropdown-class"
                ref={dropdownRef as any}
                style={{ width: '100%' }}
                onChange={(selectedIds) => {
                  const selectedDomainList = domains.filter((domain) =>
                    selectedIds.includes(domain.id)
                  );
                  setCurrentlySelectedDomains(selectedDomainList as any);
                }}
                onDropdownVisibleChange={(open) => {
                  setIsDropdownOpen(open);
                }}
              />
            </div>

            <div className="flex justify-end gap-2">
              <Button
                className="profile-edit-save"
                data-testid="inline-cancel-btn"
                icon={
                  <ClosePopoverIcon height={24} style={{ marginTop: '2px' }} />
                }
                size="small"
                style={{
                  width: '30px',
                  height: '30px',
                  background: '#0950C5',
                  position: 'absolute',
                  bottom: '0px',
                  right: '38px',
                }}
                type="primary"
                onClick={handleClosePopup}
              />

              <Button
                className="profile-edit-cancel"
                data-testid="inline-save-btn"
                icon={
                  <SavePopoverIcon height={24} style={{ marginTop: '2px' }} />
                }
                loading={isSaving}
                size="small"
                style={{
                  width: '30px',
                  height: '30px',
                  background: '#0950C5',
                  position: 'absolute',
                  bottom: '0px',
                }}
                type="primary"
                onClick={handleUpdate}
              />
            </div>
          </div>
        }
        open={popupVisible}
        overlayClassName="profile-edit-popover-card"
        placement="bottomLeft"
=======
          <DomainSelectablTree
            initialDomains={initialDomains}
            isMultiple={multiple}
            value={selectedDomainsList as string[]}
            visible={popupVisible || Boolean(popoverProps?.open)}
            onCancel={handleCancel}
            onSubmit={handleUpdate}
          />
        }
        open={popupVisible}
        overlayClassName="domain-select-popover w-400"
        placement="bottomRight"
>>>>>>> 206049bf
        showArrow={false}
        style={{ borderRadius: '12px' }}
        trigger="click"
        onOpenChange={setPopupVisible}>
        {children ?? (
          <Tooltip
            title={t('label.edit-entity', {
              entity: t('label.persona'),
            })}>
            <EditIcon
              className="cursor-pointer"
              data-testid="edit-persona"
              height={16}
            />
          </Tooltip>
        )}
      </Popover>
    </Button>
  );
};

export default DomainSelectableList;<|MERGE_RESOLUTION|>--- conflicted
+++ resolved
@@ -14,24 +14,14 @@
 import React, { useEffect, useMemo, useRef, useState } from 'react';
 import { useTranslation } from 'react-i18next';
 import { ReactComponent as DomainIcon } from '../../../assets/svg/ic-domain.svg';
-<<<<<<< HEAD
 import { ReactComponent as ClosePopoverIcon } from '../../../assets/svg/popover-close.svg';
 import { ReactComponent as SavePopoverIcon } from '../../../assets/svg/popover-save.svg';
 import { ReactComponent as EditIcon } from '../../../assets/svg/user-profile-edit.svg';
 
 import { DE_ACTIVE_COLOR } from '../../../constants/constants';
 import { EntityReference } from '../../../generated/entity/type';
-import { useApplicationStore } from '../../../hooks/useApplicationStore';
 import { getEntityName } from '../../../utils/EntityUtils';
 import Fqn from '../../../utils/Fqn';
-=======
-import { DE_ACTIVE_COLOR } from '../../../constants/constants';
-import { NO_PERMISSION_FOR_ACTION } from '../../../constants/HelperTextUtil';
-import { EntityReference } from '../../../generated/entity/type';
-import { getEntityName } from '../../../utils/EntityUtils';
-import Fqn from '../../../utils/Fqn';
-import DomainSelectablTree from '../DomainSelectableTree/DomainSelectableTree';
->>>>>>> 206049bf
 import './domain-select-dropdown.less';
 import { DomainSelectableListProps } from './DomainSelectableList.interface';
 
@@ -66,12 +56,9 @@
   children,
   domains,
   multiple = false,
-<<<<<<< HEAD
   onUpdate,
   selectedDomain,
-=======
   onCancel,
->>>>>>> 206049bf
 }: DomainSelectableListProps) => {
   const { t } = useTranslation();
   const [popupVisible, setPopupVisible] = useState(false);
@@ -92,10 +79,6 @@
     return [];
   }, [selectedDomain]);
 
-<<<<<<< HEAD
-  const handleUpdate = async () => {
-    setIsSaving(true);
-=======
   const initialDomains = useMemo(() => {
     if (selectedDomain) {
       return Array.isArray(selectedDomain) ? selectedDomain : [selectedDomain];
@@ -103,7 +86,9 @@
 
     return [];
   }, [selectedDomain]);
->>>>>>> 206049bf
+
+  const handleUpdate = async () => {
+    setIsSaving(true);
 
     try {
       if (multiple) {
@@ -111,12 +96,8 @@
       } else {
         await onUpdate(currentlySelectedDomains[0]);
       }
-<<<<<<< HEAD
     } finally {
       setIsSaving(false);
-=======
-
->>>>>>> 206049bf
       setPopupVisible(false);
     }
   };
@@ -149,11 +130,6 @@
 
     return () => observer.disconnect();
   }, [isDropdownOpen]);
-
-  const handleCancel = useCallback(() => {
-    setPopupVisible(false);
-    onCancel?.();
-  }, [onCancel]);
 
   return (
     // Used Button to stop click propagation event anywhere in the component to parent
@@ -164,7 +140,6 @@
       <Popover
         destroyTooltipOnHide
         content={
-<<<<<<< HEAD
           <div
             className="user-profile-edit-popover-card relative"
             style={{
@@ -256,22 +231,8 @@
           </div>
         }
         open={popupVisible}
-        overlayClassName="profile-edit-popover-card"
+        overlayClassName="profile-edit-popover-card w-400"
         placement="bottomLeft"
-=======
-          <DomainSelectablTree
-            initialDomains={initialDomains}
-            isMultiple={multiple}
-            value={selectedDomainsList as string[]}
-            visible={popupVisible || Boolean(popoverProps?.open)}
-            onCancel={handleCancel}
-            onSubmit={handleUpdate}
-          />
-        }
-        open={popupVisible}
-        overlayClassName="domain-select-popover w-400"
-        placement="bottomRight"
->>>>>>> 206049bf
         showArrow={false}
         style={{ borderRadius: '12px' }}
         trigger="click"
