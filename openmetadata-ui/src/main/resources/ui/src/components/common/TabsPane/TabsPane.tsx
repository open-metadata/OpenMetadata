/*
 *  Copyright 2021 Collate
 *  Licensed under the Apache License, Version 2.0 (the "License");
 *  you may not use this file except in compliance with the License.
 *  You may obtain a copy of the License at
 *  http://www.apache.org/licenses/LICENSE-2.0
 *  Unless required by applicable law or agreed to in writing, software
 *  distributed under the License is distributed on an "AS IS" BASIS,
 *  WITHOUT WARRANTIES OR CONDITIONS OF ANY KIND, either express or implied.
 *  See the License for the specific language governing permissions and
 *  limitations under the License.
 */

import classNames from 'classnames';
import { isNil, lowerCase } from 'lodash';
import React from 'react';
import { TITLE_FOR_NON_OWNER_ACTION } from '../../../constants/constants';
import { getCountBadge } from '../../../utils/CommonUtils';
import SVGIcons from '../../../utils/SvgUtils';
import NonAdminAction from '../non-admin-action/NonAdminAction';
type Tab = {
  name: string;
  icon: {
    alt: string;
    name: string;
    title: string;
  };
  isProtected: boolean;
  isHidden?: boolean;
  protectedState?: boolean;
  count?: number;
  position: number;
};
type Props = {
  activeTab: number;
  setActiveTab?: (value: number) => void;
  tabs: Array<Tab>;
  className?: string;
};
const TabsPane = ({ activeTab, setActiveTab, tabs, className = '' }: Props) => {
  const getTabClasses = (tab: number, activeTab: number) => {
    return 'tw-gh-tabs' + (activeTab === tab ? ' active' : '');
  };

  return (
    <div className={classNames('tw-bg-transparent tw--mx-4', className)}>
      <nav
        className="tw-flex tw-flex-row tw-gh-tabs-container tw-px-4"
        id="tabs">
        {tabs.map((tab) =>
          !tab.isHidden ? (
            tab.isProtected ? (
              <NonAdminAction
                isOwner={tab.protectedState}
                key={tab.position}
                title={TITLE_FOR_NON_OWNER_ACTION}>
                <button
                  className={getTabClasses(tab.position, activeTab)}
                  data-testid="tab"
                  onClick={() => setActiveTab?.(tab.position)}>
                  <SVGIcons
                    alt={tab.icon.alt}
                    icon={tab.icon.name}
                    title={tab.icon.title}
                    width="16"
                  />{' '}
                  {tab.name}
                </button>
              </NonAdminAction>
            ) : (
              <button
                className={getTabClasses(tab.position, activeTab)}
                data-testid="tab"
<<<<<<< HEAD
                id={lowerCase(tab.name)}
=======
                key={tab.position}
>>>>>>> 4267f834
                onClick={() => setActiveTab?.(tab.position)}>
                <SVGIcons
                  alt={tab.icon.alt}
                  icon={tab.icon.name}
                  title={tab.icon.title}
                  width="16"
                />{' '}
                {tab.name}
                {!isNil(tab.count) ? getCountBadge(tab.count) : null}
              </button>
<<<<<<< HEAD
            </NonAdminAction>
          ) : (
            <button
              className={getTabClasses(tab.position, activeTab)}
              data-testid="tab"
              id={lowerCase(tab.name)}
              key={tab.position}
              onClick={() => setActiveTab?.(tab.position)}>
              <SVGIcons
                alt={tab.icon.alt}
                icon={tab.icon.name}
                title={tab.icon.title}
                width="16"
              />{' '}
              {tab.name}
              {!isNil(tab.count) ? getCountBadge(tab.count) : null}
            </button>
          )
=======
            )
          ) : null
>>>>>>> 4267f834
        )}
      </nav>
    </div>
  );
};

export default TabsPane;<|MERGE_RESOLUTION|>--- conflicted
+++ resolved
@@ -71,11 +71,8 @@
               <button
                 className={getTabClasses(tab.position, activeTab)}
                 data-testid="tab"
-<<<<<<< HEAD
                 id={lowerCase(tab.name)}
-=======
                 key={tab.position}
->>>>>>> 4267f834
                 onClick={() => setActiveTab?.(tab.position)}>
                 <SVGIcons
                   alt={tab.icon.alt}
@@ -86,29 +83,8 @@
                 {tab.name}
                 {!isNil(tab.count) ? getCountBadge(tab.count) : null}
               </button>
-<<<<<<< HEAD
-            </NonAdminAction>
-          ) : (
-            <button
-              className={getTabClasses(tab.position, activeTab)}
-              data-testid="tab"
-              id={lowerCase(tab.name)}
-              key={tab.position}
-              onClick={() => setActiveTab?.(tab.position)}>
-              <SVGIcons
-                alt={tab.icon.alt}
-                icon={tab.icon.name}
-                title={tab.icon.title}
-                width="16"
-              />{' '}
-              {tab.name}
-              {!isNil(tab.count) ? getCountBadge(tab.count) : null}
-            </button>
-          )
-=======
             )
           ) : null
->>>>>>> 4267f834
         )}
       </nav>
     </div>
