/*
 *  Copyright 2025 Collate.
 *  Licensed under the Apache License, Version 2.0 (the "License");
 *  you may not use this file except in compliance with the License.
 *  You may obtain a copy of the License at
 *  http://www.apache.org/licenses/LICENSE-2.0
 *  Unless required by applicable law or agreed to in writing, software
 *  distributed under the License is distributed on an "AS IS" BASIS,
 *  WITHOUT WARRANTIES OR CONDITIONS OF ANY KIND, either express or implied.
 *  See the License for the specific language governing permissions and
 *  limitations under the License.
 */
import { Tooltip } from 'antd';
import classNames from 'classnames';
import React, { ReactNode } from 'react';
import { useTranslation } from 'react-i18next';
import { Link } from 'react-router-dom';
import { ReactComponent as InheritIcon } from '../../../assets/svg/ic-inherit.svg';
import { EntityReference } from '../../../generated/entity/data/table';
import { getEntityName } from '../../../utils/EntityUtils';
import { getOwnerPath } from '../../../utils/ownerUtils';
import { OwnerAvatar } from '../OwnerAvtar/OwnerAvatar';
import UserPopOverCard from '../PopOverCard/UserPopOverCard';
interface OwnerItemProps {
  owner: EntityReference;
  index: number;
  isCompactView: boolean;
  className?: string;
  ownerDisplayName?: ReactNode;
}

export const OwnerItem: React.FC<OwnerItemProps> = ({
  owner,
  index,
  isCompactView,
  className,
  ownerDisplayName,
}) => {
  const { t } = useTranslation();
  const displayName = getEntityName(owner);
  const ownerPath = getOwnerPath(owner);

  const inheritedIcon = owner?.inherited ? (
    <Tooltip
      title={t('label.inherited-entity', {
        entity: t('label.owner-plural'),
      })}>
      <InheritIcon className="inherit-icon cursor-pointer" width={8} />
    </Tooltip>
  ) : null;

  return (
    <div
      className="d-inline-flex items-center owner-avatar-container gap-1"
      style={{
        marginLeft: index === 0 || isCompactView ? 0 : '-4px',
      }}>
      {!isCompactView ? (
        <UserPopOverCard userName={owner.name ?? ''}>
<<<<<<< HEAD
          <Link
            className="d-flex no-underline"
            data-testid="owner-link"
            to={ownerPath}>
            <OwnerAvatar isCompactView={isCompactView} owner={owner} />
=======
          <Link className="d-flex" data-testid="owner-link" to={ownerPath}>
            <OwnerAvatar
              inheritedIcon={inheritedIcon}
              isCompactView={isCompactView}
              owner={owner}
            />
>>>>>>> ee6164e2
          </Link>
        </UserPopOverCard>
      ) : (
        <>
          <div className="owner-avatar-icon d-flex">
            <OwnerAvatar isCompactView={isCompactView} owner={owner} />
          </div>
          <Link
            className={classNames(
              'no-underline font-medium text-xs text-primary',
              className
            )}
            data-testid="owner-link"
            to={ownerPath}>
            <span data-testid={getEntityName(owner)}>
              {ownerDisplayName ?? displayName}
            </span>
          </Link>
          {inheritedIcon && <div className="d-flex">{inheritedIcon}</div>}
        </>
      )}
    </div>
  );
};<|MERGE_RESOLUTION|>--- conflicted
+++ resolved
@@ -57,20 +57,15 @@
       }}>
       {!isCompactView ? (
         <UserPopOverCard userName={owner.name ?? ''}>
-<<<<<<< HEAD
           <Link
             className="d-flex no-underline"
             data-testid="owner-link"
             to={ownerPath}>
-            <OwnerAvatar isCompactView={isCompactView} owner={owner} />
-=======
-          <Link className="d-flex" data-testid="owner-link" to={ownerPath}>
             <OwnerAvatar
               inheritedIcon={inheritedIcon}
               isCompactView={isCompactView}
               owner={owner}
             />
->>>>>>> ee6164e2
           </Link>
         </UserPopOverCard>
       ) : (
