/*
 *  Copyright 2022 Collate.
 *  Licensed under the Apache License, Version 2.0 (the "License");
 *  you may not use this file except in compliance with the License.
 *  You may obtain a copy of the License at
 *  http://www.apache.org/licenses/LICENSE-2.0
 *  Unless required by applicable law or agreed to in writing, software
 *  distributed under the License is distributed on an "AS IS" BASIS,
 *  WITHOUT WARRANTIES OR CONDITIONS OF ANY KIND, either express or implied.
 *  See the License for the specific language governing permissions and
 *  limitations under the License.
 */

import { Typography } from 'antd';
import classNames from 'classnames';
import { t } from 'i18next';
import React from 'react';
import AddPlaceHolder from '../../../assets/img/add-placeholder.svg';
import NoDataFoundPlaceHolder from '../../../assets/img/no-data-placeholder.svg';
import { SIZE } from '../../../enums/common.enum';

type Props = {
  children?: React.ReactNode;
  type?: string;
  buttonLabel?: string;
  buttonListener?: () => void;
  heading?: string;
  doc?: string;
  buttons?: React.ReactNode;
  buttonId?: string;
  description?: React.ReactNode;
  classes?: string;
  size?: string;
  dataTestId?: string;
};

const ErrorPlaceHolder = ({
  doc,
  type,
  children,
  heading,
  buttons,
  description,
  classes,
  size = SIZE.LARGE,
  dataTestId,
}: Props) => {
  const { Paragraph, Link } = Typography;

  return type === 'ADD_DATA' ? (
    <div data-testid={dataTestId}>
      <div className="flex-center flex-col tw-mt-24 " data-testid="error">
        {' '}
        <img data-testid="no-data-image" src={AddPlaceHolder} width={size} />
      </div>
      <div className="tw-flex tw-flex-col tw-items-center tw-mt-10 tw-text-base tw-font-medium">
        {description ? (
          description
        ) : (
          <>
            <Paragraph style={{ marginBottom: '4px' }}>
              {' '}
<<<<<<< HEAD
              {t('label.adding-new-entity', { entity: heading })}
=======
              {t('label.adding-new-entity-is-easy-just-give-it-a-spin', {
                entity: heading,
              })}
>>>>>>> fb15c896
            </Paragraph>
            <Paragraph>
              {' '}
              {t('label.refer-to-our')}{' '}
              <Link href={doc} target="_blank">
                {t('label.docs')}
              </Link>{' '}
              {t('label.for-more-info')}
            </Paragraph>
          </>
        )}

        <div className="tw-text-lg tw-text-center">{buttons}</div>
      </div>
    </div>
  ) : (
    <div
      className={classNames(classes, 'flex-center flex-col w-full mt-24')}
      data-testid={dataTestId}>
      <div data-testid="error">
        <img
          data-testid="no-data-image"
          src={NoDataFoundPlaceHolder}
          width={size}
        />
      </div>
      {children ? (
        <div className="tw-flex tw-flex-col tw-items-center tw-mt-5 tw-text-base tw-font-medium">
          {children}
        </div>
      ) : (
        <div className="tw-flex tw-flex-col tw-items-center tw-mt-8 tw-text-base tw-font-medium">
          <Typography.Text className="tw-text-sm">
            {t('message.no-data-available')}
          </Typography.Text>
          <Typography.Text className="tw-text-sm">
<<<<<<< HEAD
            {t('label.adding-new-entity', { entity: heading })}
=======
            {t('label.adding-new-entity-is-easy-just-give-it-a-spin', {
              entity: heading,
            })}
>>>>>>> fb15c896
          </Typography.Text>
          {doc ? (
            <Typography.Text className="tw-text-sm">
              {t('label.refer-to-our')}{' '}
              <Typography.Link href={doc} target="_blank">
                {t('label.docs')}
              </Typography.Link>{' '}
              {t('label.for-more-info')}
            </Typography.Text>
          ) : (
            ''
          )}
        </div>
      )}
    </div>
  );
};

export default ErrorPlaceHolder;<|MERGE_RESOLUTION|>--- conflicted
+++ resolved
@@ -60,13 +60,9 @@
           <>
             <Paragraph style={{ marginBottom: '4px' }}>
               {' '}
-<<<<<<< HEAD
-              {t('label.adding-new-entity', { entity: heading })}
-=======
               {t('label.adding-new-entity-is-easy-just-give-it-a-spin', {
                 entity: heading,
               })}
->>>>>>> fb15c896
             </Paragraph>
             <Paragraph>
               {' '}
@@ -103,13 +99,9 @@
             {t('message.no-data-available')}
           </Typography.Text>
           <Typography.Text className="tw-text-sm">
-<<<<<<< HEAD
-            {t('label.adding-new-entity', { entity: heading })}
-=======
             {t('label.adding-new-entity-is-easy-just-give-it-a-spin', {
               entity: heading,
             })}
->>>>>>> fb15c896
           </Typography.Text>
           {doc ? (
             <Typography.Text className="tw-text-sm">
