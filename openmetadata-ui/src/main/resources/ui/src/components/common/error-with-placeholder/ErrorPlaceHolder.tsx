--- conflicted
+++ resolved
@@ -53,31 +53,6 @@
       data-testid={dataTestId}>
       <Space align="center" className="w-full" direction="vertical" size={10}>
         <img data-testid="no-data-image" src={AddPlaceHolder} width={size} />
-<<<<<<< HEAD
-      </div>
-      <div className="tw-flex tw-flex-col tw-items-center tw-mt-10 tw-text-base tw-font-medium">
-        {description ? (
-          description
-        ) : (
-          <>
-            <Paragraph style={{ marginBottom: '4px' }}>
-              {' '}
-              {t('message.adding-new-entity-is-easy-just-give-it-a-spin', {
-                entity: heading,
-              })}
-            </Paragraph>
-            <Paragraph>
-              {' '}
-              {t('label.refer-to-our')}{' '}
-              <Link href={doc} target="_blank">
-                {t('label.docs')}
-              </Link>{' '}
-              {t('label.for-more-info')}
-            </Paragraph>
-          </>
-        )}
-=======
->>>>>>> 92fee5cf
 
         <div className="text-center text-base font-medium">
           {description ? (
@@ -86,7 +61,7 @@
             <>
               <Paragraph style={{ marginBottom: '4px' }}>
                 {' '}
-                {t('label.adding-new-entity-is-easy-just-give-it-a-spin', {
+                {t('message.adding-new-entity-is-easy-just-give-it-a-spin', {
                   entity: heading,
                 })}
               </Paragraph>
