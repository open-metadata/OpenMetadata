/*
 *  Copyright 2022 Collate.
 *  Licensed under the Apache License, Version 2.0 (the "License");
 *  you may not use this file except in compliance with the License.
 *  You may obtain a copy of the License at
 *  http://www.apache.org/licenses/LICENSE-2.0
 *  Unless required by applicable law or agreed to in writing, software
 *  distributed under the License is distributed on an "AS IS" BASIS,
 *  WITHOUT WARRANTIES OR CONDITIONS OF ANY KIND, either express or implied.
 *  See the License for the specific language governing permissions and
 *  limitations under the License.
 */

import { ExclamationCircleOutlined } from '@ant-design/icons';
import {
  isNil,
  isString,
  isUndefined,
  startCase,
  uniqBy,
  uniqueId,
} from 'lodash';
import { ExtraInfo } from 'Models';
import React, { FunctionComponent, useMemo } from 'react';
import { useTranslation } from 'react-i18next';
import { Link, useLocation } from 'react-router-dom';
import AppState from '../../../AppState';
import { FQN_SEPARATOR_CHAR } from '../../../constants/char.constants';
import { ROUTES } from '../../../constants/constants';
import { FqnPart } from '../../../enums/entity.enum';
import { SearchIndex } from '../../../enums/search.enum';
import { CurrentTourPageType } from '../../../enums/tour.enum';
import { OwnerType } from '../../../enums/user.enum';
import { TableType } from '../../../generated/entity/data/table';
import { EntityReference } from '../../../generated/type/entityReference';
import { TagLabel } from '../../../generated/type/tagLabel';
import {
  getEntityId,
  getEntityName,
  getEntityPlaceHolder,
  getNameFromFQN,
  getOwnerValue,
  getPartialNameFromTableFQN,
} from '../../../utils/CommonUtils';
import { serviceTypeLogo } from '../../../utils/ServiceUtils';
import { stringToHTML } from '../../../utils/StringsUtils';
import { getEntityLink, getUsagePercentile } from '../../../utils/TableUtils';
import './TableDataCard.style.css';
import TableDataCardBody from './TableDataCardBody';

type Props = {
  name: string;
  owner?: EntityReference;
  description?: string;
  tableType?: TableType;
  id?: string;
  tier?: string | TagLabel;
  usage?: number;
  service?: string;
  serviceType?: string;
  fullyQualifiedName: string;
  tags?: string[] | TagLabel[];
  indexType: string;
  matches?: {
    key: string;
    value: number;
  }[];
  database?: string;
  databaseSchema?: string;
  deleted?: boolean;
};

const TableDataCard: FunctionComponent<Props> = ({
  owner,
  description,
  id,
  tier = '',
  usage,
  serviceType,
  fullyQualifiedName,
  tags,
  indexType,
  matches,
  tableType,
  deleted = false,
  name,
  database,
  databaseSchema,
}: Props) => {
  const { t } = useTranslation();
  const location = useLocation();
  const getTier = () => {
    if (tier) {
      return isString(tier) ? tier : tier.tagFQN.split(FQN_SEPARATOR_CHAR)[1];
    }

    return '';
  };

  const OtherDetails: Array<ExtraInfo> = [
    {
      key: 'Owner',
      value: getOwnerValue(owner ?? ({} as EntityReference)),
      placeholderText: getEntityPlaceHolder(
        getEntityName(owner),
        owner?.deleted
      ),
      id: getEntityId(owner),
      isEntityDetails: true,
      isLink: true,
      openInNewTab: false,
      profileName: owner?.type === OwnerType.USER ? owner?.name : undefined,
    },
    { key: 'Tier', value: getTier() },
  ];
  if (indexType !== SearchIndex.DASHBOARD && usage !== undefined) {
    OtherDetails.push({
      key: 'Usage',
      value:
        indexType !== SearchIndex.DASHBOARD && usage !== undefined
          ? getUsagePercentile(usage, true)
          : undefined,
    });
  }
  if (tableType) {
    OtherDetails.push({
      key: 'Type',
      value: tableType,
      showLabel: true,
    });
  }

  const getAssetTags = () => {
    const assetTags = [...(tags as Array<TagLabel>)];
    if (tier && !isUndefined(tier)) {
      assetTags.unshift(tier as TagLabel);
    }

    return [...uniqBy(assetTags, 'tagFQN')];
  };

  const handleLinkClick = () => {
    if (location.pathname.includes(ROUTES.TOUR)) {
      AppState.currentTourPage = CurrentTourPageType.DATASET_PAGE;
    }
  };

  const getTableMetaInfo = () => {
    if (!isNil(database) && !isNil(databaseSchema)) {
      return (
        <span
          className="tw-text-grey-muted tw-text-xs tw-mb-0.5"
          data-testid="database-schema">{`${database}${FQN_SEPARATOR_CHAR}${databaseSchema}`}</span>
      );
    } else {
      return null;
    }
  };

  const RenderTitle = useMemo(() => {
    const title = (
      <button
        className="tw-text-grey-body tw-font-semibold"
        data-testid={`${getPartialNameFromTableFQN(fullyQualifiedName, [
          FqnPart.Service,
        ])}-${getNameFromFQN(fullyQualifiedName)}`}
        id={`${id}Title`}
        onClick={handleLinkClick}>
        {stringToHTML(name)}
      </button>
    );

    if (location.pathname.includes(ROUTES.TOUR)) {
      return title;
    }

    return (
      <Link to={getEntityLink(indexType, fullyQualifiedName)}>{title}</Link>
    );
  }, []);

  return (
    <div
      className="tw-bg-white tw-p-3 tw-border tw-border-main tw-rounded-md"
      data-testid="table-data-card"
      id={id}>
      <div>
        {getTableMetaInfo()}
        <div className="tw-flex tw-items-center">
          <img
            alt=""
            className="tw-inline tw-h-5"
            src={serviceTypeLogo(serviceType || '')}
          />
          <h6 className="tw-flex tw-items-center tw-m-0 tw-text-base tw-pl-2">
            {RenderTitle}
          </h6>
          {deleted && (
            <>
              <div
                className="tw-rounded tw-bg-error-lite tw-text-error tw-text-xs tw-font-medium tw-h-5 tw-px-1.5 tw-py-0.5 tw-ml-2"
                data-testid="deleted">
<<<<<<< HEAD
                <FontAwesomeIcon
                  className="tw-mr-1"
                  icon={faExclamationCircle}
                />
=======
                <ExclamationCircleOutlined className="tw-mr-1" />
>>>>>>> fb15c896
                {t('label.deleted')}
              </div>
            </>
          )}
        </div>
      </div>
      <div className="tw-pt-3">
        <TableDataCardBody
          description={description || ''}
          extraInfo={OtherDetails}
          tags={getAssetTags()}
        />
      </div>
      {matches && matches.length > 0 ? (
        <div className="tw-pt-2" data-testid="matches-stats">
          <span className="tw-text-grey-muted">{`${t('label.matches')}:`}</span>
          {matches.map((data, i) => (
            <span className="tw-ml-2" key={uniqueId()}>
              {`${data.value} in ${startCase(data.key)}${
                i !== matches.length - 1 ? ',' : ''
              }`}
            </span>
          ))}
        </div>
      ) : null}
    </div>
  );
};

export default TableDataCard;<|MERGE_RESOLUTION|>--- conflicted
+++ resolved
@@ -200,14 +200,7 @@
               <div
                 className="tw-rounded tw-bg-error-lite tw-text-error tw-text-xs tw-font-medium tw-h-5 tw-px-1.5 tw-py-0.5 tw-ml-2"
                 data-testid="deleted">
-<<<<<<< HEAD
-                <FontAwesomeIcon
-                  className="tw-mr-1"
-                  icon={faExclamationCircle}
-                />
-=======
                 <ExclamationCircleOutlined className="tw-mr-1" />
->>>>>>> fb15c896
                 {t('label.deleted')}
               </div>
             </>
