/*
 *  Copyright 2023 Collate.
 *  Licensed under the Apache License, Version 2.0 (the "License");
 *  you may not use this file except in compliance with the License.
 *  You may obtain a copy of the License at
 *  http://www.apache.org/licenses/LICENSE-2.0
 *  Unless required by applicable law or agreed to in writing, software
 *  distributed under the License is distributed on an "AS IS" BASIS,
 *  WITHOUT WARRANTIES OR CONDITIONS OF ANY KIND, either express or implied.
 *  See the License for the specific language governing permissions and
 *  limitations under the License.
 */
import { Space, Typography } from 'antd';
import classNames from 'classnames';
<<<<<<< HEAD
import { useTranslation } from 'react-i18next';
=======
import React from 'react';
>>>>>>> 9dee189e
import { ReactComponent as NoAccessPlaceHolderIcon } from '../../../assets/svg/add-placeholder.svg';
import { SIZE } from '../../../enums/common.enum';
import { Transi18next } from '../../../utils/CommonUtils';
import { PermissionPlaceholderProps } from './placeholder.interface';

const PermissionErrorPlaceholder = ({
  size = SIZE.LARGE,
  className,
  permissionValue,
}: PermissionPlaceholderProps) => {
  return (
    <div
      className={classNames(
        'h-full flex-center border-default border-radius-sm',
        className
      )}>
      <Space
        align="center"
        data-testid="permission-error-placeholder"
        direction="vertical"
        size="small">
        <NoAccessPlaceHolderIcon
          data-testid="no-data-image"
          height={size}
          width={size}
        />
        <div className="text-center text-sm font-normal">
          <Typography.Paragraph className="w-68" style={{ marginBottom: '0' }}>
            <Transi18next
              i18nKey="message.no-access-placeholder"
              renderElement={<b />}
              values={{
                entity: permissionValue,
              }}
            />
          </Typography.Paragraph>
        </div>
      </Space>
    </div>
  );
};

export default PermissionErrorPlaceholder;<|MERGE_RESOLUTION|>--- conflicted
+++ resolved
@@ -12,11 +12,6 @@
  */
 import { Space, Typography } from 'antd';
 import classNames from 'classnames';
-<<<<<<< HEAD
-import { useTranslation } from 'react-i18next';
-=======
-import React from 'react';
->>>>>>> 9dee189e
 import { ReactComponent as NoAccessPlaceHolderIcon } from '../../../assets/svg/add-placeholder.svg';
 import { SIZE } from '../../../enums/common.enum';
 import { Transi18next } from '../../../utils/CommonUtils';
