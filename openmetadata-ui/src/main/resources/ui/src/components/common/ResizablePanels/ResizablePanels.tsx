/*
 *  Copyright 2023 Collate.
 *  Licensed under the Apache License, Version 2.0 (the "License");
 *  you may not use this file except in compliance with the License.
 *  You may obtain a copy of the License at
 *  http://www.apache.org/licenses/LICENSE-2.0
 *  Unless required by applicable law or agreed to in writing, software
 *  distributed under the License is distributed on an "AS IS" BASIS,
 *  WITHOUT WARRANTIES OR CONDITIONS OF ANY KIND, either express or implied.
 *  See the License for the specific language governing permissions and
 *  limitations under the License.
 */
import { Button, Tooltip } from 'antd';
import classNames from 'classnames';
import React, { useState } from 'react';
import { useTranslation } from 'react-i18next';
import { ReflexContainer, ReflexElement, ReflexSplitter } from 'react-reflex';
import { ReactComponent as CollapseIcon } from '../../../assets/svg/ic-collapse.svg';
import DocumentTitle from '../DocumentTitle/DocumentTitle';
import PanelContainer from './PanelContainer/PanelContainer';
import './resizable-panels.less';
import { ResizablePanelsProps } from './ResizablePanels.interface';

const ResizablePanels: React.FC<ResizablePanelsProps> = ({
  className,
  orientation = 'vertical',
  firstPanel,
  secondPanel,
  pageTitle,
  hideSecondPanel = false,
  applyDefaultStyle = true,
}) => {
  const { t } = useTranslation();
  const [isRightPanelCollapsed, setIsRightPanelCollapsed] = useState(false);

  const handleCollapse = () => {
    setIsRightPanelCollapsed((prev) => !prev);
  };
  const panelHeight = applyDefaultStyle ? '64px' : '4px';

  return (
    <>
      {pageTitle && <DocumentTitle title={pageTitle} />}
      <ReflexContainer
        className={classNames(className, 'bg-white resizable-panels-layout')}
        orientation={orientation}
<<<<<<< HEAD
        style={{ height: 'calc(100vh - var(--ant-navbar-height))' }}>
=======
        style={{ height: `calc(100vh - ${panelHeight})` }}>
>>>>>>> b55890f1
        <ReflexElement
          propagateDimensions
          className={classNames(firstPanel.className, 'resizable-first-panel', {
            'full-width': hideSecondPanel || isRightPanelCollapsed,
          })}
          data-testid={firstPanel.className}
          flex={firstPanel.flex}
          minSize={firstPanel.minWidth}
          onStopResize={(args) => {
            firstPanel.onStopResize?.(args.component.props.flex);
          }}>
          <PanelContainer overlay={firstPanel.overlay}>
            {firstPanel.children}
          </PanelContainer>
        </ReflexElement>

        <ReflexSplitter
          className={classNames(
            'splitter',
            { hidden: hideSecondPanel },
            { collapsed: isRightPanelCollapsed }
          )}>
          <Tooltip
            placement={isRightPanelCollapsed ? 'left' : 'top'}
            title={
              isRightPanelCollapsed ? t('label.expand') : t('label.collapse')
            }>
            <Button
              className={classNames('collapse-button', {
                collapsed: isRightPanelCollapsed,
              })}
              data-testid="collapse-button"
              type="ghost"
              onClick={handleCollapse}>
              <CollapseIcon className="collapse-icon" />
            </Button>
          </Tooltip>
          {!isRightPanelCollapsed && (
            <div
              className={classNames({
                'panel-grabber-vertical': orientation === 'vertical',
                'panel-grabber-horizontal': orientation === 'horizontal',
              })}>
              <div
                className={classNames('handle-icon', {
                  'handle-icon-vertical ': orientation === 'vertical',
                  'handle-icon-horizontal': orientation === 'horizontal',
                })}
              />
            </div>
          )}
        </ReflexSplitter>

        <ReflexElement
          propagateDimensions
          className={classNames(
            secondPanel.className,
            'resizable-second-panel',
            {
              hidden: hideSecondPanel,
              'right-panel-collapsed': isRightPanelCollapsed,
            }
          )}
          data-testid={secondPanel.className}
          flex={isRightPanelCollapsed ? 0 : secondPanel.flex}
          minSize={isRightPanelCollapsed ? 0 : secondPanel.minWidth}
          onStopResize={(args) => {
            secondPanel.onStopResize?.(args.component.props.flex);
          }}>
          {!hideSecondPanel && (
            <PanelContainer overlay={secondPanel.overlay}>
              {secondPanel.children}
            </PanelContainer>
          )}
        </ReflexElement>
      </ReflexContainer>
    </>
  );
};

export default ResizablePanels;<|MERGE_RESOLUTION|>--- conflicted
+++ resolved
@@ -44,11 +44,7 @@
       <ReflexContainer
         className={classNames(className, 'bg-white resizable-panels-layout')}
         orientation={orientation}
-<<<<<<< HEAD
-        style={{ height: 'calc(100vh - var(--ant-navbar-height))' }}>
-=======
         style={{ height: `calc(100vh - ${panelHeight})` }}>
->>>>>>> b55890f1
         <ReflexElement
           propagateDimensions
           className={classNames(firstPanel.className, 'resizable-first-panel', {
