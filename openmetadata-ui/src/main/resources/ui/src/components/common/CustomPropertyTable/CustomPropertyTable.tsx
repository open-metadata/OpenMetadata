--- conflicted
+++ resolved
@@ -18,10 +18,9 @@
 import React, { useCallback, useEffect, useMemo, useState } from 'react';
 import { useTranslation } from 'react-i18next';
 import { Link } from 'react-router-dom';
-<<<<<<< HEAD
-=======
+
 import { CUSTOM_PROPERTIES_DOCS } from '../../../constants/docs.constants';
->>>>>>> ac4dc7ff
+
 import { EntityField } from '../../../constants/Feeds.constants';
 import { ERROR_PLACEHOLDER_TYPE } from '../../../enums/common.enum';
 import { EntityTabs, EntityType } from '../../../enums/entity.enum';
@@ -31,11 +30,11 @@
   Type,
 } from '../../../generated/entity/type';
 import { getTypeByFQN } from '../../../rest/metadataTypeAPI';
-<<<<<<< HEAD
+
 import { getEntityDetailLink } from '../../../utils/CommonUtils';
-=======
+
 import { Transi18next } from '../../../utils/CommonUtils';
->>>>>>> ac4dc7ff
+
 import { columnSorter, getEntityName } from '../../../utils/EntityUtils';
 import {
   getChangedEntityNewValue,
