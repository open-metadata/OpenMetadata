--- conflicted
+++ resolved
@@ -16,22 +16,15 @@
 import { ItemType } from 'antd/lib/menu/hooks/useItems';
 import { AxiosError } from 'axios';
 import classNames from 'classnames';
-<<<<<<< HEAD
-=======
 import { EntityHeader } from 'components/Entity/EntityHeader/EntityHeader.component';
-import Tags from 'components/Tag/Tags/tags';
->>>>>>> 05ae862f
 import { t } from 'i18next';
 import { cloneDeep, isEmpty, isUndefined, toString } from 'lodash';
 import { EntityTags, ExtraInfo, TagOption } from 'Models';
 import React, { Fragment, useCallback, useEffect, useState } from 'react';
 import { useHistory } from 'react-router-dom';
 import { getActiveAnnouncement } from 'rest/feedsAPI';
-<<<<<<< HEAD
 import { sortTagsCaseInsensitive } from 'utils/CommonUtils';
-=======
 import { serviceTypeLogo } from 'utils/ServiceUtils';
->>>>>>> 05ae862f
 import { ReactComponent as IconCommentPlus } from '../../../assets/svg/add-chat.svg';
 import { ReactComponent as IconComments } from '../../../assets/svg/comment.svg';
 import { ReactComponent as IconRequest } from '../../../assets/svg/request-icon.svg';
@@ -489,27 +482,6 @@
             ))}
           </Space>
           <Space wrap align="center" data-testid="entity-tags" size={6}>
-<<<<<<< HEAD
-=======
-            {(!isEditable || !isTagEditable || deleted) && (
-              <>
-                {(tags.length > 0 || !isEmpty(tier)) && (
-                  <IconTagGrey height={14} name="icon-tag" />
-                )}
-                {tier?.tagFQN && (
-                  <Tags
-                    startWith="#"
-                    tag={{
-                      ...tier,
-                      tagFQN: tier.tagFQN.split(FQN_SEPARATOR_CHAR)[1],
-                    }}
-                    type="label"
-                  />
-                )}
-                {tags.length > 0 && <TagsViewer tags={tags} />}
-              </>
-            )}
->>>>>>> 05ae862f
             {isTagEditable && !deleted && (
               <Fragment>
                 <Space
