--- conflicted
+++ resolved
@@ -388,14 +388,7 @@
               <div
                 className="tw-rounded tw-bg-error-lite tw-text-error tw-font-medium tw-h-6 tw-px-2 tw-py-0.5 tw-ml-2"
                 data-testid="deleted-badge">
-<<<<<<< HEAD
-                <FontAwesomeIcon
-                  className="tw-mr-1"
-                  icon={faExclamationCircle}
-                />
-=======
                 <ExclamationCircleOutlined className="tw-mr-1" />
->>>>>>> fb15c896
                 {t('label.deleted')}
               </div>
             </>
@@ -433,22 +426,8 @@
                 !deleted && followHandler?.();
               }}>
               <Space>
-<<<<<<< HEAD
-                {isFollowing ? (
-                  <>
-                    <FontAwesomeIcon className="tw-text-xs" icon={faStar} />
-                    {t('label.un-follow')}
-                  </>
-                ) : (
-                  <>
-                    <FontAwesomeIcon className="tw-text-xs" icon={faStar} />
-                    {t('label.follow')}
-                  </>
-                )}
-=======
                 <StarFilled className="tw-text-xs" />
                 {isFollowing ? t('label.un-follow') : t('label.follow')}
->>>>>>> fb15c896
                 <Popover content={getFollowers()} trigger="click">
                   <span
                     className={classNames(
