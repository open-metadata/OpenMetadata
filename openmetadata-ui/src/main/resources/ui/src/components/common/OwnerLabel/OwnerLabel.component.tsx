/*
 *  Copyright 2023 Collate.
 *  Licensed under the Apache License, Version 2.0 (the "License");
 *  you may not use this file except in compliance with the License.
 *  You may obtain a copy of the License at
 *  http://www.apache.org/licenses/LICENSE-2.0
 *  Unless required by applicable law or agreed to in writing, software
 *  distributed under the License is distributed on an "AS IS" BASIS,
 *  WITHOUT WARRANTIES OR CONDITIONS OF ANY KIND, either express or implied.
 *  See the License for the specific language governing permissions and
 *  limitations under the License.
 */

import { Typography } from 'antd';
import classNames from 'classnames';
import React, { useMemo, useState } from 'react';
import { useTranslation } from 'react-i18next';
import { NoOwnerFound } from '../NoOwner/NoOwnerFound';
import { OwnerItem } from '../OwnerItem/OwnerItem';
import { OwnerReveal } from '../RemainingOwner/OwnerReveal';
import { UserTeamSelectableList } from '../UserTeamSelectableList/UserTeamSelectableList.component';
import './owner-label.less';
import { OwnerLabelProps } from './OwnerLabel.interface';

export const OwnerLabel = ({
  owners = [],
  showLabel = true,
  className,
  onUpdate,
  hasPermission,
  ownerDisplayName,
  placeHolder,
  maxVisibleOwners = 3, // Default to 3 if not provided
  multiple = {
    user: true,
    team: false,
  },
  tooltipText,
  isCompactView = true, // renders owner profile followed by its name
}: OwnerLabelProps) => {
  const { t } = useTranslation();
  const [showAllOwners, setShowAllOwners] = useState(false);
  const [isDropdownOpen, setIsDropdownOpen] = useState(false);

  const ownerElementsNonCompactView = useMemo(() => {
    if (!isCompactView) {
      if (showLabel || onUpdate) {
        return (
          <div className="d-flex items-center gap-2 m-b-xs">
            {showLabel && (
              <Typography.Text
                className={classNames(
                  'no-owner font-medium text-sm',
                  className
                )}>
                {placeHolder ?? t('label.owner-plural')}
              </Typography.Text>
            )}
            {onUpdate && (
              <UserTeamSelectableList
                hasPermission={Boolean(hasPermission)}
                multiple={multiple}
                owner={owners}
                tooltipText={tooltipText}
                onUpdate={onUpdate}
              />
            )}
          </div>
        );
      }
    }

    return null;
  }, [
    isCompactView,
    showLabel,
    onUpdate,
    placeHolder,
    hasPermission,
    multiple,
    owners,
    tooltipText,
    className,
  ]);

  const ownerElements = useMemo(() => {
    const hasOwners = owners && owners.length > 0;

    // Show all owners when "more" is clicked, regardless of view mode
    const visibleOwners = showAllOwners
      ? owners
      : owners.slice(0, maxVisibleOwners);
    const remainingOwnersCount = owners.length - maxVisibleOwners;
    const showMoreButton = remainingOwnersCount > 0 && !showAllOwners;

    // If no owners, render the empty state
    if (!hasOwners) {
      return (
        <NoOwnerFound
          className={className}
          hasPermission={hasPermission}
          isCompactView={isCompactView}
          multiple={multiple}
          owners={owners}
          placeHolder={placeHolder}
          showLabel={showLabel}
          tooltipText={tooltipText}
          onUpdate={onUpdate}
        />
      );
    }

    return (
      <div
        className={classNames({
          'owner-label-container': !isCompactView,
        })}
        data-testid="owner-label">
        {/* Owner avatars list */}
        {ownerElementsNonCompactView}
        <div
          className={classNames(
            'd-flex items-center w-full flex-wrap',
            {
              'gap-2': isCompactView,
              inherited: Boolean(owners.some((owner) => owner?.inherited)),
            },
            className
          )}>
          {visibleOwners.map((owner, index) => (
            <OwnerItem
              className={className}
              index={index}
              isCompactView={isCompactView}
              key={owner.id}
              owner={owner}
              ownerDisplayName={ownerDisplayName?.[index]}
            />
          ))}

<<<<<<< HEAD
          {/* Show more button/dropdown */}
          {showMoreButton && (
            <OwnerReveal
              isCompactView={isCompactView}
              isDropdownOpen={isDropdownOpen}
              owners={owners.slice(maxVisibleOwners)}
              remainingCount={remainingOwnersCount}
              setIsDropdownOpen={setIsDropdownOpen}
              setShowAllOwners={setShowAllOwners}
              showAllOwners={showAllOwners}
            />
          )}
=======
          {/* Owner avatars list */}
          <div
            className={classNames(
              'd-flex flex-wrap items-center',
              isCompactView && 'gap-2'
            )}>
            {visibleOwners.map((owner, index) => (
              <OwnerItem
                className={className}
                index={index}
                isCompactView={isCompactView}
                key={owner.id}
                owner={owner}
                ownerDisplayName={ownerDisplayName?.[index]}
              />
            ))}

            {/* Show more button/dropdown */}
            {showMoreButton && (
              <OwnerReveal
                isCompactView={isCompactView}
                isDropdownOpen={isDropdownOpen}
                owners={owners.slice(maxVisibleOwners)}
                remainingCount={remainingOwnersCount}
                setIsDropdownOpen={setIsDropdownOpen}
                setShowAllOwners={setShowAllOwners}
                showAllOwners={showAllOwners}
              />
            )}
          </div>
>>>>>>> a1e728ad
        </div>

        {isCompactView && onUpdate && (
          <UserTeamSelectableList
            hasPermission={Boolean(hasPermission)}
            multiple={multiple}
            owner={owners}
            tooltipText={tooltipText}
            onUpdate={onUpdate}
          />
        )}
      </div>
    );
  }, [
    owners,
    className,
    onUpdate,
    hasPermission,
    showAllOwners,
    maxVisibleOwners,
    placeHolder,
    t,
    ownerDisplayName,
    isCompactView,
    isDropdownOpen,
    tooltipText,
    multiple,
    ownerElementsNonCompactView,
  ]);

  return ownerElements;
};<|MERGE_RESOLUTION|>--- conflicted
+++ resolved
@@ -138,7 +138,6 @@
             />
           ))}
 
-<<<<<<< HEAD
           {/* Show more button/dropdown */}
           {showMoreButton && (
             <OwnerReveal
@@ -151,38 +150,6 @@
               showAllOwners={showAllOwners}
             />
           )}
-=======
-          {/* Owner avatars list */}
-          <div
-            className={classNames(
-              'd-flex flex-wrap items-center',
-              isCompactView && 'gap-2'
-            )}>
-            {visibleOwners.map((owner, index) => (
-              <OwnerItem
-                className={className}
-                index={index}
-                isCompactView={isCompactView}
-                key={owner.id}
-                owner={owner}
-                ownerDisplayName={ownerDisplayName?.[index]}
-              />
-            ))}
-
-            {/* Show more button/dropdown */}
-            {showMoreButton && (
-              <OwnerReveal
-                isCompactView={isCompactView}
-                isDropdownOpen={isDropdownOpen}
-                owners={owners.slice(maxVisibleOwners)}
-                remainingCount={remainingOwnersCount}
-                setIsDropdownOpen={setIsDropdownOpen}
-                setShowAllOwners={setShowAllOwners}
-                showAllOwners={showAllOwners}
-              />
-            )}
-          </div>
->>>>>>> a1e728ad
         </div>
 
         {isCompactView && onUpdate && (
