/*
 *  Copyright 2023 Collate.
 *  Licensed under the Apache License, Version 2.0 (the "License");
 *  you may not use this file except in compliance with the License.
 *  You may obtain a copy of the License at
 *  http://www.apache.org/licenses/LICENSE-2.0
 *  Unless required by applicable law or agreed to in writing, software
 *  distributed under the License is distributed on an "AS IS" BASIS,
 *  WITHOUT WARRANTIES OR CONDITIONS OF ANY KIND, either express or implied.
 *  See the License for the specific language governing permissions and
 *  limitations under the License.
 */

import { Button, Typography } from 'antd';
import classNames from 'classnames';
import { reverse } from 'lodash';
import React, { useMemo, useState } from 'react';
import { useTranslation } from 'react-i18next';
import { ReactComponent as EditIcon } from '../../../assets/svg/edit-new.svg';
import { OwnerType } from '../../../enums/user.enum';
import { EntityReference } from '../../../generated/entity/type';
import { NoOwnerFound } from '../NoOwner/NoOwnerFound';
import { OwnerItem } from '../OwnerItem/OwnerItem';
import { OwnerReveal } from '../RemainingOwner/OwnerReveal';
import { UserTeamSelectableList } from '../UserTeamSelectableList/UserTeamSelectableList.component';
import './owner-label.less';
import { OwnerLabelProps } from './OwnerLabel.interface';

export const OwnerLabel = ({
  owners = [],
  showLabel = true,
  className,
  onUpdate,
  hasPermission,
  ownerDisplayName,
  placeHolder,
  maxVisibleOwners = 3, // Default to 3 if not provided
  multiple = {
    user: true,
    team: false,
  },
  tooltipText,
  isCompactView = true, // renders owner profile followed by its name
  avatarSize = 32,
  isAssignee = false,
  onEditClick,
}: OwnerLabelProps) => {
  const { t } = useTranslation();
  const [showAllOwners, setShowAllOwners] = useState(false);
  const [isDropdownOpen, setIsDropdownOpen] = useState(false);

  const ownerElementsNonCompactView = useMemo(() => {
    if (!isCompactView) {
      if (showLabel || onUpdate) {
        return (
          <div className="d-flex items-center gap-2 m-b-xs">
            {showLabel && (
              <Typography.Text
                className={classNames(
                  'no-owner-heading font-medium text-sm',
                  className
                )}>
                {placeHolder ?? t('label.owner-plural')}
              </Typography.Text>
            )}
            {onUpdate && (
              <UserTeamSelectableList
                hasPermission={Boolean(hasPermission)}
                multiple={multiple}
                owner={owners}
                tooltipText={tooltipText}
                onUpdate={onUpdate}
              />
            )}
          </div>
        );
      }
    }

    return null;
  }, [
    isCompactView,
    showLabel,
    onUpdate,
    placeHolder,
    hasPermission,
    multiple,
    owners,
    tooltipText,
    className,
  ]);

  const showMultipleTypeTeam = owners.filter(
    (owner) => owner.type === OwnerType.TEAM
  );
  const showMultipleTypeVisibleUser = owners
    .filter((owner) => owner.type === OwnerType.USER)
    .slice(0, maxVisibleOwners);
  const showMultipleTypeRemainingUser = owners
    .filter((owner) => owner.type === OwnerType.USER)
    .slice(maxVisibleOwners);
  const renderMultipleType = useMemo(() => {
    return (
      <div className="flex-wrap w-full d-flex relative items-center">
        <div className="flex w-full gap-2 flex-wrap relative">
          {showMultipleTypeTeam.map((owner, index) => (
            <div className="w-max-full" key={owner.id}>
              <OwnerItem
                avatarSize={avatarSize}
                className={className}
                isAssignee={isAssignee}
                isCompactView={isCompactView}
                owner={owner}
                ownerDisplayName={ownerDisplayName?.[index]}
              />
            </div>
          ))}
          <div className="flex relative">
            {showMultipleTypeVisibleUser.map((owner, index) => (
              <div
                className="owner-item-container relative"
                key={owner.id}
                style={{
                  zIndex: showMultipleTypeVisibleUser.length - index,
                }}>
                <OwnerItem
                  avatarSize={avatarSize}
                  className={className}
                  isAssignee={isAssignee}
                  isCompactView={isCompactView}
                  owner={owner}
                  ownerDisplayName={ownerDisplayName?.[index]}
                />
              </div>
            ))}
            {showMultipleTypeRemainingUser.length > 0 && (
              <OwnerReveal
                avatarSize={isCompactView ? 24 : avatarSize}
                isCompactView={false}
                isDropdownOpen={isDropdownOpen}
                owners={showMultipleTypeRemainingUser}
                remainingCount={showMultipleTypeRemainingUser.length}
                setIsDropdownOpen={setIsDropdownOpen}
                setShowAllOwners={setShowAllOwners}
                showAllOwners={showAllOwners}
              />
            )}
            {hasPermission && (
              <Button
                className="p-0 flex-center h-auto"
                data-testid="edit-assignees"
                icon={<EditIcon width="14px" />}
                type="text"
                onClick={onEditClick}
              />
            )}
          </div>
        </div>
      </div>
    );
  }, [
    showMultipleTypeTeam,
    showMultipleTypeVisibleUser,
    showMultipleTypeRemainingUser,
    avatarSize,
    className,
    isCompactView,
    ownerDisplayName,
    hasPermission,
    onEditClick,
    isDropdownOpen,
    owners,
    setIsDropdownOpen,
    setShowAllOwners,
    showAllOwners,
  ]);
  const ownerElements = useMemo(() => {
    const hasOwners = owners && owners.length > 0;
    // Show all owners when "more" is clicked, regardless of view mode
    const visibleOwners = showAllOwners
      ? owners
      : owners.slice(0, maxVisibleOwners);
    const remainingOwnersCount = owners.length - maxVisibleOwners;
    const showMoreButton = remainingOwnersCount > 0 && !showAllOwners;
<<<<<<< HEAD
=======

    const renderVisibleOwners = isCompactView
      ? visibleOwners
      : reverse(visibleOwners);

>>>>>>> 68195dc6
    // If no owners, render the empty state
    if (!hasOwners) {
      return (
        <NoOwnerFound
          className={className}
          hasPermission={hasPermission}
          isCompactView={isCompactView}
          multiple={multiple}
          owners={owners}
          placeHolder={placeHolder}
          showLabel={showLabel}
          tooltipText={tooltipText}
          onUpdate={onUpdate}
        />
      );
    }

    if (isAssignee) {
      return renderMultipleType;
    }

    return (
      <div
        className={classNames({
          'owner-label-container w-full d-flex flex-col items-start flex-start':
            !isCompactView,
          'd-flex owner-label-heading gap-2 items-center': isCompactView,
        })}
        data-testid="owner-label">
        {ownerElementsNonCompactView}
        <div className="d-flex items-center w-full flex-center">
          <div
            className={classNames(
<<<<<<< HEAD
              'avatar-group w-full  d-flex relative items-center',
=======
              'avatar-group w-full  d-flex relative items-center m-l-xss',
>>>>>>> 68195dc6
              {
                'gap-2 flex-wrap': isCompactView,
                'flex-row-reverse': !isCompactView,
                inherited: Boolean(owners.some((owner) => owner?.inherited)),
              },
              className
            )}>
<<<<<<< HEAD
            {visibleOwners.map((owner, index) => (
              <div
                className={classNames({
                  'w-full': owner.type === OwnerType.TEAM,
                })}
                key={owner.id}>
                <OwnerItem
                  avatarSize={avatarSize}
                  className={className}
                  isCompactView={isCompactView}
                  owner={owner}
                  ownerDisplayName={ownerDisplayName?.[index]}
                />
              </div>
            ))}

            {showMoreButton && (
              <div
                className={classNames({
                  'm-l-xs': !isCompactView,
                })}>
                <OwnerReveal
                  avatarSize={isCompactView ? 24 : avatarSize}
                  isCompactView={isCompactView}
                  isDropdownOpen={isDropdownOpen}
                  owners={owners.slice(maxVisibleOwners)}
                  remainingCount={remainingOwnersCount}
                  setIsDropdownOpen={setIsDropdownOpen}
                  setShowAllOwners={setShowAllOwners}
                  showAllOwners={showAllOwners}
                />
              </div>
=======
            {renderVisibleOwners.map(
              (owner: EntityReference, index: number) => (
                <div
                  className={classNames({
                    'w-full': owner.type === OwnerType.TEAM,
                  })}
                  key={owner.id}>
                  <OwnerItem
                    avatarSize={avatarSize}
                    className={className}
                    isCompactView={isCompactView}
                    owner={owner}
                    ownerDisplayName={ownerDisplayName?.[index]}
                  />
                </div>
              )
            )}
            {showMoreButton && isCompactView && (
              <OwnerReveal
                avatarSize={isCompactView ? 24 : avatarSize}
                isCompactView={isCompactView}
                isDropdownOpen={isDropdownOpen}
                owners={owners.slice(maxVisibleOwners)}
                remainingCount={remainingOwnersCount}
                setIsDropdownOpen={setIsDropdownOpen}
                setShowAllOwners={setShowAllOwners}
                showAllOwners={showAllOwners}
              />
>>>>>>> 68195dc6
            )}
          </div>
        </div>
        {isCompactView && onUpdate && (
          <UserTeamSelectableList
            hasPermission={Boolean(hasPermission)}
            multiple={multiple}
            owner={owners}
            tooltipText={tooltipText}
            onUpdate={onUpdate}
          />
        )}
      </div>
    );
  }, [
    owners,
    className,
    onUpdate,
    hasPermission,
    showAllOwners,
    maxVisibleOwners,
    placeHolder,
    ownerDisplayName,
    isCompactView,
    isDropdownOpen,
    tooltipText,
    multiple,
    ownerElementsNonCompactView,
    avatarSize,
  ]);

  return ownerElements;
};<|MERGE_RESOLUTION|>--- conflicted
+++ resolved
@@ -182,14 +182,11 @@
       : owners.slice(0, maxVisibleOwners);
     const remainingOwnersCount = owners.length - maxVisibleOwners;
     const showMoreButton = remainingOwnersCount > 0 && !showAllOwners;
-<<<<<<< HEAD
-=======
 
     const renderVisibleOwners = isCompactView
       ? visibleOwners
       : reverse(visibleOwners);
 
->>>>>>> 68195dc6
     // If no owners, render the empty state
     if (!hasOwners) {
       return (
@@ -223,11 +220,7 @@
         <div className="d-flex items-center w-full flex-center">
           <div
             className={classNames(
-<<<<<<< HEAD
               'avatar-group w-full  d-flex relative items-center',
-=======
-              'avatar-group w-full  d-flex relative items-center m-l-xss',
->>>>>>> 68195dc6
               {
                 'gap-2 flex-wrap': isCompactView,
                 'flex-row-reverse': !isCompactView,
@@ -235,40 +228,6 @@
               },
               className
             )}>
-<<<<<<< HEAD
-            {visibleOwners.map((owner, index) => (
-              <div
-                className={classNames({
-                  'w-full': owner.type === OwnerType.TEAM,
-                })}
-                key={owner.id}>
-                <OwnerItem
-                  avatarSize={avatarSize}
-                  className={className}
-                  isCompactView={isCompactView}
-                  owner={owner}
-                  ownerDisplayName={ownerDisplayName?.[index]}
-                />
-              </div>
-            ))}
-
-            {showMoreButton && (
-              <div
-                className={classNames({
-                  'm-l-xs': !isCompactView,
-                })}>
-                <OwnerReveal
-                  avatarSize={isCompactView ? 24 : avatarSize}
-                  isCompactView={isCompactView}
-                  isDropdownOpen={isDropdownOpen}
-                  owners={owners.slice(maxVisibleOwners)}
-                  remainingCount={remainingOwnersCount}
-                  setIsDropdownOpen={setIsDropdownOpen}
-                  setShowAllOwners={setShowAllOwners}
-                  showAllOwners={showAllOwners}
-                />
-              </div>
-=======
             {renderVisibleOwners.map(
               (owner: EntityReference, index: number) => (
                 <div
@@ -286,7 +245,12 @@
                 </div>
               )
             )}
-            {showMoreButton && isCompactView && (
+          </div>
+          {showMoreButton && (
+            <div
+              className={classNames({
+                'm-l-xs': !isCompactView,
+              })}>
               <OwnerReveal
                 avatarSize={isCompactView ? 24 : avatarSize}
                 isCompactView={isCompactView}
@@ -297,9 +261,8 @@
                 setShowAllOwners={setShowAllOwners}
                 showAllOwners={showAllOwners}
               />
->>>>>>> 68195dc6
-            )}
-          </div>
+            </div>
+          )}
         </div>
         {isCompactView && onUpdate && (
           <UserTeamSelectableList
