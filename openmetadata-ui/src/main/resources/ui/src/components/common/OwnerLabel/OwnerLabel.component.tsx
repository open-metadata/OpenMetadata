/*
 *  Copyright 2023 Collate.
 *  Licensed under the Apache License, Version 2.0 (the "License");
 *  you may not use this file except in compliance with the License.
 *  You may obtain a copy of the License at
 *  http://www.apache.org/licenses/LICENSE-2.0
 *  Unless required by applicable law or agreed to in writing, software
 *  distributed under the License is distributed on an "AS IS" BASIS,
 *  WITHOUT WARRANTIES OR CONDITIONS OF ANY KIND, either express or implied.
 *  See the License for the specific language governing permissions and
 *  limitations under the License.
 */

import { Typography } from 'antd';
import classNames from 'classnames';
import React, { useMemo, useState } from 'react';
import { useTranslation } from 'react-i18next';
import { NoOwnerFound } from '../NoOwner/NoOwnerFound';
import { OwnerItem } from '../OwnerItem/OwnerItem';
import { OwnerReveal } from '../RemainingOwner/OwnerReveal';
import { UserTeamSelectableList } from '../UserTeamSelectableList/UserTeamSelectableList.component';
import './owner-label.less';
import { OwnerLabelProps } from './OwnerLabel.interface';

export const OwnerLabel = ({
  owners = [],
  showLabel = true,
  className,
  onUpdate,
  hasPermission,
  ownerDisplayName,
  placeHolder,
  maxVisibleOwners = 3, // Default to 3 if not provided
  multiple = {
    user: true,
    team: false,
  },
  tooltipText,
  isCompactView = true, // renders owner profile followed by its name
}: OwnerLabelProps) => {
  const { t } = useTranslation();
  const [showAllOwners, setShowAllOwners] = useState(false);
  const [isDropdownOpen, setIsDropdownOpen] = useState(false);

  const ownerElementsNonCompactView = useMemo(() => {
    if (!isCompactView) {
      if (showLabel || onUpdate) {
        return (
          <div className="d-flex items-center gap-2">
            {showLabel && (
              <Typography.Text
                className={classNames(
                  'no-owner font-medium text-sm',
                  className
                )}>
                {placeHolder ?? t('label.owner-plural')}
              </Typography.Text>
            )}
            {onUpdate && (
              <UserTeamSelectableList
                hasPermission={Boolean(hasPermission)}
                multiple={multiple}
                owner={owners}
                tooltipText={tooltipText}
                onUpdate={(updatedUsers) => {
                  onUpdate(updatedUsers);
                }}
              />
            )}
          </div>
        );
      }
    }

    return null;
  }, [
    isCompactView,
    showLabel,
    onUpdate,
    placeHolder,
    hasPermission,
    multiple,
    owners,
    tooltipText,
    className,
  ]);

  const ownerElements = useMemo(() => {
    const hasOwners = owners && owners.length > 0;

    // Show all owners when "more" is clicked, regardless of view mode
    const visibleOwners = showAllOwners
      ? owners
      : owners.slice(0, maxVisibleOwners);
    const remainingOwnersCount = owners.length - maxVisibleOwners;
    const showMoreButton = remainingOwnersCount > 0 && !showAllOwners;

    // If no owners, render the empty state
    if (!hasOwners) {
      return (
        <NoOwnerFound
          className={className}
          hasPermission={hasPermission}
          isCompactView={isCompactView}
          multiple={multiple}
          owners={owners}
          placeHolder={placeHolder}
          showLabel={showLabel}
          tooltipText={tooltipText}
          onUpdate={onUpdate}
        />
      );
    }

    return (
      <div
        className={classNames('d-flex owner-label-heading gap-2 items-center', {
          'owner-label-container': !isCompactView,
        })}
        data-testid="owner-label">
        <div
          className={classNames(
            `d-inline-flex ${!isCompactView ? 'flex-col' : 'flex-wrap'} gap-2`,
            { inherited: Boolean(owners.some((owner) => owner?.inherited)) },
            className
          )}>
<<<<<<< HEAD
          {!isCompactView && (
            <div className="d-flex items-center gap-2">
              {showLabel && (
                <Typography.Text
                  className={classNames(
                    'no-owner font-medium text-sm',
                    className
                  )}>
                  {placeHolder ?? t('label.owner-plural')}
                </Typography.Text>
              )}
              {onUpdate && (
                <UserTeamSelectableList
                  hasPermission={Boolean(hasPermission)}
                  multiple={multiple}
                  owner={owners}
                  tooltipText={tooltipText}
                  onUpdate={async (updatedUsers) => {
                    await onUpdate(updatedUsers);
                  }}
                />
              )}
            </div>
          )}
=======
          {ownerElementsNonCompactView}
>>>>>>> 69df8cdd

          {/* Owner avatars list */}
          <div
            className={`d-flex flex-wrap items-center ${
              isCompactView && 'gap-2'
            }`}>
            {visibleOwners.map((owner, index) => (
              <OwnerItem
                className={className}
                index={index}
                isCompactView={isCompactView}
                key={owner.id}
                owner={owner}
                ownerDisplayName={ownerDisplayName?.[index]}
              />
            ))}

            {/* Show more button/dropdown */}
            {showMoreButton && (
              <OwnerReveal
                isCompactView={isCompactView}
                isDropdownOpen={isDropdownOpen}
                owners={owners.slice(maxVisibleOwners)}
                remainingCount={remainingOwnersCount}
                setIsDropdownOpen={setIsDropdownOpen}
                setShowAllOwners={setShowAllOwners}
                showAllOwners={showAllOwners}
              />
            )}
          </div>
        </div>

        {isCompactView && onUpdate && (
          <UserTeamSelectableList
            hasPermission={Boolean(hasPermission)}
            multiple={multiple}
            owner={owners}
            tooltipText={tooltipText}
            onUpdate={async (updatedUsers) => {
              await onUpdate(updatedUsers);
            }}
          />
        )}
      </div>
    );
  }, [
    owners,
    className,
    onUpdate,
    hasPermission,
    showAllOwners,
    maxVisibleOwners,
    placeHolder,
    t,
    ownerDisplayName,
    isCompactView,
    isDropdownOpen,
    tooltipText,
    multiple,
    ownerElementsNonCompactView,
  ]);

  return ownerElements;
};<|MERGE_RESOLUTION|>--- conflicted
+++ resolved
@@ -124,34 +124,7 @@
             { inherited: Boolean(owners.some((owner) => owner?.inherited)) },
             className
           )}>
-<<<<<<< HEAD
-          {!isCompactView && (
-            <div className="d-flex items-center gap-2">
-              {showLabel && (
-                <Typography.Text
-                  className={classNames(
-                    'no-owner font-medium text-sm',
-                    className
-                  )}>
-                  {placeHolder ?? t('label.owner-plural')}
-                </Typography.Text>
-              )}
-              {onUpdate && (
-                <UserTeamSelectableList
-                  hasPermission={Boolean(hasPermission)}
-                  multiple={multiple}
-                  owner={owners}
-                  tooltipText={tooltipText}
-                  onUpdate={async (updatedUsers) => {
-                    await onUpdate(updatedUsers);
-                  }}
-                />
-              )}
-            </div>
-          )}
-=======
           {ownerElementsNonCompactView}
->>>>>>> 69df8cdd
 
           {/* Owner avatars list */}
           <div
