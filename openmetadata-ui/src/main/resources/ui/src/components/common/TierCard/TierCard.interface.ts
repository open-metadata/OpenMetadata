/*
 *  Copyright 2023 Collate.
 *  Licensed under the Apache License, Version 2.0 (the "License");
 *  you may not use this file except in compliance with the License.
 *  You may obtain a copy of the License at
 *  http://www.apache.org/licenses/LICENSE-2.0
 *  Unless required by applicable law or agreed to in writing, software
 *  distributed under the License is distributed on an "AS IS" BASIS,
 *  WITHOUT WARRANTIES OR CONDITIONS OF ANY KIND, either express or implied.
 *  See the License for the specific language governing permissions and
 *  limitations under the License.
 */
<<<<<<< HEAD
import { Tag } from 'generated/entity/classification/tag';
import { EntityReference } from 'generated/type/entityReference';
=======
>>>>>>> b5aff6bb
import { TableDetail } from 'Models';
import { ReactNode } from 'react';
import { EntityReference } from '../../../generated/type/entityReference';

export type CardWithListItems = {
  id: string;
  description: string;
  data: string;
  title: string;
};

export interface TierCardProps {
  currentTier?: string;
  updateTier?: (value?: Tag) => void;
  onSave?: (
    owner?: EntityReference,
    tier?: TableDetail['tier'],
    isJoinable?: boolean
  ) => Promise<void>;
  children?: ReactNode;
}<|MERGE_RESOLUTION|>--- conflicted
+++ resolved
@@ -10,13 +10,9 @@
  *  See the License for the specific language governing permissions and
  *  limitations under the License.
  */
-<<<<<<< HEAD
-import { Tag } from 'generated/entity/classification/tag';
-import { EntityReference } from 'generated/type/entityReference';
-=======
->>>>>>> b5aff6bb
 import { TableDetail } from 'Models';
 import { ReactNode } from 'react';
+import { Tag } from '../../../generated/entity/classification/tag';
 import { EntityReference } from '../../../generated/type/entityReference';
 
 export type CardWithListItems = {
