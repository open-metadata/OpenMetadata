/* eslint-disable i18next/no-literal-string */
/*
 *  Copyright 2023 Collate.
 *  Licensed under the Apache License, Version 2.0 (the "License");
 *  you may not use this file except in compliance with the License.
 *  You may obtain a copy of the License at
 *  http://www.apache.org/licenses/LICENSE-2.0
 *  Unless required by applicable law or agreed to in writing, software
 *  distributed under the License is distributed on an "AS IS" BASIS,
 *  WITHOUT WARRANTIES OR CONDITIONS OF ANY KIND, either express or implied.
 *  See the License for the specific language governing permissions and
 *  limitations under the License.
 */
import { Layout } from 'antd';
import classNames from 'classnames';
import React, { useCallback, useEffect } from 'react';
import { useLimitStore } from '../../context/LimitsProvider/useLimitsStore';
import { LineageSettings } from '../../generated/configuration/lineageSettings';
import { SettingType } from '../../generated/settings/settings';
import { useApplicationStore } from '../../hooks/useApplicationStore';
import { getLimitConfig } from '../../rest/limitsAPI';
import { getSettingsByType } from '../../rest/settingConfigAPI';
import applicationRoutesClass from '../../utils/ApplicationRoutesClassBase';
import Appbar from '../AppBar/Appbar';
import { LimitBanner } from '../common/LimitBanner/LimitBanner';
import LeftSidebar from '../MyData/LeftSidebar/LeftSidebar.component';
import applicationsClassBase from '../Settings/Applications/AppDetails/ApplicationsClassBase';
import { useApplicationsProvider } from '../Settings/Applications/ApplicationsProvider/ApplicationsProvider';
import './app-container.less';

const { Content } = Layout;

const AppContainer = () => {
<<<<<<< HEAD
  const { currentUser, setAppPreferences } = useApplicationStore();
=======
  const { i18n } = useTranslation();
  const { Header, Sider, Content } = Layout;
  const { currentUser, setAppPreferences, appPreferences } =
    useApplicationStore();
>>>>>>> d3170814
  const { applications } = useApplicationsProvider();
  const AuthenticatedRouter = applicationRoutesClass.getRouteElements();
  const ApplicationExtras = applicationsClassBase.getApplicationExtension();

  const { setConfig, bannerDetails } = useLimitStore();

  const fetchAppConfigurations = useCallback(async () => {
    try {
      const [response, lineageConfig] = await Promise.all([
        getLimitConfig(),
        getSettingsByType(SettingType.LineageSettings),
      ]);

      setConfig(response);
      setAppPreferences({
        ...appPreferences,
        lineageConfig: lineageConfig as LineageSettings,
      });
    } catch (error) {
      // silent fail
    }
  }, []);

  const appendReserveRightSidebarClass = useCallback(() => {
    const element = document.getElementsByTagName('body');
    element[0].classList.add('reserve-right-sidebar');
  }, []);

  useEffect(() => {
    if (currentUser?.id) {
      fetchAppConfigurations();
    }
  }, [currentUser?.id]);

  useEffect(() => {
    if (applicationsClassBase.isFloatingButtonPresent(applications)) {
      appendReserveRightSidebarClass();
    }
  }, [applications]);

  return (
    <Layout>
      <LimitBanner />
      <Layout
        className={classNames('app-container', {
          ['extra-banner']: Boolean(bannerDetails),
        })}>
        {/* Render left side navigation */}
        <LeftSidebar />

        {/* Render main content */}
        <Layout>
          {/* Render Appbar */}
          <Appbar />

          {/* Render main content */}
          <Content>
            <AuthenticatedRouter />
            {ApplicationExtras && <ApplicationExtras />}
          </Content>
        </Layout>
      </Layout>
    </Layout>
  );
};

export default AppContainer;<|MERGE_RESOLUTION|>--- conflicted
+++ resolved
@@ -31,14 +31,10 @@
 const { Content } = Layout;
 
 const AppContainer = () => {
-<<<<<<< HEAD
-  const { currentUser, setAppPreferences } = useApplicationStore();
-=======
   const { i18n } = useTranslation();
   const { Header, Sider, Content } = Layout;
   const { currentUser, setAppPreferences, appPreferences } =
     useApplicationStore();
->>>>>>> d3170814
   const { applications } = useApplicationsProvider();
   const AuthenticatedRouter = applicationRoutesClass.getRouteElements();
   const ApplicationExtras = applicationsClassBase.getApplicationExtension();
