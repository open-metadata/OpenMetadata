--- conflicted
+++ resolved
@@ -37,12 +37,8 @@
   JoinedWith,
   Table,
   TableJoins,
-<<<<<<< HEAD
+  TableProfile,
   UsageDetails,
-=======
-  TableProfile,
-  TypeUsedToReturnUsageDetailsOfAnEntity,
->>>>>>> 0ceaf67e
 } from '../../generated/entity/data/table';
 import { ThreadType } from '../../generated/entity/feed/thread';
 import { EntityReference } from '../../generated/type/entityReference';
