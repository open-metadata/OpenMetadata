--- conflicted
+++ resolved
@@ -14,14 +14,10 @@
 import { Card, Col, Row, Skeleton, Space, Typography } from 'antd';
 import { AxiosError } from 'axios';
 import classNames from 'classnames';
-<<<<<<< HEAD
 import { ActivityFilters } from 'components/ActivityFeed/ActivityFeedList/ActivityFeedList.interface';
 import QueryCount from 'components/common/QueryCount/QueryCount.component';
-=======
 // css
-import QueryCount from 'components/common/QueryCount/QueryCount.component';
 import PageLayoutV1 from 'components/containers/PageLayoutV1';
->>>>>>> b57c680a
 import { isEqual, isNil, isUndefined } from 'lodash';
 import { EntityTags, ExtraInfo } from 'Models';
 import React, {
