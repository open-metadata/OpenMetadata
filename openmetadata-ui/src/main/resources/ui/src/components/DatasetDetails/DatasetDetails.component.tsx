/*
 *  Copyright 2021 Collate
 *  Licensed under the Apache License, Version 2.0 (the "License");
 *  you may not use this file except in compliance with the License.
 *  You may obtain a copy of the License at
 *  http://www.apache.org/licenses/LICENSE-2.0
 *  Unless required by applicable law or agreed to in writing, software
 *  distributed under the License is distributed on an "AS IS" BASIS,
 *  WITHOUT WARRANTIES OR CONDITIONS OF ANY KIND, either express or implied.
 *  See the License for the specific language governing permissions and
 *  limitations under the License.
 */

import { Col, Row } from 'antd';
import { AxiosError } from 'axios';
import classNames from 'classnames';
import { isEmpty, isEqual, isNil, isUndefined } from 'lodash';
import { ColumnJoins, EntityTags, ExtraInfo } from 'Models';
import React, { RefObject, useCallback, useEffect, useState } from 'react';
<<<<<<< HEAD
import { useTranslation } from 'react-i18next';
import { restoreTable } from '../../axiosAPIs/tableAPI';
=======
import { useHistory } from 'react-router-dom';
>>>>>>> ff028a6e
import { FQN_SEPARATOR_CHAR } from '../../constants/char.constants';
import { ROUTES } from '../../constants/constants';
import { EntityField } from '../../constants/feed.constants';
import { observerOptions } from '../../constants/Mydata.constants';
import { CSMode } from '../../enums/codemirror.enum';
import { EntityType, FqnPart } from '../../enums/entity.enum';
import { OwnerType } from '../../enums/user.enum';
import { CreateTable } from '../../generated/api/data/createTable';
import {
  JoinedWith,
  Table,
  TableJoins,
  TypeUsedToReturnUsageDetailsOfAnEntity,
} from '../../generated/entity/data/table';
import { ThreadType } from '../../generated/entity/feed/thread';
import { EntityReference } from '../../generated/type/entityReference';
import { Paging } from '../../generated/type/paging';
import { LabelType, State } from '../../generated/type/tagLabel';
import { useInfiniteScroll } from '../../hooks/useInfiniteScroll';
import jsonData from '../../jsons/en';
import {
  getCurrentUserId,
  getEntityId,
  getEntityName,
  getEntityPlaceHolder,
  getOwnerValue,
  getPartialNameFromTableFQN,
  getTableFQNFromColumnFQN,
  refreshPage,
} from '../../utils/CommonUtils';
import { getEntityFeedLink } from '../../utils/EntityUtils';
import { getDefaultValue } from '../../utils/FeedElementUtils';
import { getEntityFieldThreadCounts } from '../../utils/FeedUtils';
import { DEFAULT_ENTITY_PERMISSION } from '../../utils/PermissionsUtils';
import { getLineageViewPath } from '../../utils/RouterUtils';
import { getTagsWithoutTier, getUsagePercentile } from '../../utils/TableUtils';
import { showErrorToast, showSuccessToast } from '../../utils/ToastUtils';
import ActivityFeedList from '../ActivityFeed/ActivityFeedList/ActivityFeedList';
import ActivityThreadPanel from '../ActivityFeed/ActivityThreadPanel/ActivityThreadPanel';
import { CustomPropertyTable } from '../common/CustomPropertyTable/CustomPropertyTable';
import { CustomPropertyProps } from '../common/CustomPropertyTable/CustomPropertyTable.interface';
import Description from '../common/description/Description';
import EntityPageInfo from '../common/entityPageInfo/EntityPageInfo';
import ErrorPlaceHolder from '../common/error-with-placeholder/ErrorPlaceHolder';
import TabsPane from '../common/TabsPane/TabsPane';
import PageContainer from '../containers/PageContainer';
import EntityLineageComponent from '../EntityLineage/EntityLineage.component';
import FrequentlyJoinedTables from '../FrequentlyJoinedTables/FrequentlyJoinedTables.component';
import Loader from '../Loader/Loader';
import RequestDescriptionModal from '../Modals/RequestDescriptionModal/RequestDescriptionModal';
import { usePermissionProvider } from '../PermissionProvider/PermissionProvider';
import {
  OperationPermission,
  ResourceEntity,
} from '../PermissionProvider/PermissionProvider.interface';
import SampleDataTable, {
  SampleColumns,
} from '../SampleDataTable/SampleDataTable.component';
import SchemaEditor from '../schema-editor/SchemaEditor';
import SchemaTab from '../SchemaTab/SchemaTab.component';
import TableProfilerGraph from '../TableProfiler/TableProfilerGraph.component';
import TableProfilerV1 from '../TableProfiler/TableProfilerV1';
import TableQueries from '../TableQueries/TableQueries';
import { DatasetDetailsProps } from './DatasetDetails.interface';

const DatasetDetails: React.FC<DatasetDetailsProps> = ({
  entityName,
  datasetFQN,
  activeTab,
  setActiveTabHandler,
  owner,
  description,
  tableProfile,
  columns,
  tier,
  sampleData,
  entityLineage,
  followTableHandler,
  unfollowTableHandler,
  followers,
  slashedTableName,
  tableTags,
  tableDetails,
  descriptionUpdateHandler,
  columnsUpdateHandler,
  settingsUpdateHandler,
  usageSummary,
  joins,
  tableType,
  version,
  versionHandler,
  loadNodeHandler,
  lineageLeafNodes,
  isNodeLoading,
  dataModel,
  deleted,
  tagUpdateHandler,
  addLineageHandler,
  removeLineageHandler,
  entityLineageHandler,
  isLineageLoading,
  isSampleDataLoading,
  isQueriesLoading,
  tableQueries,
  entityThread,
  isentityThreadLoading,
  postFeedHandler,
  feedCount,
  entityFieldThreadCount,
  createThread,
  deletePostHandler,
  paging,
  fetchFeedHandler,
  handleExtensionUpdate,
  updateThreadHandler,
  entityFieldTaskCount,
}: DatasetDetailsProps) => {
<<<<<<< HEAD
  const { t } = useTranslation();
=======
  const history = useHistory();
>>>>>>> ff028a6e
  const [isEdit, setIsEdit] = useState(false);
  const [followersCount, setFollowersCount] = useState(0);
  const [isFollowing, setIsFollowing] = useState(false);
  const [usage, setUsage] = useState('');
  const [weeklyUsageCount, setWeeklyUsageCount] = useState('');
  const [tableJoinData, setTableJoinData] = useState<TableJoins>({
    startDate: new Date(),
    dayCount: 0,
    columnJoins: [],
    directTableJoins: [],
  });

  const [threadLink, setThreadLink] = useState<string>('');
  const [threadType, setThreadType] = useState<ThreadType>(
    ThreadType.Conversation
  );
  const [selectedField, setSelectedField] = useState<string>('');

  const [elementRef, isInView] = useInfiniteScroll(observerOptions);

  const [tablePermissions, setTablePermissions] = useState<OperationPermission>(
    DEFAULT_ENTITY_PERMISSION
  );

  const { getEntityPermission } = usePermissionProvider();

  const fetchResourcePermission = useCallback(async () => {
    try {
      const tablePermission = await getEntityPermission(
        ResourceEntity.TABLE,
        tableDetails.id
      );

      setTablePermissions(tablePermission);
    } catch (error) {
      showErrorToast(
        jsonData['api-error-messages']['fetch-entity-permissions-error']
      );
    }
  }, [tableDetails.id, getEntityPermission, setTablePermissions]);

  useEffect(() => {
    if (tableDetails.id) {
      fetchResourcePermission();
    }
  }, [tableDetails.id]);

  const onEntityFieldSelect = (value: string) => {
    setSelectedField(value);
  };
  const closeRequestModal = () => {
    setSelectedField('');
  };

  const setUsageDetails = (
    usageSummary: TypeUsedToReturnUsageDetailsOfAnEntity
  ) => {
    if (!isNil(usageSummary?.weeklyStats?.percentileRank)) {
      const percentile = getUsagePercentile(
        usageSummary?.weeklyStats?.percentileRank || 0,
        true
      );
      setUsage(percentile);
    } else {
      setUsage('--');
    }
    setWeeklyUsageCount(
      usageSummary?.weeklyStats?.count.toLocaleString() || '--'
    );
  };

  const setFollowersData = (followers: Array<EntityReference>) => {
    setIsFollowing(
      followers.some(({ id }: { id: string }) => id === getCurrentUserId())
    );
    setFollowersCount(followers?.length);
  };
  const tabs = [
    {
      name: 'Schema',
      icon: {
        alt: 'schema',
        name: 'icon-schema',
        title: 'Schema',
        selectedName: 'icon-schemacolor',
      },
      isProtected: false,
      position: 1,
    },
    {
      name: 'Activity Feeds & Tasks',
      icon: {
        alt: 'activity_feed',
        name: 'activity_feed',
        title: 'Activity Feed',
        selectedName: 'activity-feed-color',
      },
      isProtected: false,
      position: 2,
      count: feedCount,
    },
    {
      name: 'Sample Data',
      icon: {
        alt: 'sample_data',
        name: 'sample-data',
        title: 'Sample Data',
        selectedName: 'sample-data-color',
      },
      isProtected: false,
      isHidden: !(
        tablePermissions.ViewAll ||
        tablePermissions.ViewBasic ||
        tablePermissions.ViewSampleData
      ),
      position: 3,
    },
    {
      name: 'Queries',
      icon: {
        alt: 'table_queries',
        name: 'table_queries',
        title: 'Table Queries',
        selectedName: '',
      },
      isProtected: false,
      isHidden: !(
        tablePermissions.ViewAll ||
        tablePermissions.ViewBasic ||
        tablePermissions.ViewQueries
      ),
      position: 4,
    },
    {
      name: 'Profiler & Data Quality',
      icon: {
        alt: 'profiler',
        name: 'icon-profiler',
        title: 'Profiler',
        selectedName: 'icon-profilercolor',
      },
      isProtected: false,
      isHidden: !(
        tablePermissions.ViewAll ||
        tablePermissions.ViewBasic ||
        tablePermissions.ViewDataProfile ||
        tablePermissions.ViewTests
      ),
      position: 5,
    },
    {
      name: 'Lineage',
      icon: {
        alt: 'lineage',
        name: 'icon-lineage',
        title: 'Lineage',
        selectedName: 'icon-lineagecolor',
      },
      isProtected: false,
      position: 7,
    },
    {
      name: 'DBT',
      icon: {
        alt: 'dbt-model',
        name: 'dbtmodel-light-grey',
        title: 'DBT',
        selectedName: 'dbtmodel-primery',
      },
      isProtected: false,
      isHidden: !dataModel?.sql,
      position: 8,
    },
    {
      name: 'Custom Properties',
      isProtected: false,
      position: 9,
    },
  ];

  const getFrequentlyJoinedWithTables = (): Array<
    JoinedWith & { name: string }
  > => {
    const tableFQNGrouping = [
      ...(tableJoinData.columnJoins?.flatMap(
        (cjs) =>
          cjs.joinedWith?.map<JoinedWith>((jw) => ({
            fullyQualifiedName: getTableFQNFromColumnFQN(jw.fullyQualifiedName),
            joinCount: jw.joinCount,
          })) ?? []
      ) ?? []),
      ...(tableJoinData.directTableJoins ?? []),
    ].reduce(
      (result, jw) => ({
        ...result,
        [jw.fullyQualifiedName]:
          (result[jw.fullyQualifiedName] ?? 0) + jw.joinCount,
      }),
      {} as Record<string, number>
    );

    return Object.entries(tableFQNGrouping)
      .map<JoinedWith & { name: string }>(
        ([fullyQualifiedName, joinCount]) => ({
          fullyQualifiedName,
          joinCount,
          name: getPartialNameFromTableFQN(
            fullyQualifiedName,
            [FqnPart.Database, FqnPart.Table],
            FQN_SEPARATOR_CHAR
          ),
        })
      )
      .sort((a, b) => b.joinCount - a.joinCount);
  };

  const prepareTableRowInfo = () => {
    const rowData =
      ([
        {
          date: new Date(tableProfile?.timestamp || 0),
          value: tableProfile?.rowCount ?? 0,
        },
      ] as Array<{
        date: Date;
        value: number;
      }>) ?? [];

    if (!isUndefined(tableProfile)) {
      return (
        <div className="tw-flex">
          {rowData.length > 1 && (
            <TableProfilerGraph
              className="tw--mt-4"
              data={rowData}
              height={38}
              toolTipPos={{ x: 20, y: -30 }}
            />
          )}
          <span
            className={classNames({
              'tw--ml-6': rowData.length > 1,
            })}>{`${tableProfile?.rowCount?.toLocaleString() || 0} rows`}</span>
        </div>
      );
    } else {
      return '';
    }
  };

  const extraInfo: Array<ExtraInfo> = [
    {
      key: 'Owner',
      value: getOwnerValue(owner),
      placeholderText: getEntityPlaceHolder(
        getEntityName(owner),
        owner?.deleted
      ),
      id: getEntityId(owner),
      isEntityDetails: true,
      isLink: true,
      openInNewTab: false,
      profileName: owner?.type === OwnerType.USER ? owner?.name : undefined,
    },
    {
      key: 'Tier',
      value: tier?.tagFQN ? tier.tagFQN.split(FQN_SEPARATOR_CHAR)[1] : '',
    },
    { key: 'Type', value: `${tableType}`, showLabel: true },
    { value: usage },
    { value: `${weeklyUsageCount} Queries` },
    {
      key: 'Columns',
      value:
        tableProfile && tableProfile?.columnCount
          ? `${tableProfile.columnCount} Columns`
          : columns.length
          ? `${columns.length} Columns`
          : '',
    },
    {
      key: 'Rows',
      value: prepareTableRowInfo(),
    },
  ];

  const onDescriptionEdit = (): void => {
    setIsEdit(true);
  };
  const onCancel = () => {
    setIsEdit(false);
  };

  const onDescriptionUpdate = async (updatedHTML: string) => {
    if (description !== updatedHTML) {
      const updatedTableDetails = {
        ...tableDetails,
        description: updatedHTML,
      };
      await descriptionUpdateHandler(updatedTableDetails);
      setIsEdit(false);
    } else {
      setIsEdit(false);
    }
  };

  const onColumnsUpdate = async (updateColumns: Table['columns']) => {
    if (!isEqual(columns, updateColumns)) {
      const updatedTableDetails = {
        ...tableDetails,
        columns: updateColumns,
      };
      await columnsUpdateHandler(updatedTableDetails);
    }
  };

  const onOwnerUpdate = (newOwner?: Table['owner']) => {
    if (newOwner) {
      const updatedTableDetails = {
        ...tableDetails,
        owner: {
          ...tableDetails.owner,
          ...newOwner,
        },
      };
      settingsUpdateHandler(updatedTableDetails);
    }
  };

  const onOwnerRemove = () => {
    if (tableDetails) {
      const updatedTableDetails = {
        ...tableDetails,
        owner: undefined,
      };
      settingsUpdateHandler(updatedTableDetails);
    }
  };

  const onTierUpdate = (newTier?: string) => {
    if (newTier) {
      const tierTag: Table['tags'] = newTier
        ? [
            ...getTagsWithoutTier(tableDetails.tags as Array<EntityTags>),
            {
              tagFQN: newTier,
              labelType: LabelType.Manual,
              state: State.Confirmed,
            },
          ]
        : tableDetails.tags;
      const updatedTableDetails = {
        ...tableDetails,
        tags: tierTag,
      };

      return settingsUpdateHandler(updatedTableDetails);
    } else {
      return Promise.reject();
    }
  };

  const onRemoveTier = () => {
    if (tableDetails) {
      const updatedTableDetails = {
        ...tableDetails,
        tags: undefined,
      };
      settingsUpdateHandler(updatedTableDetails);
    }
  };

  /**
   * Formulates updated tags and updates table entity data for API call
   * @param selectedTags
   */
  const onTagUpdate = (selectedTags?: Array<EntityTags>) => {
    if (selectedTags) {
      const updatedTags = [...(tier ? [tier] : []), ...selectedTags];
      const updatedTable = { ...tableDetails, tags: updatedTags };
      tagUpdateHandler(updatedTable);
    }
  };

  const followTable = () => {
    if (isFollowing) {
      setFollowersCount((preValu) => preValu - 1);
      setIsFollowing(false);
      unfollowTableHandler();
    } else {
      setFollowersCount((preValu) => preValu + 1);
      setIsFollowing(true);
      followTableHandler();
    }
  };

  const handleRestoreTable = async () => {
    const data: CreateTable = {
      columns: tableDetails.columns,
      databaseSchema: tableDetails.databaseSchema as EntityReference,
      description: tableDetails.description,
      displayName: tableDetails.displayName,
      extension: tableDetails.extension,
      name: tableDetails.name,
      owner: tableDetails.owner,
      tableConstraints: tableDetails.tableConstraints,
      tags: tableDetails.tags,
      tablePartition: tableDetails.tablePartition,
      tableProfilerConfig: tableDetails.tableProfilerConfig,
      tableType: tableDetails.tableType,
      viewDefinition: tableDetails.viewDefinition,
    };

    try {
      await restoreTable(data);
      showSuccessToast(
        t('message.restore-entities-success', {
          entity: t('label.table'),
        }),
        2000
      );
      refreshPage();
    } catch (error) {
      showErrorToast(
        error as AxiosError,
        t('message.restore-entities-error', {
          entity: t('label.table'),
        })
      );
    }
  };

  const getSampleDataWithType = () => {
    const updatedColumns = sampleData?.columns?.map((column) => {
      const matchedColumn = columns.find((col) => col.name === column);

      if (matchedColumn) {
        return {
          name: matchedColumn.name,
          dataType: matchedColumn.dataType,
        };
      } else {
        return {
          name: column,
          dataType: '',
        };
      }
    });

    return {
      columns: updatedColumns as SampleColumns[] | undefined,
      rows: sampleData?.rows,
    };
  };

  const onThreadLinkSelect = (link: string, threadType?: ThreadType) => {
    setThreadLink(link);
    if (threadType) {
      setThreadType(threadType);
    }
  };

  const onThreadPanelClose = () => {
    setThreadLink('');
  };

  const handleFullScreenClick = () => {
    history.push(getLineageViewPath(EntityType.TABLE, datasetFQN));
  };

  const getLoader = () => {
    return isentityThreadLoading ? <Loader /> : null;
  };

  const fetchMoreThread = (
    isElementInView: boolean,
    pagingObj: Paging,
    isLoading: boolean
  ) => {
    if (isElementInView && pagingObj?.after && !isLoading) {
      fetchFeedHandler(pagingObj.after);
    }
  };

  useEffect(() => {
    setFollowersData(followers);
  }, [followers]);
  useEffect(() => {
    setUsageDetails(usageSummary);
  }, [usageSummary]);

  useEffect(() => {
    setTableJoinData(joins);
  }, [joins]);

  useEffect(() => {
    fetchMoreThread(isInView as boolean, paging, isentityThreadLoading);
  }, [paging, isentityThreadLoading, isInView]);

  const handleFeedFilterChange = useCallback(
    (feedType, threadType) => {
      fetchFeedHandler(paging.after, feedType, threadType);
    },
    [paging]
  );

  return (
    <PageContainer>
      <div className="tw-px-6 tw-w-full tw-h-full tw-flex tw-flex-col">
        <EntityPageInfo
          canDelete={tablePermissions.Delete}
          currentOwner={tableDetails.owner}
          deleted={deleted}
          entityFieldTasks={getEntityFieldThreadCounts(
            EntityField.TAGS,
            entityFieldTaskCount
          )}
          entityFieldThreads={getEntityFieldThreadCounts(
            EntityField.TAGS,
            entityFieldThreadCount
          )}
          entityFqn={datasetFQN}
          entityId={tableDetails.id}
          entityName={entityName}
          entityType={EntityType.TABLE}
          extraInfo={extraInfo}
          followHandler={followTable}
          followers={followersCount}
          followersList={followers}
          isFollowing={isFollowing}
          isTagEditable={tablePermissions.EditAll || tablePermissions.EditTags}
          removeOwner={
            tablePermissions.EditAll || tablePermissions.EditOwner
              ? onOwnerRemove
              : undefined
          }
          removeTier={
            tablePermissions.EditAll || tablePermissions.EditTier
              ? onRemoveTier
              : undefined
          }
          tags={tableTags}
          tagsHandler={onTagUpdate}
          tier={tier}
          titleLinks={slashedTableName}
          updateOwner={
            tablePermissions.EditAll || tablePermissions.EditOwner
              ? onOwnerUpdate
              : undefined
          }
          updateTier={
            tablePermissions.EditAll || tablePermissions.EditTier
              ? onTierUpdate
              : undefined
          }
          version={version}
          versionHandler={versionHandler}
          onRestoreEntity={handleRestoreTable}
          onThreadLinkSelect={onThreadLinkSelect}
        />

        <div className="tw-mt-4 tw-flex tw-flex-col tw-flex-grow">
          <TabsPane
            activeTab={activeTab}
            className="tw-flex-initial"
            setActiveTab={setActiveTabHandler}
            tabs={tabs}
          />
          <div className="tw-flex-grow tw-flex tw-flex-col tw--mx-6 tw-px-7 tw-py-4">
            <div className="tw-bg-white tw-flex-grow tw-p-4 tw-shadow tw-rounded-md">
              {activeTab === 1 && (
                <div
                  className="tw-grid tw-grid-cols-4 tw-gap-4 tw-w-full"
                  id="schemaDetails">
                  <div className="tw-col-span-3 tw--ml-5">
                    <Description
                      description={description}
                      entityFieldTasks={getEntityFieldThreadCounts(
                        EntityField.DESCRIPTION,
                        entityFieldTaskCount
                      )}
                      entityFieldThreads={getEntityFieldThreadCounts(
                        EntityField.DESCRIPTION,
                        entityFieldThreadCount
                      )}
                      entityFqn={datasetFQN}
                      entityName={entityName}
                      entityType={EntityType.TABLE}
                      hasEditAccess={
                        tablePermissions.EditAll ||
                        tablePermissions.EditDescription
                      }
                      isEdit={isEdit}
                      isReadOnly={deleted}
                      owner={owner}
                      onCancel={onCancel}
                      onDescriptionEdit={onDescriptionEdit}
                      onDescriptionUpdate={onDescriptionUpdate}
                      onEntityFieldSelect={onEntityFieldSelect}
                      onThreadLinkSelect={onThreadLinkSelect}
                    />
                  </div>
                  <div className="tw-col-span-1 tw-border tw-border-main tw-rounded-md">
                    <FrequentlyJoinedTables
                      header="Frequently Joined Tables"
                      tableList={getFrequentlyJoinedWithTables()}
                    />
                  </div>
                  <div className="tw-col-span-full">
                    <SchemaTab
                      columnName={getPartialNameFromTableFQN(
                        datasetFQN,
                        [FqnPart['Column']],
                        FQN_SEPARATOR_CHAR
                      )}
                      columns={columns}
                      entityFieldTasks={getEntityFieldThreadCounts(
                        EntityField.COLUMNS,
                        entityFieldTaskCount
                      )}
                      entityFieldThreads={getEntityFieldThreadCounts(
                        EntityField.COLUMNS,
                        entityFieldThreadCount
                      )}
                      entityFqn={datasetFQN}
                      hasDescriptionEditAccess={
                        tablePermissions.EditAll ||
                        tablePermissions.EditDescription
                      }
                      hasTagEditAccess={
                        tablePermissions.EditAll || tablePermissions.EditTags
                      }
                      isReadOnly={deleted}
                      joins={tableJoinData.columnJoins as ColumnJoins[]}
                      sampleData={sampleData}
                      tableConstraints={tableDetails.tableConstraints}
                      onEntityFieldSelect={onEntityFieldSelect}
                      onThreadLinkSelect={onThreadLinkSelect}
                      onUpdate={onColumnsUpdate}
                    />
                  </div>
                </div>
              )}
              {activeTab === 2 && (
                <div
                  className="tw-py-4 tw-px-7 tw-grid tw-grid-cols-3 entity-feed-list tw--mx-7 tw--my-4"
                  id="activityfeed">
                  <div />
                  <ActivityFeedList
                    isEntityFeed
                    withSidePanel
                    className=""
                    deletePostHandler={deletePostHandler}
                    entityName={entityName}
                    feedList={entityThread}
                    postFeedHandler={postFeedHandler}
                    updateThreadHandler={updateThreadHandler}
                    onFeedFiltersUpdate={handleFeedFilterChange}
                  />
                  <div />
                </div>
              )}
              {activeTab === 3 && (
                <div id="sampleDataDetails">
                  <SampleDataTable
                    isLoading={isSampleDataLoading}
                    sampleData={getSampleDataWithType()}
                  />
                </div>
              )}
              {activeTab === 4 && (
                <Row className="tw-p-2" id="tablequeries">
                  {!isEmpty(tableQueries) || isQueriesLoading ? (
                    <Col offset={3} span={18}>
                      <TableQueries
                        isLoading={isQueriesLoading}
                        queries={tableQueries}
                      />
                    </Col>
                  ) : (
                    <Col
                      className="tw-flex tw-justify-center tw-font-medium tw-items-center tw-p-8 tw-col-span-3"
                      span={24}>
                      <div data-testid="no-queries">
                        <ErrorPlaceHolder heading="queries" />
                      </div>
                    </Col>
                  )}
                </Row>
              )}
              {activeTab === 5 && (
                <TableProfilerV1
                  permissions={tablePermissions}
                  table={tableDetails}
                />
              )}

              {activeTab === 7 && (
                <div
                  className={classNames(
                    location.pathname.includes(ROUTES.TOUR)
                      ? 'tw-h-70vh'
                      : 'tw-h-full'
                  )}
                  id="lineageDetails">
                  <EntityLineageComponent
                    addLineageHandler={addLineageHandler}
                    deleted={deleted}
                    entityLineage={entityLineage}
                    entityLineageHandler={entityLineageHandler}
                    entityType={EntityType.TABLE}
                    hasEditAccess={
                      tablePermissions.EditAll || tablePermissions.EditLineage
                    }
                    isLoading={isLineageLoading}
                    isNodeLoading={isNodeLoading}
                    lineageLeafNodes={lineageLeafNodes}
                    loadNodeHandler={loadNodeHandler}
                    removeLineageHandler={removeLineageHandler}
                    onFullScreenClick={handleFullScreenClick}
                  />
                </div>
              )}
              {activeTab === 8 && Boolean(dataModel?.sql) && (
                <div className="tw-border tw-border-main tw-rounded-md tw-py-4 tw-h-full cm-h-full">
                  <SchemaEditor
                    className="tw-h-full"
                    mode={{ name: CSMode.SQL }}
                    value={dataModel?.sql || ''}
                  />
                </div>
              )}
              {activeTab === 9 && (
                <CustomPropertyTable
                  entityDetails={
                    tableDetails as CustomPropertyProps['entityDetails']
                  }
                  entityType={EntityType.TABLE}
                  handleExtensionUpdate={handleExtensionUpdate}
                />
              )}
              <div
                data-testid="observer-element"
                id="observer-element"
                ref={elementRef as RefObject<HTMLDivElement>}>
                {getLoader()}
              </div>
            </div>
          </div>
          {threadLink ? (
            <ActivityThreadPanel
              createThread={createThread}
              deletePostHandler={deletePostHandler}
              open={Boolean(threadLink)}
              postFeedHandler={postFeedHandler}
              threadLink={threadLink}
              threadType={threadType}
              updateThreadHandler={updateThreadHandler}
              onCancel={onThreadPanelClose}
            />
          ) : null}
          {selectedField ? (
            <RequestDescriptionModal
              createThread={createThread}
              defaultValue={getDefaultValue(owner)}
              header="Request description"
              threadLink={getEntityFeedLink(
                EntityType.TABLE,
                datasetFQN,
                selectedField
              )}
              onCancel={closeRequestModal}
            />
          ) : null}
        </div>
      </div>
    </PageContainer>
  );
};

export default DatasetDetails;<|MERGE_RESOLUTION|>--- conflicted
+++ resolved
@@ -17,12 +17,9 @@
 import { isEmpty, isEqual, isNil, isUndefined } from 'lodash';
 import { ColumnJoins, EntityTags, ExtraInfo } from 'Models';
 import React, { RefObject, useCallback, useEffect, useState } from 'react';
-<<<<<<< HEAD
 import { useTranslation } from 'react-i18next';
+import { useHistory } from 'react-router-dom';
 import { restoreTable } from '../../axiosAPIs/tableAPI';
-=======
-import { useHistory } from 'react-router-dom';
->>>>>>> ff028a6e
 import { FQN_SEPARATOR_CHAR } from '../../constants/char.constants';
 import { ROUTES } from '../../constants/constants';
 import { EntityField } from '../../constants/feed.constants';
@@ -140,11 +137,8 @@
   updateThreadHandler,
   entityFieldTaskCount,
 }: DatasetDetailsProps) => {
-<<<<<<< HEAD
   const { t } = useTranslation();
-=======
   const history = useHistory();
->>>>>>> ff028a6e
   const [isEdit, setIsEdit] = useState(false);
   const [followersCount, setFollowersCount] = useState(0);
   const [isFollowing, setIsFollowing] = useState(false);
