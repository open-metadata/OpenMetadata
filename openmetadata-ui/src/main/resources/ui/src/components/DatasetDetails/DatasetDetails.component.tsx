--- conflicted
+++ resolved
@@ -86,11 +86,6 @@
 import { CustomPropertyProps } from '../common/CustomPropertyTable/CustomPropertyTable.interface';
 import Description from '../common/description/Description';
 import EntityPageInfo from '../common/entityPageInfo/EntityPageInfo';
-<<<<<<< HEAD
-import TabsPane from '../common/TabsPane/TabsPane';
-=======
-import PageContainerV1 from '../containers/PageContainerV1';
->>>>>>> bad43d2e
 import EntityLineageComponent from '../EntityLineage/EntityLineage.component';
 import FrequentlyJoinedTables from '../FrequentlyJoinedTables/FrequentlyJoinedTables.component';
 import Loader from '../Loader/Loader';
@@ -804,7 +799,6 @@
   ]);
 
   return (
-<<<<<<< HEAD
     <PageLayoutV1
       pageTitle={t('label.entity-detail-plural', {
         entity: getEntityName(tableDetails),
@@ -812,7 +806,7 @@
       <EntityPageInfo
         canDelete={tablePermissions.Delete}
         currentOwner={tableDetails.owner}
-        deleted={deleted}
+        deleted={tableDetails.deleted}
         displayName={tableDetails.displayName}
         entityFieldTasks={getEntityFieldThreadCounts(
           EntityField.TAGS,
@@ -860,11 +854,11 @@
       />
 
       <div className="m-t-md">
-        <TabsPane
-          activeTab={activeTab}
-          className="flex-initial"
-          setActiveTab={setActiveTabHandler}
-          tabs={tabs}
+        <Tabs
+          activeKey={activeTab ?? EntityTabs.SCHEMA}
+          data-testid="tabs"
+          items={tabs}
+          onChange={handleTabChange}
         />
         <div
           className={classNames(
@@ -873,235 +867,7 @@
             isTourPage ? 'h-70vh overflow-hidden' : 'h-full'
           )}
           id="tab-details">
-          {activeTab === 1 && (
-            <Card className="m-y-md h-full">
-              <Row id="schemaDetails">
-                <Col span={17}>
-                  <Description
-                    description={description}
-                    entityFieldTasks={getEntityFieldThreadCounts(
-                      EntityField.DESCRIPTION,
-                      entityFieldTaskCount
-                    )}
-                    entityFieldThreads={getEntityFieldThreadCounts(
-                      EntityField.DESCRIPTION,
-                      entityFieldThreadCount
-                    )}
-                    entityFqn={datasetFQN}
-                    entityName={entityName}
-                    entityType={EntityType.TABLE}
-                    hasEditAccess={
-                      tablePermissions.EditAll ||
-                      tablePermissions.EditDescription
-                    }
-                    isEdit={isEdit}
-                    isReadOnly={deleted}
-                    owner={owner}
-                    onCancel={onCancel}
-                    onDescriptionEdit={onDescriptionEdit}
-                    onDescriptionUpdate={onDescriptionUpdate}
-                    onThreadLinkSelect={onThreadLinkSelect}
-                  />
-                </Col>
-                <Col offset={1} span={6}>
-                  <div className="global-border rounded-4">
-                    <FrequentlyJoinedTables
-                      header={t('label.frequently-joined-table-plural')}
-                      tableList={getFrequentlyJoinedWithTables()}
-                    />
-                  </div>
-                </Col>
-                <Col className="m-t-md" span={24}>
-                  <SchemaTab
-                    columnName={getPartialNameFromTableFQN(
-                      datasetFQN,
-                      [FqnPart['Column']],
-                      FQN_SEPARATOR_CHAR
-                    )}
-                    columns={columns}
-                    entityFieldTasks={getEntityFieldThreadCounts(
-                      EntityField.COLUMNS,
-                      entityFieldTaskCount
-                    )}
-                    entityFieldThreads={getEntityFieldThreadCounts(
-                      EntityField.COLUMNS,
-                      entityFieldThreadCount
-                    )}
-                    entityFqn={datasetFQN}
-                    hasDescriptionEditAccess={
-                      tablePermissions.EditAll ||
-                      tablePermissions.EditDescription
-                    }
-                    hasTagEditAccess={
-                      tablePermissions.EditAll || tablePermissions.EditTags
-                    }
-                    isReadOnly={deleted}
-                    joins={joins?.columnJoins || []}
-                    tableConstraints={tableDetails.tableConstraints}
-                    onThreadLinkSelect={onThreadLinkSelect}
-                    onUpdate={onColumnsUpdate}
-                  />
-                </Col>
-              </Row>
-            </Card>
-          )}
-          {activeTab === 2 && (
-            <Card className="m-y-md h-min-full">
-              <Row>
-                <Col data-testid="activityfeed" offset={3} span={18}>
-                  <ActivityFeedList
-                    isEntityFeed
-                    withSidePanel
-                    className=""
-                    deletePostHandler={deletePostHandler}
-                    entityName={entityName}
-                    feedList={entityThread}
-                    isFeedLoading={isEntityThreadLoading}
-                    postFeedHandler={postFeedHandler}
-                    updateThreadHandler={updateThreadHandler}
-                    onFeedFiltersUpdate={handleFeedFilterChange}
-                  />
-                </Col>
-              </Row>
-
-              {loader}
-            </Card>
-          )}
-          {activeTab === 3 && (
-            <SampleDataTable
-              isTableDeleted={tableDetails.deleted}
-              tableId={tableDetails.id}
-            />
-          )}
-          {activeTab === 4 && (
-            <TableQueries
-              isTableDeleted={tableDetails.deleted}
-              tableId={tableDetails.id}
-            />
-          )}
-          {activeTab === 5 && (
-            <TableProfilerV1
-              isTableDeleted={tableDetails.deleted}
-              permissions={tablePermissions}
-              tableFqn={tableDetails.fullyQualifiedName || ''}
-            />
-          )}
-
-          {activeTab === 7 && (
-            <Card className="card-body-full m-y-md h-70vh" id="lineageDetails">
-              <EntityLineageComponent
-                deleted={deleted}
-                entityType={EntityType.TABLE}
-                hasEditAccess={
-                  tablePermissions.EditAll || tablePermissions.EditLineage
-                }
-              />
-            </Card>
-          )}
-          {activeTab === 8 && Boolean(dataModel?.sql || dataModel?.rawSql) && (
-            <DbtTab dataModel={dataModel} />
-          )}
-          {activeTab === 9 && (
-            <CustomPropertyTable
-              entityDetails={
-                tableDetails as CustomPropertyProps['entityDetails']
-              }
-              entityType={EntityType.TABLE}
-              handleExtensionUpdate={onExtensionUpdate}
-              hasEditAccess={
-                tablePermissions.EditAll || tablePermissions.EditCustomFields
-              }
-=======
-    <PageContainerV1>
-      <PageLayoutV1
-        pageTitle={t('label.entity-detail-plural', {
-          entity: getEntityName(tableDetails),
-        })}>
-        <EntityPageInfo
-          canDelete={tablePermissions.Delete}
-          currentOwner={tableDetails.owner}
-          deleted={tableDetails.deleted}
-          displayName={tableDetails.displayName}
-          entityFieldTasks={getEntityFieldThreadCounts(
-            EntityField.TAGS,
-            entityFieldTaskCount
-          )}
-          entityFieldThreads={getEntityFieldThreadCounts(
-            EntityField.TAGS,
-            entityFieldThreadCount
-          )}
-          entityFqn={datasetFQN}
-          entityId={tableDetails.id}
-          entityName={tableDetails.name}
-          entityType={EntityType.TABLE}
-          extraInfo={extraInfo}
-          followHandler={followTable}
-          followers={followersCount}
-          followersList={followers}
-          isFollowing={isFollowing}
-          permission={tablePermissions}
-          removeTier={
-            tablePermissions.EditAll || tablePermissions.EditTier
-              ? onRemoveTier
-              : undefined
-          }
-          serviceType={tableDetails.serviceType ?? ''}
-          tags={tableTags}
-          tagsHandler={onTagUpdate}
-          tier={tier}
-          titleLinks={breadcrumb}
-          updateOwner={
-            tablePermissions.EditAll || tablePermissions.EditOwner
-              ? onOwnerUpdate
-              : undefined
-          }
-          updateTier={
-            tablePermissions.EditAll || tablePermissions.EditTier
-              ? onTierUpdate
-              : undefined
-          }
-          version={version}
-          versionHandler={versionHandler}
-          onRestoreEntity={handleRestoreTable}
-          onThreadLinkSelect={onThreadLinkSelect}
-          onUpdateDisplayName={handleDisplayNameUpdate}
-        />
-
-        <div className="m-t-md">
-          <Tabs
-            activeKey={activeTab ?? EntityTabs.SCHEMA}
-            data-testid="tabs"
-            items={tabs}
-            onChange={handleTabChange}
-          />
-          <div
-            className={classNames(
-              // when tour its active its scroll's down to bottom and highligh whole panel so popup comes in center,
-              // to prevent scroll h-70vh is added
-              isTourPage ? 'h-70vh overflow-hidden' : 'h-full'
-            )}
-            id="tab-details">
-            {tabDetails}
-          </div>
-
-          <div
-            data-testid="observer-element"
-            id="observer-element"
-            ref={elementRef as RefObject<HTMLDivElement>}
-          />
-          {threadLink ? (
-            <ActivityThreadPanel
-              createThread={createThread}
-              deletePostHandler={deletePostHandler}
-              open={Boolean(threadLink)}
-              postFeedHandler={postFeedHandler}
-              threadLink={threadLink}
-              threadType={threadType}
-              updateThreadHandler={updateThreadHandler}
-              onCancel={onThreadPanelClose}
->>>>>>> bad43d2e
-            />
-          )}
+          {tabDetails}
         </div>
 
         <div
