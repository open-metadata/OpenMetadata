--- conflicted
+++ resolved
@@ -82,10 +82,7 @@
 
   return (
     <Select
-<<<<<<< HEAD
-=======
       allowClear
->>>>>>> b8e15bd9
       id="select-tags"
       loading={isTagLoading}
       mode="multiple"
