/*
 *  Copyright 2021 Collate
 *  Licensed under the Apache License, Version 2.0 (the "License");
 *  you may not use this file except in compliance with the License.
 *  You may obtain a copy of the License at
 *  http://www.apache.org/licenses/LICENSE-2.0
 *  Unless required by applicable law or agreed to in writing, software
 *  distributed under the License is distributed on an "AS IS" BASIS,
 *  WITHOUT WARRANTIES OR CONDITIONS OF ANY KIND, either express or implied.
 *  See the License for the specific language governing permissions and
 *  limitations under the License.
 */

import { isUndefined } from 'lodash';
import { FormattedGlossaryTermData, SearchResponse } from 'Models';
import React, { useEffect, useState } from 'react';
import { searchData } from '../../../axiosAPIs/miscAPI';
import { PAGE_SIZE } from '../../../constants/constants';
import { SearchIndex } from '../../../enums/search.enum';
import CheckboxUserCard from '../../../pages/teams/CheckboxUserCard';
import { formatSearchGlossaryTermResponse } from '../../../utils/APIUtils';
import { Button } from '../../buttons/Button/Button';
import Searchbar from '../../common/searchbar/Searchbar';
import Loader from '../../Loader/Loader';

type RelatedTermsModalProp = {
  relatedTerms?: Array<FormattedGlossaryTermData>;
  onCancel: () => void;
  onSave: (terms: Array<FormattedGlossaryTermData>) => void;
  header: string;
};

const RelatedTermsModal = ({
  relatedTerms,
  onCancel,
  onSave,
  header,
}: RelatedTermsModalProp) => {
  const [searchText, setSearchText] = useState('');
  const [isLoading, setIsLoading] = useState(true);
  const [options, setOptions] = useState<FormattedGlossaryTermData[]>([]);
  const [selectedOption, setSelectedOption] = useState<
    FormattedGlossaryTermData[]
  >(relatedTerms ?? []);

<<<<<<< HEAD
  const getSearchedTerms = (searchedData: FormattedGlossaryTermData[]) => {
    const currOptions = selectedOption.map((item) => item.fqdn);
    const data = searchedData.filter((item: FormattedGlossaryTermData) => {
=======
  const getSearchedTerms = (searchedData: FormatedGlossaryTermData[]) => {
    const currOptions = selectedOption.map((item) => item.fqdn || item.name);
    const data = searchedData.filter((item: FormatedGlossaryTermData) => {
>>>>>>> f0dd85b9
      return !currOptions.includes(item.fqdn);
    });

    return [...selectedOption, ...data];
  };

  const suggestionSearch = (searchText = '') => {
    setIsLoading(true);
    searchData(searchText, 1, PAGE_SIZE, '', '', '', SearchIndex.GLOSSARY)
      .then((res: SearchResponse) => {
        const termResult = formatSearchGlossaryTermResponse(
          res?.data?.hits?.hits || []
        );
        const data = !searchText ? getSearchedTerms(termResult) : termResult;
        setOptions(data);
      })
      .catch(() => {
        setOptions(selectedOption);
      })
      .finally(() => setIsLoading(false));
  };

  const handleSearchAction = (text: string) => {
    setSearchText(text);
    suggestionSearch(text);
  };

  const isIncludeInOptions = (id: string): boolean => {
    return selectedOption.some((d) => d.id === id);
  };

  const selectionHandler = (id: string, isChecked: boolean) => {
    if (!isChecked) {
      setSelectedOption((pre) => pre.filter((option) => option.id !== id));
    } else {
      const newOption: FormattedGlossaryTermData =
        options.find((d) => d.id === id) || ({} as FormattedGlossaryTermData);
      setSelectedOption([...selectedOption, newOption]);
    }
  };

  const getUserCards = () => {
    return options.map((d) => (
      <CheckboxUserCard
        isActionVisible
        isCheckBoxes
        item={{
          name: '',
          description: d.displayName || d.name,
          id: d.id,
          isChecked: isIncludeInOptions(d.id),
        }}
        key={d.id}
        onSelect={selectionHandler}
      />
    ));
  };

  useEffect(() => {
    if (!isUndefined(relatedTerms) && relatedTerms.length) {
      setOptions(relatedTerms);
    }
    suggestionSearch();
  }, []);

  return (
    <dialog className="tw-modal" data-testid="modal-container">
      <div className="tw-modal-backdrop" onClick={() => onCancel()} />
      <div className="tw-modal-container tw-overflow-y-auto tw-max-w-3xl tw-max-h-screen">
        <div className="tw-modal-header">
          <p className="tw-modal-title tw-text-grey-body" data-testid="header">
            {header}
          </p>
        </div>
        <div className="tw-modal-body">
          <Searchbar
            placeholder="Search for a term..."
            searchValue={searchText}
            typingInterval={500}
            onSearch={handleSearchAction}
          />
          <div className="tw-min-h-256">
            {isLoading ? (
              <Loader />
            ) : options.length > 0 ? (
              <div className="tw-grid tw-grid-cols-3 tw-gap-4">
                {getUserCards()}
              </div>
            ) : (
              <p className="tw-text-center tw-mt-10 tw-text-grey-muted tw-text-base">
                {searchText
                  ? `No terms found for "${searchText}"`
                  : 'No terms found'}
              </p>
            )}
          </div>
        </div>
        <div className="tw-modal-footer" data-testid="cta-container">
          <Button
            size="regular"
            theme="primary"
            variant="link"
            onClick={onCancel}>
            Cancel
          </Button>
          <Button
            data-testid="saveButton"
            size="regular"
            theme="primary"
            type="submit"
            variant="contained"
            onClick={() => onSave(selectedOption)}>
            Save
          </Button>
        </div>
      </div>
    </dialog>
  );
};

export default RelatedTermsModal;<|MERGE_RESOLUTION|>--- conflicted
+++ resolved
@@ -43,15 +43,9 @@
     FormattedGlossaryTermData[]
   >(relatedTerms ?? []);
 
-<<<<<<< HEAD
   const getSearchedTerms = (searchedData: FormattedGlossaryTermData[]) => {
-    const currOptions = selectedOption.map((item) => item.fqdn);
+    const currOptions = selectedOption.map((item) => item.fqdn || item.name);
     const data = searchedData.filter((item: FormattedGlossaryTermData) => {
-=======
-  const getSearchedTerms = (searchedData: FormatedGlossaryTermData[]) => {
-    const currOptions = selectedOption.map((item) => item.fqdn || item.name);
-    const data = searchedData.filter((item: FormatedGlossaryTermData) => {
->>>>>>> f0dd85b9
       return !currOptions.includes(item.fqdn);
     });
 
