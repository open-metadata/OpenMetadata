/*
 *  Copyright 2021 Collate
 *  Licensed under the Apache License, Version 2.0 (the "License");
 *  you may not use this file except in compliance with the License.
 *  You may obtain a copy of the License at
 *  http://www.apache.org/licenses/LICENSE-2.0
 *  Unless required by applicable law or agreed to in writing, software
 *  distributed under the License is distributed on an "AS IS" BASIS,
 *  WITHOUT WARRANTIES OR CONDITIONS OF ANY KIND, either express or implied.
 *  See the License for the specific language governing permissions and
 *  limitations under the License.
 */

<<<<<<< HEAD
import { Button, Col, Row, Typography } from 'antd';
import Modal from 'antd/lib/modal/Modal';
import { AxiosResponse } from 'axios';
import { t } from 'i18next';
import { isUndefined, uniqueId } from 'lodash';
import { FormattedUsersData, SearchResponse } from 'Models';
=======
import { Button } from 'antd';
import { isUndefined } from 'lodash';
>>>>>>> 125fefcf
import React, { useEffect, useState } from 'react';
import { useTranslation } from 'react-i18next';
import { getSuggestedUsers, searchData } from '../../../axiosAPIs/miscAPI';
import { WILD_CARD_CHAR } from '../../../constants/char.constants';
import { SearchIndex } from '../../../enums/search.enum';
import { User } from '../../../generated/entity/teams/user';
import { EntityReference } from '../../../generated/type/entityReference';
import { SearchResponse } from '../../../interface/search.interface';
import CheckboxUserCard from '../../../pages/teams/CheckboxUserCard';
import { formatUsersResponse } from '../../../utils/APIUtils';
import Searchbar from '../../common/searchbar/Searchbar';
import Loader from '../../Loader/Loader';
<<<<<<< HEAD
import { ReviewerModalProp } from './ReviewerModal.interface';
=======
import {
  getEntityReferenceFromUser,
  getUserFromEntityReference,
} from '../../Users/Users.util';

type ReviewerModalProp = {
  reviewer?: Array<EntityReference>;
  onCancel: () => void;
  onSave: (reviewer: Array<EntityReference>) => void;
  header: string;
};
>>>>>>> 125fefcf

const ReviewerModal = ({
  reviewer,
  onCancel,
  onSave,
  header,
  visible,
}: ReviewerModalProp) => {
  const [searchText, setSearchText] = useState('');
  const [isLoading, setIsLoading] = useState(true);
  const [options, setOptions] = useState<User[]>([]);
  const [selectedOption, setSelectedOption] = useState<User[]>(
    reviewer?.map(getUserFromEntityReference) ?? []
  );
  const { t } = useTranslation();

  const getSearchedReviewers = (searchedData: User[]) => {
    const currOptions = selectedOption.map((item) => item.name);
    const data = searchedData.filter((item) => {
      return !currOptions.includes(item.name);
    });

    return [...selectedOption, ...data];
  };

  const querySearch = () => {
    setIsLoading(true);
    searchData(WILD_CARD_CHAR, 1, 10, '', '', '', SearchIndex.USER)
      .then((res) => {
        const data = getSearchedReviewers(
          formatUsersResponse(
            (res.data as SearchResponse<SearchIndex.USER>).hits.hits
          )
        );
        setOptions(data);
      })
      .catch(() => {
        setOptions([]);
      })
      .finally(() => {
        setIsLoading(false);
      });
  };

  const suggestionSearch = (searchText = '') => {
    setIsLoading(true);
    getSuggestedUsers(searchText)
      .then((res) => {
        const data = formatUsersResponse(
          res.data.suggest['metadata-suggest'][0].options
        );
        setOptions(data);
      })
      .catch(() => {
        setOptions(selectedOption);
      })
      .finally(() => setIsLoading(false));
  };

  const handleSearchAction = (text: string) => {
    setSearchText(text);
    if (text) {
      suggestionSearch(text);
    } else {
      querySearch();
    }
  };

  const isIncludeInOptions = (id: string): boolean => {
    return selectedOption.some((d) => d.id === id);
  };

  const selectionHandler = (id: string, isChecked: boolean) => {
    if (!isChecked) {
      setSelectedOption((pre) => pre.filter((option) => option.id !== id));
    } else {
      const newOption = options.find((d) => d.id === id);
      newOption && setSelectedOption([...selectedOption, newOption]);
    }
  };

<<<<<<< HEAD
=======
  const getUserCards = () => {
    return options.map((d) => (
      <CheckboxUserCard
        isActionVisible
        isCheckBoxes
        isIconVisible
        item={{
          name: d.name,
          displayName: d.displayName || d.name,
          email: d.email,
          id: d.id,
          isChecked: isIncludeInOptions(d.id),
          type: 'user',
        }}
        key={d.id}
        onSelect={selectionHandler}
      />
    ));
  };

>>>>>>> 125fefcf
  useEffect(() => {
    if (!isUndefined(reviewer) && reviewer.length) {
      setOptions(reviewer.map(getUserFromEntityReference));
    }
    querySearch();
  }, []);

  return (
<<<<<<< HEAD
    <Modal
      centered
      destroyOnClose
      closable={false}
      data-testid="confirmation-modal"
      footer={
        <div data-testid="cta-container">
          <Button
            data-testid="cancel"
            key="remove-edge-btn"
            type="text"
            onClick={onCancel}>
            {t('label.cancel')}
          </Button>
          <Button
            data-testid="save-button"
            key="save-btn"
            type="primary"
            onClick={() => onSave(selectedOption)}>
=======
    <dialog className="tw-modal" data-testid="modal-container">
      <div className="tw-modal-backdrop" onClick={() => onCancel()} />
      <div className="tw-modal-container tw-overflow-y-auto tw-max-w-3xl tw-max-h-screen">
        <div className="tw-modal-header">
          <p className="tw-modal-title tw-text-grey-body" data-testid="header">
            {header}
          </p>
        </div>
        <div className="tw-modal-body">
          <Searchbar
            placeholder="Search for user..."
            searchValue={searchText}
            typingInterval={500}
            onSearch={handleSearchAction}
          />
          <div className="tw-min-h-256">
            {isLoading ? (
              <Loader />
            ) : options.length > 0 ? (
              <div className="tw-grid tw-grid-cols-3 tw-gap-4">
                {getUserCards()}
              </div>
            ) : (
              <p className="tw-text-center tw-mt-10 tw-text-grey-muted tw-text-base">
                No user available
              </p>
            )}
          </div>
        </div>
        <div className="tw-modal-footer" data-testid="cta-container">
          <Button onClick={onCancel}>{t('label.cancel')}</Button>
          <Button
            data-testid="saveButton"
            type="primary"
            onClick={() =>
              onSave(selectedOption.map(getEntityReferenceFromUser))
            }>
>>>>>>> 125fefcf
            {t('label.save')}
          </Button>
        </div>
      }
      title={
        <Typography.Text strong data-testid="header">
          {header}
        </Typography.Text>
      }
      visible={visible}
      width={800}>
      <>
        <Searchbar
          placeholder={`${t('label.search-for-user')}...`}
          searchValue={searchText}
          typingInterval={500}
          onSearch={handleSearchAction}
        />
        {isLoading ? (
          <Loader />
        ) : options.length > 0 ? (
          <Row gutter={[16, 16]}>
            {options.map((d) => (
              <Col key={uniqueId()} span={8}>
                <CheckboxUserCard
                  isActionVisible
                  isCheckBoxes
                  isIconVisible
                  item={{
                    name: d.name,
                    displayName: d.displayName || d.name,
                    email: d.email,
                    id: d.id,
                    isChecked: isIncludeInOptions(d.id),
                    type: d.type,
                  }}
                  key={d.id}
                  onSelect={selectionHandler}
                />
              </Col>
            ))}
          </Row>
        ) : (
          <Typography.Text className="flex justify-center mt-10 text-grey-muted text-base">
            {t('label.no-user-available')}
          </Typography.Text>
        )}
      </>
    </Modal>
  );
};

export default ReviewerModal;<|MERGE_RESOLUTION|>--- conflicted
+++ resolved
@@ -11,44 +11,22 @@
  *  limitations under the License.
  */
 
-<<<<<<< HEAD
 import { Button, Col, Row, Typography } from 'antd';
 import Modal from 'antd/lib/modal/Modal';
-import { AxiosResponse } from 'axios';
-import { t } from 'i18next';
 import { isUndefined, uniqueId } from 'lodash';
-import { FormattedUsersData, SearchResponse } from 'Models';
-=======
-import { Button } from 'antd';
-import { isUndefined } from 'lodash';
->>>>>>> 125fefcf
 import React, { useEffect, useState } from 'react';
 import { useTranslation } from 'react-i18next';
 import { getSuggestedUsers, searchData } from '../../../axiosAPIs/miscAPI';
 import { WILD_CARD_CHAR } from '../../../constants/char.constants';
 import { SearchIndex } from '../../../enums/search.enum';
 import { User } from '../../../generated/entity/teams/user';
-import { EntityReference } from '../../../generated/type/entityReference';
 import { SearchResponse } from '../../../interface/search.interface';
 import CheckboxUserCard from '../../../pages/teams/CheckboxUserCard';
 import { formatUsersResponse } from '../../../utils/APIUtils';
 import Searchbar from '../../common/searchbar/Searchbar';
 import Loader from '../../Loader/Loader';
-<<<<<<< HEAD
+import { getUserFromEntityReference } from '../../Users/Users.util';
 import { ReviewerModalProp } from './ReviewerModal.interface';
-=======
-import {
-  getEntityReferenceFromUser,
-  getUserFromEntityReference,
-} from '../../Users/Users.util';
-
-type ReviewerModalProp = {
-  reviewer?: Array<EntityReference>;
-  onCancel: () => void;
-  onSave: (reviewer: Array<EntityReference>) => void;
-  header: string;
-};
->>>>>>> 125fefcf
 
 const ReviewerModal = ({
   reviewer,
@@ -130,29 +108,6 @@
     }
   };
 
-<<<<<<< HEAD
-=======
-  const getUserCards = () => {
-    return options.map((d) => (
-      <CheckboxUserCard
-        isActionVisible
-        isCheckBoxes
-        isIconVisible
-        item={{
-          name: d.name,
-          displayName: d.displayName || d.name,
-          email: d.email,
-          id: d.id,
-          isChecked: isIncludeInOptions(d.id),
-          type: 'user',
-        }}
-        key={d.id}
-        onSelect={selectionHandler}
-      />
-    ));
-  };
-
->>>>>>> 125fefcf
   useEffect(() => {
     if (!isUndefined(reviewer) && reviewer.length) {
       setOptions(reviewer.map(getUserFromEntityReference));
@@ -161,7 +116,6 @@
   }, []);
 
   return (
-<<<<<<< HEAD
     <Modal
       centered
       destroyOnClose
@@ -181,45 +135,6 @@
             key="save-btn"
             type="primary"
             onClick={() => onSave(selectedOption)}>
-=======
-    <dialog className="tw-modal" data-testid="modal-container">
-      <div className="tw-modal-backdrop" onClick={() => onCancel()} />
-      <div className="tw-modal-container tw-overflow-y-auto tw-max-w-3xl tw-max-h-screen">
-        <div className="tw-modal-header">
-          <p className="tw-modal-title tw-text-grey-body" data-testid="header">
-            {header}
-          </p>
-        </div>
-        <div className="tw-modal-body">
-          <Searchbar
-            placeholder="Search for user..."
-            searchValue={searchText}
-            typingInterval={500}
-            onSearch={handleSearchAction}
-          />
-          <div className="tw-min-h-256">
-            {isLoading ? (
-              <Loader />
-            ) : options.length > 0 ? (
-              <div className="tw-grid tw-grid-cols-3 tw-gap-4">
-                {getUserCards()}
-              </div>
-            ) : (
-              <p className="tw-text-center tw-mt-10 tw-text-grey-muted tw-text-base">
-                No user available
-              </p>
-            )}
-          </div>
-        </div>
-        <div className="tw-modal-footer" data-testid="cta-container">
-          <Button onClick={onCancel}>{t('label.cancel')}</Button>
-          <Button
-            data-testid="saveButton"
-            type="primary"
-            onClick={() =>
-              onSave(selectedOption.map(getEntityReferenceFromUser))
-            }>
->>>>>>> 125fefcf
             {t('label.save')}
           </Button>
         </div>
@@ -254,7 +169,7 @@
                     email: d.email,
                     id: d.id,
                     isChecked: isIncludeInOptions(d.id),
-                    type: d.type,
+                    type: 'user',
                   }}
                   key={d.id}
                   onSelect={selectionHandler}
