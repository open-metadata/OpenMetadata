/*
 *  Copyright 2022 Collate.
 *  Licensed under the Apache License, Version 2.0 (the "License");
 *  you may not use this file except in compliance with the License.
 *  You may obtain a copy of the License at
 *  http://www.apache.org/licenses/LICENSE-2.0
 *  Unless required by applicable law or agreed to in writing, software
 *  distributed under the License is distributed on an "AS IS" BASIS,
 *  WITHOUT WARRANTIES OR CONDITIONS OF ANY KIND, either express or implied.
 *  See the License for the specific language governing permissions and
 *  limitations under the License.
 */

import { Card, Col, Divider, Row, Space, Tabs, Typography } from 'antd';
import classNames from 'classnames';
import ErrorPlaceHolder from 'components/common/error-with-placeholder/ErrorPlaceHolder';
import RichTextEditorPreviewer from 'components/common/rich-text-editor/RichTextEditorPreviewer';
import PageLayoutV1 from 'components/containers/PageLayoutV1';
import SourceList from 'components/MlModelDetail/SourceList.component';
import TagsViewer from 'components/Tag/TagsViewer/tags-viewer';
import { EntityTabs } from 'enums/entity.enum';
import { MlFeature, Mlmodel } from 'generated/entity/data/mlmodel';
import { cloneDeep, isEqual, isUndefined } from 'lodash';
import { ExtraInfo } from 'Models';
import React, { FC, Fragment, useEffect, useMemo, useState } from 'react';
import { useTranslation } from 'react-i18next';
import { getEntityName } from 'utils/EntityUtils';
import { getFilterTags } from 'utils/TableTags/TableTags.utils';
import { FQN_SEPARATOR_CHAR } from '../../constants/char.constants';
import { EntityField } from '../../constants/Feeds.constants';
import { OwnerType } from '../../enums/user.enum';
import { ChangeDescription } from '../../generated/entity/data/dashboard';
import { TagLabel } from '../../generated/type/tagLabel';
import {
  getColumnDiffNewValue,
  getColumnDiffOldValue,
  getColumnDiffValue,
  getDescriptionDiff,
  getDiffByFieldName,
  getDiffValue,
  getTagsDiff,
  removeDuplicateTags,
} from '../../utils/EntityVersionUtils';
import { TagLabelWithStatus } from '../../utils/EntityVersionUtils.interface';
import Description from '../common/description/Description';
import EntityPageInfo from '../common/entityPageInfo/EntityPageInfo';
import EntityVersionTimeLine from '../EntityVersionTimeLine/EntityVersionTimeLine';
import Loader from '../Loader/Loader';
import { MlModelVersionProp } from './MlModelVersion.interface';

const MlModelVersion: FC<MlModelVersionProp> = ({
  version,
  currentVersionData,
  isVersionLoading,
  owner,
  tier,
  slashedMlModelName,
  versionList,
  deleted = false,
  backHandler,
  versionHandler,
}: MlModelVersionProp) => {
  const { t } = useTranslation();

  const [changeDescription, setChangeDescription] = useState<ChangeDescription>(
    currentVersionData.changeDescription as ChangeDescription
  );
  const tabs = [
    {
      label: t('label.feature-plural'),
      key: EntityTabs.FEATURES,
    },
  ];

  const getDashboardDescription = () => {
    const descriptionDiff = getDiffByFieldName(
      EntityField.DESCRIPTION,
      changeDescription
    );
    const oldDescription =
      descriptionDiff?.added?.oldValue ??
      descriptionDiff?.deleted?.oldValue ??
      descriptionDiff?.updated?.oldValue;
    const newDescription =
      descriptionDiff?.added?.newValue ??
      descriptionDiff?.deleted?.newValue ??
      descriptionDiff?.updated?.newValue;

    return getDescriptionDiff(
      oldDescription,
      newDescription,
      currentVersionData.description
    );
  };

  const getConfigDetails = () => {
    const algorithm = (currentVersionData as Mlmodel).algorithm;
    const server = (currentVersionData as Mlmodel).server;
    const target = (currentVersionData as Mlmodel).target;
    const dashboard = (currentVersionData as Mlmodel).dashboard?.displayName;

    return [
      {
        key: 'Algorithm',
        value: algorithm ? `Algorithm - ${algorithm}` : '--',
      },
      {
        key: 'Target',
        value: target
          ? t('label.entity-hyphen-value', {
              entity: t('label.target'),
              value: target,
            })
          : t('label.no-entity', {
              entity: t('label.target'),
            }),
      },
      {
        key: 'Server',
        value: server
          ? t('label.entity-hyphen-value', {
              entity: t('label.server'),
              value: server,
            })
          : t('label.no-entity', {
              entity: t('label.server'),
            }),
      },
      {
        key: 'Dashboard',
        value: dashboard
          ? t('label.entity-hyphen-value', {
              entity: t('label.dashboard'),
              value: dashboard,
            })
          : t('label.no-entity', {
              entity: t('label.dashboard'),
            }),
      },
    ];
  };

  const getExtraInfo = () => {
    const ownerDiff = getDiffByFieldName('owner', changeDescription);

    const oldOwner = JSON.parse(
      ownerDiff?.added?.oldValue ??
        ownerDiff?.deleted?.oldValue ??
        ownerDiff?.updated?.oldValue ??
        '{}'
    );
    const newOwner = JSON.parse(
      ownerDiff?.added?.newValue ??
        ownerDiff?.deleted?.newValue ??
        ownerDiff?.updated?.newValue ??
        '{}'
    );
    const ownerPlaceHolder = owner?.name ?? owner?.displayName ?? '';

    const tagsDiff = getDiffByFieldName('tags', changeDescription, true);
    const newTier = [
      ...JSON.parse(
        tagsDiff?.added?.newValue ??
          tagsDiff?.deleted?.newValue ??
          tagsDiff?.updated?.newValue ??
          '[]'
      ),
    ].find((t) => (t?.tagFQN as string).startsWith('Tier'));

    const oldTier = [
      ...JSON.parse(
        tagsDiff?.added?.oldValue ??
          tagsDiff?.deleted?.oldValue ??
          tagsDiff?.updated?.oldValue ??
          '[]'
      ),
    ].find((t) => (t?.tagFQN as string).startsWith('Tier'));

    const extraInfo: Array<ExtraInfo> = [
      {
        key: 'Owner',
        value:
          !isUndefined(ownerDiff?.added) ||
          !isUndefined(ownerDiff?.deleted) ||
          !isUndefined(ownerDiff?.updated)
            ? getDiffValue(
                oldOwner?.displayName || oldOwner?.name || '',
                newOwner?.displayName || newOwner?.name || ''
              )
            : ownerPlaceHolder
            ? getDiffValue(ownerPlaceHolder, ownerPlaceHolder)
            : '',
        profileName:
          newOwner?.type === OwnerType.USER ? newOwner?.name : undefined,
      },
      {
        key: 'Tier',
        value:
          !isUndefined(newTier) || !isUndefined(oldTier)
            ? getDiffValue(
                oldTier?.tagFQN?.split(FQN_SEPARATOR_CHAR)[1] || '',
                newTier?.tagFQN?.split(FQN_SEPARATOR_CHAR)[1] || ''
              )
            : tier?.tagFQN
            ? tier?.tagFQN.split(FQN_SEPARATOR_CHAR)[1]
            : '',
      },
      ...getConfigDetails(),
    ];

    return extraInfo;
  };

  const getTags = () => {
    const tagsDiff = getDiffByFieldName('tags', changeDescription, true);
    const oldTags: Array<TagLabel> = JSON.parse(
      tagsDiff?.added?.oldValue ??
        tagsDiff?.deleted?.oldValue ??
        tagsDiff?.updated?.oldValue ??
        '[]'
    );
    const newTags: Array<TagLabel> = JSON.parse(
      tagsDiff?.added?.newValue ??
        tagsDiff?.deleted?.newValue ??
        tagsDiff?.updated?.newValue ??
        '[]'
    );
    const flag: { [x: string]: boolean } = {};
    const uniqueTags: Array<TagLabelWithStatus> = [];

    [
      ...(getTagsDiff(oldTags, newTags) ?? []),
      ...(currentVersionData.tags ?? []),
    ].forEach((elem) => {
      if (!flag[elem.tagFQN as string]) {
        flag[elem.tagFQN as string] = true;
        uniqueTags.push(elem as TagLabelWithStatus);
      }
    });

    return [
      ...uniqueTags.map((t) =>
        t.tagFQN.startsWith('Tier')
          ? { ...t, tagFQN: t.tagFQN.split(FQN_SEPARATOR_CHAR)[1] }
          : t
      ),
    ];
  };

  const handleFeatureDescriptionChangeDiff = (
    colList: Mlmodel['mlFeatures'],
    oldDiff: MlFeature[],
    newDiff: MlFeature[]
  ) => {
    colList?.forEach((i) => {
      if (isEqual(i.name, newDiff[0]?.name)) {
        i.description = getDescriptionDiff(
          oldDiff[0]?.description,
          newDiff[0]?.description,
          i.description
        );
      }
    });
  };

  const handleFeatureTagChangeDiff = (
    colList: Mlmodel['mlFeatures'],
    oldDiff: MlFeature[],
    newDiff: MlFeature[]
  ) => {
    colList?.forEach((i) => {
      if (isEqual(i.name, newDiff[0]?.name)) {
        const flag: { [x: string]: boolean } = {};
        const uniqueTags: Array<TagLabelWithStatus> = [];
        const oldTag = removeDuplicateTags(
          oldDiff[0].tags ?? [],
          newDiff[0].tags ?? []
        );
        const newTag = removeDuplicateTags(
          newDiff[0].tags ?? [],
          oldDiff[0].tags ?? []
        );
        const tagsDiff = getTagsDiff(oldTag, newTag);

        [...tagsDiff, ...((i.tags ?? []) as Array<TagLabelWithStatus>)].forEach(
          (elem: TagLabelWithStatus) => {
            if (!flag[elem.tagFQN]) {
              flag[elem.tagFQN] = true;
              uniqueTags.push(elem);
            }
          }
        );
        i.tags = uniqueTags;
      }
    });
  };

  const mlFeaturesData = useMemo((): Mlmodel['mlFeatures'] => {
    const colList = cloneDeep((currentVersionData as Mlmodel).mlFeatures ?? []);
    const columnsDiff = getDiffByFieldName(
      EntityField.ML_FEATURES,
      changeDescription
    );

    if (getColumnDiffValue(columnsDiff) === EntityField.ML_FEATURES) {
      const oldDiff = JSON.parse(getColumnDiffOldValue(columnsDiff) ?? '[]');
      const newDiff = JSON.parse(getColumnDiffNewValue(columnsDiff) ?? '[]');

      handleFeatureDescriptionChangeDiff(colList, oldDiff, newDiff);

      handleFeatureTagChangeDiff(colList, oldDiff, newDiff);

      return colList;
    }

    return colList;
  }, [
    currentVersionData,
    changeDescription,
    getColumnDiffValue,
    getDiffByFieldName,
    handleFeatureDescriptionChangeDiff,
    handleFeatureTagChangeDiff,
    getColumnDiffOldValue,
    getColumnDiffNewValue,
  ]);

  useEffect(() => {
    setChangeDescription(
      currentVersionData.changeDescription as ChangeDescription
    );
  }, [currentVersionData]);

  return (
<<<<<<< HEAD
    <PageLayoutV1
      pageTitle={t('label.entity-detail-plural', {
        entity: getEntityName(currentVersionData),
      })}>
      {isVersionLoading ? (
        <Loader />
      ) : (
        <div className={classNames('version-data')} data-testid="version-data">
          <EntityPageInfo
            isVersionSelected
            deleted={deleted}
            displayName={currentVersionData.displayName}
            entityName={
              currentVersionData.displayName ?? currentVersionData.name ?? ''
            }
            extraInfo={getExtraInfo()}
            followersList={[]}
            serviceType={currentVersionData.serviceType ?? ''}
            tags={getTags()}
            tier={{} as TagLabel}
            titleLinks={slashedMlModelName}
            version={Number(version)}
            versionHandler={backHandler}
          />
          <div className="m-t-xss">
            <TabsPane activeTab={1} tabs={tabs} />
            <Card className="m-y-md">
              <Description isReadOnly description={getDashboardDescription()} />
              <div>
                {(currentVersionData as Mlmodel).mlFeatures &&
                (currentVersionData as Mlmodel).mlFeatures?.length ? (
                  <Fragment>
                    <Row data-testid="feature-list">
                      <Col span={24}>
                        <Divider className="m-y-md" />
                      </Col>
                      <Col span={24}>
                        <Typography.Title level={5}>
                          {t('label.feature-plural-used')}
                        </Typography.Title>
                      </Col>

                      {mlFeaturesData?.map((feature: MlFeature) => (
                        <Col key={feature.fullyQualifiedName} span={24}>
                          <Card
                            bordered
                            className="m-b-xlg"
                            data-testid="feature-card"
                            key={feature.fullyQualifiedName}>
                            <Row>
                              <Col className="m-b-xs" span={24}>
                                <Typography.Text className="font-semibold">
                                  {feature.name}
                                </Typography.Text>
                              </Col>
                              <Col className="m-b-xs" span={24}>
                                <Space align="start">
                                  <Space>
                                    <Typography.Text className="text-grey-muted">
                                      {`${t('label.type')}:`}
                                    </Typography.Text>{' '}
                                    <Typography.Text>
                                      {feature.dataType || '--'}
                                    </Typography.Text>
                                  </Space>
                                  <Divider
                                    className="border-gray"
                                    type="vertical"
                                  />
                                  <Space>
                                    <Typography.Text className="text-grey-muted">
                                      {`${t('label.algorithm')}:`}
                                    </Typography.Text>{' '}
                                    <Typography.Text>
                                      {feature.featureAlgorithm || '--'}
                                    </Typography.Text>
                                  </Space>
                                </Space>
                              </Col>
                              <Col className="m-b-xs" span={24}>
                                <Row gutter={8} wrap={false}>
                                  <Col flex="120px">
                                    <Typography.Text className="text-grey-muted">
                                      {`${t('label.glossary-term-plural')} :`}
                                    </Typography.Text>
                                  </Col>

                                  <Col flex="auto">
                                    <TagsViewer
                                      sizeCap={-1}
                                      tags={
                                        getFilterTags(feature.tags ?? [])
                                          .Glossary
                                      }
                                      type="border"
                                    />
                                  </Col>
                                </Row>
                              </Col>

                              <Col className="m-b-xs" span={24}>
                                <Row gutter={8} wrap={false}>
                                  <Col flex="120px">
                                    <Typography.Text className="text-grey-muted">
                                      {`${t('label.tag-plural')} :`}
                                    </Typography.Text>
                                  </Col>
                                  <Col flex="auto">
                                    <TagsViewer
                                      sizeCap={-1}
                                      tags={
                                        getFilterTags(feature.tags ?? [])
                                          .Classification
                                      }
                                      type="border"
=======
    <PageContainerV1>
      <PageLayoutV1
        pageTitle={t('label.entity-detail-plural', {
          entity: getEntityName(currentVersionData),
        })}>
        {isVersionLoading ? (
          <Loader />
        ) : (
          <div
            className={classNames('version-data')}
            data-testid="version-data">
            <EntityPageInfo
              isVersionSelected
              deleted={deleted}
              displayName={currentVersionData.displayName}
              entityName={
                currentVersionData.displayName ?? currentVersionData.name ?? ''
              }
              extraInfo={getExtraInfo()}
              followersList={[]}
              serviceType={currentVersionData.serviceType ?? ''}
              tags={getTags()}
              tier={{} as TagLabel}
              titleLinks={slashedMlModelName}
              version={Number(version)}
              versionHandler={backHandler}
            />
            <div className="m-t-xss">
              <Tabs activeKey={EntityTabs.FEATURES} items={tabs} />
              <Card className="m-y-md">
                <Description
                  isReadOnly
                  description={getDashboardDescription()}
                />
                <div>
                  {(currentVersionData as Mlmodel).mlFeatures &&
                  (currentVersionData as Mlmodel).mlFeatures?.length ? (
                    <Fragment>
                      <Row data-testid="feature-list">
                        <Col span={24}>
                          <Divider className="m-y-md" />
                        </Col>
                        <Col span={24}>
                          <Typography.Title level={5}>
                            {t('label.feature-plural-used')}
                          </Typography.Title>
                        </Col>

                        {mlFeaturesData?.map((feature: MlFeature) => (
                          <Col key={feature.fullyQualifiedName} span={24}>
                            <Card
                              bordered
                              className="m-b-xlg"
                              data-testid="feature-card"
                              key={feature.fullyQualifiedName}>
                              <Row>
                                <Col className="m-b-xs" span={24}>
                                  <Typography.Text className="font-semibold">
                                    {feature.name}
                                  </Typography.Text>
                                </Col>
                                <Col className="m-b-xs" span={24}>
                                  <Space align="start">
                                    <Space>
                                      <Typography.Text className="text-grey-muted">
                                        {`${t('label.type')}:`}
                                      </Typography.Text>{' '}
                                      <Typography.Text>
                                        {feature.dataType || '--'}
                                      </Typography.Text>
                                    </Space>
                                    <Divider
                                      className="border-gray"
                                      type="vertical"
>>>>>>> bad43d2e
                                    />
                                  </Col>
                                </Row>
                              </Col>

                              <Col className="m-b-xs" span={24}>
                                <Row gutter={8} wrap={false}>
                                  <Col flex="120px">
                                    <Typography.Text className="text-grey-muted">
                                      {`${t('label.description')} :`}
                                    </Typography.Text>
                                  </Col>
                                  <Col flex="auto">
                                    <Space align="start">
                                      {feature.description ? (
                                        <RichTextEditorPreviewer
                                          enableSeeMoreVariant={false}
                                          markdown={feature.description}
                                        />
                                      ) : (
                                        <Typography.Text className="text-grey-muted">
                                          {t('label.no-entity', {
                                            entity: t('label.description'),
                                          })}
                                        </Typography.Text>
                                      )}
                                    </Space>
                                  </Col>
                                </Row>
                              </Col>

                              <Col span={24}>
                                <SourceList feature={feature} />
                              </Col>
                            </Row>
                          </Card>
                        </Col>
                      ))}
                    </Row>
                  </Fragment>
                ) : (
                  <ErrorPlaceHolder />
                )}
              </div>
            </Card>
          </div>
        </div>
      )}

      <EntityVersionTimeLine
        show
        currentVersion={version}
        versionHandler={versionHandler}
        versionList={versionList}
        onBack={backHandler}
      />
    </PageLayoutV1>
  );
};

export default MlModelVersion;<|MERGE_RESOLUTION|>--- conflicted
+++ resolved
@@ -332,7 +332,6 @@
   }, [currentVersionData]);
 
   return (
-<<<<<<< HEAD
     <PageLayoutV1
       pageTitle={t('label.entity-detail-plural', {
         entity: getEntityName(currentVersionData),
@@ -358,7 +357,7 @@
             versionHandler={backHandler}
           />
           <div className="m-t-xss">
-            <TabsPane activeTab={1} tabs={tabs} />
+            <Tabs activeKey={EntityTabs.FEATURES} items={tabs} />
             <Card className="m-y-md">
               <Description isReadOnly description={getDashboardDescription()} />
               <div>
@@ -448,82 +447,6 @@
                                           .Classification
                                       }
                                       type="border"
-=======
-    <PageContainerV1>
-      <PageLayoutV1
-        pageTitle={t('label.entity-detail-plural', {
-          entity: getEntityName(currentVersionData),
-        })}>
-        {isVersionLoading ? (
-          <Loader />
-        ) : (
-          <div
-            className={classNames('version-data')}
-            data-testid="version-data">
-            <EntityPageInfo
-              isVersionSelected
-              deleted={deleted}
-              displayName={currentVersionData.displayName}
-              entityName={
-                currentVersionData.displayName ?? currentVersionData.name ?? ''
-              }
-              extraInfo={getExtraInfo()}
-              followersList={[]}
-              serviceType={currentVersionData.serviceType ?? ''}
-              tags={getTags()}
-              tier={{} as TagLabel}
-              titleLinks={slashedMlModelName}
-              version={Number(version)}
-              versionHandler={backHandler}
-            />
-            <div className="m-t-xss">
-              <Tabs activeKey={EntityTabs.FEATURES} items={tabs} />
-              <Card className="m-y-md">
-                <Description
-                  isReadOnly
-                  description={getDashboardDescription()}
-                />
-                <div>
-                  {(currentVersionData as Mlmodel).mlFeatures &&
-                  (currentVersionData as Mlmodel).mlFeatures?.length ? (
-                    <Fragment>
-                      <Row data-testid="feature-list">
-                        <Col span={24}>
-                          <Divider className="m-y-md" />
-                        </Col>
-                        <Col span={24}>
-                          <Typography.Title level={5}>
-                            {t('label.feature-plural-used')}
-                          </Typography.Title>
-                        </Col>
-
-                        {mlFeaturesData?.map((feature: MlFeature) => (
-                          <Col key={feature.fullyQualifiedName} span={24}>
-                            <Card
-                              bordered
-                              className="m-b-xlg"
-                              data-testid="feature-card"
-                              key={feature.fullyQualifiedName}>
-                              <Row>
-                                <Col className="m-b-xs" span={24}>
-                                  <Typography.Text className="font-semibold">
-                                    {feature.name}
-                                  </Typography.Text>
-                                </Col>
-                                <Col className="m-b-xs" span={24}>
-                                  <Space align="start">
-                                    <Space>
-                                      <Typography.Text className="text-grey-muted">
-                                        {`${t('label.type')}:`}
-                                      </Typography.Text>{' '}
-                                      <Typography.Text>
-                                        {feature.dataType || '--'}
-                                      </Typography.Text>
-                                    </Space>
-                                    <Divider
-                                      className="border-gray"
-                                      type="vertical"
->>>>>>> bad43d2e
                                     />
                                   </Col>
                                 </Row>
