/*
 *  Copyright 2022 Collate.
 *  Licensed under the Apache License, Version 2.0 (the "License");
 *  you may not use this file except in compliance with the License.
 *  You may obtain a copy of the License at
 *  http://www.apache.org/licenses/LICENSE-2.0
 *  Unless required by applicable law or agreed to in writing, software
 *  distributed under the License is distributed on an "AS IS" BASIS,
 *  WITHOUT WARRANTIES OR CONDITIONS OF ANY KIND, either express or implied.
 *  See the License for the specific language governing permissions and
 *  limitations under the License.
 */

import {
  Card,
  Col,
  Divider,
  Row,
  Space,
  Tabs,
  TabsProps,
  Typography,
} from 'antd';
import classNames from 'classnames';
import { CustomPropertyTable } from 'components/common/CustomPropertyTable/CustomPropertyTable';
import { CustomPropertyProps } from 'components/common/CustomPropertyTable/CustomPropertyTable.interface';
import ErrorPlaceHolder from 'components/common/error-with-placeholder/ErrorPlaceHolder';
import RichTextEditorPreviewer from 'components/common/rich-text-editor/RichTextEditorPreviewer';
import SourceList from 'components/MlModelDetail/SourceList.component';
import TabsLabel from 'components/TabsLabel/TabsLabel.component';
import TagsViewer from 'components/Tag/TagsViewer/tags-viewer';
import {
  getDashboardDetailsPath,
  getVersionPathWithTab,
} from 'constants/constants';
import { EntityInfo, EntityTabs, EntityType } from 'enums/entity.enum';
import { MlFeature, Mlmodel } from 'generated/entity/data/mlmodel';
import { cloneDeep, isEqual, isUndefined } from 'lodash';
import React, { FC, Fragment, useEffect, useMemo, useState } from 'react';
import { useTranslation } from 'react-i18next';
<<<<<<< HEAD
import { useHistory, useParams } from 'react-router-dom';
import { getEntityName } from 'utils/EntityUtils';
=======
>>>>>>> 6e92dc69
import { getFilterTags } from 'utils/TableTags/TableTags.utils';
import { EntityField } from '../../constants/Feeds.constants';
import { ChangeDescription } from '../../generated/entity/data/dashboard';
import { TagLabel } from '../../generated/type/tagLabel';
import {
  getChangedEntityName,
  getChangedEntityNewValue,
  getChangedEntityOldValue,
  getCommonExtraInfoForVersionDetails,
  getDiffByFieldName,
  getEntityVersionByField,
  getEntityVersionTags,
  getTagsDiff,
  getTextDiff,
  removeDuplicateTags,
} from '../../utils/EntityVersionUtils';
import { TagLabelWithStatus } from '../../utils/EntityVersionUtils.interface';
import Description from '../common/description/Description';
import EntityPageInfo from '../common/entityPageInfo/EntityPageInfo';
import EntityVersionTimeLine from '../EntityVersionTimeLine/EntityVersionTimeLine';
import Loader from '../Loader/Loader';
import { MlModelVersionProp } from './MlModelVersion.interface';

const MlModelVersion: FC<MlModelVersionProp> = ({
  version,
  currentVersionData,
  isVersionLoading,
  owner,
  tier,
  slashedMlModelName,
  versionList,
  deleted = false,
  backHandler,
  versionHandler,
}: MlModelVersionProp) => {
  const { t } = useTranslation();
  const history = useHistory();
  const { tab } = useParams<{ tab: EntityTabs }>();

  const [changeDescription, setChangeDescription] = useState<ChangeDescription>(
    currentVersionData.changeDescription as ChangeDescription
  );

  const extraInfo = useMemo(() => {
    const { algorithm, server, target, dashboard } =
      currentVersionData as Mlmodel;

    return [
      ...getCommonExtraInfoForVersionDetails(changeDescription, owner, tier),
      {
        key: EntityInfo.ALGORITHM,
        value: algorithm,
        showLabel: true,
      },
      {
        key: EntityInfo.TARGET,
        value: target,
        showLabel: true,
      },
      {
        key: EntityInfo.SERVER,
        value: server,
        showLabel: true,
        isLink: true,
      },
      ...(!isUndefined(dashboard)
        ? [
            {
              key: EntityInfo.DASHBOARD,
              value: getDashboardDetailsPath(
                dashboard?.fullyQualifiedName as string
              ),
              placeholderText: getEntityName(dashboard),
              showLabel: true,
              isLink: true,
            },
          ]
        : []),
    ];
  }, [currentVersionData, changeDescription, owner, tier]);

  const handleFeatureDescriptionChangeDiff = (
    colList: Mlmodel['mlFeatures'],
    oldDiff: MlFeature[],
    newDiff: MlFeature[]
  ) => {
    colList?.forEach((i) => {
      if (isEqual(i.name, newDiff[0]?.name)) {
        i.description = getTextDiff(
          oldDiff[0]?.description ?? '',
          newDiff[0]?.description ?? ''
        );
      }
    });
  };

  const handleFeatureTagChangeDiff = (
    colList: Mlmodel['mlFeatures'],
    oldDiff: MlFeature[],
    newDiff: MlFeature[]
  ) => {
    colList?.forEach((i) => {
      if (isEqual(i.name, newDiff[0]?.name)) {
        const flag: { [x: string]: boolean } = {};
        const uniqueTags: Array<TagLabelWithStatus> = [];
        const oldTag = removeDuplicateTags(
          oldDiff[0].tags ?? [],
          newDiff[0].tags ?? []
        );
        const newTag = removeDuplicateTags(
          newDiff[0].tags ?? [],
          oldDiff[0].tags ?? []
        );
        const tagsDiff = getTagsDiff(oldTag, newTag);

        [...tagsDiff, ...((i.tags ?? []) as Array<TagLabelWithStatus>)].forEach(
          (elem: TagLabelWithStatus) => {
            if (!flag[elem.tagFQN]) {
              flag[elem.tagFQN] = true;
              uniqueTags.push(elem);
            }
          }
        );
        i.tags = uniqueTags;
      }
    });
  };

  const mlFeaturesData = useMemo((): Mlmodel['mlFeatures'] => {
    const colList = cloneDeep((currentVersionData as Mlmodel).mlFeatures ?? []);
    const columnsDiff = getDiffByFieldName(
      EntityField.ML_FEATURES,
      changeDescription
    );

    if (getChangedEntityName(columnsDiff) === EntityField.ML_FEATURES) {
      const oldDiff = JSON.parse(getChangedEntityOldValue(columnsDiff) ?? '[]');
      const newDiff = JSON.parse(getChangedEntityNewValue(columnsDiff) ?? '[]');

      handleFeatureDescriptionChangeDiff(colList, oldDiff, newDiff);

      handleFeatureTagChangeDiff(colList, oldDiff, newDiff);

      return colList;
    }

    return colList;
  }, [
    currentVersionData,
    changeDescription,
    getDiffByFieldName,
    handleFeatureDescriptionChangeDiff,
    handleFeatureTagChangeDiff,
  ]);

  const handleTabChange = (activeKey: string) => {
    history.push(
      getVersionPathWithTab(
        EntityType.MLMODEL,
        currentVersionData.fullyQualifiedName ?? '',
        String(version),
        activeKey
      )
    );
  };

  useEffect(() => {
    setChangeDescription(
      currentVersionData.changeDescription as ChangeDescription
    );
  }, [currentVersionData]);

  const tags = useMemo(() => {
    return getEntityVersionTags(currentVersionData, changeDescription);
  }, [currentVersionData, changeDescription]);

  const description = useMemo(() => {
    return getEntityVersionByField(
      currentVersionData,
      changeDescription,
      EntityField.DESCRIPTION
    );
  }, [currentVersionData, changeDescription]);

  const displayName = useMemo(() => {
    return getEntityVersionByField(
      currentVersionData,
      changeDescription,
      EntityField.DISPLAYNAME
    );
  }, [currentVersionData, changeDescription]);

  const tabItems: TabsProps['items'] = useMemo(
    () => [
      {
        key: EntityTabs.FEATURES,
        label: (
          <TabsLabel
            id={EntityTabs.FEATURES}
            name={t('label.feature-plural')}
          />
        ),
        children: (
          <Card className="m-y-md">
            <Description isReadOnly description={description} />
            <div>
              {(currentVersionData as Mlmodel).mlFeatures &&
              (currentVersionData as Mlmodel).mlFeatures?.length ? (
                <Fragment>
                  <Row data-testid="feature-list">
                    <Col span={24}>
                      <Divider className="m-y-md" />
                    </Col>
                    <Col span={24}>
                      <Typography.Title level={5}>
                        {t('label.feature-plural-used')}
                      </Typography.Title>
                    </Col>

                    {mlFeaturesData?.map((feature: MlFeature) => (
                      <Col key={feature.fullyQualifiedName} span={24}>
                        <Card
                          bordered
                          className="m-b-xlg"
                          data-testid="feature-card"
                          key={feature.fullyQualifiedName}>
                          <Row>
                            <Col className="m-b-xs" span={24}>
                              <Typography.Text className="font-semibold">
                                {feature.name}
                              </Typography.Text>
                            </Col>
                            <Col className="m-b-xs" span={24}>
                              <Space align="start">
                                <Space>
                                  <Typography.Text className="text-grey-muted">
                                    {`${t('label.type')}:`}
                                  </Typography.Text>{' '}
                                  <Typography.Text>
                                    {feature.dataType || '--'}
                                  </Typography.Text>
                                </Space>
                                <Divider
                                  className="border-gray"
                                  type="vertical"
                                />
                                <Space>
                                  <Typography.Text className="text-grey-muted">
                                    {`${t('label.algorithm')}:`}
                                  </Typography.Text>{' '}
                                  <Typography.Text>
                                    {feature.featureAlgorithm || '--'}
                                  </Typography.Text>
                                </Space>
                              </Space>
                            </Col>
                            <Col className="m-b-xs" span={24}>
                              <Row gutter={8} wrap={false}>
                                <Col flex="120px">
                                  <Typography.Text className="text-grey-muted">
                                    {`${t('label.glossary-term-plural')} :`}
                                  </Typography.Text>
                                </Col>

                                <Col flex="auto">
                                  <TagsViewer
                                    sizeCap={-1}
                                    tags={
                                      getFilterTags(feature.tags ?? []).Glossary
                                    }
                                    type="border"
                                  />
                                </Col>
                              </Row>
                            </Col>

                            <Col className="m-b-xs" span={24}>
                              <Row gutter={8} wrap={false}>
                                <Col flex="120px">
                                  <Typography.Text className="text-grey-muted">
                                    {`${t('label.tag-plural')} :`}
                                  </Typography.Text>
                                </Col>
                                <Col flex="auto">
                                  <TagsViewer
                                    sizeCap={-1}
                                    tags={
                                      getFilterTags(feature.tags ?? [])
                                        .Classification
                                    }
                                    type="border"
                                  />
                                </Col>
                              </Row>
                            </Col>

                            <Col className="m-b-xs" span={24}>
                              <Row gutter={8} wrap={false}>
                                <Col flex="120px">
                                  <Typography.Text className="text-grey-muted">
                                    {`${t('label.description')} :`}
                                  </Typography.Text>
                                </Col>
                                <Col flex="auto">
                                  <Space align="start">
                                    {feature.description ? (
                                      <RichTextEditorPreviewer
                                        enableSeeMoreVariant={false}
                                        markdown={feature.description}
                                      />
                                    ) : (
                                      <Typography.Text className="text-grey-muted">
                                        {t('label.no-entity', {
                                          entity: t('label.description'),
                                        })}
                                      </Typography.Text>
                                    )}
                                  </Space>
                                </Col>
                              </Row>
                            </Col>

                            <Col span={24}>
                              <SourceList feature={feature} />
                            </Col>
                          </Row>
                        </Card>
                      </Col>
                    ))}
                  </Row>
                </Fragment>
              ) : (
                <ErrorPlaceHolder />
              )}
            </div>
          </Card>
        ),
      },
      {
        key: EntityTabs.CUSTOM_PROPERTIES,
        label: (
          <TabsLabel
            id={EntityTabs.CUSTOM_PROPERTIES}
            name={t('label.custom-property-plural')}
          />
        ),
        children: (
          <CustomPropertyTable
            isVersionView
            entityDetails={
              currentVersionData as CustomPropertyProps['entityDetails']
            }
            entityType={EntityType.MLMODEL}
            hasEditAccess={false}
          />
        ),
      },
    ],
    [description, mlFeaturesData, currentVersionData]
  );

  return (
    <>
      {isVersionLoading ? (
        <Loader />
      ) : (
        <div className={classNames('version-data')} data-testid="version-data">
          <EntityPageInfo
            isVersionSelected
            deleted={deleted}
            displayName={displayName}
            entityName={
              currentVersionData.displayName ?? currentVersionData.name ?? ''
            }
            extraInfo={extraInfo}
            followersList={[]}
            serviceType={currentVersionData.serviceType ?? ''}
            tags={tags}
            tier={{} as TagLabel}
            titleLinks={slashedMlModelName}
            version={Number(version)}
            versionHandler={backHandler}
          />
          <div className="m-t-xss">
            <Tabs
              defaultActiveKey={tab ?? EntityTabs.FEATURES}
              items={tabItems}
              onChange={handleTabChange}
            />
          </div>
        </div>
      )}

      <EntityVersionTimeLine
        show
        currentVersion={version}
        versionHandler={versionHandler}
        versionList={versionList}
        onBack={backHandler}
      />
    </>
  );
};

export default MlModelVersion;<|MERGE_RESOLUTION|>--- conflicted
+++ resolved
@@ -38,11 +38,8 @@
 import { cloneDeep, isEqual, isUndefined } from 'lodash';
 import React, { FC, Fragment, useEffect, useMemo, useState } from 'react';
 import { useTranslation } from 'react-i18next';
-<<<<<<< HEAD
 import { useHistory, useParams } from 'react-router-dom';
 import { getEntityName } from 'utils/EntityUtils';
-=======
->>>>>>> 6e92dc69
 import { getFilterTags } from 'utils/TableTags/TableTags.utils';
 import { EntityField } from '../../constants/Feeds.constants';
 import { ChangeDescription } from '../../generated/entity/data/dashboard';
