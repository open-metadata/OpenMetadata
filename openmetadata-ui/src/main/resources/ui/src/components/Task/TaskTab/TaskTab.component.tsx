--- conflicted
+++ resolved
@@ -265,11 +265,7 @@
         className="m-t-sm items-end w-full"
         data-testid="task-cta-buttons"
         size="small">
-<<<<<<< HEAD
-        {(hasTaskUpdateAccess() || isCreator) && (
-=======
         {(isCreator || hasEditAccess) && (
->>>>>>> de06d50e
           <Button onClick={onTaskReject}>{t('label.close')}</Button>
         )}
         {hasEditAccess ? (
