/*
 *  Copyright 2023 Collate.
 *  Licensed under the Apache License, Version 2.0 (the "License");
 *  you may not use this file except in compliance with the License.
 *  You may obtain a copy of the License at
 *  http://www.apache.org/licenses/LICENSE-2.0
 *  Unless required by applicable law or agreed to in writing, software
 *  distributed under the License is distributed on an "AS IS" BASIS,
 *  WITHOUT WARRANTIES OR CONDITIONS OF ANY KIND, either express or implied.
 *  See the License for the specific language governing permissions and
 *  limitations under the License.
 */
import Icon, { DownOutlined } from '@ant-design/icons';
import {
  Button,
  Col,
  Dropdown,
  Form,
  MenuProps,
  Row,
  Select,
  Space,
  Tooltip,
  Typography,
} from 'antd';
import { useForm } from 'antd/lib/form/Form';
import Modal from 'antd/lib/modal/Modal';
import { AxiosError } from 'axios';
import classNames from 'classnames';
import { compare } from 'fast-json-patch';
import { isEmpty, isEqual, isUndefined, startCase } from 'lodash';
import { MenuInfo } from 'rc-menu/lib/interface';
import React, {
  useCallback,
  useEffect,
  useMemo,
  useRef,
  useState,
} from 'react';
import { useTranslation } from 'react-i18next';
import { Link, useHistory } from 'react-router-dom';
import { ReactComponent as EditIcon } from '../../../assets/svg/edit-new.svg';
import { ReactComponent as TaskCloseIcon } from '../../../assets/svg/ic-close-task.svg';
import { ReactComponent as TaskOpenIcon } from '../../../assets/svg/ic-open-task.svg';
import ActivityFeedCardV1 from '../../../components/ActivityFeed/ActivityFeedCard/ActivityFeedCardV1';
import ActivityFeedEditor from '../../../components/ActivityFeed/ActivityFeedEditor/ActivityFeedEditor';
import { useActivityFeedProvider } from '../../../components/ActivityFeed/ActivityFeedProvider/ActivityFeedProvider';
import AssigneeList from '../../../components/common/AssigneeList/AssigneeList';
import { OwnerLabel } from '../../../components/common/OwnerLabel/OwnerLabel.component';
import InlineEdit from '../../../components/InlineEdit/InlineEdit.component';
import { DE_ACTIVE_COLOR } from '../../../constants/constants';
import { TaskOperation } from '../../../constants/Feeds.constants';
import { TaskType } from '../../../generated/api/feed/createThread';
import { ResolveTask } from '../../../generated/api/feed/resolveTask';
import { CreateTestCaseResolutionStatus } from '../../../generated/api/tests/createTestCaseResolutionStatus';
import {
  TaskDetails,
  ThreadTaskStatus,
} from '../../../generated/entity/feed/thread';
import { Operation } from '../../../generated/entity/policies/policy';
import {
  TestCaseFailureReasonType,
  TestCaseResolutionStatusTypes,
} from '../../../generated/tests/testCaseResolutionStatus';
import { TagLabel } from '../../../generated/type/tagLabel';
import { useAuth } from '../../../hooks/authHooks';
import Assignees from '../../../pages/TasksPage/shared/Assignees';
import DescriptionTask from '../../../pages/TasksPage/shared/DescriptionTask';
import TagsTask from '../../../pages/TasksPage/shared/TagsTask';
import {
  Option,
  TaskAction,
  TaskActionMode,
} from '../../../pages/TasksPage/TasksPage.interface';
import { updateTask, updateThread } from '../../../rest/feedsAPI';
import { postTestCaseIncidentStatus } from '../../../rest/incidentManagerAPI';
import { getNameFromFQN } from '../../../utils/CommonUtils';
import EntityLink from '../../../utils/EntityLink';
import entityUtilClassBase from '../../../utils/EntityUtilClassBase';
import { getEntityName } from '../../../utils/EntityUtils';
import { getEntityFQN } from '../../../utils/FeedUtils';
<<<<<<< HEAD
=======
import { checkPermission } from '../../../utils/PermissionsUtils';
import { getEntityLink } from '../../../utils/TableUtils';
>>>>>>> d9d0400c
import {
  fetchOptions,
  getTaskDetailPath,
  isDescriptionTask,
  isTagsTask,
  TASK_ACTION_LIST,
} from '../../../utils/TasksUtils';
import { showErrorToast, showSuccessToast } from '../../../utils/ToastUtils';
import { useAuthContext } from '../../Auth/AuthProviders/AuthProvider';
import EntityPopOverCard from '../../common/PopOverCard/EntityPopOverCard';
import RichTextEditor from '../../common/RichTextEditor/RichTextEditor';
import { EditorContentRef } from '../../Modals/ModalWithMarkdownEditor/ModalWithMarkdownEditor.interface';
import { usePermissionProvider } from '../../PermissionProvider/PermissionProvider';
import { ResourceEntity } from '../../PermissionProvider/PermissionProvider.interface';
import TaskTabIncidentManagerHeader from '../TaskTabIncidentManagerHeader/TaskTabIncidentManagerHeader.component';
import './task-tab.less';
import { TaskTabProps } from './TaskTab.interface';

export const TaskTab = ({
  taskThread,
  owner,
  entityType,
  isForFeedTab,
  ...rest
}: TaskTabProps) => {
  const history = useHistory();
  const [assigneesForm] = useForm();
  const { currentUser } = useAuthContext();
  const markdownRef = useRef<EditorContentRef>();
  const updatedAssignees = Form.useWatch('assignees', assigneesForm);

  const { permissions } = usePermissionProvider();

  const { task: taskDetails } = taskThread;
  const entityFQN = getEntityFQN(taskThread.about) ?? '';
  const entityCheck = !isUndefined(entityFQN) && !isUndefined(entityType);
  const { t } = useTranslation();
  const [form] = Form.useForm();
  const { isAdminUser } = useAuth();
  const { postFeed, setActiveThread, fetchUpdatedThread } =
    useActivityFeedProvider();
  const [taskAction, setTaskAction] = useState<TaskAction>(TASK_ACTION_LIST[0]);

  const isTaskClosed = isEqual(taskDetails?.status, ThreadTaskStatus.Closed);
  const [showEditTaskModel, setShowEditTaskModel] = useState(false);
  const [comment, setComment] = useState('');
  const [isEditAssignee, setIsEditAssignee] = useState<boolean>(false);
  const [options, setOptions] = useState<Option[]>([]);

  const initialAssignees = useMemo(
    () =>
      taskDetails?.assignees.map((assignee) => ({
        label: getEntityName(assignee),
        value: assignee.id || '',
        type: assignee.type,
        name: assignee.name,
      })) ?? [],
    [taskDetails]
  );

  const taskField = useMemo(() => {
    const entityField = EntityLink.getEntityField(taskThread.about) ?? '';
    const columnName = EntityLink.getTableColumnName(taskThread.about) ?? '';

    if (columnName) {
      return `${entityField}/${columnName}`;
    }

    return entityField;
  }, [taskThread]);

  const isOwner = isEqual(owner?.id, currentUser?.id);
  const isCreator = isEqual(taskThread.createdBy, currentUser?.name);

  const checkIfUserPartOfTeam = useCallback(
    (teamId: string): boolean => {
      return Boolean(currentUser?.teams?.find((team) => teamId === team.id));
    },
    [currentUser]
  );

  const isAssignee = taskDetails?.assignees?.some((assignee) =>
    isEqual(assignee.id, currentUser?.id)
  );

  const isPartOfAssigneeTeam = taskDetails?.assignees?.some((assignee) =>
    assignee.type === 'team' ? checkIfUserPartOfTeam(assignee.id) : false
  );

  const isTaskDescription = isDescriptionTask(taskDetails?.type as TaskType);

  const isTaskTags = isTagsTask(taskDetails?.type as TaskType);
  const isTaskTestCaseResult =
    taskDetails?.type === TaskType.RequestTestCaseFailureResolution;

  const isTaskGlossaryApproval = taskDetails?.type === TaskType.RequestApproval;

  const handleTaskLinkClick = () => {
    history.push({
      pathname: getTaskDetailPath(taskThread),
    });
  };

  const getTaskLinkElement = entityCheck && (
    <Typography.Text className="font-medium text-md" data-testid="task-title">
      <Button
        className="p-r-xss text-md font-medium"
        type="link"
        onClick={handleTaskLinkClick}>
        {`#${taskDetails?.id} `}
      </Button>

      <Typography.Text>{taskDetails?.type}</Typography.Text>
      <span className="m-x-xss">{t('label.for-lowercase')}</span>

      {!isForFeedTab && (
        <>
          <span className="p-r-xss">{entityType}</span>
          <EntityPopOverCard entityFQN={entityFQN} entityType={entityType}>
            <Link
              className="break-all p-r-xss"
              data-testid="entitylink"
              to={entityUtilClassBase.getEntityLink(entityType, entityFQN)}
              onClick={(e) => e.stopPropagation()}>
              <Typography.Text className="text-md font-medium text-color-inherit">
                {' '}
                {getNameFromFQN(entityFQN)}
              </Typography.Text>
            </Link>
          </EntityPopOverCard>
        </>
      )}
      {!isEmpty(taskField) ? (
        <span className="break-all">{taskField}</span>
      ) : null}
    </Typography.Text>
  );

  const updateTaskData = (data: TaskDetails | ResolveTask) => {
    if (!taskDetails?.id) {
      return;
    }
    updateTask(TaskOperation.RESOLVE, taskDetails?.id + '', data)
      .then(() => {
        showSuccessToast(t('server.task-resolved-successfully'));
        rest.onAfterClose?.();

        if (isTaskGlossaryApproval) {
          rest.onUpdateEntityDetails?.();
        }
      })
      .catch((err: AxiosError) => showErrorToast(err));
  };

  const onTaskResolve = () => {
    if (!isTaskGlossaryApproval && isEmpty(taskDetails?.suggestion)) {
      showErrorToast(
        t('message.field-text-is-required', {
          fieldText: isTaskTags
            ? t('label.tag-plural')
            : t('label.description'),
        })
      );

      return;
    }
    if (isTaskTags) {
      const tagsData = {
        newValue: taskDetails?.suggestion || '[]',
      };

      updateTaskData(tagsData as TaskDetails);
    } else {
      const newValue = isTaskGlossaryApproval
        ? 'approved'
        : taskDetails?.suggestion;
      const data = { newValue: newValue };
      updateTaskData(data as TaskDetails);
    }
  };

  const onEditAndSuggest = ({
    description,
    updatedTags,
    testCaseFailureReason,
    testCaseFailureComment,
  }: {
    description: string;
    updatedTags: TagLabel[];
    testCaseFailureReason: TestCaseFailureReasonType;
    testCaseFailureComment: string;
  }) => {
    let data = {} as ResolveTask;
    if (isTaskTags) {
      data = {
        newValue: JSON.stringify(updatedTags) || '[]',
      };
    } else {
      if (isTaskTestCaseResult) {
        data = {
          newValue: testCaseFailureComment,
          testCaseFQN: entityFQN,
          testCaseFailureReason,
        };
      } else {
        data = { newValue: description };
      }
    }

    updateTaskData(data as ResolveTask);
  };

  /**
   *
   * @returns True if has access otherwise false
   */
  const hasEditAccess =
    isAdminUser ||
    isAssignee ||
    isOwner ||
    (Boolean(isPartOfAssigneeTeam) && !isCreator);

  const onSave = (message: string) => {
    postFeed(message, taskThread?.id ?? '').catch(() => {
      // ignore since error is displayed in toast in the parent promise.
      // Added block for sonar code smell
    });
  };

  const handleMenuItemClick: MenuProps['onClick'] = (info) => {
    if (info.key === TaskActionMode.EDIT) {
      setShowEditTaskModel(true);
    } else {
      onTaskResolve();
    }
    setTaskAction(
      TASK_ACTION_LIST.find((action) => action.key === info.key) ??
        TASK_ACTION_LIST[0]
    );
  };

  const onTaskReject = () => {
    if (!isTaskGlossaryApproval && isEmpty(comment)) {
      showErrorToast(t('server.task-closed-without-comment'));

      return;
    }

    const updatedComment = isTaskGlossaryApproval ? 'Rejected' : comment;
    updateTask(TaskOperation.REJECT, taskDetails?.id + '', {
      comment: updatedComment,
    } as unknown as TaskDetails)
      .then(() => {
        showSuccessToast(t('server.task-closed-successfully'));
        rest.onAfterClose?.();

        if (isTaskGlossaryApproval) {
          rest.onUpdateEntityDetails?.();
        }
      })
      .catch((err: AxiosError) => showErrorToast(err));
  };

  const onTestCaseIncidentAssigneeUpdate = async () => {
    const testCaseIncident: CreateTestCaseResolutionStatus = {
      testCaseResolutionStatusType: TestCaseResolutionStatusTypes.Assigned,
      testCaseReference: entityFQN,
      testCaseResolutionStatusDetails: {
        assignee: {
          id: updatedAssignees[0].value,
          name: updatedAssignees[0].name,
          type: updatedAssignees[0].type,
        },
      },
    };
    try {
      await postTestCaseIncidentStatus(testCaseIncident);
      fetchUpdatedThread(taskThread.id).finally(() => {
        setIsEditAssignee(false);
      });
    } catch (error) {
      showErrorToast(error as AxiosError);
    }
  };

  const onTestCaseIncidentResolve = async ({
    testCaseFailureReason,
    testCaseFailureComment,
  }: {
    testCaseFailureReason: TestCaseFailureReasonType;
    testCaseFailureComment: string;
  }) => {
    const testCaseIncident: CreateTestCaseResolutionStatus = {
      testCaseResolutionStatusType: TestCaseResolutionStatusTypes.Resolved,
      testCaseReference: entityFQN,
      testCaseResolutionStatusDetails: {
        resolvedBy: {
          id: currentUser?.id ?? '',
          name: currentUser?.name ?? '',
          type: 'user',
        },
        testCaseFailureReason,
        testCaseFailureComment,
      },
    };
    try {
      await postTestCaseIncidentStatus(testCaseIncident);
      rest.onAfterClose?.();
      setShowEditTaskModel(false);
    } catch (error) {
      showErrorToast(error as AxiosError);
    }
  };

  const approvalWorkflowActions = useMemo(() => {
    const hasApprovalAccess =
      isAssignee || (Boolean(isPartOfAssigneeTeam) && !isCreator);

    return (
      <Space
        className="m-t-sm items-end w-full"
        data-testid="task-cta-buttons"
        size="small">
        <Tooltip
          title={
            !hasApprovalAccess
              ? t('message.only-reviewers-can-approve-or-reject')
              : ''
          }>
          <Button
            data-testid="reject-task"
            disabled={!hasApprovalAccess}
            onClick={onTaskReject}>
            {t('label.reject')}
          </Button>
        </Tooltip>

        <Tooltip
          title={
            !hasApprovalAccess
              ? t('message.only-reviewers-can-approve-or-reject')
              : ''
          }>
          <Button
            data-testid="approve-task"
            disabled={!hasApprovalAccess}
            type="primary"
            onClick={onTaskResolve}>
            {t('label.approve')}
          </Button>
        </Tooltip>
      </Space>
    );
  }, [taskDetails, onTaskResolve, isAssignee, isPartOfAssigneeTeam]);

  const testCaseResultFlow = useMemo(() => {
    const editPermission = checkPermission(
      Operation.EditAll,
      ResourceEntity.TEST_CASE,
      permissions
    );
    const hasApprovalAccess = isAssignee || isCreator || editPermission;

    return (
      <Space
        className="m-t-sm items-end w-full"
        data-testid="task-cta-buttons"
        size="small">
        <Tooltip
          title={!hasApprovalAccess && t('message.no-access-placeholder')}>
          <Button
            data-testid="reject-task"
            disabled={!hasApprovalAccess}
            onClick={() => setIsEditAssignee(true)}>
            {t('label.re-assign')}
          </Button>
        </Tooltip>

        <Tooltip
          title={!hasApprovalAccess && t('message.no-access-placeholder')}>
          <Button
            data-testid="approve-task"
            disabled={!hasApprovalAccess}
            type="primary"
            onClick={() => setShowEditTaskModel(true)}>
            {t('label.resolve')}
          </Button>
        </Tooltip>
      </Space>
    );
  }, [taskDetails, isAssignee, isPartOfAssigneeTeam]);

  const actionButtons = useMemo(() => {
    if (isTaskClosed) {
      return null;
    }

    const taskType = taskDetails?.type ?? '';

    if (isTaskGlossaryApproval) {
      return approvalWorkflowActions;
    }

    if (isTaskTestCaseResult) {
      return testCaseResultFlow;
    }

    const parsedSuggestion = [
      'RequestDescription',
      'UpdateDescription',
    ].includes(taskType)
      ? taskDetails?.suggestion
      : JSON.parse(taskDetails?.suggestion || '[]');

    return (
      <Space
        className="m-t-sm items-end w-full"
        data-testid="task-cta-buttons"
        size="small">
        {(isCreator || hasEditAccess) && (
          <Button onClick={onTaskReject}>{t('label.close')}</Button>
        )}
        {hasEditAccess ? (
          <>
            {['RequestDescription', 'RequestTag'].includes(taskType) &&
            isEmpty(parsedSuggestion) ? (
              <Button
                type="primary"
                onClick={() =>
                  handleMenuItemClick({ key: TaskActionMode.EDIT } as MenuInfo)
                }>
                {t('label.add-suggestion')}
              </Button>
            ) : (
              <Dropdown.Button
                data-testid="edit-accept-task-dropdown"
                icon={<DownOutlined />}
                menu={{
                  items: TASK_ACTION_LIST,
                  selectable: true,
                  selectedKeys: [taskAction.key],
                  onClick: handleMenuItemClick,
                }}
                type="primary"
                onClick={() =>
                  taskAction.key === TaskActionMode.EDIT
                    ? handleMenuItemClick({ key: taskAction.key } as MenuInfo)
                    : onTaskResolve()
                }>
                {taskAction.label}
              </Dropdown.Button>
            )}
          </>
        ) : (
          <></>
        )}
      </Space>
    );
  }, [
    taskDetails,
    onTaskResolve,
    handleMenuItemClick,
    taskAction,
    isTaskClosed,
    isTaskGlossaryApproval,
    isCreator,
    approvalWorkflowActions,
    testCaseResultFlow,
    isTaskTestCaseResult,
  ]);

  const initialFormValue = useMemo(() => {
    if (isTaskDescription) {
      const description =
        taskDetails?.suggestion ?? taskDetails?.oldValue ?? '';

      return { description };
    } else {
      const updatedTags = JSON.parse(
        taskDetails?.suggestion ?? taskDetails?.oldValue ?? '[]'
      );

      return { updatedTags };
    }
  }, [taskDetails, isTaskDescription]);

  const handleAssigneeUpdate = async () => {
    const updatedTaskThread = {
      ...taskThread,
      task: {
        ...taskThread.task,
        assignees: updatedAssignees.map((assignee: Option) => ({
          id: assignee.value,
          type: assignee.type,
        })),
      },
    };
    try {
      const patch = compare(taskThread, updatedTaskThread);
      const data = await updateThread(taskThread.id, patch);
      setIsEditAssignee(false);
      setActiveThread(data);
    } catch (error) {
      showErrorToast(error as AxiosError);
    }
  };

  useEffect(() => {
    assigneesForm.setFieldValue('assignees', initialAssignees);
    setOptions(initialAssignees);
  }, [initialAssignees]);

  const taskHeader = isTaskTestCaseResult ? (
    <TaskTabIncidentManagerHeader thread={taskThread} />
  ) : (
    <div
      className={classNames('d-flex justify-between', {
        'flex-column': isEditAssignee,
      })}>
      <div className={classNames('gap-2', { 'flex-center': !isEditAssignee })}>
        {isEditAssignee ? (
          <Form
            form={assigneesForm}
            layout="vertical"
            onFinish={handleAssigneeUpdate}>
            <Form.Item
              data-testid="assignees"
              label={`${t('label.assignee-plural')}:`}
              name="assignees"
              rules={[
                {
                  required: true,
                  message: t('message.field-text-is-required', {
                    fieldText: t('label.assignee-plural'),
                  }),
                },
              ]}>
              <InlineEdit
                className="assignees-edit-input"
                direction="horizontal"
                onCancel={() => {
                  setIsEditAssignee(false);
                  assigneesForm.setFieldValue('assignees', initialAssignees);
                }}
                onSave={() => assigneesForm.submit()}>
                <Assignees
                  disabled={Boolean(owner)}
                  options={options}
                  value={updatedAssignees}
                  onChange={(values) =>
                    assigneesForm.setFieldValue('assignees', values)
                  }
                  onSearch={(query) =>
                    fetchOptions({
                      query,
                      setOptions,
                      currentUserId: currentUser?.id,
                    })
                  }
                />
              </InlineEdit>
            </Form.Item>
          </Form>
        ) : (
          <>
            <Typography.Text className="text-grey-muted">
              {t('label.assignee-plural')}:{' '}
            </Typography.Text>
            <AssigneeList
              assignees={taskDetails?.assignees ?? []}
              showUserName={false}
            />
            {(isCreator || hasEditAccess) && !isTaskClosed && !owner ? (
              <Button
                className="flex-center p-0"
                data-testid="edit-assignees"
                icon={<EditIcon color={DE_ACTIVE_COLOR} width="14px" />}
                size="small"
                type="text"
                onClick={() => setIsEditAssignee(true)}
              />
            ) : null}
          </>
        )}
      </div>
      <div className={classNames('gap-2', { 'flex-center': !isEditAssignee })}>
        <Typography.Text className="text-grey-muted">
          {t('label.created-by')}:{' '}
        </Typography.Text>
        <OwnerLabel
          owner={{ name: taskThread.createdBy, type: 'user', id: '' }}
        />
      </div>
    </div>
  );

  return (
    <Row className="p-y-sm p-x-md" data-testid="task-tab" gutter={[0, 24]}>
      <Col className="d-flex items-center" span={24}>
        <Icon
          className="m-r-xs"
          component={
            taskDetails?.status === ThreadTaskStatus.Open
              ? TaskOpenIcon
              : TaskCloseIcon
          }
          style={{ fontSize: '18px' }}
        />

        {getTaskLinkElement}
      </Col>
      <Col span={24}>{taskHeader}</Col>
      <Col span={24}>
        {isTaskDescription && (
          <DescriptionTask
            hasEditAccess={hasEditAccess}
            isTaskActionEdit={false}
            taskThread={taskThread}
            onChange={(value) => form.setFieldValue('description', value)}
          />
        )}

        {isTaskTags && (
          <TagsTask
            hasEditAccess={hasEditAccess}
            isTaskActionEdit={false}
            task={taskDetails}
            onChange={(value) => form.setFieldValue('updatedTags', value)}
          />
        )}

        <div className="m-l-lg">
          {taskThread?.posts?.map((reply) => (
            <ActivityFeedCardV1
              isPost
              feed={taskThread}
              hidePopover={false}
              key={reply.id}
              post={reply}
            />
          ))}
        </div>
      </Col>

      <Col span={24}>
        {taskDetails?.status === ThreadTaskStatus.Open && (
          <ActivityFeedEditor onSave={onSave} onTextChange={setComment} />
        )}

        {actionButtons}
      </Col>
      {isTaskTestCaseResult ? (
        <Modal
          maskClosable
          closable={false}
          closeIcon={null}
          okText={t('label.submit')}
          open={showEditTaskModel}
          title={`${t('label.resolve')} ${t('label.task')} #${taskDetails?.id}`}
          width={768}
          onCancel={() => setShowEditTaskModel(false)}
          onOk={form.submit}>
          <Form
            form={form}
            initialValues={initialFormValue}
            layout="vertical"
            onFinish={onTestCaseIncidentResolve}>
            <Form.Item
              label={t('label.reason')}
              name="testCaseFailureReason"
              rules={[
                {
                  required: true,
                  message: t('label.field-required', {
                    field: t('label.reason'),
                  }),
                },
              ]}>
              <Select
                placeholder={t('label.please-select-entity', {
                  entity: t('label.reason'),
                })}>
                {Object.values(TestCaseFailureReasonType).map((value) => (
                  <Select.Option key={value}>{startCase(value)}</Select.Option>
                ))}
              </Select>
            </Form.Item>
            <Form.Item
              label={t('label.comment')}
              name="testCaseFailureComment"
              rules={[
                {
                  required: true,
                  message: t('label.field-required', {
                    field: t('label.comment'),
                  }),
                },
              ]}
              trigger="onTextChange">
              <RichTextEditor
                height="200px"
                initialValue=""
                placeHolder={t('message.write-your-text', {
                  text: t('label.comment'),
                })}
                ref={markdownRef}
              />
            </Form.Item>
          </Form>
        </Modal>
      ) : (
        <Modal
          maskClosable
          closable={false}
          closeIcon={null}
          open={showEditTaskModel}
          title={`${t('label.edit-entity', {
            entity: t('label.task-lowercase'),
          })} #${taskDetails?.id} ${taskThread.message}`}
          width={768}
          onCancel={() => setShowEditTaskModel(false)}
          onOk={form.submit}>
          <Form
            form={form}
            initialValues={initialFormValue}
            layout="vertical"
            onFinish={onEditAndSuggest}>
            {isTaskTags ? (
              <Form.Item
                data-testid="tags-label"
                label={t('label.tag-plural')}
                name="updatedTags"
                rules={[
                  {
                    required: true,
                    message: t('message.field-text-is-required', {
                      fieldText: t('label.tag-plural'),
                    }),
                  },
                ]}
                trigger="onChange">
                <TagsTask
                  isTaskActionEdit
                  hasEditAccess={hasEditAccess}
                  task={taskDetails}
                  onChange={(value) => form.setFieldValue('updatedTags', value)}
                />
              </Form.Item>
            ) : (
              <Form.Item
                data-testid="tags-label"
                label={t('label.description')}
                name="description"
                rules={[
                  {
                    required: true,
                    message: t('message.field-text-is-required', {
                      fieldText: t('label.description'),
                    }),
                  },
                ]}
                trigger="onTextChange">
                <DescriptionTask
                  isTaskActionEdit
                  hasEditAccess={hasEditAccess}
                  taskThread={taskThread}
                  onChange={(value) => form.setFieldValue('description', value)}
                />
              </Form.Item>
            )}
          </Form>
        </Modal>
      )}
      {isTaskTestCaseResult && (
        <Modal
          maskClosable
          closable={false}
          closeIcon={null}
          okText={t('label.submit')}
          open={isEditAssignee}
          title={`${t('label.re-assign')} ${t('label.task')} #${
            taskDetails?.id
          }`}
          width={768}
          onCancel={() => setIsEditAssignee(false)}
          onOk={assigneesForm.submit}>
          <Form
            form={assigneesForm}
            layout="vertical"
            onFinish={onTestCaseIncidentAssigneeUpdate}>
            <Form.Item
              data-testid="assignee"
              label={`${t('label.assignee')}:`}
              name="assignees"
              rules={[
                {
                  required: true,
                  message: t('message.field-text-is-required', {
                    fieldText: t('label.assignee'),
                  }),
                },
              ]}>
              <Assignees
                isSingleSelect
                options={options}
                value={updatedAssignees}
                onChange={(values) =>
                  assigneesForm.setFieldValue('assignees', values)
                }
                onSearch={(query) => fetchOptions({ query, setOptions })}
              />
            </Form.Item>
          </Form>
        </Modal>
      )}
    </Row>
  );
};<|MERGE_RESOLUTION|>--- conflicted
+++ resolved
@@ -79,11 +79,7 @@
 import entityUtilClassBase from '../../../utils/EntityUtilClassBase';
 import { getEntityName } from '../../../utils/EntityUtils';
 import { getEntityFQN } from '../../../utils/FeedUtils';
-<<<<<<< HEAD
-=======
 import { checkPermission } from '../../../utils/PermissionsUtils';
-import { getEntityLink } from '../../../utils/TableUtils';
->>>>>>> d9d0400c
 import {
   fetchOptions,
   getTaskDetailPath,
