--- conflicted
+++ resolved
@@ -12,20 +12,7 @@
  */
 
 import { CheckOutlined, PlusOutlined } from '@ant-design/icons';
-<<<<<<< HEAD
-import {
-  Button,
-  Col,
-  Divider,
-  Popover,
-  Row,
-  Space,
-  Table,
-  Tooltip,
-} from 'antd';
-=======
-import { Button, Row, Space, Table, Tooltip } from 'antd';
->>>>>>> 00885380
+import { Button, Divider, Row, Space, Table, Tooltip } from 'antd';
 import { ColumnsType } from 'antd/lib/table';
 import { ReactComponent as ExternalLinkIcon } from 'assets/svg/external-links.svg';
 import { AxiosError } from 'axios';
