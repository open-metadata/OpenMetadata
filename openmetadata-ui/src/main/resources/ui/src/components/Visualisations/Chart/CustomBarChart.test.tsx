/*
 *  Copyright 2022 Collate.
 *  Licensed under the Apache License, Version 2.0 (the "License");
 *  you may not use this file except in compliance with the License.
 *  You may obtain a copy of the License at
 *  http://www.apache.org/licenses/LICENSE-2.0
 *  Unless required by applicable law or agreed to in writing, software
 *  distributed under the License is distributed on an "AS IS" BASIS,
 *  WITHOUT WARRANTIES OR CONDITIONS OF ANY KIND, either express or implied.
 *  See the License for the specific language governing permissions and
 *  limitations under the License.
 */

import { render, screen } from '@testing-library/react';
import React from 'react';
import '../../../test/unit/mocks/recharts.mock';
import { CustomBarChartProps } from './Chart.interface';
import CustomBarChart from './CustomBarChart';

const mockCustomBarChartProp: CustomBarChartProps = {
  chartCollection: {
    information: [
      {
        title: 'insert',
        dataKey: 'INSERT',
        color: '#00ff00',
      },
    ],
    data: [
      {
        name: '07/Dec 14:32',
        timestamp: 1670403758680,
        INSERT: 37251,
      },
    ],
  },
  name: 'testChart',
};
jest.mock('../../../utils/DataInsightUtils', () => {
  return jest.fn().mockImplementation(() => {
    return <div>CustomTooltip</div>;
  });
});

<<<<<<< HEAD
const mockData = Array.from({ length: 301 }, (_, index) => ({
  name: `test ${index}`,
  value: index,
=======
jest.mock('../../../utils/date-time/DateTimeUtils', () => ({
  formatDateTimeLong: jest.fn(),
}));

jest.mock('../../common/ErrorWithPlaceholder/ErrorPlaceHolder', () => ({
  __esModule: true,
  default: jest.fn().mockReturnValue(<div>ErrorPlaceHolder</div>),
}));

jest.mock('../../../utils/ChartUtils', () => ({
  axisTickFormatter: jest.fn(),
  tooltipFormatter: jest.fn(),
  updateActiveChartFilter: jest.fn(),
>>>>>>> 4c96b85a
}));

describe('CustomBarChart component test', () => {
  it('Component should render', async () => {
    render(<CustomBarChart {...mockCustomBarChartProp} />);

    const container = await screen.findByTestId('responsive-container');
    const XAxis = await screen.findByText('XAxis');
    const YAxis = await screen.findByText('YAxis');
    const noData = screen.queryByTestId('"no-data-placeholder');

    expect(container).toBeInTheDocument();
    expect(XAxis).toBeInTheDocument();
    expect(YAxis).toBeInTheDocument();
    expect(noData).not.toBeInTheDocument();
    expect(screen.queryByText('Brush')).not.toBeInTheDocument();
  });

  it('Component should render brush when data length is greater than PROFILER_CHART_DATA_SIZE', async () => {
    render(
      <CustomBarChart
        {...mockCustomBarChartProp}
        chartCollection={{
          data: mockData,
          information: mockCustomBarChartProp.chartCollection.information,
        }}
      />
    );

    expect(screen.getByText('Brush')).toBeInTheDocument();
  });

  it('If there is no data, placeholder should be visible', async () => {
    render(
      <CustomBarChart
        {...mockCustomBarChartProp}
        chartCollection={{
          information: [],
          data: [],
        }}
      />
    );

    const noData = await screen.findByText('ErrorPlaceHolder');

    expect(noData).toBeInTheDocument();
  });
});<|MERGE_RESOLUTION|>--- conflicted
+++ resolved
@@ -42,11 +42,11 @@
   });
 });
 
-<<<<<<< HEAD
 const mockData = Array.from({ length: 301 }, (_, index) => ({
   name: `test ${index}`,
   value: index,
-=======
+}));
+
 jest.mock('../../../utils/date-time/DateTimeUtils', () => ({
   formatDateTimeLong: jest.fn(),
 }));
@@ -60,7 +60,6 @@
   axisTickFormatter: jest.fn(),
   tooltipFormatter: jest.fn(),
   updateActiveChartFilter: jest.fn(),
->>>>>>> 4c96b85a
 }));
 
 describe('CustomBarChart component test', () => {
