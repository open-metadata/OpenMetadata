/*
 *  Copyright 2021 Collate
 *  Licensed under the Apache License, Version 2.0 (the "License");
 *  you may not use this file except in compliance with the License.
 *  You may obtain a copy of the License at
 *  http://www.apache.org/licenses/LICENSE-2.0
 *  Unless required by applicable law or agreed to in writing, software
 *  distributed under the License is distributed on an "AS IS" BASIS,
 *  WITHOUT WARRANTIES OR CONDITIONS OF ANY KIND, either express or implied.
 *  See the License for the specific language governing permissions and
 *  limitations under the License.
 */

import { RecentlySearchedData } from 'Models';
import React, { FunctionComponent, useEffect, useState } from 'react';
import { Link } from 'react-router-dom';
import { getExplorePathWithSearch } from '../../constants/constants';
import {
  getRecentlySearchedData,
  removeRecentSearchTerm,
} from '../../utils/CommonUtils';
import SVGIcons from '../../utils/SvgUtils';
import PopOver from '../common/popover/PopOver';

const RecentSearchedTerms: FunctionComponent = () => {
  const [recentlySearchedTerms, setRecentlySearchTerms] = useState<
    RecentlySearchedData[]
  >([]);

  const onRemove = (term: string) => {
    removeRecentSearchTerm(term);
    setRecentlySearchTerms(getRecentlySearchedData());
  };

  useEffect(() => {
    setRecentlySearchTerms(getRecentlySearchedData());
  }, []);

  return (
    <>
      <h6 className="tw-heading tw-mb-3" data-testid="filter-heading">
        Recent Search Terms
      </h6>
      {recentlySearchedTerms.length ? (
        recentlySearchedTerms.map((item, index) => {
          return (
            <div
              className="tw-flex tw-items-center tw-justify-between tw-mb-2 tw-group"
              data-testid={`Recently-Search-${item.term}`}
              key={index}>
              <div className="tw-flex">
                <i className="fa fa-search tw-text-grey-muted tw-pr-2 tw-self-center" />
<<<<<<< HEAD
                <Link
                  className="tw-font-medium"
                  to={getExplorePathWithSearch(item.term)}>
                  <button
                    className="tw-text-grey-body hover:tw-text-primary-hover hover:tw-underline"
                    data-testid="recently-searched">
                    {item.term.length > 20 ? (
                      <PopOver
                        html={
                          <div className="tw-flex tw-flex-nowrap">
                            {item.term}
                          </div>
                        }
                        position="top"
                        size="regular"
                        trigger="mouseenter">
                        <span>{item.term.slice(0, 20)}...</span>
                      </PopOver>
                    ) : (
                      item.term
                    )}
=======
                <div className="tw-flex tw-justify-between">
                  <Link
                    className="tw-font-medium"
                    to={getExplorePathWithSearch(item.term)}>
                    <button className="tw-text-grey-body hover:tw-text-primary-hover hover:tw-underline">
                      {item.term.length > 20 ? (
                        <PopOver
                          html={
                            <div className="tw-flex tw-flex-nowrap">
                              {item.term}
                            </div>
                          }
                          position="top"
                          size="regular"
                          trigger="mouseenter">
                          <span>{item.term.slice(0, 20)}...</span>
                        </PopOver>
                      ) : (
                        item.term
                      )}
                    </button>
                  </Link>
                  <button
                    className="tw-opacity-0 group-hover:tw-opacity-100 tw-ml-2"
                    onClick={() => onRemove(item.term)}>
                    <SVGIcons
                      alt="delete"
                      icon="icon-times-circle"
                      width="12"
                    />
>>>>>>> c7711b18
                  </button>
                </div>
              </div>
            </div>
          );
        })
      ) : (
        <>No searched terms.</>
      )}
    </>
  );
};

export default RecentSearchedTerms;<|MERGE_RESOLUTION|>--- conflicted
+++ resolved
@@ -50,29 +50,6 @@
               key={index}>
               <div className="tw-flex">
                 <i className="fa fa-search tw-text-grey-muted tw-pr-2 tw-self-center" />
-<<<<<<< HEAD
-                <Link
-                  className="tw-font-medium"
-                  to={getExplorePathWithSearch(item.term)}>
-                  <button
-                    className="tw-text-grey-body hover:tw-text-primary-hover hover:tw-underline"
-                    data-testid="recently-searched">
-                    {item.term.length > 20 ? (
-                      <PopOver
-                        html={
-                          <div className="tw-flex tw-flex-nowrap">
-                            {item.term}
-                          </div>
-                        }
-                        position="top"
-                        size="regular"
-                        trigger="mouseenter">
-                        <span>{item.term.slice(0, 20)}...</span>
-                      </PopOver>
-                    ) : (
-                      item.term
-                    )}
-=======
                 <div className="tw-flex tw-justify-between">
                   <Link
                     className="tw-font-medium"
@@ -103,7 +80,6 @@
                       icon="icon-times-circle"
                       width="12"
                     />
->>>>>>> c7711b18
                   </button>
                 </div>
               </div>
