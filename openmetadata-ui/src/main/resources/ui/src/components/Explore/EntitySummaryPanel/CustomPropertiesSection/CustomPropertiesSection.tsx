/*
 *  Copyright 2025 Collate.
 *  Licensed under the Apache License, Version 2.0 (the "License");
 *  you may not use this file except in compliance with the License.
 *  You may obtain a copy of the License at
 *  http://www.apache.org/licenses/LICENSE-2.0
 *  Unless required by applicable law or agreed to in writing, software
 *  distributed under the License is distributed on an "AS IS" BASIS,
 *  WITHOUT WARRANTIES OR CONDITIONS OF ANY KIND, either express or implied.
 *  See the License for the specific language governing permissions and
 *  limitations under the License.
 */

import { Typography } from 'antd';
import { startCase } from 'lodash';
import { useMemo, useState } from 'react';
import { useTranslation } from 'react-i18next';
import { ReactComponent as AddPlaceHolderIcon } from '../../../../assets/svg/ic-no-records.svg';
import { CUSTOM_PROPERTIES_DOCS } from '../../../../constants/docs.constants';
import { ERROR_PLACEHOLDER_TYPE } from '../../../../enums/common.enum';
import { CustomProperty } from '../../../../generated/entity/type';
import { Transi18next } from '../../../../utils/CommonUtils';
import { CustomPropertyValueRenderer } from '../../../../utils/CustomPropertyRenderers';
import ErrorPlaceHolder from '../../../common/ErrorWithPlaceholder/ErrorPlaceHolder';
import ErrorPlaceHolderNew from '../../../common/ErrorWithPlaceholder/ErrorPlaceHolderNew';
import Loader from '../../../common/Loader/Loader';
import SearchBarComponent from '../../../common/SearchBarComponent/SearchBar.component';
import { CustomPropertiesSectionProps } from './CustomPropertiesSection.interface';
import './CustomPropertiesSection.less';

const CustomPropertiesSection = ({
  entityData,
  entityType,
  entityTypeDetail,
  viewCustomPropertiesPermission,
  isEntityDataLoading,
}: CustomPropertiesSectionProps) => {
  const { t } = useTranslation();
  const [searchText, setSearchText] = useState<string>('');

  const customProperties = entityTypeDetail?.customProperties || [];
  const extensionData = entityData?.extension || {};

  const filteredProperties = useMemo(() => {
    if (!searchText) {
      return customProperties;
    }

    const searchLower = searchText.toLowerCase();

    return customProperties.filter((property: CustomProperty) => {
      const propertyName = property.name?.toLowerCase() || '';
      const propertyDisplayName = property.displayName?.toLowerCase() || '';
      const propertyType = property.propertyType?.name?.toLowerCase() || '';

      return (
        propertyName.includes(searchLower) ||
        propertyDisplayName.includes(searchLower) ||
        propertyType.includes(searchLower)
      );
    });
  }, [customProperties, searchText]);

  const emptyState = useMemo(() => {
    if (searchText) {
      return (
        <Typography.Paragraph className="text-center text-grey-muted p-sm">
          {t('message.no-entity-found-for-name', {
            entity: t('label.custom-property-plural'),
            name: searchText,
          })}
        </Typography.Paragraph>
      );
    }

    return (
      <div className="lineage-items-list empty-state">
        <ErrorPlaceHolderNew
          className="text-grey-14"
          icon={<AddPlaceHolderIcon height={100} width={100} />}
          type={ERROR_PLACEHOLDER_TYPE.CUSTOM}>
          <div className="p-t-md text-justify no-data-placeholder">
            <Transi18next
              i18nKey="message.no-custom-properties-entity"
              renderElement={
                <a
                  href={CUSTOM_PROPERTIES_DOCS}
                  rel="noreferrer"
                  target="_blank"
                  title="Custom properties documentation"
                />
              }
              values={{
                docs: t('label.doc-plural-lowercase'),
                entity: startCase(entityType),
              }}
            />
          </div>
        </ErrorPlaceHolderNew>
      </div>
    );
  }, [searchText, entityType, t]);

  if (isEntityDataLoading) {
    return (
      <div className="entity-summary-panel-tab-content">
        <div className="p-x-md p-t-md">
          <Loader size="default" />
        </div>
      </div>
    );
  }

  if (!viewCustomPropertiesPermission) {
    return (
      <div className="items-center d-block align-items-center text-center">
        <ErrorPlaceHolder
          className="permission-error-placeholder"
          permissionValue={t('label.view-entity', {
            entity: t('label.custom-property-plural'),
          })}
          type={ERROR_PLACEHOLDER_TYPE.PERMISSION}
        />
      </div>
    );
  }

  if (customProperties.length === 0) {
    return (
      <div
        className="entity-summary-panel-tab-content"
        data-testid="no-data-placeholder">
        <div className="p-x-md p-t-md text-justify no-data-placeholder">
          <Transi18next
            i18nKey="message.no-custom-properties-entity"
            renderElement={
              <a
                href={CUSTOM_PROPERTIES_DOCS}
                rel="noreferrer"
                target="_blank"
                title="Custom properties documentation"
              />
            }
            values={{
              docs: t('label.doc-plural-lowercase'),
              entity: startCase(entityType),
            }}
          />
        </div>
      </div>
    );
  }

  return (
    <div className="entity-summary-panel-tab-content">
      <div className="p-x-md" data-testid="custom_properties">
        {customProperties.length > 0 && (
          <SearchBarComponent
            containerClassName="searchbar-container"
            placeholder={t('label.search-for-type', {
              type: t('label.custom-property-plural'),
            })}
            searchValue={searchText}
            typingInterval={350}
            onSearch={setSearchText}
          />
        )}
        <div className="custom-properties-list">
<<<<<<< HEAD
          {filteredProperties.length > 0 ? (
            filteredProperties.map((property: CustomProperty) => {
              const value = extensionData[property.name];

              return (
                <div
                  className="custom-property-item"
                  data-testid={`custom-property-${property.name}-card`}
                  key={property.name}>
                  <Typography.Text
                    className="property-name"
                    data-testid={`property-${property.name}-name`}>
                    {property.displayName || property.name}
                  </Typography.Text>
                  <Typography.Text
                    className="property-value"
                    data-testid="value">
                    {formatValue(value)}
                  </Typography.Text>
                </div>
              );
            })
          ) : searchText ? (
            <div className="text-center text-grey-muted p-sm">
              {t('message.no-entity-found-for-name', {
                entity: t('label.custom-property-plural'),
                name: searchText,
              })}
            </div>
          ) : (
            <div className="lineage-items-list empty-state">
              <ErrorPlaceHolderNew
                className="text-grey-14"
                icon={<AddPlaceHolderIcon height={100} width={100} />}
                type={ERROR_PLACEHOLDER_TYPE.CUSTOM}>
                <div className="p-t-md text-justify no-data-placeholder">
                  <Transi18next
                    i18nKey="message.no-custom-properties-entity"
                    renderElement={
                      <a
                        href={CUSTOM_PROPERTIES_DOCS}
                        rel="noreferrer"
                        target="_blank"
                        title="Custom properties documentation"
=======
          {filteredProperties.length > 0
            ? filteredProperties.map((property: CustomProperty) => {
                const value = extensionData[property.name];

                return (
                  <div className="custom-property-item" key={property.name}>
                    <Typography.Text className="property-name">
                      {property.displayName || property.name}
                    </Typography.Text>
                    <div className="property-value">
                      <CustomPropertyValueRenderer
                        property={property}
                        value={value}
>>>>>>> eff12212
                      />
                    </div>
                  </div>
                );
              })
            : emptyState}
        </div>
      </div>
    </div>
  );
};

export default CustomPropertiesSection;<|MERGE_RESOLUTION|>--- conflicted
+++ resolved
@@ -166,66 +166,24 @@
           />
         )}
         <div className="custom-properties-list">
-<<<<<<< HEAD
-          {filteredProperties.length > 0 ? (
-            filteredProperties.map((property: CustomProperty) => {
-              const value = extensionData[property.name];
-
-              return (
-                <div
-                  className="custom-property-item"
-                  data-testid={`custom-property-${property.name}-card`}
-                  key={property.name}>
-                  <Typography.Text
-                    className="property-name"
-                    data-testid={`property-${property.name}-name`}>
-                    {property.displayName || property.name}
-                  </Typography.Text>
-                  <Typography.Text
-                    className="property-value"
-                    data-testid="value">
-                    {formatValue(value)}
-                  </Typography.Text>
-                </div>
-              );
-            })
-          ) : searchText ? (
-            <div className="text-center text-grey-muted p-sm">
-              {t('message.no-entity-found-for-name', {
-                entity: t('label.custom-property-plural'),
-                name: searchText,
-              })}
-            </div>
-          ) : (
-            <div className="lineage-items-list empty-state">
-              <ErrorPlaceHolderNew
-                className="text-grey-14"
-                icon={<AddPlaceHolderIcon height={100} width={100} />}
-                type={ERROR_PLACEHOLDER_TYPE.CUSTOM}>
-                <div className="p-t-md text-justify no-data-placeholder">
-                  <Transi18next
-                    i18nKey="message.no-custom-properties-entity"
-                    renderElement={
-                      <a
-                        href={CUSTOM_PROPERTIES_DOCS}
-                        rel="noreferrer"
-                        target="_blank"
-                        title="Custom properties documentation"
-=======
           {filteredProperties.length > 0
             ? filteredProperties.map((property: CustomProperty) => {
                 const value = extensionData[property.name];
 
                 return (
-                  <div className="custom-property-item" key={property.name}>
-                    <Typography.Text className="property-name">
+                  <div
+                    className="custom-property-item"
+                    data-testid={`custom-property-${property.name}-card`}
+                    key={property.name}>
+                    <Typography.Text
+                      className="property-name"
+                      data-testid={`property-${property.name}-name`}>
                       {property.displayName || property.name}
                     </Typography.Text>
-                    <div className="property-value">
+                    <div className="property-value" data-testid="value">
                       <CustomPropertyValueRenderer
                         property={property}
                         value={value}
->>>>>>> eff12212
                       />
                     </div>
                   </div>
