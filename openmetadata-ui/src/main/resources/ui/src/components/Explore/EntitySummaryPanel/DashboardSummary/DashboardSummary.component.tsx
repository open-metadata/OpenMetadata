/*
 *  Copyright 2022 Collate.
 *  Licensed under the Apache License, Version 2.0 (the "License");
 *  you may not use this file except in compliance with the License.
 *  You may obtain a copy of the License at
 *  http://www.apache.org/licenses/LICENSE-2.0
 *  Unless required by applicable law or agreed to in writing, software
 *  distributed under the License is distributed on an "AS IS" BASIS,
 *  WITHOUT WARRANTIES OR CONDITIONS OF ANY KIND, either express or implied.
 *  See the License for the specific language governing permissions and
 *  limitations under the License.
 */

import { Col, Divider, Row, Space, Typography } from 'antd';
import { AxiosError } from 'axios';
<<<<<<< HEAD
import React, { useEffect, useMemo, useState } from 'react';
=======
import { ChartType } from 'pages/DashboardDetailsPage/DashboardDetailsPage.component';
import React, { useEffect, useState } from 'react';
>>>>>>> 03c40d95
import { useTranslation } from 'react-i18next';
import { Link } from 'react-router-dom';
import { SummaryEntityType } from '../../../../enums/EntitySummary.enum';
import { SearchIndex } from '../../../../enums/search.enum';
import { Dashboard } from '../../../../generated/entity/data/dashboard';
import { fetchCharts } from '../../../../utils/DashboardDetailsUtils';
import { getFormattedEntityData } from '../../../../utils/EntitySummaryPanelUtils';
import SVGIcons from '../../../../utils/SvgUtils';
import { showErrorToast } from '../../../../utils/ToastUtils';
import TableDataCardTitle from '../../../common/table-data-card-v2/TableDataCardTitle.component';
import SummaryList from '../SummaryList/SummaryList.component';
import { BasicEntityInfo } from '../SummaryList/SummaryList.interface';

interface DashboardSummaryProps {
  entityDetails: Dashboard;
}

function DashboardSummary({ entityDetails }: DashboardSummaryProps) {
  const { t } = useTranslation();
  const [charts, setCharts] = useState<ChartType[]>();

  const fetchChartsDetails = async () => {
    try {
      const chartDetails = await fetchCharts(entityDetails.charts);

      const updatedCharts = chartDetails.map((chartItem) => ({
        ...chartItem,
        chartUrl: chartItem.chartUrl,
      }));

      setCharts(updatedCharts);
    } catch (err) {
      showErrorToast(
        err as AxiosError,
        t('server.entity-fetch-error', {
          entity: t('label.dashboard-detail-plural-lowercase'),
        })
      );
    }
  };

  useEffect(() => {
    fetchChartsDetails();
  }, [entityDetails]);

  const formattedChartsData: BasicEntityInfo[] = useMemo(
    () => getFormattedEntityData(SummaryEntityType.CHART, charts),
    [charts]
  );

  return (
    <>
      <Row className="m-md" gutter={[0, 4]}>
        <Col span={24}>
          <TableDataCardTitle
            dataTestId="summary-panel-title"
            searchIndex={SearchIndex.DASHBOARD}
            source={entityDetails}
          />
        </Col>
        <Col span={24}>
          <Row gutter={16}>
            <Col
              className="text-gray"
              data-testid="dashboard-url-label"
              span={10}>
              {`${t('label.dashboard')} ${t('label.url-uppercase')}`}
            </Col>
            <Col data-testid="dashboard-url-value" span={12}>
              {entityDetails.dashboardUrl ? (
                <Link
                  target="_blank"
                  to={{ pathname: entityDetails.dashboardUrl }}>
                  <Space align="start">
                    <Typography.Text
                      className="link"
                      data-testid="dashboard-link-name">
                      {entityDetails.name}
                    </Typography.Text>
                    <SVGIcons
                      alt="external-link"
                      icon="external-link"
                      width="12px"
                    />
                  </Space>
                </Link>
              ) : (
                '-'
              )}
            </Col>
          </Row>
        </Col>
      </Row>
      <Divider className="m-0" />
      <Row className="m-md" gutter={[0, 16]}>
        <Col span={24}>
          <Typography.Text
            className="section-header"
            data-testid="charts-header">
            {t('label.chart-plural')}
          </Typography.Text>
        </Col>
        <Col span={24}>
          <SummaryList formattedEntityData={formattedChartsData} />
        </Col>
      </Row>
    </>
  );
}

export default DashboardSummary;<|MERGE_RESOLUTION|>--- conflicted
+++ resolved
@@ -13,12 +13,8 @@
 
 import { Col, Divider, Row, Space, Typography } from 'antd';
 import { AxiosError } from 'axios';
-<<<<<<< HEAD
+import { ChartType } from 'pages/DashboardDetailsPage/DashboardDetailsPage.component';
 import React, { useEffect, useMemo, useState } from 'react';
-=======
-import { ChartType } from 'pages/DashboardDetailsPage/DashboardDetailsPage.component';
-import React, { useEffect, useState } from 'react';
->>>>>>> 03c40d95
 import { useTranslation } from 'react-i18next';
 import { Link } from 'react-router-dom';
 import { SummaryEntityType } from '../../../../enums/EntitySummary.enum';
