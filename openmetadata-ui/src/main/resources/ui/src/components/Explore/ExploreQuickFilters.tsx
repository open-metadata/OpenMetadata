/*
 *  Copyright 2022 Collate.
 *  Licensed under the Apache License, Version 2.0 (the "License");
 *  you may not use this file except in compliance with the License.
 *  You may obtain a copy of the License at
 *  http://www.apache.org/licenses/LICENSE-2.0
 *  Unless required by applicable law or agreed to in writing, software
 *  distributed under the License is distributed on an "AS IS" BASIS,
 *  WITHOUT WARRANTIES OR CONDITIONS OF ANY KIND, either express or implied.
 *  See the License for the specific language governing permissions and
 *  limitations under the License.
 */

import { Space } from 'antd';
import { AxiosError } from 'axios';
<<<<<<< HEAD
import { TIER_FQN_KEY } from 'constants/explore.constants';
import { SearchIndex } from 'enums/search.enum';
import { isEqual, isString, isUndefined, uniqWith } from 'lodash';
=======
import { isEqual, isString, uniqWith } from 'lodash';
>>>>>>> b5aff6bb
import { Bucket } from 'Models';
import Qs from 'qs';
import React, { FC, useCallback, useEffect, useMemo, useState } from 'react';
import { useLocation } from 'react-router-dom';
<<<<<<< HEAD
import { getAggregateFieldOptions } from 'rest/miscAPI';
import { getTags } from 'rest/tagAPI';
import { getEntityName } from 'utils/EntityUtils';
import { getCombinedQueryFilterObject } from 'utils/ExplorePage/ExplorePageUtils';
=======
>>>>>>> b5aff6bb
import {
  MISC_FIELDS,
  OWNER_QUICK_FILTER_DEFAULT_OPTIONS_KEY,
} from '../../constants/AdvancedSearch.constants';
import { SearchIndex } from '../../enums/search.enum';
import { QueryFilterInterface } from '../../pages/explore/ExplorePage.interface';
import { getAggregateFieldOptions } from '../../rest/miscAPI';
import { getTags } from '../../rest/tagAPI';
import { getOptionsFromAggregationBucket } from '../../utils/AdvancedSearchUtils';
import { getCombinedQueryFilterObject } from '../../utils/ExplorePage/ExplorePageUtils';
import { showErrorToast } from '../../utils/ToastUtils';
import SearchDropdown from '../SearchDropdown/SearchDropdown';
import { SearchDropdownOption } from '../SearchDropdown/SearchDropdown.interface';
import { useAdvanceSearch } from './AdvanceSearchProvider/AdvanceSearchProvider.component';
import { ExploreQuickFiltersProps } from './ExploreQuickFilters.interface';

const ExploreQuickFilters: FC<ExploreQuickFiltersProps> = ({
  fields,
  index,
  aggregations,
  onFieldValueSelect,
}) => {
  const location = useLocation();
  const [options, setOptions] = useState<SearchDropdownOption[]>();
  const [isOptionsLoading, setIsOptionsLoading] = useState<boolean>(false);
  const [tierOptions, setTierOptions] = useState<SearchDropdownOption[]>();
  const { queryFilter } = useAdvanceSearch();
  const parsedSearch = useMemo(
    () =>
      Qs.parse(
        location.search.startsWith('?')
          ? location.search.substring(1)
          : location.search
      ),
    [location.search]
  );

  const getAdvancedSearchQuickFilters = useCallback(() => {
    if (!isString(parsedSearch.quickFilter)) {
      return undefined;
    } else {
      try {
        const parsedQueryFilter = JSON.parse(parsedSearch.quickFilter);

        return parsedQueryFilter;
      } catch {
        return undefined;
      }
    }
  }, [parsedSearch]);

  const updatedQuickFilters = getAdvancedSearchQuickFilters();
  const combinedQueryFilter = getCombinedQueryFilterObject(
    updatedQuickFilters as QueryFilterInterface,
    queryFilter as unknown as QueryFilterInterface
  );

  const fetchDefaultOptions = async (
    index: SearchIndex | SearchIndex[],
    key: string
  ) => {
    let buckets: Bucket[] = [];

    if (aggregations?.[key] && key !== TIER_FQN_KEY) {
      buckets = aggregations[key].buckets;
    } else {
      const [res, tierTags] = await Promise.all([
        getAggregateFieldOptions(
          index,
          key,
          '',
          JSON.stringify(combinedQueryFilter)
        ),
        key === TIER_FQN_KEY
          ? getTags({ parent: 'Tier' })
          : Promise.resolve(null),
      ]);

      buckets = res.data.aggregations[`sterms#${key}`].buckets;

      if (key === TIER_FQN_KEY && tierTags) {
        const options = tierTags.data.map((option) => {
          const bucketItem = buckets.find(
            (item) => item.key === option.fullyQualifiedName
          );

          return {
            key: option.fullyQualifiedName ?? '',
            label: getEntityName(option),
            count: bucketItem?.doc_count ?? 0,
          };
        });
        setTierOptions(uniqWith(options, isEqual));
        setOptions(uniqWith(options, isEqual));

        return;
      }
    }

    setOptions(uniqWith(getOptionsFromAggregationBucket(buckets), isEqual));
  };

  const getInitialOptions = async (key: string) => {
    setIsOptionsLoading(true);
    setOptions([]);
    try {
      if (key === MISC_FIELDS[0]) {
        await fetchDefaultOptions(
          [SearchIndex.USER, SearchIndex.TEAM],
          OWNER_QUICK_FILTER_DEFAULT_OPTIONS_KEY
        );
      } else {
        await fetchDefaultOptions(index, key);
      }
    } catch (error) {
      showErrorToast(error as AxiosError);
    } finally {
      setIsOptionsLoading(false);
    }
  };

  const getFilterOptions = async (value: string, key: string) => {
    setIsOptionsLoading(true);
    setOptions([]);
    try {
      if (!value) {
        getInitialOptions(key);

        return;
      }
      if (aggregations?.[key] && key !== TIER_FQN_KEY) {
        const res = await getAggregateFieldOptions(
          index,
          key,
          value,
          JSON.stringify(combinedQueryFilter)
        );

        const buckets = res.data.aggregations[`sterms#${key}`].buckets;
        setOptions(uniqWith(getOptionsFromAggregationBucket(buckets), isEqual));
      } else if (key === TIER_FQN_KEY) {
        const filteredOptions = tierOptions?.filter((option) => {
          return option.label.toLowerCase().includes(value.toLowerCase());
        });
        setOptions(filteredOptions);
      }
    } catch (error) {
      showErrorToast(error as AxiosError);
    } finally {
      setIsOptionsLoading(false);
    }
  };

  useEffect(() => {
    const tierField = fields.find((value) => value.key === TIER_FQN_KEY);
    if (tierField?.value?.length && isUndefined(tierOptions)) {
      fetchDefaultOptions(index, TIER_FQN_KEY);
    }
  }, [fields]);

  return (
    <Space wrap className="explore-quick-filters-container" size={[4, 0]}>
      {fields.map((field) => {
        const selectedKeys =
          field.key === TIER_FQN_KEY && options?.length
            ? field.value?.map((value) => {
                return (
                  options?.find((option) => option.key === value.key) ?? value
                );
              })
            : field.value;

        return (
          <SearchDropdown
            highlight
            fixedOrderOptions={field.key === TIER_FQN_KEY}
            isSuggestionsLoading={isOptionsLoading}
            key={field.key}
            label={field.label}
            options={options ?? []}
            searchKey={field.key}
            selectedKeys={selectedKeys ?? []}
            onChange={(updatedValues) => {
              onFieldValueSelect({ ...field, value: updatedValues });
            }}
            onGetInitialOptions={getInitialOptions}
            onSearch={getFilterOptions}
          />
        );
      })}
    </Space>
  );
};

export default ExploreQuickFilters;<|MERGE_RESOLUTION|>--- conflicted
+++ resolved
@@ -13,33 +13,22 @@
 
 import { Space } from 'antd';
 import { AxiosError } from 'axios';
-<<<<<<< HEAD
-import { TIER_FQN_KEY } from 'constants/explore.constants';
-import { SearchIndex } from 'enums/search.enum';
 import { isEqual, isString, isUndefined, uniqWith } from 'lodash';
-=======
-import { isEqual, isString, uniqWith } from 'lodash';
->>>>>>> b5aff6bb
 import { Bucket } from 'Models';
 import Qs from 'qs';
 import React, { FC, useCallback, useEffect, useMemo, useState } from 'react';
 import { useLocation } from 'react-router-dom';
-<<<<<<< HEAD
-import { getAggregateFieldOptions } from 'rest/miscAPI';
-import { getTags } from 'rest/tagAPI';
-import { getEntityName } from 'utils/EntityUtils';
-import { getCombinedQueryFilterObject } from 'utils/ExplorePage/ExplorePageUtils';
-=======
->>>>>>> b5aff6bb
 import {
   MISC_FIELDS,
   OWNER_QUICK_FILTER_DEFAULT_OPTIONS_KEY,
 } from '../../constants/AdvancedSearch.constants';
+import { TIER_FQN_KEY } from '../../constants/explore.constants';
 import { SearchIndex } from '../../enums/search.enum';
 import { QueryFilterInterface } from '../../pages/explore/ExplorePage.interface';
 import { getAggregateFieldOptions } from '../../rest/miscAPI';
 import { getTags } from '../../rest/tagAPI';
 import { getOptionsFromAggregationBucket } from '../../utils/AdvancedSearchUtils';
+import { getEntityName } from '../../utils/EntityUtils';
 import { getCombinedQueryFilterObject } from '../../utils/ExplorePage/ExplorePageUtils';
 import { showErrorToast } from '../../utils/ToastUtils';
 import SearchDropdown from '../SearchDropdown/SearchDropdown';
