--- conflicted
+++ resolved
@@ -16,21 +16,13 @@
   faSortAmountUpAlt,
 } from '@fortawesome/free-solid-svg-icons';
 import { FontAwesomeIcon } from '@fortawesome/react-fontawesome';
-<<<<<<< HEAD
-import { Button, Card, Tabs } from 'antd';
-import unique from 'fork-ts-checker-webpack-plugin/lib/utils/array/unique';
-import { isNil, isNumber, lowerCase, noop, omit, toUpper } from 'lodash';
-import { EntityType } from 'Models';
-import React, { Fragment, useMemo, useState } from 'react';
-=======
-import { Card, Space, Tabs } from 'antd';
+import { Button, Card, Space, Tabs } from 'antd';
 import { AxiosError } from 'axios';
 import unique from 'fork-ts-checker-webpack-plugin/lib/utils/array/unique';
 import { isNil, isNumber, lowerCase, noop, omit, toUpper } from 'lodash';
 import { EntityType } from 'Models';
-import React, { useEffect, useMemo, useRef, useState } from 'react';
+import React, { useEffect, useMemo, useState } from 'react';
 import { useTranslation } from 'react-i18next';
->>>>>>> 9c360fb6
 import { useParams } from 'react-router-dom';
 import { getTableDetailsByFQN } from '../../axiosAPIs/tableAPI';
 import { getListTestCase } from '../../axiosAPIs/testAPI';
@@ -41,9 +33,6 @@
 import { INITIAL_TEST_RESULT_SUMMARY } from '../../constants/profiler.constant';
 import { TabSpecificField } from '../../enums/entity.enum';
 import { SearchIndex } from '../../enums/search.enum';
-<<<<<<< HEAD
-import { getCountBadge } from '../../utils/CommonUtils';
-=======
 import { Table } from '../../generated/entity/data/table';
 import { Include } from '../../generated/type/include';
 import {
@@ -54,16 +43,14 @@
 import { updateTestResults } from '../../utils/DataQualityAndProfilerUtils';
 import { generateEntityLink } from '../../utils/TableUtils';
 import { showErrorToast } from '../../utils/ToastUtils';
-import AdvancedSearch from '../AdvancedSearch/AdvancedSearch.component';
->>>>>>> 9c360fb6
 import { FacetFilterProps } from '../common/facetfilter/facetFilter.interface';
 import PageLayoutV1 from '../containers/PageLayoutV1';
 import Loader from '../Loader/Loader';
-import { AdvancedSearchModal } from './AdvanceSearchModal.component';
 import {
   OverallTableSummeryType,
   TableTestsType,
 } from '../TableProfiler/TableProfiler.interface';
+import { AdvancedSearchModal } from './AdvanceSearchModal.component';
 import EntitySummaryPanel from './EntitySummaryPanel/EntitySummaryPanel.component';
 import {
   ExploreProps,
@@ -95,13 +82,11 @@
   loading,
 }) => {
   const { tab } = useParams<{ tab: string }>();
-<<<<<<< HEAD
   const [showAdvanceSearchModal, setShowAdvanceSearchModal] = useState(false);
 
   const [selectedQuickFilters, setSelectedQuickFilters] = useState<
     ExploreQuickFilterField[]
   >([] as ExploreQuickFilterField[]);
-=======
   const { t } = useTranslation();
   const [showSummaryPanel, setShowSummaryPanel] = useState(false);
   const [entityDetails, setEntityDetails] = useState<Table>();
@@ -113,7 +98,6 @@
   const handleClosePanel = () => {
     setShowSummaryPanel(false);
   };
->>>>>>> 9c360fb6
 
   // get entity active tab by URL params
   const defaultActiveTab = useMemo(() => {
@@ -246,7 +230,6 @@
     key
   ) => onChangePostFilter(omit(postFilter, key));
 
-<<<<<<< HEAD
   const handleAdvanceFieldClear = () => {
     setSelectedQuickFilters([]);
   };
@@ -276,10 +259,8 @@
       ]);
     }
   };
-=======
-  // alwyas Keep this useEffect at the end...
+
   useEffect(() => {
-    isMounting.current = false;
     const escapeKeyHandler = (e: KeyboardEvent) => {
       if (e.key === 'Escape') {
         handleClosePanel();
@@ -291,7 +272,6 @@
       document.removeEventListener('keydown', escapeKeyHandler);
     };
   }, []);
->>>>>>> 9c360fb6
 
   return (
     <PageLayoutV1
@@ -321,43 +301,6 @@
             />
 
             <div className="tw-flex">
-<<<<<<< HEAD
-              <SortingDropDown
-                fieldList={tabsInfo[searchIndex].sortingFields}
-                handleFieldDropDown={onChangeSortValue}
-                sortField={sortValue}
-              />
-
-              <div className="tw-flex">
-                {sortOrder === 'asc' ? (
-                  <button
-                    className="tw-mt-2"
-                    onClick={() => onChangeSortOder('desc')}>
-                    <FontAwesomeIcon
-                      className="tw-text-base tw-text-primary"
-                      data-testid="last-updated"
-                      icon={faSortAmountUpAlt}
-                    />
-                  </button>
-                ) : (
-                  <button
-                    className="tw-mt-2"
-                    onClick={() => onChangeSortOder('asc')}>
-                    <FontAwesomeIcon
-                      className="tw-text-base tw-text-primary"
-                      data-testid="last-updated"
-                      icon={faSortAmountDownAlt}
-                    />
-                  </button>
-                )}
-              </div>
-              <Button
-                ghost
-                type="primary"
-                onClick={() => setShowAdvanceSearchModal(true)}>
-                Advance Search
-              </Button>
-=======
               {sortOrder === 'asc' ? (
                 <button
                   className="tw-mt-2"
@@ -379,8 +322,13 @@
                   />
                 </button>
               )}
->>>>>>> 9c360fb6
             </div>
+            <Button
+              ghost
+              type="primary"
+              onClick={() => setShowAdvanceSearchModal(true)}>
+              Advance Search
+            </Button>
           </div>
         }
         onChange={(tab) => {
@@ -411,13 +359,21 @@
           style={{
             marginRight: showSummaryPanel ? '380px' : '',
           }}>
-          <AdvancedSearch
+          <AdvancedFields
+            fields={selectedQuickFilters}
+            index={searchIndex}
+            onClear={handleAdvanceFieldClear}
+            onFieldRemove={handleAdvanceFieldRemove}
+            onFieldSelect={handleAdvancedFieldSelect}
+            onFieldValueSelect={handleAdvanceFieldValueSelect}
+          />
+          <AdvancedSearchModal
             jsonTree={advancedSearchJsonTree}
             searchIndex={searchIndex}
-            onChangeJsonTree={(nTree) => onChangeAdvancedSearchJsonTree(nTree)}
-            onChangeQueryFilter={(nQueryFilter) =>
-              onChangeAdvancedSearchQueryFilter(nQueryFilter)
-            }
+            visible={showAdvanceSearchModal}
+            onCancel={() => setShowAdvanceSearchModal(false)}
+            onChangeJsonTree={onChangeAdvancedSearchJsonTree}
+            onSubmit={onChangeAdvancedSearchQueryFilter}
           />
           {!loading ? (
             <SearchedData
@@ -435,48 +391,6 @@
               }}
               totalValue={searchResults?.hits.total.value ?? 0}
             />
-<<<<<<< HEAD
-          ))}
-        </Tabs>
-
-        <AdvancedFields
-          fields={selectedQuickFilters}
-          index={searchIndex}
-          onClear={handleAdvanceFieldClear}
-          onFieldRemove={handleAdvanceFieldRemove}
-          onFieldSelect={handleAdvancedFieldSelect}
-          onFieldValueSelect={handleAdvanceFieldValueSelect}
-        />
-        <AdvancedSearchModal
-          jsonTree={advancedSearchJsonTree}
-          searchIndex={searchIndex}
-          visible={showAdvanceSearchModal}
-          onCancel={() => setShowAdvanceSearchModal(false)}
-          onChangeJsonTree={onChangeAdvancedSearchJsonTree}
-          onSubmit={onChangeAdvancedSearchQueryFilter}
-        />
-
-        {!loading ? (
-          <SearchedData
-            isFilterSelected
-            showResultCount
-            currentPage={page}
-            data={searchResults?.hits.hits ?? []}
-            paginate={(value) => {
-              if (isNumber(value)) {
-                onChangePage(value);
-              } else if (!isNaN(Number.parseInt(value))) {
-                onChangePage(Number.parseInt(value));
-              }
-            }}
-            totalValue={searchResults?.hits.total.value ?? 0}
-          />
-        ) : (
-          <Loader />
-        )}
-      </PageLayout>
-    </Fragment>
-=======
           ) : (
             <Loader />
           )}
@@ -489,7 +403,6 @@
         />
       </Space>
     </PageLayoutV1>
->>>>>>> 9c360fb6
   );
 };
 
