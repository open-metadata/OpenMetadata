/*
 *  Copyright 2022 Collate.
 *  Licensed under the Apache License, Version 2.0 (the "License");
 *  you may not use this file except in compliance with the License.
 *  You may obtain a copy of the License at
 *  http://www.apache.org/licenses/LICENSE-2.0
 *  Unless required by applicable law or agreed to in writing, software
 *  distributed under the License is distributed on an "AS IS" BASIS,
 *  WITHOUT WARRANTIES OR CONDITIONS OF ANY KIND, either express or implied.
 *  See the License for the specific language governing permissions and
 *  limitations under the License.
 */

import { DefaultOptionType } from 'antd/lib/select';
<<<<<<< HEAD
=======
import { SORT_ORDER } from 'enums/common.enum';
import { JsonTree } from 'react-awesome-query-builder';
>>>>>>> 0e5af504
import { SearchIndex } from '../../enums/search.enum';
import { Dashboard } from '../../generated/entity/data/dashboard';
import { Mlmodel } from '../../generated/entity/data/mlmodel';
import { Pipeline } from '../../generated/entity/data/pipeline';
import { Table } from '../../generated/entity/data/table';
import { Topic } from '../../generated/entity/data/topic';
import { SearchResponse } from '../../interface/search.interface';
import { FilterObject } from '../AdvancedSearch/AdvancedSearch.interface';
import { SearchDropdownOption } from '../SearchDropdown/SearchDropdown.interface';

export type UrlParams = {
  searchQuery: string;
  tab: string;
};

export type ExploreSearchIndex =
  | SearchIndex.TABLE
  | SearchIndex.PIPELINE
  | SearchIndex.DASHBOARD
  | SearchIndex.MLMODEL
  | SearchIndex.TOPIC;

export type ExploreSearchIndexKey =
  | 'TABLE'
  | 'PIPELINE'
  | 'DASHBOARD'
  | 'MLMODEL'
  | 'TOPIC';

export type SearchHitCounts = Record<ExploreSearchIndex, number>;

export interface ExploreProps {
  tabCounts?: SearchHitCounts;

  searchResults?: SearchResponse<ExploreSearchIndex>;

  onChangeAdvancedSearchQueryFilter: (
    queryFilter: Record<string, unknown> | undefined
  ) => void;

  postFilter?: FilterObject;
  onChangePostFilter: (filter: FilterObject) => void;

  searchIndex: ExploreSearchIndex;
  onChangeSearchIndex: (searchIndex: ExploreSearchIndex) => void;

  sortValue: string;
  onChangeSortValue: (sortValue: string) => void;

  sortOrder: string;
  onChangeSortOder: (sortOder: SORT_ORDER) => void;

  showDeleted: boolean;
  onChangeShowDeleted: (showDeleted: boolean) => void;

  page?: number;
  onChangePage?: (page: number) => void;

  loading?: boolean;
}

export interface ExploreQuickFilterField {
  key: string;
  label: string;
  value: SearchDropdownOption[] | undefined;
}

export interface ExploreQuickFilterProps {
  index: SearchIndex;
  field: ExploreQuickFilterField;
  onFieldRemove: (value: string) => void;
  onFieldValueSelect: (field: ExploreQuickFilterField) => void;
}

export interface SearchInputProps {
  options: DefaultOptionType[];
  value: string | undefined;
  handleChange: (value: string) => void;
  handleSearch: (value: string) => void;
  handleSelect: (value: string) => void;
  handleClear: () => void;
}

export type EntityDetailsType = Table | Topic | Dashboard | Pipeline | Mlmodel;

export interface EntityDetailsObjectInterface {
  details: EntityDetailsType;
  entityType: string;
}<|MERGE_RESOLUTION|>--- conflicted
+++ resolved
@@ -12,11 +12,7 @@
  */
 
 import { DefaultOptionType } from 'antd/lib/select';
-<<<<<<< HEAD
-=======
 import { SORT_ORDER } from 'enums/common.enum';
-import { JsonTree } from 'react-awesome-query-builder';
->>>>>>> 0e5af504
 import { SearchIndex } from '../../enums/search.enum';
 import { Dashboard } from '../../generated/entity/data/dashboard';
 import { Mlmodel } from '../../generated/entity/data/mlmodel';
