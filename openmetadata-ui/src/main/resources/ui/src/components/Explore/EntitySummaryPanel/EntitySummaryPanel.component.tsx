--- conflicted
+++ resolved
@@ -1,4 +1,3 @@
-/* eslint-disable @typescript-eslint/no-explicit-any */
 /*
  *  Copyright 2022 Collate.
  *  Licensed under the Apache License, Version 2.0 (the "License");
@@ -35,11 +34,6 @@
 import { TagLabel } from '../../../generated/tests/testCase';
 import { TagSource } from '../../../generated/type/tagLabel';
 import { EntityData } from '../../../pages/TasksPage/TasksPage.interface';
-<<<<<<< HEAD
-import { getChartByFqn } from '../../../rest/chartsAPI';
-import { getDashboardByFqn } from '../../../rest/dashboardAPI';
-import { getDatabaseDetailsByFQN } from '../../../rest/databaseAPI';
-=======
 import { getApiCollectionByFQN } from '../../../rest/apiCollectionsAPI';
 import { getApiEndPointByFQN } from '../../../rest/apiEndpointsAPI';
 import { getChartByFqn } from '../../../rest/chartsAPI';
@@ -48,7 +42,6 @@
   getDatabaseDetailsByFQN,
   getDatabaseSchemaDetailsByFQN,
 } from '../../../rest/databaseAPI';
->>>>>>> 5d830b7e
 import { getDataModelByFqn } from '../../../rest/dataModelsAPI';
 import { getDataProductByName } from '../../../rest/dataProductAPI';
 import { getDomainByName } from '../../../rest/domainAPI';
