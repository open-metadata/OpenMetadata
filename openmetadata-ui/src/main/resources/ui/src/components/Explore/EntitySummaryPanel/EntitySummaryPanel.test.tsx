--- conflicted
+++ resolved
@@ -13,11 +13,7 @@
 
 import { act, render, screen } from '@testing-library/react';
 import userEvent from '@testing-library/user-event';
-<<<<<<< HEAD
-import { ExploreSearchSource } from 'interface/search.interface';
-=======
 import { EntityType } from 'enums/entity.enum';
->>>>>>> 6cf982bb
 import React from 'react';
 import EntitySummaryPanel from './EntitySummaryPanel.component';
 import { mockDashboardEntityDetails } from './mocks/DashboardSummary.mock';
@@ -68,16 +64,6 @@
     ))
 );
 
-jest.mock(
-  'components/common/table-data-card-v2/TableDataCardTitle.component',
-  () =>
-    jest
-      .fn()
-      .mockImplementation(() => (
-        <div data-testid="table-data-card-title">TableDataCardTitle</div>
-      ))
-);
-
 jest.mock('react-router-dom', () => ({
   useParams: jest.fn().mockImplementation(() => ({ tab: 'table' })),
 }));
@@ -86,13 +72,9 @@
   it('TableSummary should render for table data', async () => {
     render(
       <EntitySummaryPanel
-<<<<<<< HEAD
-        entityDetails={mockTableEntityDetails as ExploreSearchSource}
-=======
         entityDetails={{
-          details: mockTableEntityDetails,
+          details: { ...mockTableEntityDetails, entityType: EntityType.TABLE },
         }}
->>>>>>> 6cf982bb
         handleClosePanel={mockHandleClosePanel}
       />
     );
@@ -115,13 +97,9 @@
   it('TopicSummary should render for topics data', async () => {
     render(
       <EntitySummaryPanel
-<<<<<<< HEAD
-        entityDetails={mockTopicEntityDetails as ExploreSearchSource}
-=======
         entityDetails={{
           details: { ...mockTopicEntityDetails, entityType: EntityType.TOPIC },
         }}
->>>>>>> 6cf982bb
         handleClosePanel={mockHandleClosePanel}
       />
     );
@@ -142,16 +120,12 @@
   it('DashboardSummary should render for dashboard data', async () => {
     render(
       <EntitySummaryPanel
-<<<<<<< HEAD
-        entityDetails={mockDashboardEntityDetails as ExploreSearchSource}
-=======
         entityDetails={{
           details: {
             ...mockDashboardEntityDetails,
             entityType: EntityType.DASHBOARD,
           },
         }}
->>>>>>> 6cf982bb
         handleClosePanel={mockHandleClosePanel}
       />
     );
@@ -172,16 +146,12 @@
   it('PipelineSummary should render for pipeline data', async () => {
     render(
       <EntitySummaryPanel
-<<<<<<< HEAD
-        entityDetails={mockPipelineEntityDetails as ExploreSearchSource}
-=======
         entityDetails={{
           details: {
             ...mockPipelineEntityDetails,
             entityType: EntityType.PIPELINE,
           },
         }}
->>>>>>> 6cf982bb
         handleClosePanel={mockHandleClosePanel}
       />
     );
@@ -202,16 +172,12 @@
   it('MlModelSummary should render for mlModel data', async () => {
     render(
       <EntitySummaryPanel
-<<<<<<< HEAD
-        entityDetails={mockMlModelEntityDetails as ExploreSearchSource}
-=======
         entityDetails={{
           details: {
             ...mockMlModelEntityDetails,
             entityType: EntityType.MLMODEL,
           },
         }}
->>>>>>> 6cf982bb
         handleClosePanel={mockHandleClosePanel}
       />
     );
