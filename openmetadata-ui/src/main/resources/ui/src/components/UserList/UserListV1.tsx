/*
 *  Copyright 2022 Collate
 *  Licensed under the Apache License, Version 2.0 (the "License");
 *  you may not use this file except in compliance with the License.
 *  You may obtain a copy of the License at
 *  http://www.apache.org/licenses/LICENSE-2.0
 *  Unless required by applicable law or agreed to in writing, software
 *  distributed under the License is distributed on an "AS IS" BASIS,
 *  WITHOUT WARRANTIES OR CONDITIONS OF ANY KIND, either express or implied.
 *  See the License for the specific language governing permissions and
 *  limitations under the License.
 */

import { Button, Col, Modal, Row, Space, Switch, Table, Tooltip } from 'antd';
import { ColumnsType } from 'antd/lib/table';
import { AxiosError } from 'axios';
import { isEmpty, isUndefined } from 'lodash';
import React, { FC, useMemo, useState } from 'react';
import { useTranslation } from 'react-i18next';
import { useHistory } from 'react-router-dom';
import { updateUser } from '../../axiosAPIs/userAPI';
import { PAGE_SIZE_MEDIUM, ROUTES } from '../../constants/constants';
import { NO_PERMISSION_FOR_ACTION } from '../../constants/HelperTextUtil';
import { CreateUser } from '../../generated/api/teams/createUser';
import { Operation } from '../../generated/entity/policies/policy';
import { User } from '../../generated/entity/teams/user';
import { Paging } from '../../generated/type/paging';
import jsonData from '../../jsons/en';
import {
  commonUserDetailColumns,
  getEntityName,
} from '../../utils/CommonUtils';
import { checkPermission } from '../../utils/PermissionsUtils';
import SVGIcons, { Icons } from '../../utils/SvgUtils';
import { showErrorToast, showSuccessToast } from '../../utils/ToastUtils';
import DeleteWidgetModal from '../common/DeleteWidget/DeleteWidgetModal';
import ErrorPlaceHolder from '../common/error-with-placeholder/ErrorPlaceHolder';
import NextPrevious from '../common/next-previous/NextPrevious';
import Searchbar from '../common/searchbar/Searchbar';
import Loader from '../Loader/Loader';
import { usePermissionProvider } from '../PermissionProvider/PermissionProvider';
import { ResourceEntity } from '../PermissionProvider/PermissionProvider.interface';
import './usersList.less';

interface UserListV1Props {
  data: User[];
  paging: Paging;
  searchTerm: string;
  currentPage: number;
  isDataLoading: boolean;
  showDeletedUser: boolean;
  onPagingChange: (cursorValue: string | number, activePage?: number) => void;
  onShowDeletedUserChange: (value: boolean) => void;
  onSearch: (text: string) => void;
  afterDeleteAction: () => void;
}

const UserListV1: FC<UserListV1Props> = ({
  data,
  paging,
  searchTerm,
  currentPage,
  isDataLoading,
  showDeletedUser,
  onSearch,
  onShowDeletedUserChange,
  onPagingChange,
  afterDeleteAction,
}) => {
  const { t } = useTranslation();
  const { permissions } = usePermissionProvider();
  const history = useHistory();
  const [selectedUser, setSelectedUser] = useState<User>();
  const [showDeleteModal, setShowDeleteModal] = useState(false);
  const [showReactiveModal, setShowReactiveModal] = useState(false);
  const showRestore = showDeletedUser && !isDataLoading;
  const [isLoading, setIsLoading] = useState(false);

  const createPermission = useMemo(
    () => checkPermission(Operation.Create, ResourceEntity.USER, permissions),
    [permissions]
  );

  const deletePermission = useMemo(
    () => checkPermission(Operation.Delete, ResourceEntity.USER, permissions),
    [permissions]
  );

  const handleAddNewUser = () => {
    history.push(ROUTES.CREATE_USER);
  };

  const handleReactiveUser = async () => {
    if (isUndefined(selectedUser)) {
      return;
    }
    setIsLoading(true);
    const updatedUserData: CreateUser = {
      description: selectedUser.description,
      displayName: selectedUser.displayName,
      email: selectedUser.email,
      isAdmin: selectedUser.isAdmin,
      name: selectedUser.name,
      profile: selectedUser.profile,
      roles: selectedUser.roles?.map((role) => role.id),
      teams: selectedUser.teams?.map((team) => team.id),
    };

    try {
      const { data } = await updateUser(updatedUserData);
      if (data) {
        afterDeleteAction();
        showSuccessToast(
          jsonData['api-success-messages']['user-restored-success']
        );
        setShowReactiveModal(false);
      } else {
        throw jsonData['api-error-messages']['update-user-error'];
      }
    } catch (error) {
      showErrorToast(
        error as AxiosError,
        jsonData['api-error-messages']['update-user-error']
      );
    } finally {
      setIsLoading(false);
    }
    setSelectedUser(undefined);
  };

  const columns: ColumnsType<User> = useMemo(() => {
    return [
      ...commonUserDetailColumns,
      {
        title: t('label.actions'),
        dataIndex: 'actions',
        key: 'actions',
        width: 90,
        render: (_, record) => (
          <Space
            align="center"
            className="tw-w-full tw-justify-center action-icons"
            size={8}>
            {showRestore && (
              <Tooltip placement="bottom" title={t('label.restore')}>
                <Button
                  icon={
                    <SVGIcons
                      alt={t('label.restore')}
                      className="tw-w-4 tw-mb-2.5"
                      data-testid={`restore-user-btn-${
                        record.displayName || record.name
                      }`}
                      icon={Icons.RESTORE}
                    />
                  }
                  type="text"
                  onClick={() => {
                    setSelectedUser(record);
                    setShowReactiveModal(true);
                  }}
                />
              </Tooltip>
            )}
            <Tooltip
              placement="bottom"
              title={
                deletePermission ? t('label.delete') : NO_PERMISSION_FOR_ACTION
              }>
              <Button
                disabled={!deletePermission}
                icon={
                  <SVGIcons
                    alt="Delete"
                    className="tw-w-4 tw-mb-2.5"
                    data-testid={`delete-user-btn-${
                      record.displayName || record.name
                    }`}
                    icon={Icons.DELETE}
                  />
                }
                type="text"
                onClick={() => {
                  setSelectedUser(record);
                  setShowDeleteModal(true);
                }}
              />
            </Tooltip>
          </Space>
        ),
      },
    ];
  }, [showRestore]);

  const fetchErrorPlaceHolder = useMemo(
    () => (type: string) => {
      return (
        <Row>
          <Col className="w-full tw-flex tw-justify-end">
            <span>
              <Switch
                checked={showDeletedUser}
                size="small"
                onClick={onShowDeletedUserChange}
              />
              <span className="tw-ml-2">{t('label.deleted-users')}</span>
            </span>
          </Col>
          <Col span={24}>
            <ErrorPlaceHolder
              buttons={
                <Button
                  ghost
                  data-testid="add-user"
                  disabled={!createPermission}
                  type="primary"
                  onClick={handleAddNewUser}>
                  {t('label.add-user')}
                </Button>
              }
              heading="User"
              type={type}
            />
          </Col>
        </Row>
      );
    },
    []
  );

  if (isEmpty(data) && !showDeletedUser && !isDataLoading && !searchTerm) {
    return fetchErrorPlaceHolder('ADD_DATA');
  }

  return (
    <Row className="user-listing" gutter={[16, 16]}>
      <Col span={8}>
        <Searchbar
          removeMargin
          placeholder="Search for user..."
          searchValue={searchTerm}
          typingInterval={500}
          onSearch={onSearch}
        />
      </Col>
      <Col span={16}>
        <Space align="center" className="tw-w-full tw-justify-end" size={16}>
          <span>
            <Switch
              checked={showDeletedUser}
              onClick={onShowDeletedUserChange}
            />
            <span className="tw-ml-2">{t('label.deleted-users')}</span>
          </span>
          <Tooltip
            title={
              createPermission ? t('label.add-user') : NO_PERMISSION_FOR_ACTION
            }>
            <Button
              data-testid="add-user"
              disabled={!createPermission}
              type="primary"
              onClick={handleAddNewUser}>
              {t('label.add-user')}
            </Button>
          </Tooltip>
        </Space>
      </Col>

      <Col span={24}>
        <Table
          className="user-list-table"
          columns={columns}
          dataSource={data}
          loading={{
            spinning: isDataLoading,
            indicator: <Loader size="small" />,
          }}
          pagination={false}
          size="small"
        />
      </Col>
      <Col span={24}>
        {paging.total > PAGE_SIZE_MEDIUM && (
          <NextPrevious
            currentPage={currentPage}
            isNumberBased={Boolean(searchTerm)}
            pageSize={PAGE_SIZE_MEDIUM}
            paging={paging}
            pagingHandler={onPagingChange}
            totalCount={paging.total}
          />
        )}
      </Col>

      <Modal
        cancelButtonProps={{
          type: 'link',
        }}
        className="reactive-modal"
<<<<<<< HEAD
        confirmLoading={isLoading}
        okText={t('label.restore')}
        title={t('label.restore-user')}
=======
        closable={false}
        okText="Restore"
        title="restore User"
>>>>>>> 28a1d4e1
        visible={showReactiveModal}
        onCancel={() => {
          setShowReactiveModal(false);
          setSelectedUser(undefined);
        }}
        onOk={handleReactiveUser}>
        <p>
          {t('label.want-to-restore')} {getEntityName(selectedUser)}?
        </p>
      </Modal>

      <DeleteWidgetModal
        afterDeleteAction={afterDeleteAction}
        allowSoftDelete={!showDeletedUser}
        entityId={selectedUser?.id || ''}
        entityName={selectedUser?.name || ''}
        entityType="user"
        visible={showDeleteModal}
        onCancel={() => {
          setShowDeleteModal(false);
          setSelectedUser(undefined);
        }}
      />
    </Row>
  );
};

export default UserListV1;<|MERGE_RESOLUTION|>--- conflicted
+++ resolved
@@ -298,15 +298,10 @@
           type: 'link',
         }}
         className="reactive-modal"
-<<<<<<< HEAD
+        closable={false}
         confirmLoading={isLoading}
         okText={t('label.restore')}
         title={t('label.restore-user')}
-=======
-        closable={false}
-        okText="Restore"
-        title="restore User"
->>>>>>> 28a1d4e1
         visible={showReactiveModal}
         onCancel={() => {
           setShowReactiveModal(false);
