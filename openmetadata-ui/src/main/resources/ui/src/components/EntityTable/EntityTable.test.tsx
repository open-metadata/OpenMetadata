/*
 *  Copyright 2021 Collate
 *  Licensed under the Apache License, Version 2.0 (the "License");
 *  you may not use this file except in compliance with the License.
 *  You may obtain a copy of the License at
 *  http://www.apache.org/licenses/LICENSE-2.0
 *  Unless required by applicable law or agreed to in writing, software
 *  distributed under the License is distributed on an "AS IS" BASIS,
 *  WITHOUT WARRANTIES OR CONDITIONS OF ANY KIND, either express or implied.
 *  See the License for the specific language governing permissions and
 *  limitations under the License.
 */

import {
  findAllByTestId,
  findByTestId,
  fireEvent,
  queryByTestId,
  render,
} from '@testing-library/react';
import { TagOption } from 'Models';
import React from 'react';
import { MemoryRouter } from 'react-router-dom';
import { Table } from '../../generated/entity/data/table';
import { ModifiedTableColumn } from '../../interface/dataQuality.interface';
import EntityTable from './EntityTable.component';

const mockTableheader = [
  {
    Header: 'Name',
    accessor: 'name',
  },
  {
    Header: 'Type',
    accessor: 'dataTypeDisplay',
  },
  {
    Header: 'Data Quality',
    accessor: 'columnTests',
  },
  {
    Header: 'Description',
    accessor: 'description',
  },
  {
    Header: 'Tags',
    accessor: 'tags',
  },
];

const mockEntityFieldThreads = [
  {
    entityLink:
      '<#E::table::bigquery_gcp.ecommerce.shopify.raw_product_catalog::columns::products::description>',
    count: 1,
    entityField: 'columns::products::description',
  },
];

const onEntityFieldSelect = jest.fn();
const onThreadLinkSelect = jest.fn();

const mockTableConstraints = [
  {
    constraintType: 'PRIMARY_KEY',
    columns: ['address_id', 'shop_id'],
  },
] as Table['tableConstraints'];

const mockEntityTableProp = {
  tableColumns: [
    {
      name: 'comments',
      dataType: 'STRING',
      dataLength: 1,
      dataTypeDisplay: 'string',
      fullyQualifiedName:
        'bigquery_gcp.ecommerce.shopify.raw_product_catalog.comments',
      tags: [],
      constraint: 'NULL',
      ordinalPosition: 1,
    },
    {
      name: 'products',
      dataType: 'ARRAY',
      arrayDataType: 'STRUCT',
      dataLength: 1,
      dataTypeDisplay:
        'array<struct<product_id:character varying(24),price:int,onsale:boolean,tax:int,weight:int,others:int,vendor:character varying(64), stock:int>>',
      fullyQualifiedName:
        'bigquery_gcp.ecommerce.shopify.raw_product_catalog.products',
      tags: [],
      constraint: 'NULL',
      ordinalPosition: 2,
    },
    {
      name: 'platform',
      dataType: 'STRING',
      dataLength: 1,
      dataTypeDisplay: 'string',
      fullyQualifiedName:
        'bigquery_gcp.ecommerce.shopify.raw_product_catalog.platform',
      tags: [],
      constraint: 'NULL',
      ordinalPosition: 3,
    },
    {
      name: 'store_address',
      dataType: 'ARRAY',
      arrayDataType: 'STRUCT',
      dataLength: 1,
      dataTypeDisplay:
        'array<struct<name:character varying(32),street_address:character varying(128),city:character varying(32),postcode:character varying(8)>>',
      fullyQualifiedName:
        'bigquery_gcp.ecommerce.shopify.raw_product_catalog.store_address',
      tags: [],
      constraint: 'NULL',
      ordinalPosition: 4,
    },
    {
      name: 'first_order_date',
      dataType: 'TIMESTAMP',
      dataTypeDisplay: 'timestamp',
      description:
        'The date (ISO 8601) and time (UTC) when the customer placed their first order. The format is YYYY-MM-DD HH:mm:ss (for example, 2016-02-05 17:04:01).',
      fullyQualifiedName:
        'bigquery_gcp.ecommerce.shopify.raw_product_catalog.first_order_date',
      tags: [],
      ordinalPosition: 5,
    },
    {
      name: 'last_order_date',
      dataType: 'TIMESTAMP',
      dataTypeDisplay: 'timestamp',
      description:
        'The date (ISO 8601) and time (UTC) when the customer placed their most recent order. The format is YYYY-MM-DD HH:mm:ss (for example, 2016-02-05 17:04:01).',
      fullyQualifiedName:
        'bigquery_gcp.ecommerce.shopify.raw_product_catalog.last_order_date',
      tags: [],
      ordinalPosition: 6,
    },
  ] as ModifiedTableColumn[],
  searchText: '',
  hasEditAccess: false,
  joins: [],
  entityFieldThreads: [],
  isReadOnly: false,
  entityFqn: 'bigquery_gcp.ecommerce.shopify.raw_product_catalog',
  owner: {} as Table['owner'],
  columnName: '',
  tableConstraints: mockTableConstraints,
  onEntityFieldSelect,
  onThreadLinkSelect,
};

jest.mock('../../authentication/auth-provider/AuthProvider', () => {
  return {
    useAuthContext: jest.fn(() => ({
      isAuthDisabled: false,
    })),
  };
});

jest.mock('../../hooks/authHooks', () => {
  return {
    useAuth: jest.fn().mockReturnValue({
      userPermissions: jest.fn().mockReturnValue(true),
      isAdminUser: true,
    }),
  };
});

jest.mock('@fortawesome/react-fontawesome', () => ({
  FontAwesomeIcon: jest.fn().mockReturnValue(<i>Icon</i>),
}));

jest.mock('../common/non-admin-action/NonAdminAction', () => {
  return jest
    .fn()
    .mockImplementation(({ children }) => (
      <p data-testid="tag-action">{children}</p>
    ));
});

jest.mock('../common/rich-text-editor/RichTextEditorPreviewer', () => {
  return jest.fn().mockReturnValue(<p>RichTextEditorPreviewer</p>);
});
jest.mock('../Modals/ModalWithMarkdownEditor/ModalWithMarkdownEditor', () => ({
  ModalWithMarkdownEditor: jest.fn().mockReturnValue(<p>EditorModal</p>),
}));
jest.mock('../tags-container/tags-container', () => {
  return jest.fn().mockImplementation(({ selectedTags }) => {
    return (
      <>
        {selectedTags.map((tag: TagOption, idx: number) => (
          <p key={idx}>{tag.fqn}</p>
        ))}
      </>
    );
  });
});
jest.mock('../tags-viewer/tags-viewer', () => {
  return jest.fn().mockReturnValue(<p>TagViewer</p>);
});
jest.mock('../tags/tags', () => {
  return jest.fn().mockReturnValue(<p>Tag</p>);
});

<<<<<<< HEAD
=======
jest.mock('../../utils/GlossaryUtils', () => ({
  fetchGlossaryTerms: jest.fn(() => Promise.resolve(mockGlossaryList)),
  getGlossaryTermlist: jest.fn((terms) => {
    return terms.map(
      (term: FormattedGlossaryTermData) => term?.fullyQualifiedName
    );
  }),
}));

jest.mock('../../utils/TagsUtils', () => ({
  getTagCategories: jest.fn(() => Promise.resolve({ data: mockTagList })),
  getTaglist: jest.fn((categories) => {
    const children = categories.map((category: TagCategory) => {
      return category.children || [];
    });
    const allChildren = flatten(children);
    const tagList = (allChildren as unknown as TagClass[]).map((tag) => {
      return tag?.fullyQualifiedName || '';
    });

    return tagList;
  }),
}));

jest.mock('./EntityTable.constant', () => {
  return {
    TABLE_HEADERS: [
      {
        Header: 'Name',
        accessor: 'name',
      },
      {
        Header: 'Type',
        accessor: 'dataTypeDisplay',
      },
      {
        Header: 'Data Quality',
        accessor: 'columnTests',
      },
      {
        Header: 'Description',
        accessor: 'description',
      },
      {
        Header: 'Tags',
        accessor: 'tags',
      },
    ],
  };
});

>>>>>>> 46eb7c9b
describe('Test EntityTable Component', () => {
  it('Check if it has all child elements', async () => {
    const { container } = render(<EntityTable {...mockEntityTableProp} />, {
      wrapper: MemoryRouter,
    });

    const entityTable = await findByTestId(container, 'entity-table');

    expect(entityTable).toBeInTheDocument();

    const tableHeader = await findByTestId(container, 'table-header');

    expect(tableHeader).toBeInTheDocument();

    for (let index = 0; index < mockTableheader.length; index++) {
      const headerValue = mockTableheader[index];

      const header = await findByTestId(tableHeader, `${headerValue.accessor}`);

      expect(header).toBeInTheDocument();
    }

    const tableBody = await findByTestId(container, 'table-body');

    expect(tableBody).toBeInTheDocument();

    const tableRows = await findAllByTestId(tableBody, 'row');

    expect(tableRows).toHaveLength(mockEntityTableProp.tableColumns.length);
  });

  it('should render request description button', async () => {
    const { container } = render(<EntityTable {...mockEntityTableProp} />, {
      wrapper: MemoryRouter,
    });

    const entityTable = await findByTestId(container, 'entity-table');

    expect(entityTable).toBeInTheDocument();

    const tableBody = await findByTestId(container, 'table-body');

    expect(tableBody).toBeInTheDocument();

    const tableRows = await findAllByTestId(tableBody, 'row');

    const requestDescriptionButton = await findByTestId(
      tableRows[0],
      'request-description'
    );

    expect(requestDescriptionButton).toBeInTheDocument();

    const descriptionThread = queryByTestId(tableRows[0], 'field-thread');
    const startDescriptionThread = queryByTestId(
      tableRows[0],
      'start-field-thread'
    );

    // should not be in the document, as request description button is present
    expect(descriptionThread).not.toBeInTheDocument();
    expect(startDescriptionThread).not.toBeInTheDocument();
  });

  it('Should render start thread button', async () => {
    const { container } = render(<EntityTable {...mockEntityTableProp} />, {
      wrapper: MemoryRouter,
    });

    const entityTable = await findByTestId(container, 'entity-table');

    expect(entityTable).toBeInTheDocument();

    const tableBody = await findByTestId(container, 'table-body');

    expect(tableBody).toBeInTheDocument();

    const tableRows = await findAllByTestId(tableBody, 'row');

    const startThreadButton = await findByTestId(
      tableRows[4],
      'start-field-thread'
    );

    expect(startThreadButton).toBeInTheDocument();

    fireEvent.click(
      startThreadButton,
      new MouseEvent('click', { bubbles: true, cancelable: true })
    );

    expect(onThreadLinkSelect).toBeCalled();
  });

  it('Should render thread button with count', async () => {
    const { container } = render(
      <EntityTable
        {...mockEntityTableProp}
        entityFieldThreads={mockEntityFieldThreads}
      />,
      {
        wrapper: MemoryRouter,
      }
    );

    const entityTable = await findByTestId(container, 'entity-table');

    expect(entityTable).toBeInTheDocument();

    const tableBody = await findByTestId(container, 'table-body');

    expect(tableBody).toBeInTheDocument();

    const tableRows = await findAllByTestId(tableBody, 'row');

    const threadButton = await findByTestId(tableRows[1], 'field-thread');

    expect(threadButton).toBeInTheDocument();

    fireEvent.click(
      threadButton,
      new MouseEvent('click', { bubbles: true, cancelable: true })
    );

    expect(onThreadLinkSelect).toBeCalled();

    const threadCount = await findByTestId(threadButton, 'field-thread-count');

    expect(threadCount).toBeInTheDocument();

    expect(threadCount).toHaveTextContent(
      String(mockEntityFieldThreads[0].count)
    );
  });
});<|MERGE_RESOLUTION|>--- conflicted
+++ resolved
@@ -206,32 +206,6 @@
   return jest.fn().mockReturnValue(<p>Tag</p>);
 });
 
-<<<<<<< HEAD
-=======
-jest.mock('../../utils/GlossaryUtils', () => ({
-  fetchGlossaryTerms: jest.fn(() => Promise.resolve(mockGlossaryList)),
-  getGlossaryTermlist: jest.fn((terms) => {
-    return terms.map(
-      (term: FormattedGlossaryTermData) => term?.fullyQualifiedName
-    );
-  }),
-}));
-
-jest.mock('../../utils/TagsUtils', () => ({
-  getTagCategories: jest.fn(() => Promise.resolve({ data: mockTagList })),
-  getTaglist: jest.fn((categories) => {
-    const children = categories.map((category: TagCategory) => {
-      return category.children || [];
-    });
-    const allChildren = flatten(children);
-    const tagList = (allChildren as unknown as TagClass[]).map((tag) => {
-      return tag?.fullyQualifiedName || '';
-    });
-
-    return tagList;
-  }),
-}));
-
 jest.mock('./EntityTable.constant', () => {
   return {
     TABLE_HEADERS: [
@@ -259,7 +233,6 @@
   };
 });
 
->>>>>>> 46eb7c9b
 describe('Test EntityTable Component', () => {
   it('Check if it has all child elements', async () => {
     const { container } = render(<EntityTable {...mockEntityTableProp} />, {
