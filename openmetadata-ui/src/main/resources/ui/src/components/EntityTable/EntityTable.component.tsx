--- conflicted
+++ resolved
@@ -517,33 +517,6 @@
         render: renderDataTypeDisplay,
       },
       {
-<<<<<<< HEAD
-        title: t('label.precision'),
-        dataIndex: 'precision',
-        key: 'precision',
-        accessor: 'precision',
-        width: 80,
-        render: (precision: number) => precision || '--',
-      },
-      {
-        title: t('label.scale'),
-        dataIndex: 'scale',
-        key: 'scale',
-        accessor: 'scale',
-        width: 80,
-        render: (scale: number) => scale || '--',
-      },
-      {
-        title: t('label.ordinal-position'),
-        dataIndex: 'ordinalPosition',
-        key: 'ordinalPosition',
-        accessor: 'ordinalPosition',
-        width: 80,
-        render: (ordinalPosition: number) => ordinalPosition || '--',
-      },
-      {
-=======
->>>>>>> e62a2a80
         title: t('label.description'),
         dataIndex: 'description',
         key: 'description',
