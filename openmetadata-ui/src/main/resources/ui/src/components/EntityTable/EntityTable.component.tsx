--- conflicted
+++ resolved
@@ -702,11 +702,7 @@
       />
       {editColumn && (
         <ModalWithMarkdownEditor
-<<<<<<< HEAD
-          header={`${t('label:edit-column-column-name')}: "${
-=======
           header={`${t('label.edit-entity', { entity: t('label.column') })}: "${
->>>>>>> ee216543
             editColumn.column.name
           }"`}
           placeholder={t('label.enter-column-description')}
