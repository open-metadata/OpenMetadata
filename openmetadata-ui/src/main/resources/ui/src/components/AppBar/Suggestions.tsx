/*
 *  Copyright 2022 Collate.
 *  Licensed under the Apache License, Version 2.0 (the "License");
 *  you may not use this file except in compliance with the License.
 *  You may obtain a copy of the License at
 *  http://www.apache.org/licenses/LICENSE-2.0
 *  Unless required by applicable law or agreed to in writing, software
 *  distributed under the License is distributed on an "AS IS" BASIS,
 *  WITHOUT WARRANTIES OR CONDITIONS OF ANY KIND, either express or implied.
 *  See the License for the specific language governing permissions and
 *  limitations under the License.
 */

import { Typography } from 'antd';
import { AxiosError } from 'axios';
import Loader from 'components/Loader/Loader';
import {
  ContainerSearchSource,
  DashboardDataModelSearchSource,
  StoredProcedureSearchSource,
} from 'interface/search.interface';
import React, { useEffect, useRef, useState } from 'react';
import { useTranslation } from 'react-i18next';
import { getSuggestions } from 'rest/miscAPI';
import {
  filterOptionsByIndex,
  getGroupLabel,
  getSuggestionElement,
} from 'utils/SearchUtils';
import { SearchIndex } from '../../enums/search.enum';
import { showErrorToast } from '../../utils/ToastUtils';
import {
  DashboardSource,
  GlossarySource,
  MlModelSource,
  Option,
  PipelineSource,
  SearchIndexSource,
  SearchSuggestions,
  TableSource,
  TagSource,
  TopicSource,
} from '../GlobalSearchProvider/GlobalSearchSuggestions/GlobalSearchSuggestions.interface';

type SuggestionProp = {
  searchText: string;
  searchCriteria?: SearchIndex;
  isOpen: boolean;
  setIsOpen: (value: boolean) => void;
};

const Suggestions = ({
  searchText,
  setIsOpen,
  searchCriteria,
}: SuggestionProp) => {
  const { t } = useTranslation();
  const [isLoading, setIsLoading] = useState<boolean>(true);
  const [options, setOptions] = useState<Array<Option>>([]);
  const [tableSuggestions, setTableSuggestions] = useState<TableSource[]>([]);
  const [topicSuggestions, setTopicSuggestions] = useState<TopicSource[]>([]);
  const [dashboardSuggestions, setDashboardSuggestions] = useState<
    DashboardSource[]
  >([]);

  const [pipelineSuggestions, setPipelineSuggestions] = useState<
    PipelineSource[]
  >([]);
  const [mlModelSuggestions, setMlModelSuggestions] = useState<MlModelSource[]>(
    []
  );
  const [containerSuggestions, setContainerSuggestions] = useState<
    ContainerSearchSource[]
  >([]);
  const [glossarySuggestions, setGlossarySuggestions] = useState<
    GlossarySource[]
  >([]);
  const [searchIndexSuggestions, setSearchIndexSuggestions] = useState<
    SearchIndexSource[]
  >([]);
  const [tagSuggestions, setTagSuggestions] = useState<TagSource[]>([]);

  const [storedProcedureSuggestions, setStoredProcedureSuggestions] = useState<
    StoredProcedureSearchSource[]
  >([]);

  const [dataModelSuggestions, setDataModelSuggestions] = useState<
    DashboardDataModelSearchSource[]
  >([]);

  const isMounting = useRef(true);

  const setSuggestions = (options: Array<Option>) => {
    setTableSuggestions(filterOptionsByIndex(options, SearchIndex.TABLE));
    setTopicSuggestions(filterOptionsByIndex(options, SearchIndex.TOPIC));
    setDashboardSuggestions(
      filterOptionsByIndex(options, SearchIndex.DASHBOARD)
    );
    setPipelineSuggestions(filterOptionsByIndex(options, SearchIndex.PIPELINE));
    setMlModelSuggestions(filterOptionsByIndex(options, SearchIndex.MLMODEL));
    setContainerSuggestions(
      filterOptionsByIndex(options, SearchIndex.CONTAINER)
    );
<<<<<<< HEAD
    setSearchIndexSuggestions(
      filterOptionsByIndex(options, SearchIndex.SEARCH_INDEX)
=======
    setStoredProcedureSuggestions(
      filterOptionsByIndex(options, SearchIndex.STORED_PROCEDURE)
    );
    setDataModelSuggestions(
      filterOptionsByIndex(options, SearchIndex.DASHBOARD_DATA_MODEL)
>>>>>>> f45d8248
    );
    setGlossarySuggestions(filterOptionsByIndex(options, SearchIndex.GLOSSARY));
    setTagSuggestions(filterOptionsByIndex(options, SearchIndex.TAG));
  };

  const getSuggestionsForIndex = (
    suggestions: SearchSuggestions,
    searchIndex: SearchIndex
  ) => {
    if (suggestions.length === 0) {
      return null;
    }

    return (
      <>
        {getGroupLabel(searchIndex)}
        {suggestions.map((suggestion: SearchSuggestions[number]) => {
          return getSuggestionElement(suggestion, searchIndex, () =>
            setIsOpen(false)
          );
        })}
      </>
    );
  };

  const getEntitiesSuggestions = () => {
    return (
      <div role="none">
        {[
          { suggestions: tableSuggestions, searchIndex: SearchIndex.TABLE },
          { suggestions: topicSuggestions, searchIndex: SearchIndex.TOPIC },
          {
            suggestions: dashboardSuggestions,
            searchIndex: SearchIndex.DASHBOARD,
          },
          {
            suggestions: pipelineSuggestions,
            searchIndex: SearchIndex.PIPELINE,
          },
          { suggestions: mlModelSuggestions, searchIndex: SearchIndex.MLMODEL },
          {
            suggestions: containerSuggestions,
            searchIndex: SearchIndex.CONTAINER,
          },
          {
<<<<<<< HEAD
            suggestions: searchIndexSuggestions,
            searchIndex: SearchIndex.SEARCH_INDEX,
=======
            suggestions: storedProcedureSuggestions,
            searchIndex: SearchIndex.STORED_PROCEDURE,
          },
          {
            suggestions: dataModelSuggestions,
            searchIndex: SearchIndex.DASHBOARD_DATA_MODEL,
>>>>>>> f45d8248
          },
          {
            suggestions: glossarySuggestions,
            searchIndex: SearchIndex.GLOSSARY,
          },
          { suggestions: tagSuggestions, searchIndex: SearchIndex.TAG },
        ].map(({ suggestions, searchIndex }) =>
          getSuggestionsForIndex(suggestions, searchIndex)
        )}
      </div>
    );
  };

  useEffect(() => {
    if (!isMounting.current && searchText) {
      setIsLoading(true);
      getSuggestions(searchText, searchCriteria)
        .then((res) => {
          if (res.data) {
            setOptions(
              res.data.suggest['metadata-suggest'][0]
                .options as unknown as Option[]
            );
            setSuggestions(
              res.data.suggest['metadata-suggest'][0]
                .options as unknown as Option[]
            );
          } else {
            throw t('server.unexpected-response');
          }
        })
        .catch((err: AxiosError) => {
          showErrorToast(
            err,
            t('server.entity-fetch-error', {
              entity: t('label.suggestion-lowercase-plural'),
            })
          );
        })
        .finally(() => {
          setIsLoading(false);
        });
    }
  }, [searchText, searchCriteria]);

  // always Keep this useEffect at the end...
  useEffect(() => {
    isMounting.current = false;
  }, []);

  if (isLoading) {
    return <Loader />;
  }

  if (options.length === 0) {
    return <Typography.Text>{t('message.no-match-found')}</Typography.Text>;
  }

  return getEntitiesSuggestions();
};

export default Suggestions;<|MERGE_RESOLUTION|>--- conflicted
+++ resolved
@@ -101,16 +101,14 @@
     setContainerSuggestions(
       filterOptionsByIndex(options, SearchIndex.CONTAINER)
     );
-<<<<<<< HEAD
     setSearchIndexSuggestions(
       filterOptionsByIndex(options, SearchIndex.SEARCH_INDEX)
-=======
+    );
     setStoredProcedureSuggestions(
       filterOptionsByIndex(options, SearchIndex.STORED_PROCEDURE)
     );
     setDataModelSuggestions(
       filterOptionsByIndex(options, SearchIndex.DASHBOARD_DATA_MODEL)
->>>>>>> f45d8248
     );
     setGlossarySuggestions(filterOptionsByIndex(options, SearchIndex.GLOSSARY));
     setTagSuggestions(filterOptionsByIndex(options, SearchIndex.TAG));
@@ -156,17 +154,16 @@
             searchIndex: SearchIndex.CONTAINER,
           },
           {
-<<<<<<< HEAD
             suggestions: searchIndexSuggestions,
             searchIndex: SearchIndex.SEARCH_INDEX,
-=======
+          },
+          {
             suggestions: storedProcedureSuggestions,
             searchIndex: SearchIndex.STORED_PROCEDURE,
           },
           {
             suggestions: dataModelSuggestions,
             searchIndex: SearchIndex.DASHBOARD_DATA_MODEL,
->>>>>>> f45d8248
           },
           {
             suggestions: glossarySuggestions,
