--- conflicted
+++ resolved
@@ -336,7 +336,6 @@
             </Col>
             <Col span={24}>
               <div className="d-flex no-wrap">
-<<<<<<< HEAD
                 {showDomain && (
                   <>
                     <DomainLabel
@@ -345,23 +344,11 @@
                       entityFqn={dataAsset.fullyQualifiedName ?? ''}
                       entityId={dataAsset.id ?? ''}
                       entityType={entityType}
-                      hasPermission={
-                        permissions.EditAll || permissions.EditOwner
-                      }
+                      hasPermission={permissions.EditAll}
                     />
                     <Divider className="self-center m-x-sm" type="vertical" />
                   </>
                 )}
-=======
-                <DomainLabel
-                  domain={(dataAsset as Table).domain}
-                  entityFqn={dataAsset.fullyQualifiedName ?? ''}
-                  entityId={dataAsset.id ?? ''}
-                  entityType={entityType}
-                  hasPermission={permissions.EditAll}
-                />
-                <Divider className="self-center m-x-sm" type="vertical" />
->>>>>>> f45d8248
                 <OwnerLabel
                   hasPermission={permissions.EditAll || permissions.EditOwner}
                   owner={dataAsset?.owner}
