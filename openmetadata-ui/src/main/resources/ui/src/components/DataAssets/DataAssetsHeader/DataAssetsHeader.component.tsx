--- conflicted
+++ resolved
@@ -517,30 +517,6 @@
           <Space className="items-end w-full" direction="vertical" size={16}>
             <Space>
               <ButtonGroup size="small">
-<<<<<<< HEAD
-                <Button
-                  className="w-16 p-0"
-                  icon={<Icon component={TaskOpenIcon} />}
-                  onClick={handleOpenTaskClick}>
-                  <Typography.Text>{taskCount}</Typography.Text>
-                </Button>
-                <Button
-                  className="w-16 p-0"
-                  data-testid="version-button"
-                  icon={<Icon component={VersionIcon} />}
-                  onClick={onVersionClick}>
-                  <Typography.Text>{version}</Typography.Text>
-                </Button>
-                <Button
-                  className="w-16 p-0"
-                  data-testid="entity-follow-button"
-                  icon={
-                    <Icon component={isFollowing ? StarFilledIcon : StarIcon} />
-                  }
-                  onClick={onFollowClick}>
-                  <Typography.Text>{followers}</Typography.Text>
-                </Button>
-=======
                 {!excludeEntityService && (
                   <>
                     <Button
@@ -552,6 +528,7 @@
 
                     <Button
                       className="w-16 p-0"
+                      data-testid="version-button"
                       icon={<Icon component={VersionIcon} />}
                       onClick={onVersionClick}>
                       <Typography.Text>{version}</Typography.Text>
@@ -571,7 +548,6 @@
                   </>
                 )}
 
->>>>>>> 0590f05a
                 <Tooltip
                   open={!isEmpty(copyTooltip)}
                   placement="bottomRight"
