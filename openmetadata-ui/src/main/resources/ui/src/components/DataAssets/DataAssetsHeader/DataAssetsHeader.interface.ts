--- conflicted
+++ resolved
@@ -278,15 +278,14 @@
   entityType: EntityType.METRIC;
 }
 
-<<<<<<< HEAD
 export interface DataAssetChart {
   dataAsset: Chart;
   entityType: EntityType.CHART;
-=======
+}
+
 export interface DataAssetSecurityService {
   dataAsset: ServicesType;
   entityType: EntityType.SECURITY_SERVICE;
->>>>>>> f3c5fe5a
 }
 
 export interface DataAssetHeaderInfo {
