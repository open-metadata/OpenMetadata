/*
 *  Copyright 2024 Collate.
 *  Licensed under the Apache License, Version 2.0 (the "License");
 *  you may not use this file except in compliance with the License.
 *  You may obtain a copy of the License at
 *  http://www.apache.org/licenses/LICENSE-2.0
 *  Unless required by applicable law or agreed to in writing, software
 *  distributed under the License is distributed on an "AS IS" BASIS,
 *  WITHOUT WARRANTIES OR CONDITIONS OF ANY KIND, either express or implied.
 *  See the License for the specific language governing permissions and
 *  limitations under the License.
 */
import { Typography } from 'antd';
import { isEmpty } from 'lodash';
<<<<<<< HEAD
import { useMemo } from 'react';
import { useTranslation } from 'react-i18next';
import { ReactComponent as PlusIcon } from '../../../assets/svg/plus-primary.svg';
=======
import React, { useMemo } from 'react';
>>>>>>> 7cf9fb38
import { TabSpecificField } from '../../../enums/entity.enum';
import { EntityReference } from '../../../generated/entity/type';
import { getOwnerVersionLabel } from '../../../utils/EntityVersionUtils';
import ExpandableCard from '../../common/ExpandableCard/ExpandableCard';
import {
  EditIconButton,
  PlusIconButton,
} from '../../common/IconButtons/EditIconButton';
import { UserTeamSelectableList } from '../../common/UserTeamSelectableList/UserTeamSelectableList.component';
import { useGenericContext } from '../../Customization/GenericProvider/GenericProvider';

interface OwnerLabelV2Props {
  dataTestId?: string;
}

export const OwnerLabelV2 = <
  T extends { owners?: EntityReference[]; id: string }
>(
  props: OwnerLabelV2Props
) => {
  const { dataTestId = 'glossary-right-panel-owner-link' } = props;
  const { data, onUpdate, permissions, isVersionView } = useGenericContext<T>();
  const { t } = useTranslation();
  const handleUpdatedOwner = async (updatedUser?: EntityReference[]) => {
    const updatedEntity = { ...data };
    updatedEntity.owners = updatedUser;
    await onUpdate(updatedEntity);
  };

  const header = useMemo(
    () => (
      <div className="d-flex items-center gap-2">
        <Typography.Text className="text-sm font-medium">
          {t('label.owner-plural')}
        </Typography.Text>
        {(permissions.EditOwners || permissions.EditAll) && (
          <UserTeamSelectableList
            hasPermission={permissions.EditOwners || permissions.EditAll}
            listHeight={200}
            multiple={{ user: true, team: false }}
            owner={data.owners}
            onUpdate={handleUpdatedOwner}>
            {isEmpty(data.owners) ? (
              <PlusIconButton
                data-testid="add-owner"
                size="small"
                title={t('label.add-entity', {
                  entity: t('label.owner-plural'),
                })}
              />
            ) : (
              <EditIconButton
                newLook
                data-testid="edit-owner"
                size="small"
                title={t('label.edit-entity', {
                  entity: t('label.owner-plural'),
                })}
              />
            )}
          </UserTeamSelectableList>
        )}
      </div>
    ),
    [data, permissions, handleUpdatedOwner]
  );

  return (
    <ExpandableCard
      cardProps={{
        title: header,
      }}
      dataTestId={dataTestId}
      isExpandDisabled={isEmpty(data.owners)}>
      {getOwnerVersionLabel(
        data,
        isVersionView ?? false,
        TabSpecificField.OWNERS,
        permissions.EditOwners || permissions.EditAll
      )}
    </ExpandableCard>
  );
};<|MERGE_RESOLUTION|>--- conflicted
+++ resolved
@@ -12,13 +12,8 @@
  */
 import { Typography } from 'antd';
 import { isEmpty } from 'lodash';
-<<<<<<< HEAD
 import { useMemo } from 'react';
 import { useTranslation } from 'react-i18next';
-import { ReactComponent as PlusIcon } from '../../../assets/svg/plus-primary.svg';
-=======
-import React, { useMemo } from 'react';
->>>>>>> 7cf9fb38
 import { TabSpecificField } from '../../../enums/entity.enum';
 import { EntityReference } from '../../../generated/entity/type';
 import { getOwnerVersionLabel } from '../../../utils/EntityVersionUtils';
