--- conflicted
+++ resolved
@@ -10,16 +10,10 @@
  *  See the License for the specific language governing permissions and
  *  limitations under the License.
  */
-<<<<<<< HEAD
-import { Card, Typography } from 'antd';
-
+import { Typography } from 'antd';
+import { isEmpty } from 'lodash';
+import { useMemo } from 'react';
 import { useTranslation } from 'react-i18next';
-=======
-import { Typography } from 'antd';
-import { t } from 'i18next';
-import { isEmpty } from 'lodash';
-import React, { useMemo } from 'react';
->>>>>>> 50a798dd
 import { ReactComponent as PlusIcon } from '../../../assets/svg/plus-primary.svg';
 import { TabSpecificField } from '../../../enums/entity.enum';
 import { EntityReference } from '../../../generated/entity/type';
