--- conflicted
+++ resolved
@@ -26,6 +26,7 @@
 import { MESSAGE_SCHEMA } from '../TopicDetails/TopicDetails.mock';
 import TopicSchema from './TopicSchema';
 import { TopicSchemaFieldsProps } from './TopicSchema.interface';
+import { Column } from '../../../generated/entity/data/container';
 
 const mockProps: TopicSchemaFieldsProps = {};
 
@@ -44,9 +45,24 @@
 
 jest.mock('../../../utils/TableUtils', () => {
   const actual = jest.requireActual('../../../utils/TableUtils');
+  const flattenColumnsMock = (items: Column[]): Column[] => {
+    if (!items || items.length === 0) {
+      return [];
+    }
+    const result: Column[] = [];
+    items.forEach((item) => {
+      result.push(item);
+      if (item.children && item.children.length > 0) {
+        result.push(...flattenColumnsMock(item.children));
+      }
+    });
+
+    return result;
+  };
 
   return {
     ...actual,
+    flattenColumns: jest.fn().mockImplementation(flattenColumnsMock),
     getTableExpandableConfig: jest.fn().mockImplementation(() => ({
       expandIcon: jest.fn(({ onExpand, expandable, record }) =>
         expandable ? (
@@ -118,44 +134,6 @@
     ))
 );
 
-<<<<<<< HEAD
-jest.mock('../../../utils/TableColumn.util', () => ({
-  ownerTableObject: jest.fn().mockReturnValue([{}]),
-}));
-
-jest.mock(
-  '../../Database/ColumnDetailPanel/ColumnDetailPanel.component',
-  () => ({
-    ColumnDetailPanel: jest
-      .fn()
-      .mockImplementation(() => <div data-testid="column-detail-panel" />),
-  })
-);
-
-jest.mock('../../Database/ColumnFilter/ColumnFilter.component', () => ({
-  ColumnFilter: jest
-    .fn()
-    .mockImplementation(() => <div data-testid="column-filter" />),
-}));
-
-jest.mock(
-  '../../common/EntityDescription/EntityAttachmentProvider/EntityAttachmentProvider',
-  () => ({
-    EntityAttachmentProvider: jest
-      .fn()
-      .mockImplementation(({ children }) => <div>{children}</div>),
-  })
-);
-
-jest.mock('../../common/ToggleExpandButton/ToggleExpandButton', () => ({
-  __esModule: true,
-  default: jest
-    .fn()
-    .mockImplementation(() => <div data-testid="toggle-expand-button" />),
-}));
-
-=======
->>>>>>> 911f6476
 const mockOnUpdate = jest.fn();
 const mockTopicDetails = {
   columns: [],
