--- conflicted
+++ resolved
@@ -290,6 +290,7 @@
           entityFeedTotalCount={feedCount.totalCount}
           entityType={EntityType.TOPIC}
           layoutType={ActivityFeedLayoutType.THREE_PANEL}
+          permissions={topicPermissions}
           onFeedUpdate={getEntityFeedCount}
           onUpdateEntityDetails={fetchTopic}
           onUpdateFeedCount={handleFeedCount}
@@ -317,15 +318,7 @@
             deleted={topicDetails.deleted}
             entity={topicDetails as SourceType}
             entityType={EntityType.TOPIC}
-<<<<<<< HEAD
-            fqn={topicDetails?.fullyQualifiedName ?? ''}
-            permissions={topicPermissions}
-            onFeedUpdate={getEntityFeedCount}
-            onUpdateEntityDetails={fetchTopic}
-            onUpdateFeedCount={handleFeedCount}
-=======
             hasEditAccess={editLineagePermission}
->>>>>>> 03f0aa37
           />
         </LineageProvider>
       ),
