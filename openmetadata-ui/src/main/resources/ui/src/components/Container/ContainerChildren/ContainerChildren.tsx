/*
 *  Copyright 2023 Collate.
 *  Licensed under the Apache License, Version 2.0 (the "License");
 *  you may not use this file except in compliance with the License.
 *  You may obtain a copy of the License at
 *  http://www.apache.org/licenses/LICENSE-2.0
 *  Unless required by applicable law or agreed to in writing, software
 *  distributed under the License is distributed on an "AS IS" BASIS,
 *  WITHOUT WARRANTIES OR CONDITIONS OF ANY KIND, either express or implied.
 *  See the License for the specific language governing permissions and
 *  limitations under the License.
 */
import { Col, Row, Typography } from 'antd';
import { ColumnsType } from 'antd/lib/table';
import { AxiosError } from 'axios';
import React, { FC, useEffect, useMemo, useState } from 'react';
import { useTranslation } from 'react-i18next';
import { Link } from 'react-router-dom';
import { getEntityDetailsPath } from '../../../constants/constants';
import { EntityType, TabSpecificField } from '../../../enums/entity.enum';
import { EntityReference } from '../../../generated/type/entityReference';
<<<<<<< HEAD
import { useFqn } from '../../../hooks/useFqn';
import { getContainerByName } from '../../../rest/storageAPI';
=======
import { Paging } from '../../../generated/type/paging';
>>>>>>> 3366385e
import { getColumnSorter, getEntityName } from '../../../utils/EntityUtils';
import { showErrorToast } from '../../../utils/ToastUtils';
import ErrorPlaceHolder from '../../common/ErrorWithPlaceholder/ErrorPlaceHolder';
import NextPrevious from '../../common/NextPrevious/NextPrevious';
import { PagingHandlerParams } from '../../common/NextPrevious/NextPrevious.interface';
import RichTextEditorPreviewerV1 from '../../common/RichTextEditor/RichTextEditorPreviewerV1';
import Table from '../../common/Table/Table';

<<<<<<< HEAD
const ContainerChildren: FC = () => {
=======
interface ContainerChildrenProps {
  childrenList: Container['children'];
  isLoading?: boolean;
  pagingHookData: {
    paging: Paging;
    pageSize: number;
    currentPage: number;
    showPagination: boolean;
    handleChildrenPageChange: (data: PagingHandlerParams) => void;
    handlePageSizeChange: (page: number) => void;
  };
  fetchChildren: () => void;
}

const ContainerChildren: FC<ContainerChildrenProps> = ({
  childrenList,
  isLoading,
  pagingHookData,
  fetchChildren,
}) => {
>>>>>>> 3366385e
  const { t } = useTranslation();
  const {
    paging,
    pageSize,
    currentPage,
    showPagination,
    handleChildrenPageChange,
    handlePageSizeChange,
  } = pagingHookData;

  const { fqn: decodedContainerName } = useFqn();
  const [isChildrenLoading, setIsChildrenLoading] = useState(false);
  const [containerChildrenData, setContainerChildrenData] = useState<
    EntityReference[]
  >([]);

  const columns: ColumnsType<EntityReference> = useMemo(
    () => [
      {
        title: t('label.name'),
        dataIndex: 'name',
        width: 400,
        key: 'name',
        sorter: getColumnSorter<EntityReference, 'name'>('name'),
        render: (_, record) => (
          <div className="d-inline-flex w-max-90">
            <Link
              className="break-word"
              data-testid="container-name"
              to={getEntityDetailsPath(
                EntityType.CONTAINER,
                record.fullyQualifiedName ?? ''
              )}>
              {getEntityName(record)}
            </Link>
          </div>
        ),
      },
      {
        title: t('label.description'),
        dataIndex: 'description',
        key: 'description',
        render: (description: EntityReference['description']) => (
          <>
            {description ? (
              <RichTextEditorPreviewerV1 markdown={description} />
            ) : (
              <Typography.Text className="text-grey-muted">
                {t('label.no-entity', {
                  entity: t('label.description'),
                })}
              </Typography.Text>
            )}
          </>
        ),
      },
    ],
    []
  );

  const fetchChildren = async () => {
    setIsChildrenLoading(true);
    try {
      const { children } = await getContainerByName(decodedContainerName, {
        fields: TabSpecificField.CHILDREN,
      });
      setContainerChildrenData(children ?? []);
    } catch (error) {
      showErrorToast(error as AxiosError);
    } finally {
      setIsChildrenLoading(false);
    }
  };

  useEffect(() => {
    fetchChildren();
  }, [pageSize]);

  return (
<<<<<<< HEAD
    <Table
      bordered
      columns={columns}
      data-testid="container-list-table"
      dataSource={containerChildrenData}
      loading={isChildrenLoading}
      locale={{
        emptyText: <ErrorPlaceHolder className="p-y-md" />,
      }}
      pagination={false}
      rowKey="id"
      size="small"
    />
=======
    <Row className="m-b-md" gutter={[0, 16]}>
      <Col span={24}>
        <Table
          bordered
          columns={columns}
          data-testid="container-list-table"
          dataSource={childrenList}
          loading={isLoading}
          locale={{
            emptyText: <ErrorPlaceHolder className="p-y-md" />,
          }}
          pagination={false}
          rowKey="id"
          size="small"
        />
      </Col>
      <Col span={24}>
        {showPagination && (
          <NextPrevious
            isNumberBased
            currentPage={currentPage}
            isLoading={isLoading}
            pageSize={pageSize}
            paging={paging}
            pagingHandler={handleChildrenPageChange}
            onShowSizeChange={handlePageSizeChange}
          />
        )}
      </Col>
    </Row>
>>>>>>> 3366385e
  );
};

export default ContainerChildren;<|MERGE_RESOLUTION|>--- conflicted
+++ resolved
@@ -16,15 +16,15 @@
 import React, { FC, useEffect, useMemo, useState } from 'react';
 import { useTranslation } from 'react-i18next';
 import { Link } from 'react-router-dom';
-import { getEntityDetailsPath } from '../../../constants/constants';
+import { getEntityDetailsPath, PAGE_SIZE } from '../../../constants/constants';
 import { EntityType, TabSpecificField } from '../../../enums/entity.enum';
 import { EntityReference } from '../../../generated/type/entityReference';
-<<<<<<< HEAD
+import { usePaging } from '../../../hooks/paging/usePaging';
 import { useFqn } from '../../../hooks/useFqn';
-import { getContainerByName } from '../../../rest/storageAPI';
-=======
-import { Paging } from '../../../generated/type/paging';
->>>>>>> 3366385e
+import {
+  getContainerByName,
+  getContainerChildrenByName,
+} from '../../../rest/storageAPI';
 import { getColumnSorter, getEntityName } from '../../../utils/EntityUtils';
 import { showErrorToast } from '../../../utils/ToastUtils';
 import ErrorPlaceHolder from '../../common/ErrorWithPlaceholder/ErrorPlaceHolder';
@@ -33,39 +33,17 @@
 import RichTextEditorPreviewerV1 from '../../common/RichTextEditor/RichTextEditorPreviewerV1';
 import Table from '../../common/Table/Table';
 
-<<<<<<< HEAD
 const ContainerChildren: FC = () => {
-=======
-interface ContainerChildrenProps {
-  childrenList: Container['children'];
-  isLoading?: boolean;
-  pagingHookData: {
-    paging: Paging;
-    pageSize: number;
-    currentPage: number;
-    showPagination: boolean;
-    handleChildrenPageChange: (data: PagingHandlerParams) => void;
-    handlePageSizeChange: (page: number) => void;
-  };
-  fetchChildren: () => void;
-}
-
-const ContainerChildren: FC<ContainerChildrenProps> = ({
-  childrenList,
-  isLoading,
-  pagingHookData,
-  fetchChildren,
-}) => {
->>>>>>> 3366385e
   const { t } = useTranslation();
   const {
     paging,
     pageSize,
     currentPage,
     showPagination,
-    handleChildrenPageChange,
+    handlePageChange,
     handlePageSizeChange,
-  } = pagingHookData;
+    handlePagingChange,
+  } = usePaging(PAGE_SIZE);
 
   const { fqn: decodedContainerName } = useFqn();
   const [isChildrenLoading, setIsChildrenLoading] = useState(false);
@@ -131,34 +109,43 @@
     }
   };
 
+  const fetchContainerChildren = async (pagingOffset?: number) => {
+    setIsChildrenLoading(true);
+    try {
+      const { data, paging } = await getContainerChildrenByName(
+        decodedContainerName,
+        {
+          limit: pageSize,
+          offset: pagingOffset ?? 0,
+        }
+      );
+      setContainerChildrenData(data ?? []);
+      handlePagingChange(paging);
+    } catch (error) {
+      showErrorToast(error as AxiosError);
+    } finally {
+      setIsChildrenLoading(false);
+    }
+  };
+
+  const handleChildrenPageChange = (data: PagingHandlerParams) => {
+    handlePageChange(data.currentPage);
+    fetchContainerChildren((data.currentPage - 1) * pageSize);
+  };
+
   useEffect(() => {
     fetchChildren();
   }, [pageSize]);
 
   return (
-<<<<<<< HEAD
-    <Table
-      bordered
-      columns={columns}
-      data-testid="container-list-table"
-      dataSource={containerChildrenData}
-      loading={isChildrenLoading}
-      locale={{
-        emptyText: <ErrorPlaceHolder className="p-y-md" />,
-      }}
-      pagination={false}
-      rowKey="id"
-      size="small"
-    />
-=======
     <Row className="m-b-md" gutter={[0, 16]}>
       <Col span={24}>
         <Table
           bordered
           columns={columns}
           data-testid="container-list-table"
-          dataSource={childrenList}
-          loading={isLoading}
+          dataSource={containerChildrenData}
+          loading={isChildrenLoading}
           locale={{
             emptyText: <ErrorPlaceHolder className="p-y-md" />,
           }}
@@ -172,7 +159,7 @@
           <NextPrevious
             isNumberBased
             currentPage={currentPage}
-            isLoading={isLoading}
+            isLoading={isChildrenLoading}
             pageSize={pageSize}
             paging={paging}
             pagingHandler={handleChildrenPageChange}
@@ -181,7 +168,6 @@
         )}
       </Col>
     </Row>
->>>>>>> 3366385e
   );
 };
 
