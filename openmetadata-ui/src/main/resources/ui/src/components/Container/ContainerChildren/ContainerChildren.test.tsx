/*
 *  Copyright 2023 Collate.
 *  Licensed under the Apache License, Version 2.0 (the "License");
 *  you may not use this file except in compliance with the License.
 *  You may obtain a copy of the License at
 *  http://www.apache.org/licenses/LICENSE-2.0
 *  Unless required by applicable law or agreed to in writing, software
 *  distributed under the License is distributed on an "AS IS" BASIS,
 *  WITHOUT WARRANTIES OR CONDITIONS OF ANY KIND, either express or implied.
 *  See the License for the specific language governing permissions and
 *  limitations under the License.
 */
import { fireEvent, render, screen } from '@testing-library/react';
import React from 'react';
<<<<<<< HEAD
import { MemoryRouter } from 'react-router-dom';
import { TabSpecificField } from '../../../enums/entity.enum';
import { getContainerByName } from '../../../rest/storageAPI';
import ContainerChildren from './ContainerChildren';

=======
import { BrowserRouter } from 'react-router-dom';
import { pagingObject } from '../../../constants/constants';
import ContainerChildren from './ContainerChildren';

jest.mock('../../common/NextPrevious/NextPrevious', () => {
  return jest.fn().mockImplementation(({ pagingHandler, onShowSizeChange }) => (
    <div>
      <p>NextPreviousComponent</p>
      <button onClick={pagingHandler}>childrenPageChangeButton</button>
      <button onClick={onShowSizeChange}>pageSizeChangeButton</button>
    </div>
  ));
});

const mockFetchChildren = jest.fn();
const mockHandleChildrenPageChange = jest.fn();
const mockHandlePageSizeChange = jest.fn();

>>>>>>> 3366385e
const mockChildrenList = [
  {
    id: '1',
    name: 'Container 1',
    fullyQualifiedName: 'namespace.Container1',
    description: 'Description of Container 1',
    type: 'container',
  },
  {
    id: '2',
    name: 'Container 2',
    fullyQualifiedName: 'namespace.Container2',
    description: 'Description of Container 2',
    type: 'container',
  },
];

<<<<<<< HEAD
jest.mock('../../Customization/GenericTab/GenericTab', () => ({
  useGenericContext: jest.fn().mockImplementation(() => ({
    data: { children: mockChildrenList },
  })),
}));
=======
const mockDataProps = {
  childrenList: mockChildrenList,
  fetchChildren: mockFetchChildren,
  pagingHookData: {
    paging: pagingObject,
    pageSize: 15,
    currentPage: 1,
    showPagination: true,
    handleChildrenPageChange: mockHandleChildrenPageChange,
    handlePageSizeChange: mockHandlePageSizeChange,
  },
};
>>>>>>> 3366385e

jest.mock('../../../rest/storageAPI');

describe('ContainerChildren', () => {
  it('Should call fetch container function on load', () => {
    render(<ContainerChildren />, { wrapper: MemoryRouter });

    expect(getContainerByName).toHaveBeenCalledWith(
      '',
      expect.objectContaining({
        fields: TabSpecificField.CHILDREN,
      })
    );
  });

  it('Should render table with correct columns', () => {
    render(<ContainerChildren />, { wrapper: MemoryRouter });

    expect(screen.getByTestId('container-list-table')).toBeInTheDocument();
    expect(screen.getByText('label.name')).toBeInTheDocument();
    expect(screen.getByText('label.description')).toBeInTheDocument();
  });

<<<<<<< HEAD
  it('Should render container names as links', async () => {
    (getContainerByName as jest.Mock).mockResolvedValue({
      children: mockChildrenList,
    });
    render(<ContainerChildren />, { wrapper: MemoryRouter });

    expect(getContainerByName).toHaveBeenCalledWith(
      '',
      expect.objectContaining({
        fields: TabSpecificField.CHILDREN,
      })
=======
  it('Should not render pagination component when not visible', () => {
    render(
      <BrowserRouter>
        <ContainerChildren
          {...mockDataProps}
          pagingHookData={{
            ...mockDataProps.pagingHookData,
            showPagination: false,
          }}
        />
      </BrowserRouter>
    );

    expect(screen.queryByText('NextPreviousComponent')).not.toBeInTheDocument();
  });

  it('Should render container names as links', () => {
    render(
      <BrowserRouter>
        <ContainerChildren {...mockDataProps} />
      </BrowserRouter>
>>>>>>> 3366385e
    );

    const containerNameLinks = await screen.findAllByTestId('container-name');

    expect(containerNameLinks).toHaveLength(2);

    containerNameLinks.forEach((link, index) => {
      expect(link).toHaveAttribute(
        'href',
        `/container/${mockChildrenList[index].fullyQualifiedName}`
      );
      expect(link).toHaveTextContent(mockChildrenList[index].name);
    });
  });

  it('Should render container descriptions as rich text', async () => {
    render(<ContainerChildren />, { wrapper: MemoryRouter });

    const richTextPreviewers = await screen.findAllByTestId('viewer-container');

    expect(richTextPreviewers).toHaveLength(2);

    richTextPreviewers.forEach((previewer, index) => {
      expect(previewer).toHaveTextContent(mockChildrenList[index].description);
    });
  });

  it('Should render pagination component when showPagination props is true', () => {
    render(
      <BrowserRouter>
        <ContainerChildren
          {...mockDataProps}
          pagingHookData={{
            ...mockDataProps.pagingHookData,
            showPagination: true,
          }}
        />
      </BrowserRouter>
    );

    expect(screen.getByText('NextPreviousComponent')).toBeInTheDocument();
  });

  it('Should trigger handleChildrenPageChange hook prop on button click', () => {
    render(
      <BrowserRouter>
        <ContainerChildren {...mockDataProps} />
      </BrowserRouter>
    );

    fireEvent.click(screen.getByText('childrenPageChangeButton'));

    expect(mockHandleChildrenPageChange).toHaveBeenCalled();
  });

  it('Should trigger handlePageSizeChange hook prop on button click', () => {
    render(
      <BrowserRouter>
        <ContainerChildren {...mockDataProps} />
      </BrowserRouter>
    );

    fireEvent.click(screen.getByText('pageSizeChangeButton'));

    expect(mockHandlePageSizeChange).toHaveBeenCalled();
  });
});<|MERGE_RESOLUTION|>--- conflicted
+++ resolved
@@ -10,17 +10,12 @@
  *  See the License for the specific language governing permissions and
  *  limitations under the License.
  */
-import { fireEvent, render, screen } from '@testing-library/react';
+import { render, screen } from '@testing-library/react';
 import React from 'react';
-<<<<<<< HEAD
 import { MemoryRouter } from 'react-router-dom';
 import { TabSpecificField } from '../../../enums/entity.enum';
+import { usePaging } from '../../../hooks/paging/usePaging';
 import { getContainerByName } from '../../../rest/storageAPI';
-import ContainerChildren from './ContainerChildren';
-
-=======
-import { BrowserRouter } from 'react-router-dom';
-import { pagingObject } from '../../../constants/constants';
 import ContainerChildren from './ContainerChildren';
 
 jest.mock('../../common/NextPrevious/NextPrevious', () => {
@@ -33,11 +28,9 @@
   ));
 });
 
-const mockFetchChildren = jest.fn();
 const mockHandleChildrenPageChange = jest.fn();
 const mockHandlePageSizeChange = jest.fn();
 
->>>>>>> 3366385e
 const mockChildrenList = [
   {
     id: '1',
@@ -55,28 +48,14 @@
   },
 ];
 
-<<<<<<< HEAD
 jest.mock('../../Customization/GenericTab/GenericTab', () => ({
   useGenericContext: jest.fn().mockImplementation(() => ({
     data: { children: mockChildrenList },
   })),
 }));
-=======
-const mockDataProps = {
-  childrenList: mockChildrenList,
-  fetchChildren: mockFetchChildren,
-  pagingHookData: {
-    paging: pagingObject,
-    pageSize: 15,
-    currentPage: 1,
-    showPagination: true,
-    handleChildrenPageChange: mockHandleChildrenPageChange,
-    handlePageSizeChange: mockHandlePageSizeChange,
-  },
-};
->>>>>>> 3366385e
 
 jest.mock('../../../rest/storageAPI');
+jest.mock('../../../hooks/paging/usePaging');
 
 describe('ContainerChildren', () => {
   it('Should call fetch container function on load', () => {
@@ -98,42 +77,17 @@
     expect(screen.getByText('label.description')).toBeInTheDocument();
   });
 
-<<<<<<< HEAD
+  it('Should not render pagination component when not visible', () => {
+    render(<ContainerChildren />, { wrapper: MemoryRouter });
+
+    expect(screen.queryByText('NextPreviousComponent')).not.toBeInTheDocument();
+  });
+
   it('Should render container names as links', async () => {
     (getContainerByName as jest.Mock).mockResolvedValue({
       children: mockChildrenList,
     });
     render(<ContainerChildren />, { wrapper: MemoryRouter });
-
-    expect(getContainerByName).toHaveBeenCalledWith(
-      '',
-      expect.objectContaining({
-        fields: TabSpecificField.CHILDREN,
-      })
-=======
-  it('Should not render pagination component when not visible', () => {
-    render(
-      <BrowserRouter>
-        <ContainerChildren
-          {...mockDataProps}
-          pagingHookData={{
-            ...mockDataProps.pagingHookData,
-            showPagination: false,
-          }}
-        />
-      </BrowserRouter>
-    );
-
-    expect(screen.queryByText('NextPreviousComponent')).not.toBeInTheDocument();
-  });
-
-  it('Should render container names as links', () => {
-    render(
-      <BrowserRouter>
-        <ContainerChildren {...mockDataProps} />
-      </BrowserRouter>
->>>>>>> 3366385e
-    );
 
     const containerNameLinks = await screen.findAllByTestId('container-name');
 
@@ -148,55 +102,12 @@
     });
   });
 
-  it('Should render container descriptions as rich text', async () => {
+  it('Should render pagination component when showPagination props is true', () => {
+    (usePaging as jest.Mock).mockImplementation(() => ({
+      showPagination: true,
+    }));
     render(<ContainerChildren />, { wrapper: MemoryRouter });
-
-    const richTextPreviewers = await screen.findAllByTestId('viewer-container');
-
-    expect(richTextPreviewers).toHaveLength(2);
-
-    richTextPreviewers.forEach((previewer, index) => {
-      expect(previewer).toHaveTextContent(mockChildrenList[index].description);
-    });
-  });
-
-  it('Should render pagination component when showPagination props is true', () => {
-    render(
-      <BrowserRouter>
-        <ContainerChildren
-          {...mockDataProps}
-          pagingHookData={{
-            ...mockDataProps.pagingHookData,
-            showPagination: true,
-          }}
-        />
-      </BrowserRouter>
-    );
 
     expect(screen.getByText('NextPreviousComponent')).toBeInTheDocument();
   });
-
-  it('Should trigger handleChildrenPageChange hook prop on button click', () => {
-    render(
-      <BrowserRouter>
-        <ContainerChildren {...mockDataProps} />
-      </BrowserRouter>
-    );
-
-    fireEvent.click(screen.getByText('childrenPageChangeButton'));
-
-    expect(mockHandleChildrenPageChange).toHaveBeenCalled();
-  });
-
-  it('Should trigger handlePageSizeChange hook prop on button click', () => {
-    render(
-      <BrowserRouter>
-        <ContainerChildren {...mockDataProps} />
-      </BrowserRouter>
-    );
-
-    fireEvent.click(screen.getByText('pageSizeChangeButton'));
-
-    expect(mockHandlePageSizeChange).toHaveBeenCalled();
-  });
 });