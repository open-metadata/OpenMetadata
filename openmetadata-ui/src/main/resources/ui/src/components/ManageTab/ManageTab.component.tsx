/*
 *  Copyright 2021 Collate
 *  Licensed under the Apache License, Version 2.0 (the "License");
 *  you may not use this file except in compliance with the License.
 *  You may obtain a copy of the License at
 *  http://www.apache.org/licenses/LICENSE-2.0
 *  Unless required by applicable law or agreed to in writing, software
 *  distributed under the License is distributed on an "AS IS" BASIS,
 *  WITHOUT WARRANTIES OR CONDITIONS OF ANY KIND, either express or implied.
 *  See the License for the specific language governing permissions and
 *  limitations under the License.
 */

import { AxiosError, AxiosResponse } from 'axios';
import classNames from 'classnames';
import { isUndefined } from 'lodash';
import { observer } from 'mobx-react';
import { TableDetail } from 'Models';
import React, { Fragment, FunctionComponent, useEffect, useState } from 'react';
import appState from '../../AppState';
import { useAuthContext } from '../../authentication/auth-provider/AuthProvider';
import { getCategory } from '../../axiosAPIs/tagAPI';
import { FQN_SEPARATOR_CHAR } from '../../constants/char.constants';
import { Operation } from '../../generated/entity/policies/accessControl/rule';
import { useAuth } from '../../hooks/authHooks';
import jsonData from '../../jsons/en';
import { getOwnerList } from '../../utils/ManageUtils';
import { showErrorToast } from '../../utils/ToastUtils';
import CardListItem from '../cardlist/CardListItem/CardWithListItem';
import { CardWithListItems } from '../cardlist/CardListItem/CardWithListItem.interface';
import DeleteWidget from '../common/DeleteWidget/DeleteWidget';
import NonAdminAction from '../common/non-admin-action/NonAdminAction';
import OwnerWidget from '../common/OwnerWidget/OwnerWidget';
import Loader from '../Loader/Loader';
import { ManageProps, Status } from './ManageTab.interface';

const ManageTab: FunctionComponent<ManageProps> = ({
  currentTier = '',
  currentUser = '',
  hideTier = false,
  hideOwner = false,
  onSave,
  hasEditAccess,
  allowTeamOwner = true,
  isJoinable,
  allowDelete,
  entityName,
  entityType,
  entityId,
  allowSoftDelete,
  isRecursiveDelete,
  deletEntityMessage,
  handleIsJoinable,
}: ManageProps) => {
  const { userPermissions, isAdminUser } = useAuth();
  const { isAuthDisabled } = useAuthContext();

  const [statusOwner, setStatusOwner] = useState<Status>('initial');
  const [statusTier, setStatusTier] = useState<Status>('initial');
  const [activeTier, setActiveTier] = useState(currentTier);
  const [listVisible, setListVisible] = useState(false);
  const [teamJoinable, setTeamJoinable] = useState(isJoinable);

  const [tierData, setTierData] = useState<Array<CardWithListItems>>([]);
  const [listOwners, setListOwners] = useState(getOwnerList());
  const [owner, setOwner] = useState(currentUser);
  const [isLoadingTierData, setIsLoadingTierData] = useState<boolean>(false);

  const getOwnerById = (): string => {
    return listOwners.find((item) => item.value === owner)?.name || '';
  };

  const setInitialOwnerLoadingState = () => {
    setStatusOwner('initial');
  };

  const setInitialTierLoadingState = () => {
    setStatusTier('initial');
  };

  const prepareOwner = (updatedOwner: string) => {
    return updatedOwner !== currentUser
      ? {
          id: updatedOwner,
          type: listOwners.find((item) => item.value === updatedOwner)?.type as
            | 'user'
            | 'team',
        }
      : undefined;
  };

  const prepareTier = (updatedTier: string) => {
    return updatedTier !== currentTier ? updatedTier : undefined;
  };

  const handleOwnerSave = (updatedOwner: string, updatedTier: string) => {
    setStatusOwner('waiting');
    const newOwner: TableDetail['owner'] = prepareOwner(updatedOwner);
    if (hideTier) {
      if (newOwner || !isUndefined(teamJoinable)) {
        onSave?.(newOwner, '', Boolean(teamJoinable)).catch(() => {
          setInitialOwnerLoadingState();
        });
      } else {
        setInitialOwnerLoadingState();
      }
    } else {
      const newTier = prepareTier(updatedTier);
      onSave?.(newOwner, newTier, Boolean(teamJoinable)).catch(() => {
        setInitialOwnerLoadingState();
      });
    }
  };

  const handleTierSave = (updatedTier: string) => {
    setStatusTier('waiting');
    const newOwner: TableDetail['owner'] = prepareOwner(currentUser);
    if (hideTier) {
      if (newOwner || !isUndefined(teamJoinable)) {
        onSave?.(newOwner, '', Boolean(teamJoinable)).catch(() => {
          setInitialTierLoadingState();
        });
      } else {
        setInitialTierLoadingState();
      }
    } else {
      const newTier = prepareTier(updatedTier);
      onSave?.(newOwner, newTier, Boolean(teamJoinable)).catch(() => {
        setInitialTierLoadingState();
      });
    }
  };

  const handleOwnerSelection = (
    _e: React.MouseEvent<HTMLElement, MouseEvent>,
    value?: string
  ) => {
    if (value) {
      const newOwner = listOwners.find((item) => item.value === value);
      if (newOwner) {
        setOwner(newOwner.value);
        handleOwnerSave(newOwner.value, activeTier);
      }
    }
    setListVisible(false);
  };

  const handleCardSelection = (cardId: string) => {
    setActiveTier(cardId);
  };

  const getDeleteEntityWidget = () => {
    return allowDelete && entityId && entityName && entityType ? (
      <div className="tw-mt-1" data-testid="danger-zone">
        <DeleteWidget
          allowSoftDelete={allowSoftDelete}
          deletEntityMessage={deletEntityMessage}
          entityId={entityId}
          entityName={entityName}
          entityType={entityType}
          hasPermission={isAdminUser || isAuthDisabled}
          isAdminUser={isAdminUser}
          isRecursiveDelete={isRecursiveDelete}
        />
      </div>
    ) : null;
  };

  const getTierCards = () => {
    return (
      <div className="tw-flex tw-flex-col tw-mb-7" data-testid="cards">
        {tierData.map((card, i) => (
          <NonAdminAction
            html={
              <Fragment>
                <p>You need to be owner to perform this action</p>
                <p>Claim ownership from above </p>
              </Fragment>
            }
            isOwner={hasEditAccess || Boolean(owner && !currentUser)}
            key={i}
            permission={Operation.UpdateTags}
            position="left">
            <CardListItem
              card={card}
              className={classNames(
                'tw-mb-0 tw-shadow',
                {
                  'tw-rounded-t-md': i === 0,
                },
                {
                  'tw-rounded-b-md ': i === tierData.length - 1,
                }
              )}
              isActive={activeTier === card.id}
              isSelected={card.id === currentTier}
              tierStatus={statusTier}
              onCardSelect={handleCardSelection}
              onSave={handleTierSave}
            />
          </NonAdminAction>
        ))}
      </div>
    );
  };

  const getTierWidget = () => {
    if (hideTier) {
      return null;
    } else {
      return isLoadingTierData ? <Loader /> : getTierCards();
    }
  };

  const isJoinableActionAllowed = () => {
    return (
      isAdminUser ||
      isAuthDisabled ||
      userPermissions[Operation.UpdateTeam] ||
      !hasEditAccess
    );
  };

  const ownerName = getOwnerById();
  const getTierData = () => {
    setIsLoadingTierData(true);
    getCategory('Tier')
      .then((res: AxiosResponse) => {
        if (res.data) {
          const tierData = res.data.children.map(
            (tier: { name: string; description: string }) => ({
              id: `Tier${FQN_SEPARATOR_CHAR}${tier.name}`,
              title: tier.name,
              description: tier.description.substring(
                0,
                tier.description.indexOf('\n\n')
              ),
              data: tier.description.substring(
                tier.description.indexOf('\n\n') + 1
              ),
            })
          );

          setTierData(tierData);
        } else {
          setTierData([]);
        }
      })
      .catch((err: AxiosError) => {
        showErrorToast(
          err,
          jsonData['api-error-messages']['fetch-tiers-error']
        );
      })
      .finally(() => {
        setIsLoadingTierData(false);
      });
  };

  useEffect(() => {
    if (!hideTier) {
      getTierData();
    }
  }, []);

  useEffect(() => {
    setActiveTier(currentTier);
  }, [currentTier]);

  useEffect(() => {
    setOwner(currentUser);
  }, [currentUser]);

  useEffect(() => {
    if (statusOwner === 'waiting') {
      setStatusOwner('success');
      setTimeout(() => {
        setInitialOwnerLoadingState();
      }, 3000);
    }
  }, [currentUser]);

  useEffect(() => {
    if (statusTier === 'waiting') {
      setStatusTier('success');
      setTimeout(() => {
        setInitialTierLoadingState();
      }, 3000);
    }
  }, [currentTier]);

  useEffect(() => {
    setListOwners(getOwnerList());
  }, [appState.users, appState.userDetails, appState.userTeams]);

  useEffect(() => {
    setTeamJoinable(isJoinable);
  }, [isJoinable]);

  return (
    <div
      className="tw-max-w-3xl tw-mx-auto"
      data-testid="manage-tab"
      id="manageTabDetails">
      <div
        className={classNames('tw-mt-2 tw-pb-4', {
          'tw-mb-3': !hideTier,
        })}>
<<<<<<< HEAD
        <OwnerWidget
          allowTeamOwner={allowTeamOwner}
          entityType={entityType}
          handleIsJoinable={handleIsJoinable}
          handleOwnerSelection={handleOwnerSelection}
          handleSelectOwnerDropdown={() =>
            setListVisible((visible) => !visible)
          }
          hasEditAccess={hasEditAccess}
          isAuthDisabled={isAuthDisabled}
          isJoinableActionAllowed={isJoinableActionAllowed()}
          listOwners={listOwners}
          listVisible={listVisible}
          owner={owner}
          ownerName={ownerName}
          statusOwner={statusOwner}
          teamJoinable={teamJoinable}
        />
=======
        {!hideOwner && (
          <OwnerWidget
            allowTeamOwner={allowTeamOwner}
            handleIsJoinable={handleIsJoinable}
            handleOwnerSelection={handleOwnerSelection}
            handleSelectOwnerDropdown={() =>
              setListVisible((visible) => !visible)
            }
            hasEditAccess={hasEditAccess}
            isAuthDisabled={isAuthDisabled}
            isJoinableActionAllowed={isJoinableActionAllowed()}
            listOwners={listOwners}
            listVisible={listVisible}
            owner={owner}
            ownerName={ownerName}
            statusOwner={statusOwner}
            teamJoinable={teamJoinable}
          />
        )}
>>>>>>> 8291a09b
      </div>
      {getTierWidget()}
      {getDeleteEntityWidget()}
    </div>
  );
};

export default observer(ManageTab);<|MERGE_RESOLUTION|>--- conflicted
+++ resolved
@@ -306,29 +306,10 @@
         className={classNames('tw-mt-2 tw-pb-4', {
           'tw-mb-3': !hideTier,
         })}>
-<<<<<<< HEAD
-        <OwnerWidget
-          allowTeamOwner={allowTeamOwner}
-          entityType={entityType}
-          handleIsJoinable={handleIsJoinable}
-          handleOwnerSelection={handleOwnerSelection}
-          handleSelectOwnerDropdown={() =>
-            setListVisible((visible) => !visible)
-          }
-          hasEditAccess={hasEditAccess}
-          isAuthDisabled={isAuthDisabled}
-          isJoinableActionAllowed={isJoinableActionAllowed()}
-          listOwners={listOwners}
-          listVisible={listVisible}
-          owner={owner}
-          ownerName={ownerName}
-          statusOwner={statusOwner}
-          teamJoinable={teamJoinable}
-        />
-=======
         {!hideOwner && (
           <OwnerWidget
             allowTeamOwner={allowTeamOwner}
+            entityType={entityType}
             handleIsJoinable={handleIsJoinable}
             handleOwnerSelection={handleOwnerSelection}
             handleSelectOwnerDropdown={() =>
@@ -345,7 +326,6 @@
             teamJoinable={teamJoinable}
           />
         )}
->>>>>>> 8291a09b
       </div>
       {getTierWidget()}
       {getDeleteEntityWidget()}
