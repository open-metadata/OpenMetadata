--- conflicted
+++ resolved
@@ -94,18 +94,14 @@
 
 const cookieStorage = new CookieStorage();
 
-<<<<<<< HEAD
-const userAPIQueryFields =
-  'profile,teams,roles,personas,defaultPersona,userDomains';
-=======
 const userAPIQueryFields = [
   TabSpecificField.PROFILE,
   TabSpecificField.TEAMS,
   TabSpecificField.ROLES,
   TabSpecificField.PERSONAS,
   TabSpecificField.DEFAULT_PERSONA,
+  TabSpecificField.USER_DOMAIN,
 ];
->>>>>>> 2f1037a1
 
 const isEmailVerifyField = 'isEmailVerified';
 
