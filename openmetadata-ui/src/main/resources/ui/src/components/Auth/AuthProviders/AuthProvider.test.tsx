/*
 *  Copyright 2023 Collate.
 *  Licensed under the Apache License, Version 2.0 (the "License");
 *  you may not use this file except in compliance with the License.
 *  You may obtain a copy of the License at
 *  http://www.apache.org/licenses/LICENSE-2.0
 *  Unless required by applicable law or agreed to in writing, software
 *  distributed under the License is distributed on an "AS IS" BASIS,
 *  WITHOUT WARRANTIES OR CONDITIONS OF ANY KIND, either express or implied.
 *  See the License for the specific language governing permissions and
 *  limitations under the License.
 */
import { act, render, screen } from '@testing-library/react';
import userEvent from '@testing-library/user-event';
<<<<<<< HEAD
=======
import { AxiosResponse } from 'axios';
import React from 'react';
>>>>>>> 50a798dd
import { AuthProvider as AuthProviderProps } from '../../../generated/configuration/authenticationConfiguration';
import { useApplicationStore } from '../../../hooks/useApplicationStore';
import axiosClient from '../../../rest';
import TokenService from '../../../utils/Auth/TokenService/TokenServiceUtil';
import AuthProvider from './AuthProvider';

const localStorageMock = {
  getItem: jest.fn(),
  setItem: jest.fn(),
  removeItem: jest.fn(),
  clear: jest.fn(),
};

Object.defineProperty(window, 'localStorage', {
  value: localStorageMock,
});

const mockOnLogoutHandler = jest.fn();

jest.mock('../../../hooks/useCustomLocation/useCustomLocation', () => {
  return jest.fn().mockImplementation(() => ({ pathname: 'pathname' }));
});

jest.mock('react-router-dom', () => ({
  useNavigate: jest.fn(),
}));

jest.mock('../../../rest/miscAPI', () => ({
  fetchAuthenticationConfig: jest.fn().mockImplementation(() =>
    Promise.resolve({
      provider: AuthProviderProps.Basic,
    })
  ),
  fetchAuthorizerConfig: jest.fn().mockImplementation(() => Promise.resolve()),
}));

jest.mock('../../../rest/userAPI', () => ({
  getLoggedInUser: jest.fn().mockImplementation(() => Promise.resolve()),
  updateUser: jest.fn().mockImplementation(() => Promise.resolve()),
}));

jest.mock('../../../utils/ToastUtils', () => ({
  showErrorToast: jest.fn(),
  showInfoToast: jest.fn(),
}));

const mockRefreshToken = jest
  .fn()
  .mockImplementation(() => Promise.resolve('newToken'));

jest.mock('../../../utils/Auth/TokenService/TokenServiceUtil', () => {
  return {
    getInstance: jest.fn().mockImplementation(() => ({
      refreshToken: mockRefreshToken,
      isTokenUpdateInProgress: jest.fn().mockImplementation(() => false),
      getToken: jest.fn().mockImplementation(() => Promise.resolve()),
      clearRefreshInProgress: jest
        .fn()
        .mockImplementation(() => Promise.resolve()),
      renewToken: jest.fn(),
      refreshSuccessCallback: jest.fn(),
      handleTokenUpdate: jest.fn(),
      updateRenewToken: jest.fn(),
      updateRefreshSuccessCallback: jest.fn(),
      isTokenExpired: jest.fn(),
      getTokenExpiry: jest.fn(),
      fetchNewToken: jest.fn(),
      setRefreshInProgress: jest.fn(),
    })),
  };
});

jest.mock('../../../hooks/useApplicationStore', () => ({
  useApplicationStore: jest.fn().mockImplementation(() => ({
    setHelperFunctionsRef: jest.fn(),
    setCurrentUser: jest.fn(),
    updateNewUser: jest.fn(),
    setIsAuthenticated: jest.fn(),
    setAuthConfig: jest.fn(),
    setAuthorizerConfig: jest.fn(),
    setIsSigningUp: jest.fn(),
    authorizerConfig: {},
    jwtPrincipalClaims: {},
    jwtPrincipalClaimsMapping: {},
    setJwtPrincipalClaims: jest.fn(),
    setJwtPrincipalClaimsMapping: jest.fn(),
    isApplicationLoading: false,
    setApplicationLoading: jest.fn(),
    authConfig: {
      provider: AuthProviderProps.Basic,
      providerName: 'Basic',
      clientId: 'test',
      authority: 'test',
      callbackUrl: 'test',
      jwtPrincipalClaims: [],
      publicKeyUrls: [],
      scope: 'openid',
    },
  })),
}));

describe('Test auth provider', () => {
  it('Logout handler should call the "updateUserDetails" method', async () => {
    const ConsumerComponent = () => {
      const { onLogoutHandler } = useApplicationStore();

      return (
        <button data-testid="logout-button" onClick={onLogoutHandler}>
          Logout
        </button>
      );
    };

    render(
      <AuthProvider childComponentType={ConsumerComponent}>
        <ConsumerComponent />
      </AuthProvider>
    );

    const logoutButton = screen.getByTestId('logout-button');

    expect(logoutButton).toBeInTheDocument();
  });

  it('Logout handler should remove the refresh token', async () => {
    const ConsumerComponent = () => {
      return (
        <button data-testid="logout-button" onClick={mockOnLogoutHandler}>
          Logout
        </button>
      );
    };

    render(
      <AuthProvider childComponentType={ConsumerComponent}>
        <ConsumerComponent />
      </AuthProvider>
    );

    const logoutButton = screen.getByTestId('logout-button');

    expect(logoutButton).toBeInTheDocument();

    await act(async () => {
      userEvent.click(logoutButton);
    });

    expect(mockOnLogoutHandler).toHaveBeenCalled();
  });
});

describe('Test axios response interceptor', () => {
  const ConsumerComponent = () => {
    return <div>ConsumerComponent</div>;
  };

  const WrapperComponent = () => {
    return (
      <AuthProvider childComponentType={ConsumerComponent}>
        <ConsumerComponent />
      </AuthProvider>
    );
  };

  beforeEach(() => {
    jest.restoreAllMocks();
  });

  it('should set up response interceptor with correct signature', () => {
    // Mock axios client
    const mockUse = jest.spyOn(axiosClient.interceptors.response, 'use');
    const mockAxios = jest.fn().mockResolvedValue({ data: 'success' });

    jest.spyOn(axiosClient, 'request').mockImplementation(mockAxios);

    render(<WrapperComponent />);

    // Verify the interceptor was set up
    expect(mockUse).toHaveBeenCalled();

    // Get the arguments passed to use()
    const [successHandler, errorHandler] = mockUse.mock.calls[0];

    // Verify success handler signature
    expect(typeof successHandler).toBe('function');
    expect(successHandler).toHaveLength(1); // Takes one argument (response)

    // Verify error handler signature
    expect(typeof errorHandler).toBe('function');
    expect(errorHandler).toHaveLength(1); // Takes one argument (error)

    // Test success handler
    const mockResponse = { data: 'test' } as AxiosResponse;

    expect(successHandler?.(mockResponse)).toBe(mockResponse);

    // Test error handler with 401 error
    const mockError = {
      response: {
        status: 401,
        data: { message: 'Token expired' },
      },
      config: { url: '/api/test' },
    };

    // The error handler should return a Promise
    const result = errorHandler?.(mockError);

    expect(result).toBeInstanceOf(Promise);
    expect(mockRefreshToken).toHaveBeenCalled();
  });

  it('should handle 401 error when refresh is not in progress and refresh succeeds', async () => {
    const mockUse = jest.spyOn(axiosClient.interceptors.response, 'use');
    const mockAxios = jest.fn().mockResolvedValue({ data: 'success' });
    jest.spyOn(axiosClient, 'request').mockImplementation(mockAxios);

    await act(async () => {
      render(<WrapperComponent />);
    });

    const [, errorHandler] = mockUse.mock.calls[0];
    const mockError = {
      response: {
        status: 401,
        data: { message: 'Token expired' },
      },
      config: { url: '/api/test' },
    };

    const result = await errorHandler?.(mockError);

    expect(result).toEqual({ data: 'success' });
    expect(mockRefreshToken).toHaveBeenCalled();
    expect(mockAxios).toHaveBeenCalledWith(mockError.config);
  });

  it('should queue request when refresh is already in progress', async () => {
    const mockUse = jest.spyOn(axiosClient.interceptors.response, 'use');
    const mockAxios = jest.fn().mockResolvedValue({ data: 'success' });

    jest.spyOn(axiosClient, 'request').mockImplementation(mockAxios);

    // Mock isTokenUpdateInProgress to return true for this test
    jest
      .spyOn(TokenService.getInstance(), 'isTokenUpdateInProgress')
      .mockReturnValue(true);

    await act(async () => {
      render(<WrapperComponent />);
    });

    const [, errorHandler] = mockUse.mock.calls[0];
    const mockError = {
      response: {
        status: 401,
        data: { message: 'Token expired' },
      },
      config: {
        url: '/api/test',
        headers: {},
        baseURL: '',
      },
    };

    const result = await errorHandler?.(mockError);

    expect(mockRefreshToken).toHaveBeenCalled();
    expect(mockAxios).toHaveBeenCalledWith(
      expect.objectContaining(mockError.config)
    );
    expect(await result).toEqual({ data: 'success' });
  });

  it('should not call refresh for login api', async () => {
    const mockUse = jest.spyOn(axiosClient.interceptors.response, 'use');
    const mockAxios = jest.fn().mockResolvedValue({ data: 'success' });

    jest.spyOn(axiosClient, 'request').mockImplementation(mockAxios);
    await act(async () => {
      render(<WrapperComponent />);
    });

    const [, errorHandler] = mockUse.mock.calls[0];
    const mockError = {
      response: {
        status: 401,
        data: { message: 'Token expired' },
      },
      config: {
        url: '/users/login',
        headers: {},
        baseURL: '',
      },
    };

    try {
      await errorHandler?.(mockError);
    } catch (error) {
      // eslint-disable-next-line jest/no-conditional-expect, jest/no-try-expect
      expect(error).toEqual(mockError);
    }
  });

  it('should not call refresh for refresh api', async () => {
    const mockUse = jest.spyOn(axiosClient.interceptors.response, 'use');
    const mockAxios = jest.fn().mockResolvedValue({ data: 'success' });

    jest.spyOn(axiosClient, 'request').mockImplementation(mockAxios);

    await act(async () => {
      render(<WrapperComponent />);
    });

    const [, errorHandler] = mockUse.mock.calls[0];
    const mockError = {
      response: {
        status: 401,
        data: { message: 'Token expired' },
      },
      config: {
        url: '/users/refresh',
        headers: {},
        baseURL: '',
      },
    };

    try {
      await errorHandler?.(mockError);
    } catch (error) {
      // eslint-disable-next-line jest/no-conditional-expect, jest/no-try-expect
      expect(error).toEqual(mockError);
    }
  });

  it('should not call refresh for loggedInUser api if error is Token expired', async () => {
    const mockUse = jest.spyOn(axiosClient.interceptors.response, 'use');
    const mockAxios = jest.fn().mockResolvedValue({ data: 'success' });

    jest.spyOn(axiosClient, 'request').mockImplementation(mockAxios);

    await act(async () => {
      render(<WrapperComponent />);
    });

    const [, errorHandler] = mockUse.mock.calls[0];
    const mockError = {
      response: {
        status: 401,
        data: { message: 'Token expired' },
      },
      config: {
        url: '/users/loggedInUser',
        headers: {},
        baseURL: '',
      },
    };

    try {
      await errorHandler?.(mockError);
    } catch (error) {
      // eslint-disable-next-line jest/no-conditional-expect, jest/no-try-expect
      expect(error).toEqual(mockError);
    }
  });

  it('should call refresh for loggedInUser api if error other then Token expired', async () => {
    const mockUse = jest.spyOn(axiosClient.interceptors.response, 'use');
    const mockAxios = jest.fn().mockResolvedValue({ data: 'success' });
    mockRefreshToken.mockImplementationOnce(() => Promise.resolve());

    jest.spyOn(axiosClient, 'request').mockImplementation(mockAxios);

    await act(async () => {
      render(<WrapperComponent />);
    });

    const [, errorHandler] = mockUse.mock.calls[0];
    const mockError = {
      response: {
        status: 401,
        data: { message: 'token not valid' },
      },
      config: {
        url: '/users/loggedInUser',
        headers: {},
        baseURL: '',
      },
    };

    try {
      await errorHandler?.(mockError);
    } catch (error) {
      // eslint-disable-next-line jest/no-conditional-expect, jest/no-try-expect
      expect(error).toEqual(mockError);
      // eslint-disable-next-line jest/no-conditional-expect, jest/no-try-expect
      expect(mockRefreshToken).toHaveBeenCalledTimes(0);
    }
  });
});<|MERGE_RESOLUTION|>--- conflicted
+++ resolved
@@ -12,11 +12,7 @@
  */
 import { act, render, screen } from '@testing-library/react';
 import userEvent from '@testing-library/user-event';
-<<<<<<< HEAD
-=======
 import { AxiosResponse } from 'axios';
-import React from 'react';
->>>>>>> 50a798dd
 import { AuthProvider as AuthProviderProps } from '../../../generated/configuration/authenticationConfiguration';
 import { useApplicationStore } from '../../../hooks/useApplicationStore';
 import axiosClient from '../../../rest';
