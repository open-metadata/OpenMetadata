/*
 *  Copyright 2022 Collate.
 *  Licensed under the Apache License, Version 2.0 (the "License");
 *  you may not use this file except in compliance with the License.
 *  You may obtain a copy of the License at
 *  http://www.apache.org/licenses/LICENSE-2.0
 *  Unless required by applicable law or agreed to in writing, software
 *  distributed under the License is distributed on an "AS IS" BASIS,
 *  WITHOUT WARRANTIES OR CONDITIONS OF ANY KIND, either express or implied.
 *  See the License for the specific language governing permissions and
 *  limitations under the License.
 */

import { useAuth0 } from '@auth0/auth0-react';
<<<<<<< HEAD
import { forwardRef, Fragment, ReactNode, useImperativeHandle } from 'react';
import { useTranslation } from 'react-i18next';
import { AuthProvider } from '../../../generated/settings/settings';

import { useApplicationStore } from '../../../hooks/useApplicationStore';
=======
import React, {
  forwardRef,
  Fragment,
  ReactNode,
  useImperativeHandle,
} from 'react';
>>>>>>> c00ed228
import { setOidcToken } from '../../../utils/LocalStorageUtils';
import { useAuthProvider } from '../AuthProviders/AuthProvider';
import { AuthenticatorRef } from '../AuthProviders/AuthProvider.interface';

interface Props {
  children: ReactNode;
}

const Auth0Authenticator = forwardRef<AuthenticatorRef, Props>(
  ({ children }: Props, ref) => {
    const { handleSuccessfulLogout } = useAuthProvider();
    const {
      loginWithRedirect,
      getAccessTokenSilently,
      getIdTokenClaims,
      logout,
    } = useAuth0();

    useImperativeHandle(ref, () => ({
      invokeLogin() {
        loginWithRedirect().catch((error) => {
          // eslint-disable-next-line no-console
          console.error(error);
        });
      },
      async invokeLogout() {
        try {
          logout({
            localOnly: true,
          });
        } finally {
          // This will cleanup the application state
          handleSuccessfulLogout();
        }
      },
      async renewIdToken(): Promise<string> {
        let idToken = '';

        // Need to emmit error if this fails
        await getAccessTokenSilently();

        const claims = await getIdTokenClaims();
        if (claims) {
          idToken = claims.__raw;
          setOidcToken(idToken);
        }

        return idToken;
      },
    }));

    return <Fragment>{children}</Fragment>;
  }
);

Auth0Authenticator.displayName = 'Auth0Authenticator';

export default Auth0Authenticator;<|MERGE_RESOLUTION|>--- conflicted
+++ resolved
@@ -12,20 +12,7 @@
  */
 
 import { useAuth0 } from '@auth0/auth0-react';
-<<<<<<< HEAD
 import { forwardRef, Fragment, ReactNode, useImperativeHandle } from 'react';
-import { useTranslation } from 'react-i18next';
-import { AuthProvider } from '../../../generated/settings/settings';
-
-import { useApplicationStore } from '../../../hooks/useApplicationStore';
-=======
-import React, {
-  forwardRef,
-  Fragment,
-  ReactNode,
-  useImperativeHandle,
-} from 'react';
->>>>>>> c00ed228
 import { setOidcToken } from '../../../utils/LocalStorageUtils';
 import { useAuthProvider } from '../AuthProviders/AuthProvider';
 import { AuthenticatorRef } from '../AuthProviders/AuthProvider.interface';
