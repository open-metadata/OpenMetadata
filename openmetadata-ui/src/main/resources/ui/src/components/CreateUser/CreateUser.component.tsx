/*
 *  Copyright 2021 Collate
 *  Licensed under the Apache License, Version 2.0 (the "License");
 *  you may not use this file except in compliance with the License.
 *  You may obtain a copy of the License at
 *  http://www.apache.org/licenses/LICENSE-2.0
 *  Unless required by applicable law or agreed to in writing, software
 *  distributed under the License is distributed on an "AS IS" BASIS,
 *  WITHOUT WARRANTIES OR CONDITIONS OF ANY KIND, either express or implied.
 *  See the License for the specific language governing permissions and
 *  limitations under the License.
 */

import { FontAwesomeIcon } from '@fortawesome/react-fontawesome';
import {
  Button,
  Form,
  Input,
  Radio,
  RadioChangeEvent,
  Select,
  Space,
  Switch,
} from 'antd';
import { AxiosError } from 'axios';
import classNames from 'classnames';
import { isUndefined } from 'lodash';
import { EditorContentRef } from 'Models';
import React, { useMemo, useRef, useState } from 'react';
import { useAuthContext } from '../../authentication/auth-provider/AuthProvider';
import { generateRandomPwd } from '../../axiosAPIs/auth-API';
import { getBotsPagePath, getUsersPagePath } from '../../constants/constants';
import { passwordErrorMessage } from '../../constants/error-message';
import {
  passwordRegex,
  validEmailRegEx,
} from '../../constants/regex.constants';
import { PageLayoutType } from '../../enums/layout.enum';
import { AuthTypes } from '../../enums/signin.enum';
import { CreatePasswordGenerator } from '../../enums/user.enum';
import {
  CreatePasswordType,
  CreateUser as CreateUserSchema,
} from '../../generated/api/teams/createUser';
import { Role } from '../../generated/entity/teams/role';
import {
  AuthType,
  EntityReference as UserTeams,
  JWTTokenExpiry,
  SsoServiceType,
} from '../../generated/entity/teams/user';
import { Auth0SSOClientConfig } from '../../generated/security/client/auth0SSOClientConfig';
import { AzureSSOClientConfig } from '../../generated/security/client/azureSSOClientConfig';
import { CustomOidcSSOClientConfig } from '../../generated/security/client/customOidcSSOClientConfig';
import { GoogleSSOClientConfig } from '../../generated/security/client/googleSSOClientConfig';
import { OktaSSOClientConfig } from '../../generated/security/client/oktaSSOClientConfig';
import jsonData from '../../jsons/en';
import {
  getAuthMechanismTypeOptions,
  getJWTTokenExpiryOptions,
} from '../../utils/BotsUtils';
import SVGIcons, { Icons } from '../../utils/SvgUtils';
import { showErrorToast } from '../../utils/ToastUtils';
import CopyToClipboardButton from '../buttons/CopyToClipboardButton/CopyToClipboardButton';
import RichTextEditor from '../common/rich-text-editor/RichTextEditor';
import TitleBreadcrumb from '../common/title-breadcrumb/title-breadcrumb.component';
import PageLayout from '../containers/PageLayout';
import DropDown from '../dropdown/DropDown';
import { DropDownListItem } from '../dropdown/types';
import Loader from '../Loader/Loader';
import TeamsSelectable from '../TeamsSelectable/TeamsSelectable';
import { CreateUserProps, SSOClientConfig } from './CreateUser.interface';

const { Option } = Select;

const CreateUser = ({
  roles,
  saveState = 'initial',
  onCancel,
  onSave,
  forceBot,
}: CreateUserProps) => {
  const [form] = Form.useForm();
  const { authConfig } = useAuthContext();
  const markdownRef = useRef<EditorContentRef>();
  const [description] = useState<string>('');
  const [email, setEmail] = useState('');
  const [displayName, setDisplayName] = useState('');
  const [isAdmin, setIsAdmin] = useState(false);
  const [isBot, setIsBot] = useState(forceBot);
  const [selectedRoles, setSelectedRoles] = useState<Array<string | undefined>>(
    []
  );
  const [selectedTeams, setSelectedTeams] = useState<Array<string | undefined>>(
    []
  );
  const [password, setPassword] = useState('');
  const [confirmPassword, setConfirmPassword] = useState('');
  const [passwordGenerator, setPasswordGenerator] = useState(
    CreatePasswordGenerator.AutomatciGenerate
  );
  const [generatedPassword, setGeneratedPassword] = useState('');
  const [isPasswordGenerating, setIsPasswordGenerating] = useState(false);
  const [authMechanism, setAuthMechanism] = useState<AuthType>(AuthType.Jwt);
  const [tokenExpiry, setTokenExpiry] = useState<JWTTokenExpiry>(
    JWTTokenExpiry.OneHour
  );

  const [ssoClientConfig, setSSOClientConfig] = useState<SSOClientConfig>(
    {} as SSOClientConfig
  );

  const isAuthProviderBasic = useMemo(
    () => authConfig?.provider === AuthTypes.BASIC,
    [authConfig]
  );

  const slashedBreadcrumbList = [
    {
      name: forceBot ? 'Bots' : 'Users',
      url: forceBot ? getBotsPagePath() : getUsersPagePath(),
    },
    {
      name: `Create ${forceBot ? 'Bot' : 'User'}`,
      url: '',
      activeTitle: true,
    },
  ];

  /**
   * Handle on change event
   * @param event
   */
  const handleOnChange = (
    event:
      | React.ChangeEvent<HTMLInputElement | HTMLSelectElement>
      | RadioChangeEvent
  ) => {
    const value = event.target.value;
    const eleName = event.target.name;

    switch (eleName) {
      case 'email':
        setEmail(value);

        break;

      case 'displayName':
        setDisplayName(value);

        break;
      case 'secretKey':
        setSSOClientConfig((previous) => ({
          ...previous,
          secretKey: value,
        }));

        break;
      case 'audience':
        setSSOClientConfig((previous) => ({
          ...previous,
          audience: value,
        }));

        break;
      case 'clientId':
        setSSOClientConfig((previous) => ({
          ...previous,
          clientId: value,
        }));

        break;
      case 'domain':
        setSSOClientConfig((previous) => ({
          ...previous,
          domain: value,
        }));

        break;
      case 'clientSecret':
        setSSOClientConfig((previous) => ({
          ...previous,
          clientSecret: value,
        }));

        break;
      case 'authority':
        setSSOClientConfig((previous) => ({
          ...previous,
          authority: value,
        }));

        break;
      case 'scopes':
        setSSOClientConfig((previous) => ({
          ...previous,
          scopes: value ? value.split(',') : [],
        }));

        break;
      case 'privateKey':
        setSSOClientConfig((previous) => ({
          ...previous,
          privateKey: value,
        }));

        break;
      case 'orgURL':
        setSSOClientConfig((previous) => ({
          ...previous,
          orgURL: value,
        }));

        break;
      case 'oktaEmail':
        setSSOClientConfig((previous) => ({
          ...previous,
          email: value,
        }));

        break;
      case 'tokenEndpoint':
        setSSOClientConfig((previous) => ({
          ...previous,
          tokenEndpoint: value,
        }));

        break;

      case 'password':
        setPassword(value);

        break;

      case 'confirmPassword':
        setConfirmPassword(value);

        break;

      case 'passwordGenerator':
        setPasswordGenerator(value);

        break;

      default:
        break;
    }
  };

  /**
   * Generate DropdownListItem
   * @param data Array containing object which must have name and id
   * @returns DropdownListItem[]
   */
  const getDropdownOptions = (
    data: Array<Role> | Array<UserTeams>
  ): DropDownListItem[] => {
    return [
      ...data.map((option) => {
        return {
          name: option.displayName || option.name || '',
          value: option.id,
        };
      }),
    ];
  };

  /**
   * Dropdown option selector
   * @param id of selected option from dropdown
   */
  const selectedRolesHandler = (id?: string) => {
    setSelectedRoles((prevState: Array<string | undefined>) => {
      if (prevState.includes(id as string)) {
        const selectedRole = [...prevState];
        const index = selectedRole.indexOf(id as string);
        selectedRole.splice(index, 1);

        return selectedRole;
      } else {
        return [...prevState, id];
      }
    });
  };

  //   *******  Generate Random Passwprd  *****
  const generateRandomPassword = async () => {
    setIsPasswordGenerating(true);
    try {
      const password = await generateRandomPwd();
      setTimeout(() => {
        setGeneratedPassword(password);
        form.setFieldsValue({ generatedPassword: password });
      }, 500);
    } catch (err) {
      showErrorToast(err as AxiosError);
    } finally {
      setIsPasswordGenerating(false);
    }
  };

  /**
   * Form submit handler
   */
  const handleSave = () => {
    const isPasswordGenerated =
      passwordGenerator === CreatePasswordGenerator.AutomatciGenerate;
    const validRole = selectedRoles.filter(
      (id) => !isUndefined(id)
    ) as string[];
    const validTeam = selectedTeams.filter(
      (id) => !isUndefined(id)
    ) as string[];

    const userProfile: CreateUserSchema = {
      description: markdownRef.current?.getEditorContent() || undefined,
      name: email.split('@')[0],
      displayName,
      roles: validRole.length ? validRole : undefined,
      teams: validTeam.length ? validTeam : undefined,
      email: email,
      isAdmin: isAdmin,
      isBot: isBot,
      password: isPasswordGenerated ? generatedPassword : password,
      confirmPassword: isPasswordGenerated
        ? generatedPassword
        : confirmPassword,
      createPasswordType: CreatePasswordType.Admincreate,
      ...(forceBot
        ? {
            authenticationMechanism: {
              authType: authMechanism,
              config:
                authMechanism === AuthType.Jwt
                  ? {
                      JWTTokenExpiry: tokenExpiry,
                    }
                  : {
                      ssoServiceType: authConfig?.provider as SsoServiceType,
                      authConfig: {
                        ...ssoClientConfig,
                      },
                    },
            },
          }
        : {}),
    };
    onSave(userProfile);
  };

  const getSSOConfig = () => {
    switch (authConfig?.provider) {
      case SsoServiceType.Google: {
        const googleConfig = ssoClientConfig as GoogleSSOClientConfig;

        return (
          <>
            <Form.Item
              label="SecretKey"
              name="secretKey"
              rules={[
                {
                  required: true,
                  message: 'SecretKey is required',
                },
              ]}>
              <Input.Password
                data-testid="secretKey"
                name="secretKey"
                placeholder="secretKey"
                value={googleConfig.secretKey}
                onChange={handleOnChange}
              />
            </Form.Item>
            <Form.Item label="Audience" name="audience">
              <Input
                data-testid="audience"
                name="audience"
                placeholder="audience"
                value={googleConfig.audience}
                onChange={handleOnChange}
              />
            </Form.Item>
          </>
        );
      }

      case SsoServiceType.Auth0: {
        const auth0Config = ssoClientConfig as Auth0SSOClientConfig;

        return (
          <>
            <Form.Item
              label="SecretKey"
              name="secretKey"
              rules={[
                {
                  required: true,
                  message: 'SecretKey is required',
                },
              ]}>
              <Input.Password
                data-testid="secretKey"
                name="secretKey"
                placeholder="secretKey"
                value={auth0Config.secretKey}
                onChange={handleOnChange}
              />
            </Form.Item>
            <Form.Item
              label="ClientId"
              name="clientId"
              rules={[
                {
                  required: true,
                  message: 'ClientId is required',
                },
              ]}>
              <Input
                data-testid="clientId"
                name="clientId"
                placeholder="clientId"
                value={auth0Config.clientId}
                onChange={handleOnChange}
              />
            </Form.Item>
            <Form.Item
              label="Domain"
              name="domain"
              rules={[
                {
                  required: true,
                  message: 'Domain is required',
                },
              ]}>
              <Input
                data-testid="domain"
                name="domain"
                placeholder="domain"
                value={auth0Config.domain}
                onChange={handleOnChange}
              />
            </Form.Item>
          </>
        );
      }
      case SsoServiceType.Azure: {
        const azureConfig = ssoClientConfig as AzureSSOClientConfig;

        return (
          <>
            <Form.Item
              label="ClientSecret"
              name="clientSecret"
              rules={[
                {
                  required: true,
                  message: 'ClientSecret is required',
                },
              ]}>
              <Input.Password
                data-testid="clientSecret"
                name="clientSecret"
                placeholder="clientSecret"
                value={azureConfig.clientSecret}
                onChange={handleOnChange}
              />
            </Form.Item>
            <Form.Item
              label="ClientId"
              name="clientId"
              rules={[
                {
                  required: true,
                  message: 'ClientId is required',
                },
              ]}>
              <Input
                data-testid="clientId"
                name="clientId"
                placeholder="clientId"
                value={azureConfig.clientId}
                onChange={handleOnChange}
              />
            </Form.Item>
            <Form.Item
              label="Authority"
              name="authority"
              rules={[
                {
                  required: true,
                  message: 'Authority is required',
                },
              ]}>
              <Input
                data-testid="authority"
                name="authority"
                placeholder="authority"
                value={azureConfig.authority}
                onChange={handleOnChange}
              />
            </Form.Item>
            <Form.Item
              label="Scopes"
              name="scopes"
              rules={[
                {
                  required: true,
                  message: 'Scopes is required',
                },
              ]}>
              <Input
                data-testid="scopes"
                name="scopes"
                placeholder="Scopes value comma separated"
                value={azureConfig.scopes}
                onChange={handleOnChange}
              />
            </Form.Item>
          </>
        );
      }
      case SsoServiceType.Okta: {
        const oktaConfig = ssoClientConfig as OktaSSOClientConfig;

        return (
          <>
            <Form.Item
              label="PrivateKey"
              name="privateKey"
              rules={[
                {
                  required: true,
                  message: 'PrivateKey is required',
                },
              ]}>
              <Input.Password
                data-testid="privateKey"
                name="privateKey"
                placeholder="privateKey"
                value={oktaConfig.privateKey}
                onChange={handleOnChange}
              />
            </Form.Item>
            <Form.Item
              label="ClientId"
              name="clientId"
              rules={[
                {
                  required: true,
                  message: 'ClientId is required',
                },
              ]}>
              <Input
                data-testid="clientId"
                name="clientId"
                placeholder="clientId"
                value={oktaConfig.clientId}
                onChange={handleOnChange}
              />
            </Form.Item>
            <Form.Item
              label="OrgURL"
              name="orgURL"
              rules={[
                {
                  required: true,
                  message: 'OrgURL is required',
                },
              ]}>
              <Input
                data-testid="orgURL"
                name="orgURL"
                placeholder="orgURL"
                value={oktaConfig.orgURL}
                onChange={handleOnChange}
              />
            </Form.Item>
            <Form.Item
              label="Email"
              name="oktaEmail"
              rules={[
                {
                  required: true,
                  type: 'email',
                  message: 'Service account Email is required',
                },
              ]}>
              <Input
                data-testid="oktaEmail"
                name="oktaEmail"
                placeholder="Okta Service account Email"
                value={oktaConfig.email}
                onChange={handleOnChange}
              />
            </Form.Item>
            <Form.Item label="Scopes" name="scopes">
              <Input
                data-testid="scopes"
                name="scopes"
                placeholder="Scopes value comma separated"
                value={oktaConfig.scopes}
                onChange={handleOnChange}
              />
            </Form.Item>
          </>
        );
      }
      case SsoServiceType.CustomOidc: {
        const customOidcConfig = ssoClientConfig as CustomOidcSSOClientConfig;

        return (
          <>
            <Form.Item
              label="SecretKey"
              name="secretKey"
              rules={[
                {
                  required: true,
                  message: 'SecretKey is required',
                },
              ]}>
              <Input.Password
                data-testid="secretKey"
                name="secretKey"
                placeholder="secretKey"
                value={customOidcConfig.secretKey}
                onChange={handleOnChange}
              />
            </Form.Item>
            <Form.Item
              label="ClientId"
              name="clientId"
              rules={[
                {
                  required: true,
                  message: 'ClientId is required',
                },
              ]}>
              <Input
                data-testid="clientId"
                name="clientId"
                placeholder="clientId"
                value={customOidcConfig.clientId}
                onChange={handleOnChange}
              />
            </Form.Item>
            <Form.Item
              label="TokenEndpoint"
              name="tokenEndpoint"
              rules={[
                {
                  required: true,
                  message: 'TokenEndpoint is required',
                },
              ]}>
              <Input
                data-testid="tokenEndpoint"
                name="tokenEndpoint"
                placeholder="tokenEndpoint"
                value={customOidcConfig.tokenEndpoint}
                onChange={handleOnChange}
              />
            </Form.Item>
          </>
        );
      }

      default:
        return null;
    }
  };

  return (
    <PageLayout
      classes="tw-max-w-full-hd tw-h-full tw-pt-4"
      header={<TitleBreadcrumb titleLinks={slashedBreadcrumbList} />}
      layout={PageLayoutType['2ColRTL']}>
      <div className="tw-form-container">
        <h6 className="tw-heading tw-text-base">
          Create {forceBot ? 'Bot' : 'User'}
        </h6>
        <Form
          form={form}
          id="create-user-bot-form"
          layout="vertical"
          validateMessages={{ required: '${label} is required' }}
          onFinish={handleSave}>
          <Form.Item
            label="Email"
            name="email"
            rules={[
              {
                required: true,
                type: 'email',
                message: jsonData['form-error-messages']['empty-email'],
              },
              {
                pattern: validEmailRegEx,
                type: 'email',
                message: jsonData['form-error-messages']['invalid-email'],
              },
            ]}>
            <Input
              data-testid="email"
              name="email"
              placeholder="email"
              value={email}
              onChange={handleOnChange}
            />
          </Form.Item>
          <Form.Item label="Display Name" name="displayName">
            <Input
              data-testid="displayName"
              name="displayName"
              placeholder="displayName"
              value={displayName}
              onChange={handleOnChange}
            />
          </Form.Item>
          {forceBot && (
            <>
              <Form.Item
                label="Auth Mechanism"
                name="auth-mechanism"
                rules={[
                  {
                    required: true,
                    validator: () => {
                      if (!authMechanism) {
                        return Promise.reject('Auth Mechanism is required');
                      }

                      return Promise.resolve();
                    },
                  },
                ]}>
                <Select
                  className="w-full"
                  data-testid="auth-mechanism"
                  defaultValue={authMechanism}
                  placeholder="Select Auth Mechanism"
                  onChange={(value) => setAuthMechanism(value)}>
                  {getAuthMechanismTypeOptions(authConfig).map((option) => (
                    <Option key={option.value}>{option.label}</Option>
                  ))}
                </Select>
              </Form.Item>
              {authMechanism === AuthType.Jwt && (
                <Form.Item
                  label="Token Expiration"
                  name="token-expiration"
                  rules={[
                    {
                      required: true,
                      validator: () => {
                        if (!tokenExpiry) {
                          return Promise.reject('Token Expiration is required');
                        }

                        return Promise.resolve();
                      },
                    },
                  ]}>
                  <Select
                    className="w-full"
                    data-testid="token-expiry"
                    defaultValue={tokenExpiry}
                    placeholder="Select Token Expiration"
                    onChange={(value) => setTokenExpiry(value)}>
                    {getJWTTokenExpiryOptions().map((option) => (
                      <Option key={option.value}>{option.label}</Option>
                    ))}
                  </Select>
                </Form.Item>
              )}
              {authMechanism === AuthType.Sso && <>{getSSOConfig()}</>}
            </>
          )}
          <Form.Item label="Description" name="description">
            <RichTextEditor initialValue={description} ref={markdownRef} />
          </Form.Item>

<<<<<<< HEAD
          {isAuthProviderBasic && (
            <>
              <Radio.Group
                name="passwordGenerator"
                value={passwordGenerator}
                onChange={handleOnChange}>
                <Radio value={CreatePasswordGenerator.AutomatciGenerate}>
                  Automatic Generate
                </Radio>
                <Radio value={CreatePasswordGenerator.CreatePassword}>
                  Create Password
                </Radio>
              </Radio.Group>

              {passwordGenerator === CreatePasswordGenerator.CreatePassword ? (
                <div className="m-t-sm">
                  <Form.Item
                    label="Password"
                    name="password"
                    rules={[
                      {
                        required: true,
                      },
                    ]}>
                    <Input.Password
                      name="password"
                      placeholder="Enter a Password"
                      value={password}
                      onChange={handleOnChange}
                    />
                  </Form.Item>

                  <Form.Item
                    label="Confirm Password"
                    name="confirmPassword"
                    rules={[
                      {
                        required: true,
                      },
                      {
                        validator: (_, value) => {
                          if (value !== password) {
                            return Promise.reject("Password doesn't match");
                          }

                          return Promise.resolve();
                        },
                      },
                    ]}>
                    <Input.Password
                      name="confirmPassword"
                      placeholder="Confirm Password"
                      value={confirmPassword}
                      onChange={handleOnChange}
                    />
                  </Form.Item>
                </div>
              ) : (
                <div className="m-t-sm">
                  <Form.Item
                    label="Generated Password"
                    name="generatedPassword"
                    rules={[
                      {
                        required: true,
                      },
                    ]}>
                    <Input
                      readOnly
                      addonAfter={
                        <div className="flex-center w-16">
                          <div
                            className="w-8 h-7 flex-center cursor-pointer"
                            data-testid="password-generator"
                            onClick={generateRandomPassword}>
                            {isPasswordGenerating ? (
                              <Loader size="small" type="default" />
                            ) : (
                              <SVGIcons
                                alt="generate"
                                icon={Icons.SYNC}
                                width="16"
                              />
                            )}
                          </div>

                          <div className="w-8 h-7 flex-center">
                            <CopyToClipboardButton
                              copyText={generatedPassword}
                            />
                          </div>
                        </div>
=======
          <Radio.Group
            name="passwordGenerator"
            value={passwordGenerator}
            onChange={handleOnChange}>
            <Radio value={CreatePasswordGenerator.AutomatciGenerate}>
              Automatic Generate
            </Radio>
            <Radio value={CreatePasswordGenerator.CreatePassword}>
              Create Password
            </Radio>
          </Radio.Group>

          {passwordGenerator === CreatePasswordGenerator.CreatePassword ? (
            <div className="m-t-sm">
              <Form.Item
                label="Password"
                name="password"
                rules={[
                  {
                    required: true,
                  },
                  {
                    pattern: passwordRegex,
                    message: passwordErrorMessage,
                  },
                ]}>
                <Input.Password
                  name="password"
                  placeholder="Enter a Password"
                  value={password}
                  onChange={handleOnChange}
                />
              </Form.Item>

              <Form.Item
                label="Confirm Password"
                name="confirmPassword"
                rules={[
                  {
                    validator: (_, value) => {
                      if (value !== password) {
                        return Promise.reject("Password doesn't match");
>>>>>>> cc94b581
                      }
                      name="generatedPassword"
                      value={generatedPassword}
                    />
                  </Form.Item>
                </div>
              )}
            </>
          )}

          {!forceBot && (
            <>
              <Form.Item label="Teams" name="teams">
                <TeamsSelectable onSelectionChange={setSelectedTeams} />
              </Form.Item>
              <Form.Item label="Roles" name="roles">
                <DropDown
                  className={classNames('tw-bg-white', {
                    'tw-bg-gray-100 tw-cursor-not-allowed': roles.length === 0,
                  })}
                  dataTestId="roles-dropdown"
                  dropDownList={getDropdownOptions(roles) as DropDownListItem[]}
                  label="Roles"
                  selectedItems={selectedRoles as Array<string>}
                  type="checkbox"
                  onSelect={(_e, value) => selectedRolesHandler(value)}
                />
              </Form.Item>

              <Form.Item>
                <Space>
                  <span>Admin</span>
                  <Switch
                    checked={isAdmin}
                    data-testid="admin"
                    onChange={() => {
                      setIsAdmin((prev) => !prev);
                      setIsBot(false);
                    }}
                  />
                </Space>
              </Form.Item>
            </>
          )}

          <Space className="w-full tw-justify-end" size={4}>
            <Button data-testid="cancel-user" type="link" onClick={onCancel}>
              Cancel
            </Button>
            <>
              {saveState === 'waiting' ? (
                <Button disabled type="primary">
                  <Loader size="small" type="white" />
                </Button>
              ) : saveState === 'success' ? (
                <Button disabled type="primary">
                  <FontAwesomeIcon icon="check" />
                </Button>
              ) : (
                <Button
                  data-testid="save-user"
                  form="create-user-bot-form"
                  htmlType="submit"
                  type="primary">
                  Create
                </Button>
              )}
            </>
          </Space>
        </Form>
      </div>
    </PageLayout>
  );
};

export default CreateUser;<|MERGE_RESOLUTION|>--- conflicted
+++ resolved
@@ -781,7 +781,6 @@
             <RichTextEditor initialValue={description} ref={markdownRef} />
           </Form.Item>
 
-<<<<<<< HEAD
           {isAuthProviderBasic && (
             <>
               <Radio.Group
@@ -805,6 +804,10 @@
                       {
                         required: true,
                       },
+                      {
+                        pattern: passwordRegex,
+                        message: passwordErrorMessage,
+                      },
                     ]}>
                     <Input.Password
                       name="password"
@@ -818,9 +821,6 @@
                     label="Confirm Password"
                     name="confirmPassword"
                     rules={[
-                      {
-                        required: true,
-                      },
                       {
                         validator: (_, value) => {
                           if (value !== password) {
@@ -874,50 +874,6 @@
                             />
                           </div>
                         </div>
-=======
-          <Radio.Group
-            name="passwordGenerator"
-            value={passwordGenerator}
-            onChange={handleOnChange}>
-            <Radio value={CreatePasswordGenerator.AutomatciGenerate}>
-              Automatic Generate
-            </Radio>
-            <Radio value={CreatePasswordGenerator.CreatePassword}>
-              Create Password
-            </Radio>
-          </Radio.Group>
-
-          {passwordGenerator === CreatePasswordGenerator.CreatePassword ? (
-            <div className="m-t-sm">
-              <Form.Item
-                label="Password"
-                name="password"
-                rules={[
-                  {
-                    required: true,
-                  },
-                  {
-                    pattern: passwordRegex,
-                    message: passwordErrorMessage,
-                  },
-                ]}>
-                <Input.Password
-                  name="password"
-                  placeholder="Enter a Password"
-                  value={password}
-                  onChange={handleOnChange}
-                />
-              </Form.Item>
-
-              <Form.Item
-                label="Confirm Password"
-                name="confirmPassword"
-                rules={[
-                  {
-                    validator: (_, value) => {
-                      if (value !== password) {
-                        return Promise.reject("Password doesn't match");
->>>>>>> cc94b581
                       }
                       name="generatedPassword"
                       value={generatedPassword}
