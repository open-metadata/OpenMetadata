--- conflicted
+++ resolved
@@ -16,11 +16,7 @@
 import { AxiosError } from 'axios';
 import Table from 'components/common/Table/Table';
 import PageHeader from 'components/header/PageHeader.component';
-<<<<<<< HEAD
-import { isEmpty, isUndefined } from 'lodash';
-=======
 import { isUndefined } from 'lodash';
->>>>>>> 890aae73
 import React, { FC, useEffect, useMemo, useState } from 'react';
 import { useTranslation } from 'react-i18next';
 import { Link } from 'react-router-dom';
@@ -135,19 +131,6 @@
           }}
         />
       }>
-<<<<<<< HEAD
-      {isEmpty(mostViewedEntities) ? (
-        <EmptyGraphPlaceholder />
-      ) : (
-        <Table
-          className="data-insight-table-wrapper"
-          columns={columns}
-          dataSource={mostViewedEntities}
-          pagination={false}
-          size="small"
-        />
-      )}
-=======
       <Table
         className="data-insight-table-wrapper"
         columns={columns}
@@ -159,7 +142,6 @@
         pagination={false}
         size="small"
       />
->>>>>>> 890aae73
     </Card>
   );
 };
