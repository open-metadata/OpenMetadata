--- conflicted
+++ resolved
@@ -11,11 +11,8 @@
  *  limitations under the License.
  */
 
-<<<<<<< HEAD
+import Loader from 'components/Loader/Loader';
 import { t } from 'i18next';
-=======
-import Loader from 'components/Loader/Loader';
->>>>>>> 399adf78
 import { AssetsDataType } from 'Models';
 import React from 'react';
 import { PAGE_SIZE } from '../../../constants/constants';
