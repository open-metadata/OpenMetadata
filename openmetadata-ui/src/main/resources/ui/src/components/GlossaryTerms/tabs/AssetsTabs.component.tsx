/*
 *  Copyright 2022 Collate.
 *  Licensed under the Apache License, Version 2.0 (the "License");
 *  you may not use this file except in compliance with the License.
 *  You may obtain a copy of the License at
 *  http://www.apache.org/licenses/LICENSE-2.0
 *  Unless required by applicable law or agreed to in writing, software
 *  distributed under the License is distributed on an "AS IS" BASIS,
 *  WITHOUT WARRANTIES OR CONDITIONS OF ANY KIND, either express or implied.
 *  See the License for the specific language governing permissions and
 *  limitations under the License.
 */

<<<<<<< HEAD
import { Radio } from 'antd';
import { AssetsUnion } from 'components/Assets/AssetsSelectionModal/AssetSelectionModal.interface';
import TableDataCardV2 from 'components/common/table-data-card-v2/TableDataCardV2';
import Loader from 'components/Loader/Loader';
import { EntityType } from 'enums/entity.enum';
import { SearchIndex } from 'enums/search.enum';
=======
import { Button } from 'antd';
import Loader from 'components/Loader/Loader';
import { OperationPermission } from 'components/PermissionProvider/PermissionProvider.interface';
import { GLOSSARIES_DOCS } from 'constants/docs.constants';
import { ERROR_PLACEHOLDER_TYPE } from 'enums/common.enum';
>>>>>>> 445ac90e
import { t } from 'i18next';
import { groupBy, map, startCase } from 'lodash';
import { AssetsDataType } from 'Models';
import React, { useEffect, useMemo, useState } from 'react';
import { PAGE_SIZE } from '../../../constants/constants';
import { Paging } from '../../../generated/type/paging';
import { getCountBadge } from '../../../utils/CommonUtils';
import ErrorPlaceHolder from '../../common/error-with-placeholder/ErrorPlaceHolder';
import NextPrevious from '../../common/next-previous/NextPrevious';

interface Props {
  assetData: AssetsDataType;
  currentPage: number;
  onAssetPaginate: (num: string | number, activePage?: number) => void;
  permissions: OperationPermission;
}

<<<<<<< HEAD
const AssetsTabs = ({ assetData, onAssetPaginate, currentPage }: Props) => {
  const [itemCount, setItemCount] = useState<Record<AssetsUnion, number>>({
    table: 0,
    pipeline: 0,
    mlmodel: 0,
    container: 0,
    topic: 0,
    dashboard: 0,
  });
  const [activeFilter, setActiveFilter] = useState<AssetsUnion>(
    EntityType.TABLE
  );

  useEffect(() => {
    const groupedArray = groupBy(assetData.data, 'entityType');
    setItemCount({
      table: groupedArray[EntityType.TABLE]?.length ?? 0,
      pipeline: groupedArray[EntityType.PIPELINE]?.length ?? 0,
      mlmodel: groupedArray[EntityType.MLMODEL]?.length ?? 0,
      container: groupedArray[EntityType.CONTAINER]?.length ?? 0,
      topic: groupedArray[EntityType.TOPIC]?.length ?? 0,
      dashboard: groupedArray[EntityType.DASHBOARD]?.length ?? 0,
    });
  }, [assetData.data]);

  const data = useMemo(
    () => assetData.data.filter((e) => e.entityType === activeFilter),
    [activeFilter, assetData]
  );

=======
const AssetsTabs = ({
  assetData,
  onAssetPaginate,
  currentPage,
  permissions,
}: Props) => {
>>>>>>> 445ac90e
  if (assetData.isLoading) {
    return <Loader />;
  }

  return (
    <div data-testid="table-container">
      <Radio.Group
        className="m-b-xs"
        value={activeFilter}
        onChange={(e) => setActiveFilter(e.target.value)}>
        {map(
          itemCount,
          (value, key) =>
            value > 0 && (
              <Radio.Button key={key} value={key}>
                {startCase(key)} {getCountBadge(value)}
              </Radio.Button>
            )
        )}
      </Radio.Group>
      {data.length ? (
        <>
          {data.map((entity, index) => (
            <div className="m-b-sm" key={index}>
              <TableDataCardV2
                id={entity.id}
                searchIndex={entity.index as SearchIndex}
                source={entity}
              />
            </div>
          ))}
          {assetData.total > PAGE_SIZE && assetData.data.length > 0 && (
            <NextPrevious
              isNumberBased
              currentPage={currentPage}
              pageSize={PAGE_SIZE}
              paging={{} as Paging}
              pagingHandler={onAssetPaginate}
              totalCount={assetData.total}
            />
          )}
        </>
      ) : (
        <div className="m-t-xlg">
          <ErrorPlaceHolder
            buttons={
              <div className="tw-text-lg tw-text-center">
                {permissions.Create && (
                  <Button
                    ghost
                    data-testid="add-new-asset-button"
                    type="primary">
                    {t('label.add-entity', {
                      entity: t('label.asset'),
                    })}
                  </Button>
                )}
              </div>
            }
            doc={GLOSSARIES_DOCS}
            heading={t('label.asset')}
            type={ERROR_PLACEHOLDER_TYPE.ADD}
          />
        </div>
      )}
    </div>
  );
};

export default AssetsTabs;<|MERGE_RESOLUTION|>--- conflicted
+++ resolved
@@ -11,20 +11,15 @@
  *  limitations under the License.
  */
 
-<<<<<<< HEAD
-import { Radio } from 'antd';
+import { Button, Radio } from 'antd';
 import { AssetsUnion } from 'components/Assets/AssetsSelectionModal/AssetSelectionModal.interface';
 import TableDataCardV2 from 'components/common/table-data-card-v2/TableDataCardV2';
-import Loader from 'components/Loader/Loader';
-import { EntityType } from 'enums/entity.enum';
-import { SearchIndex } from 'enums/search.enum';
-=======
-import { Button } from 'antd';
 import Loader from 'components/Loader/Loader';
 import { OperationPermission } from 'components/PermissionProvider/PermissionProvider.interface';
 import { GLOSSARIES_DOCS } from 'constants/docs.constants';
 import { ERROR_PLACEHOLDER_TYPE } from 'enums/common.enum';
->>>>>>> 445ac90e
+import { EntityType } from 'enums/entity.enum';
+import { SearchIndex } from 'enums/search.enum';
 import { t } from 'i18next';
 import { groupBy, map, startCase } from 'lodash';
 import { AssetsDataType } from 'Models';
@@ -42,8 +37,12 @@
   permissions: OperationPermission;
 }
 
-<<<<<<< HEAD
-const AssetsTabs = ({ assetData, onAssetPaginate, currentPage }: Props) => {
+const AssetsTabs = ({
+  assetData,
+  onAssetPaginate,
+  currentPage,
+  permissions,
+}: Props) => {
   const [itemCount, setItemCount] = useState<Record<AssetsUnion, number>>({
     table: 0,
     pipeline: 0,
@@ -73,14 +72,6 @@
     [activeFilter, assetData]
   );
 
-=======
-const AssetsTabs = ({
-  assetData,
-  onAssetPaginate,
-  currentPage,
-  permissions,
-}: Props) => {
->>>>>>> 445ac90e
   if (assetData.isLoading) {
     return <Loader />;
   }
