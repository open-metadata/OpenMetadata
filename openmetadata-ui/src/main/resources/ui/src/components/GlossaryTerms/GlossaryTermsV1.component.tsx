/*
 *  Copyright 2021 Collate
 *  Licensed under the Apache License, Version 2.0 (the "License");
 *  you may not use this file except in compliance with the License.
 *  You may obtain a copy of the License at
 *  http://www.apache.org/licenses/LICENSE-2.0
 *  Unless required by applicable law or agreed to in writing, software
 *  distributed under the License is distributed on an "AS IS" BASIS,
 *  WITHOUT WARRANTIES OR CONDITIONS OF ANY KIND, either express or implied.
 *  See the License for the specific language governing permissions and
 *  limitations under the License.
 */

import { FontAwesomeIcon } from '@fortawesome/react-fontawesome';
import classNames from 'classnames';
import { cloneDeep, includes, isEmpty, isEqual, isUndefined } from 'lodash';
import {
  EntityTags,
  FormattedGlossaryTermData,
  FormattedUsersData,
  GlossaryTermAssets,
} from 'Models';
import React, { Fragment, useEffect, useState } from 'react';
import {
  TITLE_FOR_NON_ADMIN_ACTION,
  TITLE_FOR_NON_OWNER_ACTION,
} from '../../constants/constants';
import {
  GlossaryTerm,
  TermReference,
} from '../../generated/entity/data/glossaryTerm';
import { EntityReference } from '../../generated/entity/type';
<<<<<<< HEAD
import { LabelType, Source, State } from '../../generated/type/tagLabel';
=======
import { LabelType, State, TagSource } from '../../generated/type/tagLabel';
import jsonData from '../../jsons/en';
>>>>>>> c2b15a43
import { getEntityName } from '../../utils/CommonUtils';
import SVGIcons, { Icons } from '../../utils/SvgUtils';
import { Button } from '../buttons/Button/Button';
import Card from '../common/Card/Card';
import DescriptionV1 from '../common/description/DescriptionV1';
import NonAdminAction from '../common/non-admin-action/NonAdminAction';
import ProfilePicture from '../common/ProfilePicture/ProfilePicture';
import TabsPane from '../common/TabsPane/TabsPane';
import GlossaryReferenceModal from '../Modals/GlossaryReferenceModal/GlossaryReferenceModal';
import RelatedTermsModal from '../Modals/RelatedTermsModal/RelatedTermsModal';
import ReviewerModal from '../Modals/ReviewerModal/ReviewerModal.component';
import TagsContainer from '../tags-container/tags-container';
import TagsViewer from '../tags-viewer/tags-viewer';
import Tags from '../tags/tags';
import AssetsTabs from './tabs/AssetsTabs.component';

type Props = {
  assetData: GlossaryTermAssets;
  isHasAccess: boolean;
  glossaryTerm: GlossaryTerm;
  currentPage: number;
  handleGlossaryTermUpdate: (data: GlossaryTerm) => void;
  onAssetPaginate: (num: string | number, activePage?: number) => void;
  onRelatedTermClick?: (fqn: string) => void;
  handleUserRedirection?: (name: string) => void;
};

const GlossaryTermsV1 = ({
  assetData,
  isHasAccess,
  glossaryTerm,
  handleGlossaryTermUpdate,
  onAssetPaginate,
  onRelatedTermClick,
  currentPage,
}: Props) => {
  const [isTagEditable, setIsTagEditable] = useState<boolean>(false);
  const [isDescriptionEditable, setIsDescriptionEditable] =
    useState<boolean>(false);
  const [activeTab, setActiveTab] = useState<number>(1);
  const [showRevieweModal, setShowRevieweModal] = useState<boolean>(false);
  const [showRelatedTermsModal, setShowRelatedTermsModal] =
    useState<boolean>(false);
  const [isSynonymsEditing, setIsSynonymsEditing] = useState<boolean>(false);
  const [isReferencesEditing, setIsReferencesEditing] =
    useState<boolean>(false);
  const [synonyms, setSynonyms] = useState<string>(
    glossaryTerm.synonyms?.join(',') || ''
  );
  const [references, setReferences] = useState<TermReference[]>(
    glossaryTerm.references || []
  );
  const [reviewer, setReviewer] = useState<Array<FormattedUsersData>>([]);
  const [relatedTerms, setRelatedTerms] = useState<FormattedGlossaryTermData[]>(
    []
  );

  const tabs = [
    {
      name: 'Summary',
      isProtected: false,
      position: 1,
    },
    {
      name: 'Assets',
      isProtected: false,
      position: 2,
    },
  ];

  const onRelatedTermsModalCancel = () => {
    setShowRelatedTermsModal(false);
  };

  const handleRelatedTermsSave = (terms: Array<FormattedGlossaryTermData>) => {
    if (!isEqual(terms, relatedTerms)) {
      let updatedGlossaryTerm = cloneDeep(glossaryTerm);
      const oldTerms = terms.filter((d) => includes(relatedTerms, d));
      const newTerms = terms
        .filter((d) => !includes(relatedTerms, d))
        .map((d) => ({
          id: d.id,
          type: d.type,
          displayName: d.displayName,
          name: d.name,
        }));
      updatedGlossaryTerm = {
        ...updatedGlossaryTerm,
        relatedTerms: [...oldTerms, ...newTerms],
      };
      setRelatedTerms(terms);
      handleGlossaryTermUpdate(updatedGlossaryTerm);
    }
    onRelatedTermsModalCancel();
  };

  const onReviewerModalCancel = () => {
    setShowRevieweModal(false);
  };

  const handleReviewerSave = (data: Array<FormattedUsersData>) => {
    if (!isEqual(data, reviewer)) {
      let updatedGlossaryTerm = cloneDeep(glossaryTerm);
      const oldReviewer = data.filter((d) => includes(reviewer, d));
      const newReviewer = data
        .filter((d) => !includes(reviewer, d))
        .map((d) => ({
          id: d.id,
          type: d.type,
          displayName: d.displayName,
          name: d.name,
        }));
      updatedGlossaryTerm = {
        ...updatedGlossaryTerm,
        reviewers: [...oldReviewer, ...newReviewer],
      };
      setReviewer(data);
      handleGlossaryTermUpdate(updatedGlossaryTerm);
    }
    onReviewerModalCancel();
  };

  const activeTabHandler = (tab: number) => {
    setActiveTab(tab);
  };

  const onDescriptionEdit = () => {
    setIsDescriptionEditable(true);
  };
  const onCancel = () => {
    setIsDescriptionEditable(false);
  };

  const onTagUpdate = (selectedTags?: Array<string>) => {
    if (selectedTags) {
      const prevTags =
        glossaryTerm?.tags?.filter((tag) =>
          selectedTags.includes(tag?.tagFQN as string)
        ) || [];
      const newTags = selectedTags
        .filter((tag) => {
          return !prevTags?.map((prevTag) => prevTag.tagFQN).includes(tag);
        })
        .map((tag) => ({
          labelType: LabelType.Manual,
          state: State.Confirmed,
          source: TagSource.Tag,
          tagFQN: tag,
        }));
      const updatedTags = [...prevTags, ...newTags];
      const updatedGlossary = { ...glossaryTerm, tags: updatedTags };
      handleGlossaryTermUpdate(updatedGlossary);
    }
  };

  const onDescriptionUpdate = (updatedHTML: string) => {
    if (glossaryTerm.description !== updatedHTML) {
      const updatedGlossaryTermDetails = {
        ...glossaryTerm,
        description: updatedHTML,
      };
      handleGlossaryTermUpdate(updatedGlossaryTermDetails);
      setIsDescriptionEditable(false);
    } else {
      setIsDescriptionEditable(false);
    }
  };

  const getSelectedTags = () => {
    return (glossaryTerm.tags || []).map((tag) => ({
      tagFQN: tag.tagFQN,
      isRemovable: true,
    }));
  };

  const handleTagSelection = (selectedTags?: Array<EntityTags>) => {
    onTagUpdate?.(selectedTags?.map((tag) => tag.tagFQN));
    setIsTagEditable(false);
  };

  const handleRemoveReviewer = (id: string) => {
    let updatedGlossaryTerm = cloneDeep(glossaryTerm);
    const reviewer = updatedGlossaryTerm.reviewers?.filter(
      (reviewer) => reviewer.id !== id
    );
    updatedGlossaryTerm = {
      ...updatedGlossaryTerm,
      reviewers: reviewer,
    };

    handleGlossaryTermUpdate(updatedGlossaryTerm);
  };

  const handleSynonymsSave = () => {
    if (synonyms !== glossaryTerm.synonyms?.join(',')) {
      let updatedGlossaryTerm = cloneDeep(glossaryTerm);
      updatedGlossaryTerm = {
        ...updatedGlossaryTerm,
        synonyms: synonyms.split(','),
      };

      handleGlossaryTermUpdate(updatedGlossaryTerm);
    }
    setIsSynonymsEditing(false);
  };

  const handleReferencesSave = (data: TermReference[]) => {
    if (!isEqual(data, references)) {
      let updatedGlossaryTerm = cloneDeep(glossaryTerm);
      updatedGlossaryTerm = {
        ...updatedGlossaryTerm,
        references: data,
      };

      handleGlossaryTermUpdate(updatedGlossaryTerm);
      setReferences(data);
    }
    setIsReferencesEditing(false);
  };

  const handleValidation = (
    event: React.ChangeEvent<HTMLInputElement | HTMLSelectElement>
  ) => {
    if (isHasAccess) {
      return;
    }
    const value = event.target.value;
    const eleName = event.target.name;

    switch (eleName) {
      case 'synonyms': {
        setSynonyms(value);

        break;
      }
    }
  };

  const handleRemoveSynonym = (_e: React.MouseEvent, synonym: string) => {
    if (!isUndefined(glossaryTerm.synonyms)) {
      const synonyms = glossaryTerm.synonyms.filter((d) => d !== synonym);
      const updatedGlossaryTerm = {
        ...glossaryTerm,
        synonyms: synonyms,
      };
      setSynonyms(synonyms.join(','));
      handleGlossaryTermUpdate(updatedGlossaryTerm);
    }
  };

  const handleTagContainerClick = () => {
    if (!isTagEditable) {
      setIsTagEditable(true);
    }
  };

  useEffect(() => {
    if (glossaryTerm.reviewers && glossaryTerm.reviewers.length) {
      setReviewer(
        glossaryTerm.reviewers.map((d) => ({
          ...(d as FormattedUsersData),
          type: 'user',
        }))
      );
    } else {
      setReviewer([]);
    }
  }, [glossaryTerm.reviewers]);

  useEffect(() => {
    if (glossaryTerm.relatedTerms?.length) {
      setRelatedTerms(glossaryTerm.relatedTerms as FormattedGlossaryTermData[]);
    }
  }, [glossaryTerm.relatedTerms]);

  const addReviewerButton = () => {
    return (
      <NonAdminAction position="bottom" title={TITLE_FOR_NON_ADMIN_ACTION}>
        <button
          className="tw-text-primary tw-flex tw-items-center"
          data-testid="add-new-reviewer"
          disabled={isHasAccess}
          onClick={() => setShowRevieweModal(true)}>
          <SVGIcons alt="edit" icon={Icons.EDIT} title="Edit" width="16px" />
        </button>
      </NonAdminAction>
    );
  };

  const addButton = (title: string, onClick: () => void) => {
    return (
      <NonAdminAction position="bottom" title={TITLE_FOR_NON_ADMIN_ACTION}>
        <Button
          className={classNames('tw-h-8 tw-rounded', {
            'tw-opacity-40': isHasAccess,
          })}
          data-testid="add-related-term-button"
          size="small"
          theme="primary"
          variant="outlined"
          onClick={onClick}>
          {title}
        </Button>
      </NonAdminAction>
    );
  };

  const editButton = (onClick: () => void) => {
    return (
      <NonAdminAction position="bottom" title={TITLE_FOR_NON_ADMIN_ACTION}>
        <button
          className="focus:tw-outline-none tw-text-primary"
          data-testid="edit-referencfe"
          onClick={onClick}>
          <SVGIcons alt="edit" icon={Icons.EDIT} title="Edit" width="16px" />
        </button>
      </NonAdminAction>
    );
  };

  const getReviewerTabData = () => {
    return (
      <div className="tw--mx-5">
        {glossaryTerm.reviewers && glossaryTerm.reviewers.length > 0 ? (
          <div className="tw-flex tw-flex-col tw-gap-4">
            {glossaryTerm.reviewers?.map((term, i) => (
              <div
                className={classNames(
                  'tw-flex tw-justify-between tw-items-center tw-px-5',
                  {
                    'tw-border-b tw-pb-2 tw-border-border-lite':
                      i !== (glossaryTerm.reviewers || []).length - 1,
                  }
                )}
                key={i}>
                <div className={classNames('tw-flex tw-items-center')}>
                  <div className="tw-inline-block tw-mr-2">
                    <ProfilePicture
                      displayName={getEntityName(term)}
                      id={term.id}
                      name={term?.name || ''}
                      textClass="tw-text-xs"
                      width="25"
                    />
                  </div>

                  <span>{getEntityName(term)}</span>
                </div>
                <span>
                  <NonAdminAction
                    html={<p>{TITLE_FOR_NON_OWNER_ACTION}</p>}
                    position="bottom">
                    <span
                      className={classNames('tw-h-8 tw-rounded tw-mb-3')}
                      data-testid="remove"
                      onClick={() => handleRemoveReviewer(term.id)}>
                      <FontAwesomeIcon
                        className="tw-cursor-pointer"
                        icon="remove"
                      />
                    </span>
                  </NonAdminAction>
                </span>
              </div>
            ))}
          </div>
        ) : (
          <div className="tw-text-grey-muted tw-mx-5 tw-text-center">
            No reviewer
          </div>
        )}
      </div>
    );
  };

  const getSynonyms = (synonyms: string) => {
    return !isEmpty(synonyms) ? (
      synonyms
        .split(',')
        .map((synonym) => (
          <Tags
            editable
            isRemovable
            key={synonym}
            removeTag={handleRemoveSynonym}
            tag={synonym}
            type="border"
          />
        ))
    ) : (
      <></>
    );
  };

  const relatedTermActionBtn = () => {
    return relatedTerms.length > 0 ? (
      editButton(() => setShowRelatedTermsModal(true))
    ) : (
      <></>
    );
  };

  const referenceActionBtn = () => {
    return references.length > 0 ? (
      editButton(() => setIsReferencesEditing(true))
    ) : (
      <></>
    );
  };

  const summaryTab = () => {
    return (
      <div className="tw-flex tw-gap-3">
        <div className="tw-w-9/12">
          <div className="tw-mb-4" data-testid="description-container">
            <DescriptionV1
              removeBlur
              description={glossaryTerm.description || ''}
              entityName={glossaryTerm?.displayName ?? glossaryTerm?.name}
              isEdit={isDescriptionEditable}
              onCancel={onCancel}
              onDescriptionEdit={onDescriptionEdit}
              onDescriptionUpdate={onDescriptionUpdate}
            />
          </div>
          <Card
            action={relatedTermActionBtn()}
            className="tw-mb-4"
            heading="Related Terms">
            <Fragment>
              {relatedTerms.length > 0 ? (
                <div className="tw-flex">
                  {relatedTerms.map((d, i) => (
                    <Fragment key={i}>
                      {i > 0 && <span className="tw-mr-1">,</span>}
                      <span
                        className="link-text-info tw-flex"
                        data-testid={`related-term-${d?.name}`}
                        onClick={() => {
                          onRelatedTermClick?.(d.fullyQualifiedName);
                        }}>
                        <span
                          className={classNames('tw-inline-block tw-truncate', {
                            'tw-w-52': (d?.name as string).length > 32,
                          })}
                          title={d?.name as string}>
                          {d?.name}
                        </span>
                      </span>
                    </Fragment>
                  ))}
                </div>
              ) : (
                addButton('Add Related Term', () =>
                  setShowRelatedTermsModal(true)
                )
              )}
            </Fragment>
          </Card>

          <Card className="tw-mb-4" heading="Synonyms">
            <Fragment>
              {isSynonymsEditing ? (
                <div className="tw-flex tw-items-center tw-gap-1">
                  <input
                    className="tw-form-inputs tw-form-inputs-padding tw-py-0.5 tw-w-72"
                    data-testid="synonyms"
                    id="synonyms"
                    name="synonyms"
                    placeholder="Enter comma seprated term"
                    type="text"
                    value={synonyms}
                    onChange={handleValidation}
                  />
                  <div className="tw-flex tw-justify-end" data-testid="buttons">
                    <Button
                      className="tw-px-1 tw-py-1 tw-rounded tw-text-sm tw-mr-1"
                      data-testid="cancelAssociatedTag"
                      size="custom"
                      theme="primary"
                      variant="contained"
                      onMouseDown={() => setIsSynonymsEditing(false)}>
                      <FontAwesomeIcon
                        className="tw-w-3.5 tw-h-3.5"
                        icon="times"
                      />
                    </Button>
                    <Button
                      className="tw-px-1 tw-py-1 tw-rounded tw-text-sm"
                      data-testid="saveAssociatedTag"
                      size="custom"
                      theme="primary"
                      variant="contained"
                      onMouseDown={handleSynonymsSave}>
                      <FontAwesomeIcon
                        className="tw-w-3.5 tw-h-3.5"
                        icon="check"
                      />
                    </Button>
                  </div>
                </div>
              ) : (
                <div className="tw-flex tw-group">
                  <NonAdminAction
                    position="right"
                    title={TITLE_FOR_NON_ADMIN_ACTION}>
                    <button
                      className="focus:tw-outline-none tw-text-primary"
                      data-testid="edit-synonyms"
                      onClick={() => setIsSynonymsEditing(true)}>
                      <Tags
                        className="tw-font-semibold"
                        startWith="+ "
                        tag="Synonym"
                        type="border"
                      />
                    </button>
                  </NonAdminAction>
                  {getSynonyms(synonyms)}
                </div>
              )}
            </Fragment>
          </Card>

          <Card action={referenceActionBtn()} heading="References">
            <Fragment>
              {references && references.length > 0 ? (
                <div className="tw-flex">
                  {references.map((d, i) => (
                    <Fragment key={i}>
                      {i > 0 && <span className="tw-mr-1">,</span>}
                      <a
                        className="link-text-info tw-flex"
                        data-testid="owner-link"
                        href={d?.endpoint}
                        rel="noopener noreferrer"
                        target="_blank">
                        <span
                          className={classNames('tw-inline-block tw-truncate', {
                            'tw-w-52': (d?.name as string).length > 32,
                          })}
                          title={d?.name as string}>
                          {d?.name}
                        </span>
                      </a>
                    </Fragment>
                  ))}
                </div>
              ) : (
                addButton('Add Reference', () => setIsReferencesEditing(true))
              )}
            </Fragment>
          </Card>
        </div>
        <div className="tw-px-2 tw-w-3/12">
          <Card action={addReviewerButton()} heading="Reviewer">
            <div>{getReviewerTabData()}</div>
          </Card>
        </div>
      </div>
    );
  };

  return (
    <div
      className="tw-w-full tw-h-full tw-flex tw-flex-col"
      data-testid="glossary-term">
      <p className="tw-text-lg tw-font-medium tw--mt-3">
        {getEntityName(glossaryTerm as unknown as EntityReference)}
      </p>
      {/* TODO: Add this stat when supporting status updation  */}
      {/* <div className="tw-flex tw-gap-11 tw-mb-2">
        <div className="tw-font-medium">Status</div>
        <div>{glossaryTerm.status}</div>
      </div> */}

      <div className="tw-flex tw-flex-wrap tw-group tw-mt-3" data-testid="tags">
        {!isTagEditable && (
          <>
            {glossaryTerm?.tags && glossaryTerm.tags.length > 0 && (
              <>
                <SVGIcons
                  alt="icon-tag"
                  className="tw-mx-1"
                  icon="icon-tag-grey"
                  width="16"
                />
                <TagsViewer tags={glossaryTerm.tags} />
              </>
            )}
          </>
        )}
        <NonAdminAction
          position="bottom"
          title={TITLE_FOR_NON_ADMIN_ACTION}
          trigger="click">
          <div className="tw-inline-block" onClick={handleTagContainerClick}>
            <TagsContainer
              buttonContainerClass="tw--mt-0"
              containerClass="tw-flex tw-items-center tw-gap-2"
              dropDownHorzPosRight={false}
              editable={isTagEditable}
              isGlossaryTermAllowed={false}
              selectedTags={getSelectedTags()}
              showTags={false}
              size="small"
              type="label"
              onCancel={() => {
                handleTagSelection();
              }}
              onSelectionChange={(tags) => {
                handleTagSelection(tags);
              }}>
              {glossaryTerm?.tags && glossaryTerm?.tags.length ? (
                <button className="tw-ml-1 focus:tw-outline-none">
                  <SVGIcons
                    alt="edit"
                    icon="icon-edit"
                    title="Edit"
                    width="16px"
                  />
                </button>
              ) : (
                <span>
                  <Tags
                    className="tw-text-primary"
                    startWith="+ "
                    tag="Add tag"
                    type="label"
                  />
                </span>
              )}
            </TagsContainer>
          </div>
        </NonAdminAction>
      </div>

      <div className="tw-flex tw-flex-col tw-flex-grow">
        <TabsPane
          activeTab={activeTab}
          className="tw-flex-initial"
          setActiveTab={activeTabHandler}
          tabs={tabs}
        />

        <div className="tw-flex-grow tw-py-4">
          {activeTab === 1 && summaryTab()}

          {activeTab === 2 && (
            <AssetsTabs
              assetData={assetData}
              currentPage={currentPage}
              onAssetPaginate={onAssetPaginate}
            />
          )}
        </div>

        {showRelatedTermsModal && (
          <RelatedTermsModal
            glossaryTermFQN={glossaryTerm.fullyQualifiedName}
            header="Add Related Terms"
            relatedTerms={relatedTerms}
            onCancel={onRelatedTermsModalCancel}
            onSave={handleRelatedTermsSave}
          />
        )}
        {showRevieweModal && (
          <ReviewerModal
            header="Add Reviewer"
            reviewer={reviewer}
            onCancel={onReviewerModalCancel}
            onSave={handleReviewerSave}
          />
        )}
        {isReferencesEditing && (
          <GlossaryReferenceModal
            header={`Edit References for ${glossaryTerm.name}`}
            referenceList={references}
            onCancel={() => setIsReferencesEditing(false)}
            onSave={handleReferencesSave}
          />
        )}
      </div>
    </div>
  );
};

export default GlossaryTermsV1;<|MERGE_RESOLUTION|>--- conflicted
+++ resolved
@@ -30,12 +30,7 @@
   TermReference,
 } from '../../generated/entity/data/glossaryTerm';
 import { EntityReference } from '../../generated/entity/type';
-<<<<<<< HEAD
-import { LabelType, Source, State } from '../../generated/type/tagLabel';
-=======
 import { LabelType, State, TagSource } from '../../generated/type/tagLabel';
-import jsonData from '../../jsons/en';
->>>>>>> c2b15a43
 import { getEntityName } from '../../utils/CommonUtils';
 import SVGIcons, { Icons } from '../../utils/SvgUtils';
 import { Button } from '../buttons/Button/Button';
