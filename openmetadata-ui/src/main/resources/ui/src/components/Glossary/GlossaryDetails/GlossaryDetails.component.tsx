/*
 *  Copyright 2022 Collate.
 *  Licensed under the Apache License, Version 2.0 (the "License");
 *  you may not use this file except in compliance with the License.
 *  You may obtain a copy of the License at
 *  http://www.apache.org/licenses/LICENSE-2.0
 *  Unless required by applicable law or agreed to in writing, software
 *  distributed under the License is distributed on an "AS IS" BASIS,
 *  WITHOUT WARRANTIES OR CONDITIONS OF ANY KIND, either express or implied.
 *  See the License for the specific language governing permissions and
 *  limitations under the License.
 */

import { Col, Row, Space, Tabs } from 'antd';
import { isEmpty, noop } from 'lodash';
import React, { useCallback, useEffect, useMemo, useState } from 'react';
import { useTranslation } from 'react-i18next';
import { useHistory, useParams } from 'react-router-dom';
import { getGlossaryTermDetailsPath } from '../../../constants/constants';
import { FEED_COUNT_INITIAL_DATA } from '../../../constants/entity.constants';
import { EntityField } from '../../../constants/Feeds.constants';
import { EntityType } from '../../../enums/entity.enum';
import { Glossary } from '../../../generated/entity/data/glossary';
import { ChangeDescription } from '../../../generated/entity/type';
import { FeedCounts } from '../../../interface/feed.interface';
import { getFeedCounts } from '../../../utils/CommonUtils';
import { getEntityName } from '../../../utils/EntityUtils';
import { getEntityVersionByField } from '../../../utils/EntityVersionUtils';
import { ActivityFeedTab } from '../../ActivityFeed/ActivityFeedTab/ActivityFeedTab.component';
import DescriptionV1 from '../../common/EntityDescription/DescriptionV1';
import ResizablePanels from '../../common/ResizablePanels/ResizablePanels';
import TabsLabel from '../../common/TabsLabel/TabsLabel.component';
import GlossaryDetailsRightPanel from '../GlossaryDetailsRightPanel/GlossaryDetailsRightPanel.component';
import GlossaryHeader from '../GlossaryHeader/GlossaryHeader.component';
import GlossaryTermTab from '../GlossaryTermTab/GlossaryTermTab.component';
import { useGlossaryStore } from '../useGlossary.store';
import './glossary-details.less';
import {
  GlossaryDetailsProps,
  GlossaryTabs,
} from './GlossaryDetails.interface';

const GlossaryDetails = ({
  permissions,
  updateGlossary,
  updateVote,
  handleGlossaryDelete,
  termsLoading,
  refreshGlossaryTerms,
  onAddGlossaryTerm,
  onEditGlossaryTerm,
  isVersionView,
  onThreadLinkSelect,
}: GlossaryDetailsProps) => {
  const { t } = useTranslation();
  const history = useHistory();
  const { activeGlossary: glossary } = useGlossaryStore();
  const { tab: activeTab } = useParams<{ tab: string }>();
  const [feedCount, setFeedCount] = useState<FeedCounts>(
    FEED_COUNT_INITIAL_DATA
  );
  const [isDescriptionEditable, setIsDescriptionEditable] =
    useState<boolean>(false);

  const handleFeedCount = useCallback((data: FeedCounts) => {
    setFeedCount(data);
  }, []);

  const getEntityFeedCount = () => {
    getFeedCounts(
      EntityType.GLOSSARY,
      glossary.fullyQualifiedName ?? '',
      handleFeedCount
    );
  };

  const handleGlossaryUpdate = async (updatedGlossary: Glossary) => {
    await updateGlossary(updatedGlossary);
    getEntityFeedCount();
  };

  const onDescriptionUpdate = async (updatedHTML: string) => {
    if (glossary.description !== updatedHTML) {
      const updatedGlossaryDetails = {
        ...glossary,
        description: updatedHTML,
      };
      await handleGlossaryUpdate(updatedGlossaryDetails);
      setIsDescriptionEditable(false);
    } else {
      setIsDescriptionEditable(false);
    }
  };

  const description = useMemo(
    () =>
      isVersionView
        ? getEntityVersionByField(
            glossary.changeDescription as ChangeDescription,
            EntityField.DESCRIPTION,
            glossary.description
          )
        : glossary.description,

    [glossary, isVersionView]
  );

  const name = useMemo(
    () =>
      isVersionView
        ? getEntityVersionByField(
            glossary.changeDescription as ChangeDescription,
            EntityField.NAME,
            glossary.name
          )
        : glossary.name,

    [glossary, isVersionView]
  );

  const displayName = useMemo(
    () =>
      isVersionView
        ? getEntityVersionByField(
            glossary.changeDescription as ChangeDescription,
            EntityField.DISPLAYNAME,
            glossary.displayName
          )
        : glossary.displayName,

    [glossary, isVersionView]
  );

  const handleTabChange = (activeKey: string) => {
    if (activeKey !== activeTab) {
      history.push(
        getGlossaryTermDetailsPath(glossary.fullyQualifiedName ?? '', activeKey)
      );
    }
  };

  const detailsContent = useMemo(() => {
    return (
<<<<<<< HEAD
      <Row className="p-x-md" gutter={[32, 16]}>
        <Col
          className="border-right p-y-md glossary-content-container"
          span={18}>
          <Space className="w-full" direction="vertical" size={24}>
            <DescriptionV1
              description={description}
              entityFqn={glossary.fullyQualifiedName}
              entityName={getEntityName(glossary)}
              entityType={EntityType.GLOSSARY}
              hasEditAccess={permissions.EditDescription || permissions.EditAll}
              isDescriptionExpanded={isEmpty(glossary.children)}
              isEdit={isDescriptionEditable}
              owner={glossary?.owner}
              showActions={!glossary.deleted}
              onCancel={() => setIsDescriptionEditable(false)}
              onDescriptionEdit={() => setIsDescriptionEditable(true)}
              onDescriptionUpdate={onDescriptionUpdate}
              onThreadLinkSelect={onThreadLinkSelect}
            />
=======
      <Row className="h-full" gutter={[32, 0]}>
        <Col span={24}>
          <ResizablePanels
            applyDefaultStyle={false}
            firstPanel={{
              children: (
                <div className="p-y-md p-x-md glossary-content-container">
                  <Space className="w-full" direction="vertical" size={24}>
                    <DescriptionV1
                      description={description}
                      entityFqn={glossary.fullyQualifiedName}
                      entityName={getEntityName(glossary)}
                      entityType={EntityType.GLOSSARY}
                      hasEditAccess={
                        permissions.EditDescription || permissions.EditAll
                      }
                      isDescriptionExpanded={isEmpty(glossary.children)}
                      isEdit={isDescriptionEditable}
                      owner={glossary?.owner}
                      showActions={!glossary.deleted}
                      onCancel={() => setIsDescriptionEditable(false)}
                      onDescriptionEdit={() => setIsDescriptionEditable(true)}
                      onDescriptionUpdate={onDescriptionUpdate}
                      onThreadLinkSelect={onThreadLinkSelect}
                    />
>>>>>>> b55890f1

                    <GlossaryTermTab
                      isGlossary
                      permissions={permissions}
                      refreshGlossaryTerms={refreshGlossaryTerms}
                      termsLoading={termsLoading}
                      onAddGlossaryTerm={onAddGlossaryTerm}
                      onEditGlossaryTerm={onEditGlossaryTerm}
                    />
                  </Space>
                </div>
              ),
              minWidth: 800,
              flex: 0.75,
            }}
            secondPanel={{
              children: (
                <GlossaryDetailsRightPanel
                  isGlossary
                  entityType={EntityType.GLOSSARY_TERM}
                  isVersionView={isVersionView}
                  permissions={permissions}
                  refreshGlossaryTerms={refreshGlossaryTerms}
                  selectedData={glossary}
                  onThreadLinkSelect={onThreadLinkSelect}
                  onUpdate={handleGlossaryUpdate}
                />
              ),
              minWidth: 320,
              flex: 0.25,
              className: 'entity-resizable-right-panel-container',
            }}
          />
        </Col>
      </Row>
    );
  }, [
    isVersionView,
    permissions,
    glossary,
    termsLoading,
    description,
    isDescriptionEditable,
  ]);

  const tabs = useMemo(() => {
    return [
      {
        label: (
          <TabsLabel
            id={GlossaryTabs.TERMS}
            isActive={activeTab === GlossaryTabs.TERMS}
            name={t('label.term-plural')}
          />
        ),
        key: GlossaryTabs.TERMS,
        children: detailsContent,
      },
      ...(!isVersionView
        ? [
            {
              label: (
                <TabsLabel
                  count={feedCount.totalCount}
                  id={GlossaryTabs.ACTIVITY_FEED}
                  isActive={activeTab === GlossaryTabs.ACTIVITY_FEED}
                  name={t('label.activity-feed-and-task-plural')}
                />
              ),
              key: GlossaryTabs.ACTIVITY_FEED,
              children: (
                <ActivityFeedTab
                  refetchFeed
                  entityFeedTotalCount={feedCount.totalCount}
                  entityType={EntityType.GLOSSARY}
                  fqn={glossary.fullyQualifiedName ?? ''}
                  hasGlossaryReviewer={!isEmpty(glossary.reviewers)}
                  owner={glossary.owner}
                  onFeedUpdate={getEntityFeedCount}
                  onUpdateEntityDetails={noop}
                />
              ),
            },
          ]
        : []),
    ];
  }, [
    detailsContent,
    glossary.fullyQualifiedName,
    feedCount.conversationCount,
    feedCount.totalTasksCount,
    activeTab,
    isVersionView,
  ]);

  useEffect(() => {
    getEntityFeedCount();
  }, [glossary.fullyQualifiedName]);

  return (
    <Row
      className="glossary-details"
      data-testid="glossary-details"
      gutter={[0, 16]}>
      <Col className="p-x-md" span={24}>
        <GlossaryHeader
          isGlossary
          isVersionView={isVersionView}
          permissions={permissions}
          selectedData={{ ...glossary, displayName, name }}
          updateVote={updateVote}
          onAddGlossaryTerm={onAddGlossaryTerm}
          onDelete={handleGlossaryDelete}
          onUpdate={handleGlossaryUpdate}
        />
      </Col>
      <Col span={24}>
        <Tabs
          activeKey={activeTab ?? GlossaryTabs.TERMS}
          className="glossary-details-page-tabs"
          data-testid="tabs"
          items={tabs}
          onChange={handleTabChange}
        />
      </Col>
    </Row>
  );
};

export default GlossaryDetails;<|MERGE_RESOLUTION|>--- conflicted
+++ resolved
@@ -141,28 +141,6 @@
 
   const detailsContent = useMemo(() => {
     return (
-<<<<<<< HEAD
-      <Row className="p-x-md" gutter={[32, 16]}>
-        <Col
-          className="border-right p-y-md glossary-content-container"
-          span={18}>
-          <Space className="w-full" direction="vertical" size={24}>
-            <DescriptionV1
-              description={description}
-              entityFqn={glossary.fullyQualifiedName}
-              entityName={getEntityName(glossary)}
-              entityType={EntityType.GLOSSARY}
-              hasEditAccess={permissions.EditDescription || permissions.EditAll}
-              isDescriptionExpanded={isEmpty(glossary.children)}
-              isEdit={isDescriptionEditable}
-              owner={glossary?.owner}
-              showActions={!glossary.deleted}
-              onCancel={() => setIsDescriptionEditable(false)}
-              onDescriptionEdit={() => setIsDescriptionEditable(true)}
-              onDescriptionUpdate={onDescriptionUpdate}
-              onThreadLinkSelect={onThreadLinkSelect}
-            />
-=======
       <Row className="h-full" gutter={[32, 0]}>
         <Col span={24}>
           <ResizablePanels
@@ -188,7 +166,6 @@
                       onDescriptionUpdate={onDescriptionUpdate}
                       onThreadLinkSelect={onThreadLinkSelect}
                     />
->>>>>>> b55890f1
 
                     <GlossaryTermTab
                       isGlossary
