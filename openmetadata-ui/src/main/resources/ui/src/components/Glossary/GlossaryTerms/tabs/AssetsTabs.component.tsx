/* eslint-disable no-case-declarations */
/*
 *  Copyright 2022 Collate.
 *  Licensed under the Apache License, Version 2.0 (the "License");
 *  you may not use this file except in compliance with the License.
 *  You may obtain a copy of the License at
 *  http://www.apache.org/licenses/LICENSE-2.0
 *  Unless required by applicable law or agreed to in writing, software
 *  distributed under the License is distributed on an "AS IS" BASIS,
 *  WITHOUT WARRANTIES OR CONDITIONS OF ANY KIND, either express or implied.
 *  See the License for the specific language governing permissions and
 *  limitations under the License.
 */

import { PlusOutlined } from '@ant-design/icons';
import {
  Affix,
  Button,
  Checkbox,
  Col,
  Dropdown,
  MenuProps,
  notification,
  Row,
  Skeleton,
  Space,
  Tooltip,
  Typography,
} from 'antd';
import { ItemType } from 'antd/lib/menu/hooks/useItems';
import { AxiosError } from 'axios';
import classNames from 'classnames';
import { t } from 'i18next';
import { isEmpty, isObject } from 'lodash';
import { EntityDetailUnion } from 'Models';
import React, {
  forwardRef,
  useCallback,
  useEffect,
  useImperativeHandle,
  useMemo,
  useState,
} from 'react';
import { useParams } from 'react-router-dom';
import { ReactComponent as AddPlaceHolderIcon } from '../../../../assets/svg/add-placeholder.svg';
import { ReactComponent as DeleteIcon } from '../../../../assets/svg/ic-delete.svg';
import { ReactComponent as IconDropdown } from '../../../../assets/svg/menu.svg';
import {
  AssetsFilterOptions,
  ASSET_MENU_KEYS,
} from '../../../../constants/Assets.constants';
import {
  DE_ACTIVE_COLOR,
  ES_UPDATE_DELAY,
} from '../../../../constants/constants';
import { GLOSSARIES_DOCS } from '../../../../constants/docs.constants';
import { ERROR_PLACEHOLDER_TYPE } from '../../../../enums/common.enum';
import { EntityType } from '../../../../enums/entity.enum';
import { SearchIndex } from '../../../../enums/search.enum';
import { GlossaryTerm } from '../../../../generated/entity/data/glossaryTerm';
import { DataProduct } from '../../../../generated/entity/domains/dataProduct';
import { Domain } from '../../../../generated/entity/domains/domain';
import { usePaging } from '../../../../hooks/paging/usePaging';
import { Aggregations } from '../../../../interface/search.interface';
import {
  QueryFieldInterface,
  QueryFieldValueInterface,
} from '../../../../pages/ExplorePage/ExplorePage.interface';
import {
  getDataProductByName,
  removeAssetsFromDataProduct,
} from '../../../../rest/dataProductAPI';
import {
  getDomainByName,
  removeAssetsFromDomain,
} from '../../../../rest/domainAPI';
import {
  getGlossaryTermByFQN,
  removeAssetsFromGlossaryTerm,
} from '../../../../rest/glossaryAPI';
import { searchQuery } from '../../../../rest/searchAPI';
import { getAssetsPageQuickFilters } from '../../../../utils/AdvancedSearchUtils';
import { getCountBadge, Transi18next } from '../../../../utils/CommonUtils';
import {
  getEntityName,
  getEntityReferenceFromEntity,
} from '../../../../utils/EntityUtils';
import {
  getAggregations,
  getSelectedValuesFromQuickFilter,
} from '../../../../utils/Explore.utils';
import {
  escapeESReservedCharacters,
  getDecodedFqn,
  getEncodedFqn,
} from '../../../../utils/StringsUtils';
import { showErrorToast } from '../../../../utils/ToastUtils';
import ErrorPlaceHolder from '../../../common/ErrorWithPlaceholder/ErrorPlaceHolder';
import { ManageButtonItemLabel } from '../../../common/ManageButtonContentItem/ManageButtonContentItem.component';
import NextPrevious from '../../../common/NextPrevious/NextPrevious';
import { PagingHandlerParams } from '../../../common/NextPrevious/NextPrevious.interface';
import Searchbar from '../../../common/SearchBarComponent/SearchBar.component';
import { ExploreQuickFilterField } from '../../../Explore/ExplorePage.interface';
import ExploreQuickFilters from '../../../Explore/ExploreQuickFilters';
import ExploreSearchCard from '../../../ExploreV1/ExploreSearchCard/ExploreSearchCard';
import ConfirmationModal from '../../../Modals/ConfirmationModal/ConfirmationModal';
import {
  SearchedDataProps,
  SourceType,
} from '../../../SearchedData/SearchedData.interface';
import './assets-tabs.less';
import { AssetsOfEntity, AssetsTabsProps } from './AssetsTabs.interface';

export interface AssetsTabRef {
  refreshAssets: () => void;
  closeSummaryPanel: () => void;
}

const AssetsTabs = forwardRef(
  (
    {
      permissions,
      onAssetClick,
      isSummaryPanelOpen,
      onAddAsset,
      onRemoveAsset,
      queryFilter,
      isEntityDeleted = false,
      type = AssetsOfEntity.GLOSSARY,
      noDataPlaceholder,
      entityFqn,
      assetCount,
    }: AssetsTabsProps,
    ref
  ) => {
    const [itemCount, setItemCount] = useState<Record<EntityType, number>>(
      {} as Record<EntityType, number>
    );
    const [assetRemoving, setAssetRemoving] = useState(false);

    const [activeFilter, _] = useState<SearchIndex[]>([]);
    const { fqn } = useParams<{ fqn: string }>();
    const [isLoading, setIsLoading] = useState(true);
    const [data, setData] = useState<SearchedDataProps['data']>([]);
    const [quickFilterQuery, setQuickFilterQuery] =
      useState<Record<string, unknown>>();
    const {
      currentPage,
      pageSize,
      paging,
      handlePageChange,
      handlePageSizeChange,
      handlePagingChange,
      showPagination,
    } = usePaging();

    const isRemovable = useMemo(
      () =>
        [
          AssetsOfEntity.DATA_PRODUCT,
          AssetsOfEntity.DOMAIN,
          AssetsOfEntity.GLOSSARY,
        ].includes(type),
      [type]
    );

    const [selectedCard, setSelectedCard] = useState<SourceType>();
    const [visible, setVisible] = useState<boolean>(false);
    const [openKeys, setOpenKeys] = useState<EntityType[]>([]);
    const [isCountLoading, setIsCountLoading] = useState<boolean>(true);
    const [showDeleteModal, setShowDeleteModal] = useState(false);
    const [assetToDelete, setAssetToDelete] = useState<SourceType>();
    const [activeEntity, setActiveEntity] = useState<
      Domain | DataProduct | GlossaryTerm
    >();

    const [selectedItems, setSelectedItems] = useState<
      Map<string, EntityDetailUnion>
    >(new Map());
    const [aggregations, setAggregations] = useState<Aggregations>();
    const [selectedFilter, setSelectedFilter] = useState<string[]>([]); // Contains menu selection
    const [selectedQuickFilters, setSelectedQuickFilters] = useState<
      ExploreQuickFilterField[]
    >([]);
    const [filters, setFilters] = useState<ExploreQuickFilterField[]>([]);
    const [searchValue, setSearchValue] = useState('');
    const entityTypeString =
      type === AssetsOfEntity.GLOSSARY
        ? t('label.glossary-term-lowercase')
        : type === AssetsOfEntity.DOMAIN
        ? t('label.domain-lowercase')
        : t('label.data-product-lowercase');

    const handleMenuClick = ({ key }: { key: string }) => {
      setSelectedFilter((prevSelected) => [...prevSelected, key]);
    };

    const filterMenu: ItemType[] = useMemo(() => {
      return filters.map((filter) => ({
        key: filter.key,
        label: filter.label,
        onClick: handleMenuClick,
      }));
    }, [filters]);

    const queryParam = useMemo(() => {
      const encodedFqn = getEncodedFqn(escapeESReservedCharacters(entityFqn));
      switch (type) {
        case AssetsOfEntity.DOMAIN:
          return `(domain.fullyQualifiedName:"${encodedFqn}") AND !(entityType:"dataProduct")`;

        case AssetsOfEntity.DATA_PRODUCT:
          return `(dataProducts.fullyQualifiedName:"${encodedFqn}")`;

        case AssetsOfEntity.TEAM:
          return `(owner.fullyQualifiedName:"${escapeESReservedCharacters(
            fqn
          )}")`;

        case AssetsOfEntity.MY_DATA:
        case AssetsOfEntity.FOLLOWING:
          return queryFilter ?? '';

        default:
          return `(tags.tagFQN:"${encodedFqn}")`;
      }
    }, [type, fqn, entityFqn]);

    const fetchAssets = useCallback(
      async ({
        index = activeFilter,
        page = currentPage,
      }: {
        index?: SearchIndex[];
        page?: number;
      }) => {
        try {
          setIsLoading(true);
          const res = await searchQuery({
            pageNumber: page,
            pageSize: pageSize,
            searchIndex: index,
            query: `*${searchValue}*`,
            filters: queryParam,
            queryFilter: quickFilterQuery,
          });
          const hits = res.hits.hits as SearchedDataProps['data'];
          const totalCount = res?.hits?.total.value ?? 0;

          // Find EntityType for selected searchIndex
          const entityType = AssetsFilterOptions.find((f) =>
            activeFilter.includes(f.value)
          )?.label;

          entityType &&
            setItemCount((prevCount) => ({
              ...prevCount,
              [entityType]: totalCount,
            }));

          handlePagingChange({ total: res.hits.total.value ?? 0 });
          setData(hits);
          setAggregations(getAggregations(res?.aggregations));
          hits[0] && setSelectedCard(hits[0]._source);
        } catch (_) {
          // Nothing here
        } finally {
          setIsLoading(false);
        }
      },
      [
        activeFilter,
        currentPage,
        pageSize,
        searchValue,
        queryParam,
        quickFilterQuery,
      ]
    );

    const hideNotification = () => {
      notification.close('asset-tab-notification-key');
    };

    const onOpenChange: MenuProps['onOpenChange'] = (keys) => {
      const latestOpenKey = keys.find(
        (key) => openKeys.indexOf(key as EntityType) === -1
      );
      if (ASSET_MENU_KEYS.indexOf(latestOpenKey as EntityType) === -1) {
        setOpenKeys(keys as EntityType[]);
      } else {
        setOpenKeys(latestOpenKey ? [latestOpenKey as EntityType] : []);
      }
    };

    const handleAssetButtonVisibleChange = (newVisible: boolean) =>
      setVisible(newVisible);

    const fetchCurrentEntity = useCallback(async () => {
      let data;
      const fqn = encodeURIComponent(entityFqn ?? '');
      switch (type) {
        case AssetsOfEntity.DOMAIN:
          data = await getDomainByName(fqn, '');

          break;
        case AssetsOfEntity.DATA_PRODUCT:
          data = await getDataProductByName(fqn, 'domain,assets');

          break;
        case AssetsOfEntity.GLOSSARY:
          data = await getGlossaryTermByFQN(getDecodedFqn(fqn));

          break;
        default:
          break;
      }

      setActiveEntity(data);
    }, [type, entityFqn]);

    const tabs = useMemo(() => {
      return AssetsFilterOptions.map((option) => {
        return {
          label: (
            <div className="d-flex justify-between">
              <Space align="center" size="small">
                {option.label}
              </Space>

              <span>
                {getCountBadge(
                  itemCount[option.key],
                  '',
                  activeFilter.includes(option.value)
                )}
              </span>
            </div>
          ),
          key: option.value,
          value: option.value,
        };
      });
    }, [activeFilter, itemCount]);

    const items: ItemType[] = [
      {
        label: (
          <ManageButtonItemLabel
            description={t('message.delete-asset-from-entity-type', {
              entityType: entityTypeString,
            })}
            icon={<DeleteIcon color={DE_ACTIVE_COLOR} width="18px" />}
            id="delete-button"
            name={t('label.delete')}
          />
        ),
        key: 'delete-button',
        onClick: () => {
          if (selectedCard) {
            onExploreCardDelete(selectedCard);
          }
        },
      },
    ];

    const onExploreCardDelete = useCallback((source: SourceType) => {
      setAssetToDelete(source);
      setShowDeleteModal(true);
    }, []);

    const handleCheckboxChange = (
      selected: boolean,
      source: EntityDetailUnion
    ) => {
      setSelectedItems((prevItems) => {
        const selectedItemMap = new Map(prevItems ?? []);
        if (selected && source.id) {
          selectedItemMap.set(source.id, source);
        } else if (source.id) {
          selectedItemMap.delete(source.id);
        }

        return selectedItemMap;
      });
    };

    const fetchCountsByEntity = async () => {
      try {
        setIsCountLoading(true);

        const res = await searchQuery({
          query: `*${searchValue}*`,
          pageNumber: 0,
          pageSize: 0,
          queryFilter: quickFilterQuery,
          searchIndex: SearchIndex.ALL,
          filters: queryParam,
        });

        const buckets = res.aggregations[`index_count`].buckets;
        const counts: Record<string, number> = {};
        buckets.forEach((item) => {
          if (item) {
            counts[item.key ?? ''] = item.doc_count;
          }
        });
        setItemCount(counts as Record<EntityType, number>);
      } catch (err) {
        showErrorToast(err as AxiosError);
      } finally {
        setIsCountLoading(false);
      }
    };

    const deleteSelectedItems = useCallback(() => {
      if (selectedItems) {
        onAssetRemove(Array.from(selectedItems.values()));
      }
    }, [selectedItems]);

    useEffect(() => {
      fetchCountsByEntity();

      return () => {
        onAssetClick?.(undefined);
        hideNotification();
      };
    }, []);

    useEffect(() => {
      if (entityFqn) {
        fetchCurrentEntity();
      }
    }, [entityFqn]);

    const assetErrorPlaceHolder = useMemo(() => {
      if (!isEmpty(activeFilter)) {
        return (
          <ErrorPlaceHolder
            heading={t('label.asset')}
            type={ERROR_PLACEHOLDER_TYPE.FILTER}
          />
        );
      } else if (noDataPlaceholder || searchValue || !permissions.Create) {
        return (
          <ErrorPlaceHolder>
            {isObject(noDataPlaceholder) && (
              <Typography.Paragraph>
                {noDataPlaceholder.message}
              </Typography.Paragraph>
            )}
          </ErrorPlaceHolder>
        );
      } else {
        return (
          <ErrorPlaceHolder
            icon={<AddPlaceHolderIcon className="h-32 w-32" />}
            type={ERROR_PLACEHOLDER_TYPE.CUSTOM}>
            <Typography.Paragraph style={{ marginBottom: '0' }}>
              {t('message.adding-new-entity-is-easy-just-give-it-a-spin', {
                entity: t('label.asset'),
              })}
            </Typography.Paragraph>
            <Typography.Paragraph>
              <Transi18next
                i18nKey="message.refer-to-our-doc"
                renderElement={
                  <a
                    href={GLOSSARIES_DOCS}
                    rel="noreferrer"
                    style={{ color: '#1890ff' }}
                    target="_blank"
                  />
                }
                values={{
                  doc: t('label.doc-plural-lowercase'),
                }}
              />
            </Typography.Paragraph>

            {permissions.Create && (
              <Tooltip
                placement="top"
                title={
                  isEntityDeleted
                    ? t(
                        'message.this-action-is-not-allowed-for-deleted-entities'
                      )
                    : t('label.add')
                }>
                <Button
                  ghost
                  data-testid="add-placeholder-button"
                  disabled={isEntityDeleted}
                  icon={<PlusOutlined />}
                  type="primary"
                  onClick={onAddAsset}>
                  {t('label.add')}
                </Button>
              </Tooltip>
            )}
          </ErrorPlaceHolder>
        );
      }
    }, [
      activeFilter,
      searchValue,
      noDataPlaceholder,
      permissions,
      onAddAsset,
      isEntityDeleted,
    ]);

    const renderDropdownContainer = useCallback((menus) => {
      return <div data-testid="manage-dropdown-list-container">{menus}</div>;
    }, []);

    const handleQuickFiltersChange = (data: ExploreQuickFilterField[]) => {
      const must: QueryFieldInterface[] = [];
      data.forEach((filter) => {
        if (!isEmpty(filter.value)) {
          const should: QueryFieldValueInterface[] = [];
          if (filter.value) {
            filter.value.forEach((filterValue) => {
              const term: Record<string, string> = {};
              term[filter.key] = filterValue.key;
              should.push({ term });
            });
          }

          must.push({
            bool: { should },
          });
        }
      });

      const quickFilterQuery = isEmpty(must)
        ? undefined
        : {
            query: { bool: { must } },
          };

      setQuickFilterQuery(quickFilterQuery);
    };

    const handleQuickFiltersValueSelect = useCallback(
      (field: ExploreQuickFilterField) => {
        setSelectedQuickFilters((pre) => {
          const data = pre.map((preField) => {
            if (preField.key === field.key) {
              return field;
            } else {
              return preField;
            }
          });

          handleQuickFiltersChange(data);

          return data;
        });
      },
      [setSelectedQuickFilters]
    );

    const assetListing = useMemo(
      () =>
        data.length ? (
          <div className="assets-data-container p-t-sm">
            {data.map(({ _source, _id = '' }) => (
              <ExploreSearchCard
                showEntityIcon
                actionPopoverContent={
                  isRemovable && permissions.EditAll && !isEntityDeleted ? (
                    <Dropdown
                      align={{ targetOffset: [-12, 0] }}
                      dropdownRender={renderDropdownContainer}
                      menu={{ items }}
                      overlayClassName="manage-dropdown-list-container"
                      overlayStyle={{ width: '350px' }}
                      placement="bottomRight"
                      trigger={['click']}>
                      <Button
                        className={classNames('flex-center px-1.5')}
                        data-testid={`manage-button-${_source.fullyQualifiedName}`}
                        title="Manage"
                        type="text">
                        <IconDropdown className="anticon self-center manage-dropdown-icon" />
                      </Button>
                    </Dropdown>
                  ) : null
                }
                checked={selectedItems?.has(_source.id ?? '')}
                className={classNames(
                  'm-b-sm cursor-pointer',
                  selectedCard?.id === _source.id ? 'highlight-card' : ''
                )}
                handleSummaryPanelDisplay={setSelectedCard}
                id={_id}
                key={'assets_' + _id}
<<<<<<< HEAD
                showCheckboxes={!isEntityDeleted}
=======
                showCheckboxes={Boolean(activeEntity) && permissions.Create}
>>>>>>> 2362192d
                showTags={false}
                source={_source}
                onCheckboxChange={(selected) =>
                  handleCheckboxChange(selected, _source)
                }
              />
            ))}
            {showPagination && (
              <NextPrevious
                isNumberBased
                currentPage={currentPage}
                pageSize={pageSize}
                paging={paging}
                pagingHandler={({ currentPage }: PagingHandlerParams) =>
                  handlePageChange(currentPage)
                }
                onShowSizeChange={handlePageSizeChange}
              />
            )}
          </div>
        ) : (
          <div className="m-t-xlg">{assetErrorPlaceHolder}</div>
        ),
      [
        type,
        data,
        activeEntity,
        permissions,
        paging,
        currentPage,
        selectedCard,
        assetErrorPlaceHolder,
        selectedItems,
        setSelectedCard,
        handlePageChange,
        showPagination,
        handlePageSizeChange,
        handleCheckboxChange,
        isEntityDeleted,
      ]
    );

    const onSelectAll = (selectAll: boolean) => {
      setSelectedItems((prevItems) => {
        const selectedItemMap = new Map(prevItems ?? []);

        if (selectAll) {
          data.forEach(({ _source }) => {
            const id = _source.id;
            if (id) {
              selectedItemMap.set(id, _source);
            }
          });
        } else {
          // Clear selection
          selectedItemMap.clear();
        }

        return selectedItemMap;
      });
    };

    const assetsHeader = useMemo(() => {
      return (
<<<<<<< HEAD
        <Row align="middle" className="w-full p-l-sm" justify="space-between">
          <Col>
            {data.length > 0 && !isEntityDeleted && (
              <Checkbox
                className="assets-checkbox p-x-sm"
                onChange={(e) => onSelectAll(e.target.checked)}>
                {t('label.select-field', {
                  field: t('label.all'),
                })}
              </Checkbox>
            )}
          </Col>
          <Col>
            <Popover
              align={{ targetOffset: [0, 10] }}
              content={
                <Menu
                  multiple
                  items={subMenuItems}
                  mode="inline"
                  openKeys={openKeys}
                  rootClassName="asset-multi-menu-selector"
                  selectedKeys={activeFilter}
                  style={{ width: 256, height: 340 }}
                  onClick={(value) => {
                    handlePageChange(1);
                    handleActiveFilter(value.key as SearchIndex);
                    setSelectedCard(undefined);
                  }}
                  onOpenChange={onOpenChange}
                />
              }
              getPopupContainer={(triggerNode: HTMLElement) =>
                popupRef.current ?? triggerNode
              }
              key="asset-options-popover"
              open={visible}
              overlayClassName="ant-popover-asset"
              placement="bottomRight"
              showArrow={false}
              trigger="click"
              onOpenChange={handleAssetButtonVisibleChange}>
              {Boolean(assetCount) && (
                <Badge count={activeFilter.length}>
                  <Button
                    ghost
                    icon={<FilterOutlined />}
                    ref={popupRef}
                    style={{ background: 'white' }}
                    type="primary">
                    {t('label.filter-plural')}
                  </Button>
                </Badge>
              )}
            </Popover>
          </Col>
        </Row>
=======
        <div className="w-full d-flex justify-between items-center p-l-sm">
          {activeEntity && permissions.Create && data.length > 0 && (
            <Checkbox
              className="assets-checkbox p-x-sm"
              onChange={(e) => onSelectAll(e.target.checked)}>
              {t('label.select-field', {
                field: t('label.all'),
              })}
            </Checkbox>
          )}
        </div>
>>>>>>> 2362192d
      );
    }, [
      activeFilter,
      activeEntity,
      isLoading,
      data,
      openKeys,
      visible,
      currentPage,
      tabs,
      itemCount,
      onOpenChange,
      handleAssetButtonVisibleChange,
      onSelectAll,
      isEntityDeleted,
    ]);

    const layout = useMemo(() => {
      return (
        <>
          {assetsHeader}
          {assetListing}
        </>
      );
    }, [assetsHeader, assetListing, selectedCard]);

    const onAssetRemove = useCallback(
      async (assetsData: SourceType[]) => {
        if (!activeEntity) {
          return;
        }

        setAssetRemoving(true);

        try {
          const entities = [...(assetsData?.values() ?? [])].map((item) => {
            return getEntityReferenceFromEntity(
              item,
              (item as EntityDetailUnion).entityType
            );
          });

          switch (type) {
            case AssetsOfEntity.DATA_PRODUCT:
              await removeAssetsFromDataProduct(
                getEncodedFqn(activeEntity.fullyQualifiedName ?? ''),
                entities
              );

              break;

            case AssetsOfEntity.GLOSSARY:
              await removeAssetsFromGlossaryTerm(
                activeEntity as GlossaryTerm,
                entities
              );

              break;

            case AssetsOfEntity.DOMAIN:
              await removeAssetsFromDomain(
                getEncodedFqn(activeEntity.fullyQualifiedName ?? ''),
                entities
              );

              break;
            default:
              // Handle other entity types here
              break;
          }

          await new Promise((resolve) => {
            setTimeout(() => {
              resolve('');
            }, ES_UPDATE_DELAY);
          });
        } catch (err) {
          showErrorToast(err as AxiosError);
        } finally {
          setShowDeleteModal(false);
          onRemoveAsset?.();
          setAssetRemoving(false);
          hideNotification();
          setSelectedItems(new Map()); // Reset selected items
        }
      },
      [type, activeEntity, entityFqn]
    );

    const clearFilters = useCallback(() => {
      setQuickFilterQuery(undefined);
      setSelectedQuickFilters((pre) => {
        const data = pre.map((preField) => {
          return { ...preField, value: [] };
        });

        handleQuickFiltersChange(data);

        return data;
      });
    }, [
      setQuickFilterQuery,
      handleQuickFiltersChange,
      setSelectedQuickFilters,
    ]);

    useEffect(() => {
      fetchAssets({
        index: isEmpty(activeFilter) ? [SearchIndex.ALL] : activeFilter,
        page: currentPage,
      });
    }, [activeFilter, currentPage, pageSize, searchValue, quickFilterQuery]);

    useEffect(() => {
      const dropdownItems = getAssetsPageQuickFilters(type);

      setFilters(
        dropdownItems.map((item) => ({
          ...item,
          value: getSelectedValuesFromQuickFilter(
            item,
            dropdownItems,
            undefined // pass in state variable
          ),
        }))
      );
    }, [type]);

    useEffect(() => {
      const updatedQuickFilters = filters
        .filter((filter) => selectedFilter.includes(filter.key))
        .map((selectedFilterItem) => {
          const originalFilterItem = selectedQuickFilters?.find(
            (filter) => filter.key === selectedFilterItem.key
          );

          return originalFilterItem || selectedFilterItem;
        });

      const newItems = updatedQuickFilters.filter(
        (item) =>
          !selectedQuickFilters.some(
            (existingItem) => item.key === existingItem.key
          )
      );

      if (newItems.length > 0) {
        setSelectedQuickFilters((prevSelected) => [
          ...prevSelected,
          ...newItems,
        ]);
      }
    }, [selectedFilter, selectedQuickFilters, filters]);

    useImperativeHandle(ref, () => ({
      refreshAssets() {
        // Reset page to one and trigger fetchAssets
        handlePageChange(1);
        // If current page is already 1 it won't trigger fetchAset from useEffect
        // Hence need to manually trigger it for this case
        currentPage === 1 &&
          fetchAssets({
            index: isEmpty(activeFilter) ? [SearchIndex.ALL] : activeFilter,
            page: 1,
          });
        fetchCountsByEntity();
      },
      closeSummaryPanel() {
        setSelectedCard(undefined);
      },
    }));

    useEffect(() => {
      if (onAssetClick) {
        onAssetClick(selectedCard ? { details: selectedCard } : undefined);
      }
    }, [selectedCard, onAssetClick]);

    useEffect(() => {
      if (!isSummaryPanelOpen) {
        setSelectedCard(undefined);
      }
    }, [isSummaryPanelOpen]);

    return (
      <div
        className={classNames('assets-tab-container p-md')}
        data-testid="table-container"
        id="asset-tab">
        {assetCount > 0 && (
          <Row className="filters-row gap-2 p-l-lg">
            <Col span={18}>
              <div className="d-flex items-center gap-3">
                <Dropdown
                  menu={{
                    items: filterMenu,
                    selectedKeys: selectedFilter,
                  }}
                  trigger={['click']}>
                  <Button icon={<PlusOutlined />} size="small" type="primary" />
                </Dropdown>
                <div className="flex-1">
                  <Searchbar
                    removeMargin
                    showClearSearch
                    placeholder={t('label.search-entity', {
                      entity: t('label.asset-plural'),
                    })}
                    searchValue={searchValue}
                    onSearch={setSearchValue}
                  />
                </div>
              </div>
            </Col>
            <Col className="searched-data-container m-b-xs" span={24}>
              <div className="d-flex justify-between">
                <ExploreQuickFilters
                  aggregations={aggregations}
                  fields={selectedQuickFilters}
                  index={SearchIndex.ALL}
                  showDeleted={false}
                  onFieldValueSelect={handleQuickFiltersValueSelect}
                />
                {quickFilterQuery && (
                  <Typography.Text
                    className="text-primary self-center cursor-pointer"
                    onClick={clearFilters}>
                    {t('label.clear-entity', {
                      entity: '',
                    })}
                  </Typography.Text>
                )}
              </div>
            </Col>
          </Row>
        )}

        {isLoading || isCountLoading ? (
          <Row className="p-lg" gutter={[0, 16]}>
            <Col span={24}>
              <Skeleton />
            </Col>
            <Col span={24}>
              <Skeleton />
            </Col>
          </Row>
        ) : (
          layout
        )}

        <ConfirmationModal
          bodyText={t('message.are-you-sure-action-property', {
            propertyName: getEntityName(assetToDelete),
            action: t('label.remove-lowercase'),
          })}
          cancelText={t('label.cancel')}
          confirmText={t('label.delete')}
          header={t('label.remove-entity', {
            entity: getEntityName(assetToDelete) + '?',
          })}
          isLoading={assetRemoving}
          visible={showDeleteModal}
          onCancel={() => setShowDeleteModal(false)}
          onConfirm={() => onAssetRemove(assetToDelete ? [assetToDelete] : [])}
        />

        {selectedItems.size > 1 && (
          <Affix
            className={classNames('asset-tab-delete-notification', {
              visible: selectedItems.size > 1,
            })}
            offsetBottom={20}
            target={() =>
              document.getElementById('asset-tab') || document.body
            }>
            <div className="d-flex items-center justify-between">
              <Typography.Text className="text-white">
                {selectedItems.size} {t('label.items-selected-lowercase')}
              </Typography.Text>
              <Button
                danger
                data-testid="delete-all-button"
                loading={assetRemoving}
                type="primary"
                onClick={deleteSelectedItems}>
                {t('label.delete')}
              </Button>
            </div>
          </Affix>
        )}
      </div>
    );
  }
);

export default AssetsTabs;<|MERGE_RESOLUTION|>--- conflicted
+++ resolved
@@ -598,11 +598,11 @@
                 handleSummaryPanelDisplay={setSelectedCard}
                 id={_id}
                 key={'assets_' + _id}
-<<<<<<< HEAD
-                showCheckboxes={!isEntityDeleted}
-=======
-                showCheckboxes={Boolean(activeEntity) && permissions.Create}
->>>>>>> 2362192d
+                showCheckboxes={
+                  Boolean(activeEntity) &&
+                  permissions.Create &&
+                  !isEntityDeleted
+                }
                 showTags={false}
                 source={_source}
                 onCheckboxChange={(selected) =>
@@ -666,68 +666,15 @@
     };
 
     const assetsHeader = useMemo(() => {
+      const showCheckBox =
+        activeEntity &&
+        permissions.Create &&
+        data.length > 0 &&
+        isEntityDeleted;
+
       return (
-<<<<<<< HEAD
-        <Row align="middle" className="w-full p-l-sm" justify="space-between">
-          <Col>
-            {data.length > 0 && !isEntityDeleted && (
-              <Checkbox
-                className="assets-checkbox p-x-sm"
-                onChange={(e) => onSelectAll(e.target.checked)}>
-                {t('label.select-field', {
-                  field: t('label.all'),
-                })}
-              </Checkbox>
-            )}
-          </Col>
-          <Col>
-            <Popover
-              align={{ targetOffset: [0, 10] }}
-              content={
-                <Menu
-                  multiple
-                  items={subMenuItems}
-                  mode="inline"
-                  openKeys={openKeys}
-                  rootClassName="asset-multi-menu-selector"
-                  selectedKeys={activeFilter}
-                  style={{ width: 256, height: 340 }}
-                  onClick={(value) => {
-                    handlePageChange(1);
-                    handleActiveFilter(value.key as SearchIndex);
-                    setSelectedCard(undefined);
-                  }}
-                  onOpenChange={onOpenChange}
-                />
-              }
-              getPopupContainer={(triggerNode: HTMLElement) =>
-                popupRef.current ?? triggerNode
-              }
-              key="asset-options-popover"
-              open={visible}
-              overlayClassName="ant-popover-asset"
-              placement="bottomRight"
-              showArrow={false}
-              trigger="click"
-              onOpenChange={handleAssetButtonVisibleChange}>
-              {Boolean(assetCount) && (
-                <Badge count={activeFilter.length}>
-                  <Button
-                    ghost
-                    icon={<FilterOutlined />}
-                    ref={popupRef}
-                    style={{ background: 'white' }}
-                    type="primary">
-                    {t('label.filter-plural')}
-                  </Button>
-                </Badge>
-              )}
-            </Popover>
-          </Col>
-        </Row>
-=======
         <div className="w-full d-flex justify-between items-center p-l-sm">
-          {activeEntity && permissions.Create && data.length > 0 && (
+          {showCheckBox && (
             <Checkbox
               className="assets-checkbox p-x-sm"
               onChange={(e) => onSelectAll(e.target.checked)}>
@@ -737,7 +684,6 @@
             </Checkbox>
           )}
         </div>
->>>>>>> 2362192d
       );
     }, [
       activeFilter,
