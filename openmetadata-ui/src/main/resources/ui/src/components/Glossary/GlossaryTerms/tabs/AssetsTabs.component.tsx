--- conflicted
+++ resolved
@@ -816,7 +816,6 @@
                       onSearch={setSearchValue}
                     />
                   </div>
-<<<<<<< HEAD
                 </Col>
                 {selectedFilter.length > 0 && (
                   <Col className="searched-data-container" span={24}>
@@ -842,39 +841,7 @@
                 )}
               </>
             )}
-            {isLoading || isCountLoading ? (
-=======
-                </div>
-              </Col>
-              <Col className="searched-data-container m-b-xs" span={24}>
-                <div className="d-flex justify-between">
-                  <ExploreQuickFilters
-                    aggregations={aggregations}
-                    fields={selectedQuickFilters}
-                    index={SearchIndex.ALL}
-                    showDeleted={false}
-                    onFieldValueSelect={handleQuickFiltersValueSelect}
-                  />
-                  {quickFilterQuery && (
-                    <Typography.Text
-                      className="text-primary self-center cursor-pointer"
-                      onClick={clearFilters}>
-                      {t('label.clear-entity', {
-                        entity: '',
-                      })}
-                    </Typography.Text>
-                  )}
-                </div>
-              </Col>
-            </Row>
-          )}
-
-          {isLoading ? (
-            <Row className="p-lg" gutter={[0, 16]}>
-              <Col span={24}>
-                <Skeleton />
-              </Col>
->>>>>>> 206049bf
+            {isLoading ? (
               <Col span={24}>
                 <Space direction="vertical" size={16}>
                   <Skeleton />
@@ -905,11 +872,7 @@
             }
           />
         </div>
-<<<<<<< HEAD
-        {!(isLoading || isCountLoading) && permissions?.EditAll && (
-=======
-        {!isLoading && (
->>>>>>> 206049bf
+        {!isLoading && permissions?.EditAll && (
           <div
             className={classNames('asset-tab-delete-notification', {
               visible: selectedItems.size > 0,
