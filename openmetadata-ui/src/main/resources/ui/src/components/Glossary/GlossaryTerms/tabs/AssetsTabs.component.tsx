/*
 *  Copyright 2022 Collate.
 *  Licensed under the Apache License, Version 2.0 (the "License");
 *  you may not use this file except in compliance with the License.
 *  You may obtain a copy of the License at
 *  http://www.apache.org/licenses/LICENSE-2.0
 *  Unless required by applicable law or agreed to in writing, software
 *  distributed under the License is distributed on an "AS IS" BASIS,
 *  WITHOUT WARRANTIES OR CONDITIONS OF ANY KIND, either express or implied.
 *  See the License for the specific language governing permissions and
 *  limitations under the License.
 */

import { FilterOutlined } from '@ant-design/icons';
import {
  Badge,
  Button,
  Checkbox,
  Col,
  Menu,
  MenuProps,
  Popover,
  Row,
  Skeleton,
  Space,
  Typography,
} from 'antd';
import classNames from 'classnames';
import { t } from 'i18next';
import { isEmpty, isObject } from 'lodash';
import React, {
  forwardRef,
  useCallback,
  useEffect,
  useImperativeHandle,
  useMemo,
  useState,
} from 'react';
import { useParams } from 'react-router-dom';
import {
  AssetsFilterOptions,
  ASSET_MENU_KEYS,
  ASSET_SUB_MENU_FILTER,
} from '../../../../constants/Assets.constants';
import { GLOSSARIES_DOCS } from '../../../../constants/docs.constants';
import { ERROR_PLACEHOLDER_TYPE } from '../../../../enums/common.enum';
import { EntityType } from '../../../../enums/entity.enum';
import { SearchIndex } from '../../../../enums/search.enum';
import { usePaging } from '../../../../hooks/paging/usePaging';
import { searchData } from '../../../../rest/miscAPI';
import { getCountBadge } from '../../../../utils/CommonUtils';
import { getEntityIcon } from '../../../../utils/TableUtils';
import { showErrorToast } from '../../../../utils/ToastUtils';
<<<<<<< HEAD
import ErrorPlaceHolder from '../../../common/ErrorWithPlaceholder/ErrorPlaceHolder';
import NextPrevious from '../../../common/NextPrevious/NextPrevious';
import { PagingHandlerParams } from '../../../common/NextPrevious/NextPrevious.interface';
=======
import NextPrevious from '../../../common/next-previous/NextPrevious';
import { PagingHandlerParams } from '../../../common/next-previous/NextPrevious.interface';
>>>>>>> fe3e0b4b
import ExploreSearchCard from '../../../ExploreV1/ExploreSearchCard/ExploreSearchCard';
import PageLayoutV1 from '../../../PageLayoutV1/PageLayoutV1';
import {
  SearchedDataProps,
  SourceType,
<<<<<<< HEAD
} from '../../../SearchedData/SearchedData.interface';
=======
} from '../../../searched-data/SearchedData.interface';

import { FilterOutlined } from '@ant-design/icons';
import { AxiosError } from 'axios';
import { getEntityTypeFromSearchIndex } from '../../../../utils/SearchUtils';
import { getEntityIcon } from '../../../../utils/TableUtils';
import ErrorPlaceHolder from '../../../common/error-with-placeholder/ErrorPlaceHolder';
>>>>>>> fe3e0b4b
import './assets-tabs.less';
import { AssetsOfEntity, AssetsTabsProps } from './AssetsTabs.interface';

export interface AssetsTabRef {
  refreshAssets: () => void;
  closeSummaryPanel: () => void;
}

const AssetsTabs = forwardRef(
  (
    {
      permissions,
      onAssetClick,
      isSummaryPanelOpen,
      onAddAsset,
      assetCount,
      queryFilter,
      type = AssetsOfEntity.GLOSSARY,
      noDataPlaceholder,
    }: AssetsTabsProps,
    ref
  ) => {
    const popupRef = React.useRef<HTMLElement>(null);
    const [itemCount, setItemCount] = useState<Record<EntityType, number>>(
      {} as Record<EntityType, number>
    );
    const [activeFilter, setActiveFilter] = useState<SearchIndex[]>([]);
    const { fqn } = useParams<{ fqn: string }>();
    const [isLoading, setIsLoading] = useState(true);
    const [data, setData] = useState<SearchedDataProps['data']>([]);
    const {
      currentPage,
      pageSize,
      paging,
      handlePageChange,
      handlePageSizeChange,
      handlePagingChange,
      showPagination,
    } = usePaging();

    const [selectedCard, setSelectedCard] = useState<SourceType>();
    const [visible, setVisible] = useState<boolean>(false);
    const [openKeys, setOpenKeys] = useState<EntityType[]>([]);
    const [isCountLoading, setIsCountLoading] = useState<boolean>(true);

    const queryParam = useMemo(() => {
      switch (type) {
        case AssetsOfEntity.DOMAIN:
          return `(domain.fullyQualifiedName:"${fqn}")`;

        case AssetsOfEntity.DATA_PRODUCT:
          return `(dataProducts.fullyQualifiedName:"${fqn}")`;

        case AssetsOfEntity.TEAM:
          return `(owner.fullyQualifiedName:"${fqn}")`;

        case AssetsOfEntity.MY_DATA:
        case AssetsOfEntity.FOLLOWING:
          return queryFilter ?? '';

        default:
          return `(tags.tagFQN:"${fqn}")`;
      }
    }, [type, fqn]);

    const fetchAssets = useCallback(
      async ({
        index = activeFilter,
        page = currentPage,
      }: {
        index?: SearchIndex[];
        page?: number;
      }) => {
        try {
          setIsLoading(true);
          const res = await searchData(
            '',
            page,
            pageSize,
            queryParam,
            '',
            '',
            index
          );

          // Extract useful details from the Response
          const totalCount = res?.data?.hits?.total.value ?? 0;
          const hits = res?.data?.hits?.hits;

          // Find EntityType for selected searchIndex
          const entityType = AssetsFilterOptions.find((f) =>
            activeFilter.includes(f.value)
          )?.label;

          // Update states
          handlePagingChange({ total: totalCount });
          entityType &&
            setItemCount((prevCount) => ({
              ...prevCount,
              [entityType]: totalCount,
            }));
          setData(hits as SearchedDataProps['data']);

          // Select first card to show summary right panel
          hits[0] && setSelectedCard(hits[0]._source as SourceType);
        } catch (_) {
          // Nothing here
        } finally {
          setIsLoading(false);
        }
      },
      [activeFilter, currentPage, pageSize]
    );
    const onOpenChange: MenuProps['onOpenChange'] = (keys) => {
      const latestOpenKey = keys.find(
        (key) => openKeys.indexOf(key as EntityType) === -1
      );
      if (ASSET_MENU_KEYS.indexOf(latestOpenKey as EntityType) === -1) {
        setOpenKeys(keys as EntityType[]);
      } else {
        setOpenKeys(latestOpenKey ? [latestOpenKey as EntityType] : []);
      }
    };

    const handleAssetButtonVisibleChange = (newVisible: boolean) =>
      setVisible(newVisible);

    const handleActiveFilter = (key: SearchIndex) => {
      if (activeFilter.includes(key)) {
        setActiveFilter((prev) => prev.filter((item) => item !== key));
      } else {
        setActiveFilter((prev) => [...prev, key]);
      }
    };

    const tabs = useMemo(() => {
      return AssetsFilterOptions.map((option) => {
        return {
          label: (
            <div className="d-flex justify-between">
              <Space align="center" size="small">
                {option.label}
              </Space>

              <span>
                {getCountBadge(
                  itemCount[option.key],
                  '',
                  activeFilter.includes(option.value)
                )}
              </span>
            </div>
          ),
          key: option.value,
          value: option.value,
        };
      });
    }, [activeFilter, itemCount]);

    const getAssetMenuCount = useCallback(
      (key: EntityType) =>
        ASSET_SUB_MENU_FILTER.find((item) => item.key === key)
          ?.children.map((item) => itemCount[item.value] ?? 0)
          ?.reduce((acc, cv) => acc + cv, 0),
      [itemCount]
    );

    const getOptions = useCallback(
      (
        option: {
          label: string;
          key: EntityType | SearchIndex;
          value?: EntityType;
        },
        isChildren?: boolean
      ) => {
        const assetCount = isChildren
          ? itemCount[option.value as EntityType]
          : getAssetMenuCount(option.key as EntityType);

        return {
          label: isChildren ? (
            <div className="w-full d-flex justify-between">
              <div className="w-full d-flex items-center justify-between p-r-xss">
                <span className="d-flex items-center">
                  <span className="m-r-xs w-4 d-flex">
                    {getEntityIcon(option.key)}
                  </span>

                  <Typography.Text
                    className="asset-sub-menu-title text-color-inherit"
                    ellipsis={{ tooltip: true }}>
                    {option.label}
                  </Typography.Text>
                </span>

                <span>
                  {getCountBadge(assetCount, 'asset-badge-container')}
                </span>
              </div>
              <Checkbox
                checked={activeFilter.includes(option.key as SearchIndex)}
                className="asset-sub-menu-checkbox"
              />
            </div>
          ) : (
            <div className="d-flex justify-between">
              <span>{option.label}</span>
              <span>{getCountBadge(assetCount, 'asset-badge-container')}</span>
            </div>
          ),
          key: option.key,
          value: option.key,
        };
      },
      [
        getEntityIcon,
        handlePageChange,
        handleActiveFilter,
        setSelectedCard,
        activeFilter,
      ]
    );

    const filteredAssetMenus = useMemo(() => {
      switch (type) {
        case AssetsOfEntity.DOMAIN:
          return ASSET_SUB_MENU_FILTER.filter(
            (item) => item.key !== EntityType.DOMAIN
          );

        case AssetsOfEntity.GLOSSARY:
          return ASSET_SUB_MENU_FILTER.filter(
            (item) => item.key !== EntityType.GOVERN
          );

        default:
          return ASSET_SUB_MENU_FILTER;
      }
    }, [type]);

    const subMenuItems = useMemo(() => {
      return filteredAssetMenus.map((option) => ({
        ...getOptions(option),
        children: option.children.map((item) => getOptions(item, true)),
      }));
    }, [filteredAssetMenus, getOptions]);

    const fetchCountsByEntity = async () => {
      try {
        setIsCountLoading(true);
        const res = await searchData(
          '',
          0,
          0,
          queryParam,
          '',
          '',
          SearchIndex.ALL
        );

        const buckets = res.data.aggregations[`sterms#index_count`].buckets;
        const counts: Record<string, number> = {};
        buckets.forEach((item) => {
          if (item) {
            counts[
              getEntityTypeFromSearchIndex(item?.key) ?? EntityType.TABLE
            ] = item.doc_count;
          }
        });

        setItemCount(counts as Record<EntityType, number>);
      } catch (err) {
        showErrorToast(err as AxiosError);
      } finally {
        setIsCountLoading(false);
      }
    };

    useEffect(() => {
      fetchCountsByEntity();

      return () => {
        onAssetClick?.(undefined);
      };
    }, []);

    const assetErrorPlaceHolder = useMemo(() => {
      if (!isEmpty(activeFilter)) {
        return (
          <ErrorPlaceHolder
            heading={t('label.asset')}
            type={ERROR_PLACEHOLDER_TYPE.FILTER}
          />
        );
      } else if (noDataPlaceholder) {
        return (
          <ErrorPlaceHolder>
            {isObject(noDataPlaceholder) && (
              <Typography.Paragraph>
                {noDataPlaceholder.message}
              </Typography.Paragraph>
            )}
          </ErrorPlaceHolder>
        );
      } else {
        return (
          <ErrorPlaceHolder
            doc={GLOSSARIES_DOCS}
            heading={t('label.asset')}
            permission={permissions.Create}
            type={ERROR_PLACEHOLDER_TYPE.CREATE}
            onClick={onAddAsset}
          />
        );
      }
    }, [activeFilter, noDataPlaceholder, permissions, onAddAsset]);

    const assetListing = useMemo(
      () =>
        data.length ? (
          <div className="assets-data-container">
            {data.map(({ _source, _id = '' }, index) => (
              <ExploreSearchCard
                showEntityIcon
                className={classNames(
                  'm-b-sm cursor-pointer',
                  selectedCard?.id === _source.id ? 'highlight-card' : ''
                )}
                handleSummaryPanelDisplay={setSelectedCard}
                id={_id}
                key={index}
                showTags={false}
                source={_source}
              />
            ))}
            {showPagination && (
              <NextPrevious
                isNumberBased
                currentPage={currentPage}
                pageSize={pageSize}
                paging={paging}
                pagingHandler={({ currentPage }: PagingHandlerParams) =>
                  handlePageChange(currentPage)
                }
                onShowSizeChange={handlePageSizeChange}
              />
            )}
          </div>
        ) : (
          <div className="m-t-xlg">{assetErrorPlaceHolder}</div>
        ),
      [
        data,
        paging,
        currentPage,
        selectedCard,
        assetErrorPlaceHolder,
        setSelectedCard,
        handlePageChange,
        showPagination,
        handlePageSizeChange,
      ]
    );

    const assetsHeader = useMemo(() => {
<<<<<<< HEAD
      if (viewType === AssetsViewType.PILLS) {
        return (
          <div className="w-full d-flex justify-end">
            <Popover
              align={{ targetOffset: [0, 10] }}
              content={
                <Menu
                  multiple
                  items={subMenuItems}
                  mode="inline"
                  openKeys={openKeys}
                  rootClassName="asset-multi-menu-selector"
                  selectedKeys={activeFilter}
                  style={{ width: 256, height: 340 }}
                  onClick={(value) => {
                    handlePageChange(1);
                    handleActiveFilter(value.key as SearchIndex);
                    setSelectedCard(undefined);
                  }}
                  onOpenChange={onOpenChange}
                />
              }
              getPopupContainer={(triggerNode: HTMLElement) =>
                popupRef.current ?? triggerNode
              }
              key="asset-options-popover"
              open={visible}
              overlayClassName="ant-popover-asset"
              placement="bottomRight"
              showArrow={false}
              trigger="click"
              onOpenChange={handleAssetButtonVisibleChange}>
              {Boolean(assetCount) && (
                <Badge count={activeFilter.length}>
                  <Button
                    ghost
                    icon={<FilterOutlined />}
                    ref={popupRef}
                    style={{ background: 'white' }}
                    type="primary">
                    {t('label.filter-plural')}
                  </Button>
                </Badge>
              )}
            </Popover>
          </div>
        );
      } else {
        return (
          <Menu
            className="p-t-sm"
            items={tabs}
            selectedKeys={activeFilter}
            onClick={(value) => {
              handlePageChange(1);
              setActiveFilter([value.key as SearchIndex]);
              setSelectedCard(undefined);
            }}
          />
        );
      }
=======
      return (
        <div className="w-full d-flex justify-end">
          <Popover
            align={{ targetOffset: [0, 10] }}
            content={
              <Menu
                multiple
                items={subMenuItems}
                mode="inline"
                openKeys={openKeys}
                rootClassName="asset-multi-menu-selector"
                selectedKeys={activeFilter}
                style={{ width: 256, height: 340 }}
                onClick={(value) => {
                  setCurrentPage(1);
                  handleActiveFilter(value.key as SearchIndex);
                  setSelectedCard(undefined);
                }}
                onOpenChange={onOpenChange}
              />
            }
            getPopupContainer={(triggerNode: HTMLElement) =>
              popupRef.current ?? triggerNode
            }
            key="asset-options-popover"
            open={visible}
            overlayClassName="ant-popover-asset"
            placement="bottomRight"
            showArrow={false}
            trigger="click"
            onOpenChange={handleAssetButtonVisibleChange}>
            {Boolean(assetCount) && (
              <Badge count={activeFilter.length}>
                <Button
                  ghost
                  icon={<FilterOutlined />}
                  ref={popupRef}
                  style={{ background: 'white' }}
                  type="primary">
                  {t('label.filter-plural')}
                </Button>
              </Badge>
            )}
          </Popover>
        </div>
      );
>>>>>>> fe3e0b4b
    }, [
      activeFilter,
      isLoading,
      data,
      openKeys,
      visible,
      currentPage,
      tabs,
      itemCount,
      onOpenChange,
      handleAssetButtonVisibleChange,
    ]);

    const layout = useMemo(() => {
      return (
        <>
          {assetsHeader}
          {assetListing}
        </>
      );
    }, [assetsHeader, assetListing, selectedCard]);

    useEffect(() => {
      fetchAssets({
        index: isEmpty(activeFilter) ? [SearchIndex.ALL] : activeFilter,
        page: currentPage,
      });
    }, [activeFilter, currentPage, pageSize]);

    useImperativeHandle(ref, () => ({
      refreshAssets() {
        fetchAssets({
          index: isEmpty(activeFilter) ? [SearchIndex.ALL] : activeFilter,
          page: currentPage,
        });
        fetchCountsByEntity();
      },
      closeSummaryPanel() {
        setSelectedCard(undefined);
      },
    }));

    useEffect(() => {
      if (onAssetClick) {
        onAssetClick(selectedCard ? { details: selectedCard } : undefined);
      }
    }, [selectedCard, onAssetClick]);

    useEffect(() => {
      if (!isSummaryPanelOpen) {
        setSelectedCard(undefined);
      }
    }, [isSummaryPanelOpen]);

    if (isLoading || isCountLoading) {
      return (
        <Row className="p-lg" gutter={[0, 16]}>
          <Col span={24}>
            <Skeleton />
          </Col>
          <Col span={24}>
            <Skeleton />
          </Col>
        </Row>
      );
    }

    return (
      <div
        className={classNames('assets-tab-container p-md')}
        data-testid="table-container">
        {layout}
      </div>
    );
  }
);

export default AssetsTabs;<|MERGE_RESOLUTION|>--- conflicted
+++ resolved
@@ -25,6 +25,7 @@
   Space,
   Typography,
 } from 'antd';
+import { AxiosError } from 'axios';
 import classNames from 'classnames';
 import { t } from 'i18next';
 import { isEmpty, isObject } from 'lodash';
@@ -49,32 +50,17 @@
 import { usePaging } from '../../../../hooks/paging/usePaging';
 import { searchData } from '../../../../rest/miscAPI';
 import { getCountBadge } from '../../../../utils/CommonUtils';
+import { getEntityTypeFromSearchIndex } from '../../../../utils/SearchUtils';
 import { getEntityIcon } from '../../../../utils/TableUtils';
 import { showErrorToast } from '../../../../utils/ToastUtils';
-<<<<<<< HEAD
 import ErrorPlaceHolder from '../../../common/ErrorWithPlaceholder/ErrorPlaceHolder';
 import NextPrevious from '../../../common/NextPrevious/NextPrevious';
 import { PagingHandlerParams } from '../../../common/NextPrevious/NextPrevious.interface';
-=======
-import NextPrevious from '../../../common/next-previous/NextPrevious';
-import { PagingHandlerParams } from '../../../common/next-previous/NextPrevious.interface';
->>>>>>> fe3e0b4b
 import ExploreSearchCard from '../../../ExploreV1/ExploreSearchCard/ExploreSearchCard';
-import PageLayoutV1 from '../../../PageLayoutV1/PageLayoutV1';
 import {
   SearchedDataProps,
   SourceType,
-<<<<<<< HEAD
 } from '../../../SearchedData/SearchedData.interface';
-=======
-} from '../../../searched-data/SearchedData.interface';
-
-import { FilterOutlined } from '@ant-design/icons';
-import { AxiosError } from 'axios';
-import { getEntityTypeFromSearchIndex } from '../../../../utils/SearchUtils';
-import { getEntityIcon } from '../../../../utils/TableUtils';
-import ErrorPlaceHolder from '../../../common/error-with-placeholder/ErrorPlaceHolder';
->>>>>>> fe3e0b4b
 import './assets-tabs.less';
 import { AssetsOfEntity, AssetsTabsProps } from './AssetsTabs.interface';
 
@@ -441,69 +427,6 @@
     );
 
     const assetsHeader = useMemo(() => {
-<<<<<<< HEAD
-      if (viewType === AssetsViewType.PILLS) {
-        return (
-          <div className="w-full d-flex justify-end">
-            <Popover
-              align={{ targetOffset: [0, 10] }}
-              content={
-                <Menu
-                  multiple
-                  items={subMenuItems}
-                  mode="inline"
-                  openKeys={openKeys}
-                  rootClassName="asset-multi-menu-selector"
-                  selectedKeys={activeFilter}
-                  style={{ width: 256, height: 340 }}
-                  onClick={(value) => {
-                    handlePageChange(1);
-                    handleActiveFilter(value.key as SearchIndex);
-                    setSelectedCard(undefined);
-                  }}
-                  onOpenChange={onOpenChange}
-                />
-              }
-              getPopupContainer={(triggerNode: HTMLElement) =>
-                popupRef.current ?? triggerNode
-              }
-              key="asset-options-popover"
-              open={visible}
-              overlayClassName="ant-popover-asset"
-              placement="bottomRight"
-              showArrow={false}
-              trigger="click"
-              onOpenChange={handleAssetButtonVisibleChange}>
-              {Boolean(assetCount) && (
-                <Badge count={activeFilter.length}>
-                  <Button
-                    ghost
-                    icon={<FilterOutlined />}
-                    ref={popupRef}
-                    style={{ background: 'white' }}
-                    type="primary">
-                    {t('label.filter-plural')}
-                  </Button>
-                </Badge>
-              )}
-            </Popover>
-          </div>
-        );
-      } else {
-        return (
-          <Menu
-            className="p-t-sm"
-            items={tabs}
-            selectedKeys={activeFilter}
-            onClick={(value) => {
-              handlePageChange(1);
-              setActiveFilter([value.key as SearchIndex]);
-              setSelectedCard(undefined);
-            }}
-          />
-        );
-      }
-=======
       return (
         <div className="w-full d-flex justify-end">
           <Popover
@@ -518,7 +441,7 @@
                 selectedKeys={activeFilter}
                 style={{ width: 256, height: 340 }}
                 onClick={(value) => {
-                  setCurrentPage(1);
+                  handlePageChange(1);
                   handleActiveFilter(value.key as SearchIndex);
                   setSelectedCard(undefined);
                 }}
@@ -550,7 +473,6 @@
           </Popover>
         </div>
       );
->>>>>>> fe3e0b4b
     }, [
       activeFilter,
       isLoading,
