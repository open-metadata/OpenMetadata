--- conflicted
+++ resolved
@@ -267,16 +267,11 @@
               {t('label.delete')}
             </p>
             <p className="tw-text-grey-muted tw-text-xs">
-<<<<<<< HEAD
-              {`Deleting this ${isGlossaryActive ? 'Glossary' : 'GlossaryTerm'}
-              will permanently remove its metadata from OpenMetadata.`}
-=======
               {t('message.delete-entity-type-action-description', {
                 entityType: isGlossaryActive
                   ? t('label.glossary')
                   : t('label.glossary-term'),
               })}
->>>>>>> fb15c896
             </p>
           </Col>
         </Row>
@@ -313,25 +308,6 @@
         <div
           className="tw-relative tw-flex tw-justify-between tw-items-center"
           id="add-term-button">
-<<<<<<< HEAD
-          <Tooltip
-            title={
-              createGlossaryTermPermission
-                ? 'Add Term'
-                : NO_PERMISSION_FOR_ACTION
-            }>
-            <ButtonAntd
-              className="tw-h-8 tw-rounded tw-mr-2"
-              data-testid="add-new-tag-button"
-              disabled={!createGlossaryTermPermission}
-              type="primary"
-              onClick={handleAddGlossaryTermClick}>
-              {t('label.add-entity', { entity: t('label.term') })}
-            </ButtonAntd>
-          </Tooltip>
-
-=======
->>>>>>> fb15c896
           <Dropdown
             align={{ targetOffset: [-12, 0] }}
             disabled={
@@ -371,127 +347,6 @@
           </Dropdown>
         </div>
       </div>
-<<<<<<< HEAD
-      {isChildLoading ? (
-        <Loader />
-      ) : (
-        <>
-          <div className="edit-input">
-            {isNameEditing ? (
-              <Row align="middle" gutter={8}>
-                <Col>
-                  <Input
-                    className="input-width"
-                    data-testid="displayName"
-                    name="displayName"
-                    value={displayName}
-                    onChange={(e) => onDisplayNameChange(e.target.value)}
-                  />
-                </Col>
-                <Col>
-                  <Button
-                    className="icon-buttons"
-                    data-testid="cancelAssociatedTag"
-                    size="custom"
-                    theme="primary"
-                    variant="contained"
-                    onMouseDown={() => setIsNameEditing(false)}>
-                    <FontAwesomeIcon
-                      className="tw-w-3.5 tw-h-3.5"
-                      icon="times"
-                    />
-                  </Button>
-                  <Button
-                    className="icon-buttons"
-                    data-testid="saveAssociatedTag"
-                    size="custom"
-                    theme="primary"
-                    variant="contained"
-                    onMouseDown={onDisplayNameSave}>
-                    <FontAwesomeIcon
-                      className="tw-w-3.5 tw-h-3.5"
-                      icon="check"
-                    />
-                  </Button>
-                </Col>
-              </Row>
-            ) : (
-              <Space className="display-name">
-                <Title className="tw-text-base" level={5}>
-                  {getEntityName(selectedData)}
-                </Title>
-                <Tooltip
-                  title={
-                    editDisplayNamePermission
-                      ? 'Edit Displayname'
-                      : NO_PERMISSION_FOR_ACTION
-                  }>
-                  <ButtonAntd
-                    className="m-b-xss"
-                    disabled={!editDisplayNamePermission}
-                    type="text"
-                    onClick={() => setIsNameEditing(true)}>
-                    <SVGIcons
-                      alt="icon-tag"
-                      className="tw-mx-1"
-                      icon={Icons.EDIT}
-                      width="16"
-                    />
-                  </ButtonAntd>
-                </Tooltip>
-              </Space>
-            )}
-          </div>
-          <Space className="m-b-md" data-testid="updated-by-container" size={8}>
-            <Typography.Text className="text-grey-muted">
-              {`${t('label.updated-by')} - `}
-            </Typography.Text>
-            {selectedData.updatedBy && selectedData.updatedAt ? (
-              <>
-                {' '}
-                <ProfilePicture
-                  displayName={selectedData.updatedBy}
-                  // There is no user id present in response
-                  id=""
-                  name={selectedData.updatedBy || ''}
-                  textClass="text-xs"
-                  width="20"
-                />
-                <Typography.Text data-testid="updated-by-details">
-                  <Link to={getUserPath(selectedData.updatedBy ?? '')}>
-                    {selectedData.updatedBy}
-                  </Link>{' '}
-                  {t('label.on-lowercase')}{' '}
-                  {formatDateTime(selectedData.updatedAt || 0)}
-                </Typography.Text>
-              </>
-            ) : (
-              '--'
-            )}
-          </Space>
-          {!isEmpty(selectedData) &&
-            (isGlossaryActive ? (
-              <GlossaryDetails
-                glossary={selectedData as Glossary}
-                handleUserRedirection={handleUserRedirection}
-                permissions={glossaryPermission}
-                updateGlossary={updateGlossary}
-              />
-            ) : (
-              <GlossaryTermsV1
-                assetData={assetData}
-                currentPage={currentPage}
-                glossaryTerm={selectedData as GlossaryTerm}
-                handleGlossaryTermUpdate={handleGlossaryTermUpdate}
-                handleUserRedirection={handleUserRedirection}
-                permissions={glossaryTermPermission}
-                onAssetPaginate={onAssetPaginate}
-                onRelatedTermClick={onRelatedTermClick}
-              />
-            ))}
-        </>
-      )}
-=======
 
       {!isEmpty(selectedData) &&
         (isGlossaryActive ? (
@@ -508,7 +363,6 @@
           />
         ))}
 
->>>>>>> fb15c896
       {selectedData && (
         <EntityDeleteModal
           bodyText={getEntityDeleteMessage(selectedData.name, '')}
@@ -520,28 +374,6 @@
           onConfirm={handleDelete}
         />
       )}
-<<<<<<< HEAD
-    </PageLayoutV1>
-  ) : (
-    <PageLayoutV1>
-      <ErrorPlaceHolder
-        buttons={
-          <ButtonAntd
-            ghost
-            className="tw-h-8 tw-rounded tw-my-3"
-            data-testid="add-new-glossary"
-            disabled={!createGlossaryPermission}
-            type="primary"
-            onClick={handleAddGlossaryClick}>
-            {t('label.add-new-entity', { entity: t('label.glossary') })}
-          </ButtonAntd>
-        }
-        doc={GLOSSARIES_DOCS}
-        heading="Glossary"
-        type="ADD_DATA"
-      />
-    </PageLayoutV1>
-=======
       {isExportAction && (
         <ExportGlossaryModal
           glossaryName={selectedData.name}
@@ -551,7 +383,6 @@
         />
       )}
     </>
->>>>>>> fb15c896
   );
 };
 
