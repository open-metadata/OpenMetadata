/*
 *  Copyright 2021 Collate
 *  Licensed under the Apache License, Version 2.0 (the "License");
 *  you may not use this file except in compliance with the License.
 *  You may obtain a copy of the License at
 *  http://www.apache.org/licenses/LICENSE-2.0
 *  Unless required by applicable law or agreed to in writing, software
 *  distributed under the License is distributed on an "AS IS" BASIS,
 *  WITHOUT WARRANTIES OR CONDITIONS OF ANY KIND, either express or implied.
 *  See the License for the specific language governing permissions and
 *  limitations under the License.
 */

import { FontAwesomeIcon } from '@fortawesome/react-fontawesome';
<<<<<<< HEAD
import { Card } from 'antd';
=======
import { Col, Input, Row, Space, Typography } from 'antd';
>>>>>>> 48e72143
import classNames from 'classnames';
import { cloneDeep, isEmpty } from 'lodash';
import { GlossaryTermAssets, LoadingState } from 'Models';
import RcTree from 'rc-tree';
import { DataNode, EventDataNode } from 'rc-tree/lib/interface';
import React, { Fragment, useEffect, useRef, useState } from 'react';
import { Tooltip } from 'react-tippy';
import { useAuthContext } from '../../authentication/auth-provider/AuthProvider';
import { FQN_SEPARATOR_CHAR } from '../../constants/char.constants';
import { TITLE_FOR_NON_ADMIN_ACTION } from '../../constants/constants';
import { Glossary } from '../../generated/entity/data/glossary';
import { GlossaryTerm } from '../../generated/entity/data/glossaryTerm';
import { useAuth } from '../../hooks/authHooks';
import { useAfterMount } from '../../hooks/useAfterMount';
import { ModifiedGlossaryData } from '../../pages/GlossaryPage/GlossaryPageV1.component';
import { getEntityDeleteMessage, getEntityName } from '../../utils/CommonUtils';
import { generateTreeData } from '../../utils/GlossaryUtils';
import { getGlossaryPath } from '../../utils/RouterUtils';
import SVGIcons, { Icons } from '../../utils/SvgUtils';
import { Button } from '../buttons/Button/Button';
import ErrorPlaceHolder from '../common/error-with-placeholder/ErrorPlaceHolder';
import NonAdminAction from '../common/non-admin-action/NonAdminAction';
import Searchbar from '../common/searchbar/Searchbar';
import TitleBreadcrumb from '../common/title-breadcrumb/title-breadcrumb.component';
import { TitleBreadcrumbProps } from '../common/title-breadcrumb/title-breadcrumb.interface';
import TreeView from '../common/TreeView/TreeView.component';
import PageLayout from '../containers/PageLayout';
import GlossaryDetails from '../GlossaryDetails/GlossaryDetails.component';
import GlossaryTermsV1 from '../GlossaryTerms/GlossaryTermsV1.component';
import Loader from '../Loader/Loader';
import EntityDeleteModal from '../Modals/EntityDeleteModal/EntityDeleteModal';
import './GlossaryV1.style.less';
const { Title } = Typography;

type Props = {
  assetData: GlossaryTermAssets;
  deleteStatus: LoadingState;
  isSearchResultEmpty: boolean;
  isHasAccess: boolean;
  glossaryList: ModifiedGlossaryData[];
  selectedKey: string;
  expandedKey: string[];
  loadingKey: string[];
  handleExpandedKey: (key: string[]) => void;
  handleSelectedKey?: (key: string) => void;
  searchText: string;
  selectedData: Glossary | GlossaryTerm;
  isGlossaryActive: boolean;
  currentPage: number;
  handleAddGlossaryClick: () => void;
  handleAddGlossaryTermClick: () => void;
  updateGlossary: (value: Glossary) => void;
  handleGlossaryTermUpdate: (value: GlossaryTerm) => void;
  handleSelectedData: (key: string) => void;
  handleChildLoading: (status: boolean) => void;
  handleSearchText: (text: string) => void;
  onGlossaryDelete: (id: string) => void;
  onGlossaryTermDelete: (id: string) => void;
  onAssetPaginate: (num: string | number, activePage?: number) => void;
  onRelatedTermClick?: (fqn: string) => void;
  handleUserRedirection?: (name: string) => void;
  isChildLoading: boolean;
};

const GlossaryV1 = ({
  assetData,
  deleteStatus = 'initial',
  isSearchResultEmpty,
  isHasAccess,
  glossaryList,
  selectedKey,
  expandedKey,
  loadingKey,
  handleExpandedKey,
  handleUserRedirection,
  searchText,
  selectedData,
  isGlossaryActive,
  isChildLoading,
  handleSelectedData,
  handleAddGlossaryClick,
  handleAddGlossaryTermClick,
  handleGlossaryTermUpdate,
  updateGlossary,
  handleChildLoading,
  handleSearchText,
  onGlossaryDelete,
  onGlossaryTermDelete,
  onAssetPaginate,
  onRelatedTermClick,
  currentPage,
}: Props) => {
  const { isAdminUser } = useAuth();
  const { isAuthDisabled } = useAuthContext();
  const treeRef = useRef<RcTree<DataNode>>(null);
  const [treeData, setTreeData] = useState<DataNode[]>([]);
  const [breadcrumb, setBreadcrumb] = useState<
    TitleBreadcrumbProps['titleLinks']
  >([]);
  const [showActions, setShowActions] = useState(false);
  const [isDelete, setIsDelete] = useState<boolean>(false);
  const [addTermButtonWidth, setAddTermButtonWidth] = useState(
    document.getElementById('add-term-button')?.offsetWidth || 0
  );
  const [manageButtonWidth, setManageButtonWidth] = useState(
    document.getElementById('manage-button')?.offsetWidth || 0
  );
  const [leftPanelWidth, setLeftPanelWidth] = useState(
    document.getElementById('glossary-left-panel')?.offsetWidth || 0
  );
  const [isNameEditing, setIsNameEditing] = useState(false);
  const [displayName, setDisplayName] = useState<string>();
  /**
   * To create breadcrumb from the fqn
   * @param fqn fqn of glossary or glossary term
   */
  const handleBreadcrumb = (fqn: string) => {
    const arr = fqn.split(FQN_SEPARATOR_CHAR);
    const dataFQN: Array<string> = [];
    const newData = arr.map((d, i) => {
      dataFQN.push(d);
      const isLink = i < arr.length - 1;

      return {
        name: d,
        url: isLink ? getGlossaryPath(dataFQN.join(FQN_SEPARATOR_CHAR)) : '',
        activeTitle: isLink,
      };
    });
    setBreadcrumb(newData);
  };

  const handleDelete = () => {
    const { id } = selectedData;
    if (isGlossaryActive) {
      onGlossaryDelete(id);
    } else {
      onGlossaryTermDelete(id);
    }
    setIsDelete(false);
  };

  const handleTreeClick = (
    _event: React.MouseEvent<HTMLElement, MouseEvent>,
    node: EventDataNode
  ) => {
    const key = node.key as string;
    if (selectedKey !== key) {
      handleChildLoading(true);
      handleSelectedData(key);
      setIsNameEditing(false);
    }
  };

  const onDisplayNameChange = (value: string) => {
    if (selectedData.displayName !== value) {
      setDisplayName(value);
    }
  };

  const onDisplayNameSave = () => {
    let updatedDetails = cloneDeep(selectedData);

    updatedDetails = {
      ...selectedData,
      displayName: displayName,
    };

    if (
      (updatedDetails as GlossaryTerm)?.glossary ||
      (updatedDetails as GlossaryTerm)?.parent
    ) {
      handleGlossaryTermUpdate(updatedDetails as GlossaryTerm);
    } else {
      updateGlossary(updatedDetails as Glossary);
    }

    setIsNameEditing(false);
  };

  useEffect(() => {
    if (glossaryList.length) {
      const generatedData = generateTreeData(glossaryList);
      setTreeData(generatedData);
    }
  }, [glossaryList]);

  useEffect(() => {
    handleBreadcrumb(selectedKey);
  }, [selectedKey]);

  useAfterMount(() => {
    setLeftPanelWidth(
      document.getElementById('glossary-left-panel')?.offsetWidth || 0
    );
    setAddTermButtonWidth(
      document.getElementById('add-term-button')?.offsetWidth || 0
    );
    setManageButtonWidth(
      document.getElementById('manage-button')?.offsetWidth || 0
    );
  });

  const manageButtonContent = () => {
    return (
      <div
        className="tw-flex tw-items-center tw-gap-5 tw-p-1.5 tw-cursor-pointer"
        id="manage-button"
        onClick={() => setIsDelete(true)}>
        <div>
          <SVGIcons
            alt="Delete"
            className="tw-w-12"
            icon={Icons.DELETE_GRADIANT}
          />
        </div>
        <div className="tw-text-left" data-testid="delete-button">
          <p className="tw-font-medium">
            Delete Glossary “{selectedData?.displayName || selectedData?.name}”
          </p>
          <p className="tw-text-grey-muted tw-text-xs">
            Deleting this Glossary{' '}
            {(selectedData as GlossaryTerm)?.glossary && 'Term'} will
            permanently remove its metadata from OpenMetadata.
          </p>
        </div>
      </div>
    );
  };

  const fetchLeftPanel = () => {
    return (
      <div className="tw-h-full tw-px-2" id="glossary-left-panel">
        <Card className="left-panel-card" title="Glossary">
          <div>
            {treeData.length ? (
              <Fragment>
                <div className="tw-px-3 tw-mb-3">
                  <Searchbar
                    showLoadingStatus
                    placeholder="Search term..."
                    searchValue={searchText}
                    typingInterval={500}
                    onSearch={handleSearchText}
                  />
                  <NonAdminAction
                    position="bottom"
                    title={TITLE_FOR_NON_ADMIN_ACTION}>
                    <button
                      className="tw--mt-1 tw-w-full tw-flex-center tw-gap-2 tw-py-1 tw-text-primary tw-border tw-rounded-md"
                      onClick={handleAddGlossaryClick}>
                      <SVGIcons alt="plus" icon={Icons.ICON_PLUS_PRIMERY} />{' '}
                      <span>Add Glossary</span>
                    </button>
                  </NonAdminAction>
                </div>
                {isSearchResultEmpty ? (
                  <p className="tw-text-grey-muted tw-text-center">
                    {searchText ? (
                      <span>{`No Glossary found for "${searchText}"`}</span>
                    ) : (
                      <span>No Glossary found</span>
                    )}
                  </p>
                ) : (
                  <TreeView
                    expandedKeys={expandedKey}
                    handleClick={handleTreeClick}
                    handleExpand={(key) => handleExpandedKey(key as string[])}
                    loadingKey={loadingKey}
                    ref={treeRef}
                    selectedKeys={[selectedKey]}
                    treeData={treeData}
                  />
                )}
              </Fragment>
            ) : (
              <Loader />
            )}
          </div>
        </Card>
      </div>
    );
  };

  useEffect(() => {
    setDisplayName(selectedData?.displayName);
  }, [selectedData]);

  return glossaryList.length ? (
    <PageLayout classes="tw-h-full tw-px-6" leftPanel={fetchLeftPanel()}>
      <div
        className="tw-flex tw-justify-between tw-items-center"
        data-testid="header">
        <div className="tw-text-link tw-text-base" data-testid="category-name">
          <TitleBreadcrumb
            titleLinks={breadcrumb}
            widthDeductions={
              leftPanelWidth + addTermButtonWidth + manageButtonWidth + 20 // Additional deduction for margin on the right of leftPanel
            }
          />
        </div>
        <div className="tw-relative tw-mr-2 tw--mt-2" id="add-term-button">
          <NonAdminAction position="bottom" title={TITLE_FOR_NON_ADMIN_ACTION}>
            <Button
              className={classNames('tw-h-8 tw-rounded tw-mb-1 tw-mr-2', {
                'tw-opacity-40': isHasAccess,
              })}
              data-testid="add-new-tag-button"
              size="small"
              theme="primary"
              variant="contained"
              onClick={handleAddGlossaryTermClick}>
              Add term
            </Button>
          </NonAdminAction>
          <NonAdminAction position="bottom" title={TITLE_FOR_NON_ADMIN_ACTION}>
            <Button
              className="tw-h-8 tw-rounded tw-mb-1 tw-flex"
              data-testid="manage-button"
              disabled={isHasAccess}
              size="small"
              theme="primary"
              variant="outlined"
              onClick={() => setShowActions(true)}>
              <span className="tw-mr-2">Manage</span>
              <Tooltip
                arrow
                arrowSize="big"
                disabled={!isAuthDisabled && !isAdminUser}
                html={manageButtonContent()}
                open={showActions}
                position="bottom-end"
                theme="light"
                onRequestClose={() => setShowActions(false)}>
                <span>
                  <FontAwesomeIcon icon="ellipsis-vertical" />
                </span>
              </Tooltip>
            </Button>
          </NonAdminAction>
        </div>
      </div>
      {isChildLoading ? (
        <Loader />
      ) : (
        <>
          <div className="edit-input">
            {isNameEditing ? (
              <Row align="middle" gutter={8}>
                <Col>
                  <Input
                    className="input-width"
                    data-testid="displayName"
                    name="displayName"
                    value={displayName}
                    onChange={(e) => onDisplayNameChange(e.target.value)}
                  />
                </Col>
                <Col>
                  <Button
                    className="icon-buttons"
                    data-testid="cancelAssociatedTag"
                    size="custom"
                    theme="primary"
                    variant="contained"
                    onMouseDown={() => setIsNameEditing(false)}>
                    <FontAwesomeIcon
                      className="tw-w-3.5 tw-h-3.5"
                      icon="times"
                    />
                  </Button>
                  <Button
                    className="icon-buttons"
                    data-testid="saveAssociatedTag"
                    size="custom"
                    theme="primary"
                    variant="contained"
                    onMouseDown={onDisplayNameSave}>
                    <FontAwesomeIcon
                      className="tw-w-3.5 tw-h-3.5"
                      icon="check"
                    />
                  </Button>
                </Col>
              </Row>
            ) : (
              <Space className="display-name">
                <Title level={4}>{getEntityName(selectedData)}</Title>
                <button onClick={() => setIsNameEditing(true)}>
                  <SVGIcons
                    alt="icon-tag"
                    className="tw-mx-1"
                    icon={Icons.EDIT}
                    width="16"
                  />
                </button>
              </Space>
            )}
          </div>
          {!isEmpty(selectedData) &&
            (isGlossaryActive ? (
              <GlossaryDetails
                glossary={selectedData as Glossary}
                handleUserRedirection={handleUserRedirection}
                isHasAccess={isHasAccess}
                updateGlossary={updateGlossary}
              />
            ) : (
              <GlossaryTermsV1
                assetData={assetData}
                currentPage={currentPage}
                glossaryTerm={selectedData as GlossaryTerm}
                handleGlossaryTermUpdate={handleGlossaryTermUpdate}
                handleUserRedirection={handleUserRedirection}
                isHasAccess={isHasAccess}
                onAssetPaginate={onAssetPaginate}
                onRelatedTermClick={onRelatedTermClick}
              />
            ))}
        </>
      )}
      {selectedData && isDelete && (
        <EntityDeleteModal
          bodyText={getEntityDeleteMessage(selectedData.name, '')}
          entityName={selectedData.name}
          entityType="Glossary"
          loadingState={deleteStatus}
          onCancel={() => setIsDelete(false)}
          onConfirm={handleDelete}
        />
      )}
    </PageLayout>
  ) : (
    <PageLayout>
      <ErrorPlaceHolder>
        <p className="tw-text-center">No glossaries found</p>
        <p className="tw-text-center">
          <NonAdminAction position="bottom" title={TITLE_FOR_NON_ADMIN_ACTION}>
            <Button
              className={classNames('tw-h-8 tw-rounded tw-my-3', {
                'tw-opacity-40': !isAdminUser && !isAuthDisabled,
              })}
              data-testid="add-webhook-button"
              size="small"
              theme="primary"
              variant="contained"
              onClick={handleAddGlossaryClick}>
              Add New Glossary
            </Button>
          </NonAdminAction>
        </p>
      </ErrorPlaceHolder>
    </PageLayout>
  );
};

export default GlossaryV1;<|MERGE_RESOLUTION|>--- conflicted
+++ resolved
@@ -12,11 +12,7 @@
  */
 
 import { FontAwesomeIcon } from '@fortawesome/react-fontawesome';
-<<<<<<< HEAD
-import { Card } from 'antd';
-=======
-import { Col, Input, Row, Space, Typography } from 'antd';
->>>>>>> 48e72143
+import { Card, Col, Input, Row, Space, Typography } from 'antd';
 import classNames from 'classnames';
 import { cloneDeep, isEmpty } from 'lodash';
 import { GlossaryTermAssets, LoadingState } from 'Models';
@@ -167,8 +163,9 @@
     if (selectedKey !== key) {
       handleChildLoading(true);
       handleSelectedData(key);
-      setIsNameEditing(false);
     }
+
+    setIsNameEditing(false);
   };
 
   const onDisplayNameChange = (value: string) => {
