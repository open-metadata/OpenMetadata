--- conflicted
+++ resolved
@@ -352,9 +352,6 @@
     fetchAllTasks();
   }, [fetchAllTasks]);
 
-<<<<<<< HEAD
-  const glossaryTermStatus: EntityStatus | null = useMemo(() => {
-=======
   useEffect(() => {
     const currentFQN = activeGlossary?.fullyQualifiedName;
 
@@ -480,8 +477,7 @@
     fetchAllTerms,
   ]);
 
-  const glossaryTermStatus: Status | null = useMemo(() => {
->>>>>>> cb424099
+  const glossaryTermStatus: EntityStatus | null = useMemo(() => {
     if (!isGlossary) {
       return (
         (activeGlossary as GlossaryTerm).entityStatus ?? EntityStatus.Approved
@@ -1351,13 +1347,10 @@
     );
   }
 
-<<<<<<< HEAD
   const filteredGlossaryTerms = glossaryTerms.filter((term) =>
     selectedStatus.includes(term.entityStatus as string)
   );
 
-=======
->>>>>>> cb424099
   return (
     <Row className={className} gutter={[0, 16]}>
       {/* Have use the col to set the width of the table, to only use the viewport width for the table columns */}
