--- conflicted
+++ resolved
@@ -56,6 +56,7 @@
 import { TaskOperation } from '../../../constants/Feeds.constants';
 import {
   DEFAULT_VISIBLE_COLUMNS,
+  GLOSSARY_PAGE_SIZE,
   GLOSSARY_TERM_STATUS_OPTIONS,
   GLOSSARY_TERM_TABLE_COLUMNS_KEYS,
   STATIC_VISIBLE_COLUMNS,
@@ -75,6 +76,8 @@
   ThreadType,
 } from '../../../generated/entity/feed/thread';
 import { User } from '../../../generated/entity/teams/user';
+import { Paging } from '../../../generated/type/paging';
+import { usePaging } from '../../../hooks/paging/usePaging';
 import { useApplicationStore } from '../../../hooks/useApplicationStore';
 import { getAllFeeds, updateTask } from '../../../rest/feedsAPI';
 import {
@@ -162,12 +165,13 @@
   ]);
   const [confirmCheckboxChecked, setConfirmCheckboxChecked] = useState(false);
 
-  const [afterCursor, setAfterCursor] = useState<string | undefined>(undefined);
+  const { paging, handlePagingChange } = usePaging(GLOSSARY_PAGE_SIZE);
+  const afterCursor = paging.after;
   const [hasMoreTerms, setHasMoreTerms] = useState(true);
   const [loadingChildren, setLoadingChildren] = useState<
     Record<string, boolean>
   >({});
-  const pageSize = 50;
+
   const [isLoadingMore, setIsLoadingMore] = useState(false);
   const [previousGlossaryFQN, setPreviousGlossaryFQN] = useState<
     string | undefined
@@ -237,13 +241,14 @@
   const fetchAllTerms = async (loadMore = false) => {
     if (!loadMore) {
       setIsTableLoading(true);
-      setAfterCursor(undefined);
+      handlePagingChange((prev) => ({ ...prev, after: undefined }));
     } else {
       setIsLoadingMore(true);
     }
 
     try {
-      let data, paging;
+      let data;
+      let pagingResponse: Paging | undefined;
 
       // Use search API if search term is present
       if (searchTerm) {
@@ -254,21 +259,21 @@
           activeGlossary?.fullyQualifiedName,
           undefined,
           undefined,
-          pageSize,
+          GLOSSARY_PAGE_SIZE,
           offset,
           'children,relatedTerms,reviewers,owners,tags,usageCount,domains,extension,childrenCount'
         );
         data = response.data;
-        paging = response.paging;
+        pagingResponse = response.paging;
       } else {
         // Use regular listing API when no search term
         const response = await getFirstLevelGlossaryTermsPaginated(
           activeGlossary?.fullyQualifiedName || '',
-          pageSize,
+          GLOSSARY_PAGE_SIZE,
           loadMore ? afterCursor : undefined
         );
         data = response.data;
-        paging = response.paging;
+        pagingResponse = response.paging;
       }
 
       if (!data || !Array.isArray(data)) {
@@ -289,10 +294,13 @@
         setExpandedRowKeys([]);
       }
 
-      // Update cursor for next page
-      // Check if there are more terms
-      setAfterCursor(paging?.after);
-      setHasMoreTerms(paging?.after !== undefined);
+      // Update paging state for next page
+      handlePagingChange((prev) => ({
+        ...prev,
+        after: pagingResponse?.after,
+        total: pagingResponse?.total || prev.total,
+      }));
+      setHasMoreTerms(pagingResponse?.after !== undefined);
     } catch (error) {
       showErrorToast(error as AxiosError);
     } finally {
@@ -353,7 +361,7 @@
     if (currentFQN && !isLoadingMore && currentFQN !== previousGlossaryFQN) {
       // Clear existing terms when switching glossaries
       setGlossaryChildTerms([]);
-      setAfterCursor(undefined);
+      handlePagingChange((prev) => ({ ...prev, after: undefined }));
       setPreviousGlossaryFQN(currentFQN);
       fetchAllTerms();
     }
@@ -1336,7 +1344,6 @@
     <Row className={className} gutter={[0, 16]}>
       {/* Have use the col to set the width of the table, to only use the viewport width for the table columns */}
       <Col className="w-full" ref={tableContainerRef} span={24}>
-<<<<<<< HEAD
         <div
           className="glossary-terms-scroll-container"
           style={{
@@ -1346,28 +1353,26 @@
           }}>
           {glossaryTerms.length > 0 ? (
             <>
-              <DndProvider backend={HTML5Backend}>
-                <Table
-                  resizableColumns
-                  className={classNames('drop-over-background', {
-                    'drop-over-table': isTableHovered,
-                  })}
-                  columns={columns}
-                  components={TABLE_CONSTANTS}
-                  data-testid="glossary-terms-table"
-                  dataSource={filteredGlossaryTerms}
-                  defaultVisibleColumns={DEFAULT_VISIBLE_COLUMNS}
-                  expandable={expandableConfig}
-                  extraTableFilters={extraTableFilters}
-                  loading={isTableLoading || isExpandingAll}
-                  pagination={false}
-                  rowKey="fullyQualifiedName"
-                  size="small"
-                  staticVisibleColumns={STATIC_VISIBLE_COLUMNS}
-                  onHeaderRow={onTableHeader}
-                  onRow={onTableRow}
-                />
-              </DndProvider>
+              <Table
+                resizableColumns
+                className={classNames('drop-over-background', {
+                  'drop-over-table': isTableHovered,
+                })}
+                columns={columns}
+                components={TABLE_CONSTANTS}
+                data-testid="glossary-terms-table"
+                dataSource={filteredGlossaryTerms}
+                defaultVisibleColumns={DEFAULT_VISIBLE_COLUMNS}
+                expandable={expandableConfig}
+                extraTableFilters={extraTableFilters}
+                loading={isTableLoading || isExpandingAll}
+                pagination={false}
+                rowKey="fullyQualifiedName"
+                size="small"
+                staticVisibleColumns={STATIC_VISIBLE_COLUMNS}
+                onHeaderRow={onTableHeader}
+                onRow={onTableRow}
+              />
               {hasMoreTerms && (
                 <div
                   className="m-t-md m-b-md text-center p-y-lg"
@@ -1380,69 +1385,41 @@
           ) : (
             // Show empty state within the table container when search returns no results
             // This keeps the search bar and filters visible
-            <DndProvider backend={HTML5Backend}>
-              <Table
-                resizableColumns
-                className="glossary-terms-table"
-                columns={columns}
-                components={TABLE_CONSTANTS}
-                data-testid="glossary-terms-table"
-                dataSource={[]}
-                defaultVisibleColumns={DEFAULT_VISIBLE_COLUMNS}
-                expandable={expandableConfig}
-                extraTableFilters={extraTableFilters}
-                loading={isTableLoading}
-                locale={{
-                  emptyText: (
-                    <ErrorPlaceHolder
-                      className="p-md"
-                      placeholderText={
-                        isSearchActive && searchTerm
-                          ? `No Glossary Term found for "${searchTerm}"`
-                          : isSearchActive
-                          ? 'No Glossary Term found'
-                          : 'No Glossary Terms'
-                      }
-                      type={ERROR_PLACEHOLDER_TYPE.NO_DATA}
-                    />
-                  ),
-                }}
-                pagination={false}
-                rowKey="fullyQualifiedName"
-                size="small"
-                staticVisibleColumns={STATIC_VISIBLE_COLUMNS}
-                onHeaderRow={onTableHeader}
-                onRow={onTableRow}
-              />
-            </DndProvider>
+            <Table
+              resizableColumns
+              className="glossary-terms-table"
+              columns={columns}
+              components={TABLE_CONSTANTS}
+              data-testid="glossary-terms-table"
+              dataSource={[]}
+              defaultVisibleColumns={DEFAULT_VISIBLE_COLUMNS}
+              expandable={expandableConfig}
+              extraTableFilters={extraTableFilters}
+              loading={isTableLoading}
+              locale={{
+                emptyText: (
+                  <ErrorPlaceHolder
+                    className="p-md"
+                    placeholderText={
+                      isSearchActive && searchTerm
+                        ? `No Glossary Term found for "${searchTerm}"`
+                        : isSearchActive
+                        ? 'No Glossary Term found'
+                        : 'No Glossary Terms'
+                    }
+                    type={ERROR_PLACEHOLDER_TYPE.NO_DATA}
+                  />
+                ),
+              }}
+              pagination={false}
+              rowKey="fullyQualifiedName"
+              size="small"
+              staticVisibleColumns={STATIC_VISIBLE_COLUMNS}
+              onHeaderRow={onTableHeader}
+              onRow={onTableRow}
+            />
           )}
         </div>
-=======
-        {glossaryTerms.length > 0 ? (
-          <Table
-            resizableColumns
-            className={classNames('drop-over-background', {
-              'drop-over-table': isTableHovered,
-            })}
-            columns={columns}
-            components={TABLE_CONSTANTS}
-            data-testid="glossary-terms-table"
-            dataSource={filteredGlossaryTerms}
-            defaultVisibleColumns={DEFAULT_VISIBLE_COLUMNS}
-            expandable={expandableConfig}
-            extraTableFilters={extraTableFilters}
-            loading={isTableLoading || termsLoading}
-            pagination={false}
-            rowKey="fullyQualifiedName"
-            size="small"
-            staticVisibleColumns={STATIC_VISIBLE_COLUMNS}
-            onHeaderRow={onTableHeader}
-            onRow={onTableRow}
-          />
-        ) : (
-          <ErrorPlaceHolder />
-        )}
->>>>>>> e5286c15
         <Modal
           centered
           destroyOnClose
