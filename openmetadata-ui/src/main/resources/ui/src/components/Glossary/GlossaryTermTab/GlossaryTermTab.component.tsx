--- conflicted
+++ resolved
@@ -1336,7 +1336,6 @@
     <Row className={className} gutter={[0, 16]}>
       {/* Have use the col to set the width of the table, to only use the viewport width for the table columns */}
       <Col className="w-full" ref={tableContainerRef} span={24}>
-<<<<<<< HEAD
         <div
           className="glossary-terms-scroll-container"
           style={{
@@ -1346,28 +1345,26 @@
           }}>
           {glossaryTerms.length > 0 ? (
             <>
-              <DndProvider backend={HTML5Backend}>
-                <Table
-                  resizableColumns
-                  className={classNames('drop-over-background', {
-                    'drop-over-table': isTableHovered,
-                  })}
-                  columns={columns}
-                  components={TABLE_CONSTANTS}
-                  data-testid="glossary-terms-table"
-                  dataSource={filteredGlossaryTerms}
-                  defaultVisibleColumns={DEFAULT_VISIBLE_COLUMNS}
-                  expandable={expandableConfig}
-                  extraTableFilters={extraTableFilters}
-                  loading={isTableLoading || isExpandingAll}
-                  pagination={false}
-                  rowKey="fullyQualifiedName"
-                  size="small"
-                  staticVisibleColumns={STATIC_VISIBLE_COLUMNS}
-                  onHeaderRow={onTableHeader}
-                  onRow={onTableRow}
-                />
-              </DndProvider>
+              <Table
+                resizableColumns
+                className={classNames('drop-over-background', {
+                  'drop-over-table': isTableHovered,
+                })}
+                columns={columns}
+                components={TABLE_CONSTANTS}
+                data-testid="glossary-terms-table"
+                dataSource={filteredGlossaryTerms}
+                defaultVisibleColumns={DEFAULT_VISIBLE_COLUMNS}
+                expandable={expandableConfig}
+                extraTableFilters={extraTableFilters}
+                loading={isTableLoading || isExpandingAll}
+                pagination={false}
+                rowKey="fullyQualifiedName"
+                size="small"
+                staticVisibleColumns={STATIC_VISIBLE_COLUMNS}
+                onHeaderRow={onTableHeader}
+                onRow={onTableRow}
+              />
               {hasMoreTerms && (
                 <div
                   className="m-t-md m-b-md text-center p-y-lg"
@@ -1380,69 +1377,41 @@
           ) : (
             // Show empty state within the table container when search returns no results
             // This keeps the search bar and filters visible
-            <DndProvider backend={HTML5Backend}>
-              <Table
-                resizableColumns
-                className="glossary-terms-table"
-                columns={columns}
-                components={TABLE_CONSTANTS}
-                data-testid="glossary-terms-table"
-                dataSource={[]}
-                defaultVisibleColumns={DEFAULT_VISIBLE_COLUMNS}
-                expandable={expandableConfig}
-                extraTableFilters={extraTableFilters}
-                loading={isTableLoading}
-                locale={{
-                  emptyText: (
-                    <ErrorPlaceHolder
-                      className="p-md"
-                      placeholderText={
-                        isSearchActive && searchTerm
-                          ? `No Glossary Term found for "${searchTerm}"`
-                          : isSearchActive
-                          ? 'No Glossary Term found'
-                          : 'No Glossary Terms'
-                      }
-                      type={ERROR_PLACEHOLDER_TYPE.NO_DATA}
-                    />
-                  ),
-                }}
-                pagination={false}
-                rowKey="fullyQualifiedName"
-                size="small"
-                staticVisibleColumns={STATIC_VISIBLE_COLUMNS}
-                onHeaderRow={onTableHeader}
-                onRow={onTableRow}
-              />
-            </DndProvider>
+            <Table
+              resizableColumns
+              className="glossary-terms-table"
+              columns={columns}
+              components={TABLE_CONSTANTS}
+              data-testid="glossary-terms-table"
+              dataSource={[]}
+              defaultVisibleColumns={DEFAULT_VISIBLE_COLUMNS}
+              expandable={expandableConfig}
+              extraTableFilters={extraTableFilters}
+              loading={isTableLoading}
+              locale={{
+                emptyText: (
+                  <ErrorPlaceHolder
+                    className="p-md"
+                    placeholderText={
+                      isSearchActive && searchTerm
+                        ? `No Glossary Term found for "${searchTerm}"`
+                        : isSearchActive
+                        ? 'No Glossary Term found'
+                        : 'No Glossary Terms'
+                    }
+                    type={ERROR_PLACEHOLDER_TYPE.NO_DATA}
+                  />
+                ),
+              }}
+              pagination={false}
+              rowKey="fullyQualifiedName"
+              size="small"
+              staticVisibleColumns={STATIC_VISIBLE_COLUMNS}
+              onHeaderRow={onTableHeader}
+              onRow={onTableRow}
+            />
           )}
         </div>
-=======
-        {glossaryTerms.length > 0 ? (
-          <Table
-            resizableColumns
-            className={classNames('drop-over-background', {
-              'drop-over-table': isTableHovered,
-            })}
-            columns={columns}
-            components={TABLE_CONSTANTS}
-            data-testid="glossary-terms-table"
-            dataSource={filteredGlossaryTerms}
-            defaultVisibleColumns={DEFAULT_VISIBLE_COLUMNS}
-            expandable={expandableConfig}
-            extraTableFilters={extraTableFilters}
-            loading={isTableLoading || termsLoading}
-            pagination={false}
-            rowKey="fullyQualifiedName"
-            size="small"
-            staticVisibleColumns={STATIC_VISIBLE_COLUMNS}
-            onHeaderRow={onTableHeader}
-            onRow={onTableRow}
-          />
-        ) : (
-          <ErrorPlaceHolder />
-        )}
->>>>>>> 2ddc61a0
         <Modal
           centered
           destroyOnClose
