--- conflicted
+++ resolved
@@ -82,12 +82,8 @@
 import {
   buildTree,
   findExpandableKeysForArray,
-<<<<<<< HEAD
   findItemByFqn,
-=======
-  findGlossaryTermByFqn,
   glossaryTermTableColumnsWidth,
->>>>>>> 3267b712
   StatusClass,
 } from '../../../utils/GlossaryUtils';
 import { getGlossaryPath } from '../../../utils/RouterUtils';
