/*
 *  Copyright 2022 Collate.
 *  Licensed under the Apache License, Version 2.0 (the "License");
 *  you may not use this file except in compliance with the License.
 *  You may obtain a copy of the License at
 *  http://www.apache.org/licenses/LICENSE-2.0
 *  Unless required by applicable law or agreed to in writing, software
 *  distributed under the License is distributed on an "AS IS" BASIS,
 *  WITHOUT WARRANTIES OR CONDITIONS OF ANY KIND, either express or implied.
 *  See the License for the specific language governing permissions and
 *  limitations under the License.
 */

import { Button, Tooltip, Typography } from 'antd';
<<<<<<< HEAD
import { DefaultOptionType } from 'antd/lib/select';
import { ReactComponent as IconTerm } from 'assets/svg/book.svg';
import { ReactComponent as EditIcon } from 'assets/svg/edit-new.svg';
import { ReactComponent as PlusIcon } from 'assets/svg/plus-primary.svg';
import { OperationPermission } from 'components/PermissionProvider/PermissionProvider.interface';
import TagSelectForm from 'components/Tag/TagsSelectForm/TagsSelectForm.component';
import TagButton from 'components/TagButton/TagButton.component';
import {
  DE_ACTIVE_COLOR,
  NO_DATA_PLACEHOLDER,
  PAGE_SIZE,
} from 'constants/constants';
import { EntityField } from 'constants/Feeds.constants';
import { NO_PERMISSION_FOR_ACTION } from 'constants/HelperTextUtil';
import { SearchIndex } from 'enums/search.enum';
import { GlossaryTerm } from 'generated/entity/data/glossaryTerm';
import { ChangeDescription, EntityReference } from 'generated/entity/type';
import { Paging } from 'generated/type/paging';
=======
>>>>>>> 0ecc3fc1
import { t } from 'i18next';
import { cloneDeep, includes, isArray, isEmpty, uniqWith } from 'lodash';
import React, { useCallback, useEffect, useMemo, useState } from 'react';
import { useHistory } from 'react-router-dom';
import { ReactComponent as IconTerm } from '../../../../assets/svg/book.svg';
import { ReactComponent as EditIcon } from '../../../../assets/svg/edit-new.svg';
import { ReactComponent as PlusIcon } from '../../../../assets/svg/plus-primary.svg';
import { OperationPermission } from '../../../../components/PermissionProvider/PermissionProvider.interface';
import TagSelectForm from '../../../../components/Tag/TagsSelectForm/TagsSelectForm.component';
import TagButton from '../../../../components/TagButton/TagButton.component';
import {
  DE_ACTIVE_COLOR,
  NO_DATA_PLACEHOLDER,
  PAGE_SIZE,
} from '../../../../constants/constants';
import { EntityField } from '../../../../constants/Feeds.constants';
import { NO_PERMISSION_FOR_ACTION } from '../../../../constants/HelperTextUtil';
import { SearchIndex } from '../../../../enums/search.enum';
import { GlossaryTerm } from '../../../../generated/entity/data/glossaryTerm';
import {
  ChangeDescription,
  EntityReference,
} from '../../../../generated/entity/type';
import { Paging } from '../../../../generated/type/paging';
import { searchData } from '../../../../rest/miscAPI';
import { formatSearchGlossaryTermResponse } from '../../../../utils/APIUtils';
import { getEntityName } from '../../../../utils/EntityUtils';
import {
  getChangedEntityNewValue,
  getChangedEntityOldValue,
  getDiffByFieldName,
} from '../../../../utils/EntityVersionUtils';
import { VersionStatus } from '../../../../utils/EntityVersionUtils.interface';
import { getEntityReferenceFromGlossary } from '../../../../utils/GlossaryUtils';
import { getGlossaryPath } from '../../../../utils/RouterUtils';

interface RelatedTermsProps {
  isVersionView?: boolean;
  permissions: OperationPermission;
  glossaryTerm: GlossaryTerm;
  onGlossaryTermUpdate: (data: GlossaryTerm) => Promise<void>;
}

const RelatedTerms = ({
  isVersionView,
  glossaryTerm,
  permissions,
  onGlossaryTermUpdate,
}: RelatedTermsProps) => {
  const history = useHistory();
  const [isIconVisible, setIsIconVisible] = useState<boolean>(true);
  const [options, setOptions] = useState<EntityReference[]>([]);
  const [selectedOption, setSelectedOption] = useState<EntityReference[]>([]);

  const handleRelatedTermClick = (fqn: string) => {
    history.push(getGlossaryPath(fqn));
  };

  const handleRelatedTermsSave = async (
    selectedData: DefaultOptionType | DefaultOptionType[]
  ): Promise<void> => {
    if (!isArray(selectedData)) {
      return;
    }
    const newOptions = uniqWith(
      options,
      (arrVal, othVal) => arrVal.id === othVal.id
    ).filter((item) =>
      selectedData.find((data) => data.value === item.fullyQualifiedName)
    );

    let updatedGlossaryTerm = cloneDeep(glossaryTerm);
    const oldTerms = newOptions.filter((d) =>
      includes(glossaryTerm.relatedTerms, d)
    );
    const newTerms = newOptions
      .filter((d) => !includes(glossaryTerm.relatedTerms, d))
      .map((d) => ({
        id: d.id,
        type: d.type,
        displayName: d.displayName,
        name: d.name,
      }));
    updatedGlossaryTerm = {
      ...updatedGlossaryTerm,
      relatedTerms: [...oldTerms, ...newTerms],
    };

    await onGlossaryTermUpdate(updatedGlossaryTerm);
    setIsIconVisible(true);
  };

  const fetchGlossaryTerms = async (
    searchText = '',
    page: number
  ): Promise<{
    data: {
      label: string;
      value: string;
    }[];
    paging: Paging;
  }> => {
    const res = await searchData(
      searchText,
      page,
      PAGE_SIZE,
      '',
      '',
      '',
      SearchIndex.GLOSSARY
    );

    const termResult = formatSearchGlossaryTermResponse(
      res.data.hits.hits
    ).filter(
      (item) => item.fullyQualifiedName !== glossaryTerm.fullyQualifiedName
    );

    const results = termResult.map(getEntityReferenceFromGlossary);
    setOptions((prev) => [...prev, ...results]);

    return {
      data: results.map((item) => ({
        label: item.fullyQualifiedName ?? '',
        value: item.fullyQualifiedName ?? '',
      })),
      paging: {
        total: res.data.hits.total.value,
      },
    };
  };

  const formatOptions = (data: EntityReference[]) => {
    return data.map((value) => ({
      ...value,
      value: value.id,
      label: value.displayName || value.name,
      key: value.id,
    }));
  };

  const handleCancel = () => {
    setIsIconVisible(true);
  };

  useEffect(() => {
    if (glossaryTerm) {
      setOptions(glossaryTerm.relatedTerms ?? []);
      setSelectedOption(formatOptions(glossaryTerm.relatedTerms ?? []));
    }
  }, [glossaryTerm]);

  const getRelatedTermElement = useCallback(
    (entity: EntityReference, versionStatus?: VersionStatus) => (
      <TagButton
        className="cursor-pointer"
        icon={<IconTerm height={12} name="folder" />}
        key={entity.fullyQualifiedName}
        label={getEntityName(entity)}
        tooltip={
          <div className="p-xss">
            <strong>{entity.fullyQualifiedName}</strong>
            <div>{entity.description}</div>
          </div>
        }
        versionData={versionStatus}
        onClick={() => {
          handleRelatedTermClick(entity.fullyQualifiedName || '');
        }}
      />
    ),
    []
  );

  const getVersionRelatedTerms = useCallback(() => {
    const changeDescription = glossaryTerm.changeDescription;
    const relatedTermsDiff = getDiffByFieldName(
      EntityField.RELATEDTERMS,
      changeDescription as ChangeDescription
    );

    const addedRelatedTerms: EntityReference[] = JSON.parse(
      getChangedEntityNewValue(relatedTermsDiff) ?? '[]'
    );
    const deletedRelatedTerms: EntityReference[] = JSON.parse(
      getChangedEntityOldValue(relatedTermsDiff) ?? '[]'
    );

    const unchangedRelatedTerms = glossaryTerm.relatedTerms
      ? glossaryTerm.relatedTerms.filter(
          (relatedTerm) =>
            !addedRelatedTerms.find(
              (addedRelatedTerm: EntityReference) =>
                addedRelatedTerm.id === relatedTerm.id
            )
        )
      : [];

    const noSynonyms =
      isEmpty(unchangedRelatedTerms) &&
      isEmpty(addedRelatedTerms) &&
      isEmpty(deletedRelatedTerms);

    if (noSynonyms) {
      return <div>{NO_DATA_PLACEHOLDER}</div>;
    }

    return (
      <div className="d-flex flex-wrap">
        {unchangedRelatedTerms.map((relatedTerm) =>
          getRelatedTermElement(relatedTerm)
        )}
        {addedRelatedTerms.map((relatedTerm) =>
          getRelatedTermElement(relatedTerm, { added: true })
        )}
        {deletedRelatedTerms.map((relatedTerm) =>
          getRelatedTermElement(relatedTerm, { removed: true })
        )}
      </div>
    );
  }, [glossaryTerm]);

  const relatedTermsContainer = useMemo(
    () =>
      isVersionView ? (
        getVersionRelatedTerms()
      ) : (
        <div className="d-flex flex-wrap">
          {permissions.EditAll && selectedOption.length === 0 && (
            <TagButton
              className="text-primary cursor-pointer"
              dataTestId="related-term-add-button"
              icon={<PlusIcon height={16} name="plus" width={16} />}
              label={t('label.add')}
              tooltip=""
              onClick={() => {
                setIsIconVisible(false);
              }}
            />
          )}

          {selectedOption.map((entity: EntityReference) =>
            getRelatedTermElement(entity)
          )}

          {!permissions.EditAll && selectedOption.length === 0 && (
            <div>{NO_DATA_PLACEHOLDER}</div>
          )}
        </div>
      ),
    [
      permissions,
      selectedOption,
      isVersionView,
      getVersionRelatedTerms,
      getRelatedTermElement,
    ]
  );

  return (
    <div className="flex flex-col" data-testid="related-term-container">
      <div className="d-flex items-center">
        <Typography.Text className="right-panel-label">
          {t('label.related-term-plural')}
        </Typography.Text>
        {permissions.EditAll && selectedOption.length > 0 && (
          <Tooltip
            title={
              permissions.EditAll ? t('label.edit') : NO_PERMISSION_FOR_ACTION
            }>
            <Button
              className="cursor-pointer flex-center m-l-xss"
              data-testid="edit-button"
              disabled={!permissions.EditAll}
              icon={<EditIcon color={DE_ACTIVE_COLOR} width="14px" />}
              size="small"
              type="text"
              onClick={() => setIsIconVisible(false)}
            />
          </Tooltip>
        )}
      </div>

      {isIconVisible ? (
        relatedTermsContainer
      ) : (
        <TagSelectForm
          defaultValue={selectedOption.map(
            (item) => item.fullyQualifiedName ?? ''
          )}
          fetchApi={fetchGlossaryTerms}
          placeholder={t('label.add-entity', {
            entity: t('label.related-term-plural'),
          })}
          onCancel={handleCancel}
          onSubmit={handleRelatedTermsSave}
        />
      )}
    </div>
  );
};

export default RelatedTerms;<|MERGE_RESOLUTION|>--- conflicted
+++ resolved
@@ -12,27 +12,7 @@
  */
 
 import { Button, Tooltip, Typography } from 'antd';
-<<<<<<< HEAD
 import { DefaultOptionType } from 'antd/lib/select';
-import { ReactComponent as IconTerm } from 'assets/svg/book.svg';
-import { ReactComponent as EditIcon } from 'assets/svg/edit-new.svg';
-import { ReactComponent as PlusIcon } from 'assets/svg/plus-primary.svg';
-import { OperationPermission } from 'components/PermissionProvider/PermissionProvider.interface';
-import TagSelectForm from 'components/Tag/TagsSelectForm/TagsSelectForm.component';
-import TagButton from 'components/TagButton/TagButton.component';
-import {
-  DE_ACTIVE_COLOR,
-  NO_DATA_PLACEHOLDER,
-  PAGE_SIZE,
-} from 'constants/constants';
-import { EntityField } from 'constants/Feeds.constants';
-import { NO_PERMISSION_FOR_ACTION } from 'constants/HelperTextUtil';
-import { SearchIndex } from 'enums/search.enum';
-import { GlossaryTerm } from 'generated/entity/data/glossaryTerm';
-import { ChangeDescription, EntityReference } from 'generated/entity/type';
-import { Paging } from 'generated/type/paging';
-=======
->>>>>>> 0ecc3fc1
 import { t } from 'i18next';
 import { cloneDeep, includes, isArray, isEmpty, uniqWith } from 'lodash';
 import React, { useCallback, useEffect, useMemo, useState } from 'react';
