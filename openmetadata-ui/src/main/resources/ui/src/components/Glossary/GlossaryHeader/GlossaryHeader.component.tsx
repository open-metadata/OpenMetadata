/*
 *  Copyright 2023 Collate.
 *  Licensed under the Apache License, Version 2.0 (the "License");
 *  you may not use this file except in compliance with the License.
 *  You may obtain a copy of the License at
 *  http://www.apache.org/licenses/LICENSE-2.0
 *  Unless required by applicable law or agreed to in writing, software
 *  distributed under the License is distributed on an "AS IS" BASIS,
 *  WITHOUT WARRANTIES OR CONDITIONS OF ANY KIND, either express or implied.
 *  See the License for the specific language governing permissions and
 *  limitations under the License.
 */
import Icon, { DownOutlined } from '@ant-design/icons';
import { Button, Dropdown, Space, Tooltip, Typography } from 'antd';
import ButtonGroup from 'antd/lib/button/button-group';
import { ItemType } from 'antd/lib/menu/hooks/useItems';
import { AxiosError } from 'axios';
import classNames from 'classnames';
import { compare } from 'fast-json-patch';
<<<<<<< HEAD
import { cloneDeep, toString } from 'lodash';
import { useCallback, useEffect, useMemo, useState } from 'react';
=======
import { cloneDeep, isEmpty, toString } from 'lodash';
import React, { useCallback, useEffect, useMemo, useState } from 'react';
>>>>>>> c00ed228
import { useTranslation } from 'react-i18next';
import { useNavigate } from 'react-router-dom';
import { ReactComponent as IconTerm } from '../../../assets/svg/book.svg';
import { ReactComponent as EditIcon } from '../../../assets/svg/edit-new.svg';
import { ReactComponent as GlossaryIcon } from '../../../assets/svg/glossary.svg';
import { ReactComponent as ChangeHierarchyIcon } from '../../../assets/svg/ic-change-hierarchy.svg';
import { ReactComponent as IconDelete } from '../../../assets/svg/ic-delete.svg';
import { ReactComponent as ExportIcon } from '../../../assets/svg/ic-export.svg';
import { ReactComponent as ImportIcon } from '../../../assets/svg/ic-import.svg';
import { ReactComponent as VersionIcon } from '../../../assets/svg/ic-version.svg';
import { ReactComponent as IconDropdown } from '../../../assets/svg/menu.svg';
import { ReactComponent as StyleIcon } from '../../../assets/svg/style.svg';
import { ManageButtonItemLabel } from '../../../components/common/ManageButtonContentItem/ManageButtonContentItem.component';
import { useEntityExportModalProvider } from '../../../components/Entity/EntityExportModalProvider/EntityExportModalProvider.component';
import { EntityHeader } from '../../../components/Entity/EntityHeader/EntityHeader.component';
import EntityDeleteModal from '../../../components/Modals/EntityDeleteModal/EntityDeleteModal';
import EntityNameModal from '../../../components/Modals/EntityNameModal/EntityNameModal.component';
import { FQN_SEPARATOR_CHAR } from '../../../constants/char.constants';
import { DE_ACTIVE_COLOR } from '../../../constants/constants';
import { ExportTypes } from '../../../constants/Export.constants';
import { usePermissionProvider } from '../../../context/PermissionProvider/PermissionProvider';
import { ResourceEntity } from '../../../context/PermissionProvider/PermissionProvider.interface';
import { EntityType } from '../../../enums/entity.enum';
import { Glossary } from '../../../generated/entity/data/glossary';
import {
  GlossaryTerm,
  Status,
} from '../../../generated/entity/data/glossaryTerm';
import { Operation } from '../../../generated/entity/policies/policy';
import { Style } from '../../../generated/type/tagLabel';
import { useApplicationStore } from '../../../hooks/useApplicationStore';
import { useFqn } from '../../../hooks/useFqn';
import {
  exportGlossaryInCSVFormat,
  getGlossariesById,
  getGlossaryTermsById,
  patchGlossaryTerm,
} from '../../../rest/glossaryAPI';
import { getEntityDeleteMessage } from '../../../utils/CommonUtils';
import {
  getEntityImportPath,
  getEntityVoteStatus,
} from '../../../utils/EntityUtils';
import Fqn from '../../../utils/Fqn';
import { checkPermission } from '../../../utils/PermissionsUtils';
import {
  getGlossaryPath,
  getGlossaryTermsVersionsPath,
  getGlossaryVersionsPath,
} from '../../../utils/RouterUtils';
import { showErrorToast } from '../../../utils/ToastUtils';
import { useRequiredParams } from '../../../utils/useRequiredParams';
import { TitleBreadcrumbProps } from '../../common/TitleBreadcrumb/TitleBreadcrumb.interface';
import { useGenericContext } from '../../Customization/GenericProvider/GenericProvider';
import Voting from '../../Entity/Voting/Voting.component';
import ChangeParentHierarchy from '../../Modals/ChangeParentHierarchy/ChangeParentHierarchy.component';
import StyleModal from '../../Modals/StyleModal/StyleModal.component';
import { GlossaryStatusBadge } from '../GlossaryStatusBadge/GlossaryStatusBadge.component';
import { GlossaryHeaderProps } from './GlossaryHeader.interface';
import './glossery-header.less';
const GlossaryHeader = ({
  onDelete,
  onAssetAdd,
  onAddGlossaryTerm,
  updateVote,
}: GlossaryHeaderProps) => {
  const { t } = useTranslation();
  const navigate = useNavigate();
  const { fqn } = useFqn();
  const { currentUser } = useApplicationStore();
  const {
    onUpdate,
    data: selectedData,
    isVersionView,
    permissions,
    type: entityType,
  } = useGenericContext<GlossaryTerm>();

  const { version, id } = useRequiredParams<{
    version: string;
    id: string;
  }>();
  const { showModal } = useEntityExportModalProvider();
  const [breadcrumb, setBreadcrumb] = useState<
    TitleBreadcrumbProps['titleLinks']
  >([]);
  const [showActions, setShowActions] = useState(false);
  const [isDelete, setIsDelete] = useState<boolean>(false);
  const [isNameEditing, setIsNameEditing] = useState<boolean>(false);
  const [latestGlossaryData, setLatestGlossaryData] = useState<
    Glossary | GlossaryTerm
  >();
  const [isStyleEditing, setIsStyleEditing] = useState(false);
  const [openChangeParentHierarchyModal, setOpenChangeParentHierarchyModal] =
    useState(false);
  const isGlossary = entityType === EntityType.GLOSSARY;
  const { permissions: globalPermissions } = usePermissionProvider();

  const createGlossaryTermPermission = useMemo(
    () =>
      checkPermission(
        Operation.Create,
        ResourceEntity.GLOSSARY_TERM,
        globalPermissions
      ),
    [globalPermissions]
  );

  const importExportPermissions = useMemo(
    () =>
      checkPermission(
        Operation.All,
        ResourceEntity.GLOSSARY_TERM,
        globalPermissions
      ) ||
      checkPermission(
        Operation.EditAll,
        ResourceEntity.GLOSSARY_TERM,
        globalPermissions
      ),
    [globalPermissions]
  );

  // To fetch the latest glossary data
  // necessary to handle back click functionality to work properly in version page
  const fetchCurrentGlossaryInfo = async () => {
    try {
      const res = isGlossary
        ? await getGlossariesById(id)
        : await getGlossaryTermsById(id);

      setLatestGlossaryData(res);
    } catch (error) {
      showErrorToast(error as AxiosError);
    }
  };

  const glossaryTermStatus: Status | null = useMemo(() => {
    if (!isGlossary) {
      return selectedData.status ?? Status.Approved;
    }

    return null;
  }, [isGlossary, selectedData]);

  const editDisplayNamePermission = useMemo(() => {
    return permissions.EditAll || permissions.EditDisplayName;
  }, [permissions]);

  const voteStatus = useMemo(
    () => getEntityVoteStatus(currentUser?.id ?? '', selectedData.votes),
    [selectedData.votes, currentUser]
  );

  const icon = useMemo(() => {
    if (isGlossary) {
      return (
        <GlossaryIcon
          className="align-middle"
          color={DE_ACTIVE_COLOR}
          height={36}
          name="folder"
          width={32}
        />
      );
    }

    if (selectedData.style?.iconURL) {
      return (
        <img
          className="align-middle object-contain"
          data-testid="icon"
          height={36}
          src={selectedData.style?.iconURL}
          width={32}
        />
      );
    }

    return (
      <IconTerm
        className="align-middle"
        color={DE_ACTIVE_COLOR}
        height={36}
        name="doc"
        width={32}
      />
    );
  }, [selectedData, isGlossary]);

  const handleAddGlossaryTermClick = useCallback(() => {
    onAddGlossaryTerm(!isGlossary ? selectedData : undefined);
  }, [fqn]);

  const handleGlossaryImport = () =>
    navigate(getEntityImportPath(EntityType.GLOSSARY_TERM, fqn));

  const handleVersionClick = async () => {
    let path: string;
    if (isVersionView) {
      path = getGlossaryPath(latestGlossaryData?.fullyQualifiedName);
    } else {
      path = isGlossary
        ? getGlossaryVersionsPath(
            selectedData.id,
            toString(selectedData.version)
          )
        : getGlossaryTermsVersionsPath(
            selectedData.id,
            toString(selectedData.version)
          );
    }

    navigate(path);
  };

  const handleDelete = async () => {
    const { id } = selectedData;
    await onDelete(id);
    setIsDelete(false);
  };

  const onNameSave = async (obj: { name: string; displayName?: string }) => {
    const { name, displayName } = obj;
    let updatedDetails = cloneDeep(selectedData);

    updatedDetails = {
      ...selectedData,
      name: name?.trim() || selectedData.name,
      displayName: displayName?.trim(),
    };

    await onUpdate(updatedDetails);
    setIsNameEditing(false);
  };

  const onStyleSave = async (data: Style) => {
    const style: Style = {
      // if color/iconURL is empty or undefined send undefined
      color: !isEmpty(data.color) ? data.color : undefined,
      iconURL: !isEmpty(data.iconURL) ? data.iconURL : undefined,
    };
    const updatedDetails = {
      ...selectedData,
      style,
    };

    await onUpdate(updatedDetails);
    setIsStyleEditing(false);
  };

  const onChangeParentSave = async (parentFQN: string) => {
    const newTermData = {
      ...selectedData,
      parent: {
        fullyQualifiedName: parentFQN,
      },
    };
    const jsonPatch = compare(selectedData, newTermData);

    try {
      const { fullyQualifiedName, name } = await patchGlossaryTerm(
        selectedData.id,
        jsonPatch
      );
      navigate(getGlossaryPath(fullyQualifiedName ?? name));
    } catch (error) {
      showErrorToast(error as AxiosError);
    } finally {
      setOpenChangeParentHierarchyModal(false);
    }
  };

  const addButtonContent = [
    {
      label: t('label.glossary-term'),
      key: '1',
      onClick: handleAddGlossaryTermClick,
    },
    {
      label: t('label.asset-plural'),
      key: '2',
      onClick: onAssetAdd,
    },
  ];

  const handleGlossaryExportClick = useCallback(async () => {
    if (selectedData) {
      showModal({
        name: selectedData?.fullyQualifiedName || '',
        onExport: exportGlossaryInCSVFormat,
        exportTypes: [ExportTypes.CSV],
      });
    }
  }, [selectedData]);

  const manageButtonContent: ItemType[] = [
    ...(isGlossary && importExportPermissions
      ? ([
          {
            label: (
              <ManageButtonItemLabel
                description={t('message.export-entity-help', {
                  entity: t('label.glossary-term-lowercase-plural'),
                })}
                icon={ExportIcon}
                id="export-button"
                name={t('label.export')}
              />
            ),
            key: 'export-button',
            onClick: (e) => {
              e.domEvent.stopPropagation();
              handleGlossaryExportClick();
              setShowActions(false);
            },
          },
          {
            label: (
              <ManageButtonItemLabel
                description={t('message.import-entity-help', {
                  entity: t('label.glossary-term-lowercase'),
                })}
                icon={ImportIcon}
                id="import-button"
                name={t('label.import')}
              />
            ),
            key: 'import-button',
            onClick: (e) => {
              e.domEvent.stopPropagation();
              handleGlossaryImport();
              setShowActions(false);
            },
          },
        ] as ItemType[])
      : []),
    ...(editDisplayNamePermission
      ? ([
          {
            label: (
              <ManageButtonItemLabel
                description={t('message.rename-entity', {
                  entity: isGlossary
                    ? t('label.glossary')
                    : t('label.glossary-term'),
                })}
                icon={EditIcon}
                id="rename-button"
                name={t('label.rename')}
              />
            ),
            key: 'rename-button',
            onClick: (e) => {
              e.domEvent.stopPropagation();
              setIsNameEditing(true);
              setShowActions(false);
            },
          },
        ] as ItemType[])
      : []),
    ...(permissions?.EditAll && !isGlossary
      ? ([
          {
            label: (
              <ManageButtonItemLabel
                description={t('message.edit-entity-style-description', {
                  entity: t('label.glossary-term'),
                })}
                icon={StyleIcon}
                id="rename-button"
                name={t('label.style')}
              />
            ),
            key: 'edit-style-button',
            onClick: (e) => {
              e.domEvent.stopPropagation();
              setIsStyleEditing(true);
              setShowActions(false);
            },
          },
        ] as ItemType[])
      : []),

    ...(!isGlossary
      ? ([
          {
            label: (
              <ManageButtonItemLabel
                description={t('message.modify-hierarchy-entity-description', {
                  entity: t('label.term'),
                })}
                icon={ChangeHierarchyIcon}
                id="change-parent-button"
                name={t('label.change-parent-entity', {
                  entity: t('label.term'),
                })}
              />
            ),
            key: 'change-parent-button',
            onClick: (e) => {
              e.domEvent.stopPropagation();
              setOpenChangeParentHierarchyModal(true);
              setShowActions(false);
            },
          },
        ] as ItemType[])
      : []),

    ...(permissions.Delete
      ? ([
          {
            label: (
              <ManageButtonItemLabel
                description={t(
                  'message.delete-entity-type-action-description',
                  {
                    entityType: isGlossary
                      ? t('label.glossary')
                      : t('label.glossary-term'),
                  }
                )}
                icon={IconDelete}
                id="delete-button"
                name={t('label.delete')}
              />
            ),
            key: 'delete-button',
            onClick: (e) => {
              e.domEvent.stopPropagation();
              setIsDelete(true);
              setShowActions(false);
            },
          },
        ] as ItemType[])
      : []),
  ];

  const statusBadge = useMemo(() => {
    if (!isGlossary) {
      const entityStatus = selectedData.status ?? Status.Approved;

      return <GlossaryStatusBadge status={entityStatus} />;
    }

    return null;
  }, [isGlossary, selectedData]);

  const createButtons = useMemo(() => {
    if (permissions.Create || createGlossaryTermPermission) {
      return isGlossary ? (
        <Button
          className="m-l-xs h-10"
          data-testid="add-new-tag-button-header"
          size="middle"
          type="primary"
          onClick={handleAddGlossaryTermClick}>
          {t('label.add-entity', { entity: t('label.term-lowercase') })}
        </Button>
      ) : (
        <>
          {glossaryTermStatus && glossaryTermStatus === Status.Approved && (
            <Dropdown
              className="m-l-xs h-10"
              menu={{
                items: addButtonContent,
              }}
              placement="bottomRight"
              trigger={['click']}>
              <Button
                data-testid="glossary-term-add-button-menu"
                type="primary">
                <Space>
                  {t('label.add')}
                  <DownOutlined />
                </Space>
              </Button>
            </Dropdown>
          )}
        </>
      );
    }

    return null;
  }, [
    isGlossary,
    permissions,
    createGlossaryTermPermission,
    addButtonContent,
    glossaryTermStatus,
  ]);

  /**
   * To create breadcrumb from the fqn
   * @param fqn fqn of glossary or glossary term
   */
  const handleBreadcrumb = (fqn: string) => {
    if (!fqn) {
      return;
    }

    const arr = !isGlossary ? Fqn.split(fqn) : [];
    const dataFQN: Array<string> = [];
    const newData = [
      {
        name: 'Glossaries',
        url: getGlossaryPath(arr[0]),
        activeTitle: false,
      },
      ...arr.slice(0, -1).map((d) => {
        dataFQN.push(d);

        return {
          name: d,
          url: getGlossaryPath(dataFQN.join(FQN_SEPARATOR_CHAR)),
          activeTitle: false,
        };
      }),
    ];

    setBreadcrumb(newData);
  };

  useEffect(() => {
    const { fullyQualifiedName, name } = selectedData;
    handleBreadcrumb(fullyQualifiedName ?? name);
  }, [selectedData]);

  useEffect(() => {
    if (isVersionView) {
      fetchCurrentGlossaryInfo();
    }
  }, [id]);

  return (
    <>
      <div className="glossary-header flex gap-4 justify-between no-wrap ">
        <div className="flex w-min-0 flex-auto">
          <EntityHeader
            badge={statusBadge}
            breadcrumb={breadcrumb}
            entityData={selectedData}
            entityType={EntityType.GLOSSARY_TERM}
            icon={icon}
            serviceName=""
            titleColor={isGlossary ? undefined : selectedData.style?.color}
          />
        </div>
        <div className="flex items-center">
          <div className="d-flex gap-3 justify-end">
            {!isVersionView && createButtons}

            <ButtonGroup className="spaced" size="small">
              {updateVote && (
                <Voting
                  voteStatus={voteStatus}
                  votes={selectedData.votes}
                  onUpdateVote={updateVote}
                />
              )}

              {selectedData?.version && (
                <Tooltip
                  title={t(
                    `label.${
                      isVersionView
                        ? 'exit-version-history'
                        : 'version-plural-history'
                    }`
                  )}>
                  <Button
                    className={classNames('', {
                      'text-primary border-primary': version,
                    })}
                    data-testid="version-button"
                    icon={<Icon component={VersionIcon} />}
                    onClick={handleVersionClick}>
                    <Typography.Text
                      className={classNames('', {
                        'text-primary': version,
                      })}>
                      {toString(selectedData.version)}
                    </Typography.Text>
                  </Button>
                </Tooltip>
              )}

              {!isVersionView && manageButtonContent.length > 0 && (
                <Dropdown
                  align={{ targetOffset: [-12, 0] }}
                  className="m-l-xs"
                  menu={{
                    items: manageButtonContent,
                  }}
                  open={showActions}
                  overlayClassName="glossary-manage-dropdown-list-container"
                  overlayStyle={{ width: '350px' }}
                  placement="bottomRight"
                  trigger={['click']}
                  onOpenChange={setShowActions}>
                  <Tooltip
                    placement="topRight"
                    title={t('label.manage-entity', {
                      entity: isGlossary
                        ? t('label.glossary')
                        : t('label.glossary-term'),
                    })}>
                    <Button
                      className="glossary-manage-dropdown-button"
                      data-testid="manage-button"
                      icon={
                        <IconDropdown
                          className="vertical-align-inherit manage-dropdown-icon"
                          height={16}
                          width={16}
                        />
                      }
                      onClick={() => setShowActions(true)}
                    />
                  </Tooltip>
                </Dropdown>
              )}
            </ButtonGroup>
          </div>
        </div>
      </div>
      {selectedData && (
        <EntityDeleteModal
          bodyText={getEntityDeleteMessage(selectedData.name, '')}
          entityName={selectedData.name}
          entityType="Glossary"
          visible={isDelete}
          onCancel={() => setIsDelete(false)}
          onConfirm={handleDelete}
        />
      )}

      <EntityNameModal<GlossaryTerm>
        allowRename
        entity={selectedData}
        nameValidationRules={[
          {
            min: 1,
            max: 128,
            message: t('message.entity-size-in-between', {
              entity: t('label.name'),
              min: 1,
              max: 128,
            }),
          },
        ]}
        title={t('label.edit-entity', {
          entity: t('label.name'),
        })}
        visible={isNameEditing}
        onCancel={() => setIsNameEditing(false)}
        onSave={onNameSave}
      />

      <StyleModal
        open={isStyleEditing}
        style={selectedData.style}
        onCancel={() => setIsStyleEditing(false)}
        onSubmit={onStyleSave}
      />

      {openChangeParentHierarchyModal && (
        <ChangeParentHierarchy
          selectedData={selectedData}
          onCancel={() => setOpenChangeParentHierarchyModal(false)}
          onSubmit={onChangeParentSave}
        />
      )}
    </>
  );
};

export default GlossaryHeader;<|MERGE_RESOLUTION|>--- conflicted
+++ resolved
@@ -17,13 +17,8 @@
 import { AxiosError } from 'axios';
 import classNames from 'classnames';
 import { compare } from 'fast-json-patch';
-<<<<<<< HEAD
-import { cloneDeep, toString } from 'lodash';
+import { cloneDeep, isEmpty, toString } from 'lodash';
 import { useCallback, useEffect, useMemo, useState } from 'react';
-=======
-import { cloneDeep, isEmpty, toString } from 'lodash';
-import React, { useCallback, useEffect, useMemo, useState } from 'react';
->>>>>>> c00ed228
 import { useTranslation } from 'react-i18next';
 import { useNavigate } from 'react-router-dom';
 import { ReactComponent as IconTerm } from '../../../assets/svg/book.svg';
