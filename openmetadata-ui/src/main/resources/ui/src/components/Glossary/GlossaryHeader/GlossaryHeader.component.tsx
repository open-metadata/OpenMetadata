--- conflicted
+++ resolved
@@ -213,30 +213,6 @@
                   </Tooltip>
                 </Space>
               </Space>
-<<<<<<< HEAD
-            )}
-          </Col>
-          <Col span={12}>
-            <div style={{ textAlign: 'right' }}>
-              <GlossaryHeaderButtons
-                deleteStatus="success"
-                isGlossary={isGlossary}
-                permission={permissions}
-                selectedData={selectedData}
-                onAssetsUpdate={onAssetsUpdate}
-                onEntityDelete={onDelete}
-              />
-            </div>
-          </Col>
-        </Row>
-      </Col>
-      <Col span={24}>
-        <Space className="flex-wrap" direction="horizontal">
-          <div className="flex items-center">
-            <Typography.Text className="text-grey-muted m-r-xs">
-              {`${t('label.owner')}:`}
-            </Typography.Text>
-=======
             </Col>
             <Col span={12}>
               <div style={{ textAlign: 'right' }}>
@@ -245,6 +221,7 @@
                   isGlossary={isGlossary}
                   permission={permissions}
                   selectedData={selectedData}
+                  onAssetsUpdate={onAssetsUpdate}
                   onEntityDelete={onDelete}
                 />
               </div>
@@ -257,7 +234,6 @@
               <Typography.Text className="text-grey-muted m-r-xs">
                 {`${t('label.owner')}:`}
               </Typography.Text>
->>>>>>> e1b193a7
 
               {selectedData.owner && getEntityName(selectedData.owner) ? (
                 <Space className="m-r-xss" size={4}>
