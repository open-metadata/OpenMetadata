/*
 *  Copyright 2023 Collate.
 *  Licensed under the Apache License, Version 2.0 (the "License");
 *  you may not use this file except in compliance with the License.
 *  You may obtain a copy of the License at
 *  http://www.apache.org/licenses/LICENSE-2.0
 *  Unless required by applicable law or agreed to in writing, software
 *  distributed under the License is distributed on an "AS IS" BASIS,
 *  WITHOUT WARRANTIES OR CONDITIONS OF ANY KIND, either express or implied.
 *  See the License for the specific language governing permissions and
 *  limitations under the License.
 */

import { AxiosError } from 'axios';
import { isEmpty } from 'lodash';
import { useCallback, useEffect, useMemo, useState } from 'react';
import RGL, {
  Layout,
  ReactGridLayoutProps,
  WidthProvider,
} from 'react-grid-layout';
import { useTranslation } from 'react-i18next';
import { KNOWLEDGE_LIST_LENGTH } from '../../../../constants/constants';
import { LandingPageWidgetKeys } from '../../../../enums/CustomizablePage.enum';
import { SearchIndex } from '../../../../enums/search.enum';
import { Document } from '../../../../generated/entity/docStore/document';
import { EntityReference } from '../../../../generated/entity/type';
import { Page } from '../../../../generated/system/ui/page';
import { PageType } from '../../../../generated/system/ui/uiCustomization';
import { useApplicationStore } from '../../../../hooks/useApplicationStore';
import { useGridLayoutDirection } from '../../../../hooks/useGridLayoutDirection';
import { WidgetConfig } from '../../../../pages/CustomizablePage/CustomizablePage.interface';
import '../../../../pages/MyDataPage/my-data.less';
import { searchQuery } from '../../../../rest/searchAPI';
import {
  getAddWidgetHandler,
  getLayoutUpdateHandler,
  getLayoutWithEmptyWidgetPlaceholder,
  getRemoveWidgetHandler,
  getUniqueFilteredLayout,
  getWidgetFromKey,
} from '../../../../utils/CustomizableLandingPageUtils';
import customizeMyDataPageClassBase from '../../../../utils/CustomizeMyDataPageClassBase';
import { getEntityName } from '../../../../utils/EntityUtils';
import { showErrorToast } from '../../../../utils/ToastUtils';
import { withActivityFeed } from '../../../AppRouter/withActivityFeed';
import PageLayoutV1 from '../../../PageLayoutV1/PageLayoutV1';
import AddWidgetModal from '../AddWidgetModal/AddWidgetModal';
import CustomiseLandingPageHeader from '../CustomiseLandingPageHeader/CustomiseLandingPageHeader';
import { CustomizablePageHeader } from '../CustomizablePageHeader/CustomizablePageHeader';
import './customize-my-data.less';
import { CustomizeMyDataProps } from './CustomizeMyData.interface';

const ReactGridLayout = WidthProvider(RGL) as React.ComponentType<
  ReactGridLayoutProps & { children?: React.ReactNode }
>;

function CustomizeMyData({
  personaDetails,
  initialPageData,
  onSaveLayout,
}: Readonly<CustomizeMyDataProps>) {
  const { t } = useTranslation();
  const { currentUser } = useApplicationStore();

  const [layout, setLayout] = useState<Array<WidgetConfig>>(
    getLayoutWithEmptyWidgetPlaceholder(
      (initialPageData?.layout as WidgetConfig[]) ??
        customizeMyDataPageClassBase.defaultLayout,
      2,
      4
    )
  );

  const [placeholderWidgetKey, setPlaceholderWidgetKey] = useState<string>(
    LandingPageWidgetKeys.EMPTY_WIDGET_PLACEHOLDER
  );
  const [isWidgetModalOpen, setIsWidgetModalOpen] = useState<boolean>(false);

  const [followedData, setFollowedData] = useState<Array<EntityReference>>([]);
  const [isLoadingOwnedData, setIsLoadingOwnedData] = useState<boolean>(false);

  const handlePlaceholderWidgetKey = useCallback((value: string) => {
    setPlaceholderWidgetKey(value);
  }, []);

  const handleRemoveWidget = useCallback((widgetKey: string) => {
    setLayout(getRemoveWidgetHandler(widgetKey));
  }, []);

  const handleMainPanelAddWidget = useCallback(
    (
      newWidgetData: Document,
      placeholderWidgetKey: string,
      widgetSize: number
    ) => {
      setLayout(
        getAddWidgetHandler(
          newWidgetData,
          placeholderWidgetKey,
          widgetSize,
          customizeMyDataPageClassBase.landingPageMaxGridSize
        )
      );
      setIsWidgetModalOpen(false);
    },
    []
  );

  const handleLayoutUpdate = useCallback(
    (updatedLayout: Layout[]) => {
      if (!isEmpty(layout) && !isEmpty(updatedLayout)) {
        setLayout(getLayoutUpdateHandler(updatedLayout));
      }
    },
    [layout]
  );

  const handleOpenAddWidgetModal = useCallback(() => {
    setIsWidgetModalOpen(true);
  }, []);

  const handleCloseAddWidgetModal = useCallback(() => {
    setIsWidgetModalOpen(false);
  }, []);

  const fetchUserFollowedData = async () => {
    if (!currentUser?.id) {
      return;
    }
    setIsLoadingOwnedData(true);
    try {
      const res = await searchQuery({
        pageSize: KNOWLEDGE_LIST_LENGTH,
        searchIndex: SearchIndex.ALL,
        query: '*',
        filters: `followers:${currentUser.id}`,
      });

      setFollowedData(res.hits.hits.map((hit) => hit._source));
    } catch (err) {
      showErrorToast(err as AxiosError);
    } finally {
      setIsLoadingOwnedData(false);
    }
  };

  const addedWidgetsList = useMemo(
    () =>
      layout
        .filter((widget) => widget.i.startsWith('KnowledgePanel'))
        .map((widget) => widget.i),
    [layout]
  );

  const widgets = useMemo(
    () =>
      layout.map((widget) => (
        <div data-grid={widget} id={widget.i} key={widget.i}>
          {getWidgetFromKey({
            followedData,
            isLoadingOwnedData: isLoadingOwnedData,
            widgetConfig: widget,
            handleOpenAddWidgetModal: handleOpenAddWidgetModal,
            handlePlaceholderWidgetKey: handlePlaceholderWidgetKey,
            handleRemoveWidget: handleRemoveWidget,
            isEditView: true,
<<<<<<< HEAD
            currentLayout: layout,
            handleLayoutUpdate: handleLayoutUpdate,
=======
            handleLayoutUpdate: handleLayoutUpdate,
            currentLayout: layout,
>>>>>>> f9b5701a
          })}
        </div>
      )),
    [
      layout,
      followedData,
      isLoadingOwnedData,
      handleOpenAddWidgetModal,
      handlePlaceholderWidgetKey,
      handleRemoveWidget,
      handleLayoutUpdate,
    ]
  );

  const handleReset = useCallback(() => {
    // Get default layout with the empty widget added at the end
    const newMainPanelLayout = getLayoutWithEmptyWidgetPlaceholder(
      customizeMyDataPageClassBase.defaultLayout,
      2,
      4
    );
    setLayout(newMainPanelLayout);
    onSaveLayout();
  }, []);

  useEffect(() => {
    fetchUserFollowedData();
  }, []);

  const handleSave = async () => {
    await onSaveLayout({
      ...(initialPageData ??
        ({
          pageType: PageType.LandingPage,
        } as Page)),
      layout: getUniqueFilteredLayout(layout),
    });
  };

  const handleBackgroundColorUpdate = async (color: string) => {
    await onSaveLayout({
      ...(initialPageData ??
        ({
          pageType: PageType.LandingPage,
        } as Page)),
      layout: getUniqueFilteredLayout(layout),
      homePageBannerBackgroundColor: color,
    } as Page);
  };

  // call the hook to set the direction of the grid layout
  useGridLayoutDirection();

  return (
    <>
      <PageLayoutV1
        className="p-t-box customise-my-data"
        pageTitle={t('label.customize-entity', {
          entity: t('label.landing-page'),
        })}>
        <CustomizablePageHeader
          personaName={getEntityName(personaDetails)}
          onReset={handleReset}
          onSave={handleSave}
        />
        <div className="grid-wrapper">
          <CustomiseLandingPageHeader
            overlappedContainer
            addedWidgetsList={addedWidgetsList}
            handleAddWidget={handleMainPanelAddWidget}
            onBackgroundColorUpdate={handleBackgroundColorUpdate} // TODO: We need to update this background color updation api call when we get the api
          />
          <ReactGridLayout
            className="grid-container"
            cols={customizeMyDataPageClassBase.landingPageMaxGridSize}
            draggableHandle=".drag-widget-icon"
            isResizable={false}
            key={JSON.stringify(layout)}
            margin={[
              customizeMyDataPageClassBase.landingPageWidgetMargin,
              customizeMyDataPageClassBase.landingPageWidgetMargin,
            ]}
            rowHeight={customizeMyDataPageClassBase.landingPageRowHeight}
            onLayoutChange={handleLayoutUpdate}>
            {widgets}
          </ReactGridLayout>
        </div>
      </PageLayoutV1>

      {isWidgetModalOpen && (
        <AddWidgetModal
          addedWidgetsList={addedWidgetsList}
          handleAddWidget={handleMainPanelAddWidget}
          handleCloseAddWidgetModal={handleCloseAddWidgetModal}
          handleLayoutUpdate={handleLayoutUpdate}
          maxGridSizeSupport={
            customizeMyDataPageClassBase.landingPageMaxGridSize
          }
          open={isWidgetModalOpen}
          placeholderWidgetKey={placeholderWidgetKey}
        />
      )}
    </>
  );
}

export default withActivityFeed(CustomizeMyData);<|MERGE_RESOLUTION|>--- conflicted
+++ resolved
@@ -165,13 +165,8 @@
             handlePlaceholderWidgetKey: handlePlaceholderWidgetKey,
             handleRemoveWidget: handleRemoveWidget,
             isEditView: true,
-<<<<<<< HEAD
-            currentLayout: layout,
-            handleLayoutUpdate: handleLayoutUpdate,
-=======
             handleLayoutUpdate: handleLayoutUpdate,
             currentLayout: layout,
->>>>>>> f9b5701a
           })}
         </div>
       )),
