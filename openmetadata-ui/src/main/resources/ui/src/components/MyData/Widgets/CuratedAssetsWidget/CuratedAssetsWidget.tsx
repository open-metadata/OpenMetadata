--- conflicted
+++ resolved
@@ -465,11 +465,8 @@
     <>
       <WidgetWrapper
         dataLength={data.length !== 0 ? data.length : 10}
-<<<<<<< HEAD
         dataTestId="KnowledgePanel.CuratedAssets"
-=======
         header={widgetHeader}
->>>>>>> c3b51526
         loading={isLoading}>
         {widgetContent}
       </WidgetWrapper>
