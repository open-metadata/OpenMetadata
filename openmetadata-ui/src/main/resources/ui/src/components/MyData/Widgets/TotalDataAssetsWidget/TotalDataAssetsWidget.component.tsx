/*
 *  Copyright 2023 Collate.
 *  Licensed under the Apache License, Version 2.0 (the "License");
 *  you may not use this file except in compliance with the License.
 *  You may obtain a copy of the License at
 *  http://www.apache.org/licenses/LICENSE-2.0
 *  Unless required by applicable law or agreed to in writing, software
 *  distributed under the License is distributed on an "AS IS" BASIS,
 *  WITHOUT WARRANTIES OR CONDITIONS OF ANY KIND, either express or implied.
 *  See the License for the specific language governing permissions and
 *  limitations under the License.
 */
import { Typography } from 'antd';
import { AxiosError } from 'axios';
import classNames from 'classnames';
import { groupBy, isEmpty, omit, reduce, sortBy, startCase } from 'lodash';
import { useEffect, useMemo, useState } from 'react';
import { useTranslation } from 'react-i18next';
import { useNavigate } from 'react-router-dom';
import {
  Cell,
  Pie,
  PieChart,
  ResponsiveContainer,
  Tooltip as RechartsTooltip,
} from 'recharts';
import { ReactComponent as TotalAssetsWidgetIcon } from '../../../../assets/svg/ic-data-assets.svg';
import { ReactComponent as TotalDataAssetsEmptyIcon } from '../../../../assets/svg/no-data-placeholder.svg';
import { DEFAULT_THEME } from '../../../../constants/Appearance.constants';
import { GRAY_600 } from '../../../../constants/Color.constants';
import { ROUTES } from '../../../../constants/constants';
import { SIZE } from '../../../../enums/common.enum';
import { SystemChartType } from '../../../../enums/DataInsight.enum';
import { useApplicationStore } from '../../../../hooks/useApplicationStore';
import {
  DataInsightCustomChartResult,
  getChartPreviewByName,
} from '../../../../rest/DataInsightAPI';
import { generatePalette } from '../../../../styles/colorPallet';
import {
  customFormatDateTime,
  getCurrentMillis,
  getEpochMillisForPastDays,
} from '../../../../utils/date-time/DateTimeUtils';
import { showErrorToast } from '../../../../utils/ToastUtils';
import WidgetEmptyState from '../Common/WidgetEmptyState/WidgetEmptyState';
import WidgetHeader from '../Common/WidgetHeader/WidgetHeader';
import WidgetWrapper from '../Common/WidgetWrapper/WidgetWrapper';
import './total-data-assets-widget.less';
import {
  DATA_ASSETS_SORT_BY_KEYS,
  DATA_ASSETS_SORT_BY_OPTIONS,
} from './TotalDataAssetsWidget.constant';
import { TotalDataAssetsWidgetProps } from './TotalDataAssetsWidget.interface';

const TotalDataAssetsWidget = ({
  isEditView = false,
  handleRemoveWidget,
  widgetKey,
  currentLayout,
  handleLayoutUpdate,
}: TotalDataAssetsWidgetProps) => {
  const { t } = useTranslation();
  const navigate = useNavigate();
  const { applicationConfig } = useApplicationStore();
  const [isLoading, setIsLoading] = useState<boolean>(true);
  const [chartData, setChartData] = useState<DataInsightCustomChartResult>();
  const [selectedDate, setSelectedDate] = useState<number | undefined>();
  const [selectedSortBy, setSelectedSortBy] = useState<string>(
    DATA_ASSETS_SORT_BY_KEYS.LAST_7_DAYS
  );

  const pieChartColors = useMemo(() => {
    const primaryColor =
      applicationConfig?.customTheme?.primaryColor ??
      DEFAULT_THEME.primaryColor;

    const fullPalette = generatePalette(primaryColor);
    const reversed = fullPalette.slice().reverse();

    const firstTwo = reversed.slice(0, 2);
    const remaining = reversed.slice(2);

    return [...remaining, ...firstTwo];
  }, [applicationConfig?.customTheme?.primaryColor]);

  const widgetData = useMemo(() => {
    return currentLayout?.find((item) => item.i === widgetKey);
  }, [currentLayout, widgetKey]);

  const isFullSizeWidget = useMemo(() => {
    return currentLayout?.find((item) => item.i === widgetKey)?.w === 2;
  }, [currentLayout, widgetKey]);

  const { graphData, rightSideEntityList, dataByDate, availableDates } =
    useMemo(() => {
      const results = chartData?.results ?? [];

      const groupedByDay = groupBy(results, 'day');
      const labels: string[] = [];

      const graphData = Object.entries(groupedByDay).map(
        ([dayKey, entries]) => {
          const day = Number(dayKey);
          const values = entries.reduce((acc, curr) => {
            if (curr.group) {
              labels.push(curr.group);
            }

            return {
              ...acc,
              [curr.group ?? 'count']: curr.count,
            };
          }, {});

          return {
            day,
            dayString: customFormatDateTime(day, 'dd MMM'),
            ...values,
          };
        }
      );

      const sortedData = sortBy(graphData, 'day');
      const uniqueLabels = Array.from(new Set(labels));

      const dataByDate: Record<number, Record<string, number>> = {};
      sortedData.forEach((item) => {
        dataByDate[item.day] = omit(item, ['day', 'dayString']);
      });

      const availableDates = sortedData.map(({ day, dayString }) => ({
        day,
        dayString,
      }));

      return {
        graphData: sortedData,
        rightSideEntityList: uniqueLabels,
        dataByDate,
        availableDates,
      };
    }, [chartData?.results]);

  const selectedDateData = useMemo(() => {
    if (!selectedDate) {
      return {};
    }

    return dataByDate[selectedDate] ?? {};
  }, [selectedDate, dataByDate]);

  const totalDatAssets = useMemo(() => {
    return reduce(selectedDateData, (acc, value) => acc + value, 0);
  }, [selectedDateData]);

  const fetchData = async () => {
    setIsLoading(true);
    try {
      const daysMap: Record<string, number> = {
        [DATA_ASSETS_SORT_BY_KEYS.LAST_7_DAYS]: 7,
        [DATA_ASSETS_SORT_BY_KEYS.LAST_14_DAYS]: 14,
      };

      const days = daysMap[selectedSortBy] ?? 7;

      const filter = {
        start: getEpochMillisForPastDays(days),
        end: getCurrentMillis(),
      };

      const response = await getChartPreviewByName(
        SystemChartType.TotalDataAssets,
        filter
      );

      setChartData(response);
    } catch (error) {
      showErrorToast(error as AxiosError);
    } finally {
      setIsLoading(false);
    }
  };

  const emptyState = useMemo(() => {
    return (
      <WidgetEmptyState
        actionButtonLink={ROUTES.EXPLORE}
        actionButtonText={t('label.browse-assets')}
        description={t('message.no-data-for-total-assets')}
        icon={
          <TotalDataAssetsEmptyIcon height={SIZE.LARGE} width={SIZE.LARGE} />
        }
        title={t('label.no-data-assets-to-display')}
      />
    );
  }, [t]);

  const totalDataAssetsContent = useMemo(() => {
    return (
      <div
        className={classNames(
          'total-data-assets-widget-content d-flex flex-column',
          isFullSizeWidget ? 'gap-1' : 'gap-8'
        )}>
        <div className={isFullSizeWidget ? 'd-flex gap-6' : ''}>
          {/* Donut Chart */}
          <div className="flex-1 donut-chart-wrapper">
            <ResponsiveContainer height={250} width="100%">
              <PieChart>
                <Pie
                  cx="50%"
                  cy="50%"
                  data={Object.entries(selectedDateData).map(
                    ([name, value]) => ({
                      name,
                      value,
                    })
                  )}
                  dataKey="value"
                  innerRadius={80}
                  nameKey="name"
                  outerRadius={117}
                  paddingAngle={1}>
                  {rightSideEntityList.map((label, index) => (
                    <Cell
                      fill={pieChartColors[index % pieChartColors.length]}
                      key={label}
                    />
                  ))}
                </Pie>
                <RechartsTooltip
                  formatter={(value: number, name: string) => [
                    `(${value})`,
                    startCase(name),
                  ]}
                  separator={' '}
                />
                <text
                  dy={8}
                  fill={GRAY_600}
                  fontSize={28}
                  fontWeight={600}
                  textAnchor="middle"
                  x="50%"
                  y="50%">
                  {totalDatAssets.toLocaleString()}
                </text>
              </PieChart>
            </ResponsiveContainer>
          </div>

          {/* Right-side Legend */}
          {isFullSizeWidget && (
            <div className="flex-1 legend-list p-md">
              {rightSideEntityList.map((label, index) => (
                <div className="d-flex items-center gap-3 text-sm" key={label}>
                  <span
                    className="h-3 w-3"
                    style={{
                      borderRadius: '50%',
                      backgroundColor:
                        pieChartColors[index % pieChartColors.length],
                    }}
                  />
                  <Typography.Text ellipsis={{ tooltip: true }}>
                    {startCase(label)}
                  </Typography.Text>
                  <span className="text-xs font-medium p-y-xss p-x-xs data-value">
                    {selectedDateData[label] ?? 0}
                  </span>
                </div>
              ))}
            </div>
          )}
        </div>

        {/* Date Selector */}
        <div className="date-selector-wrapper m-t-xs">
          <div className="date-selector-container">
            {availableDates.map(({ day, dayString }) => (
              <div
                className={`date-box ${selectedDate === day ? 'selected' : ''}`}
                key={day}
                onClick={() => setSelectedDate(day)}>
                <div className="day font-semibold text-sm">
                  {dayString.split(' ')[0]}
                </div>
                <div className="month text-xs">{dayString.split(' ')[1]}</div>
              </div>
            ))}
          </div>
        </div>
      </div>
    );
  }, [
    availableDates,
    selectedDate,
    selectedDateData,
    totalDatAssets,
    rightSideEntityList,
    isFullSizeWidget,
  ]);

  useEffect(() => {
    fetchData();
  }, [selectedSortBy]);

  useEffect(() => {
    if (!selectedDate && graphData.length > 0) {
      setSelectedDate(graphData[graphData.length - 1].day); // select last available date
    }
  }, [graphData]);

  const widgetHeader = useMemo(
    () => (
      <WidgetHeader
        className="items-center"
        currentLayout={currentLayout}
        handleLayoutUpdate={handleLayoutUpdate}
        handleRemoveWidget={handleRemoveWidget}
        icon={<TotalAssetsWidgetIcon height={24} width={24} />}
        isEditView={isEditView}
        selectedSortBy={selectedSortBy}
        sortOptions={DATA_ASSETS_SORT_BY_OPTIONS}
        title={t('label.data-insight-total-entity-summary')}
        widgetKey={widgetKey}
        widgetWidth={widgetData?.w}
        onSortChange={(key) => setSelectedSortBy(key)}
        onTitleClick={() => navigate(ROUTES.DATA_INSIGHT)}
      />
    ),
    [
      currentLayout,
      handleLayoutUpdate,
      handleRemoveWidget,
      isEditView,
      selectedSortBy,
      t,
      widgetKey,
      widgetData?.w,
      setSelectedSortBy,
    ]
  );

  return (
    <WidgetWrapper
      dataLength={graphData.length > 0 ? graphData.length : 10}
<<<<<<< HEAD
      dataTestId="KnowledgePanel.TotalAssets"
=======
      header={widgetHeader}
>>>>>>> c3b51526
      loading={isLoading}>
      <div className="total-data-assets-widget-container">
        <div className="widget-content flex-1 h-full">
          {isEmpty(graphData) ? emptyState : totalDataAssetsContent}
        </div>
      </div>
    </WidgetWrapper>
  );
};

export default TotalDataAssetsWidget;<|MERGE_RESOLUTION|>--- conflicted
+++ resolved
@@ -346,11 +346,8 @@
   return (
     <WidgetWrapper
       dataLength={graphData.length > 0 ? graphData.length : 10}
-<<<<<<< HEAD
       dataTestId="KnowledgePanel.TotalAssets"
-=======
       header={widgetHeader}
->>>>>>> c3b51526
       loading={isLoading}>
       <div className="total-data-assets-widget-container">
         <div className="widget-content flex-1 h-full">
