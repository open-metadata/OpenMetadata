/*
 *  Copyright 2023 Collate.
 *  Licensed under the Apache License, Version 2.0 (the "License");
 *  you may not use this file except in compliance with the License.
 *  You may obtain a copy of the License at
 *  http://www.apache.org/licenses/LICENSE-2.0
 *  Unless required by applicable law or agreed to in writing, software
 *  distributed under the License is distributed on an "AS IS" BASIS,
 *  WITHOUT WARRANTIES OR CONDITIONS OF ANY KIND, either express or implied.
 *  See the License for the specific language governing permissions and
 *  limitations under the License.
 */

import { Col, Row } from 'antd';
import { AxiosError } from 'axios';
import { isEmpty, isUndefined } from 'lodash';
import { useEffect, useMemo, useState } from 'react';
import { useTranslation } from 'react-i18next';
import { useNavigate } from 'react-router-dom';
import {
  Area,
  AreaChart,
  CartesianGrid,
  ResponsiveContainer,
  XAxis,
  YAxis,
} from 'recharts';
import { ReactComponent as KPIIcon } from '../../../../assets/svg/ic-kpi-widget.svg';
import { ReactComponent as KPINoDataPlaceholder } from '../../../../assets/svg/no-search-placeholder.svg';
import {
  CHART_WIDGET_DAYS_DURATION,
  ROUTES,
} from '../../../../constants/constants';
import { KPI_WIDGET_GRAPH_COLORS } from '../../../../constants/Widgets.constant';
import { SIZE } from '../../../../enums/common.enum';
import { TabSpecificField } from '../../../../enums/entity.enum';
import { Kpi, KpiResult } from '../../../../generated/dataInsight/kpi/kpi';
import { UIKpiResult } from '../../../../interface/data-insight.interface';
import { DataInsightCustomChartResult } from '../../../../rest/DataInsightAPI';
import {
  getLatestKpiResult,
  getListKpiResult,
  getListKPIs,
} from '../../../../rest/KpiAPI';
import {
  customFormatDateTime,
  getCurrentMillis,
  getEpochMillisForPastDays,
} from '../../../../utils/date-time/DateTimeUtils';
import { getYAxisTicks } from '../../../../utils/KPI/KPIUtils';
import { showErrorToast } from '../../../../utils/ToastUtils';
import WidgetEmptyState from '../Common/WidgetEmptyState/WidgetEmptyState';
import WidgetHeader from '../Common/WidgetHeader/WidgetHeader';
import WidgetWrapper from '../Common/WidgetWrapper/WidgetWrapper';
import './kpi-widget.less';
import KPILegend from './KPILegend/KPILegend';
import { KPIWidgetProps } from './KPIWidget.interface';

const KPIWidget = ({
  isEditView = false,
  selectedDays = CHART_WIDGET_DAYS_DURATION,
  handleRemoveWidget,
  widgetKey,
  currentLayout,
  handleLayoutUpdate,
}: KPIWidgetProps) => {
  const { t } = useTranslation();
  const navigate = useNavigate();
  const [kpiList, setKpiList] = useState<Array<Kpi>>([]);
  const [isKPIListLoading, setIsKPIListLoading] = useState<boolean>(true);
  const [kpiResults, setKpiResults] = useState<
    Record<string, DataInsightCustomChartResult['results']>
  >({});
  const [kpiLatestResults, setKpiLatestResults] =
    useState<Record<string, UIKpiResult>>();
  const [isLoading, setIsLoading] = useState<boolean>(false);

  const widgetData = useMemo(() => {
    return currentLayout?.find((item) => item.i === widgetKey);
  }, [currentLayout, widgetKey]);

  const isFullSizeWidget = useMemo(() => {
    return currentLayout?.find((item) => item.i === widgetKey)?.w === 2;
  }, [currentLayout, widgetKey]);

  const getKPIResult = async (kpi: Kpi) => {
    const response = await getListKpiResult(kpi.fullyQualifiedName ?? '', {
      startTs: getEpochMillisForPastDays(selectedDays),
      endTs: getCurrentMillis(),
    });

    return { name: kpi.name, data: response.results };
  };

  const handleTitleClick = () => {
    navigate(ROUTES.KPI_LIST);
  };

  const fetchKpiResults = async () => {
    setIsLoading(true);
    try {
      const promises = kpiList.map(getKPIResult);
      const responses = await Promise.allSettled(promises);
      const kpiResultsList: Record<
        string,
        DataInsightCustomChartResult['results']
      > = {};

      responses.forEach((response) => {
        if (response.status === 'fulfilled') {
          kpiResultsList[response.value.name] = response.value.data;
        }
      });

      setKpiResults(kpiResultsList);
    } catch (error) {
      showErrorToast(error as AxiosError);
    } finally {
      setIsLoading(false);
    }
  };

  const fetchKpiLatestResults = async () => {
    setIsLoading(true);
    try {
      const promises = kpiList.map((kpi) =>
        getLatestKpiResult(kpi.fullyQualifiedName ?? '')
      );
      const responses = await Promise.allSettled(promises);

      const latestResults = responses.reduce((previous, curr) => {
        if (curr.status === 'fulfilled') {
          const resultValue: KpiResult = curr.value;
          const kpiName = resultValue.kpiFqn ?? '';

          // get the current kpi
          const kpi = kpiList.find((k) => k.fullyQualifiedName === kpiName);

          // get the kpiTarget
          const kpiTarget = kpi?.targetValue;

          if (!isUndefined(kpi) && !isUndefined(kpiTarget)) {
            return {
              ...previous,
              [kpiName]: {
                ...resultValue,
                target: kpiTarget,
                metricType: kpi?.metricType,
                startDate: kpi?.startDate,
                endDate: kpi?.endDate,
                displayName: kpi.displayName ?? kpiName,
              },
            };
          }
        }

        return previous;
      }, {} as Record<string, UIKpiResult>);
      setKpiLatestResults(latestResults);
    } catch (error) {
      showErrorToast(error as AxiosError);
    } finally {
      setIsLoading(false);
    }
  };

  const fetchKpiList = async () => {
    try {
      setIsKPIListLoading(true);
      const response = await getListKPIs({
        fields: TabSpecificField.DATA_INSIGHT_CHART,
      });
      setKpiList(response.data);
    } catch (_err) {
      setKpiList([]);
      showErrorToast(_err as AxiosError);
    } finally {
      setIsKPIListLoading(false);
    }
  };

  const { domain, ticks } = useMemo(() => {
    if (kpiResults) {
      return getYAxisTicks(kpiResults, 10);
    }

    return { domain: [0, 60], ticks: [0, 15, 30, 45, 60] };
  }, [kpiResults]);

  const kpiNames = useMemo(() => Object.keys(kpiResults), [kpiResults]);

  const emptyState = useMemo(
    () => (
      <WidgetEmptyState
        actionButtonLink={ROUTES.KPI_LIST}
        actionButtonText={t('label.set-up-kpi')}
        description={t('message.no-kpi')}
        icon={<KPINoDataPlaceholder height={SIZE.LARGE} width={SIZE.LARGE} />}
        title={t('label.no-kpis-yet')}
      />
    ),
    [t]
  );

  const kpiChartData = useMemo(() => {
    return (
      <Row className="p-t-sm p-x-md">
        {!isUndefined(kpiLatestResults) && !isEmpty(kpiLatestResults) && (
          <Col className="m-b-sm" span={24}>
            <KPILegend
              isFullSize={isFullSizeWidget}
              kpiLatestResultsRecord={kpiLatestResults}
            />
          </Col>
        )}

        <Col span={24}>
          <ResponsiveContainer debounce={1} height={270} width="100%">
            <AreaChart
              margin={{
                top: 10,
                right: 30,
                left: -30,
                bottom: 0,
              }}>
              <defs>
                {kpiNames.map((key, i) => (
                  <linearGradient
                    id={`gradient-${key}`}
                    key={key}
                    x1="0"
                    x2="0"
                    y1="0"
                    y2="1">
                    <stop
                      offset="0%"
                      stopColor={KPI_WIDGET_GRAPH_COLORS[i]}
                      stopOpacity={0.4}
                    />
                    <stop
                      offset="100%"
                      stopColor={KPI_WIDGET_GRAPH_COLORS[i]}
                      stopOpacity={0.05}
                    />
                  </linearGradient>
                ))}
              </defs>

              <CartesianGrid
                stroke="#E4E6EB"
                strokeDasharray="3 3"
                vertical={false}
              />

              <XAxis
                allowDuplicatedCategory={false}
                axisLine={false}
                dataKey="day"
                interval="preserveStartEnd"
                tick={{ fill: '#888', fontSize: 12 }}
                tickFormatter={(value: number) =>
                  customFormatDateTime(value, 'dMMM, yy')
                }
                tickLine={false}
                type="category"
              />

              <YAxis
                axisLine={{
                  stroke: '#E4E6EB',
                  strokeWidth: 1,
                  strokeDasharray: '3 3',
                }}
                dataKey="count"
                domain={domain}
                padding={{ top: 0, bottom: 0 }}
                tick={{ fill: '#888', fontSize: 12 }}
                tickLine={{
                  stroke: '#E4E6EB',
                  strokeWidth: 1,
                  strokeDasharray: '3 3',
                }}
                ticks={ticks}
              />

              {kpiNames.map((key, i) => (
                <Area
                  activeDot={{
                    r: 5,
                    fill: KPI_WIDGET_GRAPH_COLORS[i],
                    stroke: '#fff',
                    strokeWidth: 2,
                  }}
                  data={kpiResults[key]}
                  dataKey="count"
                  dot={{
                    stroke: KPI_WIDGET_GRAPH_COLORS[i],
                    strokeWidth: 2,
                    fill: KPI_WIDGET_GRAPH_COLORS[i],
                    r: 4,
                  }}
                  fill={`url(#gradient-${key})`}
                  key={key}
                  stroke={KPI_WIDGET_GRAPH_COLORS[i]}
                  strokeWidth={2}
                  type="monotone"
                />
              ))}
            </AreaChart>
          </ResponsiveContainer>
        </Col>
      </Row>
    );
  }, [kpiResults, kpiLatestResults, kpiNames, isFullSizeWidget]);

  useEffect(() => {
    fetchKpiList().catch(() => {
      // catch handled in parent function
    });
  }, []);

  useEffect(() => {
    setKpiResults({});
    setKpiLatestResults(undefined);
  }, [selectedDays]);

  useEffect(() => {
    if (kpiList.length) {
      fetchKpiResults();
      fetchKpiLatestResults();
    }
  }, [kpiList, selectedDays]);

  const widgetHeader = useMemo(
    () => (
      <WidgetHeader
        className="items-center"
        currentLayout={currentLayout}
        handleLayoutUpdate={handleLayoutUpdate}
        handleRemoveWidget={handleRemoveWidget}
        icon={<KPIIcon className="kpi-widget-icon" height={22} width={22} />}
        isEditView={isEditView}
        title={widgetData?.w === 2 ? t('label.kpi-title') : t('label.kpi')}
        widgetKey={widgetKey}
        widgetWidth={widgetData?.w}
        onTitleClick={handleTitleClick}
      />
    ),
    [
      currentLayout,
      handleLayoutUpdate,
      handleRemoveWidget,
      isEditView,
      t,
      widgetKey,
      widgetData?.w,
      handleTitleClick,
    ]
  );

  return (
    <WidgetWrapper
      dataLength={kpiList.length > 0 ? kpiList.length : 10}
<<<<<<< HEAD
      dataTestId="KnowledgePanel.KPI"
=======
      header={widgetHeader}
>>>>>>> c3b51526
      loading={isKPIListLoading || isLoading}>
      <div className="kpi-widget-container" data-testid="kpi-widget">
        <div className="widget-content flex-1 h-full">
          {isEmpty(kpiList) || isEmpty(kpiResults) ? emptyState : kpiChartData}
        </div>
      </div>
    </WidgetWrapper>
  );
};

export default KPIWidget;<|MERGE_RESOLUTION|>--- conflicted
+++ resolved
@@ -361,11 +361,8 @@
   return (
     <WidgetWrapper
       dataLength={kpiList.length > 0 ? kpiList.length : 10}
-<<<<<<< HEAD
       dataTestId="KnowledgePanel.KPI"
-=======
       header={widgetHeader}
->>>>>>> c3b51526
       loading={isKPIListLoading || isLoading}>
       <div className="kpi-widget-container" data-testid="kpi-widget">
         <div className="widget-content flex-1 h-full">
