/*
 *  Copyright 2023 Collate.
 *  Licensed under the Apache License, Version 2.0 (the "License");
 *  you may not use this file except in compliance with the License.
 *  You may obtain a copy of the License at
 *  http://www.apache.org/licenses/LICENSE-2.0
 *  Unless required by applicable law or agreed to in writing, software
 *  distributed under the License is distributed on an "AS IS" BASIS,
 *  WITHOUT WARRANTIES OR CONDITIONS OF ANY KIND, either express or implied.
 *  See the License for the specific language governing permissions and
 *  limitations under the License.
 */
import { Col, Menu, Row, Typography } from 'antd';
import { ReactComponent as GovernIcon } from 'assets/svg/bank.svg';
import { ReactComponent as ClassificationIcon } from 'assets/svg/classification.svg';
import { ReactComponent as ExploreIcon } from 'assets/svg/globalsearch.svg';
import { ReactComponent as GlossaryIcon } from 'assets/svg/glossary.svg';
import { ReactComponent as QualityIcon } from 'assets/svg/ic-quality-v1.svg';
import { ReactComponent as SettingsIcon } from 'assets/svg/ic-settings-v1.svg';
import { ReactComponent as InsightsIcon } from 'assets/svg/lampcharge.svg';
import { ReactComponent as LogoutIcon } from 'assets/svg/logout.svg';
import { useAuthContext } from 'components/authentication/auth-provider/AuthProvider';
import { ROUTES } from 'constants/constants';
import React from 'react';
import { useTranslation } from 'react-i18next';
import { NavLink } from 'react-router-dom';
import './left-sidebar.less';

const LeftSidebar = () => {
  const { t } = useTranslation();
  const { onLogoutHandler } = useAuthContext();

  return (
    <div className="d-flex flex-col justify-between h-full">
      <Row className="p-y-sm">
        <Col
          className={`left-panel-item p-md ${
            location.pathname.startsWith('/explore') ? 'active' : ''
          }`}
          span={24}>
          <NavLink
            className="no-underline"
            data-testid="appbar-item-explore"
            to={{
              pathname: '/explore/tables',
            }}>
            <div className=" d-flex flex-col items-center">
              <ExploreIcon className="m-0" width={30} />
              <Typography.Text className="left-panel-label">
                {t('label.explore')}
              </Typography.Text>
            </div>
          </NavLink>
        </Col>
        <Col
          className={`left-panel-item p-md ${
            location.pathname.includes(ROUTES.TEST_SUITES) ? 'active' : ''
          }`}
          span={24}>
          <NavLink
            className="no-underline"
            data-testid="appbar-item-data-quality"
            to={{
              pathname: ROUTES.TEST_SUITES,
            }}>
            <div className="d-flex flex-col items-center">
              <QualityIcon className="m-0" width={30} />
              <Typography.Text className="left-panel-label">
                {t('label.quality')}
              </Typography.Text>
            </div>
          </NavLink>
        </Col>
        <Col
          className={`left-panel-item p-md ${
            location.pathname.includes(ROUTES.DATA_INSIGHT) ? 'active' : ''
          }`}
          span={24}>
          <NavLink
            className="no-underline"
            data-testid="appbar-item-data-insight"
            to={{
              pathname: ROUTES.DATA_INSIGHT,
            }}>
            <div className="d-flex flex-col items-center">
              <InsightsIcon className="m-0" width={30} />
              <Typography.Text className="left-panel-label">
                {t('label.insight-plural')}
              </Typography.Text>
            </div>
          </NavLink>
        </Col>
        <Menu className="left-panel-item" mode="vertical">
          <Menu.SubMenu
            data-testid="governance"
            key="governance"
            popupClassName="govern-menu"
            title={
              <>
                <GovernIcon className="m-0" width={30} />
                <Typography.Text className="left-panel-label">
                  {t('label.govern')}
                </Typography.Text>
              </>
            }>
<<<<<<< HEAD
            <Menu.Item
              className={`left-panel-item ${
                location.pathname.startsWith('/glossary') ? 'active' : ''
              }`}>
=======
            <Menu.Item className="left-panel-item" key="glossary">
>>>>>>> 725bc331
              <NavLink
                className="no-underline"
                data-testid="appbar-item-glossary"
                to={{
                  pathname: ROUTES.GLOSSARY,
                }}>
                <div className="d-flex flex-col items-center">
                  <GlossaryIcon className="m-0" width={30} />
                  <Typography.Text className="left-panel-label">
                    {t('label.glossary')}
                  </Typography.Text>
                </div>
              </NavLink>
            </Menu.Item>
<<<<<<< HEAD
            <Menu.Item
              className={`left-panel-item ${
                location.pathname.startsWith('/tags') ? 'active' : ''
              }`}>
=======
            <Menu.Item className="left-panel-item" key="tags">
>>>>>>> 725bc331
              <NavLink
                className="no-underline"
                data-testid="appbar-item-tags"
                to={{
                  pathname: ROUTES.TAGS,
                }}>
                <div className="left-panel-item d-flex flex-col items-center">
                  <ClassificationIcon className="m-0" width={30} />
                  <Typography.Text className="left-panel-label">
                    {t('label.classification')}
                  </Typography.Text>
                </div>
              </NavLink>
            </Menu.Item>
          </Menu.SubMenu>
        </Menu>
      </Row>
      <Row className="p-y-sm">
        <Col
          className={`left-panel-item p-md ${
            location.pathname.startsWith('/settings') ? 'active' : ''
          }`}
          span={24}>
          <NavLink
            className="no-underline"
            data-testid="appbar-item-settings"
            to={{
              pathname: ROUTES.SETTINGS,
            }}>
            <div className="d-flex flex-col items-center">
              <SettingsIcon className="m-0" width={30} />
              <Typography.Text className="left-panel-label">
                {t('label.setting-plural')}
              </Typography.Text>
            </div>
          </NavLink>
        </Col>
        <Col className="left-panel-item p-md" span={24}>
          <div
            className="d-flex flex-col items-center cursor-pointer"
            onClick={() => onLogoutHandler()}>
            <LogoutIcon className="m-0" width={30} />
            <Typography.Text className="left-panel-label">
              {t('label.logout')}
            </Typography.Text>
          </div>
        </Col>
      </Row>
    </div>
  );
};

export default LeftSidebar;<|MERGE_RESOLUTION|>--- conflicted
+++ resolved
@@ -103,14 +103,11 @@
                 </Typography.Text>
               </>
             }>
-<<<<<<< HEAD
             <Menu.Item
               className={`left-panel-item ${
                 location.pathname.startsWith('/glossary') ? 'active' : ''
-              }`}>
-=======
-            <Menu.Item className="left-panel-item" key="glossary">
->>>>>>> 725bc331
+              }`}
+              key="glossary">
               <NavLink
                 className="no-underline"
                 data-testid="appbar-item-glossary"
@@ -125,14 +122,11 @@
                 </div>
               </NavLink>
             </Menu.Item>
-<<<<<<< HEAD
             <Menu.Item
               className={`left-panel-item ${
                 location.pathname.startsWith('/tags') ? 'active' : ''
-              }`}>
-=======
-            <Menu.Item className="left-panel-item" key="tags">
->>>>>>> 725bc331
+              }`}
+              key="tags">
               <NavLink
                 className="no-underline"
                 data-testid="appbar-item-tags"
