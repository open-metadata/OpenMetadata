/*
 *  Copyright 2023 Collate.
 *  Licensed under the Apache License, Version 2.0 (the "License");
 *  you may not use this file except in compliance with the License.
 *  You may obtain a copy of the License at
 *  http://www.apache.org/licenses/LICENSE-2.0
 *  Unless required by applicable law or agreed to in writing, software
 *  distributed under the License is distributed on an "AS IS" BASIS,
 *  WITHOUT WARRANTIES OR CONDITIONS OF ANY KIND, either express or implied.
 *  See the License for the specific language governing permissions and
 *  limitations under the License.
 */
import Icon from '@ant-design/icons/lib/components/Icon';
import { Button, Layout, Menu, MenuProps, Typography } from 'antd';
import { MenuItemType } from 'antd/lib/menu/hooks/useItems';
import Modal from 'antd/lib/modal/Modal';
import classNames from 'classnames';
import { noop } from 'lodash';
import React, { useCallback, useMemo, useState } from 'react';
import { useTranslation } from 'react-i18next';
import { Link } from 'react-router-dom';
import {
  LOGOUT_ITEM,
  SETTING_ITEM,
  SIDEBAR_NESTED_KEYS,
} from '../../../constants/LeftSidebar.constants';
<<<<<<< HEAD
import { SidebarItem } from '../../../enums/sidebar.enum';
import { useApplicationStore } from '../../../hooks/useApplicationStore';
import useCustomLocation from '../../../hooks/useCustomLocation/useCustomLocation';
import { useCustomPages } from '../../../hooks/useCustomPages';
import { filterHiddenNavigationItems } from '../../../utils/CustomizaNavigation/CustomizeNavigation';
=======
import { EntityType } from '../../../enums/entity.enum';
import { SidebarItem } from '../../../enums/sidebar.enum';
import { useApplicationStore } from '../../../hooks/useApplicationStore';
import useCustomLocation from '../../../hooks/useCustomLocation/useCustomLocation';
import { useCustomizeStore } from '../../../pages/CustomizablePage/CustomizeStore';
import { getDocumentByFQN } from '../../../rest/DocStoreAPI';
import {
  filterAndArrangeTreeByKeys,
  getNestedKeysFromNavigationItems,
} from '../../../utils/CustomizaNavigation/CustomizeNavigation';
import leftSidebarClassBase from '../../../utils/LeftSidebarClassBase';
>>>>>>> aa5f655e
import BrandImage from '../../common/BrandImage/BrandImage';
import './left-sidebar.less';
import { LeftSidebarItem as LeftSidebarItemType } from './LeftSidebar.interface';
import LeftSidebarItem from './LeftSidebarItem.component';

const { Sider } = Layout;

const LeftSidebar = () => {
  const location = useCustomLocation();
  const { t } = useTranslation();
  const { onLogoutHandler } = useApplicationStore();
  const [showConfirmLogoutModal, setShowConfirmLogoutModal] = useState(false);
  const [isSidebarCollapsed, setIsSidebarCollapsed] = useState<boolean>(true);
<<<<<<< HEAD
=======
  const { selectedPersona } = useApplicationStore();
  const { i18n } = useTranslation();
  const isDirectionRTL = useMemo(() => i18n.dir() === 'rtl', [i18n]);
  const [openKeys, setOpenKeys] = useState<string[]>([]);

  const { currentPersonaDocStore, setCurrentPersonaDocStore } =
    useCustomizeStore();
>>>>>>> aa5f655e

  const { navigation } = useCustomPages('Navigation');

  const sideBarItems = useMemo(
    () => filterHiddenNavigationItems(navigation),
    [navigation]
  );

  const selectedKeys = useMemo(() => {
    const pathArray = location.pathname.split('/');
    const deepPath = [...pathArray].splice(0, 3).join('/');

    return SIDEBAR_NESTED_KEYS[deepPath]
      ? [deepPath]
      : [pathArray.splice(0, 2).join('/')];
  }, [location.pathname]);

  const handleLogoutClick = useCallback(() => {
    setShowConfirmLogoutModal(true);
  }, []);

  const hideConfirmationModal = () => {
    setShowConfirmLogoutModal(false);
  };

  const LOWER_SIDEBAR_TOP_SIDEBAR_MENU_ITEMS: MenuProps['items'] = useMemo(
    () =>
      [SETTING_ITEM, LOGOUT_ITEM].map((item) => ({
        key: item.key,
        icon: <Icon component={item.icon} />,
        onClick: item.key === SidebarItem.LOGOUT ? handleLogoutClick : noop,
        label: <LeftSidebarItem data={item} />,
      })),
    [handleLogoutClick]
  );

  const handleMouseOver = useCallback(() => {
    if (!isSidebarCollapsed) {
      return;
    }
    setIsSidebarCollapsed(false);
  }, [isSidebarCollapsed]);

  const handleMouseOut = useCallback(() => {
    setIsSidebarCollapsed(true);
  }, []);

<<<<<<< HEAD
=======
  const fetchCustomizedDocStore = useCallback(async (personaFqn: string) => {
    try {
      const pageLayoutFQN = `${EntityType.PERSONA}.${personaFqn}`;

      const document = await getDocumentByFQN(pageLayoutFQN);
      setCurrentPersonaDocStore(document);
    } catch (error) {
      // silent error
    }
  }, []);

  const menuItems = useMemo(() => {
    return [
      ...sideBarItems.map((item) => {
        return {
          key: item.key,
          icon: <Icon component={item.icon} />,
          label: <LeftSidebarItem data={item} />,
          children: item.children?.map((item: LeftSidebarItemType) => {
            return {
              key: item.key,
              icon: <Icon component={item.icon} />,
              label: <LeftSidebarItem data={item} />,
            };
          }),
        };
      }),
      {
        type: 'divider',
      },
      ...LOWER_SIDEBAR_TOP_SIDEBAR_MENU_ITEMS,
    ];
  }, [sideBarItems]);

  useEffect(() => {
    if (selectedPersona.fullyQualifiedName) {
      fetchCustomizedDocStore(selectedPersona.fullyQualifiedName);
    }
  }, [selectedPersona]);

  const handleMenuClick: MenuProps['onClick'] = useCallback(() => {
    setIsSidebarCollapsed(true);
    setOpenKeys([]);
  }, []);

>>>>>>> aa5f655e
  return (
    <Sider
      collapsible
      className={classNames('left-sidebar-col left-sidebar-container', {
        'left-sidebar-col-rtl': isDirectionRTL,
        'sidebar-open': !isSidebarCollapsed,
      })}
      collapsed={isSidebarCollapsed}
      collapsedWidth={84}
      data-testid="left-sidebar"
      trigger={null}
      width={228}
      onMouseEnter={handleMouseOver}
      onMouseLeave={handleMouseOut}>
      <div className="logo-container">
        <Link className="flex-shrink-0" id="openmetadata_logo" to="/">
          <BrandImage
            alt="OpenMetadata Logo"
            className="vertical-middle"
            dataTestId="image"
            height={40}
            isMonoGram={isSidebarCollapsed}
            width="auto"
          />
        </Link>
      </div>

      <Menu
        inlineIndent={16}
        items={menuItems as MenuItemType[]}
        mode="inline"
        openKeys={openKeys}
        rootClassName="left-sidebar-menu"
        selectedKeys={selectedKeys}
        subMenuCloseDelay={1}
        onClick={handleMenuClick}
        onOpenChange={setOpenKeys}
      />

      {showConfirmLogoutModal && (
        <Modal
          centered
          bodyStyle={{ textAlign: 'center' }}
          closable={false}
          closeIcon={null}
          footer={null}
          open={showConfirmLogoutModal}
          width={360}
          onCancel={hideConfirmationModal}>
          <Typography.Title level={5}>{t('label.logout')}</Typography.Title>
          <Typography.Text className="text-grey-muted">
            {t('message.logout-confirmation')}
          </Typography.Text>

          <div className="d-flex gap-2 w-full m-t-md justify-center">
            <Button className="confirm-btn" onClick={hideConfirmationModal}>
              {t('label.cancel')}
            </Button>
            <Button
              className="confirm-btn"
              data-testid="confirm-logout"
              type="primary"
              onClick={onLogoutHandler}>
              {t('label.logout')}
            </Button>
          </div>
        </Modal>
      )}
    </Sider>
  );
};

export default LeftSidebar;<|MERGE_RESOLUTION|>--- conflicted
+++ resolved
@@ -24,25 +24,11 @@
   SETTING_ITEM,
   SIDEBAR_NESTED_KEYS,
 } from '../../../constants/LeftSidebar.constants';
-<<<<<<< HEAD
 import { SidebarItem } from '../../../enums/sidebar.enum';
 import { useApplicationStore } from '../../../hooks/useApplicationStore';
 import useCustomLocation from '../../../hooks/useCustomLocation/useCustomLocation';
 import { useCustomPages } from '../../../hooks/useCustomPages';
 import { filterHiddenNavigationItems } from '../../../utils/CustomizaNavigation/CustomizeNavigation';
-=======
-import { EntityType } from '../../../enums/entity.enum';
-import { SidebarItem } from '../../../enums/sidebar.enum';
-import { useApplicationStore } from '../../../hooks/useApplicationStore';
-import useCustomLocation from '../../../hooks/useCustomLocation/useCustomLocation';
-import { useCustomizeStore } from '../../../pages/CustomizablePage/CustomizeStore';
-import { getDocumentByFQN } from '../../../rest/DocStoreAPI';
-import {
-  filterAndArrangeTreeByKeys,
-  getNestedKeysFromNavigationItems,
-} from '../../../utils/CustomizaNavigation/CustomizeNavigation';
-import leftSidebarClassBase from '../../../utils/LeftSidebarClassBase';
->>>>>>> aa5f655e
 import BrandImage from '../../common/BrandImage/BrandImage';
 import './left-sidebar.less';
 import { LeftSidebarItem as LeftSidebarItemType } from './LeftSidebar.interface';
@@ -56,16 +42,10 @@
   const { onLogoutHandler } = useApplicationStore();
   const [showConfirmLogoutModal, setShowConfirmLogoutModal] = useState(false);
   const [isSidebarCollapsed, setIsSidebarCollapsed] = useState<boolean>(true);
-<<<<<<< HEAD
-=======
-  const { selectedPersona } = useApplicationStore();
+
   const { i18n } = useTranslation();
   const isDirectionRTL = useMemo(() => i18n.dir() === 'rtl', [i18n]);
   const [openKeys, setOpenKeys] = useState<string[]>([]);
-
-  const { currentPersonaDocStore, setCurrentPersonaDocStore } =
-    useCustomizeStore();
->>>>>>> aa5f655e
 
   const { navigation } = useCustomPages('Navigation');
 
@@ -113,19 +93,6 @@
     setIsSidebarCollapsed(true);
   }, []);
 
-<<<<<<< HEAD
-=======
-  const fetchCustomizedDocStore = useCallback(async (personaFqn: string) => {
-    try {
-      const pageLayoutFQN = `${EntityType.PERSONA}.${personaFqn}`;
-
-      const document = await getDocumentByFQN(pageLayoutFQN);
-      setCurrentPersonaDocStore(document);
-    } catch (error) {
-      // silent error
-    }
-  }, []);
-
   const menuItems = useMemo(() => {
     return [
       ...sideBarItems.map((item) => {
@@ -149,18 +116,11 @@
     ];
   }, [sideBarItems]);
 
-  useEffect(() => {
-    if (selectedPersona.fullyQualifiedName) {
-      fetchCustomizedDocStore(selectedPersona.fullyQualifiedName);
-    }
-  }, [selectedPersona]);
-
   const handleMenuClick: MenuProps['onClick'] = useCallback(() => {
     setIsSidebarCollapsed(true);
     setOpenKeys([]);
   }, []);
 
->>>>>>> aa5f655e
   return (
     <Sider
       collapsible
