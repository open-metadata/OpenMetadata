/*
 *  Copyright 2024 Collate.
 *  Licensed under the Apache License, Version 2.0 (the "License");
 *  you may not use this file except in compliance with the License.
 *  You may obtain a copy of the License at
 *  http://www.apache.org/licenses/LICENSE-2.0
 *  Unless required by applicable law or agreed to in writing, software
 *  distributed under the License is distributed on an "AS IS" BASIS,
 *  WITHOUT WARRANTIES OR CONDITIONS OF ANY KIND, either express or implied.
 *  See the License for the specific language governing permissions and
 *  limitations under the License.
 */
import { AxiosError } from 'axios';
import classNames from 'classnames';
import { isEmpty } from 'lodash';
import { Bucket } from 'Models';
import { useCallback, useEffect, useMemo, useState } from 'react';
import { useTranslation } from 'react-i18next';
import { useNavigate } from 'react-router-dom';
import { ReactComponent as DataAssetIcon } from '../../../../assets/svg/ic-data-assets.svg';
import { ReactComponent as NoDataAssetsPlaceholder } from '../../../../assets/svg/no-folder-data.svg';
import { ROUTES } from '../../../../constants/constants';
import {
  getSortField,
  getSortOrder,
} from '../../../../constants/Widgets.constant';
import { SIZE } from '../../../../enums/common.enum';
import { SearchIndex } from '../../../../enums/search.enum';
import { WidgetCommonProps } from '../../../../pages/CustomizablePage/CustomizablePage.interface';
import { searchData } from '../../../../rest/miscAPI';
import { showErrorToast } from '../../../../utils/ToastUtils';
import WidgetEmptyState from '../Common/WidgetEmptyState/WidgetEmptyState';
import WidgetFooter from '../Common/WidgetFooter/WidgetFooter';
import WidgetHeader from '../Common/WidgetHeader/WidgetHeader';
import WidgetWrapper from '../Common/WidgetWrapper/WidgetWrapper';
import './data-assets-widget.less';
import DataAssetCard from './DataAssetCard/DataAssetCard.component';
import {
  DATA_ASSETS_SORT_BY_KEYS,
  DATA_ASSETS_SORT_BY_OPTIONS,
} from './DataAssetsWidget.constants';

const DataAssetsWidget = ({
  isEditView = false,
  handleRemoveWidget,
  widgetKey,
  handleLayoutUpdate,
  currentLayout,
}: WidgetCommonProps) => {
  const { t } = useTranslation();
  const navigate = useNavigate();
  const [loading, setLoading] = useState<boolean>(true);
  const [services, setServices] = useState<Bucket[]>([]);
  const [selectedSortBy, setSelectedSortBy] = useState<string>(
    DATA_ASSETS_SORT_BY_KEYS.A_TO_Z
  );

  const widgetData = useMemo(
    () => currentLayout?.find((w) => w.i === widgetKey),
    [currentLayout, widgetKey]
  );

  const isFullSize = widgetData?.w === 2;

  const fetchDataAssets = useCallback(async () => {
    setLoading(true);
    try {
      const sortField = getSortField(selectedSortBy);
      const sortOrder = getSortOrder(selectedSortBy);
      const res = await searchData('', 0, 0, '', sortField, sortOrder, [
        SearchIndex.TABLE,
        SearchIndex.TOPIC,
        SearchIndex.DASHBOARD,
        SearchIndex.PIPELINE,
        SearchIndex.MLMODEL,
        SearchIndex.CONTAINER,
        SearchIndex.SEARCH_INDEX,
        SearchIndex.API_ENDPOINT_INDEX,
      ]);
      setServices(res?.data.aggregations?.['sterms#serviceType'].buckets);
    } catch (error) {
      showErrorToast(error as AxiosError);
    } finally {
      setLoading(false);
    }
  }, []);

  useEffect(() => {
    fetchDataAssets();
  }, [fetchDataAssets]);

  const handleSortByClick = useCallback(
    (key: string) => {
      setSelectedSortBy(key);
    },
    [setSelectedSortBy]
  );

  const handleTitleClick = useCallback(() => {
    navigate(ROUTES.EXPLORE);
  }, [navigate]);

  const sortedServices = useMemo(() => {
    switch (selectedSortBy) {
      case DATA_ASSETS_SORT_BY_KEYS.A_TO_Z:
        return [...services].sort((a, b) => a.key.localeCompare(b.key));
      case DATA_ASSETS_SORT_BY_KEYS.Z_TO_A:
        return [...services].sort((a, b) => b.key.localeCompare(a.key));
      case DATA_ASSETS_SORT_BY_KEYS.HIGH_TO_LOW:
        return [...services].sort((a, b) => b.doc_count - a.doc_count);
      case DATA_ASSETS_SORT_BY_KEYS.LOW_TO_HIGH:
        return [...services].sort((a, b) => a.doc_count - b.doc_count);
      default:
        return services;
    }
  }, [services, selectedSortBy]);

  const emptyState = useMemo(
    () => (
      <WidgetEmptyState
        icon={
          <NoDataAssetsPlaceholder height={SIZE.LARGE} width={SIZE.LARGE} />
        }
        title={t('message.no-data-assets-yet')}
      />
    ),
    [t]
  );

  const dataAssetsContent = useMemo(
    () => (
      <div className="entity-list-body">
        <div
          className={classNames(
            'cards-scroll-container flex-1 overflow-y-auto',
            isFullSize ? 'justify-start' : 'justify-center'
          )}>
          {sortedServices.map((service) => (
            <div
              className="card-wrapper"
              key={service.key}
              style={{
                width: isFullSize ? '125px' : '110px',
              }}>
              <DataAssetCard service={service} />
            </div>
          ))}
        </div>
      </div>
    ),
    [sortedServices, isFullSize]
  );

  const showWidgetFooterMoreButton = useMemo(
    () => Boolean(!loading) && services?.length > 10,
    [services, loading]
  );

  const widgetHeader = useMemo(
    () => (
      <WidgetHeader
        currentLayout={currentLayout}
        handleLayoutUpdate={handleLayoutUpdate}
        handleRemoveWidget={handleRemoveWidget}
        icon={<DataAssetIcon height={24} width={24} />}
        isEditView={isEditView}
        selectedSortBy={selectedSortBy}
        sortOptions={DATA_ASSETS_SORT_BY_OPTIONS}
        title={t('label.data-asset-plural')}
        widgetKey={widgetKey}
        widgetWidth={widgetData?.w}
        onSortChange={handleSortByClick}
        onTitleClick={handleTitleClick}
      />
    ),
    [
      currentLayout,
      handleLayoutUpdate,
      handleRemoveWidget,
      isEditView,
      t,
      widgetKey,
      widgetData?.w,
      selectedSortBy,
      handleSortByClick,
      handleTitleClick,
    ]
  );

  const widgetContent = useMemo(
    () => (
      <div className="data-assets-widget-container">
        <div className="widget-content flex-1">
          {isEmpty(services) ? emptyState : dataAssetsContent}
          <WidgetFooter
            moreButtonLink={ROUTES.EXPLORE}
            moreButtonText={t('label.view-more')}
            showMoreButton={showWidgetFooterMoreButton}
          />
        </div>
      </div>
    ),
    [emptyState, dataAssetsContent, services, showWidgetFooterMoreButton, t]
  );

  return (
    <WidgetWrapper
      dataLength={services.length !== 0 ? services.length : 10}
<<<<<<< HEAD
      dataTestId="KnowledgePanel.DataAssets"
=======
      header={widgetHeader}
>>>>>>> c3b51526
      loading={loading}>
      {widgetContent}
    </WidgetWrapper>
  );
};

export default DataAssetsWidget;<|MERGE_RESOLUTION|>--- conflicted
+++ resolved
@@ -206,11 +206,8 @@
   return (
     <WidgetWrapper
       dataLength={services.length !== 0 ? services.length : 10}
-<<<<<<< HEAD
       dataTestId="KnowledgePanel.DataAssets"
-=======
       header={widgetHeader}
->>>>>>> c3b51526
       loading={loading}>
       {widgetContent}
     </WidgetWrapper>
