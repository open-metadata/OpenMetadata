--- conflicted
+++ resolved
@@ -21,12 +21,7 @@
   moreButtonLink?: string;
   moreButtonText?: string;
   onMoreClick?: () => void;
-<<<<<<< HEAD
   showMoreButton?: boolean;
-=======
-  moreButtonLink?: string;
-  className?: string;
->>>>>>> 38bf4cc9
 }
 
 const WidgetFooter = ({
@@ -34,12 +29,7 @@
   moreButtonLink,
   moreButtonText,
   onMoreClick,
-<<<<<<< HEAD
   showMoreButton = false,
-=======
-  moreButtonLink,
-  className = '',
->>>>>>> 38bf4cc9
 }: WidgetFooterProps) => {
   const { t } = useTranslation();
   if (!showMoreButton) {
@@ -54,10 +44,6 @@
           <Button
             className="text-primary hover:underline w-full footer-view-more-button"
             href={moreButtonLink}
-<<<<<<< HEAD
-            target="_blank"
-=======
->>>>>>> 38bf4cc9
             type="link">
             {moreButtonText || t('label.view-more')}
             <ArrowRightOutlined data-testid="arrow-right-icon" />
