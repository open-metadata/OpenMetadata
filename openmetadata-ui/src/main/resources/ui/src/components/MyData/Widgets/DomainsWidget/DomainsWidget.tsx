/*
 *  Copyright 2025 Collate.
 *  Licensed under the Apache License, Version 2.0 (the "License");
 *  you may not use this file except in compliance with the License.
 *  You may obtain a copy of the License at
 *  http://www.apache.org/licenses/LICENSE-2.0
 *  Unless required by applicable law or agreed to in writing, software
 *  distributed under the License is distributed on an "AS IS" BASIS,
 *  WITHOUT WARRANTIES OR CONDITIONS OF ANY KIND, either express or implied.
 *  See the License for the specific language governing permissions and
 *  limitations under the License.
 */
import { Button, Typography } from 'antd';
import classNames from 'classnames';
import { isEmpty } from 'lodash';
import { useCallback, useEffect, useMemo, useState } from 'react';
import { useTranslation } from 'react-i18next';
import { useNavigate } from 'react-router-dom';
import { ReactComponent as DomainNoDataPlaceholder } from '../../../../assets/svg/domain-no-data-placeholder.svg';
import { ReactComponent as DomainIcon } from '../../../../assets/svg/ic-domains-widget.svg';
import {
  INITIAL_PAGING_VALUE,
  PAGE_SIZE_LARGE,
  ROUTES,
} from '../../../../constants/constants';
import {
  applySortToData,
  getSortField,
  getSortOrder,
} from '../../../../constants/Widgets.constant';
import { ERROR_PLACEHOLDER_TYPE } from '../../../../enums/common.enum';
import { SearchIndex } from '../../../../enums/search.enum';
import { Domain } from '../../../../generated/entity/domains/domain';
import {
  WidgetCommonProps,
  WidgetConfig,
} from '../../../../pages/CustomizablePage/CustomizablePage.interface';
import { searchData } from '../../../../rest/miscAPI';
import { getDomainIcon } from '../../../../utils/DomainUtils';
import { getDomainDetailsPath } from '../../../../utils/RouterUtils';
import ErrorPlaceHolder from '../../../common/ErrorWithPlaceholder/ErrorPlaceHolder';
import WidgetEmptyState from '../Common/WidgetEmptyState/WidgetEmptyState';
import WidgetFooter from '../Common/WidgetFooter/WidgetFooter';
import WidgetHeader from '../Common/WidgetHeader/WidgetHeader';
import WidgetWrapper from '../Common/WidgetWrapper/WidgetWrapper';
import './domains-widget.less';
import {
  DOMAIN_SORT_BY_KEYS,
  DOMAIN_SORT_BY_OPTIONS,
} from './DomainsWidget.constants';

const DomainsWidget = ({
  isEditView = false,
  handleRemoveWidget,
  widgetKey = 'domains-widget',
  handleLayoutUpdate,
  currentLayout,
}: WidgetCommonProps) => {
  const { t } = useTranslation();
  const [domains, setDomains] = useState<Domain[]>([]);
  const navigate = useNavigate();
  const [selectedSortBy, setSelectedSortBy] = useState<string>(
    DOMAIN_SORT_BY_KEYS.LATEST
  );
  const [loading, setLoading] = useState(true);
  const [error, setError] = useState<string | null>(null);

  const fetchDomains = useCallback(async () => {
    setLoading(true);
    setError(null);
    try {
      const sortField = getSortField(selectedSortBy);
      const sortOrder = getSortOrder(selectedSortBy);

      const res = await searchData(
        '',
        INITIAL_PAGING_VALUE,
        PAGE_SIZE_LARGE,
        '',
        sortField,
        sortOrder,
        SearchIndex.DOMAIN
      );

      const domains = res?.data?.hits?.hits.map((hit) => hit._source);
      const sortedDomains = applySortToData(domains, selectedSortBy);
      setDomains(sortedDomains as Domain[]);
    } catch {
      setError(t('message.fetch-domain-list-error'));
      setDomains([]);
    } finally {
      setLoading(false);
    }
  }, [selectedSortBy, getSortField, getSortOrder, applySortToData]);

  const handleDomainClick = useCallback(
    (domain: Domain) => {
      navigate(getDomainDetailsPath(domain.fullyQualifiedName ?? ''));
    },
    [navigate]
  );

  const domainsWidget = useMemo(() => {
    const widget = currentLayout?.find(
      (widget: WidgetConfig) => widget.i === widgetKey
    );

    return widget;
  }, [currentLayout, widgetKey]);

  const isFullSize = useMemo(() => {
    return domainsWidget?.w === 2;
  }, [domainsWidget]);

  useEffect(() => {
    fetchDomains();
  }, [fetchDomains]);

  const handleSortByClick = useCallback((key: string) => {
    setSelectedSortBy(key);
  }, []);

  const handleTitleClick = useCallback(() => {
    navigate(ROUTES.DOMAIN);
  }, [navigate]);

  const emptyState = useMemo(
    () => (
      <WidgetEmptyState
        actionButtonLink={ROUTES.DOMAIN}
        actionButtonText={t('label.explore-domain')}
        description={t('message.domains-no-data-message')}
        icon={<DomainNoDataPlaceholder />}
        title={t('label.no-domains-yet')}
      />
    ),
    [t]
  );

  const domainsList = useMemo(
    () => (
      <div className="entity-list-body">
        <div className="domains-widget-grid">
          {domains.map((domain) => (
            <Button
              className={classNames('domain-card', {
                'domain-card-full': isFullSize,
                'p-0': !isFullSize,
              })}
              key={domain.id}
              onClick={() => handleDomainClick(domain)}>
              {isFullSize ? (
                <div className="d-flex gap-2">
                  <div
                    className="domain-card-full-icon"
                    style={{ background: domain.style?.color }}>
                    {getDomainIcon(domain.style?.iconURL)}
                  </div>
                  <div className="domain-card-full-content">
                    <div className="domain-card-full-title-row">
                      <Typography.Text
                        className="font-semibold"
                        ellipsis={{
                          tooltip: true,
                        }}>
                        {domain.displayName || domain.name}
                      </Typography.Text>
                      <span className="domain-card-full-count">
                        {domain.assets?.length || 0}
                      </span>
                    </div>
                  </div>
                </div>
              ) : (
                <div
                  className="d-flex domain-card-bar"
                  style={{ borderLeftColor: domain.style?.color }}>
                  <div className="domain-card-content">
                    <span className="domain-card-title">
                      <div className="domain-card-icon">
                        {getDomainIcon(domain.style?.iconURL)}
                      </div>
                      <Typography.Text
                        className="domain-card-name"
                        ellipsis={{ tooltip: true }}>
                        {domain.displayName || domain.name}
                      </Typography.Text>
                    </span>
                    <span className="domain-card-count">
                      {domain.assets?.length || 0}
                    </span>
                  </div>
                </div>
              )}
            </Button>
          ))}
        </div>
      </div>
    ),
    [domains, isFullSize]
  );

  const showWidgetFooterMoreButton = useMemo(
    () => Boolean(!loading) && domains.length > 10,
    [domains, loading]
  );

  const footer = useMemo(
    () => (
      <WidgetFooter
        moreButtonLink="/domain"
        moreButtonText={t('label.view-more-count', {
          countValue: domains.length > 10 ? domains.length - 10 : undefined,
        })}
        showMoreButton={showWidgetFooterMoreButton}
      />
    ),
    [t, domains.length, loading]
  );

  const widgetHeader = useMemo(
    () => (
      <WidgetHeader
        currentLayout={currentLayout}
        handleLayoutUpdate={handleLayoutUpdate}
        handleRemoveWidget={handleRemoveWidget}
        icon={
          <DomainIcon className="domains-widget-globe" height={22} width={22} />
        }
        isEditView={isEditView}
        selectedSortBy={selectedSortBy}
        sortOptions={DOMAIN_SORT_BY_OPTIONS}
        title={t('label.domain-plural')}
        widgetKey={widgetKey}
        widgetWidth={2}
        onSortChange={handleSortByClick}
        onTitleClick={handleTitleClick}
      />
    ),
    [
      currentLayout,
      handleLayoutUpdate,
      handleRemoveWidget,
      isEditView,
      selectedSortBy,
      t,
      widgetKey,
      handleSortByClick,
      handleTitleClick,
    ]
  );

  return (
<<<<<<< HEAD
    <WidgetWrapper
      dataLength={10}
      dataTestId="KnowledgePanel.Domains"
      loading={loading}>
=======
    <WidgetWrapper dataLength={10} header={widgetHeader} loading={loading}>
>>>>>>> c3b51526
      <div className="domains-widget-container">
        <div className="widget-content flex-1">
          {error ? (
            <ErrorPlaceHolder
              className="domains-widget-error border-none"
              type={ERROR_PLACEHOLDER_TYPE.CUSTOM}>
              {error}
            </ErrorPlaceHolder>
          ) : isEmpty(domains) ? (
            emptyState
          ) : (
            domainsList
          )}
        </div>
        {!isEmpty(domains) && footer}
      </div>
    </WidgetWrapper>
  );
};

export default DomainsWidget;<|MERGE_RESOLUTION|>--- conflicted
+++ resolved
@@ -251,14 +251,11 @@
   );
 
   return (
-<<<<<<< HEAD
     <WidgetWrapper
       dataLength={10}
       dataTestId="KnowledgePanel.Domains"
+      header={widgetHeader}
       loading={loading}>
-=======
-    <WidgetWrapper dataLength={10} header={widgetHeader} loading={loading}>
->>>>>>> c3b51526
       <div className="domains-widget-container">
         <div className="widget-content flex-1">
           {error ? (
