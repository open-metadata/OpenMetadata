/*
 *  Copyright 2023 Collate.
 *  Licensed under the Apache License, Version 2.0 (the "License");
 *  you may not use this file except in compliance with the License.
 *  You may obtain a copy of the License at
 *  http://www.apache.org/licenses/LICENSE-2.0
 *  Unless required by applicable law or agreed to in writing, software
 *  distributed under the License is distributed on an "AS IS" BASIS,
 *  WITHOUT WARRANTIES OR CONDITIONS OF ANY KIND, either express or implied.
 *  See the License for the specific language governing permissions and
 *  limitations under the License.
 */
<<<<<<< HEAD
import {
  Button,
  Dropdown,
  Menu,
  Segmented,
  Skeleton,
  Space,
  Tooltip,
  Typography,
} from 'antd';
=======
import { Button, Dropdown, Menu, Segmented, Space, Typography } from 'antd';
>>>>>>> 582596dc
import { AxiosError } from 'axios';
import classNames from 'classnames';
import { isEmpty } from 'lodash';
import {
  default as React,
  RefObject,
  useCallback,
  useEffect,
  useMemo,
  useState,
} from 'react';
import { useTranslation } from 'react-i18next';
import { useHistory, useParams } from 'react-router-dom';
import { ReactComponent as AllActivityIcon } from '../../../assets/svg/all-activity-v2.svg';
import { ReactComponent as TaskCloseIcon } from '../../../assets/svg/ic-check-circle-new.svg';
import { ReactComponent as TaskCloseIconBlue } from '../../../assets/svg/ic-close-task.svg';
import { ReactComponent as FilterIcon } from '../../../assets/svg/ic-feeds-filter.svg';
import { ReactComponent as MentionIcon } from '../../../assets/svg/ic-mention.svg';
import { ReactComponent as TaskOpenIcon } from '../../../assets/svg/ic-open-task.svg';
import { ReactComponent as TaskIcon } from '../../../assets/svg/ic-task-new.svg';
<<<<<<< HEAD
import { ReactComponent as MyTaskIcon } from '../../../assets/svg/task.svg';

import { noop } from 'lodash';
import { ReactComponent as AllActivityIcon } from '../../../assets/svg/all-activity-v2.svg';
import { ReactComponent as AnnouncementsIcon } from '../../../assets/svg/announcements-v1.svg';
=======
import { ReactComponent as NoConversationsIcon } from '../../../assets/svg/no-conversations.svg';
>>>>>>> 582596dc
import { ReactComponent as TaskListIcon } from '../../../assets/svg/task-ic.svg';
import { ReactComponent as MyTaskIcon } from '../../../assets/svg/task.svg';
import {
  COMMON_ICON_STYLES,
  ICON_DIMENSION,
  ICON_DIMENSION_USER_PAGE,
} from '../../../constants/constants';
import { FEED_COUNT_INITIAL_DATA } from '../../../constants/entity.constants';
import { observerOptions } from '../../../constants/Mydata.constants';
import { ERROR_PLACEHOLDER_TYPE } from '../../../enums/common.enum';
import { EntityTabs, EntityType } from '../../../enums/entity.enum';
import { FeedFilter } from '../../../enums/mydata.enum';
import {
  AnnoucementStatus,
  Thread,
  ThreadTaskStatus,
  ThreadType,
} from '../../../generated/entity/feed/thread';
import { useAuth } from '../../../hooks/authHooks';
import { useApplicationStore } from '../../../hooks/useApplicationStore';
import { useElementInView } from '../../../hooks/useElementInView';
import { useFqn } from '../../../hooks/useFqn';
import { FeedCounts } from '../../../interface/feed.interface';
import { getFeedCount } from '../../../rest/feedsAPI';
import {
  ANNOUNCEMENT_ENTITIES,
  setSelectedAnnouncementStatus,
} from '../../../utils/AnnouncementsUtils';
import { getCountBadge, getFeedCounts } from '../../../utils/CommonUtils';
import entityUtilClassBase from '../../../utils/EntityUtilClassBase';
import {
  ENTITY_LINK_SEPARATOR,
  getEntityUserLink,
} from '../../../utils/EntityUtils';
import { showErrorToast } from '../../../utils/ToastUtils';
import ErrorPlaceHolderNew from '../../common/ErrorWithPlaceholder/ErrorPlaceHolderNew';
import Loader from '../../common/Loader/Loader';
import { TaskTabNew } from '../../Entity/Task/TaskTab/TaskTabNew.component';
import AddAnnouncementModal from '../../Modals/AnnouncementModal/AddAnnouncementModal';
import '../../MyData/Widgets/FeedsWidget/feeds-widget.less';
import ActivityFeedListV1 from '../ActivityFeedList/ActivityFeedListV1.component';
import ActivityFeedListV1New from '../ActivityFeedList/ActivityFeedListV1New.component';
import FeedPanelBodyV1New from '../ActivityFeedPanel/FeedPanelBodyV1New';
import { useActivityFeedProvider } from '../ActivityFeedProvider/ActivityFeedProvider';
import './activity-feed-tab.less';
import {
  ActivityFeedLayoutType,
  ActivityFeedTabProps,
  ActivityFeedTabs,
} from './ActivityFeedTab.interface';

const componentsVisibility = {
  showThreadIcon: false,
  showRepliesContainer: true,
};

export const ActivityFeedTab = ({
  owners = [],
  columns,
  entityType,
  hasGlossaryReviewer,
  isForFeedTab = true,
  onUpdateFeedCount,
  onUpdateEntityDetails,
  permissions,
  subTab,
  layoutType,
  feedCount,
}: ActivityFeedTabProps) => {
  const history = useHistory();
  const { t } = useTranslation();
  const { currentUser } = useApplicationStore();
  const { isAdminUser } = useAuth();
  const { fqn } = useFqn();
  const [elementRef, isInView] = useElementInView({
    ...observerOptions,
    root: document.querySelector('#center-container'),
    rootMargin: '0px 0px 2px 0px',
  });
  const { subTab: activeTab = subTab } =
    useParams<{ tab: EntityTabs; subTab: ActivityFeedTabs }>();
  const [taskFilter, setTaskFilter] = useState<ThreadTaskStatus>(
    ThreadTaskStatus.Open
  );
  const [announcementFilter, setAnnouncementFilter] =
    useState<AnnoucementStatus>(AnnoucementStatus.Active);
  const [isAddAnnouncementOpen, setIsAddAnnouncementOpen] =
    useState<boolean>(false);
  const handleCloseAnnouncementModal = useCallback(
    () => setIsAddAnnouncementOpen(false),
    []
  );
  const handleOpenAnnouncementModal = useCallback(
    () => setIsAddAnnouncementOpen(true),
    []
  );

  const [isFullWidth, setIsFullWidth] = useState<boolean>(false);
  const [countData, setCountData] = useState<{
    loading: boolean;
    data: FeedCounts;
  }>({
    loading: false,
    data: FEED_COUNT_INITIAL_DATA,
  });
<<<<<<< HEAD
  const showAnnouncementsSubTab = ANNOUNCEMENT_ENTITIES.includes(entityType);
=======
  const [isFirstLoad, setIsFirstLoad] = useState<boolean>(true);
>>>>>>> 582596dc

  const {
    selectedThread,
    setActiveThread,
    entityThread,
    getFeedData,
    loading,
    entityPaging,
  } = useActivityFeedProvider();

  const isUserEntity = useMemo(
    () => entityType === EntityType.USER,
    [entityType]
  );

  const entityTypeTask = useMemo(
    () =>
      selectedThread?.about?.split(ENTITY_LINK_SEPARATOR)?.[1] as Exclude<
        EntityType,
        EntityType.TABLE
      >,
    [selectedThread]
  );

  const isTaskActiveTab = useMemo(
    () => activeTab === ActivityFeedTabs.TASKS,
    [activeTab]
  );
  const isAnnouncementActiveTab = useMemo(
    () => activeTab === ActivityFeedTabs.ANNOUNCEMENTS,
    [activeTab]
  );
  useEffect(() => {
    setIsFullWidth(false);
  }, [isTaskActiveTab]);
  const isMentionTabSelected = useMemo(
    () => activeTab === ActivityFeedTabs.MENTIONS,
    [activeTab]
  );
  useEffect(() => {
    setIsFirstLoad(true);
  }, [subTab]);

  const handleTabChange = (subTab: string) => {
    setIsFirstLoad(true);
    history.push(
      entityUtilClassBase.getEntityLink(
        entityType,
        fqn,
        EntityTabs.ACTIVITY_FEED,
        subTab
      )
    );
    setActiveThread();
    setIsFullWidth(false);
  };

  const placeholderText = useMemo(() => {
    if (activeTab === ActivityFeedTabs.ALL) {
      return (
        <div className="d-flex flex-col gap-4">
          <Typography.Text className="placeholder-title">
            {t('message.no-activity-feed-title')}
          </Typography.Text>
          <Typography.Text className="placeholder-text">
            {t('message.no-activity-feed-description')}
          </Typography.Text>
        </div>
      );
    } else if (activeTab === ActivityFeedTabs.MENTIONS) {
      return (
        <Typography.Text className="placeholder-text">
          {t('message.no-mentions')}
        </Typography.Text>
      );
    } else if (activeTab === ActivityFeedTabs.ANNOUNCEMENTS) {
      return t('message.no-announcement-message');
    } else {
      return (
        <div className="d-flex flex-col gap-4">
          <Typography.Text className="placeholder-title">
            {t('message.no-open-tasks-title')}
          </Typography.Text>
          <Typography.Text className="placeholder-text">
            {t('message.no-open-tasks-description')}
          </Typography.Text>
        </div>
      );
    }
  }, [activeTab]);

  const handleFeedCount = useCallback(
    (data: FeedCounts) => {
      setCountData((prev) => ({ ...prev, data }));
      onUpdateFeedCount?.(data);
    },
    [setCountData]
  );

  const fetchFeedsCount = async () => {
    setCountData((prev) => ({ ...prev, loading: true }));
    if (isUserEntity) {
      try {
        const res = await getFeedCount(getEntityUserLink(fqn));
        setCountData((prev) => ({
          ...prev,
          data: {
            conversationCount: res[0].conversationCount ?? 0,
            totalTasksCount: res[0].totalTaskCount,
            openTaskCount: res[0].openTaskCount ?? 0,
            closedTaskCount: res[0].closedTaskCount ?? 0,
            totalCount: res[0].conversationCount ?? 0 + res[0].totalTaskCount,
            mentionCount: res[0].mentionCount ?? 0,
            activeAnnouncementCount: res[0].activeAnnouncementCount ?? 0,
            inactiveAnnouncementCount: res[0].inactiveAnnouncementCount ?? 0,
            totalAnnouncementCount: res[0].totalAnnouncementCount ?? 0,
          },
        }));
      } catch (err) {
        showErrorToast(err as AxiosError, t('server.entity-feed-fetch-error'));
      }
    } else {
      await getFeedCounts(entityType, fqn, handleFeedCount);
    }
    setCountData((prev) => ({ ...prev, loading: false }));
  };

  const getThreadType = useCallback((activeTab) => {
    if (activeTab === ActivityFeedTabs.TASKS) {
      return ThreadType.Task;
    } else if (activeTab === ActivityFeedTabs.ALL) {
      return ThreadType.Conversation;
    } else if (activeTab === ActivityFeedTabs.ANNOUNCEMENTS) {
      return ThreadType.Announcement;
    } else {
      return;
    }
  }, []);

  const { feedFilter, threadType } = useMemo(() => {
    const currentFilter =
      isAdminUser &&
      currentUser?.name === fqn &&
      activeTab !== ActivityFeedTabs.TASKS
        ? FeedFilter.ALL
        : FeedFilter.OWNER_OR_FOLLOWS;
    const filter = isUserEntity ? currentFilter : undefined;

    return {
      threadType: getThreadType(activeTab),
      feedFilter: activeTab === 'mentions' ? FeedFilter.MENTIONS : filter,
    };
  }, [activeTab, isUserEntity, currentUser]);

  const handleSaveAnnouncement = useCallback(() => {
    handleCloseAnnouncementModal();
    getFeedData(
      feedFilter,
      undefined,
      ThreadType.Announcement,
      entityType,
      fqn,
      undefined,
      undefined
    );
  }, [feedFilter, entityType, fqn, announcementFilter]);

  const handleFeedFetchFromFeedList = useCallback(
    (after?: string) => {
      setIsFirstLoad(false);
      getFeedData(feedFilter, after, threadType, entityType, fqn, taskFilter);
    },
    [threadType, feedFilter, entityType, fqn, taskFilter, getFeedData]
  );

  useEffect(() => {
    setSelectedAnnouncementStatus(AnnoucementStatus.Active);
    if (fqn && !isAnnouncementActiveTab) {
      getFeedData(
        feedFilter,
        undefined,
        threadType,
        entityType,
        fqn,
        taskFilter
      );
    } else {
      getFeedData(
        feedFilter,
        undefined,
        threadType,
        entityType,
        fqn,
        undefined,
        undefined
      );
    }
  }, [feedFilter, threadType, fqn]);

  useEffect(() => {
    if (feedCount) {
      setCountData((prev) => ({ ...prev, data: feedCount }));
    } else {
      fetchFeedsCount();
    }
  }, [feedCount]);

  const handleFeedClick = useCallback(
    (feed: Thread) => {
      if (!feed && (isTaskActiveTab || isMentionTabSelected)) {
        setIsFullWidth(false);
      }
      setActiveThread(feed);
    },
    [setActiveThread, isTaskActiveTab, isMentionTabSelected]
  );

  useEffect(() => {
    if (fqn && isInView && entityPaging.after && !loading) {
      handleFeedFetchFromFeedList(entityPaging.after);
    }
  }, [entityPaging, loading, isInView, fqn]);

  const loader = useMemo(
    () => (loading ? <Loader className="aspect-square" /> : null),
    [loading]
  );

  const handleUpdateTaskFilter = (filter: ThreadTaskStatus) => {
    setTaskFilter(filter);
    getFeedData(feedFilter, undefined, threadType, entityType, fqn, filter);
  };
  const handleUpdateAnnouncementFilter = (filter: AnnoucementStatus) => {
    setAnnouncementFilter(filter);
    setSelectedAnnouncementStatus(filter);
    getFeedData(
      feedFilter,
      undefined,
      threadType,
      entityType,
      fqn,
      undefined,
      undefined
    );
  };

  const handleAfterTaskClose = () => {
    handleFeedFetchFromFeedList();
    fetchFeedsCount();
  };
  const taskFilterOptions = useMemo(
    () => [
      {
        key: ThreadTaskStatus.Open,
        label: (
          <div
            className={classNames(
              'flex items-center justify-between px-4 py-2 gap-2',
              { active: taskFilter === ThreadTaskStatus.Open }
            )}
            data-testid="open-tasks">
            <div className="flex items-center space-x-2">
              {taskFilter === ThreadTaskStatus.Open ? (
                <TaskOpenIcon
                  className="m-r-xs"
                  {...ICON_DIMENSION_USER_PAGE}
                />
              ) : (
                <TaskIcon className="m-r-xs" {...ICON_DIMENSION_USER_PAGE} />
              )}
              <span
                className={classNames('task-tab-filter-item', {
                  selected: taskFilter === ThreadTaskStatus.Open,
                })}>
                {t('label.open')}
              </span>
            </div>
            <span
              className={classNames('task-count-container d-flex flex-center', {
                active: taskFilter === ThreadTaskStatus.Open,
              })}>
              <span className="task-count-text">
                {countData?.data?.openTaskCount}
              </span>
            </span>
          </div>
        ),
        onClick: () => {
          handleUpdateTaskFilter(ThreadTaskStatus.Open);
          setActiveThread();
        },
      },
      {
        key: ThreadTaskStatus.Closed,
        label: (
          <div
            className={classNames(
              'flex items-center justify-between px-4 py-2 gap-2',
              { active: taskFilter === ThreadTaskStatus.Closed }
            )}
            data-testid="closed-tasks">
            <div className="flex items-center space-x-2">
              {taskFilter === ThreadTaskStatus.Closed ? (
                <TaskCloseIconBlue
                  className="m-r-xs"
                  {...ICON_DIMENSION_USER_PAGE}
                />
              ) : (
                <TaskCloseIcon
                  className="m-r-xs"
                  {...ICON_DIMENSION_USER_PAGE}
                />
              )}
              <span
                className={classNames('task-tab-filter-item', {
                  selected: taskFilter === ThreadTaskStatus.Closed,
                })}>
                {t('label.closed')}
              </span>
            </div>
            <span
              className={classNames('task-count-container d-flex flex-center', {
                active: taskFilter === ThreadTaskStatus.Closed,
              })}>
              <span className="task-count-text">
                {countData?.data?.closedTaskCount}
              </span>
            </span>
          </div>
        ),
        onClick: () => {
          handleUpdateTaskFilter(ThreadTaskStatus.Closed);
          setActiveThread();
        },
      },
    ],
    [taskFilter, handleUpdateTaskFilter, setActiveThread, countData]
  );

  const TaskToggle = useCallback(() => {
    return (
      <Segmented
        className="task-toggle"
        defaultValue={ActivityFeedTabs.TASKS}
        options={[
          {
            label: (
              <span className="toggle-item">
                <MyTaskIcon {...ICON_DIMENSION_USER_PAGE} />
                {t('label.my-task-plural')}
              </span>
            ),
            value: ActivityFeedTabs.TASKS,
          },
          {
            label: (
              <span className="toggle-item">
                <MentionIcon {...ICON_DIMENSION_USER_PAGE} />
                {t('label.mention-plural')}
              </span>
            ),
            value: ActivityFeedTabs.MENTIONS,
          },
        ]}
        onChange={(value) => handleTabChange(value as ActivityFeedTabs)}
      />
    );
  }, [t, handleTabChange]);

  const handlePanelResize = (isFullWidth: boolean) => {
    setIsFullWidth(isFullWidth);
  };
  const refetchAnnouncements = useCallback(() => {
    getFeedData(
      feedFilter,
      undefined,
      threadType,
      entityType,
      fqn,
      undefined,
      undefined
    );
  }, [feedFilter, threadType, entityType, fqn, announcementFilter]);

  const handleFilterClick = useCallback(
    (status) => {
      handleUpdateAnnouncementFilter(status);
      setActiveThread();
    },
    [handleUpdateAnnouncementFilter, setActiveThread]
  );

  const handleActiveClick = useCallback(
    () => handleFilterClick(AnnoucementStatus.Active),
    [handleFilterClick]
  );
  const handleInactiveClick = useCallback(
    () => handleFilterClick(AnnoucementStatus.Inactive),
    [handleFilterClick]
  );
  const getElementWithCountLoader = useCallback(
    (element: any) => {
      if (countData.loading) {
        return <Skeleton.Button active className="count-loader" size="small" />;
      }

      return element;
    },
    [countData.loading]
  );

  const getSelectedKey = () => {
    if (activeTab === ActivityFeedTabs.ALL) {
      return ActivityFeedTabs.ALL;
    }
    if (activeTab === ActivityFeedTabs.ANNOUNCEMENTS) {
      return 'announcements';
    }

    return ActivityFeedTabs.TASKS;
  };

  const announcementFilterOptions = useMemo(
    () => [
      {
        key: AnnoucementStatus.Active,
        label: (
          <div
            className={classNames(
              'flex items-center justify-between px-4 py-2 gap-2',
              { active: announcementFilter === AnnoucementStatus.Active }
            )}
            data-testid="active-announcements">
            <div className="flex items-center space-x-2">
              {announcementFilter === AnnoucementStatus.Active ? (
                <TaskOpenIcon
                  className="m-r-xs"
                  {...ICON_DIMENSION_USER_PAGE}
                />
              ) : (
                <TaskIcon className="m-r-xs" {...ICON_DIMENSION_USER_PAGE} />
              )}
              <span
                className={classNames('task-tab-filter-item', {
                  selected: announcementFilter === AnnoucementStatus.Active,
                })}>
                {t('label.active')}
              </span>
            </div>
            <span
              className={classNames('task-count-container d-flex flex-center', {
                active: announcementFilter === AnnoucementStatus.Active,
              })}>
              <span className="task-count-text">
                {countData.data.activeAnnouncementCount}
              </span>
            </span>
          </div>
        ),
        onClick: () => {
          handleFilterClick(AnnoucementStatus.Active);
        },
      },
      {
        key: AnnoucementStatus.Inactive,
        label: (
          <div
            className={classNames(
              'flex items-center justify-between px-4 py-2 gap-2',
              { active: announcementFilter === AnnoucementStatus.Inactive }
            )}
            data-testid="inactive-announcements">
            <div className="flex items-center space-x-2">
              {announcementFilter === AnnoucementStatus.Inactive ? (
                <TaskCloseIconBlue
                  className="m-r-xs"
                  {...ICON_DIMENSION_USER_PAGE}
                />
              ) : (
                <TaskCloseIcon
                  className="m-r-xs"
                  {...ICON_DIMENSION_USER_PAGE}
                />
              )}
              <span
                className={classNames('task-tab-filter-item', {
                  selected: announcementFilter === AnnoucementStatus.Inactive,
                })}>
                {t('label.inactive')}
              </span>
            </div>
            <span
              className={classNames('task-count-container d-flex flex-center', {
                active: announcementFilter === AnnoucementStatus.Inactive,
              })}>
              <span className="task-count-text">
                {countData.data.inactiveAnnouncementCount}
              </span>
            </span>
          </div>
        ),
        onClick: () => {
          handleFilterClick(AnnoucementStatus.Inactive);
        },
      },
    ],
    [announcementFilter, countData.data, handleFilterClick]
  );

  const getRightPanelContent = (selectedThread: Thread) => {
    if (
      activeTab !== ActivityFeedTabs.TASKS &&
      selectedThread?.type !== ThreadType.Task
    ) {
      return (
        <div id="feed-panel">
          <FeedPanelBodyV1New
            isOpenInDrawer
            showActivityFeedEditor
            showThread
            componentsVisibility={{
              showThreadIcon: true,
              showRepliesContainer: true,
            }}
            feed={selectedThread}
            handlePanelResize={handlePanelResize}
            hidePopover={false}
            isFullWidth={isFullWidth}
            onAfterClose={handleAfterTaskClose}
            onUpdateEntityDetails={onUpdateEntityDetails}
          />
        </div>
      );
    }

    return (
      <div id="task-panel">
        {entityType === EntityType.TABLE ? (
          <TaskTabNew
            columns={columns}
            entityType={EntityType.TABLE}
            handlePanelResize={handlePanelResize}
            isForFeedTab={isForFeedTab}
            owners={owners}
            taskThread={selectedThread}
            onAfterClose={handleAfterTaskClose}
            onUpdateEntityDetails={onUpdateEntityDetails}
          />
        ) : (
          <TaskTabNew
            entityType={isUserEntity ? entityTypeTask : entityType}
            handlePanelResize={handlePanelResize}
            hasGlossaryReviewer={hasGlossaryReviewer}
            isForFeedTab={isForFeedTab}
            owners={owners}
            taskThread={selectedThread}
            onAfterClose={handleAfterTaskClose}
            onUpdateEntityDetails={onUpdateEntityDetails}
          />
        )}
      </div>
    );
  };

  const getRightPanelPlaceholder = useMemo(() => {
    if (activeTab === ActivityFeedTabs.MENTIONS) {
      return (
        <Typography.Text className="placeholder-text m-t-0">
          {t('message.no-mentions')}
        </Typography.Text>
      );
    }

    return (
      <div className="d-flex flex-col gap-4">
        <Typography.Text className="placeholder-title m-t-md">
          {t('message.no-conversations')}
        </Typography.Text>
        <Typography.Text className="placeholder-text">
          {t('message.no-conversations-description')}
        </Typography.Text>
      </div>
    );
  }, [activeTab, selectedThread]);

  return (
    <div className="activity-feed-tab">
      {layoutType === ActivityFeedLayoutType.THREE_PANEL && (
        <Menu
          className="custom-menu p-t-sm"
          data-testid="global-setting-left-panel"
          items={[
            {
              label: (
                <div className="d-flex justify-between">
                  <Space align="center" size="small">
                    <AllActivityIcon
                      style={COMMON_ICON_STYLES}
                      {...ICON_DIMENSION}
                    />
                    <span>{t('label.all')}</span>
                  </Space>

                  <span>
                    {!isUserEntity &&
                      getCountBadge(
                        countData?.data?.conversationCount,
                        '',
                        activeTab === ActivityFeedTabs.ALL
                      )}
                  </span>
                </div>
              ),
              key: ActivityFeedTabs.ALL,
            },
            {
              label: (
                <div className="d-flex justify-between">
                  <Space align="center" size="small">
                    <TaskListIcon
                      style={COMMON_ICON_STYLES}
                      {...ICON_DIMENSION}
                    />
                    <span>{t('label.task-plural')}</span>
                  </Space>
                  <span>
                    {getCountBadge(
                      countData?.data?.openTaskCount,
                      '',
                      isTaskActiveTab
                    )}
                  </span>
                </div>
              ),
              key: ActivityFeedTabs.TASKS,
            },
            ...(showAnnouncementsSubTab
              ? [
                  {
                    label: (
                      <div
                        className="d-flex justify-between"
                        data-testid="announcement-sub-tab">
                        <Space align="center" size="small">
                          <AnnouncementsIcon
                            style={COMMON_ICON_STYLES}
                            {...ICON_DIMENSION}
                          />
                          <span>{t('label.announcement-plural')}</span>
                        </Space>

                        <span>
                          {!isUserEntity &&
                            getCountBadge(
                              countData.data.totalAnnouncementCount,
                              '',
                              activeTab === ActivityFeedTabs.ANNOUNCEMENTS
                            )}
                        </span>
                      </div>
                    ),
                    key: 'announcements',
                  },
                ]
              : []),
          ]}
          mode="inline"
          rootClassName="left-container"
          selectedKeys={[getSelectedKey()]}
          onClick={(info) => handleTabChange(info.key)}
        />
      )}
      <div
        className={classNames('center-container', {
          'full-width': isFullWidth,
          'three-panel-layout':
            layoutType === ActivityFeedLayoutType.THREE_PANEL,
        })}
        id="center-container">
        {(isTaskActiveTab || isMentionTabSelected) && (
          <div className="d-flex gap-4 task-filter-container  justify-between items-center ">
            <Dropdown
              disabled={isMentionTabSelected}
              menu={{
                items: taskFilterOptions,
                selectedKeys: [...taskFilter],
              }}
              overlayClassName="task-tab-custom-dropdown"
              trigger={['click']}>
              <Button
                className={classNames('feed-filter-icon', {
                  'cursor-pointer': !isMentionTabSelected,
                  disabled: isMentionTabSelected,
                })}
                data-testid="user-profile-page-task-filter-icon"
                icon={<FilterIcon height={16} />}
              />
            </Dropdown>
            {TaskToggle()}
          </div>
        )}
<<<<<<< HEAD
        {isAnnouncementActiveTab && (
          <div className="d-flex gap-4 p-sm p-x-lg activity-feed-task justify-between">
            <div className="d-flex gap-4">
              <Dropdown
                menu={{
                  items: announcementFilterOptions,
                  selectedKeys: [...announcementFilter],
                }}
                overlayClassName="task-tab-custom-dropdown"
                trigger={['click']}>
                <TaskFilterIcon
                  className="task-filter-icon cursor-pointer"
                  data-testid="announcement-filter-icon"
                />
              </Dropdown>
            </div>
            <Tooltip title={t('message.no-permission-to-view')}>
              <Button
                data-testid="add-announcement-btn"
                disabled={!permissions?.EditAll}
                type="primary"
                onClick={handleOpenAnnouncementModal}>
                {t('label.add')}
              </Button>
            </Tooltip>
          </div>
        )}
        {!isAnnouncementActiveTab ? (
          <ActivityFeedListV1New
            hidePopover
            activeFeedId={selectedThread?.id}
            componentsVisibility={componentsVisibility}
            emptyPlaceholderText={placeholderText}
            feedList={entityThread}
            handlePanelResize={handlePanelResize}
            isForFeedTab={isForFeedTab}
            isFullWidth={isFullWidth}
            isLoading={loading}
            selectedThread={selectedThread}
            showThread={false}
            onFeedClick={handleFeedClick}
          />
        ) : (
          <ActivityFeedListV1
            hidePopover
            activeFeedId={selectedThread?.id}
            componentsVisibility={componentsVisibility}
            emptyPlaceholderText={placeholderText}
            feedList={entityThread}
            isForFeedTab={isForFeedTab}
            isLoading={loading}
            permissions={permissions?.EditAll}
            selectedThread={selectedThread}
            showThread={false}
            updateAnnouncementThreads={
              isAnnouncementActiveTab ? refetchAnnouncements : noop
            }
            onFeedClick={handleFeedClick}
          />
        )}
        {loader}
        <div
          className="w-full"
          data-testid="observer-element"
          id="observer-element"
          ref={elementRef as RefObject<HTMLDivElement>}
          style={{ height: '2px' }}
        />
=======
        <ActivityFeedListV1New
          hidePopover
          activeFeedId={selectedThread?.id}
          componentsVisibility={componentsVisibility}
          emptyPlaceholderText={placeholderText}
          feedList={entityThread}
          handlePanelResize={handlePanelResize}
          isForFeedTab={false}
          isFullWidth={isFullWidth}
          isLoading={isFirstLoad && loading}
          selectedThread={selectedThread}
          showThread={false}
          onAfterClose={handleAfterTaskClose}
          onFeedClick={handleFeedClick}
        />
        {!isFirstLoad && loader}
        {!isEmpty(entityThread) && !loading && (
          <div
            className="w-full"
            data-testid="observer-element"
            id="observer-element"
            ref={elementRef as RefObject<HTMLDivElement>}
            style={{ height: '2px' }}
          />
        )}
>>>>>>> 582596dc
      </div>

      <div
        className={classNames('right-container', {
          'hide-panel': isFullWidth,
          'three-panel-layout':
            layoutType === ActivityFeedLayoutType.THREE_PANEL,
        })}>
        {loader}
<<<<<<< HEAD
        {selectedThread &&
          !loading &&
          (activeTab !== ActivityFeedTabs.TASKS &&
          selectedThread?.type !== ThreadType.Task ? (
            <div id="feed-panel">
              <div>
                <FeedPanelBodyV1New
                  isAnnouncementCard
                  isOpenInDrawer
                  showActivityFeedEditor
                  showThread
                  componentsVisibility={{
                    showThreadIcon: true,
                    showRepliesContainer: true,
                  }}
                  feed={selectedThread}
                  handlePanelResize={handlePanelResize}
                  hidePopover={false}
                  isFullWidth={isFullWidth}
                  updateAnnouncementThreads={refetchAnnouncements}
                  onAfterClose={handleAfterTaskClose}
                  onUpdateEntityDetails={onUpdateEntityDetails}
                />
=======
        {selectedThread && !loading
          ? getRightPanelContent(selectedThread)
          : !loading && (
              <div className="p-x-md no-data-placeholder-container-right-panel d-flex justify-center items-center h-full">
                <ErrorPlaceHolderNew
                  icon={<NoConversationsIcon />}
                  type={ERROR_PLACEHOLDER_TYPE.CUSTOM}>
                  <Typography.Paragraph className="placeholder-text">
                    {getRightPanelPlaceholder}
                  </Typography.Paragraph>
                </ErrorPlaceHolderNew>
>>>>>>> 582596dc
              </div>
            )}
      </div>
      {isAddAnnouncementOpen && (
        <AddAnnouncementModal
          entityFQN={fqn || ''}
          entityType={entityType || ''}
          open={isAddAnnouncementOpen}
          onCancel={handleCloseAnnouncementModal}
          onSave={handleSaveAnnouncement}
        />
      )}
    </div>
  );
};<|MERGE_RESOLUTION|>--- conflicted
+++ resolved
@@ -10,7 +10,6 @@
  *  See the License for the specific language governing permissions and
  *  limitations under the License.
  */
-<<<<<<< HEAD
 import {
   Button,
   Dropdown,
@@ -21,12 +20,9 @@
   Tooltip,
   Typography,
 } from 'antd';
-=======
-import { Button, Dropdown, Menu, Segmented, Space, Typography } from 'antd';
->>>>>>> 582596dc
 import { AxiosError } from 'axios';
 import classNames from 'classnames';
-import { isEmpty } from 'lodash';
+import { isEmpty, noop } from 'lodash';
 import {
   default as React,
   RefObject,
@@ -43,18 +39,14 @@
 import { ReactComponent as FilterIcon } from '../../../assets/svg/ic-feeds-filter.svg';
 import { ReactComponent as MentionIcon } from '../../../assets/svg/ic-mention.svg';
 import { ReactComponent as TaskOpenIcon } from '../../../assets/svg/ic-open-task.svg';
+import { ReactComponent as TaskFilterIcon } from '../../../assets/svg/ic-task-filter-button.svg';
 import { ReactComponent as TaskIcon } from '../../../assets/svg/ic-task-new.svg';
-<<<<<<< HEAD
 import { ReactComponent as MyTaskIcon } from '../../../assets/svg/task.svg';
 
-import { noop } from 'lodash';
-import { ReactComponent as AllActivityIcon } from '../../../assets/svg/all-activity-v2.svg';
 import { ReactComponent as AnnouncementsIcon } from '../../../assets/svg/announcements-v1.svg';
-=======
 import { ReactComponent as NoConversationsIcon } from '../../../assets/svg/no-conversations.svg';
->>>>>>> 582596dc
 import { ReactComponent as TaskListIcon } from '../../../assets/svg/task-ic.svg';
-import { ReactComponent as MyTaskIcon } from '../../../assets/svg/task.svg';
+
 import {
   COMMON_ICON_STYLES,
   ICON_DIMENSION,
@@ -158,11 +150,8 @@
     loading: false,
     data: FEED_COUNT_INITIAL_DATA,
   });
-<<<<<<< HEAD
   const showAnnouncementsSubTab = ANNOUNCEMENT_ENTITIES.includes(entityType);
-=======
   const [isFirstLoad, setIsFirstLoad] = useState<boolean>(true);
->>>>>>> 582596dc
 
   const {
     selectedThread,
@@ -864,7 +853,6 @@
             {TaskToggle()}
           </div>
         )}
-<<<<<<< HEAD
         {isAnnouncementActiveTab && (
           <div className="d-flex gap-4 p-sm p-x-lg activity-feed-task justify-between">
             <div className="d-flex gap-4">
@@ -902,7 +890,7 @@
             handlePanelResize={handlePanelResize}
             isForFeedTab={isForFeedTab}
             isFullWidth={isFullWidth}
-            isLoading={loading}
+            isLoading={isFirstLoad && loading}
             selectedThread={selectedThread}
             showThread={false}
             onFeedClick={handleFeedClick}
@@ -925,30 +913,6 @@
             onFeedClick={handleFeedClick}
           />
         )}
-        {loader}
-        <div
-          className="w-full"
-          data-testid="observer-element"
-          id="observer-element"
-          ref={elementRef as RefObject<HTMLDivElement>}
-          style={{ height: '2px' }}
-        />
-=======
-        <ActivityFeedListV1New
-          hidePopover
-          activeFeedId={selectedThread?.id}
-          componentsVisibility={componentsVisibility}
-          emptyPlaceholderText={placeholderText}
-          feedList={entityThread}
-          handlePanelResize={handlePanelResize}
-          isForFeedTab={false}
-          isFullWidth={isFullWidth}
-          isLoading={isFirstLoad && loading}
-          selectedThread={selectedThread}
-          showThread={false}
-          onAfterClose={handleAfterTaskClose}
-          onFeedClick={handleFeedClick}
-        />
         {!isFirstLoad && loader}
         {!isEmpty(entityThread) && !loading && (
           <div
@@ -959,7 +923,6 @@
             style={{ height: '2px' }}
           />
         )}
->>>>>>> 582596dc
       </div>
 
       <div
@@ -969,31 +932,6 @@
             layoutType === ActivityFeedLayoutType.THREE_PANEL,
         })}>
         {loader}
-<<<<<<< HEAD
-        {selectedThread &&
-          !loading &&
-          (activeTab !== ActivityFeedTabs.TASKS &&
-          selectedThread?.type !== ThreadType.Task ? (
-            <div id="feed-panel">
-              <div>
-                <FeedPanelBodyV1New
-                  isAnnouncementCard
-                  isOpenInDrawer
-                  showActivityFeedEditor
-                  showThread
-                  componentsVisibility={{
-                    showThreadIcon: true,
-                    showRepliesContainer: true,
-                  }}
-                  feed={selectedThread}
-                  handlePanelResize={handlePanelResize}
-                  hidePopover={false}
-                  isFullWidth={isFullWidth}
-                  updateAnnouncementThreads={refetchAnnouncements}
-                  onAfterClose={handleAfterTaskClose}
-                  onUpdateEntityDetails={onUpdateEntityDetails}
-                />
-=======
         {selectedThread && !loading
           ? getRightPanelContent(selectedThread)
           : !loading && (
@@ -1005,7 +943,6 @@
                     {getRightPanelPlaceholder}
                   </Typography.Paragraph>
                 </ErrorPlaceHolderNew>
->>>>>>> 582596dc
               </div>
             )}
       </div>
