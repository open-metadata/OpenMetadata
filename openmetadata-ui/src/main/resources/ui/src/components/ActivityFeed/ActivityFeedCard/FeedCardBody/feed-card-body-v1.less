/*
 *  Copyright 2024 Collate.
 *  Licensed under the Apache License, Version 2.0 (the "License");
 *  you may not use this file except in compliance with the License.
 *  You may obtain a copy of the License at
 *  http://www.apache.org/licenses/LICENSE-2.0
 *  Unless required by applicable law or agreed to in writing, software
 *  distributed under the License is distributed on an "AS IS" BASIS,
 *  WITHOUT WARRANTIES OR CONDITIONS OF ANY KIND, either express or implied.
 *  See the License for the specific language governing permissions and
 *  limitations under the License.
 */

@import (reference) url('../../../../styles/variables.less');

.asset-info-card.explore-search-card {
  background-color: @grey-5;
  padding: 8px;
}

.deleted-entity {
  position: relative;
  width: 100%;
  height: 100%;

  &::after {
    content: '';
    position: absolute;
    top: 0;
    left: 0;
    width: 100%;
    height: 100%;
    background-color: transparent;
    z-index: 1;
  }
}
<<<<<<< HEAD
.feed-message {
  &--announcement {
    margin: -10px;
  }
=======
.common-style {
  border-radius: 8px;
  font-size: 14px;
  color: #535862;
  line-height: 20px;
}

.show-thread {
  background: @grey-9;
  padding: 20px;
  border: 0.5px solid #eaecf5;
  margin-top: 20px;
  border-radius: 8px;
  max-height: 400px;
  overflow-y: scroll;
  overflow-x: hidden;
}

.show-thread.description {
  padding: 20px 6px 20px 6px;
}

.hide-thread {
  background: white;
  padding: 20px;
  margin-top: 2px;
  border-radius: 8px;
  max-height: 200px;
  overflow-y: scroll;
  overflow-x: hidden;
  border: 0.5px solid #eaecf5;
}

.hide-thread.description.updated {
  padding: 20px 6px 20px 6px;
>>>>>>> 03f0aa37
}<|MERGE_RESOLUTION|>--- conflicted
+++ resolved
@@ -34,12 +34,11 @@
     z-index: 1;
   }
 }
-<<<<<<< HEAD
 .feed-message {
   &--announcement {
     margin: -10px;
   }
-=======
+}
 .common-style {
   border-radius: 8px;
   font-size: 14px;
@@ -75,5 +74,4 @@
 
 .hide-thread.description.updated {
   padding: 20px 6px 20px 6px;
->>>>>>> 03f0aa37
 }