/*
 *  Copyright 2023 Collate.
 *  Licensed under the Apache License, Version 2.0 (the "License");
 *  you may not use this file except in compliance with the License.
 *  You may obtain a copy of the License at
 *  http://www.apache.org/licenses/LICENSE-2.0
 *  Unless required by applicable law or agreed to in writing, software
 *  distributed under the License is distributed on an "AS IS" BASIS,
 *  WITHOUT WARRANTIES OR CONDITIONS OF ANY KIND, either express or implied.
 *  See the License for the specific language governing permissions and
 *  limitations under the License.
 */
import Icon from '@ant-design/icons';
import { Button, Col, Row, Tooltip, Typography } from 'antd';
import classNames from 'classnames';
import { isEmpty, isUndefined, lowerCase, noop } from 'lodash';
import React, { useMemo, useState } from 'react';
import { useTranslation } from 'react-i18next';
import { Link, useHistory } from 'react-router-dom';
import { ReactComponent as TaskCloseIcon } from '../../../assets/svg/ic-close-task.svg';
import { ReactComponent as TaskOpenIcon } from '../../../assets/svg/ic-open-task.svg';
import { ReactComponent as ThreadIcon } from '../../../assets/svg/thread.svg';
import AssigneeList from '../../../components/common/AssigneeList/AssigneeList';
import EntityPopOverCard from '../../../components/common/PopOverCard/EntityPopOverCard';
import UserPopOverCard from '../../../components/common/PopOverCard/UserPopOverCard';
import {
  Post,
  Thread,
  ThreadTaskStatus,
} from '../../../generated/entity/feed/thread';
import { getNameFromFQN } from '../../../utils/CommonUtils';
import {
  formatDateTime,
  getRelativeTime,
} from '../../../utils/date-time/DateTimeUtils';
import EntityLink from '../../../utils/EntityLink';
import { getEntityFQN, getEntityType } from '../../../utils/FeedUtils';
import { getEntityLink } from '../../../utils/TableUtils';
import { getTaskDetailPath } from '../../../utils/TasksUtils';
import { useActivityFeedProvider } from '../ActivityFeedProvider/ActivityFeedProvider';
import ActivityFeedActions from '../Shared/ActivityFeedActions';
import './task-feed-card.less';

interface TaskFeedCardProps {
  post: Post;
  feed: Thread;
  className?: string;
  showThread?: boolean;
  isOpenInDrawer?: boolean;
  isActive?: boolean;
  isForFeedTab?: boolean;
  hidePopover: boolean;
}

const TaskFeedCard = ({
  post,
  feed,
  className = '',
  showThread = true,
  isActive,
  hidePopover = false,
  isForFeedTab = false,
}: TaskFeedCardProps) => {
  const history = useHistory();
  const { t } = useTranslation();
  const timeStamp = feed.threadTs;
  const taskDetails = feed.task;
  const postLength = feed?.postsCount ?? 0;
  const entityType = getEntityType(feed.about) ?? '';
  const entityFQN = getEntityFQN(feed.about) ?? '';

  const entityCheck = !isUndefined(entityFQN) && !isUndefined(entityType);
  const [isEditPost, setIsEditPost] = useState(false);
  const repliedUsers = [...new Set((feed?.posts ?? []).map((f) => f.from))];
  const repliedUniqueUsersList = repliedUsers.slice(0, postLength >= 3 ? 2 : 1);

  const { showDrawer, setActiveThread } = useActivityFeedProvider();

  const taskField = useMemo(() => {
    const entityField = EntityLink.getEntityField(feed.about) ?? '';
    const columnName = EntityLink.getTableColumnName(feed.about) ?? '';

    if (columnName) {
      return `${entityField}/${columnName}`;
    }

    return entityField;
  }, [feed]);

  const showReplies = () => {
    showDrawer?.(feed);
  };

  const onEditPost = () => {
    setIsEditPost(!isEditPost);
  };

  const handleTaskLinkClick = () => {
    history.push({
      pathname: getTaskDetailPath(feed),
    });
    setActiveThread(feed);
  };

  const getTaskLinkElement = entityCheck && (
    <Typography.Text>
      <Button
        className="p-0"
        data-testid="redirect-task-button-link"
        type="link"
        onClick={handleTaskLinkClick}>
        {`#${taskDetails?.id} `}
      </Button>

      <Typography.Text className="p-l-xss">{taskDetails?.type}</Typography.Text>
      <span className="m-x-xss">{t('label.for-lowercase')}</span>

      {isForFeedTab ? null : (
        <>
          <span className="p-r-xss">{entityType}</span>
          <EntityPopOverCard entityFQN={entityFQN} entityType={entityType}>
            <Link
              className="break-all"
              data-testid="entity-link"
              to={getEntityLink(entityType, entityFQN)}
              onClick={(e) => e.stopPropagation()}>
              {getNameFromFQN(entityFQN)}
            </Link>
          </EntityPopOverCard>
        </>
      )}

      {!isEmpty(taskField) ? (
        <span className={classNames({ 'p-l-xss': !isForFeedTab })}>
          {taskField}
        </span>
      ) : null}
    </Typography.Text>
  );

  return (
    <div
      className={classNames(
        className,
        'task-feed-card-v1 activity-feed-card activity-feed-card-v1',
        { active: isActive }
      )}
      data-testid="task-feed-card">
      <Row gutter={[0, 8]}>
        <Col className="d-flex items-center" span={24}>
          <Icon
            className="m-r-xs"
            component={
              taskDetails?.status === ThreadTaskStatus.Open
                ? TaskOpenIcon
                : TaskCloseIcon
            }
            data-testid={`task-status-icon-${lowerCase(taskDetails?.status)}`}
            style={{ fontSize: '18px' }}
          />

          {getTaskLinkElement}
        </Col>
        <Col span={24}>
          <Typography.Text className="task-feed-body text-xs text-grey-muted">
            <UserPopOverCard
              key={feed.createdBy}
              userName={feed.createdBy ?? ''}>
              <span className="p-r-xss" data-testid="task-created-by">
                {feed.createdBy}
              </span>
            </UserPopOverCard>
            {t('message.created-this-task-lowercase')}
            {timeStamp && (
              <Tooltip title={formatDateTime(timeStamp)}>
                <span className="p-l-xss" data-testid="timestamp">
                  {getRelativeTime(timeStamp)}
                </span>
              </Tooltip>
            )}
          </Typography.Text>
        </Col>
        {!showThread ? (
          <Col span={24}>
            <div className="d-flex items-center p-l-lg gap-2">
              {postLength > 0 && (
                <>
                  <div className="thread-users-profile-pic">
                    {repliedUniqueUsersList.map((user) => (
                      <UserPopOverCard key={user} userName={user}>
                        <span
                          className="profile-image-span cursor-pointer"
                          data-testid="authorAvatar">
                          <ProfilePicture
                            id=""
                            name={user}
                            type="circle"
                            width="24"
                          />
                        </span>
                      </UserPopOverCard>
                    ))}
                  </div>
                  <div
                    className="d-flex items-center thread-count cursor-pointer m-l-xs"
                    onClick={!hidePopover ? showReplies : noop}>
                    <ThreadIcon width={20} />{' '}
                    <span className="text-xs p-l-xss">{postLength}</span>
                  </div>
                </>
              )}

              <Typography.Text
                className={
                  postLength > 0
                    ? 'm-l-sm text-sm text-grey-muted'
                    : 'text-sm text-grey-muted'
                }>
                {`${t('label.assignee-plural')}: `}
              </Typography.Text>
              <AssigneeList
                assignees={feed?.task?.assignees || []}
                className="d-flex gap-1"
                profilePicType="circle"
                profileWidth="24"
                showUserName={false}
              />
            </div>
          </Col>
<<<<<<< HEAD
          {!showThread ? (
            <Col span={24}>
              <div className="d-flex items-center p-l-lg gap-2">
                {postLength > 0 && (
                  <>
                    <div className="thread-users-profile-pic">
                      {repliedUniqueUsersList.map((user) => (
                        <UserPopOverCard key={user} userName={user} />
                      ))}
                    </div>
                    <div
                      className="d-flex items-center thread-count cursor-pointer m-l-xs"
                      onClick={!hidePopover ? showReplies : noop}>
                      <ThreadIcon width={20} />{' '}
                      <span className="text-xs p-l-xss">{postLength}</span>
                    </div>
                  </>
                )}

                <Typography.Text
                  className={
                    postLength > 0
                      ? 'm-l-sm text-sm text-grey-muted'
                      : 'text-sm text-grey-muted'
                  }>
                  {`${t('label.assignee-plural')}: `}
                </Typography.Text>
                <AssigneeList
                  assignees={feed?.task?.assignees || []}
                  showUserName={false}
                />
              </div>
            </Col>
          ) : null}
        </Row>

        {!hidePopover && (
          <ActivityFeedActions
            feed={feed}
            isPost={false}
            post={post}
            onEditPost={onEditPost}
          />
        )}
      </div>
    </>
=======
        ) : null}
      </Row>

      {!hidePopover && (
        <ActivityFeedActions
          feed={feed}
          isPost={false}
          post={post}
          onEditPost={onEditPost}
        />
      )}
    </div>
>>>>>>> f1280f97
  );
};

export default TaskFeedCard;<|MERGE_RESOLUTION|>--- conflicted
+++ resolved
@@ -37,6 +37,7 @@
 import { getEntityFQN, getEntityType } from '../../../utils/FeedUtils';
 import { getEntityLink } from '../../../utils/TableUtils';
 import { getTaskDetailPath } from '../../../utils/TasksUtils';
+import ProfilePicture from '../../common/ProfilePicture/ProfilePicture';
 import { useActivityFeedProvider } from '../ActivityFeedProvider/ActivityFeedProvider';
 import ActivityFeedActions from '../Shared/ActivityFeedActions';
 import './task-feed-card.less';
@@ -192,7 +193,6 @@
                           className="profile-image-span cursor-pointer"
                           data-testid="authorAvatar">
                           <ProfilePicture
-                            id=""
                             name={user}
                             type="circle"
                             width="24"
@@ -221,60 +221,10 @@
               <AssigneeList
                 assignees={feed?.task?.assignees || []}
                 className="d-flex gap-1"
-                profilePicType="circle"
-                profileWidth="24"
                 showUserName={false}
               />
             </div>
           </Col>
-<<<<<<< HEAD
-          {!showThread ? (
-            <Col span={24}>
-              <div className="d-flex items-center p-l-lg gap-2">
-                {postLength > 0 && (
-                  <>
-                    <div className="thread-users-profile-pic">
-                      {repliedUniqueUsersList.map((user) => (
-                        <UserPopOverCard key={user} userName={user} />
-                      ))}
-                    </div>
-                    <div
-                      className="d-flex items-center thread-count cursor-pointer m-l-xs"
-                      onClick={!hidePopover ? showReplies : noop}>
-                      <ThreadIcon width={20} />{' '}
-                      <span className="text-xs p-l-xss">{postLength}</span>
-                    </div>
-                  </>
-                )}
-
-                <Typography.Text
-                  className={
-                    postLength > 0
-                      ? 'm-l-sm text-sm text-grey-muted'
-                      : 'text-sm text-grey-muted'
-                  }>
-                  {`${t('label.assignee-plural')}: `}
-                </Typography.Text>
-                <AssigneeList
-                  assignees={feed?.task?.assignees || []}
-                  showUserName={false}
-                />
-              </div>
-            </Col>
-          ) : null}
-        </Row>
-
-        {!hidePopover && (
-          <ActivityFeedActions
-            feed={feed}
-            isPost={false}
-            post={post}
-            onEditPost={onEditPost}
-          />
-        )}
-      </div>
-    </>
-=======
         ) : null}
       </Row>
 
@@ -287,7 +237,6 @@
         />
       )}
     </div>
->>>>>>> f1280f97
   );
 };
 
