--- conflicted
+++ resolved
@@ -19,12 +19,7 @@
 import { PAGE_SIZE_MEDIUM } from 'constants/constants';
 import { SearchIndex } from 'enums/search.enum';
 import { compare } from 'fast-json-patch';
-<<<<<<< HEAD
-import { ExploreSearchSource } from 'interface/search.interface';
-import { cloneDeep, groupBy, map, startCase } from 'lodash';
-=======
 import { map, startCase } from 'lodash';
->>>>>>> 6cf982bb
 import { EntityDetailUnion } from 'Models';
 import VirtualList from 'rc-virtual-list';
 import {
@@ -91,13 +86,9 @@
     }
   }, [open, activeFilter, search]);
 
-<<<<<<< HEAD
-  const handleCardClick = (details: ExploreSearchSource) => {
-=======
   const handleCardClick = (
     details: SearchedDataProps['data'][number]['_source']
   ) => {
->>>>>>> 6cf982bb
     const id = details.id;
     if (!id) {
       return;
@@ -252,12 +243,7 @@
                 handleSummaryPanelDisplay={handleCardClick}
                 id={`tabledatacard-${item.id}`}
                 key={item.id}
-<<<<<<< HEAD
-                source={{ ...item, tags: [] }}
-=======
-                searchIndex={index}
                 source={item}
->>>>>>> 6cf982bb
               />
             )}
           </VirtualList>
