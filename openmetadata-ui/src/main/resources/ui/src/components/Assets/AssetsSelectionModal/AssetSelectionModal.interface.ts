/*
 *  Copyright 2023 Collate.
 *  Licensed under the Apache License, Version 2.0 (the "License");
 *  you may not use this file except in compliance with the License.
 *  You may obtain a copy of the License at
 *  http://www.apache.org/licenses/LICENSE-2.0
 *  Unless required by applicable law or agreed to in writing, software
 *  distributed under the License is distributed on an "AS IS" BASIS,
 *  WITHOUT WARRANTIES OR CONDITIONS OF ANY KIND, either express or implied.
 *  See the License for the specific language governing permissions and
 *  limitations under the License.
 */
import { AssetsOfEntity } from 'components/Glossary/GlossaryTerms/tabs/AssetsTabs.interface';
import { EntityType } from 'enums/entity.enum';
import { Container } from 'generated/entity/data/container';
import { Dashboard } from 'generated/entity/data/dashboard';
import { DashboardDataModel } from 'generated/entity/data/dashboardDataModel';
import { Database } from 'generated/entity/data/database';
import { DatabaseSchema } from 'generated/entity/data/databaseSchema';
import { GlossaryTerm } from 'generated/entity/data/glossaryTerm';
import { Mlmodel } from 'generated/entity/data/mlmodel';
import { Pipeline } from 'generated/entity/data/pipeline';
<<<<<<< HEAD
import { SearchIndex } from 'generated/entity/data/searchIndex';
=======
import { StoredProcedure } from 'generated/entity/data/storedProcedure';
>>>>>>> f45d8248
import { Table } from 'generated/entity/data/table';
import { Topic } from 'generated/entity/data/topic';
import { DashboardService } from 'generated/entity/services/dashboardService';
import { DatabaseService } from 'generated/entity/services/databaseService';
import { MessagingService } from 'generated/entity/services/messagingService';
import { MlmodelService } from 'generated/entity/services/mlmodelService';
import { PipelineService } from 'generated/entity/services/pipelineService';
import { StorageService } from 'generated/entity/services/storageService';

export interface AssetSelectionModalProps {
  entityFqn: string;
  open: boolean;
  type?: AssetsOfEntity;
  onCancel: () => void;
  onSave?: () => void;
}

export type AssetsUnion =
  | EntityType.TABLE
  | EntityType.PIPELINE
  | EntityType.DASHBOARD
  | EntityType.MLMODEL
  | EntityType.TOPIC
  | EntityType.CONTAINER
<<<<<<< HEAD
  | EntityType.SEARCH_INDEX
=======
  | EntityType.STORED_PROCEDURE
  | EntityType.DASHBOARD_DATA_MODEL
>>>>>>> f45d8248
  | EntityType.GLOSSARY_TERM
  | EntityType.DATABASE_SCHEMA
  | EntityType.DATABASE
  | EntityType.DASHBOARD_SERVICE
  | EntityType.MESSAGING_SERVICE
  | EntityType.PIPELINE_SERVICE
  | EntityType.MLMODEL_SERVICE
  | EntityType.STORAGE_SERVICE
  | EntityType.DATABASE_SERVICE;

export type MapPatchAPIResponse = {
  [EntityType.TABLE]: Table;
  [EntityType.DASHBOARD]: Dashboard;
  [EntityType.MLMODEL]: Mlmodel;
  [EntityType.PIPELINE]: Pipeline;
  [EntityType.CONTAINER]: Container;
  [EntityType.SEARCH_INDEX]: SearchIndex;
  [EntityType.TOPIC]: Topic;
  [EntityType.STORED_PROCEDURE]: StoredProcedure;
  [EntityType.DASHBOARD_DATA_MODEL]: DashboardDataModel;
  [EntityType.GLOSSARY_TERM]: GlossaryTerm;
  [EntityType.DATABASE_SCHEMA]: DatabaseSchema;
  [EntityType.DATABASE]: Database;
  [EntityType.DASHBOARD_SERVICE]: DashboardService;
  [EntityType.MESSAGING_SERVICE]: MessagingService;
  [EntityType.PIPELINE_SERVICE]: PipelineService;
  [EntityType.MLMODEL_SERVICE]: MlmodelService;
  [EntityType.STORAGE_SERVICE]: StorageService;
  [EntityType.DATABASE_SERVICE]: DatabaseService;
};<|MERGE_RESOLUTION|>--- conflicted
+++ resolved
@@ -20,11 +20,8 @@
 import { GlossaryTerm } from 'generated/entity/data/glossaryTerm';
 import { Mlmodel } from 'generated/entity/data/mlmodel';
 import { Pipeline } from 'generated/entity/data/pipeline';
-<<<<<<< HEAD
 import { SearchIndex } from 'generated/entity/data/searchIndex';
-=======
 import { StoredProcedure } from 'generated/entity/data/storedProcedure';
->>>>>>> f45d8248
 import { Table } from 'generated/entity/data/table';
 import { Topic } from 'generated/entity/data/topic';
 import { DashboardService } from 'generated/entity/services/dashboardService';
@@ -49,12 +46,9 @@
   | EntityType.MLMODEL
   | EntityType.TOPIC
   | EntityType.CONTAINER
-<<<<<<< HEAD
   | EntityType.SEARCH_INDEX
-=======
   | EntityType.STORED_PROCEDURE
   | EntityType.DASHBOARD_DATA_MODEL
->>>>>>> f45d8248
   | EntityType.GLOSSARY_TERM
   | EntityType.DATABASE_SCHEMA
   | EntityType.DATABASE
