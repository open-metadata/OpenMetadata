/*
 *  Copyright 2022 Collate.
 *  Licensed under the Apache License, Version 2.0 (the "License");
 *  you may not use this file except in compliance with the License.
 *  You may obtain a copy of the License at
 *  http://www.apache.org/licenses/LICENSE-2.0
 *  Unless required by applicable law or agreed to in writing, software
 *  distributed under the License is distributed on an "AS IS" BASIS,
 *  WITHOUT WARRANTIES OR CONDITIONS OF ANY KIND, either express or implied.
 *  See the License for the specific language governing permissions and
 *  limitations under the License.
 */

import { AxiosError } from 'axios';
import ErrorPlaceHolder from 'components/common/error-with-placeholder/ErrorPlaceHolder';
import { TitleBreadcrumbProps } from 'components/common/title-breadcrumb/title-breadcrumb.interface';
import Loader from 'components/Loader/Loader';
import { usePermissionProvider } from 'components/PermissionProvider/PermissionProvider';
import {
  OperationPermission,
  ResourceEntity,
} from 'components/PermissionProvider/PermissionProvider.interface';
import TopicDetails from 'components/TopicDetails/TopicDetails.component';
import { compare, Operation } from 'fast-json-patch';
import { isUndefined, omitBy } from 'lodash';
import { observer } from 'mobx-react';
import { EntityTags } from 'Models';
import React, { FunctionComponent, useEffect, useState } from 'react';
import { useHistory, useParams } from 'react-router-dom';
import { getAllFeeds, postFeedById, postThread } from 'rest/feedsAPI';
import {
  addFollower,
  getTopicByFqn,
  patchTopicDetails,
  removeFollower,
} from 'rest/topicsAPI';
import AppState from '../../AppState';
import {
  getServiceDetailsPath,
  getTopicDetailsPath,
  getVersionPath,
} from '../../constants/constants';
import { NO_PERMISSION_TO_VIEW } from '../../constants/HelperTextUtil';
import { EntityType, TabSpecificField } from '../../enums/entity.enum';
import { FeedFilter } from '../../enums/mydata.enum';
import { ServiceCategory } from '../../enums/service.enum';
import { CreateThread } from '../../generated/api/feed/createThread';
import { Topic, TopicSampleData } from '../../generated/entity/data/topic';
import { Post, Thread, ThreadType } from '../../generated/entity/feed/thread';
import { EntityReference } from '../../generated/type/entityReference';
import { Paging } from '../../generated/type/paging';
import { TagLabel } from '../../generated/type/tagLabel';
import { EntityFieldThreadCount } from '../../interface/feed.interface';
import jsonData from '../../jsons/en';
import {
  addToRecentViewed,
  getCurrentUserId,
  getEntityMissingError,
  getFeedCounts,
} from '../../utils/CommonUtils';
<<<<<<< HEAD
import { getEntityFeedLink } from '../../utils/EntityUtils';
=======
import {
  getEntityFeedLink,
  getEntityLineage,
  getEntityName,
} from '../../utils/EntityUtils';
>>>>>>> c1033b23
import { deletePost, updateThreadData } from '../../utils/FeedUtils';
import { DEFAULT_ENTITY_PERMISSION } from '../../utils/PermissionsUtils';
import { serviceTypeLogo } from '../../utils/ServiceUtils';
import { getTagsWithoutTier, getTierTags } from '../../utils/TableUtils';
import { showErrorToast } from '../../utils/ToastUtils';
import {
  getCurrentTopicTab,
  topicDetailsTabs,
} from '../../utils/TopicDetailsUtils';

const TopicDetailsPage: FunctionComponent = () => {
  const USERId = getCurrentUserId();
  const history = useHistory();
  const { getEntityPermissionByFqn } = usePermissionProvider();

  const { topicFQN, tab } = useParams() as Record<string, string>;
  const [topicDetails, setTopicDetails] = useState<Topic>({} as Topic);
  const [topicId, setTopicId] = useState<string>('');
  const [isLoading, setLoading] = useState<boolean>(true);
  const [description, setDescription] = useState<string>('');
  const [followers, setFollowers] = useState<Array<EntityReference>>([]);
  const [owner, setOwner] = useState<EntityReference>();
  const [tier, setTier] = useState<TagLabel>();
  const [tags, setTags] = useState<Array<EntityTags>>([]);
  const [activeTab, setActiveTab] = useState<number>(getCurrentTopicTab(tab));
  const [partitions, setPartitions] = useState<number>(0);
  const [cleanupPolicies, setCleanupPolicies] = useState<Array<string>>([]);
  const [maximumMessageSize, setMaximumMessageSize] = useState<number>(0);
  const [replicationFactor, setReplicationFactor] = useState<number>(0);
  const [retentionSize, setRetentionSize] = useState<number>(0);
  const [name, setName] = useState<string>('');
  const [deleted, setDeleted] = useState<boolean>(false);
  const [isError, setIsError] = useState(false);
  const [slashedTopicName, setSlashedTopicName] = useState<
    TitleBreadcrumbProps['titleLinks']
  >([]);
  const [currentVersion, setCurrentVersion] = useState<string>();
  const [entityThread, setEntityThread] = useState<Thread[]>([]);
  const [isentityThreadLoading, setIsentityThreadLoading] =
    useState<boolean>(false);
  const [feedCount, setFeedCount] = useState<number>(0);
  const [entityFieldThreadCount, setEntityFieldThreadCount] = useState<
    EntityFieldThreadCount[]
  >([]);
  const [entityFieldTaskCount, setEntityFieldTaskCount] = useState<
    EntityFieldThreadCount[]
  >([]);
  const [paging, setPaging] = useState<Paging>({} as Paging);

  const [sampleData, setSampleData] = useState<TopicSampleData>();
  const [isSampleDataLoading, setIsSampleDataLoading] =
    useState<boolean>(false);

  const [topicPermissions, setTopicPermissions] = useState<OperationPermission>(
    DEFAULT_ENTITY_PERMISSION
  );

  const activeTabHandler = (tabValue: number) => {
    const currentTabIndex = tabValue - 1;
    if (topicDetailsTabs[currentTabIndex].path !== tab) {
      setActiveTab(getCurrentTopicTab(topicDetailsTabs[currentTabIndex].path));
      history.push({
        pathname: getTopicDetailsPath(
          topicFQN,
          topicDetailsTabs[currentTabIndex].path
        ),
      });
    }
  };

  const getEntityFeedCount = () => {
    getFeedCounts(
      EntityType.TOPIC,
      topicFQN,
      setEntityFieldThreadCount,
      setEntityFieldTaskCount,
      setFeedCount
    );
  };

  const fetchActivityFeed = (
    after?: string,
    feedType?: FeedFilter,
    threadType?: ThreadType
  ) => {
    setIsentityThreadLoading(true);
    getAllFeeds(
      getEntityFeedLink(EntityType.TOPIC, topicFQN),
      after,
      threadType,
      feedType,
      undefined,
      USERId
    )
      .then((res) => {
        const { data, paging: pagingObj } = res;
        if (data) {
          setPaging(pagingObj);
          setEntityThread((prevData) => [...prevData, ...data]);
        } else {
          showErrorToast(
            jsonData['api-error-messages']['fetch-entity-feed-error']
          );
        }
      })
      .catch((err: AxiosError) => {
        showErrorToast(
          err,
          jsonData['api-error-messages']['fetch-entity-feed-error']
        );
      })
      .finally(() => setIsentityThreadLoading(false));
  };

  const handleFeedFetchFromFeedList = (
    after?: string,
    filterType?: FeedFilter,
    type?: ThreadType
  ) => {
    !after && setEntityThread([]);
    fetchActivityFeed(after, filterType, type);
  };

  const fetchTabSpecificData = (tabField = '') => {
    switch (tabField) {
      case TabSpecificField.ACTIVITY_FEED: {
        fetchActivityFeed();

        break;
      }

      case TabSpecificField.SAMPLE_DATA: {
        if (!isUndefined(sampleData)) {
          break;
        } else {
          setIsSampleDataLoading(true);
          getTopicByFqn(topicFQN, tabField)
            .then((res) => {
              if (res) {
                const { sampleData } = res;
                setSampleData(sampleData);
              } else {
                showErrorToast(
                  jsonData['api-error-messages']['fetch-sample-data-error']
                );
              }
            })
            .catch((err: AxiosError) => {
              showErrorToast(
                err,
                jsonData['api-error-messages']['fetch-sample-data-error']
              );
            })
            .finally(() => setIsSampleDataLoading(false));

          break;
        }
      }

      case TabSpecificField.LINEAGE: {
        break;
      }

      default:
        break;
    }
  };

  const saveUpdatedTopicData = (updatedData: Topic) => {
    const jsonPatch = compare(omitBy(topicDetails, isUndefined), updatedData);

    return patchTopicDetails(topicId, jsonPatch);
  };

  const fetchResourcePermission = async (entityFqn: string) => {
    setLoading(true);
    try {
      const permissions = await getEntityPermissionByFqn(
        ResourceEntity.TOPIC,
        entityFqn
      );
      setTopicPermissions(permissions);
    } catch (error) {
      showErrorToast(
        jsonData['api-error-messages']['fetch-entity-permissions-error']
      );
    } finally {
      setLoading(false);
    }
  };

  const fetchTopicDetail = (topicFQN: string) => {
    setLoading(true);
    getTopicByFqn(topicFQN, [
      TabSpecificField.OWNER,
      TabSpecificField.FOLLOWERS,
      TabSpecificField.TAGS,
      TabSpecificField.EXTENSION,
    ])
      .then((res) => {
        if (res) {
          const {
            id,
            deleted,
            description,
            followers,
            fullyQualifiedName,
            name,
            service,
            tags,
            owner,
            partitions,
            cleanupPolicies,
            maximumMessageSize,
            replicationFactor,
            retentionSize,
            serviceType,
            version,
          } = res;
          setName(name);
          setTopicDetails(res);
          setTopicId(id);
          setCurrentVersion(version?.toString());
          setDescription(description ?? '');
          setFollowers(followers ?? []);
          setOwner(owner);
          setTier(getTierTags(tags ?? []));
          setTags(getTagsWithoutTier(tags ?? []));
          setPartitions(partitions);
          setCleanupPolicies(cleanupPolicies ?? []);
          setMaximumMessageSize(maximumMessageSize ?? 0);
          setReplicationFactor(replicationFactor ?? 0);
          setRetentionSize(retentionSize ?? 0);
          setDeleted(deleted ?? false);
          setSlashedTopicName([
            {
              name: service.name ?? '',
              url: service.name
                ? getServiceDetailsPath(
                    service.name,
                    ServiceCategory.MESSAGING_SERVICES
                  )
                : '',
              imgSrc: serviceType ? serviceTypeLogo(serviceType) : undefined,
            },
            {
              name: getEntityName(res),
              url: '',
              activeTitle: true,
            },
          ]);

          addToRecentViewed({
            displayName: getEntityName(res),
            entityType: EntityType.TOPIC,
            fqn: fullyQualifiedName ?? '',
            serviceType: serviceType,
            timestamp: 0,
            id: id,
          });
        } else {
          showErrorToast(
            jsonData['api-error-messages']['fetch-table-details-error']
          );
          setIsError(true);
        }
      })
      .catch((err: AxiosError) => {
        if (err.response?.status === 404) {
          setIsError(true);
        } else {
          showErrorToast(
            err,
            jsonData['api-error-messages']['fetch-topic-details-error']
          );
        }
      })
      .finally(() => {
        setLoading(false);
      });
  };

  const followTopic = () => {
    addFollower(topicId, USERId)
      .then((res) => {
        if (res) {
          const { newValue } = res.changeDescription.fieldsAdded[0];

          setFollowers([...followers, ...newValue]);
        } else {
          showErrorToast(
            jsonData['api-error-messages']['update-entity-follow-error']
          );
        }
      })
      .catch((err: AxiosError) => {
        showErrorToast(
          err,
          jsonData['api-error-messages']['update-entity-follow-error']
        );
      });
  };

  const unfollowTopic = () => {
    removeFollower(topicId, USERId)
      .then((res) => {
        if (res) {
          const { oldValue } = res.changeDescription.fieldsDeleted[0];

          setFollowers(
            followers.filter((follower) => follower.id !== oldValue[0].id)
          );
        } else {
          showErrorToast(
            jsonData['api-error-messages']['update-entity-unfollow-error']
          );
        }
      })
      .catch((err: AxiosError) => {
        showErrorToast(
          err,
          jsonData['api-error-messages']['update-entity-unfollow-error']
        );
      });
  };

  const descriptionUpdateHandler = async (updatedTopic: Topic) => {
    try {
      const response = await saveUpdatedTopicData(updatedTopic);
      if (response) {
        const { description = '', version } = response;
        setCurrentVersion(version + '');
        setTopicDetails(response);
        setDescription(description);
        getEntityFeedCount();
      } else {
        throw jsonData['api-error-messages']['update-description-error'];
      }
    } catch (error) {
      showErrorToast(error as AxiosError);
    }
  };

  const settingsUpdateHandler = (updatedTopic: Topic): Promise<void> => {
    return new Promise<void>((resolve, reject) => {
      saveUpdatedTopicData(updatedTopic)
        .then((res) => {
          if (res) {
            setTopicDetails({ ...res, tags: res.tags ?? [] });
            setCurrentVersion(res.version?.toString());
            setOwner(res.owner);
            setTier(getTierTags((res.tags ?? []) as EntityTags[]));
            getEntityFeedCount();
            resolve();
          } else {
            showErrorToast(
              jsonData['api-error-messages']['update-entity-error']
            );
          }
        })
        .catch((err: AxiosError) => {
          showErrorToast(
            err,
            jsonData['api-error-messages']['update-entity-error']
          );
          reject();
        });
    });
  };

  const onTagUpdate = (updatedTopic: Topic) => {
    saveUpdatedTopicData(updatedTopic)
      .then((res) => {
        if (res) {
          setTopicDetails(res);
          setTier(getTierTags(res.tags as TagLabel[]));
          setCurrentVersion(res.version?.toString());
          setTags(getTagsWithoutTier(res.tags as EntityTags[]));
          getEntityFeedCount();
        } else {
          showErrorToast(jsonData['api-error-messages']['update-tags-error']);
        }
      })
      .catch((err: AxiosError) => {
        showErrorToast(
          err,
          jsonData['api-error-messages']['update-tags-error']
        );
      });
  };

  const versionHandler = () => {
    history.push(
      getVersionPath(EntityType.TOPIC, topicFQN, currentVersion as string)
    );
  };

  const postFeedHandler = (value: string, id: string) => {
    const currentUser = AppState.userDetails?.name ?? AppState.users[0]?.name;

    const data = {
      message: value,
      from: currentUser,
    } as Post;
    postFeedById(id, data)
      .then((res) => {
        if (res) {
          const { id, posts } = res;
          setEntityThread((pre) => {
            return pre.map((thread) => {
              if (thread.id === id) {
                return { ...res, posts: posts?.slice(-3) };
              } else {
                return thread;
              }
            });
          });
          getEntityFeedCount();
        } else {
          showErrorToast(jsonData['api-error-messages']['add-feed-error']);
        }
      })
      .catch((err: AxiosError) => {
        showErrorToast(err, jsonData['api-error-messages']['add-feed-error']);
      });
  };

  const createThread = (data: CreateThread) => {
    postThread(data)
      .then((res) => {
        if (res) {
          setEntityThread((pre) => [...pre, res]);
          getEntityFeedCount();
        } else {
          showErrorToast(
            jsonData['api-error-messages']['create-conversation-error']
          );
        }
      })
      .catch((err: AxiosError) => {
        showErrorToast(
          err,
          jsonData['api-error-messages']['create-conversation-error']
        );
      });
  };

  const deletePostHandler = (
    threadId: string,
    postId: string,
    isThread: boolean
  ) => {
    deletePost(threadId, postId, isThread, setEntityThread);
  };

  const updateThreadHandler = (
    threadId: string,
    postId: string,
    isThread: boolean,
    data: Operation[]
  ) => {
    updateThreadData(threadId, postId, isThread, data, setEntityThread);
  };

  const handleExtentionUpdate = async (updatedTopic: Topic) => {
    try {
      const data = await saveUpdatedTopicData(updatedTopic);

      if (data) {
        const { version, owner: ownerValue, tags } = data;
        setCurrentVersion(version?.toString());
        setTopicDetails(data);
        setOwner(ownerValue);
        setTier(getTierTags(tags ?? []));
      } else {
        throw jsonData['api-error-messages']['update-entity-error'];
      }
    } catch (error) {
      showErrorToast(
        error as AxiosError,
        jsonData['api-error-messages']['update-entity-error']
      );
    }
  };

  useEffect(() => {
    if (topicDetailsTabs[activeTab - 1].path !== tab) {
      setActiveTab(getCurrentTopicTab(tab));
    }
    setEntityThread([]);
  }, [tab]);

  useEffect(() => {
    fetchTabSpecificData(topicDetailsTabs[activeTab - 1].field);
  }, [activeTab]);

  useEffect(() => {
    fetchResourcePermission(topicFQN);
  }, [topicFQN]);

  useEffect(() => {
    if (topicPermissions.ViewAll || topicPermissions.ViewBasic) {
      fetchTopicDetail(topicFQN);
      getEntityFeedCount();
    }
  }, [topicPermissions, topicFQN]);

  return (
    <>
      {isLoading ? (
        <Loader />
      ) : isError ? (
        <ErrorPlaceHolder>
          {getEntityMissingError('topic', topicFQN)}
        </ErrorPlaceHolder>
      ) : (
        <>
          {topicPermissions.ViewAll || topicPermissions.ViewBasic ? (
            <TopicDetails
              activeTab={activeTab}
              cleanupPolicies={cleanupPolicies}
              createThread={createThread}
              deletePostHandler={deletePostHandler}
              deleted={deleted}
              description={description}
              descriptionUpdateHandler={descriptionUpdateHandler}
              entityFieldTaskCount={entityFieldTaskCount}
              entityFieldThreadCount={entityFieldThreadCount}
              entityName={name}
              entityThread={entityThread}
              feedCount={feedCount}
              fetchFeedHandler={handleFeedFetchFromFeedList}
              followTopicHandler={followTopic}
              followers={followers}
              isSampleDataLoading={isSampleDataLoading}
              isentityThreadLoading={isentityThreadLoading}
              maximumMessageSize={maximumMessageSize}
              owner={owner as EntityReference}
              paging={paging}
              partitions={partitions}
              postFeedHandler={postFeedHandler}
              replicationFactor={replicationFactor}
              retentionSize={retentionSize}
              sampleData={sampleData}
              setActiveTabHandler={activeTabHandler}
              settingsUpdateHandler={settingsUpdateHandler}
              slashedTopicName={slashedTopicName}
              tagUpdateHandler={onTagUpdate}
              tier={tier as TagLabel}
              topicDetails={topicDetails}
              topicFQN={topicFQN}
              topicTags={tags}
              unfollowTopicHandler={unfollowTopic}
              updateThreadHandler={updateThreadHandler}
              version={currentVersion}
              versionHandler={versionHandler}
              onExtensionUpdate={handleExtentionUpdate}
            />
          ) : (
            <ErrorPlaceHolder>{NO_PERMISSION_TO_VIEW}</ErrorPlaceHolder>
          )}
        </>
      )}
    </>
  );
};

export default observer(TopicDetailsPage);<|MERGE_RESOLUTION|>--- conflicted
+++ resolved
@@ -58,15 +58,7 @@
   getEntityMissingError,
   getFeedCounts,
 } from '../../utils/CommonUtils';
-<<<<<<< HEAD
-import { getEntityFeedLink } from '../../utils/EntityUtils';
-=======
-import {
-  getEntityFeedLink,
-  getEntityLineage,
-  getEntityName,
-} from '../../utils/EntityUtils';
->>>>>>> c1033b23
+import { getEntityFeedLink, getEntityName } from '../../utils/EntityUtils';
 import { deletePost, updateThreadData } from '../../utils/FeedUtils';
 import { DEFAULT_ENTITY_PERMISSION } from '../../utils/PermissionsUtils';
 import { serviceTypeLogo } from '../../utils/ServiceUtils';
