/*
 *  Copyright 2022 Collate.
 *  Licensed under the Apache License, Version 2.0 (the "License");
 *  you may not use this file except in compliance with the License.
 *  You may obtain a copy of the License at
 *  http://www.apache.org/licenses/LICENSE-2.0
 *  Unless required by applicable law or agreed to in writing, software
 *  distributed under the License is distributed on an "AS IS" BASIS,
 *  WITHOUT WARRANTIES OR CONDITIONS OF ANY KIND, either express or implied.
 *  See the License for the specific language governing permissions and
 *  limitations under the License.
 */

import ErrorPlaceHolder from '@components/common/error-with-placeholder/ErrorPlaceHolder';
import { TitleBreadcrumbProps } from '@components/common/title-breadcrumb/title-breadcrumb.interface';
import {
  Edge,
  EdgeData,
} from '@components/EntityLineage/EntityLineage.interface';
import Loader from '@components/Loader/Loader';
import { usePermissionProvider } from '@components/PermissionProvider/PermissionProvider';
import {
  OperationPermission,
  ResourceEntity,
} from '@components/PermissionProvider/PermissionProvider.interface';
import TopicDetails from '@components/TopicDetails/TopicDetails.component';
import { getAllFeeds, postFeedById, postThread } from '@rest/feedsAPI';
import { getLineageByFQN } from '@rest/lineageAPI';
import { addLineage, deleteLineageEdge } from '@rest/miscAPI';
import {
  addFollower,
  getTopicByFqn,
  patchTopicDetails,
  removeFollower,
} from '@rest/topicsAPI';
import { AxiosError } from 'axios';
import { compare, Operation } from 'fast-json-patch';
import { isEmpty, isUndefined, omitBy } from 'lodash';
import { observer } from 'mobx-react';
import { EntityTags } from 'Models';
import React, { FunctionComponent, useEffect, useState } from 'react';
import { useHistory, useParams } from 'react-router-dom';
import AppState from '../../AppState';
import {
<<<<<<< HEAD
=======
  getAllFeeds,
  postFeedById,
  postThread,
} from '../../axiosAPIs/feedsAPI';
import { getLineageByFQN } from '../../axiosAPIs/lineageAPI';
import { addLineage, deleteLineageEdge } from '../../axiosAPIs/miscAPI';
import {
  addFollower,
  getTopicByFqn,
  patchTopicDetails,
  removeFollower,
} from '../../axiosAPIs/topicsAPI';
import ErrorPlaceHolder from '../../components/common/error-with-placeholder/ErrorPlaceHolder';
import { TitleBreadcrumbProps } from '../../components/common/title-breadcrumb/title-breadcrumb.interface';
import {
  Edge,
  EdgeData,
  LeafNodes,
  LineagePos,
  LoadingNodeState,
} from '../../components/EntityLineage/EntityLineage.interface';
import Loader from '../../components/Loader/Loader';
import { usePermissionProvider } from '../../components/PermissionProvider/PermissionProvider';
import {
  OperationPermission,
  ResourceEntity,
} from '../../components/PermissionProvider/PermissionProvider.interface';
import TopicDetails from '../../components/TopicDetails/TopicDetails.component';
import {
>>>>>>> 923aeb08
  getServiceDetailsPath,
  getTopicDetailsPath,
  getVersionPath,
} from '../../constants/constants';
import { NO_PERMISSION_TO_VIEW } from '../../constants/HelperTextUtil';
import { EntityType, TabSpecificField } from '../../enums/entity.enum';
import { FeedFilter } from '../../enums/mydata.enum';
import { ServiceCategory } from '../../enums/service.enum';
import { CreateThread } from '../../generated/api/feed/createThread';
import { Topic, TopicSampleData } from '../../generated/entity/data/topic';
import { Post, Thread, ThreadType } from '../../generated/entity/feed/thread';
import { EntityLineage } from '../../generated/type/entityLineage';
import { EntityReference } from '../../generated/type/entityReference';
import { Paging } from '../../generated/type/paging';
import { TagLabel } from '../../generated/type/tagLabel';
import { EntityFieldThreadCount } from '../../interface/feed.interface';
import jsonData from '../../jsons/en';
import {
  addToRecentViewed,
  getCurrentUserId,
  getEntityMissingError,
  getEntityName,
  getFeedCounts,
} from '../../utils/CommonUtils';
import { getEntityFeedLink, getEntityLineage } from '../../utils/EntityUtils';
import { deletePost, updateThreadData } from '../../utils/FeedUtils';
import { DEFAULT_ENTITY_PERMISSION } from '../../utils/PermissionsUtils';
import { serviceTypeLogo } from '../../utils/ServiceUtils';
import { getTagsWithoutTier, getTierTags } from '../../utils/TableUtils';
import { showErrorToast } from '../../utils/ToastUtils';
import {
  getCurrentTopicTab,
  topicDetailsTabs,
} from '../../utils/TopicDetailsUtils';

const TopicDetailsPage: FunctionComponent = () => {
  const USERId = getCurrentUserId();
  const history = useHistory();
  const { getEntityPermissionByFqn } = usePermissionProvider();

  const { topicFQN, tab } = useParams() as Record<string, string>;
  const [topicDetails, setTopicDetails] = useState<Topic>({} as Topic);
  const [topicId, setTopicId] = useState<string>('');
  const [isLoading, setLoading] = useState<boolean>(true);
  const [description, setDescription] = useState<string>('');
  const [followers, setFollowers] = useState<Array<EntityReference>>([]);
  const [owner, setOwner] = useState<EntityReference>();
  const [tier, setTier] = useState<TagLabel>();
  const [tags, setTags] = useState<Array<EntityTags>>([]);
  const [activeTab, setActiveTab] = useState<number>(getCurrentTopicTab(tab));
  const [partitions, setPartitions] = useState<number>(0);
  const [cleanupPolicies, setCleanupPolicies] = useState<Array<string>>([]);
  const [maximumMessageSize, setMaximumMessageSize] = useState<number>(0);
  const [replicationFactor, setReplicationFactor] = useState<number>(0);
  const [retentionSize, setRetentionSize] = useState<number>(0);
  const [name, setName] = useState<string>('');
  const [deleted, setDeleted] = useState<boolean>(false);
  const [isError, setIsError] = useState(false);
  const [slashedTopicName, setSlashedTopicName] = useState<
    TitleBreadcrumbProps['titleLinks']
  >([]);
  const [currentVersion, setCurrentVersion] = useState<string>();
  const [entityThread, setEntityThread] = useState<Thread[]>([]);
  const [isentityThreadLoading, setIsentityThreadLoading] =
    useState<boolean>(false);
  const [feedCount, setFeedCount] = useState<number>(0);
  const [entityFieldThreadCount, setEntityFieldThreadCount] = useState<
    EntityFieldThreadCount[]
  >([]);
  const [entityFieldTaskCount, setEntityFieldTaskCount] = useState<
    EntityFieldThreadCount[]
  >([]);
  const [paging, setPaging] = useState<Paging>({} as Paging);

  const [sampleData, setSampleData] = useState<TopicSampleData>();
  const [isSampleDataLoading, setIsSampleDataLoading] =
    useState<boolean>(false);
  const [entityLineage, setEntityLineage] = useState<EntityLineage>(
    {} as EntityLineage
  );
  const [leafNodes, setLeafNodes] = useState<LeafNodes>({} as LeafNodes);
  const [isNodeLoading, setNodeLoading] = useState<LoadingNodeState>({
    id: undefined,
    state: false,
  });
  const [isLineageLoading, setIsLineageLoading] = useState<boolean>(false);

  const [topicPermissions, setTopicPermissions] = useState<OperationPermission>(
    DEFAULT_ENTITY_PERMISSION
  );

  const getLineageData = () => {
    setIsLineageLoading(true);
    getLineageByFQN(topicFQN, EntityType.TOPIC)
      .then((res) => {
        if (res) {
          setEntityLineage(res);
        } else {
          showErrorToast(jsonData['api-error-messages']['fetch-lineage-error']);
        }
      })
      .catch((err: AxiosError) => {
        showErrorToast(
          err,
          jsonData['api-error-messages']['fetch-lineage-error']
        );
      })
      .finally(() => {
        setIsLineageLoading(false);
      });
  };

  const setLeafNode = (val: EntityLineage, pos: LineagePos) => {
    if (pos === 'to' && val.downstreamEdges?.length === 0) {
      setLeafNodes((prev) => ({
        ...prev,
        downStreamNode: [...(prev.downStreamNode ?? []), val.entity.id],
      }));
    }
    if (pos === 'from' && val.upstreamEdges?.length === 0) {
      setLeafNodes((prev) => ({
        ...prev,
        upStreamNode: [...(prev.upStreamNode ?? []), val.entity.id],
      }));
    }
  };

  const entityLineageHandler = (lineage: EntityLineage) => {
    setEntityLineage(lineage);
  };

  const loadNodeHandler = (node: EntityReference, pos: LineagePos) => {
    setNodeLoading({ id: node.id, state: true });
    getLineageByFQN(node.fullyQualifiedName ?? '', node.type)
      .then((res) => {
        if (res) {
          setLeafNode(res, pos);
          setEntityLineage(getEntityLineage(entityLineage, res, pos));
        } else {
          showErrorToast(
            jsonData['api-error-messages']['fetch-lineage-node-error']
          );
        }
        setTimeout(() => {
          setNodeLoading((prev) => ({ ...prev, state: false }));
        }, 500);
      })
      .catch((err: AxiosError) => {
        showErrorToast(
          err,
          jsonData['api-error-messages']['fetch-lineage-node-error']
        );
      });
  };

  const addLineageHandler = (edge: Edge): Promise<void> => {
    return new Promise<void>((resolve, reject) => {
      addLineage(edge)
        .then(() => {
          resolve();
        })
        .catch((err: AxiosError) => {
          showErrorToast(
            err,
            jsonData['api-error-messages']['add-lineage-error']
          );
          reject();
        });
    });
  };

  const removeLineageHandler = (data: EdgeData) => {
    deleteLineageEdge(
      data.fromEntity,
      data.fromId,
      data.toEntity,
      data.toId
    ).catch((err: AxiosError) => {
      showErrorToast(
        err,
        jsonData['api-error-messages']['delete-lineage-error']
      );
    });
  };

  const activeTabHandler = (tabValue: number) => {
    const currentTabIndex = tabValue - 1;
    if (topicDetailsTabs[currentTabIndex].path !== tab) {
      setActiveTab(getCurrentTopicTab(topicDetailsTabs[currentTabIndex].path));
      history.push({
        pathname: getTopicDetailsPath(
          topicFQN,
          topicDetailsTabs[currentTabIndex].path
        ),
      });
    }
  };

  const getEntityFeedCount = () => {
    getFeedCounts(
      EntityType.TOPIC,
      topicFQN,
      setEntityFieldThreadCount,
      setEntityFieldTaskCount,
      setFeedCount
    );
  };

  const fetchActivityFeed = (
    after?: string,
    feedType?: FeedFilter,
    threadType?: ThreadType
  ) => {
    setIsentityThreadLoading(true);
    getAllFeeds(
      getEntityFeedLink(EntityType.TOPIC, topicFQN),
      after,
      threadType,
      feedType,
      undefined,
      USERId
    )
      .then((res) => {
        const { data, paging: pagingObj } = res;
        if (data) {
          setPaging(pagingObj);
          setEntityThread((prevData) => [...prevData, ...data]);
        } else {
          showErrorToast(
            jsonData['api-error-messages']['fetch-entity-feed-error']
          );
        }
      })
      .catch((err: AxiosError) => {
        showErrorToast(
          err,
          jsonData['api-error-messages']['fetch-entity-feed-error']
        );
      })
      .finally(() => setIsentityThreadLoading(false));
  };

  const handleFeedFetchFromFeedList = (
    after?: string,
    filterType?: FeedFilter,
    type?: ThreadType
  ) => {
    !after && setEntityThread([]);
    fetchActivityFeed(after, filterType, type);
  };

  const fetchTabSpecificData = (tabField = '') => {
    switch (tabField) {
      case TabSpecificField.ACTIVITY_FEED: {
        fetchActivityFeed();

        break;
      }

      case TabSpecificField.SAMPLE_DATA: {
        if (!isUndefined(sampleData)) {
          break;
        } else {
          setIsSampleDataLoading(true);
          getTopicByFqn(topicFQN, tabField)
            .then((res) => {
              if (res) {
                const { sampleData } = res;
                setSampleData(sampleData);
              } else {
                showErrorToast(
                  jsonData['api-error-messages']['fetch-sample-data-error']
                );
              }
            })
            .catch((err: AxiosError) => {
              showErrorToast(
                err,
                jsonData['api-error-messages']['fetch-sample-data-error']
              );
            })
            .finally(() => setIsSampleDataLoading(false));

          break;
        }
      }

      case TabSpecificField.LINEAGE: {
        if (!deleted) {
          if (isEmpty(entityLineage)) {
            getLineageData();
          }

          break;
        }

        break;
      }

      default:
        break;
    }
  };

  const saveUpdatedTopicData = (updatedData: Topic) => {
    const jsonPatch = compare(omitBy(topicDetails, isUndefined), updatedData);

    return patchTopicDetails(topicId, jsonPatch);
  };

  const fetchResourcePermission = async (entityFqn: string) => {
    setLoading(true);
    try {
      const permissions = await getEntityPermissionByFqn(
        ResourceEntity.TOPIC,
        entityFqn
      );
      setTopicPermissions(permissions);
    } catch (error) {
      showErrorToast(
        jsonData['api-error-messages']['fetch-entity-permissions-error']
      );
    } finally {
      setLoading(false);
    }
  };

  const fetchTopicDetail = (topicFQN: string) => {
    setLoading(true);
    getTopicByFqn(topicFQN, [
      TabSpecificField.OWNER,
      TabSpecificField.FOLLOWERS,
      TabSpecificField.TAGS,
      TabSpecificField.EXTENSION,
    ])
      .then((res) => {
        if (res) {
          const {
            id,
            deleted,
            description,
            followers,
            fullyQualifiedName,
            name,
            service,
            tags,
            owner,
            partitions,
            cleanupPolicies,
            maximumMessageSize,
            replicationFactor,
            retentionSize,
            serviceType,
            version,
          } = res;
          setName(name);
          setTopicDetails(res);
          setTopicId(id);
          setCurrentVersion(version?.toString());
          setDescription(description ?? '');
          setFollowers(followers ?? []);
          setOwner(owner);
          setTier(getTierTags(tags ?? []));
          setTags(getTagsWithoutTier(tags ?? []));
          setPartitions(partitions);
          setCleanupPolicies(cleanupPolicies ?? []);
          setMaximumMessageSize(maximumMessageSize ?? 0);
          setReplicationFactor(replicationFactor ?? 0);
          setRetentionSize(retentionSize ?? 0);
          setDeleted(deleted ?? false);
          setSlashedTopicName([
            {
              name: service.name ?? '',
              url: service.name
                ? getServiceDetailsPath(
                    service.name,
                    ServiceCategory.MESSAGING_SERVICES
                  )
                : '',
              imgSrc: serviceType ? serviceTypeLogo(serviceType) : undefined,
            },
            {
              name: getEntityName(res),
              url: '',
              activeTitle: true,
            },
          ]);

          addToRecentViewed({
            displayName: getEntityName(res),
            entityType: EntityType.TOPIC,
            fqn: fullyQualifiedName ?? '',
            serviceType: serviceType,
            timestamp: 0,
            id: id,
          });
        } else {
          showErrorToast(
            jsonData['api-error-messages']['fetch-table-details-error']
          );
          setIsError(true);
        }
      })
      .catch((err: AxiosError) => {
        if (err.response?.status === 404) {
          setIsError(true);
        } else {
          showErrorToast(
            err,
            jsonData['api-error-messages']['fetch-topic-details-error']
          );
        }
      })
      .finally(() => {
        setLoading(false);
      });
  };

  const followTopic = () => {
    addFollower(topicId, USERId)
      .then((res) => {
        if (res) {
          const { newValue } = res.changeDescription.fieldsAdded[0];

          setFollowers([...followers, ...newValue]);
        } else {
          showErrorToast(
            jsonData['api-error-messages']['update-entity-follow-error']
          );
        }
      })
      .catch((err: AxiosError) => {
        showErrorToast(
          err,
          jsonData['api-error-messages']['update-entity-follow-error']
        );
      });
  };

  const unfollowTopic = () => {
    removeFollower(topicId, USERId)
      .then((res) => {
        if (res) {
          const { oldValue } = res.changeDescription.fieldsDeleted[0];

          setFollowers(
            followers.filter((follower) => follower.id !== oldValue[0].id)
          );
        } else {
          showErrorToast(
            jsonData['api-error-messages']['update-entity-unfollow-error']
          );
        }
      })
      .catch((err: AxiosError) => {
        showErrorToast(
          err,
          jsonData['api-error-messages']['update-entity-unfollow-error']
        );
      });
  };

  const descriptionUpdateHandler = async (updatedTopic: Topic) => {
    try {
      const response = await saveUpdatedTopicData(updatedTopic);
      if (response) {
        const { description = '', version } = response;
        setCurrentVersion(version + '');
        setTopicDetails(response);
        setDescription(description);
        getEntityFeedCount();
      } else {
        throw jsonData['api-error-messages']['update-description-error'];
      }
    } catch (error) {
      showErrorToast(error as AxiosError);
    }
  };

  const settingsUpdateHandler = (updatedTopic: Topic): Promise<void> => {
    return new Promise<void>((resolve, reject) => {
      saveUpdatedTopicData(updatedTopic)
        .then((res) => {
          if (res) {
            setTopicDetails({ ...res, tags: res.tags ?? [] });
            setCurrentVersion(res.version?.toString());
            setOwner(res.owner);
            setTier(getTierTags((res.tags ?? []) as EntityTags[]));
            getEntityFeedCount();
            resolve();
          } else {
            showErrorToast(
              jsonData['api-error-messages']['update-entity-error']
            );
          }
        })
        .catch((err: AxiosError) => {
          showErrorToast(
            err,
            jsonData['api-error-messages']['update-entity-error']
          );
          reject();
        });
    });
  };

  const onTagUpdate = (updatedTopic: Topic) => {
    saveUpdatedTopicData(updatedTopic)
      .then((res) => {
        if (res) {
          setTopicDetails(res);
          setTier(getTierTags(res.tags as TagLabel[]));
          setCurrentVersion(res.version?.toString());
          setTags(getTagsWithoutTier(res.tags as EntityTags[]));
          getEntityFeedCount();
        } else {
          showErrorToast(jsonData['api-error-messages']['update-tags-error']);
        }
      })
      .catch((err: AxiosError) => {
        showErrorToast(
          err,
          jsonData['api-error-messages']['update-tags-error']
        );
      });
  };

  const versionHandler = () => {
    history.push(
      getVersionPath(EntityType.TOPIC, topicFQN, currentVersion as string)
    );
  };

  const postFeedHandler = (value: string, id: string) => {
    const currentUser = AppState.userDetails?.name ?? AppState.users[0]?.name;

    const data = {
      message: value,
      from: currentUser,
    } as Post;
    postFeedById(id, data)
      .then((res) => {
        if (res) {
          const { id, posts } = res;
          setEntityThread((pre) => {
            return pre.map((thread) => {
              if (thread.id === id) {
                return { ...res, posts: posts?.slice(-3) };
              } else {
                return thread;
              }
            });
          });
          getEntityFeedCount();
        } else {
          showErrorToast(jsonData['api-error-messages']['add-feed-error']);
        }
      })
      .catch((err: AxiosError) => {
        showErrorToast(err, jsonData['api-error-messages']['add-feed-error']);
      });
  };

  const createThread = (data: CreateThread) => {
    postThread(data)
      .then((res) => {
        if (res) {
          setEntityThread((pre) => [...pre, res]);
          getEntityFeedCount();
        } else {
          showErrorToast(
            jsonData['api-error-messages']['create-conversation-error']
          );
        }
      })
      .catch((err: AxiosError) => {
        showErrorToast(
          err,
          jsonData['api-error-messages']['create-conversation-error']
        );
      });
  };

  const deletePostHandler = (
    threadId: string,
    postId: string,
    isThread: boolean
  ) => {
    deletePost(threadId, postId, isThread, setEntityThread);
  };

  const updateThreadHandler = (
    threadId: string,
    postId: string,
    isThread: boolean,
    data: Operation[]
  ) => {
    updateThreadData(threadId, postId, isThread, data, setEntityThread);
  };

  const handleExtentionUpdate = async (updatedTopic: Topic) => {
    try {
      const data = await saveUpdatedTopicData(updatedTopic);

      if (data) {
        const { version, owner: ownerValue, tags } = data;
        setCurrentVersion(version?.toString());
        setTopicDetails(data);
        setOwner(ownerValue);
        setTier(getTierTags(tags ?? []));
      } else {
        throw jsonData['api-error-messages']['update-entity-error'];
      }
    } catch (error) {
      showErrorToast(
        error as AxiosError,
        jsonData['api-error-messages']['update-entity-error']
      );
    }
  };

  useEffect(() => {
    if (topicDetailsTabs[activeTab - 1].path !== tab) {
      setActiveTab(getCurrentTopicTab(tab));
    }
    setEntityThread([]);
  }, [tab]);

  useEffect(() => {
    fetchTabSpecificData(topicDetailsTabs[activeTab - 1].field);
  }, [activeTab]);

  useEffect(() => {
    fetchResourcePermission(topicFQN);
  }, [topicFQN]);

  useEffect(() => {
    if (topicPermissions.ViewAll || topicPermissions.ViewBasic) {
      fetchTopicDetail(topicFQN);
      getEntityFeedCount();
    }
  }, [topicPermissions, topicFQN]);

  return (
    <>
      {isLoading ? (
        <Loader />
      ) : isError ? (
        <ErrorPlaceHolder>
          {getEntityMissingError('topic', topicFQN)}
        </ErrorPlaceHolder>
      ) : (
        <>
          {topicPermissions.ViewAll || topicPermissions.ViewBasic ? (
            <TopicDetails
              activeTab={activeTab}
              cleanupPolicies={cleanupPolicies}
              createThread={createThread}
              deletePostHandler={deletePostHandler}
              deleted={deleted}
              description={description}
              descriptionUpdateHandler={descriptionUpdateHandler}
              entityFieldTaskCount={entityFieldTaskCount}
              entityFieldThreadCount={entityFieldThreadCount}
              entityName={name}
              entityThread={entityThread}
              feedCount={feedCount}
              fetchFeedHandler={handleFeedFetchFromFeedList}
              followTopicHandler={followTopic}
              followers={followers}
              isSampleDataLoading={isSampleDataLoading}
              isentityThreadLoading={isentityThreadLoading}
              lineageTabData={{
                loadNodeHandler,
                addLineageHandler,
                removeLineageHandler,
                entityLineageHandler,
                isLineageLoading,
                entityLineage,
                lineageLeafNodes: leafNodes,
                isNodeLoading,
              }}
              maximumMessageSize={maximumMessageSize}
              owner={owner as EntityReference}
              paging={paging}
              partitions={partitions}
              postFeedHandler={postFeedHandler}
              replicationFactor={replicationFactor}
              retentionSize={retentionSize}
              sampleData={sampleData}
              setActiveTabHandler={activeTabHandler}
              settingsUpdateHandler={settingsUpdateHandler}
              slashedTopicName={slashedTopicName}
              tagUpdateHandler={onTagUpdate}
              tier={tier as TagLabel}
              topicDetails={topicDetails}
              topicFQN={topicFQN}
              topicTags={tags}
              unfollowTopicHandler={unfollowTopic}
              updateThreadHandler={updateThreadHandler}
              version={currentVersion}
              versionHandler={versionHandler}
              onExtensionUpdate={handleExtentionUpdate}
            />
          ) : (
            <ErrorPlaceHolder>{NO_PERMISSION_TO_VIEW}</ErrorPlaceHolder>
          )}
        </>
      )}
    </>
  );
};

export default observer(TopicDetailsPage);<|MERGE_RESOLUTION|>--- conflicted
+++ resolved
@@ -16,6 +16,9 @@
 import {
   Edge,
   EdgeData,
+  LeafNodes,
+  LineagePos,
+  LoadingNodeState,
 } from '@components/EntityLineage/EntityLineage.interface';
 import Loader from '@components/Loader/Loader';
 import { usePermissionProvider } from '@components/PermissionProvider/PermissionProvider';
@@ -42,38 +45,6 @@
 import { useHistory, useParams } from 'react-router-dom';
 import AppState from '../../AppState';
 import {
-<<<<<<< HEAD
-=======
-  getAllFeeds,
-  postFeedById,
-  postThread,
-} from '../../axiosAPIs/feedsAPI';
-import { getLineageByFQN } from '../../axiosAPIs/lineageAPI';
-import { addLineage, deleteLineageEdge } from '../../axiosAPIs/miscAPI';
-import {
-  addFollower,
-  getTopicByFqn,
-  patchTopicDetails,
-  removeFollower,
-} from '../../axiosAPIs/topicsAPI';
-import ErrorPlaceHolder from '../../components/common/error-with-placeholder/ErrorPlaceHolder';
-import { TitleBreadcrumbProps } from '../../components/common/title-breadcrumb/title-breadcrumb.interface';
-import {
-  Edge,
-  EdgeData,
-  LeafNodes,
-  LineagePos,
-  LoadingNodeState,
-} from '../../components/EntityLineage/EntityLineage.interface';
-import Loader from '../../components/Loader/Loader';
-import { usePermissionProvider } from '../../components/PermissionProvider/PermissionProvider';
-import {
-  OperationPermission,
-  ResourceEntity,
-} from '../../components/PermissionProvider/PermissionProvider.interface';
-import TopicDetails from '../../components/TopicDetails/TopicDetails.component';
-import {
->>>>>>> 923aeb08
   getServiceDetailsPath,
   getTopicDetailsPath,
   getVersionPath,
