/*
 *  Copyright 2023 Collate.
 *  Licensed under the Apache License, Version 2.0 (the "License");
 *  you may not use this file except in compliance with the License.
 *  You may obtain a copy of the License at
 *  http://www.apache.org/licenses/LICENSE-2.0
 *  Unless required by applicable law or agreed to in writing, software
 *  distributed under the License is distributed on an "AS IS" BASIS,
 *  WITHOUT WARRANTIES OR CONDITIONS OF ANY KIND, either express or implied.
 *  See the License for the specific language governing permissions and
 *  limitations under the License.
 */
import { act, render, screen } from '@testing-library/react';
import { usePermissionProvider } from 'components/PermissionProvider/PermissionProvider';
import React from 'react';
import { getTableDetailsByFQN } from 'rest/tableAPI';
import { DEFAULT_ENTITY_PERMISSION } from 'utils/PermissionsUtils';
import TableDetailsPageV1 from './TableDetailsPageV1';

const mockEntityPermissionByFqn = jest
  .fn()
  .mockImplementation(() => DEFAULT_ENTITY_PERMISSION);

const COMMON_API_FIELDS =
  'columns,followers,joins,tags,owner,dataModel,tableConstraints,extension,viewDefinition,domain';

jest.mock('components/PermissionProvider/PermissionProvider', () => ({
  usePermissionProvider: jest.fn().mockImplementation(() => ({
    getEntityPermissionByFqn: mockEntityPermissionByFqn,
  })),
}));

jest.mock('rest/tableAPI', () => ({
  getTableDetailsByFQN: jest.fn().mockImplementation(() =>
    Promise.resolve({
      name: 'test',
      id: '123',
    })
  ),
  addFollower: jest.fn(),
  patchTableDetails: jest.fn(),
  removeFollower: jest.fn(),
  restoreTable: jest.fn(),
}));

jest.mock('utils/CommonUtils', () => ({
  getCurrentUserId: jest.fn(),
  getFeedCounts: jest.fn(),
  getPartialNameFromTableFQN: jest.fn().mockImplementation(() => 'fqn'),
  getTableFQNFromColumnFQN: jest.fn(),
  refreshPage: jest.fn(),
  sortTagsCaseInsensitive: jest.fn(),
}));

jest.mock('rest/queryAPI', () => ({
  getQueriesList: jest.fn(),
}));

jest.mock(
  'components/ActivityFeed/ActivityFeedTab/ActivityFeedTab.component',
  () => ({
    ActivityFeedTab: jest
      .fn()
      .mockImplementation(() => <p>testActivityFeedTab</p>),
  })
);

jest.mock(
  'components/ActivityFeed/ActivityThreadPanel/ActivityThreadPanel',
  () => {
    return jest.fn().mockImplementation(() => <p>testActivityThreadPanel</p>);
  }
);

jest.mock('components/common/description/DescriptionV1', () => {
  return jest.fn().mockImplementation(() => <p>testDescriptionV1</p>);
});
jest.mock('components/common/error-with-placeholder/ErrorPlaceHolder', () => {
  return jest.fn().mockImplementation(() => <p>testErrorPlaceHolder</p>);
});

jest.mock('components/common/QueryViewer/QueryViewer.component', () => {
  return jest.fn().mockImplementation(() => <p>testQueryViewer</p>);
});

jest.mock('components/containers/PageLayoutV1', () => {
  return jest.fn().mockImplementation(({ children }) => <p>{children}</p>);
});

jest.mock(
  'components/DataAssets/DataAssetsHeader/DataAssetsHeader.component',
  () => ({
    DataAssetsHeader: jest
      .fn()
      .mockImplementation(() => <p>testDataAssetsHeader</p>),
  })
);

jest.mock('components/Entity/EntityLineage/EntityLineage.component', () => {
  return jest.fn().mockImplementation(() => <p>testEntityLineage</p>);
});

jest.mock('components/SampleDataTable/SampleDataTable.component', () => {
  return jest.fn().mockImplementation(() => <p>testSampleDataTable</p>);
});

jest.mock('components/SchemaTab/SchemaTab.component', () => {
  return jest.fn().mockImplementation(() => <p>testSchemaTab</p>);
});

jest.mock('components/TableProfiler/TableProfilerV1', () => {
  return jest.fn().mockImplementation(() => <p>testTableProfilerV1</p>);
});

jest.mock('components/TableQueries/TableQueries', () => {
  return jest.fn().mockImplementation(() => <p>testTableQueries</p>);
});

jest.mock('components/TabsLabel/TabsLabel.component', () => {
  return jest.fn().mockImplementation(({ name }) => <p>{name}</p>);
});

jest.mock('components/Tag/TagsContainerV2/TagsContainerV2', () => {
  return jest.fn().mockImplementation(() => <p>testTagsContainerV2</p>);
});

jest.mock('./FrequentlyJoinedTables/FrequentlyJoinedTables.component', () => ({
  FrequentlyJoinedTables: jest
    .fn()
    .mockImplementation(() => <p>testFrequentlyJoinedTables</p>),
}));

jest.mock('./FrequentlyJoinedTables/FrequentlyJoinedTables.component', () => ({
  FrequentlyJoinedTables: jest
    .fn()
    .mockImplementation(() => <p>testFrequentlyJoinedTables</p>),
}));

jest.mock(
  'components/ActivityFeed/ActivityFeedProvider/ActivityFeedProvider',
  () => ({
    useActivityFeedProvider: jest.fn().mockImplementation(() => ({
      postFeed: jest.fn(),
      deleteFeed: jest.fn(),
      updateFeed: jest.fn(),
    })),
    __esModule: true,
    default: 'ActivityFeedProvider',
  })
);

jest.mock('react-router-dom', () => ({
  useParams: jest
    .fn()
    .mockImplementation(() => ({ datasetFQN: 'fqn', tab: 'schema' })),
  useHistory: jest.fn().mockImplementation(() => ({})),
}));

jest.mock('components/TourProvider/TourProvider', () => ({
  useTourProvider: jest.fn().mockImplementation(() => ({
    isTourOpen: false,
    activeTabForTourDatasetPage: 'schema',
    isTourPage: false,
  })),
}));

jest.mock('components/Loader/Loader', () => {
  return jest.fn().mockImplementation(() => <>testLoader</>);
});

jest.useFakeTimers();

describe('TestDetailsPageV1 component', () => {
  it('TableDetailsPageV1 should fetch permissions', () => {
    render(<TableDetailsPageV1 />);

    expect(mockEntityPermissionByFqn).toHaveBeenCalledWith('table', 'fqn');
  });

  it('TableDetailsPageV1 should not fetch table details if permission is there', () => {
    render(<TableDetailsPageV1 />);

    expect(getTableDetailsByFQN).not.toHaveBeenCalled();
  });

  it('TableDetailsPageV1 should fetch table details with basic fields', async () => {
    (usePermissionProvider as jest.Mock).mockImplementationOnce(() => ({
      getEntityPermissionByFqn: jest.fn().mockImplementationOnce(() => ({
        ViewBasic: true,
      })),
    }));

    await act(async () => {
      render(<TableDetailsPageV1 />);
    });

<<<<<<< HEAD
    expect(getTableDetailsByFQN).toHaveBeenCalledWith(
      'fqn',
      'columns,followers,joins,tags,owner,dataModel,tableConstraints,extension,viewDefinition,votes'
    );
=======
    expect(getTableDetailsByFQN).toHaveBeenCalledWith('fqn', COMMON_API_FIELDS);
>>>>>>> 6fcc0993
  });

  it('TableDetailsPageV1 should fetch table details with all the permitted fields', async () => {
    (usePermissionProvider as jest.Mock).mockImplementationOnce(() => ({
      getEntityPermissionByFqn: jest.fn().mockImplementationOnce(() => ({
        ViewAll: true,
        ViewBasic: true,
        ViewUsage: true,
      })),
    }));

    await act(async () => {
      render(<TableDetailsPageV1 />);
    });

    expect(getTableDetailsByFQN).toHaveBeenCalledWith(
      'fqn',
<<<<<<< HEAD
      'columns,followers,joins,tags,owner,dataModel,tableConstraints,extension,viewDefinition,votes,usageSummary,testSuite'
=======
      `${COMMON_API_FIELDS},usageSummary,testSuite`
>>>>>>> 6fcc0993
    );
  });

  it('TableDetailsPageV1 should render page for ViewBasic permissions', async () => {
    (usePermissionProvider as jest.Mock).mockImplementationOnce(() => ({
      getEntityPermissionByFqn: jest.fn().mockImplementationOnce(() => ({
        ViewBasic: true,
      })),
    }));

    await act(async () => {
      render(<TableDetailsPageV1 />);
    });

<<<<<<< HEAD
    expect(getTableDetailsByFQN).toHaveBeenCalledWith(
      'fqn',
      'columns,followers,joins,tags,owner,dataModel,tableConstraints,extension,viewDefinition,votes'
    );
=======
    expect(getTableDetailsByFQN).toHaveBeenCalledWith('fqn', COMMON_API_FIELDS);
>>>>>>> 6fcc0993

    expect(await screen.findByText('testDataAssetsHeader')).toBeInTheDocument();
    expect(await screen.findByText('label.schema')).toBeInTheDocument();
    expect(
      await screen.findByText('label.activity-feed-and-task-plural')
    ).toBeInTheDocument();
    expect(await screen.findByText('label.sample-data')).toBeInTheDocument();
    expect(await screen.findByText('label.query-plural')).toBeInTheDocument();
    expect(await screen.findByText('label.lineage')).toBeInTheDocument();

    expect(
      await screen.findByText('label.custom-property-plural')
    ).toBeInTheDocument();
    expect(
      await screen.findByText('label.profiler-amp-data-quality')
    ).toBeInTheDocument();
  });

  it('TableDetailsPageV1 should dbt tab if data is present', async () => {
    (usePermissionProvider as jest.Mock).mockImplementationOnce(() => ({
      getEntityPermissionByFqn: jest.fn().mockImplementationOnce(() => ({
        ViewBasic: true,
      })),
    }));

    (getTableDetailsByFQN as jest.Mock).mockImplementationOnce(() =>
      Promise.resolve({
        name: 'test',
        id: '123',
        tableFqn: 'fqn',
        dataModel: { sql: 'somequery' },
      })
    );

    await act(async () => {
      render(<TableDetailsPageV1 />);
    });

    expect(await screen.findByText('label.dbt-lowercase')).toBeInTheDocument();
    expect(screen.queryByText('label.view-definition')).not.toBeInTheDocument();
  });

  it('TableDetailsPageV1 should render view defination if data is present', async () => {
    (usePermissionProvider as jest.Mock).mockImplementationOnce(() => ({
      getEntityPermissionByFqn: jest.fn().mockImplementationOnce(() => ({
        ViewBasic: true,
      })),
    }));

    (getTableDetailsByFQN as jest.Mock).mockImplementationOnce(() =>
      Promise.resolve({
        name: 'test',
        id: '123',
        viewDefinition: 'viewDefinition',
      })
    );

    await act(async () => {
      render(<TableDetailsPageV1 />);
    });

    expect(screen.queryByText('label.dbt-lowercase')).not.toBeInTheDocument();

    expect(
      await screen.findByText('label.view-definition')
    ).toBeInTheDocument();
  });

  it('TableDetailsPageV1 should render schemaTab by default', async () => {
    (usePermissionProvider as jest.Mock).mockImplementationOnce(() => ({
      getEntityPermissionByFqn: jest.fn().mockImplementationOnce(() => ({
        ViewBasic: true,
      })),
    }));

    await act(async () => {
      render(<TableDetailsPageV1 />);
    });

<<<<<<< HEAD
    expect(getTableDetailsByFQN).toHaveBeenCalledWith(
      'fqn',
      'columns,followers,joins,tags,owner,dataModel,tableConstraints,extension,viewDefinition,votes'
    );
=======
    expect(getTableDetailsByFQN).toHaveBeenCalledWith('fqn', COMMON_API_FIELDS);
>>>>>>> 6fcc0993

    expect(await screen.findByText('testSchemaTab')).toBeInTheDocument();
  });
});<|MERGE_RESOLUTION|>--- conflicted
+++ resolved
@@ -22,7 +22,7 @@
   .mockImplementation(() => DEFAULT_ENTITY_PERMISSION);
 
 const COMMON_API_FIELDS =
-  'columns,followers,joins,tags,owner,dataModel,tableConstraints,extension,viewDefinition,domain';
+  'columns,followers,joins,tags,owner,dataModel,tableConstraints,extension,viewDefinition,domain,votes';
 
 jest.mock('components/PermissionProvider/PermissionProvider', () => ({
   usePermissionProvider: jest.fn().mockImplementation(() => ({
@@ -194,58 +194,40 @@
       render(<TableDetailsPageV1 />);
     });
 
-<<<<<<< HEAD
+    expect(getTableDetailsByFQN).toHaveBeenCalledWith('fqn', COMMON_API_FIELDS);
+  });
+
+  it('TableDetailsPageV1 should fetch table details with all the permitted fields', async () => {
+    (usePermissionProvider as jest.Mock).mockImplementationOnce(() => ({
+      getEntityPermissionByFqn: jest.fn().mockImplementationOnce(() => ({
+        ViewAll: true,
+        ViewBasic: true,
+        ViewUsage: true,
+      })),
+    }));
+
+    await act(async () => {
+      render(<TableDetailsPageV1 />);
+    });
+
     expect(getTableDetailsByFQN).toHaveBeenCalledWith(
       'fqn',
-      'columns,followers,joins,tags,owner,dataModel,tableConstraints,extension,viewDefinition,votes'
+      `${COMMON_API_FIELDS},usageSummary,testSuite`
     );
-=======
+  });
+
+  it('TableDetailsPageV1 should render page for ViewBasic permissions', async () => {
+    (usePermissionProvider as jest.Mock).mockImplementationOnce(() => ({
+      getEntityPermissionByFqn: jest.fn().mockImplementationOnce(() => ({
+        ViewBasic: true,
+      })),
+    }));
+
+    await act(async () => {
+      render(<TableDetailsPageV1 />);
+    });
+
     expect(getTableDetailsByFQN).toHaveBeenCalledWith('fqn', COMMON_API_FIELDS);
->>>>>>> 6fcc0993
-  });
-
-  it('TableDetailsPageV1 should fetch table details with all the permitted fields', async () => {
-    (usePermissionProvider as jest.Mock).mockImplementationOnce(() => ({
-      getEntityPermissionByFqn: jest.fn().mockImplementationOnce(() => ({
-        ViewAll: true,
-        ViewBasic: true,
-        ViewUsage: true,
-      })),
-    }));
-
-    await act(async () => {
-      render(<TableDetailsPageV1 />);
-    });
-
-    expect(getTableDetailsByFQN).toHaveBeenCalledWith(
-      'fqn',
-<<<<<<< HEAD
-      'columns,followers,joins,tags,owner,dataModel,tableConstraints,extension,viewDefinition,votes,usageSummary,testSuite'
-=======
-      `${COMMON_API_FIELDS},usageSummary,testSuite`
->>>>>>> 6fcc0993
-    );
-  });
-
-  it('TableDetailsPageV1 should render page for ViewBasic permissions', async () => {
-    (usePermissionProvider as jest.Mock).mockImplementationOnce(() => ({
-      getEntityPermissionByFqn: jest.fn().mockImplementationOnce(() => ({
-        ViewBasic: true,
-      })),
-    }));
-
-    await act(async () => {
-      render(<TableDetailsPageV1 />);
-    });
-
-<<<<<<< HEAD
-    expect(getTableDetailsByFQN).toHaveBeenCalledWith(
-      'fqn',
-      'columns,followers,joins,tags,owner,dataModel,tableConstraints,extension,viewDefinition,votes'
-    );
-=======
-    expect(getTableDetailsByFQN).toHaveBeenCalledWith('fqn', COMMON_API_FIELDS);
->>>>>>> 6fcc0993
 
     expect(await screen.findByText('testDataAssetsHeader')).toBeInTheDocument();
     expect(await screen.findByText('label.schema')).toBeInTheDocument();
@@ -325,14 +307,7 @@
       render(<TableDetailsPageV1 />);
     });
 
-<<<<<<< HEAD
-    expect(getTableDetailsByFQN).toHaveBeenCalledWith(
-      'fqn',
-      'columns,followers,joins,tags,owner,dataModel,tableConstraints,extension,viewDefinition,votes'
-    );
-=======
     expect(getTableDetailsByFQN).toHaveBeenCalledWith('fqn', COMMON_API_FIELDS);
->>>>>>> 6fcc0993
 
     expect(await screen.findByText('testSchemaTab')).toBeInTheDocument();
   });
