--- conflicted
+++ resolved
@@ -63,12 +63,7 @@
 import { JoinedWith, Table } from '../../generated/entity/data/table';
 import { DataProduct } from '../../generated/entity/domains/dataProduct';
 import { ThreadType } from '../../generated/entity/feed/thread';
-import {
-  LabelType,
-  State,
-  TagLabel,
-  TagSource,
-} from '../../generated/type/tagLabel';
+import { TagLabel, TagSource } from '../../generated/type/tagLabel';
 import { postThread } from '../../rest/feedsAPI';
 import { getQueriesList } from '../../rest/queryAPI';
 import {
@@ -94,11 +89,7 @@
 } from '../../utils/EntityUtils';
 import { DEFAULT_ENTITY_PERMISSION } from '../../utils/PermissionsUtils';
 import { getTagsWithoutTier, getTierTags } from '../../utils/TableUtils';
-<<<<<<< HEAD
-import { createTagObject } from '../../utils/TagsUtils';
-=======
-import { updateTierTag } from '../../utils/TagsUtils';
->>>>>>> 8578aee0
+import { createTagObject, updateTierTag } from '../../utils/TagsUtils';
 import { showErrorToast, showSuccessToast } from '../../utils/ToastUtils';
 import { FrequentlyJoinedTables } from './FrequentlyJoinedTables/FrequentlyJoinedTables.component';
 import './table-details-page-v1.less';
