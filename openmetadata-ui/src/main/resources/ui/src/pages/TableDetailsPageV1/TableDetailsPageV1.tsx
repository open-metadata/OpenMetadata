--- conflicted
+++ resolved
@@ -361,13 +361,9 @@
   const handleTabChange = (activeKey: string) => {
     if (activeKey !== activeTab) {
       if (!isTourOpen) {
-<<<<<<< HEAD
-        navigate(getEntityDetailsPath(EntityType.TABLE, tableFqn, activeKey));
-=======
-        history.replace(
-          getEntityDetailsPath(EntityType.TABLE, tableFqn, activeKey)
-        );
->>>>>>> 50a798dd
+        navigate(getEntityDetailsPath(EntityType.TABLE, tableFqn, activeKey), {
+          replace: true,
+        });
       }
     }
   };
