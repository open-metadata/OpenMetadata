--- conflicted
+++ resolved
@@ -10,11 +10,7 @@
  *  See the License for the specific language governing permissions and
  *  limitations under the License.
  */
-<<<<<<< HEAD
-import { Card, Col, Row, Tabs } from 'antd';
-=======
-import { Card, Col, Divider, Row, Space, Tabs } from 'antd';
->>>>>>> 159b5f13
+import { Card, Col, Row, Space, Tabs } from 'antd';
 import { AxiosError } from 'axios';
 import ActivityFeedProvider, {
   useActivityFeedProvider,
