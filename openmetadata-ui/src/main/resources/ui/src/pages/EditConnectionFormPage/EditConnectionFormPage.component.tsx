--- conflicted
+++ resolved
@@ -42,58 +42,24 @@
 
 function EditConnectionFormPage() {
   const { t } = useTranslation();
-<<<<<<< HEAD
-  const { serviceFQN, serviceCategory } = useParams() as Record<string, string>;
+  const { serviceFQN, serviceCategory } = useParams<{
+    serviceFQN: string;
+    serviceCategory: ServiceCategory;
+  }>();
 
   const isOpenMetadataService = useMemo(
-    () => serviceFQN === OPENMETADATA,
+    () => serviceFQN === OPEN_METADATA,
     [serviceFQN]
   );
 
   const [isLoading, setIsLoading] = useState(!isOpenMetadataService);
   const [isError, setIsError] = useState(isOpenMetadataService);
-=======
-  const { serviceFQN, serviceCategory } = useParams<{
-    serviceFQN: string;
-    serviceCategory: ServiceCategory;
-  }>();
-  const [isLoading, setIsLoading] = useState(true);
-  const [isError, setIsError] = useState(false);
->>>>>>> 4241457c
   const [serviceDetails, setServiceDetails] = useState<ServicesType>();
   const [slashedBreadcrumb, setSlashedBreadcrumb] = useState<
     TitleBreadcrumbProps['titleLinks']
   >([]);
   const [activeField, setActiveField] = useState<string>('');
 
-<<<<<<< HEAD
-  const fetchRightPanel = () => {
-    const guide = addServiceGuide.find((sGuide) => sGuide.step === 3);
-
-    return (
-      guide && (
-        <>
-          <Typography.Title level={5}>{guide.title}</Typography.Title>
-          <div className="mb-5">{guide.description}</div>
-        </>
-      )
-    );
-  };
-
-  const handleConfigUpdate = async (updatedData: ConfigData) => {
-    try {
-      const configData = {
-        name: serviceDetails?.name,
-        serviceType: serviceDetails?.serviceType,
-        description: serviceDetails?.description,
-        owner: serviceDetails?.owner,
-        connection: {
-          config: updatedData,
-        },
-      } as ServicesUpdateRequest;
-
-      const res = await updateService(
-=======
   const handleConfigUpdate = async (updatedData: ConfigData) => {
     const configData = {
       name: serviceDetails?.name,
@@ -107,88 +73,10 @@
 
     try {
       const response = await updateService(
->>>>>>> 4241457c
         serviceCategory,
         serviceDetails?.id ?? '',
         configData
       );
-<<<<<<< HEAD
-
-      if (res) {
-        setServiceDetails({
-          ...res,
-          owner: res?.owner ?? serviceDetails?.owner,
-        });
-      } else {
-        showErrorToast(
-          t('server.entity-updating-error', {
-            entity: t('label.service-configuration-lowercase'),
-          })
-        );
-      }
-    } catch (error) {
-      showErrorToast(
-        error as AxiosError,
-        t('server.entity-updating-error', {
-          entity: t('label.service-configuration-lowercase'),
-        })
-      );
-    }
-  };
-
-  const fetchServiceDetails = async () => {
-    if (!isOpenMetadataService) {
-      try {
-        setIsLoading(true);
-        const resService = await getServiceByFQN(serviceCategory, serviceFQN, [
-          'owner',
-        ]);
-
-        if (resService) {
-          setServiceDetails(resService);
-          setSlashedBreadcrumb([
-            {
-              name: startCase(serviceCategory),
-              url: getSettingPath(
-                GlobalSettingsMenuCategory.SERVICES,
-                getServiceRouteFromServiceType(serviceCategory as ServiceTypes)
-              ),
-            },
-            {
-              name: getEntityName(resService),
-              imgSrc: serviceTypeLogo(resService.serviceType),
-              url: getPathByServiceFQN(serviceCategory, serviceFQN),
-            },
-            {
-              name: t('label.edit-entity', { entity: t('label.connection') }),
-              url: '',
-              activeTitle: true,
-            },
-          ]);
-        } else {
-          showErrorToast(
-            t('server.entity-fetch-error', {
-              entity: t('label.service-detail-lowercase-plural'),
-            })
-          );
-        }
-      } catch (error) {
-        setIsError(true);
-        showErrorToast(
-          error as AxiosError,
-          t('server.entity-fetch-error', {
-            entity: t('label.service-detail-lowercase-plural'),
-          })
-        );
-      } finally {
-        setIsLoading(false);
-      }
-    }
-  };
-
-  useEffect(() => {
-    fetchServiceDetails();
-=======
       setServiceDetails({
         ...response,
         owner: response?.owner ?? serviceDetails?.owner,
@@ -240,7 +128,6 @@
 
   useEffect(() => {
     fetchServiceDetail();
->>>>>>> 4241457c
   }, [serviceFQN, serviceCategory]);
 
   if (isLoading) {
