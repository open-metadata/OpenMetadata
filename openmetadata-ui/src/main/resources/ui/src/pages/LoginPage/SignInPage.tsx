--- conflicted
+++ resolved
@@ -179,52 +179,11 @@
               {t('message.om-description')}{' '}
             </Typography.Text>
 
-<<<<<<< HEAD
-          {alert && <AlertUnauthenticated />}
-
-          {isAuthProviderBasic ? (
-            <div className="login-form ">
-              <Form
-                className="w-full"
-                form={form}
-                layout="vertical"
-                validateMessages={VALIDATION_MESSAGES}
-                onFinish={handleSubmit}>
-                <Form.Item
-                  data-testid="email"
-                  label={t('label.email')}
-                  name="email"
-                  requiredMark={false}
-                  rules={[
-                    { required: true },
-                    {
-                      pattern: EMAIL_REG_EX,
-                      type: 'email',
-                      message: t('message.field-text-is-invalid', {
-                        fieldText: t('label.email'),
-                      }),
-                    },
-                  ]}>
-                  <Input autoFocus placeholder={t('label.email')} />
-                </Form.Item>
-                <Form.Item
-                  data-testid="password"
-                  label={t('label.password')}
-                  name="password"
-                  requiredMark={false}
-                  rules={[{ required: true }]}>
-                  <Input.Password
-                    autoComplete="off"
-                    placeholder={t('label.password')}
-                  />
-                </Form.Item>
-
-                <Button
-=======
+            {alert && <AlertUnauthenticated />}
+
             {isAuthProviderBasic ? (
               <div className="login-form ">
                 <Form
->>>>>>> 8d46bca9
                   className="w-full"
                   form={form}
                   layout="vertical"
