--- conflicted
+++ resolved
@@ -149,12 +149,6 @@
       layout.map((widget) => (
         <div data-grid={widget} key={widget.i}>
           {getWidgetFromKey({
-<<<<<<< HEAD
-            announcements: announcements,
-=======
-            followedData,
-            isLoadingOwnedData: isLoadingOwnedData,
->>>>>>> 2b8313bc
             widgetConfig: widget,
             currentLayout: layout,
           })}
