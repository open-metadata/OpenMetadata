/*
 *  Copyright 2022 Collate.
 *  Licensed under the Apache License, Version 2.0 (the "License");
 *  you may not use this file except in compliance with the License.
 *  You may obtain a copy of the License at
 *  http://www.apache.org/licenses/LICENSE-2.0
 *  Unless required by applicable law or agreed to in writing, software
 *  distributed under the License is distributed on an "AS IS" BASIS,
 *  WITHOUT WARRANTIES OR CONDITIONS OF ANY KIND, either express or implied.
 *  See the License for the specific language governing permissions and
 *  limitations under the License.
 */

import { Col, Row } from 'antd';
import { AxiosError } from 'axios';
import ActivityFeedProvider from 'components/ActivityFeed/ActivityFeedProvider/ActivityFeedProvider';
import PageLayoutV1 from 'components/containers/PageLayoutV1';
import KPIWidget from 'components/KPIWidget/KPIWidget.component';
import RightSidebar from 'components/MyData/RightSidebar/RightSidebar.component';
import TotalDataAssetsWidget from 'components/TotalDataAssetsWidget/TotalDataAssetsWidget.component';
import FeedsWidget from 'components/Widgets/FeedsWidget/FeedsWidget.component';
import { LOGGED_IN_USER_STORAGE_KEY } from 'constants/constants';
import { isEmpty, isNil } from 'lodash';
import React, { useEffect, useMemo, useRef, useState } from 'react';
import { useTranslation } from 'react-i18next';
import { useLocation } from 'react-router-dom';
import { getUserById } from 'rest/userAPI';
import { showErrorToast } from 'utils/ToastUtils';
import AppState from '../../AppState';
import { AssetsType } from '../../enums/entity.enum';
import { EntityReference } from '../../generated/type/entityReference';
import { useAuth } from '../../hooks/authHooks';
import './myData.less';

const MyDataPageV1 = () => {
  const { t } = useTranslation();
  const location = useLocation();
  const { isAuthDisabled } = useAuth(location.pathname);
  const [followedData, setFollowedData] = useState<Array<EntityReference>>();
  const [followedDataCount, setFollowedDataCount] = useState(0);
  const [isLoadingOwnedData, setIsLoadingOwnedData] = useState<boolean>(false);
  const isMounted = useRef(false);
  const [_, setShowWelcomeScreen] = useState(false);
  const storageData = localStorage.getItem(LOGGED_IN_USER_STORAGE_KEY);

  const loggedInUserName = useMemo(() => {
    return AppState.getCurrentUserDetails()?.name ?? '';
  }, [AppState]);

  const usernameExistsInCookie = useMemo(() => {
    return storageData
      ? storageData.split(',').includes(loggedInUserName)
      : false;
  }, [storageData, loggedInUserName]);

  const updateWelcomeScreen = (show: boolean) => {
    if (loggedInUserName) {
      const arr = storageData ? storageData.split(',') : [];
      if (!arr.includes(loggedInUserName)) {
        arr.push(loggedInUserName);
        localStorage.setItem(LOGGED_IN_USER_STORAGE_KEY, arr.join(','));
      }
    }
    setShowWelcomeScreen(show);
  };

  useEffect(() => {
    isMounted.current = true;
    updateWelcomeScreen(!usernameExistsInCookie);

    return () => updateWelcomeScreen(false);
  }, []);

  const currentUser = useMemo(
    () => AppState.getCurrentUserDetails(),
    [AppState.userDetails, AppState.nonSecureUserDetails]
  );

  const fetchMyData = async () => {
    if (!currentUser?.id) {
      return;
    }
    setIsLoadingOwnedData(true);
    try {
      const userData = await getUserById(currentUser?.id, 'follows, owns');

      if (userData) {
        const includeData = Object.values(AssetsType);
        const follows: EntityReference[] = userData.follows ?? [];
        const includedFollowsData = follows.filter((data) =>
          includeData.includes(data.type as AssetsType)
        );
        setFollowedDataCount(includedFollowsData.length);
        setFollowedData(includedFollowsData.slice(0, 8));
      }
    } catch (err) {
      setFollowedData([]);
      showErrorToast(err as AxiosError);
    } finally {
      setIsLoadingOwnedData(false);
    }
  };

  useEffect(() => {
    if (
      ((isAuthDisabled && AppState.users.length) ||
        !isEmpty(AppState.userDetails)) &&
      isNil(followedData)
    ) {
      fetchMyData().catch(() => {
        // ignore since error is displayed in toast in the parent promise.
        // Added block for sonar code smell
      });
    }
  }, [AppState.userDetails, AppState.users, isAuthDisabled]);

  return (
<<<<<<< HEAD
    <PageLayoutV1
      className="my-data-page p-0"
      pageTitle={t('label.my-data')}
      rightPanel={
        <RightSidebar
          followedData={followedData ?? []}
          followedDataCount={followedDataCount}
          isLoadingOwnedData={isLoadingOwnedData}
        />
      }
      rightPanelWidth={380}>
      <div className="p-y-md p-x-xs">
        <ActivityFeedProvider>
          <Row gutter={[16, 20]}>
            <Col span={24}>
              <FeedsWidget />
            </Col>
            <Col span={24}>
              <KPIWidget />
            </Col>
            <Col span={24}>
              <TotalDataAssetsWidget />
            </Col>
          </Row>
        </ActivityFeedProvider>
      </div>
    </PageLayoutV1>
=======
    <PageContainerV1>
      <ActivityFeedProvider>
        <PageLayoutV1
          className="my-data-page p-0"
          pageTitle={t('label.my-data')}
          rightPanel={
            <RightSidebar
              followedData={followedData ?? []}
              followedDataCount={followedDataCount}
              isLoadingOwnedData={isLoadingOwnedData}
            />
          }
          rightPanelWidth={380}>
          <div className="p-y-md p-x-xs">
            <Row gutter={[16, 20]}>
              <Col span={24}>
                <FeedsWidget />
              </Col>
              <Col span={24}>
                <KPIWidget />
              </Col>
              <Col span={24}>
                <TotalDataAssetsWidget />
              </Col>
            </Row>
          </div>
        </PageLayoutV1>
      </ActivityFeedProvider>
    </PageContainerV1>
>>>>>>> bad43d2e
  );
};

export default MyDataPageV1;<|MERGE_RESOLUTION|>--- conflicted
+++ resolved
@@ -115,20 +115,19 @@
   }, [AppState.userDetails, AppState.users, isAuthDisabled]);
 
   return (
-<<<<<<< HEAD
-    <PageLayoutV1
-      className="my-data-page p-0"
-      pageTitle={t('label.my-data')}
-      rightPanel={
-        <RightSidebar
-          followedData={followedData ?? []}
-          followedDataCount={followedDataCount}
-          isLoadingOwnedData={isLoadingOwnedData}
-        />
-      }
-      rightPanelWidth={380}>
-      <div className="p-y-md p-x-xs">
-        <ActivityFeedProvider>
+    <ActivityFeedProvider>
+      <PageLayoutV1
+        className="my-data-page p-0"
+        pageTitle={t('label.my-data')}
+        rightPanel={
+          <RightSidebar
+            followedData={followedData ?? []}
+            followedDataCount={followedDataCount}
+            isLoadingOwnedData={isLoadingOwnedData}
+          />
+        }
+        rightPanelWidth={380}>
+        <div className="p-y-md p-x-xs">
           <Row gutter={[16, 20]}>
             <Col span={24}>
               <FeedsWidget />
@@ -140,40 +139,9 @@
               <TotalDataAssetsWidget />
             </Col>
           </Row>
-        </ActivityFeedProvider>
-      </div>
-    </PageLayoutV1>
-=======
-    <PageContainerV1>
-      <ActivityFeedProvider>
-        <PageLayoutV1
-          className="my-data-page p-0"
-          pageTitle={t('label.my-data')}
-          rightPanel={
-            <RightSidebar
-              followedData={followedData ?? []}
-              followedDataCount={followedDataCount}
-              isLoadingOwnedData={isLoadingOwnedData}
-            />
-          }
-          rightPanelWidth={380}>
-          <div className="p-y-md p-x-xs">
-            <Row gutter={[16, 20]}>
-              <Col span={24}>
-                <FeedsWidget />
-              </Col>
-              <Col span={24}>
-                <KPIWidget />
-              </Col>
-              <Col span={24}>
-                <TotalDataAssetsWidget />
-              </Col>
-            </Row>
-          </div>
-        </PageLayoutV1>
-      </ActivityFeedProvider>
-    </PageContainerV1>
->>>>>>> bad43d2e
+        </div>
+      </PageLayoutV1>
+    </ActivityFeedProvider>
   );
 };
 
