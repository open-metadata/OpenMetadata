--- conflicted
+++ resolved
@@ -483,65 +483,11 @@
   }, [subscriptionType]);
 
   return (
-<<<<<<< HEAD
-    <Row gutter={[16, 16]}>
-      <Col span={24}>
-        <Typography.Title level={5}>
-          {isEditMode
-            ? t('label.edit-entity', { entity: t('label.alert-plural') })
-            : t('label.create-entity', { entity: t('label.alert-plural') })}
-        </Typography.Title>
-        <Typography.Text>{t('message.alerts-description')}</Typography.Text>
-      </Col>
-      <Col span={24}>
-        <Form<EventSubscription>
-          className="alerts-notification-form"
-          form={form}
-          onFinish={handleSave}
-          onValuesChange={handleChange}>
-          {loadingCount > 0 ? (
-            <Skeleton title paragraph={{ rows: 8 }} />
-          ) : (
-            <>
-              <Form.Item
-                label={t('label.name')}
-                labelCol={{ span: 24 }}
-                name="name"
-                rules={[
-                  { required: true },
-                  {
-                    pattern: ENTITY_NAME_REGEX,
-                    message: t('message.entity-name-validation'),
-                  },
-                ]}>
-                <Input disabled={isEditMode} placeholder={t('label.name')} />
-              </Form.Item>
-              <Form.Item
-                label={t('label.description')}
-                labelCol={{ span: 24 }}
-                name="description"
-                trigger="onTextChange"
-                valuePropName="initialValue">
-                <RichTextEditor
-                  data-testid="description"
-                  height="200px"
-                  initialValue=""
-                />
-              </Form.Item>
-              <Row gutter={[16, 16]}>
-                <Col span={8}>
-                  <Space className="w-full" direction="vertical" size={16}>
-                    <StyledCard
-                      heading={t('label.trigger')}
-                      subHeading={t('message.alerts-trigger-description')}
-                    />
-                    <div>
-=======
     <PageLayoutV1 pageTitle={getEntityName(alert)}>
       <Row className="page-container" gutter={[16, 16]}>
         <Col span={24}>
           <Typography.Title level={5}>
-            {!isEmpty(fqn)
+            {isEditMode
               ? t('label.edit-entity', { entity: t('label.alert-plural') })
               : t('label.create-entity', { entity: t('label.alert-plural') })}
           </Typography.Title>
@@ -717,7 +663,6 @@
                         heading={t('label.destination')}
                         subHeading={t('message.alerts-destination-description')}
                       />
->>>>>>> cb893cdd
                       <Form.Item
                         required
                         name="subscriptionType"
