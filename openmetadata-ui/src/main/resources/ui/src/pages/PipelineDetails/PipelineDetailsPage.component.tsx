/*
 *  Copyright 2022 Collate.
 *  Licensed under the Apache License, Version 2.0 (the "License");
 *  you may not use this file except in compliance with the License.
 *  You may obtain a copy of the License at
 *  http://www.apache.org/licenses/LICENSE-2.0
 *  Unless required by applicable law or agreed to in writing, software
 *  distributed under the License is distributed on an "AS IS" BASIS,
 *  WITHOUT WARRANTIES OR CONDITIONS OF ANY KIND, either express or implied.
 *  See the License for the specific language governing permissions and
 *  limitations under the License.
 */

import { AxiosError } from 'axios';
import ErrorPlaceHolder from 'components/common/error-with-placeholder/ErrorPlaceHolder';
import { TitleBreadcrumbProps } from 'components/common/title-breadcrumb/title-breadcrumb.interface';
import Loader from 'components/Loader/Loader';
import { usePermissionProvider } from 'components/PermissionProvider/PermissionProvider';
import { ResourceEntity } from 'components/PermissionProvider/PermissionProvider.interface';
import PipelineDetails from 'components/PipelineDetails/PipelineDetails.component';
import { compare, Operation } from 'fast-json-patch';
import { isUndefined, omitBy } from 'lodash';
import { observer } from 'mobx-react';
import React, { useCallback, useEffect, useMemo, useState } from 'react';
import { useTranslation } from 'react-i18next';
import { useHistory, useParams } from 'react-router-dom';
import {
  addFollower,
  getPipelineByFqn,
  patchPipelineDetails,
  removeFollower,
} from 'rest/pipelineAPI';
import {
  getServiceDetailsPath,
  getVersionPath,
} from '../../constants/constants';
import { NO_PERMISSION_TO_VIEW } from '../../constants/HelperTextUtil';
import { EntityType } from '../../enums/entity.enum';
import { ServiceCategory } from '../../enums/service.enum';
import { Pipeline } from '../../generated/entity/data/pipeline';
import { EntityReference } from '../../generated/type/entityReference';
import { Paging } from '../../generated/type/paging';
import {
  addToRecentViewed,
  getCurrentUserId,
  getEntityMissingError,
} from '../../utils/CommonUtils';
import { getEntityName } from '../../utils/EntityUtils';
import { DEFAULT_ENTITY_PERMISSION } from '../../utils/PermissionsUtils';
import {
  defaultFields,
  getFormattedPipelineDetails,
} from '../../utils/PipelineDetailsUtils';
import { showErrorToast } from '../../utils/ToastUtils';

const PipelineDetailsPage = () => {
  const { t } = useTranslation();
  const USERId = getCurrentUserId();
  const history = useHistory();

  const { pipelineFQN } = useParams<{ pipelineFQN: string }>();
  const [pipelineDetails, setPipelineDetails] = useState<Pipeline>(
    {} as Pipeline
  );

  const [isLoading, setLoading] = useState<boolean>(true);
  const [followers, setFollowers] = useState<Array<EntityReference>>([]);

  const [slashedPipelineName, setSlashedPipelineName] = useState<
    TitleBreadcrumbProps['titleLinks']
  >([]);

  const [isError, setIsError] = useState(false);

  const [paging] = useState<Paging>({} as Paging);

  const [pipelinePermissions, setPipelinePermissions] = useState(
    DEFAULT_ENTITY_PERMISSION
  );

  const { getEntityPermissionByFqn } = usePermissionProvider();

  const fetchResourcePermission = async (entityFqn: string) => {
    setLoading(true);
    try {
      const entityPermission = await getEntityPermissionByFqn(
        ResourceEntity.PIPELINE,
        entityFqn
      );
      setPipelinePermissions(entityPermission);
    } catch (error) {
      showErrorToast(
        t('server.fetch-entity-permissions-error', {
          entity: entityFqn,
        })
      );
    } finally {
      setLoading(false);
    }
  };

  const { pipelineId, currentVersion } = useMemo(() => {
    return {
      pipelineId: pipelineDetails.id,
      currentVersion: pipelineDetails.version + '',
    };
  }, [pipelineDetails]);

  const saveUpdatedPipelineData = useCallback(
    (updatedData: Pipeline) => {
      const jsonPatch = compare(
        omitBy(pipelineDetails, isUndefined),
        updatedData
      );

      return patchPipelineDetails(pipelineId, jsonPatch);
    },
    [pipelineDetails]
  );

  const fetchPipelineDetail = async (pipelineFQN: string) => {
    setLoading(true);
<<<<<<< HEAD
=======
    getPipelineByFqn(pipelineFQN, defaultFields)
      .then((res) => {
        if (res) {
          const { id, fullyQualifiedName, service, serviceType } = res;

          setPipelineDetails(res);
          const serviceName = service.name ?? '';
          setSlashedPipelineName([
            {
              name: serviceName,
              url: serviceName
                ? getServiceDetailsPath(
                    serviceName,
                    ServiceCategory.PIPELINE_SERVICES
                  )
                : '',
            },
          ]);
>>>>>>> b57c680a

    try {
      const res = await getPipelineByFqn(pipelineFQN, defaultFields);
      const { id, fullyQualifiedName, service, serviceType } = res;

      setPipelineDetails(res);
      const serviceName = service.name ?? '';
      setSlashedPipelineName([
        {
          name: serviceName,
          url: serviceName
            ? getServiceDetailsPath(
                serviceName,
                ServiceCategory.PIPELINE_SERVICES
              )
            : '',
          imgSrc: serviceType ? serviceTypeLogo(serviceType) : undefined,
        },
        {
          name: getEntityName(res),
          url: '',
          activeTitle: true,
        },
      ]);

      addToRecentViewed({
        displayName: getEntityName(res),
        entityType: EntityType.PIPELINE,
        fqn: fullyQualifiedName ?? '',
        serviceType: serviceType,
        timestamp: 0,
        id: id,
      });
    } catch (error) {
      if ((error as AxiosError).response?.status === 404) {
        setIsError(true);
      } else {
        showErrorToast(
          error as AxiosError,
          t('server.entity-details-fetch-error', {
            entityType: t('label.pipeline'),
            entityName: pipelineFQN,
          })
        );
      }
    } finally {
      setLoading(false);
    }
  };

  const followPipeline = async (fetchCount: () => void) => {
    try {
      const res = await addFollower(pipelineId, USERId);
      const { newValue } = res.changeDescription.fieldsAdded[0];
      setFollowers([...followers, ...newValue]);
      fetchCount();
    } catch (error) {
      showErrorToast(
        error as AxiosError,
        t('server.entity-follow-error', {
          entity: getEntityName(pipelineDetails),
        })
      );
    }
  };

  const unFollowPipeline = async (fetchCount: () => void) => {
    try {
      const res = await removeFollower(pipelineId, USERId);
      const { oldValue } = res.changeDescription.fieldsDeleted[0];
      setFollowers(
        followers.filter((follower) => follower.id !== oldValue[0].id)
      );
      fetchCount();
    } catch (error) {
      showErrorToast(
        error as AxiosError,
        t('server.entity-unfollow-error', {
          entity: getEntityName(pipelineDetails),
        })
      );
    }
  };

  const descriptionUpdateHandler = async (updatedPipeline: Pipeline) => {
    try {
      const response = await saveUpdatedPipelineData(updatedPipeline);
      setPipelineDetails(response);
    } catch (error) {
      showErrorToast(error as AxiosError);
    }
  };

  const settingsUpdateHandler = async (updatedPipeline: Pipeline) => {
    try {
      const res = await saveUpdatedPipelineData(updatedPipeline);
      setPipelineDetails({ ...res, tags: res.tags ?? [] });
    } catch (error) {
      showErrorToast(
        error as AxiosError,
        t('server.entity-updating-error', {
          entity: getEntityName(pipelineDetails),
        })
      );
    }
  };

  const onTagUpdate = async (
    updatedPipeline: Pipeline,
    fetchCount: () => void
  ) => {
    try {
      const res = await saveUpdatedPipelineData(updatedPipeline);
      setPipelineDetails(res);
      fetchCount();
    } catch (error) {
      showErrorToast(
        error as AxiosError,
        t('server.entity-updating-error', {
          entity: t('label.tag-plural'),
        })
      );
    }
  };

  const onTaskUpdate = async (jsonPatch: Array<Operation>) => {
    try {
      const response = await patchPipelineDetails(pipelineId, jsonPatch);
      const formattedPipelineDetails = getFormattedPipelineDetails(response);
      setPipelineDetails(formattedPipelineDetails);
    } catch (error) {
      showErrorToast(error as AxiosError);
    }
  };

  const versionHandler = () => {
    history.push(
      getVersionPath(EntityType.PIPELINE, pipelineFQN, currentVersion as string)
    );
  };

  const handleExtensionUpdate = async (updatedPipeline: Pipeline) => {
    try {
      const data = await saveUpdatedPipelineData(updatedPipeline);
      setPipelineDetails(data);
    } catch (error) {
      showErrorToast(
        error as AxiosError,
        t('server.entity-updating-error', {
          entity: getEntityName(pipelineDetails),
        })
      );
    }
  };

  useEffect(() => {
    if (pipelinePermissions.ViewAll || pipelinePermissions.ViewBasic) {
      fetchPipelineDetail(pipelineFQN);
    }
  }, [pipelinePermissions, pipelineFQN]);

  useEffect(() => {
    fetchResourcePermission(pipelineFQN);
  }, [pipelineFQN]);

  return (
    <>
      {isLoading ? (
        <Loader />
      ) : isError ? (
        <ErrorPlaceHolder>
          {getEntityMissingError('pipeline', pipelineFQN)}
        </ErrorPlaceHolder>
      ) : (
        <>
          {pipelinePermissions.ViewAll || pipelinePermissions.ViewBasic ? (
            <PipelineDetails
              descriptionUpdateHandler={descriptionUpdateHandler}
              followPipelineHandler={followPipeline}
              followers={followers}
              paging={paging}
              pipelineDetails={pipelineDetails}
              pipelineFQN={pipelineFQN}
              settingsUpdateHandler={settingsUpdateHandler}
              slashedPipelineName={slashedPipelineName}
              tagUpdateHandler={onTagUpdate}
              taskUpdateHandler={onTaskUpdate}
              unfollowPipelineHandler={unFollowPipeline}
              versionHandler={versionHandler}
              onExtensionUpdate={handleExtensionUpdate}
            />
          ) : (
            <ErrorPlaceHolder>{NO_PERMISSION_TO_VIEW}</ErrorPlaceHolder>
          )}
        </>
      )}
    </>
  );
};

export default observer(PipelineDetailsPage);<|MERGE_RESOLUTION|>--- conflicted
+++ resolved
@@ -30,6 +30,7 @@
   patchPipelineDetails,
   removeFollower,
 } from 'rest/pipelineAPI';
+import { serviceTypeLogo } from 'utils/ServiceUtils';
 import {
   getServiceDetailsPath,
   getVersionPath,
@@ -120,27 +121,6 @@
 
   const fetchPipelineDetail = async (pipelineFQN: string) => {
     setLoading(true);
-<<<<<<< HEAD
-=======
-    getPipelineByFqn(pipelineFQN, defaultFields)
-      .then((res) => {
-        if (res) {
-          const { id, fullyQualifiedName, service, serviceType } = res;
-
-          setPipelineDetails(res);
-          const serviceName = service.name ?? '';
-          setSlashedPipelineName([
-            {
-              name: serviceName,
-              url: serviceName
-                ? getServiceDetailsPath(
-                    serviceName,
-                    ServiceCategory.PIPELINE_SERVICES
-                  )
-                : '',
-            },
-          ]);
->>>>>>> b57c680a
 
     try {
       const res = await getPipelineByFqn(pipelineFQN, defaultFields);
