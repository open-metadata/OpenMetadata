--- conflicted
+++ resolved
@@ -36,13 +36,7 @@
 import { NO_PERMISSION_TO_VIEW } from '../../constants/HelperTextUtil';
 import { EntityType } from '../../enums/entity.enum';
 import { ServiceCategory } from '../../enums/service.enum';
-<<<<<<< HEAD
 import { Pipeline } from '../../generated/entity/data/pipeline';
-import { EntityLineage } from '../../generated/type/entityLineage';
-=======
-import { Pipeline, Task } from '../../generated/entity/data/pipeline';
-import { Connection } from '../../generated/entity/services/dashboardService';
->>>>>>> b153b797
 import { EntityReference } from '../../generated/type/entityReference';
 import { Paging } from '../../generated/type/paging';
 import jsonData from '../../jsons/en';
@@ -342,11 +336,6 @@
               paging={paging}
               pipelineDetails={pipelineDetails}
               pipelineFQN={pipelineFQN}
-<<<<<<< HEAD
-              removeLineageHandler={removeLineageHandler}
-=======
-              pipelineUrl={pipelineUrl}
->>>>>>> b153b797
               settingsUpdateHandler={settingsUpdateHandler}
               slashedPipelineName={slashedPipelineName}
               tagUpdateHandler={onTagUpdate}
