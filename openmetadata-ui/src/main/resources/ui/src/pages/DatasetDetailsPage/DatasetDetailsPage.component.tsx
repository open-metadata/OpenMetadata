--- conflicted
+++ resolved
@@ -59,10 +59,7 @@
   getTableTabPath,
   getVersionPath,
 } from '../../constants/constants';
-<<<<<<< HEAD
-=======
 import { TEST_DELETE_MSG } from '../../constants/DatasetDetails.constants';
->>>>>>> a2a3a0eb
 import {
   onConfirmText,
   onErrorText,
