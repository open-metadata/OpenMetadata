--- conflicted
+++ resolved
@@ -194,23 +194,13 @@
 
   const qualityTestFormHandler = (
     tabValue: number,
-<<<<<<< HEAD
-    testMode: DatasetTestModeType,
-    columnName: string
+    testMode?: DatasetTestModeType,
+    columnName?: string
   ) => {
     activeTabHandler(tabValue);
-    setTestMode(testMode);
+    setTestMode(testMode as DatasetTestModeType);
     setSelectedColumn(columnName);
     setShowTestForm(true);
-=======
-    testMode?: DatasetTestModeType
-  ) => {
-    activeTabHandler(tabValue);
-    if (testMode) {
-      setTestMode(testMode);
-      setShowTestForm(true);
-    }
->>>>>>> 400a1975
   };
 
   const getLineageData = () => {
