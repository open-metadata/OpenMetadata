--- conflicted
+++ resolved
@@ -59,15 +59,15 @@
   getTableTabPath,
   getVersionPath,
 } from '../../constants/constants';
-<<<<<<< HEAD
+
 import {
   onConfirmText,
   onErrorText,
   onUpdatedConversastionError,
 } from '../../constants/feed.constants';
-=======
+
 import { TEST_DELETE_MSG } from '../../constants/DatasetDetails.constants';
->>>>>>> 3d2e0e88
+
 import { ColumnTestType } from '../../enums/columnTest.enum';
 import { EntityType, TabSpecificField } from '../../enums/entity.enum';
 import { ServiceCategory } from '../../enums/service.enum';
