--- conflicted
+++ resolved
@@ -401,8 +401,10 @@
   const onTagUpdate = async (updatedTable: Table) => {
     try {
       const res = await saveUpdatedTableData(updatedTable);
-<<<<<<< HEAD
-      setTableDetails((previous) => ({ ...previous, tags: res.tags }));
+      setTableDetails((previous) => ({
+        ...previous,
+        tags: sortTagsCaseInsensitive(res.tags || []),
+      }));
       getEntityFeedCount();
     } catch (error) {
       showErrorToast(
@@ -410,17 +412,6 @@
         t('server.entity-updating-error', {
           entity: t('label.tag-plural'),
         })
-=======
-      setTableDetails((previous) => ({
-        ...previous,
-        tags: sortTagsCaseInsensitive(res.tags || []),
-      }));
-      getEntityFeedCount();
-    } catch (err) {
-      showErrorToast(
-        err as AxiosError,
-        jsonData['api-error-messages']['update-tags-error']
->>>>>>> c596ad20
       );
     }
   };
