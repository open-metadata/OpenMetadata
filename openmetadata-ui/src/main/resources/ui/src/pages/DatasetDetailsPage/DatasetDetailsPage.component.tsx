/*
 *  Copyright 2021 Collate
 *  Licensed under the Apache License, Version 2.0 (the "License");
 *  you may not use this file except in compliance with the License.
 *  You may obtain a copy of the License at
 *  http://www.apache.org/licenses/LICENSE-2.0
 *  Unless required by applicable law or agreed to in writing, software
 *  distributed under the License is distributed on an "AS IS" BASIS,
 *  WITHOUT WARRANTIES OR CONDITIONS OF ANY KIND, either express or implied.
 *  See the License for the specific language governing permissions and
 *  limitations under the License.
 */

import { AxiosError, AxiosResponse } from 'axios';
import { compare } from 'fast-json-patch';
import { isEmpty, isUndefined } from 'lodash';
import { observer } from 'mobx-react';
import {
<<<<<<< HEAD
  EntityFieldThreadCount,
=======
>>>>>>> 42de5108
  EntityTags,
  EntityThread,
  LeafNodes,
  LineagePos,
  LoadingNodeState,
} from 'Models';
import React, { FunctionComponent, useEffect, useState } from 'react';
import { useHistory, useParams } from 'react-router-dom';
import AppState from '../../AppState';
import {
  getAllFeeds,
  getFeedCount,
  postFeedById,
<<<<<<< HEAD
  postThread,
=======
>>>>>>> 42de5108
} from '../../axiosAPIs/feedsAPI';
import { getLineageByFQN } from '../../axiosAPIs/lineageAPI';
import { addLineage, deleteLineageEdge } from '../../axiosAPIs/miscAPI';
import {
  addFollower,
  getTableDetailsByFQN,
  patchTableDetails,
  removeFollower,
} from '../../axiosAPIs/tableAPI';
import ErrorPlaceHolder from '../../components/common/error-with-placeholder/ErrorPlaceHolder';
import { TitleBreadcrumbProps } from '../../components/common/title-breadcrumb/title-breadcrumb.interface';
import DatasetDetails from '../../components/DatasetDetails/DatasetDetails.component';
import {
  Edge,
  EdgeData,
} from '../../components/EntityLineage/EntityLineage.interface';
import Loader from '../../components/Loader/Loader';
import {
  getDatabaseDetailsPath,
  getServiceDetailsPath,
  getTableTabPath,
  getVersionPath,
} from '../../constants/constants';
import { EntityType, TabSpecificField } from '../../enums/entity.enum';
import { ServiceCategory } from '../../enums/service.enum';
import { CreateThread } from '../../generated/api/feed/createThread';
import {
  EntityReference,
  Table,
  TableData,
  TableJoins,
  TypeUsedToReturnUsageDetailsOfAnEntity,
} from '../../generated/entity/data/table';
import { User } from '../../generated/entity/teams/user';
import { EntityLineage } from '../../generated/type/entityLineage';
import { TagLabel } from '../../generated/type/tagLabel';
import useToastContext from '../../hooks/useToastContext';
import {
  addToRecentViewed,
  getCurrentUserId,
  getEntityMissingError,
  getFields,
  getPartialNameFromFQN,
} from '../../utils/CommonUtils';
import {
  datasetTableTabs,
  defaultFields,
  getCurrentDatasetTab,
} from '../../utils/DatasetDetailsUtils';
import { getEntityFeedLink, getEntityLineage } from '../../utils/EntityUtils';
import { serviceTypeLogo } from '../../utils/ServiceUtils';
import { getTierTags } from '../../utils/TableUtils';
import { getTableTags } from '../../utils/TagsUtils';

const DatasetDetailsPage: FunctionComponent = () => {
  const history = useHistory();
  const showToast = useToastContext();
  const [isLoading, setIsLoading] = useState<boolean>(true);
  const [isLineageLoading, setIsLineageLoading] = useState<boolean>(false);
  const [isSampleDataLoading, setIsSampleDataLoading] =
    useState<boolean>(false);
  const [isTableQueriesLoading, setIsTableQueriesLoading] =
    useState<boolean>(false);
  const [isentityThreadLoading, setIsentityThreadLoading] =
    useState<boolean>(false);
  const USERId = getCurrentUserId();
  const [tableId, setTableId] = useState('');
  const [tier, setTier] = useState<TagLabel>();
  const [name, setName] = useState('');
  const [followers, setFollowers] = useState<Array<User>>([]);
  const [slashedTableName, setSlashedTableName] = useState<
    TitleBreadcrumbProps['titleLinks']
  >([]);
  const [description, setDescription] = useState('');
  const [columns, setColumns] = useState<Table['columns']>([]);
  const [sampleData, setSampleData] = useState<TableData>({
    columns: [],
    rows: [],
  });
  const [tableTags, setTableTags] = useState<Array<EntityTags>>([]);
  const [owner, setOwner] = useState<
    Table['owner'] & { displayName?: string }
  >();
  const [joins, setJoins] = useState<TableJoins>({
    startDate: new Date(),
    dayCount: 0,
    columnJoins: [],
  });
  const [tableProfile, setTableProfile] = useState<Table['tableProfile']>([]);
  const [tableDetails, setTableDetails] = useState<Table>({} as Table);
  const { datasetFQN, tab } = useParams() as Record<string, string>;
  const [activeTab, setActiveTab] = useState<number>(getCurrentDatasetTab(tab));
  const [entityLineage, setEntityLineage] = useState<EntityLineage>(
    {} as EntityLineage
  );
  const [leafNodes, setLeafNodes] = useState<LeafNodes>({} as LeafNodes);
  const [usageSummary, setUsageSummary] =
    useState<TypeUsedToReturnUsageDetailsOfAnEntity>(
      {} as TypeUsedToReturnUsageDetailsOfAnEntity
    );
  const [currentVersion, setCurrentVersion] = useState<string>();
  const [isNodeLoading, setNodeLoading] = useState<LoadingNodeState>({
    id: undefined,
    state: false,
  });
  const [tableFQN, setTableFQN] = useState<string>(
    getPartialNameFromFQN(datasetFQN, ['service', 'database', 'table'], '.')
  );
  const [deleted, setDeleted] = useState<boolean>(false);
  const [isError, setIsError] = useState(false);
  const [tableQueries, setTableQueries] = useState<Table['tableQueries']>([]);
  const [entityThread, setEntityThread] = useState<EntityThread[]>([]);

  const [feedCount, setFeedCount] = useState<number>(0);
<<<<<<< HEAD
  const [entityFieldThreadCount, setEntityFieldThreadCount] = useState<
    EntityFieldThreadCount[]
  >([]);
=======
>>>>>>> 42de5108

  const activeTabHandler = (tabValue: number) => {
    const currentTabIndex = tabValue - 1;
    if (datasetTableTabs[currentTabIndex].path !== tab) {
      setActiveTab(
        getCurrentDatasetTab(datasetTableTabs[currentTabIndex].path)
      );
      history.push({
        pathname: getTableTabPath(
          tableFQN,
          datasetTableTabs[currentTabIndex].path
        ),
      });
    }
  };

  const getLineageData = () => {
    setIsLineageLoading(true);
    getLineageByFQN(tableFQN, EntityType.TABLE)
      .then((res: AxiosResponse) => {
        setEntityLineage(res.data);
      })
      .catch((err: AxiosError) => {
        showToast({
          variant: 'error',
          body: err.message ?? 'Error while fetching lineage data.',
        });
      })
      .finally(() => {
        setIsLineageLoading(false);
      });
  };

  const getFeedData = () => {
    setIsentityThreadLoading(true);
    getAllFeeds(getEntityFeedLink(EntityType.TABLE, tableFQN))
      .then((res: AxiosResponse) => {
        const { data } = res.data;
        setEntityThread(data);
      })
      .catch(() => {
        showToast({
          variant: 'error',
          body: 'Error while fetching entity feeds',
        });
      })
      .finally(() => setIsentityThreadLoading(false));
  };

  const fetchTableDetail = () => {
    setIsLoading(true);
    getTableDetailsByFQN(
      tableFQN,
      getFields(defaultFields, datasetTableTabs[activeTab - 1].field ?? '')
    )
      .then((res: AxiosResponse) => {
        const {
          description,
          id,
          name,
          columns,
          database,
          deleted,
          owner,
          usageSummary,
          followers,
          fullyQualifiedName,
          joins,
          tags,
          sampleData,
          tableProfile,
          version,
          service,
          serviceType,
        } = res.data;
        setTableDetails(res.data);
        setTableId(id);
        setCurrentVersion(version);
        setTier(getTierTags(tags));
        setOwner(owner);
        setFollowers(followers);
        setDeleted(deleted);
        setSlashedTableName([
          {
            name: service.name,
            url: service.name
              ? getServiceDetailsPath(
                  service.name,
                  ServiceCategory.DATABASE_SERVICES
                )
              : '',
            imgSrc: serviceType ? serviceTypeLogo(serviceType) : undefined,
          },
          {
            name: getPartialNameFromFQN(database.name, ['database']),
            url: getDatabaseDetailsPath(database.name),
          },
          {
            name: name,
            url: '',
            activeTitle: true,
          },
        ]);

        addToRecentViewed({
          entityType: EntityType.TABLE,
          fqn: fullyQualifiedName,
          serviceType: serviceType,
          timestamp: 0,
        });
        setName(name);

        setDescription(description);
        setColumns(columns || []);
        setSampleData(sampleData);
        setTableProfile(tableProfile || []);
        setTableTags(getTableTags(columns || []));
        setUsageSummary(usageSummary);
        setJoins(joins);
      })
      .catch((err: AxiosError) => {
        if (err.response?.status === 404) {
          setIsError(true);
        } else {
          const errMsg = err.message || 'Error while fetching table details.';
          showToast({
            variant: 'error',
            body: errMsg,
          });
        }
      })
      .finally(() => {
        setIsLoading(false);
      });
  };

  const fetchTabSpecificData = (tabField = '') => {
    switch (tabField) {
      case TabSpecificField.SAMPLE_DATA: {
        if (!isUndefined(sampleData)) {
          break;
        } else {
          setIsSampleDataLoading(true);
          getTableDetailsByFQN(tableFQN, tabField)
            .then((res: AxiosResponse) => {
              const { sampleData } = res.data;
              setSampleData(sampleData);
            })
            .catch(() =>
              showToast({
                variant: 'error',
                body: 'Error while getting sample data.',
              })
            )
            .finally(() => setIsSampleDataLoading(false));

          break;
        }
      }

      case TabSpecificField.LINEAGE: {
        if (!deleted) {
          if (isEmpty(entityLineage)) {
            getLineageData();
          }

          break;
        }

        break;
      }

      case TabSpecificField.TABLE_QUERIES: {
        if ((tableQueries?.length ?? 0) > 0) {
          break;
        } else {
          setIsTableQueriesLoading(true);
          getTableDetailsByFQN(tableFQN, tabField)
            .then((res: AxiosResponse) => {
              const { tableQueries } = res.data;
              setTableQueries(tableQueries);
            })
            .catch(() =>
              showToast({
                variant: 'error',
                body: 'Error while getting table queries',
              })
            )
            .finally(() => setIsTableQueriesLoading(false));

          break;
        }
      }
      case TabSpecificField.ACTIVITY_FEED: {
        getFeedData();

        break;
      }

      default:
        break;
    }
  };

  useEffect(() => {
    if (datasetTableTabs[activeTab - 1].path !== tab) {
      setActiveTab(getCurrentDatasetTab(tab));
    }
  }, [tab]);

  useEffect(() => {
    fetchTabSpecificData(datasetTableTabs[activeTab - 1].field);
  }, [activeTab]);

  const getEntityFeedCount = () => {
    getFeedCount(getEntityFeedLink(EntityType.TABLE, tableFQN))
      .then((res: AxiosResponse) => {
        setFeedCount(res.data.totalCount);
        setEntityFieldThreadCount(res.data.counts);
      })
      .catch(() => {
        showToast({
          variant: 'error',
          body: 'Error while fetching entity feed count',
        });
      });
  };

  const saveUpdatedTableData = (updatedData: Table): Promise<AxiosResponse> => {
    const jsonPatch = compare(tableDetails, updatedData);

    return patchTableDetails(
      tableId,
      jsonPatch
    ) as unknown as Promise<AxiosResponse>;
  };

  const descriptionUpdateHandler = (updatedTable: Table) => {
    saveUpdatedTableData(updatedTable)
      .then((res: AxiosResponse) => {
        const { description, version } = res.data;
        setCurrentVersion(version);
        setTableDetails(res.data);
        setDescription(description);
        getEntityFeedCount();
      })
      .catch((err: AxiosError) => {
        const msg =
          err.response?.data.message ||
          `Error while updating entity description.`;
        showToast({
          variant: 'error',
          body: msg,
        });
      });
  };

  const columnsUpdateHandler = (updatedTable: Table) => {
    saveUpdatedTableData(updatedTable)
      .then((res: AxiosResponse) => {
        const { columns, version } = res.data;
        setCurrentVersion(version);
        setTableDetails(res.data);
        setColumns(columns);
        setTableTags(getTableTags(columns || []));
        getEntityFeedCount();
      })
      .catch((err: AxiosError) => {
        const msg =
          err.response?.data.message || `Error while updating entity.`;
        showToast({
          variant: 'error',
          body: msg,
        });
      });
  };

  const settingsUpdateHandler = (updatedTable: Table): Promise<void> => {
    return new Promise<void>((resolve, reject) => {
      saveUpdatedTableData(updatedTable)
        .then((res) => {
          const { version, owner, tags } = res.data;
          setCurrentVersion(version);
          setTableDetails(res.data);
          setOwner(owner);
          setTier(getTierTags(tags));
          getEntityFeedCount();
          resolve();
        })
        .catch((err: AxiosError) => {
          const msg =
            err.response?.data.message || `Error while updating entity.`;
          reject();
          showToast({
            variant: 'error',
            body: msg,
          });
        });
    });
  };

  const followTable = () => {
    addFollower(tableId, USERId).then((res: AxiosResponse) => {
      const { newValue } = res.data.changeDescription.fieldsAdded[0];

      setFollowers([...followers, ...newValue]);
    });
  };
  const unfollowTable = () => {
    removeFollower(tableId, USERId)
      .then((res: AxiosResponse) => {
        const { oldValue } = res.data.changeDescription.fieldsDeleted[0];

        setFollowers(
          followers.filter((follower) => follower.id !== oldValue[0].id)
        );
      })
      .catch(() => {
        showToast({
          variant: 'error',
          body: `Error while unfollowing entity.`,
        });
      });
  };

  const versionHandler = () => {
    history.push(
      getVersionPath(EntityType.TABLE, tableFQN, currentVersion as string)
    );
  };

  const setLeafNode = (val: EntityLineage, pos: LineagePos) => {
    if (pos === 'to' && val.downstreamEdges?.length === 0) {
      setLeafNodes((prev) => ({
        ...prev,
        downStreamNode: [...(prev.downStreamNode ?? []), val.entity.id],
      }));
    }
    if (pos === 'from' && val.upstreamEdges?.length === 0) {
      setLeafNodes((prev) => ({
        ...prev,
        upStreamNode: [...(prev.upStreamNode ?? []), val.entity.id],
      }));
    }
  };

  const entityLineageHandler = (lineage: EntityLineage) => {
    setEntityLineage(lineage);
  };

  const loadNodeHandler = (node: EntityReference, pos: LineagePos) => {
    setNodeLoading({ id: node.id, state: true });
    getLineageByFQN(node.name, node.type).then((res: AxiosResponse) => {
      setLeafNode(res.data, pos);
      setEntityLineage(getEntityLineage(entityLineage, res.data, pos));
      setTimeout(() => {
        setNodeLoading((prev) => ({ ...prev, state: false }));
      }, 500);
    });
  };

  const addLineageHandler = (edge: Edge): Promise<void> => {
    return new Promise<void>((resolve, reject) => {
      addLineage(edge)
        .then(() => {
          resolve();
        })
        .catch(() => {
          showToast({
            variant: 'error',
            body: `Error while adding adding new edge.`,
          });
          reject();
        });
    });
  };

  const removeLineageHandler = (data: EdgeData) => {
    deleteLineageEdge(
      data.fromEntity,
      data.fromId,
      data.toEntity,
      data.toId
    ).catch(() => {
      showToast({
        variant: 'error',
        body: `Error while removing edge.`,
      });
    });
  };

  const postFeedHandler = (value: string, id: string) => {
    const currentUser = AppState.userDetails?.name ?? AppState.users[0]?.name;

    const data = {
      message: value,
      from: currentUser,
    };
    postFeedById(id, data)
      .then((res: AxiosResponse) => {
        if (res.data) {
          const { id, posts } = res.data;
          setEntityThread((pre) => {
            return pre.map((thread) => {
              if (thread.id === id) {
                return { ...res.data, posts: posts.slice(-3) };
              } else {
                return thread;
              }
            });
          });
<<<<<<< HEAD
          getEntityFeedCount();
=======
>>>>>>> 42de5108
        }
      })
      .catch(() => {
        showToast({
          variant: 'error',
          body: 'Error while posting feed',
        });
      });
  };

<<<<<<< HEAD
  const createThread = (data: CreateThread) => {
    postThread(data)
      .then((res: AxiosResponse) => {
        setEntityThread((pre) => [...pre, res.data]);
        showToast({
          variant: 'success',
          body: 'Thread is created successfully',
        });
      })
      .catch(() => {
        showToast({
          variant: 'error',
          body: 'Error while creating thread',
        });
      });
=======
  const getEntityFeedCount = () => {
    getFeedCount(getEntityFeedLink(EntityType.TABLE, tableFQN)).then(
      (res: AxiosResponse) => {
        setFeedCount(res.data.totalCount);
      }
    );
>>>>>>> 42de5108
  };

  useEffect(() => {
    fetchTableDetail();
    setActiveTab(getCurrentDatasetTab(tab));
  }, [tableFQN]);

  useEffect(() => {
    setTableFQN(
      getPartialNameFromFQN(datasetFQN, ['service', 'database', 'table'], '.')
    );
    setEntityLineage({} as EntityLineage);
  }, [datasetFQN]);

  useEffect(() => {
    getEntityFeedCount();
  }, []);

  return (
    <>
      {isLoading ? (
        <Loader />
      ) : isError ? (
        <ErrorPlaceHolder>
          {getEntityMissingError('table', tableFQN)}
        </ErrorPlaceHolder>
      ) : (
        <DatasetDetails
          activeTab={activeTab}
          addLineageHandler={addLineageHandler}
          columns={columns}
          columnsUpdateHandler={columnsUpdateHandler}
          createThread={createThread}
          dataModel={tableDetails.dataModel}
          datasetFQN={tableFQN}
          deleted={deleted}
          description={description}
          descriptionUpdateHandler={descriptionUpdateHandler}
          entityFieldThreadCount={entityFieldThreadCount}
          entityLineage={entityLineage}
          entityLineageHandler={entityLineageHandler}
          entityName={name}
          entityThread={entityThread}
          feedCount={feedCount}
          followTableHandler={followTable}
          followers={followers}
          isLineageLoading={isLineageLoading}
          isNodeLoading={isNodeLoading}
          isQueriesLoading={isTableQueriesLoading}
          isSampleDataLoading={isSampleDataLoading}
          isentityThreadLoading={isentityThreadLoading}
          joins={joins}
          lineageLeafNodes={leafNodes}
          loadNodeHandler={loadNodeHandler}
          owner={owner as Table['owner'] & { displayName: string }}
          postFeedHandler={postFeedHandler}
          removeLineageHandler={removeLineageHandler}
          sampleData={sampleData}
          setActiveTabHandler={activeTabHandler}
          settingsUpdateHandler={settingsUpdateHandler}
          slashedTableName={slashedTableName}
          tableDetails={tableDetails}
          tableProfile={tableProfile}
          tableQueries={tableQueries}
          tableTags={tableTags}
          tier={tier as TagLabel}
          unfollowTableHandler={unfollowTable}
          usageSummary={usageSummary}
          users={AppState.users}
          version={currentVersion}
          versionHandler={versionHandler}
        />
      )}
    </>
  );
};

export default observer(DatasetDetailsPage);<|MERGE_RESOLUTION|>--- conflicted
+++ resolved
@@ -16,10 +16,7 @@
 import { isEmpty, isUndefined } from 'lodash';
 import { observer } from 'mobx-react';
 import {
-<<<<<<< HEAD
   EntityFieldThreadCount,
-=======
->>>>>>> 42de5108
   EntityTags,
   EntityThread,
   LeafNodes,
@@ -33,10 +30,7 @@
   getAllFeeds,
   getFeedCount,
   postFeedById,
-<<<<<<< HEAD
   postThread,
-=======
->>>>>>> 42de5108
 } from '../../axiosAPIs/feedsAPI';
 import { getLineageByFQN } from '../../axiosAPIs/lineageAPI';
 import { addLineage, deleteLineageEdge } from '../../axiosAPIs/miscAPI';
@@ -151,12 +145,9 @@
   const [entityThread, setEntityThread] = useState<EntityThread[]>([]);
 
   const [feedCount, setFeedCount] = useState<number>(0);
-<<<<<<< HEAD
   const [entityFieldThreadCount, setEntityFieldThreadCount] = useState<
     EntityFieldThreadCount[]
   >([]);
-=======
->>>>>>> 42de5108
 
   const activeTabHandler = (tabValue: number) => {
     const currentTabIndex = tabValue - 1;
@@ -568,10 +559,7 @@
               }
             });
           });
-<<<<<<< HEAD
           getEntityFeedCount();
-=======
->>>>>>> 42de5108
         }
       })
       .catch(() => {
@@ -582,7 +570,6 @@
       });
   };
 
-<<<<<<< HEAD
   const createThread = (data: CreateThread) => {
     postThread(data)
       .then((res: AxiosResponse) => {
@@ -598,14 +585,6 @@
           body: 'Error while creating thread',
         });
       });
-=======
-  const getEntityFeedCount = () => {
-    getFeedCount(getEntityFeedLink(EntityType.TABLE, tableFQN)).then(
-      (res: AxiosResponse) => {
-        setFeedCount(res.data.totalCount);
-      }
-    );
->>>>>>> 42de5108
   };
 
   useEffect(() => {
