--- conflicted
+++ resolved
@@ -126,11 +126,7 @@
             ...currentUser,
             ...updatedKeyData,
           };
-<<<<<<< HEAD
-          const newUserData: User = { ...userData, [key]: response[key] };
-=======
-          const newUserData = { ...userData, ...updatedKeyData };
->>>>>>> 8723b8c3
+          const newUserData: User = { ...userData, ...updatedKeyData };
 
           if (key === 'defaultPersona') {
             if (isUndefined(response.defaultPersona)) {
