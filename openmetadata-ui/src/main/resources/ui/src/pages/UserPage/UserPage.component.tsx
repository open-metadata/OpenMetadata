/*
 *  Copyright 2022 Collate.
 *  Licensed under the Apache License, Version 2.0 (the "License");
 *  you may not use this file except in compliance with the License.
 *  You may obtain a copy of the License at
 *  http://www.apache.org/licenses/LICENSE-2.0
 *  Unless required by applicable law or agreed to in writing, software
 *  distributed under the License is distributed on an "AS IS" BASIS,
 *  WITHOUT WARRANTIES OR CONDITIONS OF ANY KIND, either express or implied.
 *  See the License for the specific language governing permissions and
 *  limitations under the License.
 */

import { Typography } from 'antd';
import { AxiosError } from 'axios';
import Loader from 'components/Loader/Loader';
import Users from 'components/Users/Users.component';
import { compare } from 'fast-json-patch';
import { isEmpty } from 'lodash';
import { observer } from 'mobx-react';
import Qs from 'qs';
import {
  default as React,
  Dispatch,
  SetStateAction,
  useEffect,
  useMemo,
  useState,
} from 'react';
import { useTranslation } from 'react-i18next';
import { useHistory, useParams } from 'react-router-dom';
import { searchData } from 'rest/miscAPI';
import { getUserByName, updateUserDetail } from 'rest/userAPI';
import { Transi18next } from 'utils/CommonUtils';
import { PAGE_SIZE } from '../../constants/constants';
import { myDataSearchIndex } from '../../constants/Mydata.constants';
import { UserProfileTab } from '../../enums/user.enum';
import { User } from '../../generated/entity/teams/user';
import { SearchEntityHits } from '../../utils/APIUtils';
import { showErrorToast } from '../../utils/ToastUtils';
import { UserAssetsDataType } from './UserPage.interface';

const UserPage = () => {
  const history = useHistory();
  const { t } = useTranslation();
  const { username, tab = UserProfileTab.ACTIVITY } =
    useParams<{ [key: string]: string }>();
  const [isLoading, setIsLoading] = useState(true);
  const [userData, setUserData] = useState<User>({} as User);
  const [isError, setIsError] = useState(false);
  const [isUserEntitiesLoading, setIsUserEntitiesLoading] =
    useState<boolean>(false);

  const [followingEntities, setFollowingEntities] =
    useState<UserAssetsDataType>({
      data: [],
      total: 0,
    });
  const [ownedEntities, setOwnedEntities] = useState<UserAssetsDataType>({
    data: [],
    total: 0,
  });

  const { page = 1 } = useMemo(
    () =>
      Qs.parse(
        location.search.startsWith('?')
          ? location.search.substr(1)
          : location.search
      ),
    [location.search]
  );

  const fetchUserData = async () => {
    try {
      const res = await getUserByName(username, 'profile,roles,teams');
      setUserData(res);
    } catch (error) {
      showErrorToast(
        error as AxiosError,
        t('server.entity-fetch-error', {
          entity: t('label.entity-detail-plural', {
            entity: t('label.user'),
          }),
        })
      );
      setIsError(true);
    } finally {
      setIsLoading(false);
    }
  };

  const getQueryFilters = (fetchOwnedEntities: boolean) => {
    if (fetchOwnedEntities) {
      const teamsIds = (userData.teams ?? []).map((team) => team.id);
      const mergedIds = [
        ...teamsIds.map((id) => `owner.id:${id}`),
        `owner.id:${userData.id}`,
      ].join(' OR ');

      return `(${mergedIds})`;
    } else {
      return `followers:${userData.id}`;
    }
  };

  const fetchEntities = async (
    fetchOwnedEntities = false,
    handleEntity: Dispatch<SetStateAction<UserAssetsDataType>>
  ) => {
    if (userData.id) {
      setIsUserEntitiesLoading(true);
      try {
        const response = await searchData(
          '',
          Number(page),
          PAGE_SIZE,
          getQueryFilters(fetchOwnedEntities),
          '',
          '',
          myDataSearchIndex
        );
        const hits = response.data.hits.hits as SearchEntityHits;

        if (hits?.length > 0) {
          const total = response.data.hits.total.value;
          handleEntity({
            data: hits,
            total,
          });
        } else {
          const total = 0;
          handleEntity({
            data: [],
            total,
          });
        }
      } catch (error) {
        showErrorToast(
          error as AxiosError,
          t('server.entity-fetch-error', {
            entity: t('label.type-entities', {
              type: fetchOwnedEntities
                ? t('label.owner')
                : t('label.following'),
            }),
          })
        );
      } finally {
        setIsUserEntitiesLoading(false);
      }
    }
  };

  const handleEntityPaginate = (page: string | number) => {
    history.push({
      search: Qs.stringify({ page }),
    });
  };

  const ErrorPlaceholder = () => {
    return (
<<<<<<< HEAD
      <div className="d-flex flex-col items-center" data-testid="error">
        <p className="text-base" data-testid="error-message">
          {t('message.no-username-available')}
          <span className="font-medium" data-testid="username">
            {username}
          </span>
        </p>
=======
      <div
        className="d-flex flex-col tw-items-center tw-place-content-center tw-mt-40 tw-gap-1"
        data-testid="error">
        <Typography.Paragraph
          className="tw-text-base"
          data-testid="error-message">
          <Transi18next
            i18nKey="message.no-username-available"
            renderElement={<strong data-testid="username" />}
            values={{
              user: username,
            }}
          />
        </Typography.Paragraph>
>>>>>>> 00885380
      </div>
    );
  };

  const updateUserDetails = async (data: Partial<User>) => {
    const updatedDetails = { ...userData, ...data };
    const jsonPatch = compare(userData, updatedDetails);

    try {
      const response = await updateUserDetail(userData.id, jsonPatch);
      if (response) {
        setUserData((prevData) => ({ ...prevData, ...response }));
      } else {
        throw t('message.unexpected-error');
      }
    } catch (error) {
      showErrorToast(error as AxiosError);
    }
  };

  useEffect(() => {
    fetchUserData();
  }, [username]);

  useEffect(() => {
    if (tab === UserProfileTab.FOLLOWING) {
      fetchEntities(false, setFollowingEntities);
    }
  }, [page, tab, userData]);

  useEffect(() => {
    if (tab === UserProfileTab.MY_DATA) {
      fetchEntities(true, setOwnedEntities);
    }
  }, [page, tab, userData]);

  if (isLoading) {
    return <Loader />;
  }

  if (isError && isEmpty(userData)) {
    return <ErrorPlaceholder />;
  }

  return (
    <Users
      followingEntities={followingEntities}
      handlePaginate={handleEntityPaginate}
      isUserEntitiesLoading={isUserEntitiesLoading}
      ownedEntities={ownedEntities}
      updateUserDetails={updateUserDetails}
      userData={userData}
      username={username}
    />
  );
};

export default observer(UserPage);<|MERGE_RESOLUTION|>--- conflicted
+++ resolved
@@ -160,18 +160,7 @@
 
   const ErrorPlaceholder = () => {
     return (
-<<<<<<< HEAD
       <div className="d-flex flex-col items-center" data-testid="error">
-        <p className="text-base" data-testid="error-message">
-          {t('message.no-username-available')}
-          <span className="font-medium" data-testid="username">
-            {username}
-          </span>
-        </p>
-=======
-      <div
-        className="d-flex flex-col tw-items-center tw-place-content-center tw-mt-40 tw-gap-1"
-        data-testid="error">
         <Typography.Paragraph
           className="tw-text-base"
           data-testid="error-message">
@@ -183,7 +172,6 @@
             }}
           />
         </Typography.Paragraph>
->>>>>>> 00885380
       </div>
     );
   };
