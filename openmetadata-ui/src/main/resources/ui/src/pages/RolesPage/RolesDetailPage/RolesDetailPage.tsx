/*
 *  Copyright 2022 Collate.
 *  Licensed under the Apache License, Version 2.0 (the "License");
 *  you may not use this file except in compliance with the License.
 *  You may obtain a copy of the License at
 *  http://www.apache.org/licenses/LICENSE-2.0
 *  Unless required by applicable law or agreed to in writing, software
 *  distributed under the License is distributed on an "AS IS" BASIS,
 *  WITHOUT WARRANTIES OR CONDITIONS OF ANY KIND, either express or implied.
 *  See the License for the specific language governing permissions and
 *  limitations under the License.
 */

import Icon from '@ant-design/icons';
import { Button, Card, Col, Modal, Row, Tabs, Typography } from 'antd';
import { AxiosError } from 'axios';
import { compare } from 'fast-json-patch';
import { isEmpty, isUndefined } from 'lodash';
import React, { useCallback, useEffect, useMemo, useState } from 'react';
import { useTranslation } from 'react-i18next';
import { useHistory } from 'react-router-dom';
import { ReactComponent as RoleIcon } from '../../../assets/svg/role-colored.svg';
import DescriptionV1 from '../../../components/common/EntityDescription/DescriptionV1';
import ManageButton from '../../../components/common/EntityPageInfos/ManageButton/ManageButton';
import ErrorPlaceHolder from '../../../components/common/ErrorWithPlaceholder/ErrorPlaceHolder';
import Loader from '../../../components/common/Loader/Loader';
import TitleBreadcrumb from '../../../components/common/TitleBreadcrumb/TitleBreadcrumb.component';
import EntityHeaderTitle from '../../../components/Entity/EntityHeaderTitle/EntityHeaderTitle.component';
import { EntityName } from '../../../components/Modals/EntityNameModal/EntityNameModal.interface';
import PageLayoutV1 from '../../../components/PageLayoutV1/PageLayoutV1';
import {
  GlobalSettingOptions,
  GlobalSettingsMenuCategory,
} from '../../../constants/GlobalSettings.constants';
import { usePermissionProvider } from '../../../context/PermissionProvider/PermissionProvider';
import {
  OperationPermission,
  ResourceEntity,
} from '../../../context/PermissionProvider/PermissionProvider.interface';
import { ERROR_PLACEHOLDER_TYPE } from '../../../enums/common.enum';
import { EntityType, TabSpecificField } from '../../../enums/entity.enum';
import { Role } from '../../../generated/entity/teams/role';
import { EntityReference } from '../../../generated/type/entityReference';
import { useFqn } from '../../../hooks/useFqn';
import { getRoleByName, patchRole } from '../../../rest/rolesAPIV1';
import { getTeamByName, patchTeamDetail } from '../../../rest/teamsAPI';
import { getUserByName, updateUserDetail } from '../../../rest/userAPI';
import { getEntityName } from '../../../utils/EntityUtils';
import { getSettingPath } from '../../../utils/RouterUtils';
import { showErrorToast } from '../../../utils/ToastUtils';
import AddAttributeModal from '../AddAttributeModal/AddAttributeModal';
import RolesDetailPageList from './RolesDetailPageList.component';

type Attribute = 'policies' | 'teams' | 'users';

interface AddAttribute {
  type: EntityType;
  selectedData: EntityReference[];
}

const RolesDetailPage = () => {
  const history = useHistory();
  const { t } = useTranslation();
  const { fqn } = useFqn();
  const { getEntityPermissionByFqn } = usePermissionProvider();

  const [role, setRole] = useState<Role>({} as Role);
  const [isLoading, setLoading] = useState<boolean>(false);
  const [isLoadingOnSave, setIsLoadingOnSave] = useState(false);
  const [selectedEntity, setEntity] =
    useState<{ attribute: Attribute; record: EntityReference }>();

  const [addAttribute, setAddAttribute] = useState<AddAttribute>();
  const [rolePermission, setRolePermission] =
    useState<OperationPermission | null>(null);

  const rolesPath = getSettingPath(
    GlobalSettingsMenuCategory.ACCESS,
    GlobalSettingOptions.ROLES
  );

  const roleName = useMemo(() => getEntityName(role), [role]);

  const breadcrumb = useMemo(
    () => [
      {
        name: t('label.role-plural'),
        url: rolesPath,
      },
      {
        name: roleName,
        url: '',
      },
    ],
    [rolesPath, roleName]
  );

  const {
    editDisplayNamePermission,
    hasDeletePermission,
    viewBasicPermission,
  } = useMemo(() => {
    const editDisplayNamePermission =
      rolePermission?.EditAll || rolePermission?.EditDisplayName;
    const hasDeletePermission = rolePermission?.Delete;
    const viewBasicPermission =
      rolePermission?.ViewAll || rolePermission?.ViewBasic;

    return {
      editDisplayNamePermission,
      hasDeletePermission,
      viewBasicPermission,
    };
  }, [rolePermission]);

  const fetchRolePermission = useCallback(
    async (fqn) => {
      try {
        const response = await getEntityPermissionByFqn(
          ResourceEntity.ROLE,
          fqn
        );
        setRolePermission(response);
      } catch (error) {
        showErrorToast(error as AxiosError);
      }
    },
    [getEntityPermissionByFqn, setRolePermission]
  );

  const fetchRole = async () => {
    setLoading(true);
    try {
      const data = await getRoleByName(fqn, 'policies,teams,users');
      setRole(data ?? ({} as Role));
    } catch (error) {
      showErrorToast(error as AxiosError);
    } finally {
      setLoading(false);
    }
  };

  const handleDescriptionUpdate = async (description: string) => {
    const patch = compare(role, { ...role, description });
    try {
      const data = await patchRole(patch, role.id);
      setRole({ ...role, description: data.description });
    } catch (error) {
      showErrorToast(error as AxiosError);
    }
  };

  const handleDisplayNameUpdate = async (entityName?: EntityName) => {
    try {
      if (role) {
        const updatedRole = {
          ...role,
          ...entityName,
        };
        const jsonPatch = compare(role, updatedRole);

        if (jsonPatch.length && role.id) {
          const response = await patchRole(jsonPatch, role.id);

          setRole(response);
        }
      }
    } catch (error) {
      showErrorToast(error as AxiosError);
    }
  };

  const handleTeamsUpdate = async (data: EntityReference) => {
    try {
      const team = await getTeamByName(data.fullyQualifiedName || '', {
        fields: TabSpecificField.DEFAULT_ROLES,
      });
      const updatedAttributeData = (team.defaultRoles ?? []).filter(
        (attrData) => attrData.id !== role.id
      );

      const patch = compare(team, {
        ...team,
        defaultRoles: updatedAttributeData,
      });

      const response = await patchTeamDetail(team.id, patch);

      if (response) {
        const updatedTeams = (role.teams ?? []).filter(
          (team) => team.id !== data.id
        );
        setRole((prev) => ({ ...prev, teams: updatedTeams }));
      }
    } catch (error) {
      showErrorToast(error as AxiosError);
    } finally {
      setIsLoadingOnSave(false);
    }
  };

  const handleUsersUpdate = async (data: EntityReference) => {
    try {
      const user = await getUserByName(data.fullyQualifiedName || '', {
        fields: TabSpecificField.ROLES,
      });
      const updatedAttributeData = (user.roles ?? []).filter(
        (attrData) => attrData.id !== role.id
      );

      const patch = compare(user, {
        ...user,
        roles: updatedAttributeData,
      });

      const response = await updateUserDetail(user.id, patch);

      if (response) {
        const updatedUsers = (role.users ?? []).filter(
          (user) => user.id !== data.id
        );
        setRole((prev) => ({ ...prev, users: updatedUsers }));
      }
    } catch (error) {
      showErrorToast(error as AxiosError);
    } finally {
      setIsLoadingOnSave(false);
    }
  };

  const handleDelete = async (data: EntityReference, attribute: Attribute) => {
    setIsLoadingOnSave(true);
    if (attribute === 'teams') {
      handleTeamsUpdate(data);
    } else if (attribute === 'users') {
      handleUsersUpdate(data);
    } else {
      const attributeData =
        (role[attribute as keyof Role] as EntityReference[]) ?? [];
      const updatedAttributeData = attributeData.filter(
        (attrData) => attrData.id !== data.id
      );

      const patch = compare(role, {
        ...role,
        [attribute as keyof Role]: updatedAttributeData,
      });
      try {
        const data = await patchRole(patch, role.id);
        setRole(data);
      } catch (error) {
        showErrorToast(error as AxiosError);
      } finally {
        setIsLoadingOnSave(false);
      }
    }
  };

  const handleAddAttribute = async (selectedIds: string[]) => {
    if (addAttribute) {
      setIsLoadingOnSave(true);
      const updatedPolicies = selectedIds.map((id) => {
        const existingData = addAttribute.selectedData.find(
          (data) => data.id === id
        );

        return existingData ?? { id, type: addAttribute.type };
      });
      const patch = compare(role, { ...role, policies: updatedPolicies });
      try {
        const data = await patchRole(patch, role.id);
        setRole(data);
        setAddAttribute(undefined);
      } catch (error) {
        showErrorToast(error as AxiosError);
      } finally {
        setIsLoadingOnSave(false);
      }
    }
  };

  const init = async () => {
    if (!fqn) {
      return;
    }
    await fetchRolePermission(fqn);
    if (viewBasicPermission) {
      fetchRole();
    }
  };

  const tabItems = useMemo(() => {
    return [
      {
        key: 'policies',
        label: t('label.policy-plural'),
        children: (
          <Card>
            <div className="flex justify-end m-b-md">
              <Button
                data-testid="add-policy"
                type="primary"
                onClick={() =>
                  setAddAttribute({
                    type: EntityType.POLICY,
                    selectedData: role.policies || [],
                  })
                }>
                {t('label.add-entity', {
                  entity: t('label.policy'),
                })}
              </Button>
            </div>

            <RolesDetailPageList
              hasAccess
              list={role.policies ?? []}
              type="policy"
              onDelete={(record) =>
                setEntity({ record, attribute: 'policies' })
              }
            />
          </Card>
        ),
      },
      {
        key: 'teams',
        label: t('label.team-plural'),
        children: (
          <RolesDetailPageList
            hasAccess
            list={role.teams ?? []}
            type="team"
            onDelete={(record) => setEntity({ record, attribute: 'teams' })}
          />
        ),
      },
      {
        key: 'users',
        label: t('label.user-plural'),
        children: (
          <RolesDetailPageList
            hasAccess
            list={role.users ?? []}
            type="user"
            onDelete={(record) => setEntity({ record, attribute: 'users' })}
          />
        ),
      },
    ];
  }, [role]);

  useEffect(() => {
    init();
  }, [fqn, rolePermission]);

  if (isLoading) {
    return <Loader />;
  }

  return (
    <PageLayoutV1
      pageTitle={t('label.entity-detail-plural', {
        entity: t('label.role'),
      })}>
      <div data-testid="role-details-container">
        <TitleBreadcrumb titleLinks={breadcrumb} />
<<<<<<< HEAD

        {isEmpty(role) ? (
          <ErrorPlaceHolder type={ERROR_PLACEHOLDER_TYPE.CUSTOM}>
            <div className="text-center">
              <p>
                {t('message.no-entity-found-for-name', {
                  entity: t('label.role'),
                  name: fqn,
                })}
              </p>
              <Button
                ghost
                className="m-t-sm"
                type="primary"
                onClick={() => history.push(rolesPath)}>
                {t('label.go-back')}
              </Button>
            </div>
          </ErrorPlaceHolder>
        ) : (
          <>
            <Row className="flex justify-between">
              <Col span={23}>
                <EntityHeaderTitle
                  className="w-max-full"
                  displayName={role.displayName}
                  icon={
                    <Icon
                      className="align-middle p-y-xss"
                      component={RoleIcon}
                      style={{
                        fontSize: '50px',
                      }}
                    />
                  }
                  name={role?.name ?? ''}
                  serviceName="role"
                />
              </Col>
              <Col span={1}>
                <ManageButton
                  isRecursiveDelete
                  afterDeleteAction={() => history.push(rolesPath)}
                  allowSoftDelete={false}
                  canDelete={hasDeletePermission}
                  displayName={role?.displayName}
                  editDisplayNamePermission={editDisplayNamePermission}
                  entityFQN={role?.fullyQualifiedName}
                  entityId={role?.id}
                  entityName={role.name}
                  entityType={EntityType.ROLE}
                  onEditDisplayName={handleDisplayNameUpdate}
                />
              </Col>
            </Row>

            <DescriptionV1
              hasEditAccess
              className="m-y-md"
              description={role.description || ''}
              entityName={roleName}
              entityType={EntityType.ROLE}
              showCommentsIcon={false}
              onDescriptionUpdate={handleDescriptionUpdate}
            />

            <Tabs
              className="tabs-new"
              data-testid="tabs"
              defaultActiveKey="policies"
              items={tabItems}
            />
          </>
        )}
=======
        <>
          {isEmpty(role) ? (
            <ErrorPlaceHolder
              className="border-none"
              type={ERROR_PLACEHOLDER_TYPE.CUSTOM}>
              <div className="text-center">
                <p>
                  {t('message.no-entity-found-for-name', {
                    entity: t('label.role'),
                    name: fqn,
                  })}
                </p>
                <Button
                  ghost
                  className="m-t-sm"
                  type="primary"
                  onClick={() => history.push(rolesPath)}>
                  {t('label.go-back')}
                </Button>
              </div>
            </ErrorPlaceHolder>
          ) : (
            <>
              <Row className="flex justify-between">
                <Col span={23}>
                  <EntityHeaderTitle
                    className="w-max-full"
                    displayName={role.displayName}
                    icon={
                      <Icon
                        className="align-middle p-y-xss"
                        component={RoleIcon}
                        style={{
                          fontSize: '50px',
                        }}
                      />
                    }
                    name={role?.name ?? ''}
                    serviceName="role"
                  />
                </Col>
                <Col span={1}>
                  <ManageButton
                    isRecursiveDelete
                    afterDeleteAction={() => history.push(rolesPath)}
                    allowSoftDelete={false}
                    canDelete={hasDeletePermission}
                    displayName={role?.displayName}
                    editDisplayNamePermission={editDisplayNamePermission}
                    entityFQN={role?.fullyQualifiedName}
                    entityId={role?.id}
                    entityName={role.name}
                    entityType={EntityType.ROLE}
                    onEditDisplayName={handleDisplayNameUpdate}
                  />
                </Col>
              </Row>

              <DescriptionV1
                hasEditAccess
                className="m-y-md"
                description={role.description || ''}
                entityName={roleName}
                entityType={EntityType.ROLE}
                showCommentsIcon={false}
                onDescriptionUpdate={handleDescriptionUpdate}
              />

              <Tabs
                className="tabs-new"
                data-testid="tabs"
                defaultActiveKey="policies"
                items={tabItems}
              />
            </>
          )}
        </>
>>>>>>> 37cbad29

        {selectedEntity && (
          <Modal
            centered
            closable={false}
            confirmLoading={isLoadingOnSave}
            maskClosable={false}
            okText={t('label.confirm')}
            open={!isUndefined(selectedEntity.record)}
            title={`${t('label.remove-entity', {
              entity: getEntityName(selectedEntity.record),
            })} ${t('label.from-lowercase')} ${roleName}`}
            onCancel={() => setEntity(undefined)}
            onOk={async () => {
              await handleDelete(
                selectedEntity.record,
                selectedEntity.attribute
              );
              setEntity(undefined);
            }}>
            <Typography.Text>
              {t('message.are-you-sure-you-want-to-remove-child-from-parent', {
                child: getEntityName(selectedEntity.record),
                parent: roleName,
              })}
            </Typography.Text>
          </Modal>
        )}
        {addAttribute && (
          <AddAttributeModal
            isModalLoading={isLoadingOnSave}
            isOpen={!isUndefined(addAttribute)}
            selectedKeys={addAttribute.selectedData.map((data) => data.id)}
            title={`${t('label.add')} ${addAttribute.type}`}
            type={addAttribute.type}
            onCancel={() => setAddAttribute(undefined)}
            onSave={(data) => handleAddAttribute(data)}
          />
        )}
      </div>
    </PageLayoutV1>
  );
};

export default RolesDetailPage;<|MERGE_RESOLUTION|>--- conflicted
+++ resolved
@@ -365,7 +365,6 @@
       })}>
       <div data-testid="role-details-container">
         <TitleBreadcrumb titleLinks={breadcrumb} />
-<<<<<<< HEAD
 
         {isEmpty(role) ? (
           <ErrorPlaceHolder type={ERROR_PLACEHOLDER_TYPE.CUSTOM}>
@@ -440,85 +439,6 @@
             />
           </>
         )}
-=======
-        <>
-          {isEmpty(role) ? (
-            <ErrorPlaceHolder
-              className="border-none"
-              type={ERROR_PLACEHOLDER_TYPE.CUSTOM}>
-              <div className="text-center">
-                <p>
-                  {t('message.no-entity-found-for-name', {
-                    entity: t('label.role'),
-                    name: fqn,
-                  })}
-                </p>
-                <Button
-                  ghost
-                  className="m-t-sm"
-                  type="primary"
-                  onClick={() => history.push(rolesPath)}>
-                  {t('label.go-back')}
-                </Button>
-              </div>
-            </ErrorPlaceHolder>
-          ) : (
-            <>
-              <Row className="flex justify-between">
-                <Col span={23}>
-                  <EntityHeaderTitle
-                    className="w-max-full"
-                    displayName={role.displayName}
-                    icon={
-                      <Icon
-                        className="align-middle p-y-xss"
-                        component={RoleIcon}
-                        style={{
-                          fontSize: '50px',
-                        }}
-                      />
-                    }
-                    name={role?.name ?? ''}
-                    serviceName="role"
-                  />
-                </Col>
-                <Col span={1}>
-                  <ManageButton
-                    isRecursiveDelete
-                    afterDeleteAction={() => history.push(rolesPath)}
-                    allowSoftDelete={false}
-                    canDelete={hasDeletePermission}
-                    displayName={role?.displayName}
-                    editDisplayNamePermission={editDisplayNamePermission}
-                    entityFQN={role?.fullyQualifiedName}
-                    entityId={role?.id}
-                    entityName={role.name}
-                    entityType={EntityType.ROLE}
-                    onEditDisplayName={handleDisplayNameUpdate}
-                  />
-                </Col>
-              </Row>
-
-              <DescriptionV1
-                hasEditAccess
-                className="m-y-md"
-                description={role.description || ''}
-                entityName={roleName}
-                entityType={EntityType.ROLE}
-                showCommentsIcon={false}
-                onDescriptionUpdate={handleDescriptionUpdate}
-              />
-
-              <Tabs
-                className="tabs-new"
-                data-testid="tabs"
-                defaultActiveKey="policies"
-                items={tabItems}
-              />
-            </>
-          )}
-        </>
->>>>>>> 37cbad29
 
         {selectedEntity && (
           <Modal
