/*
 *  Copyright 2022 Collate.
 *  Licensed under the Apache License, Version 2.0 (the "License");
 *  you may not use this file except in compliance with the License.
 *  You may obtain a copy of the License at
 *  http://www.apache.org/licenses/LICENSE-2.0
 *  Unless required by applicable law or agreed to in writing, software
 *  distributed under the License is distributed on an "AS IS" BASIS,
 *  WITHOUT WARRANTIES OR CONDITIONS OF ANY KIND, either express or implied.
 *  See the License for the specific language governing permissions and
 *  limitations under the License.
 */

import { AxiosError } from 'axios';
import { useAuthContext } from 'components/authentication/auth-provider/AuthProvider';
import { UserProfile } from 'components/authentication/auth-provider/AuthProvider.interface';
import { Button } from 'components/buttons/Button/Button';
import PageContainerV1 from 'components/containers/PageContainerV1';
import TeamsSelectable from 'components/TeamsSelectable/TeamsSelectable';
import { CookieStorage } from 'cookie-storage';
import { default as React, useState } from 'react';
import { useTranslation } from 'react-i18next';
import { useHistory } from 'react-router-dom';
import { createUser } from 'rest/userAPI';
import { getNameFromUserData } from 'utils/AuthProvider.util';
import appState from '../../AppState';
import { ELLIPSES, REDIRECT_PATHNAME, ROUTES } from '../../constants/constants';
import { CreateUser } from '../../generated/api/teams/createUser';
import { User } from '../../generated/entity/teams/user';
import jsonData from '../../jsons/en';
import { getImages } from '../../utils/CommonUtils';
import SVGIcons, { Icons } from '../../utils/SvgUtils';
import { showErrorToast } from '../../utils/ToastUtils';

const cookieStorage = new CookieStorage();

const Signup = () => {
<<<<<<< HEAD
  const { t } = useTranslation();
  const { setIsSigningIn, jwtPrincipalClaims = [] } = useAuthContext();
=======
  const {
    setIsSigningIn,
    jwtPrincipalClaims = [],
    authorizerConfig,
  } = useAuthContext();
>>>>>>> 3d016c46

  const [selectedTeams, setSelectedTeams] = useState<Array<string>>([]);
  const [loading, setLoading] = useState<boolean>(false);
  const [details, setDetails] = useState({
    displayName: appState.newUser.name || '',
    ...getNameFromUserData(
      appState.newUser as UserProfile,
      jwtPrincipalClaims,
      authorizerConfig?.principalDomain
    ),
  });

  const history = useHistory();

  const createNewUser = (details: User | CreateUser) => {
    setLoading(true);
    createUser(details as CreateUser)
      .then((res) => {
        if (res) {
          appState.updateUserDetails(res);
          cookieStorage.removeItem(REDIRECT_PATHNAME);
          setIsSigningIn(false);
          history.push(ROUTES.HOME);
        } else {
          setLoading(false);
        }
      })
      .catch((err: AxiosError) => {
        showErrorToast(
          err,
          jsonData['api-error-messages']['create-user-error']
        );
      })
      .finally(() => {
        setLoading(false);
      });
  };

  const onChangeHandler = (e: React.ChangeEvent<HTMLInputElement>) => {
    e.persist();
    setDetails((prevState) => {
      return {
        ...prevState,
        [e.target.name]: e.target.value,
      };
    });
  };

  const onSubmitHandler = (e: React.FormEvent<HTMLFormElement>) => {
    e.preventDefault();
    if (details.name && details.displayName) {
      createNewUser({
        ...details,
        teams: selectedTeams as Array<string>,
        profile: {
          images: getImages(appState.newUser.picture ?? ''),
        },
      });
    }
  };

  return (
    <>
      {!loading && (
        <PageContainerV1>
          <div className="tw-h-screen tw-flex tw-justify-center">
            <div className="tw-flex tw-flex-col tw-items-center signup-box">
              <div className="tw-flex tw-justify-center tw-items-center tw-my-7">
                <SVGIcons
                  alt="OpenMetadata Logo"
                  data-testid="om-logo"
                  icon={Icons.LOGO_SMALL}
                  width="50"
                />
              </div>
              <div className="tw-mb-7">
                <h4 className="tw-font-semibold" data-testid="om-heading">
                  {t('label.join')}
                  <span className="tw-text-primary">
                    {t('label.open-metadata')}
                  </span>
                </h4>
              </div>
              <div className="tw-px-8 tw-w-full">
                <form
                  action="."
                  data-testid="create-user-form"
                  method="POST"
                  onSubmit={onSubmitHandler}>
                  <div className="tw-mb-4">
                    <label
                      className="tw-block tw-text-body tw-text-grey-body tw-mb-2 required-field"
                      data-testid="full-name-label"
                      htmlFor="displayName">
                      {t('label.full-name')}
                    </label>
                    <input
                      required
                      autoComplete="off"
                      className="tw-appearance-none tw-border tw-border-main  
                tw-rounded tw-w-full tw-py-2 tw-px-3 tw-text-grey-body  tw-leading-tight 
                focus:tw-outline-none focus:tw-border-focus hover:tw-border-hover tw-h-10"
                      data-testid="full-name-input"
                      id="displayName"
                      name="displayName"
                      placeholder="Your Full name"
                      type="text"
                      value={details.displayName}
                      onChange={onChangeHandler}
                    />
                  </div>
                  <div className="tw-mb-4">
                    <label
                      className="tw-block tw-text-body tw-text-grey-body tw-mb-2 required-field"
                      data-testid="username-label"
                      htmlFor="name">
                      {t('label.username')}
                    </label>
                    <input
                      readOnly
                      required
                      autoComplete="off"
                      className="tw-cursor-not-allowed tw-appearance-none tw-border tw-border-main tw-rounded tw-bg-gray-100
                    tw-w-full tw-py-2 tw-px-3 tw-text-grey-body tw-leading-tight focus:tw-outline-none focus:tw-border-focus hover:tw-border-hover tw-h-10"
                      data-testid="username-input"
                      id="name"
                      name="name"
                      placeholder="Username"
                      type="text"
                      value={details.name}
                      onChange={onChangeHandler}
                    />
                  </div>
                  <div className="tw-mb-4">
                    <label
                      className="tw-block tw-text-body tw-text-grey-body tw-mb-2 required-field"
                      data-testid="email-label"
                      htmlFor="email">
                      {t('label.email')}
                    </label>
                    <input
                      readOnly
                      required
                      autoComplete="off"
                      className="tw-cursor-not-allowed tw-appearance-none tw-border tw-border-main tw-rounded tw-bg-gray-100
                    tw-w-full tw-py-2 tw-px-3 tw-text-grey-body tw-leading-tight focus:tw-outline-none focus:tw-border-focus hover:tw-border-hover tw-h-10"
                      data-testid="email-input"
                      id="email"
                      name="email"
                      placeholder="Your email address"
                      type="email"
                      value={details.email}
                      onChange={onChangeHandler}
                    />
                  </div>
                  <div className="tw-mb-4">
                    <label
                      className="tw-block tw-text-body tw-text-grey-body tw-mb-2"
                      data-testid="select-team-label">
                      {t('label.select-field', {
                        field: t('label.team-plural-lowercase'),
                      })}
                    </label>
                    <TeamsSelectable
                      filterJoinable
                      showTeamsAlert
                      onSelectionChange={setSelectedTeams}
                    />
                  </div>
                  <div className="tw-flex tw-my-7 tw-justify-end">
                    <Button
                      className="tw-text-white 
                       tw-text-sm tw-py-2 tw-px-4 tw-font-semibold tw-rounded tw-h-10 tw-justify-self-end"
                      data-testid="create-button"
                      size="regular"
                      theme="primary"
                      type="submit"
                      variant="contained">
                      {t('label.create')}
                    </Button>
                  </div>
                </form>
              </div>
            </div>
          </div>
        </PageContainerV1>
      )}
      {loading && (
        <p
          className="tw-text-center tw-text-grey-body tw-h3 tw-flex tw-justify-center tw-items-center"
          data-testid="loading-content">
          {t('label.creating-account')}
          {ELLIPSES}
        </p>
      )}
    </>
  );
};

export default Signup;<|MERGE_RESOLUTION|>--- conflicted
+++ resolved
@@ -35,16 +35,12 @@
 const cookieStorage = new CookieStorage();
 
 const Signup = () => {
-<<<<<<< HEAD
   const { t } = useTranslation();
-  const { setIsSigningIn, jwtPrincipalClaims = [] } = useAuthContext();
-=======
   const {
     setIsSigningIn,
     jwtPrincipalClaims = [],
     authorizerConfig,
   } = useAuthContext();
->>>>>>> 3d016c46
 
   const [selectedTeams, setSelectedTeams] = useState<Array<string>>([]);
   const [loading, setLoading] = useState<boolean>(false);
