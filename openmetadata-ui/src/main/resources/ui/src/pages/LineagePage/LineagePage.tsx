/*
 *  Copyright 2022 Collate.
 *  Licensed under the Apache License, Version 2.0 (the "License");
 *  you may not use this file except in compliance with the License.
 *  You may obtain a copy of the License at
 *  http://www.apache.org/licenses/LICENSE-2.0
 *  Unless required by applicable law or agreed to in writing, software
 *  distributed under the License is distributed on an "AS IS" BASIS,
 *  WITHOUT WARRANTIES OR CONDITIONS OF ANY KIND, either express or implied.
 *  See the License for the specific language governing permissions and
 *  limitations under the License.
 */

import { Card } from 'antd';
import { AxiosError } from 'axios';
import TitleBreadcrumb from 'components/common/title-breadcrumb/title-breadcrumb.component';
import { TitleBreadcrumbProps } from 'components/common/title-breadcrumb/title-breadcrumb.interface';
import PageContainerV1 from 'components/containers/PageContainerV1';
import PageLayoutV1 from 'components/containers/PageLayoutV1';
import EntityLineageComponent from 'components/EntityLineage/EntityLineage.component';
import React, { useEffect, useState } from 'react';
import { useTranslation } from 'react-i18next';
import { useParams } from 'react-router-dom';
import { getDashboardByFqn } from 'rest/dashboardAPI';
import { getMlModelByFQN } from 'rest/mlModelAPI';
import { getPipelineByFqn } from 'rest/pipelineAPI';
import { getTableDetailsByFQN } from 'rest/tableAPI';
import { getTopicByFqn } from 'rest/topicsAPI';
import {
  getDashboardDetailsPath,
  getDatabaseDetailsPath,
  getDatabaseSchemaDetailsPath,
  getMlModelPath,
  getPipelineDetailsPath,
  getServiceDetailsPath,
  getTableTabPath,
  getTopicDetailsPath,
} from '../../constants/constants';
import { PIPELINE_DETAILS_TABS } from '../../constants/pipeline.constants';
import { EntityType, FqnPart } from '../../enums/entity.enum';
import { ServiceCategory } from '../../enums/service.enum';
import { Dashboard } from '../../generated/entity/data/dashboard';
import { Mlmodel } from '../../generated/entity/data/mlmodel';
import { Pipeline } from '../../generated/entity/data/pipeline';
import { Topic } from '../../generated/entity/data/topic';
import jsonData from '../../jsons/en';
<<<<<<< HEAD
import {
  getEntityName,
  getPartialNameFromTableFQN,
} from '../../utils/CommonUtils';
=======
import { getPartialNameFromTableFQN } from '../../utils/CommonUtils';
import { getEntityLineage, getEntityName } from '../../utils/EntityUtils';
>>>>>>> c1033b23
import { serviceTypeLogo } from '../../utils/ServiceUtils';
import { showErrorToast } from '../../utils/ToastUtils';
// css import
import './lineagePage.style.less';

const LineagePage = () => {
  const { t } = useTranslation();
  const { entityType, entityFQN } =
    useParams<{ entityType: EntityType; entityFQN: string }>();

  const [titleBreadcrumb, setTitleBreadcrumb] = useState<
    TitleBreadcrumbProps['titleLinks']
  >([]);

  const updateBreadcrumb = (
    apiRes: Topic | Dashboard | Pipeline | Mlmodel,
    currentEntityPath: string
  ) => {
    const { service, serviceType } = apiRes;
    const serviceName = service.name ?? '';
    setTitleBreadcrumb([
      {
        name: serviceName,
        url: serviceName
          ? getServiceDetailsPath(
              serviceName,
              ServiceCategory.MESSAGING_SERVICES
            )
          : '',
        imgSrc: serviceType ? serviceTypeLogo(serviceType) : undefined,
      },
      {
        name: getEntityName(apiRes),
        url: currentEntityPath,
      },
      {
        name: 'Lineage',
        url: '',
        activeTitle: true,
      },
    ]);
  };

  const fetchEntityDetails = async () => {
    try {
      switch (entityType) {
        case EntityType.TABLE:
          {
            const tableRes = await getTableDetailsByFQN(entityFQN, '');
            const { database, service, serviceType, databaseSchema } = tableRes;
            const serviceName = service?.name ?? '';
            setTitleBreadcrumb([
              {
                name: serviceName,
                url: serviceName
                  ? getServiceDetailsPath(
                      serviceName,
                      ServiceCategory.DATABASE_SERVICES
                    )
                  : '',
                imgSrc: serviceType ? serviceTypeLogo(serviceType) : undefined,
              },
              {
                name: getPartialNameFromTableFQN(
                  database?.fullyQualifiedName ?? '',
                  [FqnPart.Database]
                ),
                url: getDatabaseDetailsPath(database?.fullyQualifiedName ?? ''),
              },
              {
                name: getPartialNameFromTableFQN(
                  databaseSchema?.fullyQualifiedName ?? '',
                  [FqnPart.Schema]
                ),
                url: getDatabaseSchemaDetailsPath(
                  databaseSchema?.fullyQualifiedName ?? ''
                ),
              },
              {
                name: getEntityName(tableRes),
                url: getTableTabPath(entityFQN, 'lineage'),
              },
              {
                name: 'Lineage',
                url: '',
                activeTitle: true,
              },
            ]);
          }

          break;

        case EntityType.TOPIC:
          {
            const topicRes = await getTopicByFqn(entityFQN, '');
            updateBreadcrumb(
              topicRes,
              getTopicDetailsPath(entityFQN, 'lineage')
            );
          }

          break;

        case EntityType.DASHBOARD:
          {
            const dashboardRes = await getDashboardByFqn(entityFQN, '');
            updateBreadcrumb(
              dashboardRes,
              getDashboardDetailsPath(entityFQN, 'lineage')
            );
          }

          break;

        case EntityType.PIPELINE:
          {
            const pipelineRes = await getPipelineByFqn(entityFQN, '');
            updateBreadcrumb(
              pipelineRes,
              getPipelineDetailsPath(entityFQN, PIPELINE_DETAILS_TABS.Lineage)
            );
          }

          break;

        case EntityType.MLMODEL:
          {
            const mlmodelRes = await getMlModelByFQN(entityFQN, '');
            updateBreadcrumb(mlmodelRes, getMlModelPath(entityFQN, 'lineage'));
          }

          break;

        default:
          break;
      }
    } catch (error) {
      showErrorToast(
        error as AxiosError,
        jsonData['api-error-messages']['fetch-entity-details-error']
      );
    }
  };

  useEffect(() => {
    if (entityFQN && entityType) {
      fetchEntityDetails();
    }
  }, [entityFQN, entityType]);

  return (
    <PageContainerV1>
      <PageLayoutV1 className="p-x-lg" pageTitle={t('label.lineage')}>
        <div className="lineage-page-container">
          <TitleBreadcrumb titleLinks={titleBreadcrumb} />
          <Card className="h-full" size="default">
            <EntityLineageComponent hasEditAccess entityType={entityType} />
          </Card>
        </div>
      </PageLayoutV1>
    </PageContainerV1>
  );
};

export default LineagePage;<|MERGE_RESOLUTION|>--- conflicted
+++ resolved
@@ -44,15 +44,8 @@
 import { Pipeline } from '../../generated/entity/data/pipeline';
 import { Topic } from '../../generated/entity/data/topic';
 import jsonData from '../../jsons/en';
-<<<<<<< HEAD
-import {
-  getEntityName,
-  getPartialNameFromTableFQN,
-} from '../../utils/CommonUtils';
-=======
 import { getPartialNameFromTableFQN } from '../../utils/CommonUtils';
-import { getEntityLineage, getEntityName } from '../../utils/EntityUtils';
->>>>>>> c1033b23
+import { getEntityName } from '../../utils/EntityUtils';
 import { serviceTypeLogo } from '../../utils/ServiceUtils';
 import { showErrorToast } from '../../utils/ToastUtils';
 // css import
