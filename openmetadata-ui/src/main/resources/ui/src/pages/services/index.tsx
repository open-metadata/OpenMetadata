--- conflicted
+++ resolved
@@ -533,7 +533,6 @@
                       <div
                         className="tw-card tw-flex tw-py-2 tw-px-3 tw-justify-between tw-text-grey-muted"
                         key={index}>
-<<<<<<< HEAD
                         <div className="tw-flex-auto tw-flex tw-flex-col tw-justify-between">
                           <div>
                             <Link
@@ -560,41 +559,11 @@
                                 />
                               ) : (
                                 <span className="tw-no-description">
-                                  No description added
+                                  No description
                                 </span>
                               )}
                             </div>
                             {getOptionalFields(service)}
-=======
-                        <div className="tw-flex-auto">
-                          <Link
-                            to={getServiceDetailsPath(
-                              service.name,
-                              serviceName
-                            )}>
-                            <button>
-                              <h6
-                                className="tw-text-base tw-text-grey-body tw-font-medium tw-text-left tw-truncate tw-w-48"
-                                data-testid={`service-name-${service.name}`}
-                                title={service.name}>
-                                {service.name}
-                              </h6>
-                            </button>
-                          </Link>
-                          <div
-                            className="tw-text-grey-body tw-pb-1 tw-break-all description-text"
-                            data-testid="service-description">
-                            {service.description ? (
-                              <RichTextEditorPreviewer
-                                enableSeeMoreVariant={false}
-                                markdown={service.description}
-                              />
-                            ) : (
-                              <span className="tw-no-description">
-                                No description
-                              </span>
-                            )}
->>>>>>> bf079a01
                           </div>
                           <div className="" data-testid="service-type">
                             <label className="tw-mb-0">Type:</label>
