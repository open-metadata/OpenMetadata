--- conflicted
+++ resolved
@@ -241,38 +241,6 @@
 
   const fetchLeftPanel = () => {
     return (
-<<<<<<< HEAD
-      <>
-        <div className="tw-flex tw-justify-between tw-items-center tw-mb-3 tw-border-b">
-          <h6 className="tw-heading tw-text-base">Services</h6>
-        </div>
-
-        {getServiceTabs()?.map((tab, index) => {
-          return (
-            <div
-              className={`tw-group tw-text-grey-body tw-cursor-pointer tw-text-body tw-mb-3 tw-flex tw-justify-between ${getActiveCatClass(
-                tab.name,
-                serviceName
-              )}`}
-              data-testid="tab"
-              key={index}
-              onClick={() => {
-                handleTabChange(tab.name);
-              }}>
-              <p className="tw-text-center tw-self-center tw-mb-0 label-category">
-                {tab.displayName}
-              </p>
-
-              {getCountBadge(
-                servicesCount[tab.name],
-                'tw-self-center',
-                tab.name === serviceName
-              )}
-            </div>
-          );
-        })}
-      </>
-=======
       <Card
         data-testid="data-summary-container"
         style={leftPanelAntCardStyle}
@@ -294,7 +262,7 @@
                 onClick={() => {
                   handleTabChange(tab.name);
                 }}>
-                <p className="tw-text-center tw-self-center label-category">
+                <p className="tw-text-center tw-mb-0 tw-self-center label-category">
                   {tab.displayName}
                 </p>
 
@@ -308,7 +276,6 @@
           })}
         </>
       </Card>
->>>>>>> 9a0d133a
     );
   };
 
@@ -481,7 +448,7 @@
           {serviceList.map((service, index) => (
             <Card key={index} style={leftPanelAntCardStyle}>
               <div
-                className="tw-flex tw-py-2 tw-px-3 tw-justify-between tw-text-grey-muted"
+                className="tw-flex tw-justify-between tw-text-grey-muted"
                 data-testid="service-card">
                 <div className="tw-flex tw-flex-col tw-justify-between tw-truncate">
                   <div>
