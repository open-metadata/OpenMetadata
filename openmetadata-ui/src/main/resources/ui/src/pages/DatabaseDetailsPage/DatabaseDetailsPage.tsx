--- conflicted
+++ resolved
@@ -20,11 +20,8 @@
 import ActivityThreadPanel from 'components/ActivityFeed/ActivityThreadPanel/ActivityThreadPanel';
 import DescriptionV1 from 'components/common/description/DescriptionV1';
 import ErrorPlaceHolder from 'components/common/error-with-placeholder/ErrorPlaceHolder';
-<<<<<<< HEAD
+import { PagingHandlerParams } from 'components/common/next-previous/NextPrevious.interface';
 import Searchbar from 'components/common/searchbar/Searchbar';
-=======
-import { PagingHandlerParams } from 'components/common/next-previous/NextPrevious.interface';
->>>>>>> 068c6143
 import PageLayoutV1 from 'components/containers/PageLayoutV1';
 import { DataAssetsHeader } from 'components/DataAssets/DataAssetsHeader/DataAssetsHeader.component';
 import Loader from 'components/Loader/Loader';
@@ -336,34 +333,24 @@
     }
   };
 
-<<<<<<< HEAD
-  const databaseSchemaPagingHandler = (
-    cursorType: string | number,
-    activePage?: number
-  ) => {
-    if (isString(cursorType)) {
-=======
   const databaseSchemaPagingHandler = ({
     cursorType,
     currentPage,
   }: PagingHandlerParams) => {
     if (cursorType) {
->>>>>>> 068c6143
-      const pagingString = `&${cursorType}=${
-        databaseSchemaPaging[cursorType as keyof typeof databaseSchemaPaging]
-      }`;
-      setSchemaDataLoading(true);
-      fetchDatabaseSchemas(pagingString).finally(() => {
-        setSchemaDataLoading(false);
-      });
-<<<<<<< HEAD
-      setCurrentPage(activePage ?? 1);
-    } else {
-      setCurrentPage(cursorType);
-      searchValue && searchSchema(searchValue, cursorType);
-=======
-      setCurrentPage(currentPage);
->>>>>>> 068c6143
+      if (isString(cursorType)) {
+        const pagingString = `&${cursorType}=${
+          databaseSchemaPaging[cursorType as keyof typeof databaseSchemaPaging]
+        }`;
+        setSchemaDataLoading(true);
+        fetchDatabaseSchemas(pagingString).finally(() => {
+          setSchemaDataLoading(false);
+        });
+        setCurrentPage(currentPage);
+      } else {
+        setCurrentPage(cursorType);
+        searchValue && searchSchema(searchValue, cursorType);
+      }
     }
   };
 
