--- conflicted
+++ resolved
@@ -89,10 +89,7 @@
 } from '../../utils/EntityUtils';
 import { getEntityFieldThreadCounts } from '../../utils/FeedUtils';
 import { DEFAULT_ENTITY_PERMISSION } from '../../utils/PermissionsUtils';
-<<<<<<< HEAD
-import { getDecodedFqn, getErrorText } from '../../utils/StringsUtils';
-=======
->>>>>>> b954fcb5
+import { getDecodedFqn } from '../../utils/StringsUtils';
 import {
   getTagsWithoutTier,
   getTierTags,
