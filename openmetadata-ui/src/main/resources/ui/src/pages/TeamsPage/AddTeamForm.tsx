/*
 *  Copyright 2022 Collate.
 *  Licensed under the Apache License, Version 2.0 (the "License");
 *  you may not use this file except in compliance with the License.
 *  You may obtain a copy of the License at
 *  http://www.apache.org/licenses/LICENSE-2.0
 *  Unless required by applicable law or agreed to in writing, software
 *  distributed under the License is distributed on an "AS IS" BASIS,
 *  WITHOUT WARRANTIES OR CONDITIONS OF ANY KIND, either express or implied.
 *  See the License for the specific language governing permissions and
 *  limitations under the License.
 */

import { PlusOutlined } from '@ant-design/icons';
import { Button, Form, Input, Modal, Select } from 'antd';
import { useForm } from 'antd/es/form/Form';
import { AxiosError } from 'axios';
import { toLower, trim } from 'lodash';
import React, { useEffect, useMemo, useRef, useState } from 'react';
import { useTranslation } from 'react-i18next';
import { DomainLabel } from '../../components/common/DomainLabel/DomainLabel.component';
import RichTextEditor from '../../components/common/RichTextEditor/RichTextEditor';
import { EditorContentRef } from '../../components/common/RichTextEditor/RichTextEditor.interface';
import { VALIDATION_MESSAGES } from '../../constants/constants';
<<<<<<< HEAD
import { ENTITY_NAME_REGEX } from '../../constants/regex.constants';
import { EntityType } from '../../enums/entity.enum';
import {
  EntityReference,
  Team,
  TeamType,
} from '../../generated/entity/teams/team';
import { useDomainStore } from '../../hooks/useDomainStore';
=======
import { NAME_FIELD_RULES } from '../../constants/Form.constants';
import { Team, TeamType } from '../../generated/entity/teams/team';
>>>>>>> 49876b9c
import {
  FieldProp,
  FieldTypes,
  FormItemLayout,
} from '../../interface/FormUtils.interface';
import { getTeams } from '../../rest/teamsAPI';
import { getField } from '../../utils/formUtils';
import { getTeamOptionsFromType } from '../../utils/TeamUtils';
import { showErrorToast } from '../../utils/ToastUtils';
import { AddTeamFormType } from './AddTeamForm.interface';

const AddTeamForm: React.FC<AddTeamFormType> = ({
  visible,
  onCancel,
  onSave,
  isLoading,
  parentTeamType,
}) => {
  const { t } = useTranslation();
  const [form] = useForm();
  const [description, setDescription] = useState<string>('');
  const [allTeam, setAllTeam] = useState<Team[]>([]);
  const markdownRef = useRef<EditorContentRef>();
  const { activeDomainEntityRef } = useDomainStore();
  const selectedDomain =
    Form.useWatch<EntityReference[]>('teamDomains', form) ?? [];

  const teamTypeOptions = useMemo(() => {
    return getTeamOptionsFromType(parentTeamType).map((type) => ({
      label: type,
      value: type,
    }));
  }, [parentTeamType]);

  const handleSubmit = (data: Team) => {
    data = {
      ...data,
      name: trim(data.name),
      displayName: trim(data.displayName),
      description,
    };
    onSave(data);
  };

  const fetchAllTeams = async () => {
    try {
      const { data } = await getTeams();

      setAllTeam(data);
    } catch (error) {
      showErrorToast(error as AxiosError, t('server.unexpected-response'));
    }
  };

<<<<<<< HEAD
  const domainsField: FieldProp = {
    name: 'teamDomains',
    id: 'root/teamDomains',
    required: false,
    label: t('label.domain'),
    type: FieldTypes.DOMAIN_SELECT,
    props: {
      selectedDomain: activeDomainEntityRef
        ? [activeDomainEntityRef]
        : undefined,
      multiple: true,
      children: (
        <Button
          data-testid="add-domain"
          icon={<PlusOutlined style={{ color: 'white', fontSize: '12px' }} />}
          size="small"
          type="primary"
        />
      ),
    },
    formItemLayout: FormItemLayout.HORIZONTAL,
    formItemProps: {
      valuePropName: 'selectedDomain',
      trigger: 'onUpdate',
      initialValue: activeDomainEntityRef ? [activeDomainEntityRef] : undefined,
    },
=======
  const isJoinableField: FieldProp = {
    name: 'isJoinable',
    label: t('label.public-team'),
    type: FieldTypes.SWITCH,
    required: false,
    props: {
      'data-testid': 'isJoinable-switch-button',
    },
    id: 'isJoinable-switch-button',
    formItemLayout: FormItemLayout.HORIZONTAL,
    helperText: t('message.access-to-collaborate'),
>>>>>>> 49876b9c
  };

  useEffect(() => {
    if (visible) {
      fetchAllTeams();
    }
  }, [visible]);

  return (
    <Modal
      centered
      closable={false}
      confirmLoading={isLoading}
      maskClosable={false}
      okButtonProps={{
        form: 'add-team-form',
        type: 'primary',
        htmlType: 'submit',
      }}
      okText={t('label.save')}
      open={visible}
      title={t('label.add-entity', { entity: t('label.team') })}
      width={750}
      onCancel={onCancel}>
      <Form
        form={form}
        id="add-team-form"
        initialValues={{
          teamType: TeamType.Group,
          isJoinable: false,
        }}
        layout="vertical"
        name="add-team-nest-messages"
        validateMessages={VALIDATION_MESSAGES}
        onFinish={handleSubmit}>
        <Form.Item
          label={t('label.name')}
          name="name"
          rules={[
            ...NAME_FIELD_RULES,
            {
              validator: (_, value) => {
                if (
                  allTeam.some((team) => toLower(team.name) === toLower(value))
                ) {
                  return Promise.reject(
                    t('message.entity-already-exists', {
                      entity: t('label.name'),
                    })
                  );
                }

                return Promise.resolve();
              },
            },
          ]}>
          <Input
            data-testid="name"
            placeholder={t('label.enter-entity', { entity: t('label.name') })}
          />
        </Form.Item>
        <Form.Item
          label={t('label.display-name')}
          name="displayName"
          rules={[
            {
              required: true,
              type: 'string',
              whitespace: true,
              min: 1,
              max: 128,
            },
          ]}>
          <Input
            data-testid="display-name"
            placeholder={t('message.enter-display-name')}
          />
        </Form.Item>
        <Form.Item
          label={t('label.email')}
          name="email"
          rules={[{ type: 'email' }]}>
          <Input
            data-testid="email"
            placeholder={t('label.enter-entity', {
              entity: t('label.email-lowercase'),
            })}
          />
        </Form.Item>
        <Form.Item label={t('label.team-type')} name="teamType">
          <Select
            data-testid="team-selector"
            options={teamTypeOptions}
            placeholder={t('message.select-team')}
          />
        </Form.Item>
        {getField(isJoinableField)}
        <Form.Item
          label={t('label.description')}
          name="description"
          style={{
            marginBottom: 0,
          }}>
          <RichTextEditor
            data-testid="description"
            initialValue=""
            ref={markdownRef}
            onTextChange={(value) => setDescription(value)}
          />
        </Form.Item>
        <div className="m-t-xs">
          {getField(domainsField)}
          {selectedDomain && (
            <DomainLabel
              multiple
              domain={selectedDomain}
              entityFqn=""
              entityId=""
              entityType={EntityType.GLOSSARY}
              hasPermission={false}
            />
          )}
        </div>
      </Form>
    </Modal>
  );
};

export default AddTeamForm;<|MERGE_RESOLUTION|>--- conflicted
+++ resolved
@@ -22,8 +22,7 @@
 import RichTextEditor from '../../components/common/RichTextEditor/RichTextEditor';
 import { EditorContentRef } from '../../components/common/RichTextEditor/RichTextEditor.interface';
 import { VALIDATION_MESSAGES } from '../../constants/constants';
-<<<<<<< HEAD
-import { ENTITY_NAME_REGEX } from '../../constants/regex.constants';
+import { NAME_FIELD_RULES } from '../../constants/Form.constants';
 import { EntityType } from '../../enums/entity.enum';
 import {
   EntityReference,
@@ -31,10 +30,6 @@
   TeamType,
 } from '../../generated/entity/teams/team';
 import { useDomainStore } from '../../hooks/useDomainStore';
-=======
-import { NAME_FIELD_RULES } from '../../constants/Form.constants';
-import { Team, TeamType } from '../../generated/entity/teams/team';
->>>>>>> 49876b9c
 import {
   FieldProp,
   FieldTypes,
@@ -89,7 +84,6 @@
     }
   };
 
-<<<<<<< HEAD
   const domainsField: FieldProp = {
     name: 'teamDomains',
     id: 'root/teamDomains',
@@ -116,7 +110,8 @@
       trigger: 'onUpdate',
       initialValue: activeDomainEntityRef ? [activeDomainEntityRef] : undefined,
     },
-=======
+  };
+
   const isJoinableField: FieldProp = {
     name: 'isJoinable',
     label: t('label.public-team'),
@@ -128,7 +123,6 @@
     id: 'isJoinable-switch-button',
     formItemLayout: FormItemLayout.HORIZONTAL,
     helperText: t('message.access-to-collaborate'),
->>>>>>> 49876b9c
   };
 
   useEffect(() => {
