/*
 *  Copyright 2022 Collate.
 *  Licensed under the Apache License, Version 2.0 (the "License");
 *  you may not use this file except in compliance with the License.
 *  You may obtain a copy of the License at
 *  http://www.apache.org/licenses/LICENSE-2.0
 *  Unless required by applicable law or agreed to in writing, software
 *  distributed under the License is distributed on an "AS IS" BASIS,
 *  WITHOUT WARRANTIES OR CONDITIONS OF ANY KIND, either express or implied.
 *  See the License for the specific language governing permissions and
 *  limitations under the License.
 */

import { AxiosError } from 'axios';
import { compare, Operation } from 'fast-json-patch';
import { cloneDeep, isEmpty, isUndefined } from 'lodash';
import React, { useEffect, useMemo, useState } from 'react';
import { useTranslation } from 'react-i18next';
import { useHistory, useParams } from 'react-router-dom';
import { useAuthContext } from '../../components/Auth/AuthProviders/AuthProvider';
import ErrorPlaceHolder from '../../components/common/ErrorWithPlaceholder/ErrorPlaceHolder';
import Loader from '../../components/Loader/Loader';
import { usePermissionProvider } from '../../components/PermissionProvider/PermissionProvider';
import {
  OperationPermission,
  ResourceEntity,
} from '../../components/PermissionProvider/PermissionProvider.interface';
import TeamDetailsV1 from '../../components/Team/TeamDetails/TeamDetailsV1';
import { HTTP_STATUS_CODE } from '../../constants/Auth.constants';
import { ERROR_PLACEHOLDER_TYPE } from '../../enums/common.enum';
import { SearchIndex } from '../../enums/search.enum';
import { CreateTeam, TeamType } from '../../generated/api/teams/createTeam';
import { EntityReference } from '../../generated/entity/data/table';
import { Team } from '../../generated/entity/teams/team';
import { Include } from '../../generated/type/include';
import { searchData } from '../../rest/miscAPI';
import {
  createTeam,
  getTeamByName,
  getTeams,
  patchTeamDetail,
} from '../../rest/teamsAPI';
import { updateUserDetail } from '../../rest/userAPI';
import { DEFAULT_ENTITY_PERMISSION } from '../../utils/PermissionsUtils';
import { getSettingPath, getTeamsWithFqnPath } from '../../utils/RouterUtils';
import { getDecodedFqn } from '../../utils/StringsUtils';
import { showErrorToast, showSuccessToast } from '../../utils/ToastUtils';
import AddTeamForm from './AddTeamForm';

const TeamsPage = () => {
  const history = useHistory();
  const { t } = useTranslation();
  const { getEntityPermissionByFqn } = usePermissionProvider();
  const { fqn } = useParams<{ fqn: string }>();
  const [currentFqn, setCurrentFqn] = useState<string>('');
  const [childTeams, setChildTeams] = useState<Team[]>([]);
  const [selectedTeam, setSelectedTeam] = useState<Team>({} as Team);

  const [isDataLoading, setIsDataLoading] = useState(0);

  const [showDeletedTeam, setShowDeletedTeam] = useState<boolean>(false);
  const [isPageLoading, setIsPageLoading] = useState<boolean>(true);
  const [isDescriptionEditable, setIsDescriptionEditable] =
    useState<boolean>(false);

  const [isAddingTeam, setIsAddingTeam] = useState<boolean>(false);
  const [isLoading, setIsLoading] = useState<boolean>(false);
  const [assets, setAssets] = useState<number>(0);
  const [parentTeams, setParentTeams] = useState<Team[]>([]);
  const { updateCurrentUser } = useAuthContext();

  const [entityPermissions, setEntityPermissions] =
    useState<OperationPermission>(DEFAULT_ENTITY_PERMISSION);
  const [isFetchingAdvancedDetails, setFetchingAdvancedDetails] =
    useState<boolean>(false);
  const [isFetchAllTeamAdvancedDetails, setFetchAllTeamAdvancedDetails] =
    useState<boolean>(false);

  const isGroupType = useMemo(
    () => selectedTeam.teamType === TeamType.Group,
    [selectedTeam]
  );

  const hasViewPermission = useMemo(
    () => entityPermissions.ViewAll || entityPermissions.ViewBasic,
    [entityPermissions]
  );

  const fetchPermissions = async (entityFqn: string) => {
    setIsPageLoading(true);
    try {
      const perms = await getEntityPermissionByFqn(
        ResourceEntity.TEAM,
        entityFqn
      );
      setEntityPermissions(perms);
    } catch (error) {
      showErrorToast(error as AxiosError);
    } finally {
      setIsPageLoading(false);
    }
  };

  const descriptionHandler = (value: boolean) => {
    setIsDescriptionEditable(value);
  };

  const handleAddTeam = (value: boolean) => {
    setIsAddingTeam(value);
  };

  const updateTeamsHierarchy = (
    teams: Team[],
    parentTeam: string,
    data: Team[]
  ) => {
    for (const team of teams) {
      if (team.fullyQualifiedName === parentTeam) {
        team.children = data as EntityReference[];

        break;
      } else if (team.children && team.children.length > 0) {
        updateTeamsHierarchy(team.children as Team[], parentTeam, data);
      }
    }
  };

  const fetchAllTeamsBasicDetails = async (parentTeam?: string) => {
    try {
<<<<<<< HEAD
      const { data } = await getTeams({
        parentTeam: decodeURIComponent(parentTeam ?? '') ?? 'organization',
        include: Include.All,
=======
      const { data } = await getTeams(undefined, {
        parentTeam: getDecodedFqn(parentTeam ?? '') ?? 'organization',
        include: 'all',
>>>>>>> 9c6d2025
      });

      const modifiedTeams: Team[] = data.map((team) => ({
        ...team,
        key: team.fullyQualifiedName,
        children: team.childrenCount && team.childrenCount > 0 ? [] : undefined,
      }));

      setChildTeams(modifiedTeams);
      setFetchAllTeamAdvancedDetails(true);
    } catch (error) {
      showErrorToast(error as AxiosError, t('server.unexpected-response'));
    }
  };

  const fetchAllTeamsAdvancedDetails = async (
    loading = true,
    parentTeam?: string,
    updateChildNode = false
  ) => {
    loading && setIsDataLoading((isDataLoading) => ++isDataLoading);

    try {
<<<<<<< HEAD
      const { data } = await getTeams({
        parentTeam: decodeURIComponent(parentTeam ?? '') ?? 'organization',
        include: Include.All,
        fields: 'userCount,childrenCount,owns,parents',
      });
=======
      const { data } = await getTeams(
        ['userCount', 'childrenCount', 'owns', 'parents'],
        {
          parentTeam: getDecodedFqn(parentTeam ?? '') ?? 'organization',
          include: 'all',
        }
      );
>>>>>>> 9c6d2025

      const modifiedTeams: Team[] = data.map((team) => ({
        ...team,
        key: team.fullyQualifiedName,
        children: team.childrenCount && team.childrenCount > 0 ? [] : undefined,
      }));

      if (updateChildNode) {
        const allTeamsData = cloneDeep(childTeams);
        updateTeamsHierarchy(allTeamsData, parentTeam || '', modifiedTeams);
        setChildTeams(allTeamsData);
      } else {
        setChildTeams(modifiedTeams);
      }
    } catch (error) {
      showErrorToast(error as AxiosError, t('server.unexpected-response'));
    } finally {
      setFetchAllTeamAdvancedDetails(false);
    }
    loading && setIsDataLoading((isDataLoading) => --isDataLoading);
  };

  const getParentTeam = async (
    name: string,
    newTeam = false,
    loadPage = true
  ) => {
    setIsPageLoading(loadPage);
    try {
      const data = await getTeamByName(name, {
        fields: 'parents',
        include: Include.All,
      });
      if (data) {
        setParentTeams((prev) => (newTeam ? [data] : [data, ...prev]));
        if (!isEmpty(data.parents) && data.parents?.[0].name) {
          await getParentTeam(data.parents[0].name, false, loadPage);
        }
      } else {
        throw t('server.unexpected-response');
      }
    } catch (error) {
      showErrorToast(error as AxiosError, t('server.unexpected-response'));
    }
  };

  const fetchAssets = async () => {
    if (selectedTeam.id && isGroupType) {
      try {
        const res = await searchData(
          ``,
          0,
          0,
          `owner.id:${selectedTeam.id}`,
          '',
          '',
          SearchIndex.ALL
        );
        const total = res?.data?.hits?.total.value ?? 0;
        setAssets(total);
      } catch (error) {
        // Error
      }
    }
  };

  const fetchTeamBasicDetails = async (name: string, loadPage = false) => {
    setIsPageLoading(loadPage);
    try {
      const data = await getTeamByName(name, {
        fields: 'users,parents,profile',
        include: Include.All,
      });

      setSelectedTeam(data);
      if (!isEmpty(data.parents) && data.parents?.[0].name) {
        await getParentTeam(data.parents[0].name, true, loadPage);
      }
    } catch (error) {
      showErrorToast(error as AxiosError, t('server.unexpected-response'));
    } finally {
      setIsPageLoading(false);
    }
  };

  const fetchTeamAdvancedDetails = async (name: string) => {
    setFetchingAdvancedDetails(true);
    try {
      const data = await getTeamByName(name, {
        fields: 'users,defaultRoles,policies,childrenCount,domain',
        include: Include.All,
      });

      setSelectedTeam((prev) => ({ ...prev, ...data }));
      fetchAssets();
    } catch (error) {
      showErrorToast(error as AxiosError, t('server.unexpected-response'));
    } finally {
      setFetchingAdvancedDetails(false);
    }
  };

  /**
   * Take Team data as input and create the team
   * @param data - Team Data
   */
  const createNewTeam = async (data: Team) => {
    try {
      setIsLoading(true);
      const teamData: CreateTeam = {
        name: data.name,
        displayName: data.displayName,
        description: data.description,
        teamType: data.teamType as TeamType,
        parents: fqn ? [selectedTeam.id] : undefined,
        email: data.email || undefined,
      };
      const res = await createTeam(teamData);
      if (res) {
        fetchTeamBasicDetails(selectedTeam.name, true);
        handleAddTeam(false);
      }
    } catch (error) {
      if (
        (error as AxiosError).response?.status === HTTP_STATUS_CODE.CONFLICT
      ) {
        showErrorToast(
          t('server.entity-already-exist', {
            entity: t('label.team'),
            entityPlural: t('label.team-plural-lowercase'),
            name: data.name,
          })
        );
      } else {
        showErrorToast(
          error as AxiosError,
          t('server.create-entity-error', {
            entity: t('label.team-lowercase'),
          })
        );
      }
    } finally {
      setIsLoading(false);
    }
  };

  const updateTeamHandler = async (updatedData: Team) => {
    const jsonPatch = compare(selectedTeam, updatedData);

    try {
      const res = await patchTeamDetail(selectedTeam.id, jsonPatch);
      setSelectedTeam(res);
    } catch (error) {
      showErrorToast(
        error as AxiosError,
        t('server.entity-updating-error', {
          entity: t('label.team'),
        })
      );
    }
  };

  const handleJoinTeamClick = (id: string, data: Operation[]) => {
    updateUserDetail(id, data)
      .then((res) => {
        if (res) {
          updateCurrentUser(res);

          setSelectedTeam((prev) => ({ ...prev, ...res }));
          showSuccessToast(t('server.join-team-success'), 2000);
        } else {
          throw t('server.join-team-error');
        }
      })
      .catch((err: AxiosError) => {
        showErrorToast(err, t('server.join-team-error'));
      });
  };

  const handleLeaveTeamClick = (id: string, data: Operation[]) => {
    return new Promise<void>((resolve) => {
      updateUserDetail(id, data)
        .then((res) => {
          if (res) {
            updateCurrentUser(res);
            setSelectedTeam((prev) => ({ ...prev, ...res }));
            showSuccessToast(t('server.leave-team-success'), 2000);
            resolve();
          } else {
            throw t('server.leave-team-error');
          }
        })
        .catch((err: AxiosError) => {
          showErrorToast(err, t('server.leave-team-error'));
        });
    });
  };

  /**
   * Take users data as input and add users to team
   * @param data
   */
  const addUsersToTeam = async (data: Array<EntityReference>) => {
    if (!isUndefined(selectedTeam) && !isUndefined(selectedTeam.users)) {
      const updatedTeam = {
        ...selectedTeam,
        users: data,
      };
      const jsonPatch = compare(selectedTeam, updatedTeam);
      try {
        const res = await patchTeamDetail(selectedTeam.id, jsonPatch);
        setSelectedTeam((prev) => ({ ...prev, ...res }));
      } catch (error) {
        showErrorToast(
          error as AxiosError,
          t('server.entity-updating-error', {
            entity: t('label.team'),
          })
        );
      }
    }
  };

  /**
   * Take user id and remove that user from the team
   * @param id - user id
   */
  const removeUserFromTeam = (id: string) => {
    const newUsers = selectedTeam?.users?.filter((user) => {
      return user.id !== id;
    });
    const updatedTeam = {
      ...selectedTeam,
      users: newUsers,
    };

    const jsonPatch = compare(selectedTeam, updatedTeam);

    return new Promise<void>((resolve) => {
      patchTeamDetail(selectedTeam.id, jsonPatch)
        .then((res) => {
          if (res) {
            setSelectedTeam((prev) => ({ ...prev, ...res }));
          } else {
            throw t('server.unexpected-response');
          }
        })
        .catch((error: AxiosError) => {
          showErrorToast(
            error,
            t('server.entity-updating-error', {
              entity: t('label.team'),
            })
          );
        })
        .finally(() => {
          resolve();
        });
    });
  };

  const onDescriptionUpdate = async (updatedHTML: string) => {
    if (selectedTeam.description !== updatedHTML) {
      const updatedTeam = { ...selectedTeam, description: updatedHTML };
      const jsonPatch = compare(selectedTeam, updatedTeam);
      try {
        const response = await patchTeamDetail(selectedTeam.id, jsonPatch);
        if (response) {
          setSelectedTeam((prev) => ({ ...prev, ...response }));
        } else {
          throw t('server.unexpected-response');
        }
      } catch (error) {
        showErrorToast(error as AxiosError);
      } finally {
        descriptionHandler(false);
      }
    } else {
      descriptionHandler(false);
    }
  };

  const handleToggleDelete = () => {
    setSelectedTeam((prev) => {
      if (!prev) {
        return prev;
      }

      return {
        ...prev,
        deleted: !prev?.deleted,
      };
    });
    setChildTeams((prev) =>
      prev.map((currTeam) => ({
        ...currTeam,
        deleted: !currTeam?.deleted,
      }))
    );
  };

  const afterDeleteAction = (isSoftDelete?: boolean) => {
    isSoftDelete
      ? handleToggleDelete()
      : history.push(
          getSettingPath(getTeamsWithFqnPath(TeamType.Organization))
        );
  };

  const toggleShowDeletedTeam = () => {
    setShowDeletedTeam((pre) => !pre);
  };

  useEffect(() => {
    if (hasViewPermission && currentFqn !== fqn) {
      if (fqn) {
        fetchTeamBasicDetails(fqn, true);
      }
      setCurrentFqn(fqn);
    }
  }, [entityPermissions, fqn]);

  useEffect(() => {
    fetchPermissions(fqn);
  }, [fqn]);

  useEffect(() => {
    if (!isPageLoading && hasViewPermission && fqn) {
      fetchTeamAdvancedDetails(fqn);
      fetchAllTeamsBasicDetails(fqn);
    }
  }, [isPageLoading, entityPermissions, fqn]);

  useEffect(() => {
    if (isFetchAllTeamAdvancedDetails && fqn) {
      fetchAllTeamsAdvancedDetails(false, fqn);
    }
  }, [isFetchAllTeamAdvancedDetails, fqn]);

  if (isPageLoading) {
    return <Loader />;
  }

  if (!hasViewPermission) {
    return <ErrorPlaceHolder type={ERROR_PLACEHOLDER_TYPE.PERMISSION} />;
  }

  if (isEmpty(selectedTeam)) {
    return <ErrorPlaceHolder />;
  }

  return (
    <>
      <TeamDetailsV1
        afterDeleteAction={afterDeleteAction}
        assetsCount={assets}
        childTeams={childTeams}
        currentTeam={selectedTeam}
        descriptionHandler={descriptionHandler}
        entityPermissions={entityPermissions}
        handleAddTeam={handleAddTeam}
        handleAddUser={addUsersToTeam}
        handleJoinTeamClick={handleJoinTeamClick}
        handleLeaveTeamClick={handleLeaveTeamClick}
        isDescriptionEditable={isDescriptionEditable}
        isFetchingAdvancedDetails={isFetchingAdvancedDetails}
        isFetchingAllTeamAdvancedDetails={isFetchAllTeamAdvancedDetails}
        isTeamMemberLoading={isDataLoading}
        parentTeams={parentTeams}
        removeUserFromTeam={removeUserFromTeam}
        showDeletedTeam={showDeletedTeam}
        updateTeamHandler={updateTeamHandler}
        onDescriptionUpdate={onDescriptionUpdate}
        onShowDeletedTeamChange={toggleShowDeletedTeam}
        onTeamExpand={fetchAllTeamsAdvancedDetails}
      />
      {selectedTeam.teamType && (
        <AddTeamForm
          isLoading={isLoading}
          parentTeamType={selectedTeam.teamType}
          visible={isAddingTeam}
          onCancel={() => setIsAddingTeam(false)}
          onSave={(data) => createNewTeam(data)}
        />
      )}
    </>
  );
};

export default TeamsPage;<|MERGE_RESOLUTION|>--- conflicted
+++ resolved
@@ -127,15 +127,9 @@
 
   const fetchAllTeamsBasicDetails = async (parentTeam?: string) => {
     try {
-<<<<<<< HEAD
       const { data } = await getTeams({
-        parentTeam: decodeURIComponent(parentTeam ?? '') ?? 'organization',
+        parentTeam: getDecodedFqn(parentTeam ?? '') ?? 'organization',
         include: Include.All,
-=======
-      const { data } = await getTeams(undefined, {
-        parentTeam: getDecodedFqn(parentTeam ?? '') ?? 'organization',
-        include: 'all',
->>>>>>> 9c6d2025
       });
 
       const modifiedTeams: Team[] = data.map((team) => ({
@@ -159,21 +153,11 @@
     loading && setIsDataLoading((isDataLoading) => ++isDataLoading);
 
     try {
-<<<<<<< HEAD
       const { data } = await getTeams({
-        parentTeam: decodeURIComponent(parentTeam ?? '') ?? 'organization',
+        parentTeam: getDecodedFqn(parentTeam ?? '') ?? 'organization',
         include: Include.All,
         fields: 'userCount,childrenCount,owns,parents',
       });
-=======
-      const { data } = await getTeams(
-        ['userCount', 'childrenCount', 'owns', 'parents'],
-        {
-          parentTeam: getDecodedFqn(parentTeam ?? '') ?? 'organization',
-          include: 'all',
-        }
-      );
->>>>>>> 9c6d2025
 
       const modifiedTeams: Team[] = data.map((team) => ({
         ...team,
