/*
 *  Copyright 2024 Collate.
 *  Licensed under the Apache License, Version 2.0 (the "License");
 *  you may not use this file except in compliance with the License.
 *  You may obtain a copy of the License at
 *  http://www.apache.org/licenses/LICENSE-2.0
 *  Unless required by applicable law or agreed to in writing, software
 *  distributed under the License is distributed on an "AS IS" BASIS,
 *  WITHOUT WARRANTIES OR CONDITIONS OF ANY KIND, either express or implied.
 *  See the License for the specific language governing permissions and
 *  limitations under the License.
 */
import React from 'react';

import { act, render, screen } from '@testing-library/react';
import { usePermissionProvider } from '../../context/PermissionProvider/PermissionProvider';
import { ResourceEntity } from '../../context/PermissionProvider/PermissionProvider.interface';
import { ERROR_PLACEHOLDER_TYPE } from '../../enums/common.enum';
import { TeamType } from '../../generated/entity/teams/team';
import { mockUserData } from '../../mocks/MyDataPage.mock';
import { MOCK_CURRENT_TEAM } from '../../mocks/Teams.mock';
import { searchData } from '../../rest/miscAPI';
import { getTeamByName } from '../../rest/teamsAPI';
import { DEFAULT_ENTITY_PERMISSION } from '../../utils/PermissionsUtils';
import TeamsPage from './TeamsPage';

jest.mock('./AddTeamForm', () => {
  return jest.fn().mockImplementation(() => <p>AddTeamForm</p>);
});

jest.mock('../../components/common/TabsLabel/TabsLabel.component', () => {
  return jest.fn().mockImplementation(({ name }) => <p>{name}</p>);
});

jest.mock('../../components/Tag/TagsContainerV2/TagsContainerV2', () => {
  return jest.fn().mockImplementation(() => <p>testTagsContainerV2</p>);
});

jest.mock('../../components/Settings/Team/TeamDetails/TeamDetailsV1', () => {
  return jest.fn().mockImplementation(() => <p>TeamDetailsV1</p>);
});

jest.mock('../../components/common/Loader/Loader', () => {
  return jest.fn().mockImplementation(() => <p>Loader</p>);
});

jest.mock(
  '../../components/common/ErrorWithPlaceholder/ErrorPlaceHolder',
  () => {
    return jest
      .fn()
      .mockImplementation(({ type }) => (
        <p>
          {type === ERROR_PLACEHOLDER_TYPE.PERMISSION
            ? 'Permission_Error_Placeholder'
            : 'No_Data_Error_Placeholder'}
        </p>
      ));
  }
);

jest.mock('../../components/PageLayoutV1/PageLayoutV1', () => {
  return jest.fn().mockImplementation(({ children }) => <div>{children}</div>);
});

jest.mock('../../utils/ToastUtils', () => ({
  showSuccessToast: jest.fn(),
  showErrorToast: jest.fn(),
}));

jest.mock('../../utils/StringsUtils', () => ({
  getDecodedFqn: jest.fn(),
}));

jest.mock('../../utils/RouterUtils', () => ({
  getTeamsWithFqnPath: jest.fn(),
}));

jest.mock('../../utils/EntityUtils', () => ({
  getEntityReferenceFromEntity: jest.fn(),
}));

jest.mock('../../rest/userAPI', () => ({
  updateUserDetail: jest.fn().mockImplementation(() => Promise.resolve()),
}));

jest.mock('../../rest/teamsAPI', () => ({
  getTeamByName: jest
    .fn()
    .mockImplementation(() => Promise.resolve(MOCK_CURRENT_TEAM)),
  createTeam: jest.fn().mockImplementation(() => Promise.resolve()),
  getTeams: jest.fn().mockImplementation(() => Promise.resolve()),
  patchTeamDetail: jest.fn().mockImplementation(() => Promise.resolve()),
}));

jest.mock('../../rest/miscAPI', () => ({
  searchData: jest.fn().mockResolvedValue({ data: [], paging: { total: 0 } }),
}));

jest.mock('../../hooks/useFqn', () => ({
  useFqn: jest.fn().mockReturnValue({ fqn: 'test' }),
}));

jest.mock('../../hooks/useApplicationStore', () => ({
  useApplicationStore: jest.fn(() => ({
    currentUser: mockUserData,
  })),
}));

const mockEntityPermissionByFqn = jest
  .fn()
  .mockImplementation(() => DEFAULT_ENTITY_PERMISSION);

jest.mock('../../context/PermissionProvider/PermissionProvider', () => ({
  usePermissionProvider: jest.fn().mockImplementation(() => ({
    getEntityPermissionByFqn: mockEntityPermissionByFqn,
  })),
}));

describe('Test Teams Page', () => {
  it('should render loader initially', async () => {
    render(<TeamsPage />);

    expect(screen.getByText('Loader')).toBeInTheDocument();
  });

  it('should fetch getEntityPermissionByFqn on initial load', async () => {
    render(<TeamsPage />);

    expect(mockEntityPermissionByFqn).toHaveBeenCalledWith(
      ResourceEntity.TEAM,
      'test'
    );
  });

  it('should render permission_errorPlaceholder if not having viewBasic or viewAll permission', async () => {
    await act(async () => {
      render(<TeamsPage />);
    });

    expect(
      screen.getByText('Permission_Error_Placeholder')
    ).toBeInTheDocument();
  });

  it('should fetch getTeamByName and loadAdvancedDetails if having viewBasic or viewAll permission', async () => {
    (usePermissionProvider as jest.Mock).mockImplementationOnce(() => ({
      getEntityPermissionByFqn: jest.fn().mockImplementationOnce(() => ({
        ViewBasic: true,
      })),
    }));

    const mockGetTeamByName = getTeamByName as jest.Mock;

    await act(async () => {
      render(<TeamsPage />);
    });

    expect(mockGetTeamByName.mock.calls[0]).toEqual([
      'test',
      { fields: ['users', 'parents', 'profile', 'owners'], include: 'all' },
    ]);
    expect(mockGetTeamByName.mock.calls[1]).toEqual([
      'test',
      {
<<<<<<< HEAD
        fields: 'users,defaultRoles,policies,childrenCount,teamDomains',
=======
        fields: [
          'users',
          'defaultRoles',
          'policies',
          'childrenCount',
          'domain',
        ],
>>>>>>> 2f1037a1
        include: 'all',
      },
    ]);
  });

  it('should render component data', async () => {
    (usePermissionProvider as jest.Mock).mockImplementationOnce(() => ({
      getEntityPermissionByFqn: jest.fn().mockImplementationOnce(() => ({
        ViewBasic: true,
      })),
    }));

    await act(async () => {
      render(<TeamsPage />);
    });

    expect(screen.getByText('TeamDetailsV1')).toBeInTheDocument();
  });

  it('should render errorPlaceholder if getTeamByName api failed', async () => {
    (usePermissionProvider as jest.Mock).mockImplementationOnce(() => ({
      getEntityPermissionByFqn: jest.fn().mockImplementationOnce(() => ({
        ViewBasic: true,
      })),
    }));

    (getTeamByName as jest.Mock).mockImplementation(() => Promise.reject());

    await act(async () => {
      render(<TeamsPage />);
    });

    expect(screen.getByText('No_Data_Error_Placeholder')).toBeInTheDocument();

    (getTeamByName as jest.Mock).mockReset();
  });

  it('should fetchAssetCount on page load', async () => {
    (usePermissionProvider as jest.Mock).mockImplementationOnce(() => ({
      getEntityPermissionByFqn: jest.fn().mockImplementationOnce(() => ({
        ViewBasic: true,
      })),
    }));

    (getTeamByName as jest.Mock).mockImplementation(() =>
      Promise.resolve({ ...MOCK_CURRENT_TEAM, teamType: TeamType.Group })
    );

    await act(async () => {
      render(<TeamsPage />);
    });

    expect(searchData).toHaveBeenCalledWith(
      '',
      0,
      0,
      'owner.id:f9578f16-363a-4788-80fb-d05816c9e169',
      '',
      '',
      'all'
    );
  });

  it('should not fetchAssetCount on page load if TeamType is not Group', async () => {
    (usePermissionProvider as jest.Mock).mockImplementationOnce(() => ({
      getEntityPermissionByFqn: jest.fn().mockImplementationOnce(() => ({
        ViewBasic: true,
      })),
    }));

    (getTeamByName as jest.Mock).mockImplementation(() =>
      Promise.resolve({ ...MOCK_CURRENT_TEAM, teamType: TeamType.BusinessUnit })
    );

    await act(async () => {
      render(<TeamsPage />);
    });

    expect(searchData).not.toHaveBeenCalled();

    (getTeamByName as jest.Mock).mockReset();
  });
});<|MERGE_RESOLUTION|>--- conflicted
+++ resolved
@@ -163,17 +163,13 @@
     expect(mockGetTeamByName.mock.calls[1]).toEqual([
       'test',
       {
-<<<<<<< HEAD
-        fields: 'users,defaultRoles,policies,childrenCount,teamDomains',
-=======
         fields: [
           'users',
           'defaultRoles',
           'policies',
           'childrenCount',
-          'domain',
+          'teamDomains',
         ],
->>>>>>> 2f1037a1
         include: 'all',
       },
     ]);
