--- conflicted
+++ resolved
@@ -93,39 +93,10 @@
     border-color: @blue-9;
     color: @white;
   }
-<<<<<<< HEAD
-}
-
-.field-value-boost-card {
-  border: 1px solid @border-color-5;
-  border-radius: 8px;
-  transition: all 0.3s;
-
-  .edit-field-value-boost-btn {
-    opacity: 0.6;
-    transition: opacity 0.3s;
-
-    &:hover {
-      opacity: 1;
-    }
-  }
-
-  .delete-field-value-boost-btn {
-    color: @red-12;
-    background-color: 9;
-    border: 1px solid @red-13;
-    border-radius: 8px;
-    &:hover {
-      color: @red-12;
-      background-color: @red-9;
-      border: 1px solid @red-13;
-    }
-=======
   &:disabled {
     background-color: @grey-100;
     border-color: @grey-300;
     color: @grey-400;
->>>>>>> aa5f655e
   }
 }
 
@@ -200,26 +171,6 @@
   }
 }
 
-<<<<<<< HEAD
-  .edit-field-value-boost-btn {
-    background: transparent;
-
-    &:hover {
-      background-color: @blue-6;
-      border-radius: 8px;
-    }
-  }
-
-  .delete-field-value-boost-btn {
-    background: transparent;
-
-    &:hover {
-      background-color: @red-9;
-      border-radius: 8px;
-    }
-  }
-=======
 .settings-term-boost-card {
   min-width: 300px;
->>>>>>> aa5f655e
 }