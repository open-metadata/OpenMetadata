--- conflicted
+++ resolved
@@ -486,8 +486,6 @@
     [tableData, getSchemaTables]
   );
 
-<<<<<<< HEAD
-=======
   const versionHandler = useCallback(() => {
     currentVersion &&
       history.push(
@@ -498,15 +496,12 @@
       );
   }, [currentVersion, databaseSchemaFQN]);
 
->>>>>>> 890aae73
   const afterDeleteAction = useCallback(
     (isSoftDelete?: boolean) =>
       isSoftDelete ? handleToggleDelete() : history.push('/'),
     []
   );
 
-<<<<<<< HEAD
-=======
   const storedProcedurePagingHandler = useCallback(
     async (cursorType: string | number, activePage?: number) => {
       const pagingString = {
@@ -526,7 +521,6 @@
     [storedProcedure.paging]
   );
 
->>>>>>> 890aae73
   useEffect(() => {
     fetchDatabaseSchemaPermission();
   }, [databaseSchemaFQN]);
