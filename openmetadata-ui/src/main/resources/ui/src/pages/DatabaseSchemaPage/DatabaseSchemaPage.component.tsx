--- conflicted
+++ resolved
@@ -449,7 +449,6 @@
     [tableData, getSchemaTables]
   );
 
-<<<<<<< HEAD
   const versionHandler = useCallback(() => {
     currentVersion &&
       history.push(
@@ -459,13 +458,12 @@
         )
       );
   }, [currentVersion, databaseSchemaFQN]);
-=======
+
   const afterDeleteAction = useCallback(
     (isSoftDelete?: boolean) =>
       isSoftDelete ? handleToggleDelete() : history.push('/'),
     []
   );
->>>>>>> 300347fd
 
   useEffect(() => {
     fetchDatabaseSchemaPermission();
