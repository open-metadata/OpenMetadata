--- conflicted
+++ resolved
@@ -14,13 +14,6 @@
 import { Col, Row, Skeleton, Space, Tabs, TabsProps } from 'antd';
 import { AxiosError } from 'axios';
 import { compare, Operation } from 'fast-json-patch';
-<<<<<<< HEAD
-import { Tag } from 'generated/entity/classification/tag';
-import { ThreadType } from 'generated/entity/feed/thread';
-import { Include } from 'generated/type/include';
-import { LabelType, State, TagLabel, TagSource } from 'generated/type/tagLabel';
-=======
->>>>>>> b5aff6bb
 import { isEmpty, isUndefined } from 'lodash';
 import { observer } from 'mobx-react';
 import { EntityTags, PagingResponse } from 'Models';
@@ -34,24 +27,6 @@
 } from 'react';
 import { useTranslation } from 'react-i18next';
 import { useHistory, useParams } from 'react-router-dom';
-<<<<<<< HEAD
-import {
-  getDatabaseSchemaDetailsByFQN,
-  patchDatabaseSchemaDetails,
-  restoreDatabaseSchema,
-  updateDatabaseSchemaVotes,
-} from 'rest/databaseAPI';
-import { getFeedCount, postThread } from 'rest/feedsAPI';
-import {
-  getStoredProceduresList,
-  ListStoredProcedureParams,
-} from 'rest/storedProceduresAPI';
-import { getTableList, TableListParams } from 'rest/tableAPI';
-import { getEntityMissingError } from 'utils/CommonUtils';
-import { getDecodedFqn } from 'utils/StringsUtils';
-import { updateTierTag } from 'utils/TagsUtils';
-=======
->>>>>>> b5aff6bb
 import { default as appState } from '../../AppState';
 import ActivityFeedProvider, {
   useActivityFeedProvider,
@@ -84,6 +59,7 @@
 import { ERROR_PLACEHOLDER_TYPE } from '../../enums/common.enum';
 import { EntityTabs, EntityType } from '../../enums/entity.enum';
 import { CreateThread } from '../../generated/api/feed/createThread';
+import { Tag } from '../../generated/entity/classification/tag';
 import { DatabaseSchema } from '../../generated/entity/data/databaseSchema';
 import { Table } from '../../generated/entity/data/table';
 import { ThreadType } from '../../generated/entity/feed/thread';
@@ -112,6 +88,7 @@
 import { DEFAULT_ENTITY_PERMISSION } from '../../utils/PermissionsUtils';
 import { getDecodedFqn } from '../../utils/StringsUtils';
 import { getTagsWithoutTier, getTierTags } from '../../utils/TableUtils';
+import { updateTierTag } from '../../utils/TagsUtils';
 import { showErrorToast, showSuccessToast } from '../../utils/ToastUtils';
 import { StoredProcedureData } from './DatabaseSchemaPage.interface';
 import SchemaTablesTab from './SchemaTablesTab';
