/*
 *  Copyright 2022 Collate.
 *  Licensed under the Apache License, Version 2.0 (the "License");
 *  you may not use this file except in compliance with the License.
 *  You may obtain a copy of the License at
 *  http://www.apache.org/licenses/LICENSE-2.0
 *  Unless required by applicable law or agreed to in writing, software
 *  distributed under the License is distributed on an "AS IS" BASIS,
 *  WITHOUT WARRANTIES OR CONDITIONS OF ANY KIND, either express or implied.
 *  See the License for the specific language governing permissions and
 *  limitations under the License.
 */

import { Col, Row, Skeleton, Tabs, TabsProps } from 'antd';
import { AxiosError } from 'axios';
import { compare, Operation } from 'fast-json-patch';
import { isEmpty, isUndefined } from 'lodash';
import { EntityTags, PagingResponse } from 'Models';
import React, {
  FunctionComponent,
  useCallback,
  useEffect,
  useMemo,
  useState,
} from 'react';
import { useTranslation } from 'react-i18next';
import { useHistory, useParams } from 'react-router-dom';
import { useActivityFeedProvider } from '../../components/ActivityFeed/ActivityFeedProvider/ActivityFeedProvider';
import ActivityThreadPanel from '../../components/ActivityFeed/ActivityThreadPanel/ActivityThreadPanel';
import { withActivityFeed } from '../../components/AppRouter/withActivityFeed';
import ErrorPlaceHolder from '../../components/common/ErrorWithPlaceholder/ErrorPlaceHolder';
import Loader from '../../components/common/Loader/Loader';
import { PagingHandlerParams } from '../../components/common/NextPrevious/NextPrevious.interface';
import { DataAssetsHeader } from '../../components/DataAssets/DataAssetsHeader/DataAssetsHeader.component';
import ProfilerSettings from '../../components/Database/Profiler/ProfilerSettings/ProfilerSettings';
import { QueryVote } from '../../components/Database/TableQueries/TableQueries.interface';
import { EntityName } from '../../components/Modals/EntityNameModal/EntityNameModal.interface';
import PageLayoutV1 from '../../components/PageLayoutV1/PageLayoutV1';
import {
  getEntityDetailsPath,
  getVersionPath,
  INITIAL_PAGING_VALUE,
  ROUTES,
} from '../../constants/constants';
import { FEED_COUNT_INITIAL_DATA } from '../../constants/entity.constants';
import { usePermissionProvider } from '../../context/PermissionProvider/PermissionProvider';
import {
  OperationPermission,
  ResourceEntity,
} from '../../context/PermissionProvider/PermissionProvider.interface';
import { ClientErrors } from '../../enums/Axios.enum';
import { ERROR_PLACEHOLDER_TYPE } from '../../enums/common.enum';
import {
  EntityTabs,
  EntityType,
  TabSpecificField,
} from '../../enums/entity.enum';
import { CreateThread } from '../../generated/api/feed/createThread';
import { Tag } from '../../generated/entity/classification/tag';
import { DatabaseSchema } from '../../generated/entity/data/databaseSchema';
import { Table } from '../../generated/entity/data/table';
import { ThreadType } from '../../generated/entity/feed/thread';
import { Include } from '../../generated/type/include';
import { TagLabel } from '../../generated/type/tagLabel';
import { useFqn } from '../../hooks/useFqn';
import { FeedCounts } from '../../interface/feed.interface';
import {
  getDatabaseSchemaDetailsByFQN,
  patchDatabaseSchemaDetails,
  restoreDatabaseSchema,
  updateDatabaseSchemaVotes,
} from '../../rest/databaseAPI';
import { postThread } from '../../rest/feedsAPI';
import { getStoredProceduresList } from '../../rest/storedProceduresAPI';
import { getTableList, TableListParams } from '../../rest/tableAPI';
import {
  getEntityMissingError,
  getFeedCounts,
  sortTagsCaseInsensitive,
} from '../../utils/CommonUtils';
import databaseSchemaClassBase from '../../utils/DatabaseSchemaClassBase';
import entityUtilClassBase from '../../utils/EntityUtilClassBase';
import { getEntityName } from '../../utils/EntityUtils';
import { DEFAULT_ENTITY_PERMISSION } from '../../utils/PermissionsUtils';
import { getTagsWithoutTier, getTierTags } from '../../utils/TableUtils';
import { createTagObject, updateTierTag } from '../../utils/TagsUtils';
import { showErrorToast, showSuccessToast } from '../../utils/ToastUtils';

const DatabaseSchemaPage: FunctionComponent = () => {
  const { postFeed, deleteFeed, updateFeed } = useActivityFeedProvider();
  const { t } = useTranslation();
  const { getEntityPermissionByFqn } = usePermissionProvider();

  const { tab: activeTab = EntityTabs.TABLE } =
    useParams<{ tab: EntityTabs }>();
  const { fqn: decodedDatabaseSchemaFQN } = useFqn();
  const history = useHistory();

  const [threadType, setThreadType] = useState<ThreadType>(
    ThreadType.Conversation
  );
  const [isPermissionsLoading, setIsPermissionsLoading] = useState(true);
  const [databaseSchema, setDatabaseSchema] = useState<DatabaseSchema>(
    {} as DatabaseSchema
  );
  const [tableData, setTableData] = useState<PagingResponse<Table[]>>({
    data: [],
    paging: { total: 0 },
  });
  const [tableDataLoading, setTableDataLoading] = useState<boolean>(true);
  const [isSchemaDetailsLoading, setIsSchemaDetailsLoading] =
    useState<boolean>(true);
  const [isEdit, setIsEdit] = useState(false);
  const [description, setDescription] = useState('');
  const [feedCount, setFeedCount] = useState<FeedCounts>(
    FEED_COUNT_INITIAL_DATA
  );
  const [threadLink, setThreadLink] = useState<string>('');
  const [databaseSchemaPermission, setDatabaseSchemaPermission] =
    useState<OperationPermission>(DEFAULT_ENTITY_PERMISSION);
  const [showDeletedTables, setShowDeletedTables] = useState<boolean>(false);
  const [currentTablesPage, setCurrentTablesPage] =
    useState<number>(INITIAL_PAGING_VALUE);
  const [storedProcedureCount, setStoredProcedureCount] = useState(0);

  const [updateProfilerSetting, setUpdateProfilerSetting] =
    useState<boolean>(false);

  const extraDropdownContent = useMemo(
    () =>
      entityUtilClassBase.getManageExtraOptions(
        EntityType.DATABASE_SCHEMA,
        decodedDatabaseSchemaFQN,
        databaseSchemaPermission
      ),
    [databaseSchemaPermission, decodedDatabaseSchemaFQN]
  );

  const handleShowDeletedTables = (value: boolean) => {
    setShowDeletedTables(value);
    setCurrentTablesPage(INITIAL_PAGING_VALUE);
  };

  const { version: currentVersion, deleted } = useMemo(
    () => databaseSchema,
    [databaseSchema]
  );

  const { tags, tier } = useMemo(
    () => ({
      tier: getTierTags(databaseSchema.tags ?? []),
      tags: getTagsWithoutTier(databaseSchema.tags ?? []),
    }),
    [databaseSchema]
  );

  const databaseSchemaId = useMemo(
    () => databaseSchema?.id ?? '',
    [databaseSchema]
  );

  const fetchDatabaseSchemaPermission = useCallback(async () => {
    setIsPermissionsLoading(true);
    try {
      const response = await getEntityPermissionByFqn(
        ResourceEntity.DATABASE_SCHEMA,
        decodedDatabaseSchemaFQN
      );
      setDatabaseSchemaPermission(response);
    } catch (error) {
      showErrorToast(error as AxiosError);
    } finally {
      setIsPermissionsLoading(false);
    }
  }, [decodedDatabaseSchemaFQN]);

  const viewDatabaseSchemaPermission = useMemo(
    () =>
      databaseSchemaPermission.ViewAll || databaseSchemaPermission.ViewBasic,
    [databaseSchemaPermission?.ViewAll, databaseSchemaPermission?.ViewBasic]
  );

  const onThreadLinkSelect = useCallback(
    (link: string, threadType?: ThreadType) => {
      setThreadLink(link);
      if (threadType) {
        setThreadType(threadType);
      }
    },
    []
  );

  const onThreadPanelClose = useCallback(() => {
    setThreadLink('');
  }, []);

  const handleFeedCount = useCallback((data: FeedCounts) => {
    setFeedCount(data);
  }, []);

  const getEntityFeedCount = () => {
    getFeedCounts(
      EntityType.DATABASE_SCHEMA,
      decodedDatabaseSchemaFQN,
      handleFeedCount
    );
  };

  const fetchDatabaseSchemaDetails = useCallback(async () => {
    try {
      setIsSchemaDetailsLoading(true);
      const response = await getDatabaseSchemaDetailsByFQN(
        decodedDatabaseSchemaFQN,
        {
          // eslint-disable-next-line max-len
          fields: `${TabSpecificField.OWNERS},${TabSpecificField.USAGE_SUMMARY},${TabSpecificField.TAGS},${TabSpecificField.DOMAIN},${TabSpecificField.VOTES},${TabSpecificField.EXTENSION},${TabSpecificField.DATA_PRODUCTS}`,
          include: Include.All,
        }
      );
      const { description: schemaDescription = '' } = response;
      setDatabaseSchema(response);
      setDescription(schemaDescription);
      setShowDeletedTables(response.deleted ?? false);
    } catch (err) {
      // Error
      if ((err as AxiosError)?.response?.status === ClientErrors.FORBIDDEN) {
        history.replace(ROUTES.FORBIDDEN);
      }
    } finally {
      setIsSchemaDetailsLoading(false);
    }
  }, [decodedDatabaseSchemaFQN]);

  const getSchemaTables = useCallback(
    async (params?: TableListParams) => {
      setTableDataLoading(true);
      try {
        const res = await getTableList({
          ...params,
          databaseSchema: decodedDatabaseSchemaFQN,
          include: showDeletedTables ? Include.Deleted : Include.NonDeleted,
        });
        setTableData(res);
      } catch (err) {
        showErrorToast(err as AxiosError);
      } finally {
        setTableDataLoading(false);
      }
    },
    [decodedDatabaseSchemaFQN, showDeletedTables]
  );

  const onDescriptionEdit = useCallback((): void => {
    setIsEdit(true);
  }, []);

  const onEditCancel = useCallback(() => {
    setIsEdit(false);
  }, []);

  const saveUpdatedDatabaseSchemaData = useCallback(
    (updatedData: DatabaseSchema) => {
      let jsonPatch: Operation[] = [];
      if (databaseSchema) {
        jsonPatch = compare(databaseSchema, updatedData);
      }

      return patchDatabaseSchemaDetails(databaseSchemaId, jsonPatch);
    },
    [databaseSchemaId, databaseSchema]
  );

  const onDescriptionUpdate = useCallback(
    async (updatedHTML: string) => {
      if (description !== updatedHTML && databaseSchema) {
        const updatedDatabaseSchemaDetails = {
          ...databaseSchema,
          description: updatedHTML,
        };

        try {
          const response = await saveUpdatedDatabaseSchemaData(
            updatedDatabaseSchemaDetails
          );
          if (response) {
            setDatabaseSchema(response);
            setDescription(updatedHTML);
          } else {
            throw t('server.unexpected-response');
          }
        } catch (error) {
          showErrorToast(error as AxiosError);
        } finally {
          setIsEdit(false);
        }
      } else {
        setIsEdit(false);
      }
    },
    [description, databaseSchema]
  );

  const activeTabHandler = useCallback(
    (activeKey: string) => {
      if (activeKey !== activeTab) {
        history.push({
          pathname: getEntityDetailsPath(
            EntityType.DATABASE_SCHEMA,
            decodedDatabaseSchemaFQN,
            activeKey
          ),
        });
      }
    },
    [activeTab, decodedDatabaseSchemaFQN]
  );

  const handleUpdateOwner = useCallback(
    async (owners: DatabaseSchema['owners']) => {
      try {
        const updatedData = {
          ...databaseSchema,
          owners,
        };

        const response = await saveUpdatedDatabaseSchemaData(
          updatedData as DatabaseSchema
        );

        setDatabaseSchema(response);
      } catch (error) {
        showErrorToast(
          error as AxiosError,
          t('server.entity-updating-error', {
            entity: t('label.database-schema'),
          })
        );
      }
    },
    [databaseSchema, databaseSchema?.owners]
  );

  const handleTagsUpdate = async (selectedTags?: Array<EntityTags>) => {
    if (selectedTags) {
      const updatedTags = [...(tier ? [tier] : []), ...selectedTags];
      const updatedData = { ...databaseSchema, tags: updatedTags };

      try {
        const res = await saveUpdatedDatabaseSchemaData(
          updatedData as DatabaseSchema
        );
        setDatabaseSchema({
          ...res,
          tags: sortTagsCaseInsensitive(res.tags ?? []),
        });
      } catch (error) {
        showErrorToast(error as AxiosError, t('server.api-error'));
      }
    }
  };

  const handleTagSelection = async (selectedTags: EntityTags[]) => {
    const updatedTags: TagLabel[] | undefined = createTagObject(selectedTags);
    await handleTagsUpdate(updatedTags);
  };

  const handleUpdateTier = useCallback(
    async (newTier?: Tag) => {
      const tierTag = updateTierTag(databaseSchema?.tags ?? [], newTier);
      const updatedSchemaDetails = {
        ...databaseSchema,
        tags: tierTag,
      };

      const res = await saveUpdatedDatabaseSchemaData(
        updatedSchemaDetails as DatabaseSchema
      );
      setDatabaseSchema(res);
    },
    [saveUpdatedDatabaseSchemaData, databaseSchema]
  );

  const handleUpdateDisplayName = useCallback(
    async (data: EntityName) => {
      if (isUndefined(databaseSchema)) {
        return;
      }
      const updatedData = { ...databaseSchema, displayName: data.displayName };

      try {
        const res = await saveUpdatedDatabaseSchemaData(updatedData);
        setDatabaseSchema(res);
      } catch (error) {
        showErrorToast(error as AxiosError, t('server.api-error'));
      }
    },
    [databaseSchema, saveUpdatedDatabaseSchemaData]
  );

  const createThread = useCallback(
    async (data: CreateThread) => {
      try {
        await postThread(data);
      } catch (error) {
        showErrorToast(
          error as AxiosError,
          t('server.create-entity-error', {
            entity: t('label.conversation'),
          })
        );
      }
    },
    [getEntityFeedCount]
  );

  const handleToggleDelete = (version?: number) => {
    setDatabaseSchema((prev) => {
      if (!prev) {
        return prev;
      }

      return {
        ...prev,
        deleted: !prev?.deleted,
        ...(version ? { version } : {}),
      };
    });
  };

  const handleRestoreDatabaseSchema = useCallback(async () => {
    try {
      const { version: newVersion } = await restoreDatabaseSchema(
        databaseSchemaId
      );
      showSuccessToast(
        t('message.restore-entities-success', {
          entity: t('label.database-schema'),
        }),
        2000
      );
      handleToggleDelete(newVersion);
    } catch (error) {
      showErrorToast(
        error as AxiosError,
        t('message.restore-entities-error', {
          entity: t('label.database-schema'),
        })
      );
    }
  }, [databaseSchemaId]);

  const tablePaginationHandler = useCallback(
    ({ cursorType, currentPage }: PagingHandlerParams) => {
      if (cursorType) {
        getSchemaTables({ [cursorType]: tableData.paging[cursorType] });
      }
      setCurrentTablesPage(currentPage);
    },
    [tableData, getSchemaTables]
  );

  const versionHandler = useCallback(() => {
    currentVersion &&
      history.push(
        getVersionPath(
          EntityType.DATABASE_SCHEMA,
          decodedDatabaseSchemaFQN,
          String(currentVersion),
          EntityTabs.TABLE
        )
      );
  }, [currentVersion, decodedDatabaseSchemaFQN]);

  const afterDeleteAction = useCallback(
    (isSoftDelete?: boolean, version?: number) =>
      isSoftDelete ? handleToggleDelete(version) : history.push('/'),
    []
  );

  const afterDomainUpdateAction = useCallback((data) => {
    const updatedData = data as DatabaseSchema;

    setDatabaseSchema((data) => ({
      ...(data ?? updatedData),
      version: updatedData.version,
    }));
  }, []);

  // Fetch stored procedure count to show it in Tab label
  const fetchStoreProcedureCount = useCallback(async () => {
    try {
      const { paging } = await getStoredProceduresList({
        databaseSchema: decodedDatabaseSchemaFQN,
        limit: 0,
      });
      setStoredProcedureCount(paging.total);
    } catch (error) {
      showErrorToast(error as AxiosError);
    }
  }, [decodedDatabaseSchemaFQN]);

  useEffect(() => {
    fetchDatabaseSchemaPermission();
  }, [decodedDatabaseSchemaFQN]);

  useEffect(() => {
    if (viewDatabaseSchemaPermission) {
      fetchDatabaseSchemaDetails();
      fetchStoreProcedureCount();
      getEntityFeedCount();
    }
  }, [viewDatabaseSchemaPermission]);

  useEffect(() => {
    if (viewDatabaseSchemaPermission && decodedDatabaseSchemaFQN) {
      getSchemaTables();
    }
  }, [
    showDeletedTables,
    decodedDatabaseSchemaFQN,
    viewDatabaseSchemaPermission,
    deleted,
  ]);

  const {
    editTagsPermission,
    editGlossaryTermsPermission,
    editDescriptionPermission,
    editCustomAttributePermission,
    viewAllPermission,
  } = useMemo(
    () => ({
      editTagsPermission:
        (databaseSchemaPermission.EditTags ||
          databaseSchemaPermission.EditAll) &&
        !databaseSchema.deleted,
      editGlossaryTermsPermission:
        (databaseSchemaPermission.EditGlossaryTerms ||
          databaseSchemaPermission.EditAll) &&
        !databaseSchema.deleted,
      editDescriptionPermission:
        (databaseSchemaPermission.EditDescription ||
          databaseSchemaPermission.EditAll) &&
        !databaseSchema.deleted,
      editCustomAttributePermission:
        (databaseSchemaPermission.EditAll ||
          databaseSchemaPermission.EditCustomFields) &&
        !databaseSchema.deleted,
      viewAllPermission: databaseSchemaPermission.ViewAll,
    }),
    [databaseSchemaPermission, databaseSchema]
  );

  const handleExtensionUpdate = async (schema: DatabaseSchema) => {
    const response = await saveUpdatedDatabaseSchemaData({
      ...databaseSchema,
      extension: schema.extension,
    });
    setDatabaseSchema((prev) => {
      if (!prev) {
        return prev;
      }

      return {
        ...prev,
        extension: response.extension,
      };
    });
  };

<<<<<<< HEAD
  const tabs: TabsProps['items'] = [
    {
      label: (
        <TabsLabel
          count={tableData.paging.total}
          id={EntityTabs.TABLE}
          isActive={activeTab === EntityTabs.TABLE}
          name={t('label.table-plural')}
        />
      ),
      key: EntityTabs.TABLE,
      children: (
        <Row gutter={[0, 16]} wrap={false}>
          <Col className="tab-content-height-with-resizable-panel" span={24}>
            <ResizablePanels
              firstPanel={{
                className: 'entity-resizable-panel-container',
                children: (
                  <div className="p-t-sm m-x-lg">
                    <SchemaTablesTab
                      currentTablesPage={currentTablesPage}
                      databaseSchemaDetails={databaseSchema}
                      description={description}
                      editDescriptionPermission={editDescriptionPermission}
                      isEdit={isEdit}
                      showDeletedTables={showDeletedTables}
                      tableData={tableData}
                      tableDataLoading={tableDataLoading}
                      tablePaginationHandler={tablePaginationHandler}
                      onCancel={onEditCancel}
                      onDescriptionEdit={onDescriptionEdit}
                      onDescriptionUpdate={onDescriptionUpdate}
                      onShowDeletedTablesChange={handleShowDeletedTables}
                      onThreadLinkSelect={onThreadLinkSelect}
                    />
                  </div>
                ),
                ...COMMON_RESIZABLE_PANEL_CONFIG.LEFT_PANEL,
              }}
              secondPanel={{
                children: (
                  <div data-testid="entity-right-panel">
                    <EntityRightPanel<EntityType.DATABASE_SCHEMA>
                      customProperties={databaseSchema}
                      dataProducts={databaseSchema?.dataProducts ?? []}
                      domain={databaseSchema?.domain}
                      editCustomAttributePermission={
                        editCustomAttributePermission
                      }
                      editGlossaryTermsPermission={editGlossaryTermsPermission}
                      editTagPermission={editTagsPermission}
                      entityFQN={decodedDatabaseSchemaFQN}
                      entityId={databaseSchema?.id ?? ''}
                      entityType={EntityType.DATABASE_SCHEMA}
                      selectedTags={tags}
                      viewAllPermission={viewAllPermission}
                      onExtensionUpdate={handleExtensionUpdate}
                      onTagSelectionChange={handleTagSelection}
                      onThreadLinkSelect={onThreadLinkSelect}
                    />
                  </div>
                ),
                ...COMMON_RESIZABLE_PANEL_CONFIG.RIGHT_PANEL,
                className:
                  'entity-resizable-right-panel-container entity-resizable-panel-container',
              }}
            />
          </Col>
        </Row>
      ),
    },
    {
      label: (
        <TabsLabel
          count={storedProcedureCount}
          id={EntityTabs.STORED_PROCEDURE}
          isActive={activeTab === EntityTabs.STORED_PROCEDURE}
          name={t('label.stored-procedure-plural')}
        />
      ),
      key: EntityTabs.STORED_PROCEDURE,
      children: <StoredProcedureTab />,
    },
    {
      label: (
        <TabsLabel
          count={feedCount.totalCount}
          id={EntityTabs.ACTIVITY_FEED}
          isActive={activeTab === EntityTabs.ACTIVITY_FEED}
          name={t('label.activity-feed-plural')}
        />
      ),
      key: EntityTabs.ACTIVITY_FEED,
      children: (
        <ActivityFeedProvider>
          <ActivityFeedTab
            refetchFeed
            entityFeedTotalCount={feedCount.totalCount}
            entityType={EntityType.DATABASE_SCHEMA}
            fqn={databaseSchema.fullyQualifiedName ?? ''}
            onFeedUpdate={getEntityFeedCount}
            onUpdateEntityDetails={fetchDatabaseSchemaDetails}
            onUpdateFeedCount={handleFeedCount}
          />
        </ActivityFeedProvider>
      ),
    },
    {
      label: (
        <TabsLabel
          id={EntityTabs.CUSTOM_PROPERTIES}
          name={t('label.custom-property-plural')}
        />
      ),
      key: EntityTabs.CUSTOM_PROPERTIES,
      children: databaseSchema && (
        <div className="m-sm">
          <CustomPropertyTable<EntityType.DATABASE_SCHEMA>
            className=""
            entityDetails={databaseSchema}
            entityType={EntityType.DATABASE_SCHEMA}
            handleExtensionUpdate={handleExtensionUpdate}
            hasEditAccess={editCustomAttributePermission}
            hasPermission={viewAllPermission}
            isVersionView={false}
          />
        </div>
      ),
    },
  ];
=======
  const tabs: TabsProps['items'] = useMemo(
    () =>
      databaseSchemaClassBase.getDatabaseSchemaPageTabs({
        feedCount,
        tableData,
        activeTab,
        currentTablesPage,
        databaseSchema,
        description,
        editDescriptionPermission,
        isEdit,
        showDeletedTables,
        tableDataLoading,
        editCustomAttributePermission,
        editTagsPermission,
        decodedDatabaseSchemaFQN,
        tags,
        viewAllPermission,
        storedProcedureCount,
        onEditCancel,
        handleExtensionUpdate,
        handleTagSelection,
        onThreadLinkSelect,
        tablePaginationHandler,
        onDescriptionEdit,
        onDescriptionUpdate,
        handleShowDeletedTables,
        getEntityFeedCount,
        fetchDatabaseSchemaDetails,
        handleFeedCount,
      }),
    [
      feedCount,
      tableData,
      activeTab,
      currentTablesPage,
      databaseSchema,
      description,
      editDescriptionPermission,
      isEdit,
      showDeletedTables,
      tableDataLoading,
      editCustomAttributePermission,
      editTagsPermission,
      decodedDatabaseSchemaFQN,
      tags,
      viewAllPermission,
      storedProcedureCount,
      handleExtensionUpdate,
      handleTagSelection,
      onThreadLinkSelect,
      tablePaginationHandler,
      onEditCancel,
      onDescriptionEdit,
      onDescriptionUpdate,
      handleShowDeletedTables,
      getEntityFeedCount,
      fetchDatabaseSchemaDetails,
      handleFeedCount,
    ]
  );
>>>>>>> a6b5fdc0

  const updateVote = async (data: QueryVote, id: string) => {
    try {
      await updateDatabaseSchemaVotes(id, data);
      const response = await getDatabaseSchemaDetailsByFQN(
        decodedDatabaseSchemaFQN,
        {
          fields: [
            TabSpecificField.OWNERS,
            TabSpecificField.USAGE_SUMMARY,
            TabSpecificField.TAGS,
            TabSpecificField.VOTES,
          ],
          include: Include.All,
        }
      );
      setDatabaseSchema(response);
    } catch (error) {
      showErrorToast(error as AxiosError);
    }
  };

  if (isPermissionsLoading) {
    return <Loader />;
  }

  if (!viewDatabaseSchemaPermission) {
    return <ErrorPlaceHolder type={ERROR_PLACEHOLDER_TYPE.PERMISSION} />;
  }

  return (
    <PageLayoutV1
      className="bg-white"
      pageTitle={t('label.entity-detail-plural', {
        entity: getEntityName(databaseSchema),
      })}>
      {isEmpty(databaseSchema) && !isSchemaDetailsLoading ? (
        <ErrorPlaceHolder className="m-0">
          {getEntityMissingError(
            EntityType.DATABASE_SCHEMA,
            decodedDatabaseSchemaFQN
          )}
        </ErrorPlaceHolder>
      ) : (
        <Row gutter={[0, 12]}>
          <Col className="p-x-lg" span={24}>
            {isSchemaDetailsLoading ? (
              <Skeleton
                active
                className="m-b-md"
                paragraph={{
                  rows: 2,
                  width: ['20%', '80%'],
                }}
              />
            ) : (
              <DataAssetsHeader
                isRecursiveDelete
                afterDeleteAction={afterDeleteAction}
                afterDomainUpdateAction={afterDomainUpdateAction}
                dataAsset={databaseSchema}
                entityType={EntityType.DATABASE_SCHEMA}
                extraDropdownContent={extraDropdownContent}
                permissions={databaseSchemaPermission}
                onDisplayNameUpdate={handleUpdateDisplayName}
                onOwnerUpdate={handleUpdateOwner}
                onProfilerSettingUpdate={() => setUpdateProfilerSetting(true)}
                onRestoreDataAsset={handleRestoreDatabaseSchema}
                onTierUpdate={handleUpdateTier}
                onUpdateVote={updateVote}
                onVersionClick={versionHandler}
              />
            )}
          </Col>
          <Col span={24}>
            <Tabs
              activeKey={activeTab}
              className="entity-details-page-tabs"
              data-testid="tabs"
              items={tabs}
              onChange={activeTabHandler}
            />
          </Col>
          <Col span={24}>
            {threadLink ? (
              <ActivityThreadPanel
                createThread={createThread}
                deletePostHandler={deleteFeed}
                open={Boolean(threadLink)}
                postFeedHandler={postFeed}
                threadLink={threadLink}
                threadType={threadType}
                updateThreadHandler={updateFeed}
                onCancel={onThreadPanelClose}
              />
            ) : null}
          </Col>
          {updateProfilerSetting && (
            <ProfilerSettings
              entityId={databaseSchemaId}
              entityType={EntityType.DATABASE_SCHEMA}
              visible={updateProfilerSetting}
              onVisibilityChange={(value) => setUpdateProfilerSetting(value)}
            />
          )}
        </Row>
      )}
    </PageLayoutV1>
  );
};

export default withActivityFeed(DatabaseSchemaPage);<|MERGE_RESOLUTION|>--- conflicted
+++ resolved
@@ -568,138 +568,6 @@
     });
   };
 
-<<<<<<< HEAD
-  const tabs: TabsProps['items'] = [
-    {
-      label: (
-        <TabsLabel
-          count={tableData.paging.total}
-          id={EntityTabs.TABLE}
-          isActive={activeTab === EntityTabs.TABLE}
-          name={t('label.table-plural')}
-        />
-      ),
-      key: EntityTabs.TABLE,
-      children: (
-        <Row gutter={[0, 16]} wrap={false}>
-          <Col className="tab-content-height-with-resizable-panel" span={24}>
-            <ResizablePanels
-              firstPanel={{
-                className: 'entity-resizable-panel-container',
-                children: (
-                  <div className="p-t-sm m-x-lg">
-                    <SchemaTablesTab
-                      currentTablesPage={currentTablesPage}
-                      databaseSchemaDetails={databaseSchema}
-                      description={description}
-                      editDescriptionPermission={editDescriptionPermission}
-                      isEdit={isEdit}
-                      showDeletedTables={showDeletedTables}
-                      tableData={tableData}
-                      tableDataLoading={tableDataLoading}
-                      tablePaginationHandler={tablePaginationHandler}
-                      onCancel={onEditCancel}
-                      onDescriptionEdit={onDescriptionEdit}
-                      onDescriptionUpdate={onDescriptionUpdate}
-                      onShowDeletedTablesChange={handleShowDeletedTables}
-                      onThreadLinkSelect={onThreadLinkSelect}
-                    />
-                  </div>
-                ),
-                ...COMMON_RESIZABLE_PANEL_CONFIG.LEFT_PANEL,
-              }}
-              secondPanel={{
-                children: (
-                  <div data-testid="entity-right-panel">
-                    <EntityRightPanel<EntityType.DATABASE_SCHEMA>
-                      customProperties={databaseSchema}
-                      dataProducts={databaseSchema?.dataProducts ?? []}
-                      domain={databaseSchema?.domain}
-                      editCustomAttributePermission={
-                        editCustomAttributePermission
-                      }
-                      editGlossaryTermsPermission={editGlossaryTermsPermission}
-                      editTagPermission={editTagsPermission}
-                      entityFQN={decodedDatabaseSchemaFQN}
-                      entityId={databaseSchema?.id ?? ''}
-                      entityType={EntityType.DATABASE_SCHEMA}
-                      selectedTags={tags}
-                      viewAllPermission={viewAllPermission}
-                      onExtensionUpdate={handleExtensionUpdate}
-                      onTagSelectionChange={handleTagSelection}
-                      onThreadLinkSelect={onThreadLinkSelect}
-                    />
-                  </div>
-                ),
-                ...COMMON_RESIZABLE_PANEL_CONFIG.RIGHT_PANEL,
-                className:
-                  'entity-resizable-right-panel-container entity-resizable-panel-container',
-              }}
-            />
-          </Col>
-        </Row>
-      ),
-    },
-    {
-      label: (
-        <TabsLabel
-          count={storedProcedureCount}
-          id={EntityTabs.STORED_PROCEDURE}
-          isActive={activeTab === EntityTabs.STORED_PROCEDURE}
-          name={t('label.stored-procedure-plural')}
-        />
-      ),
-      key: EntityTabs.STORED_PROCEDURE,
-      children: <StoredProcedureTab />,
-    },
-    {
-      label: (
-        <TabsLabel
-          count={feedCount.totalCount}
-          id={EntityTabs.ACTIVITY_FEED}
-          isActive={activeTab === EntityTabs.ACTIVITY_FEED}
-          name={t('label.activity-feed-plural')}
-        />
-      ),
-      key: EntityTabs.ACTIVITY_FEED,
-      children: (
-        <ActivityFeedProvider>
-          <ActivityFeedTab
-            refetchFeed
-            entityFeedTotalCount={feedCount.totalCount}
-            entityType={EntityType.DATABASE_SCHEMA}
-            fqn={databaseSchema.fullyQualifiedName ?? ''}
-            onFeedUpdate={getEntityFeedCount}
-            onUpdateEntityDetails={fetchDatabaseSchemaDetails}
-            onUpdateFeedCount={handleFeedCount}
-          />
-        </ActivityFeedProvider>
-      ),
-    },
-    {
-      label: (
-        <TabsLabel
-          id={EntityTabs.CUSTOM_PROPERTIES}
-          name={t('label.custom-property-plural')}
-        />
-      ),
-      key: EntityTabs.CUSTOM_PROPERTIES,
-      children: databaseSchema && (
-        <div className="m-sm">
-          <CustomPropertyTable<EntityType.DATABASE_SCHEMA>
-            className=""
-            entityDetails={databaseSchema}
-            entityType={EntityType.DATABASE_SCHEMA}
-            handleExtensionUpdate={handleExtensionUpdate}
-            hasEditAccess={editCustomAttributePermission}
-            hasPermission={viewAllPermission}
-            isVersionView={false}
-          />
-        </div>
-      ),
-    },
-  ];
-=======
   const tabs: TabsProps['items'] = useMemo(
     () =>
       databaseSchemaClassBase.getDatabaseSchemaPageTabs({
@@ -715,6 +583,7 @@
         tableDataLoading,
         editCustomAttributePermission,
         editTagsPermission,
+        editGlossaryTermsPermission,
         decodedDatabaseSchemaFQN,
         tags,
         viewAllPermission,
@@ -744,6 +613,7 @@
       tableDataLoading,
       editCustomAttributePermission,
       editTagsPermission,
+      editGlossaryTermsPermission,
       decodedDatabaseSchemaFQN,
       tags,
       viewAllPermission,
@@ -761,7 +631,6 @@
       handleFeedCount,
     ]
   );
->>>>>>> a6b5fdc0
 
   const updateVote = async (data: QueryVote, id: string) => {
     try {
