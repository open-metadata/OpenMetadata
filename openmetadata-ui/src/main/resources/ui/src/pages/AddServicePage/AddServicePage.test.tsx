--- conflicted
+++ resolved
@@ -39,33 +39,6 @@
   }),
 }));
 
-jest.mock('react-router-dom', () => ({
-  ...jest.requireActual('react-router-dom'),
-  useHistory: jest.fn().mockImplementation(() => mockHistory),
-  useParams: jest.fn().mockImplementation(() => mockParam),
-}));
-
-jest.mock('../../components/common/ResizablePanels/ResizablePanels', () => {
-  return jest.fn().mockImplementation(({ firstPanel, secondPanel }) => (
-    <div>
-      <div>{firstPanel?.children}</div>
-      <div>{secondPanel?.children}</div>
-    </div>
-  ));
-});
-
-jest.mock('../../components/common/ServiceDocPanel/ServiceDocPanel', () => {
-  return jest.fn().mockImplementation(() => <div>ServiceDocPanel</div>);
-});
-
-jest.mock(
-  '../../components/common/TitleBreadcrumb/TitleBreadcrumb.component',
-  () => {
-    return jest.fn().mockImplementation(() => <div>TitleBreadcrumb</div>);
-  }
-);
-
-<<<<<<< HEAD
 jest.mock('../../hoc/withPageLayout', () => ({
   withPageLayout: jest.fn().mockImplementation(
     () =>
@@ -80,8 +53,31 @@
 }));
 
 jest.mock('react-router-dom', () => ({
+  ...jest.requireActual('react-router-dom'),
+  useHistory: jest.fn().mockImplementation(() => mockHistory),
   useParams: jest.fn().mockImplementation(() => mockParam),
-=======
+}));
+
+jest.mock('../../components/common/ResizablePanels/ResizablePanels', () => {
+  return jest.fn().mockImplementation(({ firstPanel, secondPanel }) => (
+    <div>
+      <div>{firstPanel?.children}</div>
+      <div>{secondPanel?.children}</div>
+    </div>
+  ));
+});
+
+jest.mock('../../components/common/ServiceDocPanel/ServiceDocPanel', () => {
+  return jest.fn().mockImplementation(() => <div>ServiceDocPanel</div>);
+});
+
+jest.mock(
+  '../../components/common/TitleBreadcrumb/TitleBreadcrumb.component',
+  () => {
+    return jest.fn().mockImplementation(() => <div>TitleBreadcrumb</div>);
+  }
+);
+
 jest.mock(
   '../../components/Settings/Services/AddService/Steps/ConfigureService',
   () => {
@@ -157,7 +153,6 @@
       fullyQualifiedName: 'test-service',
     })
   ),
->>>>>>> e216222e
 }));
 
 jest.mock('../../rest/applicationAPI', () => ({
