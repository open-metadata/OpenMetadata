--- conflicted
+++ resolved
@@ -101,13 +101,8 @@
         type: 'primary',
         htmlType: 'submit',
       }}
-<<<<<<< HEAD
       open={visible}
-      title={t('label.add-team')}
-=======
       title={t('label.add-entity', { entity: t('label.team') })}
-      visible={visible}
->>>>>>> ea846956
       width={750}
       onCancel={onCancel}>
       <Form
