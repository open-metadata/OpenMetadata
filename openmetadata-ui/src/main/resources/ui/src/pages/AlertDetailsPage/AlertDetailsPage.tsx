--- conflicted
+++ resolved
@@ -380,96 +380,55 @@
                     </Col>
                     <Col>
                       <Space align="center" size={8}>
-                        {editPermission && (
-                          <Tooltip
-                            title={t('label.edit-entity', {
-                              entity: t('label.alert'),
-                            })}>
-                            <Button
-                              className="flex flex-center"
-                              data-testid="edit-button"
-                              disabled={
-                                alertDetails?.provider === ProviderType.System
-                              }
-                              icon={<EditIcon height={16} width={16} />}
-                              onClick={handleAlertEdit}
-                            />
-                          </Tooltip>
-                        )}
-                        {deletePermission && (
-                          <Tooltip
-                            title={t('label.delete-entity', {
-                              entity: t('label.alert'),
-                            })}>
-                            <Button
-                              className="flex flex-center"
-                              data-testid="delete-button"
-                              disabled={
-                                alertDetails?.provider === ProviderType.System
-                              }
-                              icon={<DeleteIcon height={16} width={16} />}
-                              onClick={() => setShowDeleteModal(true)}
-                            />
-<<<<<<< HEAD
-                          </Tooltip>
-                        )}
+                        {editPermission &&
+                          alertDetails?.provider !== ProviderType.System && (
+                            <Tooltip
+                              title={t('label.edit-entity', {
+                                entity: t('label.alert'),
+                              })}>
+                              <Button
+                                className="flex flex-center"
+                                data-testid="edit-button"
+                                icon={<EditIcon height={16} width={16} />}
+                                onClick={handleAlertEdit}
+                              />
+                            </Tooltip>
+                          )}
+                        {deletePermission &&
+                          alertDetails?.provider !== ProviderType.System && (
+                            <Tooltip
+                              title={t('label.delete-entity', {
+                                entity: t('label.alert'),
+                              })}>
+                              <Button
+                                className="flex flex-center"
+                                data-testid="delete-button"
+                                icon={<DeleteIcon height={16} width={16} />}
+                                onClick={() => setShowDeleteModal(true)}
+                              />
+                            </Tooltip>
+                          )}
                       </Space>
                     </Col>
                   </Row>
                 </Col>
 
-                {alertDetails?.description && (
-                  <Col data-testid="alert-description" span={24}>
-                    <Typography.Text className="font-medium">{`${t(
-                      'label.description'
-                    )} :`}</Typography.Text>
-                    <RichTextEditorPreviewer
-                      className="p-t-xs"
-                      markdown={alertDetails.description}
-                    />
-=======
-                          )}
-                          {extraInfo}
-                        </div>
-                      </Col>
-                    </Row>
-                  </Col>
-                  <Col>
-                    <Space align="center" size={8}>
-                      {editPermission &&
-                        alertDetails?.provider !== ProviderType.System && (
-                          <Tooltip
-                            title={t('label.edit-entity', {
-                              entity: t('label.alert'),
-                            })}>
-                            <Button
-                              className="flex flex-center"
-                              data-testid="edit-button"
-                              icon={<EditIcon height={16} width={16} />}
-                              onClick={handleAlertEdit}
-                            />
-                          </Tooltip>
-                        )}
-                      {deletePermission &&
-                        alertDetails?.provider !== ProviderType.System && (
-                          <Tooltip
-                            title={t('label.delete-entity', {
-                              entity: t('label.alert'),
-                            })}>
-                            <Button
-                              className="flex flex-center"
-                              data-testid="delete-button"
-                              icon={<DeleteIcon height={16} width={16} />}
-                              onClick={() => setShowDeleteModal(true)}
-                            />
-                          </Tooltip>
-                        )}
-                    </Space>
->>>>>>> 8cade39b
-                  </Col>
-                )}
-
-<<<<<<< HEAD
+                <Col
+                  className="alert-description"
+                  data-testid="alert-description"
+                  span={24}>
+                  <DescriptionV1
+                    description={alertDetails?.description}
+                    entityType={EntityType.EVENT_SUBSCRIPTION}
+                    hasEditAccess={editDescriptionPermission}
+                    isEdit={showDescriptionModal}
+                    showCommentsIcon={false}
+                    onCancel={onCancel}
+                    onDescriptionEdit={onDescriptionEdit}
+                    onDescriptionUpdate={onDescriptionUpdate}
+                  />
+                </Col>
+
                 <Col span={24}>
                   <Tabs
                     activeKey={tab}
@@ -503,54 +462,6 @@
         }}
       />
     </PageLayoutV1>
-=======
-              <Col
-                className="alert-description"
-                data-testid="alert-description"
-                span={24}>
-                <DescriptionV1
-                  description={alertDetails?.description}
-                  entityType={EntityType.EVENT_SUBSCRIPTION}
-                  hasEditAccess={editDescriptionPermission}
-                  isEdit={showDescriptionModal}
-                  showCommentsIcon={false}
-                  onCancel={onCancel}
-                  onDescriptionEdit={onDescriptionEdit}
-                  onDescriptionUpdate={onDescriptionUpdate}
-                />
-              </Col>
-
-              <Col span={24}>
-                <Tabs
-                  activeKey={tab}
-                  className="m-b-lg"
-                  items={tabItems}
-                  onTabClick={handleTabChange}
-                />
-              </Col>
-            </Row>
-            <DeleteWidgetModal
-              afterDeleteAction={handleAlertDelete}
-              allowSoftDelete={false}
-              entityId={alertDetails?.id ?? ''}
-              entityName={getEntityName(alertDetails)}
-              entityType={EntityType.SUBSCRIPTION}
-              visible={showDeleteModal}
-              onCancel={hideDeleteModal}
-            />
-          </div>
-        ),
-        minWidth: 700,
-        flex: 0.7,
-      }}
-      pageTitle={t('label.entity-detail-plural', { entity: t('label.alert') })}
-      secondPanel={{
-        children: <></>,
-        minWidth: 0,
-        className: 'content-resizable-panel-container',
-      }}
-    />
->>>>>>> 8cade39b
   );
 }
 
