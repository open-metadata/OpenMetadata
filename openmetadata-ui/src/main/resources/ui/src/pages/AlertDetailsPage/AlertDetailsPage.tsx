--- conflicted
+++ resolved
@@ -31,12 +31,8 @@
 import { OwnerLabel } from '../../components/common/OwnerLabel/OwnerLabel.component';
 import TitleBreadcrumb from '../../components/common/TitleBreadcrumb/TitleBreadcrumb.component';
 import EntityHeaderTitle from '../../components/Entity/EntityHeaderTitle/EntityHeaderTitle.component';
-<<<<<<< HEAD
-import { ROUTES } from '../../constants/constants';
-=======
 import PageLayoutV1 from '../../components/PageLayoutV1/PageLayoutV1';
 import { DE_ACTIVE_COLOR, ROUTES } from '../../constants/constants';
->>>>>>> a59295a6
 import { GlobalSettingsMenuCategory } from '../../constants/GlobalSettings.constants';
 import { usePermissionProvider } from '../../context/PermissionProvider/PermissionProvider';
 import {
@@ -338,143 +334,7 @@
   }
 
   return (
-<<<<<<< HEAD
-    <ResizablePanels
-      hideSecondPanel
-      className="content-height-with-resizable-panel"
-      firstPanel={{
-        className: 'content-resizable-panel-container ',
-        children: loadingCount ? (
-          <Loader />
-        ) : (
-          <div
-            className="steps-form-container service-form-container"
-            data-testid="alert-details-container">
-            <Row
-              className="add-notification-container p-x-lg p-t-md"
-              gutter={[0, 16]}>
-              <Col span={24}>
-                <TitleBreadcrumb titleLinks={breadcrumb} />
-              </Col>
-
-              <Col span={24}>
-                <Row justify="space-between">
-                  <Col span={20}>
-                    <Row gutter={[16, 16]}>
-                      <Col span={24}>
-                        <EntityHeaderTitle
-                          displayName={alertDetails?.displayName}
-                          icon={alertIcon}
-                          name={alertDetails?.name ?? ''}
-                          serviceName=""
-                        />
-                      </Col>
-                      <Col span={24}>
-                        <div className="d-flex items-center flex-wrap gap-2">
-                          {ownerLoading ? (
-                            <Skeleton.Button
-                              active
-                              className="extra-info-skeleton"
-                            />
-                          ) : (
-                            <OwnerLabel
-                              isCompactView
-                              hasPermission={editOwnersPermission}
-                              owners={alertDetails?.owners}
-                              onUpdate={onOwnerUpdate}
-                            />
-                          )}
-                          {extraInfo}
-                        </div>
-                      </Col>
-                    </Row>
-                  </Col>
-                  <Col>
-                    <Space align="center" size={8}>
-                      <Tooltip
-                        title={t('label.sync-alert-offset', {
-                          entity: t('label.alert'),
-                        })}>
-                        <Button
-                          className="flex flex-center"
-                          data-testid="sync-button"
-                          icon={<SyncOutlined height={16} width={16} />}
-                          loading={isSyncing}
-                          onClick={handleAlertSync}
-                        />
-                      </Tooltip>
-                      {editPermission &&
-                        alertDetails?.provider !== ProviderType.System && (
-                          <Tooltip
-                            title={t('label.edit-entity', {
-                              entity: t('label.alert'),
-                            })}>
-                            <Button
-                              className="flex flex-center"
-                              data-testid="edit-button"
-                              icon={<EditIcon height={16} width={16} />}
-                              onClick={handleAlertEdit}
-                            />
-                          </Tooltip>
-                        )}
-                      {deletePermission &&
-                        alertDetails?.provider !== ProviderType.System && (
-                          <Tooltip
-                            title={t('label.delete-entity', {
-                              entity: t('label.alert'),
-                            })}>
-                            <Button
-                              className="flex flex-center"
-                              data-testid="delete-button"
-                              icon={<DeleteIcon height={16} width={16} />}
-                              onClick={() => setShowDeleteModal(true)}
-                            />
-                          </Tooltip>
-                        )}
-                    </Space>
-                  </Col>
-                </Row>
-              </Col>
-
-              <Col
-                className="alert-description"
-                data-testid="alert-description"
-                span={24}>
-                <DescriptionV1
-                  description={alertDetails?.description}
-                  entityType={EntityType.EVENT_SUBSCRIPTION}
-                  hasEditAccess={editDescriptionPermission}
-                  showCommentsIcon={false}
-                  onDescriptionUpdate={onDescriptionUpdate}
-                />
-              </Col>
-
-              <Col span={24}>
-                <Tabs
-                  activeKey={tab}
-                  className="tabs-new"
-                  items={tabItems}
-                  onTabClick={handleTabChange}
-                />
-              </Col>
-            </Row>
-            <DeleteWidgetModal
-              afterDeleteAction={handleAlertDelete}
-              allowSoftDelete={false}
-              entityId={alertDetails?.id ?? ''}
-              entityName={getEntityName(alertDetails)}
-              entityType={EntityType.SUBSCRIPTION}
-              visible={showDeleteModal}
-              onCancel={hideDeleteModal}
-            />
-          </div>
-        ),
-        minWidth: 700,
-        flex: 0.7,
-      }}
-=======
     <PageLayoutV1
->>>>>>> a59295a6
       pageTitle={t('label.entity-detail-plural', {
         entity: t('label.alert'),
       })}>
