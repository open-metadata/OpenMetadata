--- conflicted
+++ resolved
@@ -102,47 +102,6 @@
   };
 
   return (
-<<<<<<< HEAD
-    <Row
-      className="bg-body-main h-auto"
-      data-testid="add-policy-container"
-      gutter={[16, 16]}>
-      <Col offset={4} span={12}>
-        <TitleBreadcrumb className="m-y-md" titleLinks={breadcrumb} />
-        <Card>
-          <Typography.Paragraph className="text-base" data-testid="form-title">
-            {t('label.add-new-policy')}
-          </Typography.Paragraph>
-          <Form
-            data-testid="policy-form"
-            id="policy-form"
-            initialValues={{
-              ruleEffect: ruleData.effect,
-            }}
-            layout="vertical"
-            onFinish={handleSumbit}>
-            <Form.Item
-              label={`${t('label.name')}:`}
-              name="name"
-              rules={[
-                {
-                  required: true,
-                  max: 128,
-                  min: 1,
-                  message: t('message.field-text-is-required', {
-                    fieldText: t('label.name'),
-                  }),
-                },
-              ]}>
-              <Input
-                data-testid="policy-name"
-                placeholder={t('label.policy-name')}
-                type="text"
-                value={name}
-                onChange={(e) => setName(e.target.value)}
-              />
-            </Form.Item>
-=======
     <div data-testid="add-policy-container">
       <PageLayoutV1 center>
         <Row>
@@ -184,7 +143,6 @@
                               })
                             );
                           }
->>>>>>> 188c4ae6
 
                           return Promise.resolve();
                         },
@@ -211,33 +169,6 @@
                     />
                   </Form.Item>
 
-<<<<<<< HEAD
-            <Space align="center" className="w-full justify-end">
-              <Button
-                data-testid="cancel-btn"
-                type="link"
-                onClick={handleCancel}>
-                {t('label.cancel')}
-              </Button>
-              <Button
-                data-testid="submit-btn"
-                form="policy-form"
-                htmlType="submit"
-                type="primary">
-                {t('label.submit')}
-              </Button>
-            </Space>
-          </Form>
-        </Card>
-      </Col>
-      <Col className="m-t-xlg" span={4}>
-        <Typography.Paragraph className="text-base font-medium">
-          {t('label.add-policy')}
-        </Typography.Paragraph>
-        <Typography.Text>{t('message.add-policy-message')}</Typography.Text>
-      </Col>
-    </Row>
-=======
                   <Divider data-testid="add-rule-divider">
                     {t('label.add-rule')}
                   </Divider>
@@ -271,7 +202,6 @@
         </Row>
       </PageLayoutV1>
     </div>
->>>>>>> 188c4ae6
   );
 };
 
