/*
 *  Copyright 2021 Collate
 *  Licensed under the Apache License, Version 2.0 (the "License");
 *  you may not use this file except in compliance with the License.
 *  You may obtain a copy of the License at
 *  http://www.apache.org/licenses/LICENSE-2.0
 *  Unless required by applicable law or agreed to in writing, software
 *  distributed under the License is distributed on an "AS IS" BASIS,
 *  WITHOUT WARRANTIES OR CONDITIONS OF ANY KIND, either express or implied.
 *  See the License for the specific language governing permissions and
 *  limitations under the License.
 */

import { FontAwesomeIcon } from '@fortawesome/react-fontawesome';
import {
  Button,
  Card,
  Col,
  Dropdown,
  Menu,
  Modal,
  Row,
  Space,
  Table,
  Tabs,
  Tooltip,
  Typography,
} from 'antd';
import { ColumnsType } from 'antd/lib/table';
import { AxiosError } from 'axios';
import { compare } from 'fast-json-patch';
import { isEmpty, isUndefined, startCase } from 'lodash';
import React, { useCallback, useEffect, useMemo, useState } from 'react';
import { useTranslation } from 'react-i18next';
import { Link, useHistory, useParams } from 'react-router-dom';
import {
  getPolicyByName,
  getRoleByName,
  patchPolicy,
  patchRole,
} from '../../../axiosAPIs/rolesAPIV1';
import { getTeamByName, patchTeamDetail } from '../../../axiosAPIs/teamsAPI';
import Description from '../../../components/common/description/Description';
import ErrorPlaceHolder from '../../../components/common/error-with-placeholder/ErrorPlaceHolder';
import RichTextEditorPreviewer from '../../../components/common/rich-text-editor/RichTextEditorPreviewer';
import TitleBreadcrumb from '../../../components/common/title-breadcrumb/title-breadcrumb.component';
import Loader from '../../../components/Loader/Loader';
import { usePermissionProvider } from '../../../components/PermissionProvider/PermissionProvider';
import {
  OperationPermission,
  ResourceEntity,
} from '../../../components/PermissionProvider/PermissionProvider.interface';
import {
  GlobalSettingOptions,
  GlobalSettingsMenuCategory,
} from '../../../constants/globalSettings.constants';
import {
  NO_PERMISSION_FOR_ACTION,
  NO_PERMISSION_TO_VIEW,
} from '../../../constants/HelperTextUtil';
import { EntityType } from '../../../enums/entity.enum';
import { Rule } from '../../../generated/api/policies/createPolicy';
import { Policy } from '../../../generated/entity/policies/policy';
import { EntityReference } from '../../../generated/type/entityReference';
import { getEntityName } from '../../../utils/CommonUtils';
import { DEFAULT_ENTITY_PERMISSION } from '../../../utils/PermissionsUtils';
import {
  getAddPolicyRulePath,
  getEditPolicyRulePath,
  getRoleWithFqnPath,
  getSettingPath,
  getTeamsWithFqnPath,
} from '../../../utils/RouterUtils';
import SVGIcons, { Icons } from '../../../utils/SvgUtils';
import { showErrorToast } from '../../../utils/ToastUtils';
import './PoliciesDetail.less';

const { TabPane } = Tabs;

type Attribute = 'roles' | 'teams';

const List = ({
  list,
  type,
  onDelete,
  hasAccess,
}: {
  list: EntityReference[];
  type: 'role' | 'team';
  onDelete: (record: EntityReference) => void;
  hasAccess: boolean;
}) => {
  const columns: ColumnsType<EntityReference> = useMemo(() => {
    return [
      {
        title: 'Name',
        dataIndex: 'name',
        width: '200px',
        key: 'name',
        render: (_, record) => {
          let link = '';
          switch (type) {
            case 'role':
              link = getRoleWithFqnPath(record.fullyQualifiedName || '');

              break;
            case 'team':
              link = getTeamsWithFqnPath(record.fullyQualifiedName || '');

              break;

            default:
              break;
          }

          return (
            <Link className="hover:tw-underline tw-cursor-pointer" to={link}>
              {getEntityName(record)}
            </Link>
          );
        },
      },
      {
        title: 'Description',
        dataIndex: 'description',
        key: 'description',
        render: (_, record) => (
          <RichTextEditorPreviewer markdown={record?.description || ''} />
        ),
      },
      {
        title: 'Actions',
        dataIndex: 'actions',
        width: '80px',
        key: 'actions',
        render: (_, record) => {
          return (
            <Tooltip title={hasAccess ? 'Remove' : NO_PERMISSION_FOR_ACTION}>
              <Button
                data-testid={`remove-action-${getEntityName(record)}`}
                disabled={!hasAccess}
                type="text"
                onClick={() => onDelete(record)}>
                <SVGIcons
                  alt="remove"
                  icon={Icons.ICON_REMOVE}
                  title="Remove"
                />
              </Button>
            </Tooltip>
          );
        },
      },
    ];
  }, []);

  return (
    <Table
      className="list-table"
      columns={columns}
      dataSource={list}
      pagination={false}
      size="small"
    />
  );
};

const PoliciesDetailPage = () => {
  const { t } = useTranslation();
  const history = useHistory();
  const { fqn } = useParams<{ fqn: string }>();
  const { getEntityPermissionByFqn } = usePermissionProvider();

  const [policy, setPolicy] = useState<Policy>({} as Policy);
  const [isLoading, setLoading] = useState<boolean>(false);
  const [isloadingOnSave, setIsloadingOnSave] = useState(false);
  const [editDescription, setEditDescription] = useState<boolean>(false);
  const [selectedEntity, setEntity] =
    useState<{ attribute: Attribute; record: EntityReference }>();

  const [policyPermission, setPolicyPermission] = useState<OperationPermission>(
    DEFAULT_ENTITY_PERMISSION
  );

  const policiesPath = getSettingPath(
    GlobalSettingsMenuCategory.ACCESS,
    GlobalSettingOptions.POLICIES
  );

  const breadcrumb = useMemo(
    () => [
      {
        name: 'Policies',
        url: policiesPath,
      },
      {
        name: fqn,
        url: '',
      },
    ],
    [fqn]
  );

  const fetchPolicyPermission = async () => {
    setLoading(true);
    try {
      const response = await getEntityPermissionByFqn(
        ResourceEntity.POLICY,
        fqn
      );
      setPolicyPermission(response);
    } catch (error) {
      showErrorToast(error as AxiosError);
    } finally {
      setLoading(false);
    }
  };

  const fetchPolicy = async () => {
    setLoading(true);
    try {
      const data = await getPolicyByName(fqn, 'owner,location,teams,roles');
      setPolicy(data ?? ({} as Policy));
    } catch (error) {
      showErrorToast(error as AxiosError);
    } finally {
      setLoading(false);
    }
  };

  const handleDescriptionUpdate = async (description: string) => {
    const patch = compare(policy, { ...policy, description });
    try {
      const data = await patchPolicy(patch, policy.id);
      setPolicy({ ...policy, description: data.description });
    } catch (error) {
      showErrorToast(error as AxiosError);
    } finally {
      setEditDescription(false);
    }
  };

  const handleRolesUpdate = async (data: EntityReference) => {
    try {
      const role = await getRoleByName(
        data.fullyQualifiedName || '',
        'policies'
      );
      const updatedAttributeData = (role.policies ?? []).filter(
        (attrData) => attrData.id !== policy.id
      );

      const patch = compare(role, {
        ...role,
        policies: updatedAttributeData,
      });

      const response = await patchRole(patch, role.id);

      if (response) {
        const updatedRoles = (policy.roles ?? []).filter(
          (role) => role.id !== data.id
        );
        setPolicy((prev) => ({ ...prev, roles: updatedRoles }));
      }
    } catch (error) {
      showErrorToast(error as AxiosError);
    } finally {
      setIsloadingOnSave(false);
    }
  };

  const handleTeamsUpdate = async (data: EntityReference) => {
    try {
      const team = await getTeamByName(
        data.fullyQualifiedName || '',
        'policies'
      );
      const updatedAttributeData = (team.policies ?? []).filter(
        (attrData) => attrData.id !== policy.id
      );

      const patch = compare(team, {
        ...team,
        policies: updatedAttributeData,
      });

      const response = await patchTeamDetail(team.id, patch);

      if (response) {
        const updatedTeams = (policy.teams ?? []).filter(
          (team) => team.id !== data.id
        );
        setPolicy((prev) => ({ ...prev, teams: updatedTeams }));
      }
    } catch (error) {
      showErrorToast(error as AxiosError);
    } finally {
      setIsloadingOnSave(false);
    }
  };

  const handleDelete = async (data: EntityReference, attribute: Attribute) => {
    setIsloadingOnSave(true);
    if (attribute === 'roles') {
      handleRolesUpdate(data);
    } else if (attribute === 'teams') {
      handleTeamsUpdate(data);
    } else {
      const attributeData =
        (policy[attribute as keyof Policy] as EntityReference[]) ?? [];
      const updatedAttributeData = attributeData.filter(
        (attrData) => attrData.id !== data.id
      );

      const patch = compare(policy, {
        ...policy,
        [attribute as keyof Policy]: updatedAttributeData,
      });
      try {
        const data = await patchPolicy(patch, policy.id);
        setPolicy(data);
      } catch (error) {
        showErrorToast(error as AxiosError);
      } finally {
        setIsloadingOnSave(false);
      }
    }
  };

  const handleRuleDelete = async (data: Rule) => {
    const updatedRules = (policy.rules ?? []).filter(
      (rule) => rule.name !== data.name
    );

    const patch = compare(policy, { ...policy, rules: updatedRules });

    try {
      const data = await patchPolicy(patch, policy.id);
      setPolicy(data);
    } catch (error) {
      showErrorToast(error as AxiosError);
    }
  };

  const getRuleActionElement = useCallback(
    (rule: Rule) => {
      return (
        <Dropdown
          disabled={!policyPermission.EditAll}
          overlay={
            <Menu
              items={[
                {
                  label: (
                    <Button
                      className="tw-p-0"
                      data-testid="edit-rule"
                      type="text"
                      onClick={(e) => {
                        e.stopPropagation();
                        history.push(
                          getEditPolicyRulePath(fqn, rule.name || '')
                        );
                      }}>
                      <Space align="center">
                        <SVGIcons alt={t('label.edit')} icon={Icons.EDIT} />
                        {t('label.edit')}
                      </Space>
                    </Button>
                  ),
                  key: 'edit-button',
                },
                {
                  label: (
                    <Button
                      className="tw-p-0"
                      data-testid="delete-rule"
                      type="text"
                      onClick={(e) => {
                        e.stopPropagation();
                        handleRuleDelete(rule);
                      }}>
                      <Space align="center">
                        <SVGIcons
                          alt={t('label.delete')}
                          icon={Icons.DELETE}
                          width="16px"
                        />
                        {t('label.delete')}
                      </Space>
                    </Button>
                  ),
                  key: 'delete-button',
                },
              ]}
            />
          }
          placement="bottomRight"
          trigger={['click']}>
          <Tooltip
            title={
              policyPermission.EditAll
                ? 'Manage Rule'
                : NO_PERMISSION_FOR_ACTION
            }>
            <Button
              data-testid={`manage-button-${rule.name}`}
              disabled={!policyPermission.EditAll}
              size="small"
              type="text"
              onClick={(e) => {
                e.stopPropagation();
              }}>
              <FontAwesomeIcon
                className="tw-text-grey-body"
                icon="ellipsis-vertical"
              />
            </Button>
          </Tooltip>
        </Dropdown>
      );
    },
    [policy, policyPermission]
  );

  useEffect(() => {
    fetchPolicyPermission();
  }, [fqn]);

  useEffect(() => {
    if (policyPermission.ViewAll || policyPermission.ViewBasic) {
      fetchPolicy();
    }
  }, [policyPermission, fqn]);

  if (isLoading) {
    return <Loader />;
  }

  return (
    <div data-testid="policy-details-container">
      <TitleBreadcrumb titleLinks={breadcrumb} />
      {policyPermission.ViewAll || policyPermission.ViewBasic ? (
        <>
          {isEmpty(policy) ? (
            <ErrorPlaceHolder>
              <div className="text-center">
                <p>{`${t('label.no-policy-found')} ${fqn}`}</p>
                <Button
                  size="small"
                  type="primary"
                  onClick={() => history.push(policiesPath)}>
                  {t('label.go-back')}
                </Button>
              </div>
            </ErrorPlaceHolder>
          ) : (
            <div className="policies-detail" data-testid="policy-details">
              <div className="tw--ml-5">
                <Description
                  description={policy.description || ''}
                  entityFqn={policy.fullyQualifiedName}
                  entityName={getEntityName(policy)}
                  entityType={EntityType.POLICY}
                  hasEditAccess={
                    policyPermission.EditAll || policyPermission.EditDescription
                  }
                  isEdit={editDescription}
                  onCancel={() => setEditDescription(false)}
                  onDescriptionEdit={() => setEditDescription(true)}
                  onDescriptionUpdate={handleDescriptionUpdate}
                />
              </div>
              <Tabs defaultActiveKey="rules">
                <TabPane key="rules" tab="Rules">
                  {isEmpty(policy.rules) ? (
                    <ErrorPlaceHolder>
                      <p>{t('label.no-rule-found')}</p>
                    </ErrorPlaceHolder>
                  ) : (
                    <Space
                      className="tw-w-full tabpane-space"
                      direction="vertical">
                      <Tooltip
                        title={
                          policyPermission.EditAll
                            ? t('label.add-rule')
                            : NO_PERMISSION_FOR_ACTION
                        }>
                        <Button
                          data-testid="add-rule"
                          disabled={!policyPermission.EditAll}
                          type="primary"
                          onClick={() =>
                            history.push(getAddPolicyRulePath(fqn))
                          }>
                          {t('label.add-rule')}
                        </Button>
                      </Tooltip>

                      <Space
                        className="tw-w-full"
                        direction="vertical"
                        size={20}>
                        {policy.rules.map((rule) => (
                          <Card
                            data-testid="rule-card"
                            key={rule.name || 'rule'}>
                            <Space
                              align="baseline"
                              className="tw-w-full tw-justify-between tw-pb-5"
                              direction="horizontal">
                              <Typography.Text
                                className="tw-font-medium tw-text-base tw-text-grey-body"
                                data-testid="rule-name">
                                {rule.name}
                              </Typography.Text>
                              {getRuleActionElement(rule)}
                            </Space>

                            <Space
                              className="tw-w-full"
                              direction="vertical"
                              size={12}>
                              {rule.description && (
                                <Row data-testid="description">
                                  <Col span={2}>
                                    <Typography.Text className="tw-text-grey-muted">
                                      {t('label.description')} :
                                    </Typography.Text>
                                  </Col>
                                  <Col span={22}>
                                    <RichTextEditorPreviewer
                                      markdown={rule.description || ''}
                                    />
                                  </Col>
                                </Row>
                              )}

                              <Row data-testid="resources">
                                <Col span={2}>
                                  <Typography.Text className="tw-text-grey-muted tw-mb-0">
                                    {t('label.resources')} :
                                  </Typography.Text>
                                </Col>
                                <Col span={22}>
                                  <Typography.Text className="tw-text-grey-body">
                                    {rule.resources
                                      ?.map((resource) => startCase(resource))
                                      ?.join(', ')}
                                  </Typography.Text>
                                </Col>
                              </Row>

                              <Row data-testid="operations">
                                <Col span={2}>
                                  <Typography.Text className="tw-text-grey-muted">
                                    {t('label.operations')} :
                                  </Typography.Text>
                                </Col>
                                <Col span={22}>
                                  <Typography.Text className="tw-text-grey-body">
                                    {rule.operations?.join(', ')}
                                  </Typography.Text>
                                </Col>
                              </Row>
                              <Row data-testid="effect">
                                <Col span={2}>
                                  <Typography.Text className="tw-text-grey-muted">
                                    {t('label.effect')} :
                                  </Typography.Text>
                                </Col>
                                <Col span={22}>
                                  <Typography.Text className="tw-text-grey-body">
                                    {startCase(rule.effect)}
                                  </Typography.Text>
                                </Col>
                              </Row>
                              {rule.condition && (
                                <Row data-testid="condition">
                                  <Col span={2}>
                                    <Typography.Text className="tw-text-grey-muted">
                                      {t('label.condition')} :
                                    </Typography.Text>
                                  </Col>
                                  <Col span={22}>
                                    <code>{rule.condition}</code>
                                  </Col>
                                </Row>
                              )}
                            </Space>
                          </Card>
                        ))}
                      </Space>
                    </Space>
                  )}
                </TabPane>
                <TabPane key="roles" tab="Roles">
                  <List
                    hasAccess={policyPermission.EditAll}
                    list={policy.roles ?? []}
                    type="role"
                    onDelete={(record) =>
                      setEntity({ record, attribute: 'roles' })
                    }
                  />
                </TabPane>
                <TabPane key="teams" tab="Teams">
                  <List
                    hasAccess={policyPermission.EditAll}
                    list={policy.teams ?? []}
                    type="team"
                    onDelete={(record) =>
                      setEntity({ record, attribute: 'teams' })
                    }
                  />
                </TabPane>
              </Tabs>
            </div>
          )}
        </>
      ) : (
        <ErrorPlaceHolder>{NO_PERMISSION_TO_VIEW}</ErrorPlaceHolder>
      )}
      {selectedEntity && (
        <Modal
          centered
<<<<<<< HEAD
          confirmLoading={isloadingOnSave}
          okText={t('label.confirm')}
          title={`${t('label.remove')} ${getEntityName(
=======
          closable={false}
          okText="Confirm"
          title={`Remove ${getEntityName(
>>>>>>> 28a1d4e1
            selectedEntity.record
          )} ${t('label.from')} ${getEntityName(policy)}`}
          visible={!isUndefined(selectedEntity.record)}
          onCancel={() => setEntity(undefined)}
          onOk={async () => {
            await handleDelete(selectedEntity.record, selectedEntity.attribute);
            setEntity(undefined);
          }}>
          <Typography.Text>
            {` ${t('label.sure-to-remove')} ${getEntityName(
              selectedEntity.record
            )} ${t('label.from')} ${getEntityName(policy)}?`}
          </Typography.Text>
        </Modal>
      )}
    </div>
  );
};

export default PoliciesDetailPage;<|MERGE_RESOLUTION|>--- conflicted
+++ resolved
@@ -626,15 +626,10 @@
       {selectedEntity && (
         <Modal
           centered
-<<<<<<< HEAD
+          closable={false}
           confirmLoading={isloadingOnSave}
           okText={t('label.confirm')}
           title={`${t('label.remove')} ${getEntityName(
-=======
-          closable={false}
-          okText="Confirm"
-          title={`Remove ${getEntityName(
->>>>>>> 28a1d4e1
             selectedEntity.record
           )} ${t('label.from')} ${getEntityName(policy)}`}
           visible={!isUndefined(selectedEntity.record)}
