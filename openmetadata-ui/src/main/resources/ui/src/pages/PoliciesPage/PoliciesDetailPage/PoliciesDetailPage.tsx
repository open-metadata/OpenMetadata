--- conflicted
+++ resolved
@@ -447,13 +447,8 @@
 
                               <Row data-testid="resources">
                                 <Col span={2}>
-<<<<<<< HEAD
                                   <Typography.Text className="text-grey-muted m-b-0">
                                     {t('label.resources')} :
-=======
-                                  <Typography.Text className="tw-text-grey-muted tw-mb-0">
-                                    {t('label.resource-plural')} :
->>>>>>> 6d40d1a2
                                   </Typography.Text>
                                 </Col>
                                 <Col span={22}>
@@ -467,13 +462,8 @@
 
                               <Row data-testid="operations">
                                 <Col span={2}>
-<<<<<<< HEAD
                                   <Typography.Text className="text-grey-muted">
                                     {t('label.operations')} :
-=======
-                                  <Typography.Text className="tw-text-grey-muted">
-                                    {t('label.operation-plural')} :
->>>>>>> 6d40d1a2
                                   </Typography.Text>
                                 </Col>
                                 <Col span={22}>
