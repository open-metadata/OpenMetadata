--- conflicted
+++ resolved
@@ -50,21 +50,14 @@
   const [showDisabled, setShowDisabled] = useState(false);
 
   const fetchApplicationList = useCallback(
-<<<<<<< HEAD
-    async (pagingOffset?: Paging) => {
-=======
     async (showDisabled = false, pagingOffset?: Paging) => {
->>>>>>> a10e076f
       try {
         setIsLoading(true);
         const { data, paging } = await getApplicationList({
           after: pagingOffset?.after,
           before: pagingOffset?.before,
           limit: pageSize,
-<<<<<<< HEAD
-=======
           include: showDisabled ? Include.Deleted : Include.NonDeleted,
->>>>>>> a10e076f
         });
 
         setApplicationData(data);
@@ -75,11 +68,7 @@
         setIsLoading(false);
       }
     },
-<<<<<<< HEAD
     [pageSize, handlePagingChange]
-=======
-    []
->>>>>>> a10e076f
   );
 
   const handleApplicationPageChange = ({
