--- conflicted
+++ resolved
@@ -206,19 +206,17 @@
 
   const activeTabHandler = useCallback(
     (activeKey: string) => {
-<<<<<<< HEAD
       if (activeKey !== tab) {
-        navigate({
-=======
-      if (activeKey !== activeTab) {
-        history.replace({
->>>>>>> 50a798dd
-          pathname: getEntityDetailsPath(
-            EntityType.API_COLLECTION,
-            decodedAPICollectionFQN,
-            activeKey
-          ),
-        });
+        navigate(
+          {
+            pathname: getEntityDetailsPath(
+              EntityType.API_COLLECTION,
+              decodedAPICollectionFQN,
+              activeKey
+            ),
+          },
+          { replace: true }
+        );
       }
     },
     [tab, decodedAPICollectionFQN]
