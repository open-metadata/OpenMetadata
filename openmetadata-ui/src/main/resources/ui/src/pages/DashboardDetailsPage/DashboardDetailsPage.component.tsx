--- conflicted
+++ resolved
@@ -31,11 +31,6 @@
   removeFollower,
 } from 'rest/dashboardAPI';
 import { getAllFeeds, postFeedById, postThread } from 'rest/feedsAPI';
-<<<<<<< HEAD
-import { getServiceByFQN } from 'rest/serviceAPI';
-=======
-import { serviceTypeLogo } from 'utils/ServiceUtils';
->>>>>>> 4e63d680
 import AppState from '../../AppState';
 import {
   getDashboardDetailsPath,
