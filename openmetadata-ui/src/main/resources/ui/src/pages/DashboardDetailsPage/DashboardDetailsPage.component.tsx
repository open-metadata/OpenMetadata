--- conflicted
+++ resolved
@@ -616,13 +616,7 @@
               feedCount={feedCount}
               fetchFeedHandler={getFeedData}
               followDashboardHandler={followDashboard}
-<<<<<<< HEAD
-              followers={followers}
               isEntityThreadLoading={isEntityThreadLoading}
-              owner={owner as EntityReference}
-=======
-              isentityThreadLoading={isentityThreadLoading}
->>>>>>> 17893f5b
               paging={paging}
               postFeedHandler={postFeedHandler}
               setActiveTabHandler={activeTabHandler}
