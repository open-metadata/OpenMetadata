/*
 *  Copyright 2022 Collate.
 *  Licensed under the Apache License, Version 2.0 (the "License");
 *  you may not use this file except in compliance with the License.
 *  You may obtain a copy of the License at
 *  http://www.apache.org/licenses/LICENSE-2.0
 *  Unless required by applicable law or agreed to in writing, software
 *  distributed under the License is distributed on an "AS IS" BASIS,
 *  WITHOUT WARRANTIES OR CONDITIONS OF ANY KIND, either express or implied.
 *  See the License for the specific language governing permissions and
 *  limitations under the License.
 */

import { AxiosError } from 'axios';
import ErrorPlaceHolder from 'components/common/error-with-placeholder/ErrorPlaceHolder';
import { TitleBreadcrumbProps } from 'components/common/title-breadcrumb/title-breadcrumb.interface';
import DashboardDetails from 'components/DashboardDetails/DashboardDetails.component';
import Loader from 'components/Loader/Loader';
import { usePermissionProvider } from 'components/PermissionProvider/PermissionProvider';
import { ResourceEntity } from 'components/PermissionProvider/PermissionProvider.interface';
import { compare, Operation } from 'fast-json-patch';
import { isUndefined, omitBy, toString } from 'lodash';
import React, { useEffect, useState } from 'react';
import { useTranslation } from 'react-i18next';
import { useHistory, useParams } from 'react-router-dom';
import { updateChart } from 'rest/chartAPI';
import {
  addFollower,
  getDashboardByFqn,
  patchDashboardDetails,
  removeFollower,
} from 'rest/dashboardAPI';
import { getAllFeeds, postFeedById, postThread } from 'rest/feedsAPI';
import { getServiceByFQN } from 'rest/serviceAPI';
import AppState from '../../AppState';
import {
  getDashboardDetailsPath,
  getServiceDetailsPath,
  getVersionPath,
} from '../../constants/constants';
import { NO_PERMISSION_TO_VIEW } from '../../constants/HelperTextUtil';
import { EntityType, TabSpecificField } from '../../enums/entity.enum';
import { FeedFilter } from '../../enums/mydata.enum';
import { ServiceCategory } from '../../enums/service.enum';
import { CreateThread } from '../../generated/api/feed/createThread';
import { Chart } from '../../generated/entity/data/chart';
import { Dashboard } from '../../generated/entity/data/dashboard';
import { Post, Thread, ThreadType } from '../../generated/entity/feed/thread';
import { Connection } from '../../generated/entity/services/dashboardService';
import { Paging } from '../../generated/type/paging';
import { EntityFieldThreadCount } from '../../interface/feed.interface';
import {
  addToRecentViewed,
  getCurrentUserId,
  getEntityMissingError,
  getFeedCounts,
} from '../../utils/CommonUtils';
import {
  dashboardDetailsTabs,
  defaultFields,
  fetchCharts,
  getCurrentDashboardTab,
  sortTagsForCharts,
} from '../../utils/DashboardDetailsUtils';
import { getEntityFeedLink, getEntityName } from '../../utils/EntityUtils';
import { deletePost, updateThreadData } from '../../utils/FeedUtils';
import { DEFAULT_ENTITY_PERMISSION } from '../../utils/PermissionsUtils';
import { showErrorToast } from '../../utils/ToastUtils';

export type ChartType = {
  displayName: string;
} & Chart;

const DashboardDetailsPage = () => {
  const { t } = useTranslation();
  const USERId = getCurrentUserId();
  const history = useHistory();
  const { getEntityPermissionByFqn } = usePermissionProvider();
  const { dashboardFQN, tab } = useParams() as Record<string, string>;
  const [dashboardDetails, setDashboardDetails] = useState<Dashboard>(
    {} as Dashboard
  );
  const [isLoading, setLoading] = useState<boolean>(false);
  const [activeTab, setActiveTab] = useState<number>(
    getCurrentDashboardTab(tab)
  );
  const [charts, setCharts] = useState<ChartType[]>([]);
  const [dashboardUrl, setDashboardUrl] = useState<string>('');

  const [slashedDashboardName, setSlashedDashboardName] = useState<
    TitleBreadcrumbProps['titleLinks']
  >([]);

  const [isError, setIsError] = useState(false);

  const [entityThread, setEntityThread] = useState<Thread[]>([]);
  const [isEntityThreadLoading, setIsEntityThreadLoading] =
    useState<boolean>(false);
  const [feedCount, setFeedCount] = useState<number>(0);
  const [entityFieldThreadCount, setEntityFieldThreadCount] = useState<
    EntityFieldThreadCount[]
  >([]);
  const [entityFieldTaskCount, setEntityFieldTaskCount] = useState<
    EntityFieldThreadCount[]
  >([]);
  const [paging, setPaging] = useState<Paging>({} as Paging);

  const [dashboardPermissions, setDashboardPermissions] = useState(
    DEFAULT_ENTITY_PERMISSION
  );

  const { id: dashboardId, version } = dashboardDetails;

  const fetchResourcePermission = async (entityFqn: string) => {
    setLoading(true);
    try {
      const entityPermission = await getEntityPermissionByFqn(
        ResourceEntity.DASHBOARD,
        entityFqn
      );
      setDashboardPermissions(entityPermission);
    } catch (error) {
      showErrorToast(
        t('server.fetch-entity-permissions-error', {
          entity: entityFqn,
        })
      );
    } finally {
      setLoading(false);
    }
  };

  const activeTabHandler = (tabValue: number) => {
    const currentTabIndex = tabValue - 1;
    if (dashboardDetailsTabs[currentTabIndex].path !== tab) {
      setActiveTab(
        getCurrentDashboardTab(dashboardDetailsTabs[currentTabIndex].path)
      );
      history.push({
        pathname: getDashboardDetailsPath(
          dashboardFQN,
          dashboardDetailsTabs[currentTabIndex].path
        ),
      });
    }
  };

  const getEntityFeedCount = () => {
    getFeedCounts(
      EntityType.DASHBOARD,
      dashboardFQN,
      setEntityFieldThreadCount,
      setEntityFieldTaskCount,
      setFeedCount
    );
  };

  const getFeedData = async (
    after?: string,
    feedFilter?: FeedFilter,
    threadType?: ThreadType
  ) => {
    setIsEntityThreadLoading(true);
    !after && setEntityThread([]);

    try {
      const { data, paging: pagingObj } = await getAllFeeds(
        getEntityFeedLink(EntityType.DASHBOARD, dashboardFQN),
        after,
        threadType,
        feedFilter,
        undefined,
        USERId
      );
      setPaging(pagingObj);
      setEntityThread((prevData) => [...prevData, ...data]);
    } catch (error) {
      showErrorToast(
        error as AxiosError,
        t('server.entity-fetch-error', {
          entity: t('label.entity-feed-plural'),
        })
      );
    } finally {
      setIsEntityThreadLoading(false);
    }
  };

  const saveUpdatedDashboardData = (updatedData: Dashboard) => {
    const jsonPatch = compare(
      omitBy(dashboardDetails, isUndefined),
      updatedData
    );

    return patchDashboardDetails(dashboardId, jsonPatch);
  };

  const fetchServiceDetails = async (type: string, fqn: string) => {
    return new Promise<string>((resolve, reject) => {
      getServiceByFQN(type + 's', fqn, ['owner'])
        .then((resService) => {
          if (resService) {
            const hostPort =
              (resService.connection?.config as Connection)?.hostPort || '';
            resolve(hostPort);
          } else {
            throw null;
          }
        })
        .catch((err: AxiosError) => {
          showErrorToast(
            err,
            t('server.entity-details-fetch-error', {
              entityType: t('label.dashboard'),
              entityName: fqn,
            })
          );
          reject(err);
        });
    });
  };

  const fetchDashboardDetail = async (dashboardFQN: string) => {
    setLoading(true);
<<<<<<< HEAD

    try {
      const res = await getDashboardByFqn(dashboardFQN, defaultFields);

      const {
        id,
        fullyQualifiedName,
        service,
        charts: ChartIds,
        dashboardUrl,
        serviceType,
      } = res;
      setDashboardDetails(res);
      setSlashedDashboardName([
        {
          name: service.name ?? '',
          url: service.name
            ? getServiceDetailsPath(
                service.name,
                ServiceCategory.DASHBOARD_SERVICES
              )
            : '',
          imgSrc: serviceType ? serviceTypeLogo(serviceType) : undefined,
        },
        {
          name: getEntityName(res),
          url: '',
          activeTitle: true,
        },
      ]);

      addToRecentViewed({
        displayName: getEntityName(res),
        entityType: EntityType.DASHBOARD,
        fqn: fullyQualifiedName ?? '',
        serviceType: serviceType,
        timestamp: 0,
        id: id,
=======
    getDashboardByFqn(dashboardFQN, defaultFields)
      .then((res) => {
        if (res) {
          const {
            id,
            fullyQualifiedName,
            service,
            charts: ChartIds,
            dashboardUrl,
            serviceType,
          } = res;
          setDashboardDetails(res);
          setSlashedDashboardName([
            {
              name: service.name ?? '',
              url: service.name
                ? getServiceDetailsPath(
                    service.name,
                    ServiceCategory.DASHBOARD_SERVICES
                  )
                : '',
            },
          ]);

          addToRecentViewed({
            displayName: getEntityName(res),
            entityType: EntityType.DASHBOARD,
            fqn: fullyQualifiedName ?? '',
            serviceType: serviceType,
            timestamp: 0,
            id: id,
          });

          fetchServiceDetails(service.type, service.name ?? '')
            .then((hostPort: string) => {
              setDashboardUrl(hostPort + dashboardUrl);
              fetchCharts(ChartIds)
                .then((chart) => {
                  const updatedCharts = (chart as ChartType[]).map(
                    (chartItem) => ({
                      ...chartItem,
                      chartUrl: hostPort + chartItem.chartUrl,
                    })
                  );
                  setCharts(updatedCharts);
                })
                .catch((error: AxiosError) => {
                  showErrorToast(
                    error,
                    jsonData['api-error-messages']['fetch-chart-error']
                  );
                });

              setLoading(false);
            })
            .catch((err: AxiosError) => {
              throw err;
            });
        } else {
          setIsError(true);

          throw jsonData['api-error-messages']['unexpected-server-response'];
        }
      })
      .catch((err: AxiosError) => {
        if (err.response?.status === 404) {
          setIsError(true);
        } else {
          showErrorToast(
            err,
            jsonData['api-error-messages']['fetch-dashboard-details-error']
          );
        }
        setLoading(false);
>>>>>>> b57c680a
      });

      fetchServiceDetails(service.type, service.name ?? '')
        .then((hostPort: string) => {
          setDashboardUrl(hostPort + dashboardUrl);
          fetchCharts(ChartIds)
            .then((chart) => {
              const updatedCharts = (chart as ChartType[]).map((chartItem) => ({
                ...chartItem,
                chartUrl: hostPort + chartItem.chartUrl,
              }));
              setCharts(updatedCharts);
            })
            .catch((error: AxiosError) => {
              showErrorToast(
                error,
                t('server.entity-fetch-error', {
                  entity: t('label.chart-plural'),
                })
              );
            });

          setLoading(false);
        })
        .catch((err: AxiosError) => {
          throw err;
        });
    } catch (error) {
      if ((error as AxiosError).response?.status === 404) {
        setIsError(true);
      } else {
        showErrorToast(
          error as AxiosError,
          t('server.entity-details-fetch-error', {
            entityType: t('label.dashboard'),
            entityName: dashboardFQN,
          })
        );
      }
    }

    setLoading(false);
  };

  const descriptionUpdateHandler = async (updatedDashboard: Dashboard) => {
    try {
      const response = await saveUpdatedDashboardData(updatedDashboard);
      setDashboardDetails(response);
      getEntityFeedCount();
    } catch (error) {
      showErrorToast(error as AxiosError);
    }
  };

  const followDashboard = async () => {
    try {
      const res = await addFollower(dashboardId, USERId);
      const { newValue } = res.changeDescription.fieldsAdded[0];
      setDashboardDetails((prev) => ({
        ...prev,
        followers: [...(prev?.followers ?? []), ...newValue],
      }));
      getEntityFeedCount();
    } catch (error) {
      showErrorToast(
        error as AxiosError,
        t('server.entity-follow-error', {
          entity: getEntityName(dashboardDetails),
        })
      );
    }
  };

  const unFollowDashboard = async () => {
    try {
      const res = await removeFollower(dashboardId, USERId);
      const { oldValue } = res.changeDescription.fieldsDeleted[0];

      setDashboardDetails((prev) => ({
        ...prev,
        followers:
          prev.followers?.filter(
            (follower) => follower.id !== oldValue[0].id
          ) ?? [],
      }));

      getEntityFeedCount();
    } catch (error) {
      showErrorToast(
        error as AxiosError,
        t('server.entity-unfollow-error', {
          entity: getEntityName(dashboardDetails),
        })
      );
    }
  };

  const onTagUpdate = async (updatedDashboard: Dashboard) => {
    try {
      const res = await saveUpdatedDashboardData(updatedDashboard);
      setDashboardDetails(res);
      getEntityFeedCount();
    } catch (error) {
      showErrorToast(
        error as AxiosError,
        t('server.entity-updating-error', {
          entity: t('label.tag-plural'),
        })
      );
    }
  };

  const settingsUpdateHandler = async (
    updatedDashboard: Dashboard
  ): Promise<void> => {
    try {
      const res = await saveUpdatedDashboardData(updatedDashboard);
      setDashboardDetails(res);
      getEntityFeedCount();
    } catch (error) {
      showErrorToast(
        t('server.entity-updating-error', {
          entity: getEntityName(updatedDashboard),
        })
      );
    }
  };

  const onChartUpdate = async (
    index: number,
    chartId: string,
    patch: Array<Operation>
  ) => {
    try {
      const response = await updateChart(chartId, patch);
      setCharts((prevCharts) => {
        const charts = [...prevCharts];
        charts[index] = response;

        return charts;
      });
    } catch (error) {
      showErrorToast(error as AxiosError);
    }
  };
  const handleChartTagSelection = async (
    index: number,
    chartId: string,
    patch: Array<Operation>
  ) => {
    try {
      const res = await updateChart(chartId, patch);

      setCharts((prevCharts) => {
        const charts = [...prevCharts];
        charts[index] = res;

        // Sorting tags as the response of PATCH request does not return the sorted order
        // of tags, but is stored in sorted manner in the database
        // which leads to wrong PATCH payload sent after further tags removal
        return sortTagsForCharts(charts);
      });
      getEntityFeedCount();
    } catch (error) {
      showErrorToast(
        error as AxiosError,
        t('server.entity-updating-error', {
          entity: t('label.chart-plural'),
        })
      );
    }
  };

  const versionHandler = () => {
    version &&
      history.push(
        getVersionPath(EntityType.DASHBOARD, dashboardFQN, toString(version))
      );
  };

  const postFeedHandler = async (value: string, id: string) => {
    const currentUser = AppState.userDetails?.name ?? AppState.users[0]?.name;

    const data = {
      message: value,
      from: currentUser,
    } as Post;

    try {
      const res = await postFeedById(id, data);
      const { id: responseId, posts } = res;
      setEntityThread((pre) => {
        return pre.map((thread) => {
          if (thread.id === responseId) {
            return { ...res, posts: posts?.slice(-3) };
          } else {
            return thread;
          }
        });
      });
      getEntityFeedCount();
    } catch (error) {
      showErrorToast(
        error as AxiosError,
        t('server.add-entity-error', {
          entity: t('label.feed-plural'),
        })
      );
    }
  };

  const createThread = async (data: CreateThread) => {
    try {
      const res = await postThread(data);
      setEntityThread((pre) => [...pre, res]);
      getEntityFeedCount();
    } catch (error) {
      showErrorToast(
        error as AxiosError,
        t('server.create-entity-error', {
          entity: t('label.conversation'),
        })
      );
    }
  };

  const deletePostHandler = (
    threadId: string,
    postId: string,
    isThread: boolean
  ) => {
    deletePost(threadId, postId, isThread, setEntityThread);
  };

  const updateThreadHandler = (
    threadId: string,
    postId: string,
    isThread: boolean,
    data: Operation[]
  ) => {
    updateThreadData(threadId, postId, isThread, data, setEntityThread);
  };

  const handleExtensionUpdate = async (updatedDashboard: Dashboard) => {
    try {
      const data = await saveUpdatedDashboardData(updatedDashboard);
      setDashboardDetails(data);
      getEntityFeedCount();
    } catch (error) {
      showErrorToast(
        error as AxiosError,
        t('server.entity-updating-error', {
          entity: dashboardDetails.name,
        })
      );
    }
  };

  useEffect(() => {
    if (
      dashboardDetailsTabs[activeTab - 1].field ===
      TabSpecificField.ACTIVITY_FEED
    ) {
      getFeedData();
    }
  }, [activeTab, feedCount]);

  useEffect(() => {
    if (dashboardPermissions.ViewAll || dashboardPermissions.ViewBasic) {
      fetchDashboardDetail(dashboardFQN);
      getEntityFeedCount();
    }
  }, [dashboardFQN, dashboardPermissions]);

  useEffect(() => {
    fetchResourcePermission(dashboardFQN);
  }, [dashboardFQN]);

  useEffect(() => {
    if (dashboardDetailsTabs[activeTab - 1].path !== tab) {
      setActiveTab(getCurrentDashboardTab(tab));
    }
    setEntityThread([]);
  }, [tab]);

  return (
    <>
      {isLoading ? (
        <Loader />
      ) : isError ? (
        <ErrorPlaceHolder>
          {getEntityMissingError('dashboard', dashboardFQN)}
        </ErrorPlaceHolder>
      ) : (
        <>
          {dashboardPermissions.ViewAll || dashboardPermissions.ViewBasic ? (
            <DashboardDetails
              activeTab={activeTab}
              chartDescriptionUpdateHandler={onChartUpdate}
              chartTagUpdateHandler={handleChartTagSelection}
              charts={charts}
              createThread={createThread}
              dashboardDetails={dashboardDetails}
              dashboardFQN={dashboardFQN}
              dashboardUrl={dashboardUrl}
              deletePostHandler={deletePostHandler}
              descriptionUpdateHandler={descriptionUpdateHandler}
              entityFieldTaskCount={entityFieldTaskCount}
              entityFieldThreadCount={entityFieldThreadCount}
              entityThread={entityThread}
              feedCount={feedCount}
              fetchFeedHandler={getFeedData}
              followDashboardHandler={followDashboard}
              isEntityThreadLoading={isEntityThreadLoading}
              paging={paging}
              postFeedHandler={postFeedHandler}
              setActiveTabHandler={activeTabHandler}
              settingsUpdateHandler={settingsUpdateHandler}
              slashedDashboardName={slashedDashboardName}
              tagUpdateHandler={onTagUpdate}
              unfollowDashboardHandler={unFollowDashboard}
              updateThreadHandler={updateThreadHandler}
              versionHandler={versionHandler}
              onExtensionUpdate={handleExtensionUpdate}
            />
          ) : (
            <ErrorPlaceHolder>{NO_PERMISSION_TO_VIEW}</ErrorPlaceHolder>
          )}
        </>
      )}
    </>
  );
};

export default DashboardDetailsPage;<|MERGE_RESOLUTION|>--- conflicted
+++ resolved
@@ -32,6 +32,7 @@
 } from 'rest/dashboardAPI';
 import { getAllFeeds, postFeedById, postThread } from 'rest/feedsAPI';
 import { getServiceByFQN } from 'rest/serviceAPI';
+import { serviceTypeLogo } from 'utils/ServiceUtils';
 import AppState from '../../AppState';
 import {
   getDashboardDetailsPath,
@@ -222,7 +223,6 @@
 
   const fetchDashboardDetail = async (dashboardFQN: string) => {
     setLoading(true);
-<<<<<<< HEAD
 
     try {
       const res = await getDashboardByFqn(dashboardFQN, defaultFields);
@@ -261,82 +261,6 @@
         serviceType: serviceType,
         timestamp: 0,
         id: id,
-=======
-    getDashboardByFqn(dashboardFQN, defaultFields)
-      .then((res) => {
-        if (res) {
-          const {
-            id,
-            fullyQualifiedName,
-            service,
-            charts: ChartIds,
-            dashboardUrl,
-            serviceType,
-          } = res;
-          setDashboardDetails(res);
-          setSlashedDashboardName([
-            {
-              name: service.name ?? '',
-              url: service.name
-                ? getServiceDetailsPath(
-                    service.name,
-                    ServiceCategory.DASHBOARD_SERVICES
-                  )
-                : '',
-            },
-          ]);
-
-          addToRecentViewed({
-            displayName: getEntityName(res),
-            entityType: EntityType.DASHBOARD,
-            fqn: fullyQualifiedName ?? '',
-            serviceType: serviceType,
-            timestamp: 0,
-            id: id,
-          });
-
-          fetchServiceDetails(service.type, service.name ?? '')
-            .then((hostPort: string) => {
-              setDashboardUrl(hostPort + dashboardUrl);
-              fetchCharts(ChartIds)
-                .then((chart) => {
-                  const updatedCharts = (chart as ChartType[]).map(
-                    (chartItem) => ({
-                      ...chartItem,
-                      chartUrl: hostPort + chartItem.chartUrl,
-                    })
-                  );
-                  setCharts(updatedCharts);
-                })
-                .catch((error: AxiosError) => {
-                  showErrorToast(
-                    error,
-                    jsonData['api-error-messages']['fetch-chart-error']
-                  );
-                });
-
-              setLoading(false);
-            })
-            .catch((err: AxiosError) => {
-              throw err;
-            });
-        } else {
-          setIsError(true);
-
-          throw jsonData['api-error-messages']['unexpected-server-response'];
-        }
-      })
-      .catch((err: AxiosError) => {
-        if (err.response?.status === 404) {
-          setIsError(true);
-        } else {
-          showErrorToast(
-            err,
-            jsonData['api-error-messages']['fetch-dashboard-details-error']
-          );
-        }
-        setLoading(false);
->>>>>>> b57c680a
       });
 
       fetchServiceDetails(service.type, service.name ?? '')
