--- conflicted
+++ resolved
@@ -13,14 +13,6 @@
 import { Col, Row, Space, Tabs } from 'antd';
 import { AxiosError } from 'axios';
 import { compare } from 'fast-json-patch';
-<<<<<<< HEAD
-import { CreateThread, ThreadType } from 'generated/api/feed/createThread';
-import { Tag } from 'generated/entity/classification/tag';
-import { Container } from 'generated/entity/data/container';
-import { Include } from 'generated/type/include';
-import { LabelType, State, TagLabel, TagSource } from 'generated/type/tagLabel';
-=======
->>>>>>> b5aff6bb
 import { isEmpty, isUndefined, omitBy, toString } from 'lodash';
 import { observer } from 'mobx-react';
 import { EntityTags } from 'Models';
@@ -57,11 +49,10 @@
 } from '../../constants/constants';
 import { ERROR_PLACEHOLDER_TYPE } from '../../enums/common.enum';
 import { EntityTabs, EntityType } from '../../enums/entity.enum';
-import {
-  CreateThread,
-  ThreadType,
-} from '../../generated/api/feed/createThread';
+import { CreateThread } from '../../generated/api/feed/createThread';
+import { Tag } from '../../generated/entity/classification/tag';
 import { Container } from '../../generated/entity/data/container';
+import { ThreadType } from '../../generated/entity/feed/thread';
 import { Include } from '../../generated/type/include';
 import {
   LabelType,
@@ -84,24 +75,14 @@
   getEntityMissingError,
   getFeedCounts,
   sortTagsCaseInsensitive,
-<<<<<<< HEAD
-} from 'utils/CommonUtils';
-import { getEntityName } from 'utils/EntityUtils';
-import { getEntityFieldThreadCounts } from 'utils/FeedUtils';
-import { DEFAULT_ENTITY_PERMISSION } from 'utils/PermissionsUtils';
-import { getDecodedFqn } from 'utils/StringsUtils';
-import { getTagsWithoutTier, getTierTags } from 'utils/TableUtils';
-import { updateTierTag } from 'utils/TagsUtils';
-import { showErrorToast, showSuccessToast } from 'utils/ToastUtils';
-=======
 } from '../../utils/CommonUtils';
 import { getEntityName } from '../../utils/EntityUtils';
 import { getEntityFieldThreadCounts } from '../../utils/FeedUtils';
 import { DEFAULT_ENTITY_PERMISSION } from '../../utils/PermissionsUtils';
 import { getDecodedFqn } from '../../utils/StringsUtils';
 import { getTagsWithoutTier, getTierTags } from '../../utils/TableUtils';
+import { updateTierTag } from '../../utils/TagsUtils';
 import { showErrorToast, showSuccessToast } from '../../utils/ToastUtils';
->>>>>>> b5aff6bb
 
 const ContainerPage = () => {
   const history = useHistory();
