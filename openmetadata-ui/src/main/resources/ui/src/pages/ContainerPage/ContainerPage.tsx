/*
 *  Copyright 2023 Collate.
 *  Licensed under the Apache License, Version 2.0 (the "License");
 *  you may not use this file except in compliance with the License.
 *  You may obtain a copy of the License at
 *  http://www.apache.org/licenses/LICENSE-2.0
 *  Unless required by applicable law or agreed to in writing, software
 *  distributed under the License is distributed on an "AS IS" BASIS,
 *  WITHOUT WARRANTIES OR CONDITIONS OF ANY KIND, either express or implied.
 *  See the License for the specific language governing permissions and
 *  limitations under the License.
 */
import { Col, Row, Tabs } from 'antd';
import { AxiosError } from 'axios';
import { compare } from 'fast-json-patch';
import { isEmpty, isUndefined, omitBy, toString } from 'lodash';
import React, { useCallback, useEffect, useMemo, useState } from 'react';
import { useTranslation } from 'react-i18next';
import { useHistory, useParams } from 'react-router-dom';
import { withActivityFeed } from '../../components/AppRouter/withActivityFeed';
import ErrorPlaceHolder from '../../components/common/ErrorWithPlaceholder/ErrorPlaceHolder';
import Loader from '../../components/common/Loader/Loader';
import { GenericProvider } from '../../components/Customization/GenericProvider/GenericProvider';
import { DataAssetsHeader } from '../../components/DataAssets/DataAssetsHeader/DataAssetsHeader.component';
import { QueryVote } from '../../components/Database/TableQueries/TableQueries.interface';
import { EntityName } from '../../components/Modals/EntityNameModal/EntityNameModal.interface';
import PageLayoutV1 from '../../components/PageLayoutV1/PageLayoutV1';
import { ROUTES } from '../../constants/constants';
import { FEED_COUNT_INITIAL_DATA } from '../../constants/entity.constants';
import { usePermissionProvider } from '../../context/PermissionProvider/PermissionProvider';
import {
  OperationPermission,
  ResourceEntity,
} from '../../context/PermissionProvider/PermissionProvider.interface';
import { ClientErrors } from '../../enums/Axios.enum';
import { ERROR_PLACEHOLDER_TYPE } from '../../enums/common.enum';
import {
  EntityTabs,
  EntityType,
  TabSpecificField,
} from '../../enums/entity.enum';
import { Tag } from '../../generated/entity/classification/tag';
import { Container } from '../../generated/entity/data/container';
import { PageType } from '../../generated/system/ui/page';
import { Include } from '../../generated/type/include';
import LimitWrapper from '../../hoc/LimitWrapper';
import { useApplicationStore } from '../../hooks/useApplicationStore';
import { useCustomPages } from '../../hooks/useCustomPages';
import { useFqn } from '../../hooks/useFqn';
import { FeedCounts } from '../../interface/feed.interface';
import {
  addContainerFollower,
  getContainerByName,
  patchContainerDetails,
  removeContainerFollower,
  restoreContainer,
  updateContainerVotes,
} from '../../rest/storageAPI';
import {
  addToRecentViewed,
  getEntityMissingError,
  getFeedCounts,
} from '../../utils/CommonUtils';
import containerDetailsClassBase from '../../utils/ContainerDetailsClassBase';
import {
  getDetailsTabWithNewLabel,
  getTabLabelMapFromTabs,
} from '../../utils/CustomizePage/CustomizePageUtils';
import { getEntityName } from '../../utils/EntityUtils';
import { DEFAULT_ENTITY_PERMISSION } from '../../utils/PermissionsUtils';
import { getEntityDetailsPath, getVersionPath } from '../../utils/RouterUtils';
import { updateTierTag } from '../../utils/TagsUtils';
import { showErrorToast, showSuccessToast } from '../../utils/ToastUtils';

const ContainerPage = () => {
  const history = useHistory();
  const { t } = useTranslation();
  const { currentUser } = useApplicationStore();
  const { getEntityPermissionByFqn } = usePermissionProvider();
  const { tab } = useParams<{ tab: EntityTabs }>();
  const { customizedPage, isLoading: loading } = useCustomPages(
    PageType.Container
  );
  const { fqn: decodedContainerName } = useFqn();

  // Local states
  const [isLoading, setIsLoading] = useState<boolean>(true);
  const [hasError, setHasError] = useState<boolean>(false);
  const [containerData, setContainerData] = useState<Container>();
  const [containerPermissions, setContainerPermissions] =
    useState<OperationPermission>(DEFAULT_ENTITY_PERMISSION);

  const [feedCount, setFeedCount] = useState<FeedCounts>(
    FEED_COUNT_INITIAL_DATA
  );

  const fetchContainerDetail = async (containerFQN: string) => {
    setIsLoading(true);
    try {
      const response = await getContainerByName(containerFQN, {
        fields: [
          TabSpecificField.PARENT,
          TabSpecificField.DATAMODEL,
          TabSpecificField.OWNERS,
          TabSpecificField.TAGS,
          TabSpecificField.FOLLOWERS,
          TabSpecificField.EXTENSION,
          TabSpecificField.DOMAIN,
          TabSpecificField.DATA_PRODUCTS,
          TabSpecificField.VOTES,
        ],
        include: Include.All,
      });
      addToRecentViewed({
        displayName: getEntityName(response),
        entityType: EntityType.CONTAINER,
        fqn: response.fullyQualifiedName ?? '',
        serviceType: response.serviceType,
        timestamp: 0,
        id: response.id,
      });
      setContainerData(response);
    } catch (error) {
      showErrorToast(error as AxiosError);
      setHasError(true);
      if ((error as AxiosError)?.response?.status === ClientErrors.FORBIDDEN) {
        history.replace(ROUTES.FORBIDDEN);
      }
    } finally {
      setIsLoading(false);
    }
  };

  const handleFeedCount = useCallback(
    (data: FeedCounts) => setFeedCount(data),
    []
  );

  const getEntityFeedCount = () =>
    getFeedCounts(EntityType.CONTAINER, decodedContainerName, handleFeedCount);

  const fetchResourcePermission = async (containerFQN: string) => {
    try {
      const entityPermission = await getEntityPermissionByFqn(
        ResourceEntity.CONTAINER,
        containerFQN
      );
      setContainerPermissions(entityPermission);

      const viewBasicPermission =
        entityPermission.ViewAll || entityPermission.ViewBasic;

      if (viewBasicPermission) {
        await fetchContainerDetail(containerFQN);
        getEntityFeedCount();
      }
    } catch (error) {
      showErrorToast(
        t('server.fetch-entity-permissions-error', {
          entity: t('label.asset-lowercase'),
        })
      );
    } finally {
      setIsLoading(false);
    }
  };

  const { deleted, version, isUserFollowing } = useMemo(() => {
    return {
      deleted: containerData?.deleted,
      version: containerData?.version,
      isUserFollowing: containerData?.followers?.some(
        ({ id }: { id: string }) => id === currentUser?.id
      ),
    };
  }, [containerData]);

  const {
    editCustomAttributePermission,
    editLineagePermission,
    viewBasicPermission,
    viewAllPermission,
  } = useMemo(
    () => ({
      editTagsPermission:
        (containerPermissions.EditTags || containerPermissions.EditAll) &&
        !deleted,
      editGlossaryTermsPermission:
        (containerPermissions.EditGlossaryTerms ||
          containerPermissions.EditAll) &&
        !deleted,
      editDescriptionPermission:
        (containerPermissions.EditDescription ||
          containerPermissions.EditAll) &&
        !deleted,
      editCustomAttributePermission:
        (containerPermissions.EditAll ||
          containerPermissions.EditCustomFields) &&
        !deleted,
      editLineagePermission:
        (containerPermissions.EditAll || containerPermissions.EditLineage) &&
        !deleted,
      viewBasicPermission:
        containerPermissions.ViewAll || containerPermissions.ViewBasic,
      viewAllPermission: containerPermissions.ViewAll,
    }),
    [containerPermissions, deleted]
  );

  const isDataModelEmpty = useMemo(
    () => isEmpty(containerData?.dataModel),
    [containerData]
  );

  const handleTabChange = (tabValue: string) => {
    if (tabValue !== tab) {
      history.push({
        pathname: getEntityDetailsPath(
          EntityType.CONTAINER,
          decodedContainerName,
          tabValue
        ),
      });
    }
  };

  const handleUpdateContainerData = useCallback(
    async (updatedData: Container) => {
      const jsonPatch = compare(
        omitBy(containerData, isUndefined),
        updatedData
      );

      return patchContainerDetails(containerData?.id ?? '', jsonPatch);
    },
    [containerData]
  );

  const handleUpdateDisplayName = async (data: EntityName) => {
    if (isUndefined(containerData)) {
      return;
    }
    try {
      const { displayName, version } = await handleUpdateContainerData({
        ...containerData,
        displayName: data.displayName,
      });

      setContainerData((prev) => {
        if (isUndefined(prev)) {
          return;
        }

        return {
          ...prev,
          displayName,
          version,
        };
      });
    } catch (error) {
      showErrorToast(error as AxiosError);
    }
  };

  const handleFollowContainer = async () => {
    const followerId = currentUser?.id ?? '';
    const containerId = containerData?.id ?? '';
    try {
      if (isUserFollowing) {
        const response = await removeContainerFollower(containerId, followerId);
        const { oldValue } = response.changeDescription.fieldsDeleted[0];

        setContainerData((prev) => ({
          ...(prev as Container),
          followers: (containerData?.followers ?? []).filter(
            (follower) => follower.id !== oldValue[0].id
          ),
        }));
      } else {
        const response = await addContainerFollower(containerId, followerId);
        const { newValue } = response.changeDescription.fieldsAdded[0];

        setContainerData((prev) => ({
          ...(prev as Container),
          followers: [...(containerData?.followers ?? []), ...newValue],
        }));
      }
    } catch (error) {
      showErrorToast(error as AxiosError);
    }
  };

  const handleUpdateOwner = useCallback(
    async (updatedOwner?: Container['owners']) => {
      try {
        const { owners: newOwner, version } = await handleUpdateContainerData({
          ...(containerData as Container),
          owners: updatedOwner,
        });

        setContainerData((prev) => ({
          ...(prev as Container),
          owners: newOwner,
          version,
        }));
      } catch (error) {
        showErrorToast(error as AxiosError);
      }
    },
    [containerData, containerData?.owners]
  );

  const handleUpdateTier = async (updatedTier?: Tag) => {
    try {
      const tierTag = updateTierTag(containerData?.tags ?? [], updatedTier);
      const { tags: newTags, version } = await handleUpdateContainerData({
        ...(containerData as Container),
        tags: tierTag,
      });

      setContainerData((prev) => ({
        ...(prev as Container),
        tags: newTags,
        version,
      }));
    } catch (error) {
      showErrorToast(error as AxiosError);
    }
  };

  const handleToggleDelete = (version?: number) => {
    setContainerData((prev) => {
      if (!prev) {
        return prev;
      }

      return {
        ...prev,
        deleted: !prev?.deleted,
        ...(version ? { version } : {}),
      };
    });
  };

  const afterDeleteAction = useCallback(
    (isSoftDelete?: boolean, version?: number) =>
      isSoftDelete ? handleToggleDelete(version) : history.push('/'),
    []
  );

  const afterDomainUpdateAction = useCallback((data) => {
    const updatedData = data as Container;

    setContainerData((data) => ({
      ...(data ?? updatedData),
      version: updatedData.version,
    }));
  }, []);

  const handleRestoreContainer = async () => {
    try {
      const { version: newVersion } = await restoreContainer(
        containerData?.id ?? ''
      );
      showSuccessToast(
        t('message.restore-entities-success', {
          entity: t('label.container'),
        }),
        2000
      );
      handleToggleDelete(newVersion);
    } catch (error) {
      showErrorToast(
        error as AxiosError,
        t('message.restore-entities-error', {
          entity: t('label.container'),
        })
      );
    }
  };

  const handleExtensionUpdate = useCallback(
    async (updatedContainer: Container) => {
      if (isUndefined(containerData)) {
        return;
      }

      try {
        const response = await handleUpdateContainerData({
          ...containerData,
          extension: updatedContainer.extension,
        });
        setContainerData(response);
      } catch (error) {
        showErrorToast(error as AxiosError);
      }
    },
    [containerData, handleUpdateContainerData, setContainerData]
  );

  const versionHandler = () =>
    history.push(
      getVersionPath(
        EntityType.CONTAINER,
        decodedContainerName,
        toString(version)
      )
    );

  const handleContainerUpdate = async (updatedData: Container) => {
    try {
      const updatedContainer = await handleUpdateContainerData(updatedData);
      setContainerData((prev) => {
        if (!prev) {
          return prev;
        }

        return { ...prev, ...updatedContainer };
      });
    } catch (error) {
      showErrorToast(error as AxiosError);
    }
  };

  const tabs = useMemo(() => {
    const tabLabelMap = getTabLabelMapFromTabs(customizedPage?.tabs);

    if (!containerData) {
      return [];
    }

<<<<<<< HEAD
  const tabs = useMemo(
    () => [
      {
        label: (
          <TabsLabel
            id={isDataModelEmpty ? EntityTabs.CHILDREN : EntityTabs.SCHEMA}
            name={t(isDataModelEmpty ? 'label.children' : 'label.schema')}
          />
        ),
        key: isDataModelEmpty ? EntityTabs.CHILDREN : EntityTabs.SCHEMA,
        children: (
          <Row gutter={[0, 16]} wrap={false}>
            <Col className="tab-content-height-with-resizable-panel" span={24}>
              <ResizablePanels
                firstPanel={{
                  className: 'entity-resizable-panel-container',
                  children: (
                    <div className="d-flex flex-col gap-4 p-t-sm m-x-lg">
                      <DescriptionV1
                        description={description}
                        entityFqn={decodedContainerName}
                        entityName={entityName}
                        entityType={EntityType.CONTAINER}
                        hasEditAccess={editDescriptionPermission}
                        isDescriptionExpanded={isEmpty(containerChildrenData)}
                        isEdit={isEditDescription}
                        owner={owners}
                        showActions={!deleted}
                        onCancel={() => setIsEditDescription(false)}
                        onDescriptionEdit={() => setIsEditDescription(true)}
                        onDescriptionUpdate={handleUpdateDescription}
                        onThreadLinkSelect={onThreadLinkSelect}
                      />

                      {isDataModelEmpty ? (
                        <ContainerChildren
                          childrenList={containerChildrenData}
                          fetchChildren={fetchContainerChildren}
                          isLoading={isChildrenLoading}
                        />
                      ) : (
                        <ContainerDataModel
                          dataModel={containerData?.dataModel}
                          entityFqn={decodedContainerName}
                          hasDescriptionEditAccess={editDescriptionPermission}
                          hasGlossaryTermEditAccess={
                            editGlossaryTermsPermission
                          }
                          hasTagEditAccess={editTagsPermission}
                          isReadOnly={Boolean(deleted)}
                          onThreadLinkSelect={onThreadLinkSelect}
                          onUpdate={handleUpdateDataModel}
                        />
                      )}
                    </div>
                  ),
                  ...COMMON_RESIZABLE_PANEL_CONFIG.LEFT_PANEL,
                }}
                secondPanel={{
                  children: (
                    <div data-testid="entity-right-panel">
                      <EntityRightPanel<EntityType.CONTAINER>
                        customProperties={containerData}
                        dataProducts={containerData?.dataProducts ?? []}
                        domain={containerData?.domain}
                        editCustomAttributePermission={
                          editCustomAttributePermission
                        }
                        editGlossaryTermsPermission={
                          editGlossaryTermsPermission
                        }
                        editTagPermission={
                          editTagsPermission && !containerData?.deleted
                        }
                        entityFQN={decodedContainerName}
                        entityId={containerData?.id ?? ''}
                        entityType={EntityType.CONTAINER}
                        selectedTags={tags}
                        viewAllPermission={viewAllPermission}
                        onExtensionUpdate={handleExtensionUpdate}
                        onTagSelectionChange={handleTagSelection}
                        onThreadLinkSelect={onThreadLinkSelect}
                      />
                    </div>
                  ),
                  ...COMMON_RESIZABLE_PANEL_CONFIG.RIGHT_PANEL,
                  className:
                    'entity-resizable-right-panel-container entity-resizable-panel-container',
                }}
              />
            </Col>
          </Row>
        ),
      },
      ...(isDataModelEmpty
        ? []
        : [
            {
              label: (
                <TabsLabel
                  id={EntityTabs.CHILDREN}
                  name={t('label.children')}
                />
              ),
              key: EntityTabs.CHILDREN,
              children: (
                <Row className="p-md" gutter={[0, 16]}>
                  <Col span={24}>
                    <ContainerChildren
                      childrenList={containerChildrenData}
                      fetchChildren={fetchContainerChildren}
                      isLoading={isChildrenLoading}
                    />
                  </Col>
                </Row>
              ),
            },
          ]),

      {
        label: (
          <TabsLabel
            count={feedCount.totalCount}
            id={EntityTabs.ACTIVITY_FEED}
            isActive={tab === EntityTabs.ACTIVITY_FEED}
            name={t('label.activity-feed-and-task-plural')}
          />
        ),
        key: EntityTabs.ACTIVITY_FEED,
        children: (
          <ActivityFeedTab
            refetchFeed
            entityFeedTotalCount={feedCount.totalCount}
            entityType={EntityType.CONTAINER}
            fqn={decodedContainerName}
            permissions={containerPermissions}
            onFeedUpdate={getEntityFeedCount}
            onUpdateEntityDetails={() =>
              fetchContainerDetail(decodedContainerName)
            }
            onUpdateFeedCount={handleFeedCount}
          />
        ),
      },
      {
        label: <TabsLabel id={EntityTabs.LINEAGE} name={t('label.lineage')} />,
        key: EntityTabs.LINEAGE,
        children: (
          <LineageProvider>
            <Lineage
              deleted={deleted}
              entity={containerData as SourceType}
              entityType={EntityType.CONTAINER}
              hasEditAccess={editLineagePermission}
            />
          </LineageProvider>
        ),
      },
      {
        label: (
          <TabsLabel
            id={EntityTabs.CUSTOM_PROPERTIES}
            name={t('label.custom-property-plural')}
          />
        ),
        key: EntityTabs.CUSTOM_PROPERTIES,
        children: containerData && (
          <div className="m-sm">
            <CustomPropertyTable<EntityType.CONTAINER>
              entityDetails={containerData}
              entityType={EntityType.CONTAINER}
              handleExtensionUpdate={handleExtensionUpdate}
              hasEditAccess={editCustomAttributePermission}
              hasPermission={viewAllPermission}
            />
          </div>
        ),
      },
    ],
    [
=======
    const tabs = containerDetailsClassBase.getContainerDetailPageTabs({
>>>>>>> 03f0aa37
      isDataModelEmpty,
      decodedContainerName,
      editLineagePermission,
      editCustomAttributePermission,
      viewAllPermission,
      feedCount: feedCount ?? { totalCount: 0 },
      getEntityFeedCount,
      handleFeedCount,
      tab,
      deleted: deleted ?? false,
      containerData,
      fetchContainerDetail,
      labelMap: tabLabelMap,
    });

    return getDetailsTabWithNewLabel(
      tabs,
      customizedPage?.tabs,
      isDataModelEmpty ? EntityTabs.CHILDREN : EntityTabs.SCHEMA
    );
  }, [
    isDataModelEmpty,
    containerData,
    decodedContainerName,
    editLineagePermission,
    editCustomAttributePermission,
    viewAllPermission,
    deleted,
    feedCount.totalCount,
    handleFeedCount,
    handleExtensionUpdate,
    customizedPage?.tabs,
  ]);

  const updateVote = async (data: QueryVote, id: string) => {
    try {
      await updateContainerVotes(id, data);

      const details = await getContainerByName(decodedContainerName, {
        fields: [
          TabSpecificField.PARENT,
          TabSpecificField.DATAMODEL,
          TabSpecificField.OWNERS,
          TabSpecificField.TAGS,
          TabSpecificField.FOLLOWERS,
          TabSpecificField.EXTENSION,
          TabSpecificField.VOTES,
        ],
      });

      setContainerData(details);
    } catch (error) {
      showErrorToast(error as AxiosError);
    }
  };

  // Effects
  useEffect(() => {
    fetchResourcePermission(decodedContainerName);
  }, [decodedContainerName]);

  // Rendering
  if (isLoading || loading) {
    return <Loader />;
  }

  if (hasError) {
    return (
      <ErrorPlaceHolder>
        {getEntityMissingError(t('label.container'), decodedContainerName)}
      </ErrorPlaceHolder>
    );
  }

  if (!viewBasicPermission) {
    return <ErrorPlaceHolder type={ERROR_PLACEHOLDER_TYPE.PERMISSION} />;
  }

  if (!containerData) {
    return <ErrorPlaceHolder />;
  }

  return (
    <PageLayoutV1
      className="bg-white"
      pageTitle={t('label.entity-detail-plural', {
        entity: t('label.container'),
      })}>
      <Row gutter={[0, 12]}>
        <Col className="p-x-lg" span={24}>
          <DataAssetsHeader
            isDqAlertSupported
            isRecursiveDelete
            afterDeleteAction={afterDeleteAction}
            afterDomainUpdateAction={afterDomainUpdateAction}
            dataAsset={containerData}
            entityType={EntityType.CONTAINER}
            openTaskCount={feedCount.openTaskCount}
            permissions={containerPermissions}
            onDisplayNameUpdate={handleUpdateDisplayName}
            onFollowClick={handleFollowContainer}
            onOwnerUpdate={handleUpdateOwner}
            onRestoreDataAsset={handleRestoreContainer}
            onTierUpdate={handleUpdateTier}
            onUpdateVote={updateVote}
            onVersionClick={versionHandler}
          />
        </Col>
        <GenericProvider<Container>
          data={containerData}
          permissions={containerPermissions}
          type={EntityType.CONTAINER}
          onUpdate={handleContainerUpdate}>
          <Col span={24}>
            <Tabs
              activeKey={tab}
              className="entity-details-page-tabs"
              data-testid="tabs"
              items={tabs}
              onChange={handleTabChange}
            />
          </Col>
        </GenericProvider>

        <LimitWrapper resource="container">
          <></>
        </LimitWrapper>
      </Row>
    </PageLayoutV1>
  );
};

export default withActivityFeed(ContainerPage);<|MERGE_RESOLUTION|>--- conflicted
+++ resolved
@@ -429,190 +429,7 @@
       return [];
     }
 
-<<<<<<< HEAD
-  const tabs = useMemo(
-    () => [
-      {
-        label: (
-          <TabsLabel
-            id={isDataModelEmpty ? EntityTabs.CHILDREN : EntityTabs.SCHEMA}
-            name={t(isDataModelEmpty ? 'label.children' : 'label.schema')}
-          />
-        ),
-        key: isDataModelEmpty ? EntityTabs.CHILDREN : EntityTabs.SCHEMA,
-        children: (
-          <Row gutter={[0, 16]} wrap={false}>
-            <Col className="tab-content-height-with-resizable-panel" span={24}>
-              <ResizablePanels
-                firstPanel={{
-                  className: 'entity-resizable-panel-container',
-                  children: (
-                    <div className="d-flex flex-col gap-4 p-t-sm m-x-lg">
-                      <DescriptionV1
-                        description={description}
-                        entityFqn={decodedContainerName}
-                        entityName={entityName}
-                        entityType={EntityType.CONTAINER}
-                        hasEditAccess={editDescriptionPermission}
-                        isDescriptionExpanded={isEmpty(containerChildrenData)}
-                        isEdit={isEditDescription}
-                        owner={owners}
-                        showActions={!deleted}
-                        onCancel={() => setIsEditDescription(false)}
-                        onDescriptionEdit={() => setIsEditDescription(true)}
-                        onDescriptionUpdate={handleUpdateDescription}
-                        onThreadLinkSelect={onThreadLinkSelect}
-                      />
-
-                      {isDataModelEmpty ? (
-                        <ContainerChildren
-                          childrenList={containerChildrenData}
-                          fetchChildren={fetchContainerChildren}
-                          isLoading={isChildrenLoading}
-                        />
-                      ) : (
-                        <ContainerDataModel
-                          dataModel={containerData?.dataModel}
-                          entityFqn={decodedContainerName}
-                          hasDescriptionEditAccess={editDescriptionPermission}
-                          hasGlossaryTermEditAccess={
-                            editGlossaryTermsPermission
-                          }
-                          hasTagEditAccess={editTagsPermission}
-                          isReadOnly={Boolean(deleted)}
-                          onThreadLinkSelect={onThreadLinkSelect}
-                          onUpdate={handleUpdateDataModel}
-                        />
-                      )}
-                    </div>
-                  ),
-                  ...COMMON_RESIZABLE_PANEL_CONFIG.LEFT_PANEL,
-                }}
-                secondPanel={{
-                  children: (
-                    <div data-testid="entity-right-panel">
-                      <EntityRightPanel<EntityType.CONTAINER>
-                        customProperties={containerData}
-                        dataProducts={containerData?.dataProducts ?? []}
-                        domain={containerData?.domain}
-                        editCustomAttributePermission={
-                          editCustomAttributePermission
-                        }
-                        editGlossaryTermsPermission={
-                          editGlossaryTermsPermission
-                        }
-                        editTagPermission={
-                          editTagsPermission && !containerData?.deleted
-                        }
-                        entityFQN={decodedContainerName}
-                        entityId={containerData?.id ?? ''}
-                        entityType={EntityType.CONTAINER}
-                        selectedTags={tags}
-                        viewAllPermission={viewAllPermission}
-                        onExtensionUpdate={handleExtensionUpdate}
-                        onTagSelectionChange={handleTagSelection}
-                        onThreadLinkSelect={onThreadLinkSelect}
-                      />
-                    </div>
-                  ),
-                  ...COMMON_RESIZABLE_PANEL_CONFIG.RIGHT_PANEL,
-                  className:
-                    'entity-resizable-right-panel-container entity-resizable-panel-container',
-                }}
-              />
-            </Col>
-          </Row>
-        ),
-      },
-      ...(isDataModelEmpty
-        ? []
-        : [
-            {
-              label: (
-                <TabsLabel
-                  id={EntityTabs.CHILDREN}
-                  name={t('label.children')}
-                />
-              ),
-              key: EntityTabs.CHILDREN,
-              children: (
-                <Row className="p-md" gutter={[0, 16]}>
-                  <Col span={24}>
-                    <ContainerChildren
-                      childrenList={containerChildrenData}
-                      fetchChildren={fetchContainerChildren}
-                      isLoading={isChildrenLoading}
-                    />
-                  </Col>
-                </Row>
-              ),
-            },
-          ]),
-
-      {
-        label: (
-          <TabsLabel
-            count={feedCount.totalCount}
-            id={EntityTabs.ACTIVITY_FEED}
-            isActive={tab === EntityTabs.ACTIVITY_FEED}
-            name={t('label.activity-feed-and-task-plural')}
-          />
-        ),
-        key: EntityTabs.ACTIVITY_FEED,
-        children: (
-          <ActivityFeedTab
-            refetchFeed
-            entityFeedTotalCount={feedCount.totalCount}
-            entityType={EntityType.CONTAINER}
-            fqn={decodedContainerName}
-            permissions={containerPermissions}
-            onFeedUpdate={getEntityFeedCount}
-            onUpdateEntityDetails={() =>
-              fetchContainerDetail(decodedContainerName)
-            }
-            onUpdateFeedCount={handleFeedCount}
-          />
-        ),
-      },
-      {
-        label: <TabsLabel id={EntityTabs.LINEAGE} name={t('label.lineage')} />,
-        key: EntityTabs.LINEAGE,
-        children: (
-          <LineageProvider>
-            <Lineage
-              deleted={deleted}
-              entity={containerData as SourceType}
-              entityType={EntityType.CONTAINER}
-              hasEditAccess={editLineagePermission}
-            />
-          </LineageProvider>
-        ),
-      },
-      {
-        label: (
-          <TabsLabel
-            id={EntityTabs.CUSTOM_PROPERTIES}
-            name={t('label.custom-property-plural')}
-          />
-        ),
-        key: EntityTabs.CUSTOM_PROPERTIES,
-        children: containerData && (
-          <div className="m-sm">
-            <CustomPropertyTable<EntityType.CONTAINER>
-              entityDetails={containerData}
-              entityType={EntityType.CONTAINER}
-              handleExtensionUpdate={handleExtensionUpdate}
-              hasEditAccess={editCustomAttributePermission}
-              hasPermission={viewAllPermission}
-            />
-          </div>
-        ),
-      },
-    ],
-    [
-=======
     const tabs = containerDetailsClassBase.getContainerDetailPageTabs({
->>>>>>> 03f0aa37
       isDataModelEmpty,
       decodedContainerName,
       editLineagePermission,
