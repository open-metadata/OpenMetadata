/*
 *  Copyright 2023 Collate.
 *  Licensed under the Apache License, Version 2.0 (the "License");
 *  you may not use this file except in compliance with the License.
 *  You may obtain a copy of the License at
 *  http://www.apache.org/licenses/LICENSE-2.0
 *  Unless required by applicable law or agreed to in writing, software
 *  distributed under the License is distributed on an "AS IS" BASIS,
 *  WITHOUT WARRANTIES OR CONDITIONS OF ANY KIND, either express or implied.
 *  See the License for the specific language governing permissions and
 *  limitations under the License.
 */
import { Card, Col, Row, Tabs } from 'antd';
import AppState from 'AppState';
import { AxiosError } from 'axios';
import { CustomPropertyTable } from 'components/common/CustomPropertyTable/CustomPropertyTable';
import { CustomPropertyProps } from 'components/common/CustomPropertyTable/CustomPropertyTable.interface';
import Description from 'components/common/description/Description';
import EntityPageInfo from 'components/common/entityPageInfo/EntityPageInfo';
import ErrorPlaceHolder from 'components/common/error-with-placeholder/ErrorPlaceHolder';
import ContainerChildren from 'components/ContainerDetail/ContainerChildren/ContainerChildren';
import ContainerDataModel from 'components/ContainerDetail/ContainerDataModel/ContainerDataModel';
import EntityLineageComponent from 'components/EntityLineage/EntityLineage.component';
import {
  Edge,
  EdgeData,
  LeafNodes,
  LineagePos,
  LoadingNodeState,
} from 'components/EntityLineage/EntityLineage.interface';
import Loader from 'components/Loader/Loader';
import { EntityName } from 'components/Modals/EntityNameModal/EntityNameModal.interface';
import { usePermissionProvider } from 'components/PermissionProvider/PermissionProvider';
import {
  OperationPermission,
  ResourceEntity,
} from 'components/PermissionProvider/PermissionProvider.interface';
import { FQN_SEPARATOR_CHAR } from 'constants/char.constants';
import { getServiceDetailsPath, getVersionPath } from 'constants/constants';
import { ERROR_PLACEHOLDER_TYPE } from 'enums/common.enum';
import { EntityInfo, EntityTabs, EntityType } from 'enums/entity.enum';
import { ServiceCategory } from 'enums/service.enum';
import { OwnerType } from 'enums/user.enum';
import { compare } from 'fast-json-patch';
import { Container } from 'generated/entity/data/container';
import { EntityLineage } from 'generated/type/entityLineage';
import { EntityReference } from 'generated/type/entityReference';
import { LabelType, State, TagSource } from 'generated/type/tagLabel';
import { isUndefined, omitBy, toString } from 'lodash';
import { observer } from 'mobx-react';
import { EntityTags, ExtraInfo } from 'Models';
import React, { useCallback, useEffect, useMemo, useState } from 'react';
import { useTranslation } from 'react-i18next';
import { useHistory, useParams } from 'react-router-dom';
import { getLineageByFQN } from 'rest/lineageAPI';
import { addLineage, deleteLineageEdge } from 'rest/miscAPI';
import {
  addContainerFollower,
  getContainerByName,
  patchContainerDetails,
  removeContainerFollower,
  restoreContainer,
} from 'rest/storageAPI';
import {
  getCurrentUserId,
  getEntityMissingError,
  getEntityPlaceHolder,
  getOwnerValue,
  refreshPage,
  sortTagsCaseInsensitive,
} from 'utils/CommonUtils';
import { getContainerDetailPath } from 'utils/ContainerDetailUtils';
import { getEntityLineage, getEntityName } from 'utils/EntityUtils';
import { DEFAULT_ENTITY_PERMISSION } from 'utils/PermissionsUtils';
import { getLineageViewPath } from 'utils/RouterUtils';
import { bytesToSize } from 'utils/StringsUtils';
import { getTagsWithoutTier, getTierTags } from 'utils/TableUtils';
import { showErrorToast, showSuccessToast } from 'utils/ToastUtils';

const ContainerPage = () => {
  const history = useHistory();
  const { t } = useTranslation();
  const { getEntityPermissionByFqn } = usePermissionProvider();
  const { entityFQN: containerName, tab = EntityTabs.SCHEMA } =
    useParams<{ entityFQN: string; tab: EntityTabs }>();

  // Local states
  const [isLoading, setIsLoading] = useState<boolean>(false);
  const [isChildrenLoading, setIsChildrenLoading] = useState<boolean>(false);
  const [hasError, setHasError] = useState<boolean>(false);
  const [isEditDescription, setIsEditDescription] = useState<boolean>(false);
  const [isLineageLoading, setIsLineageLoading] = useState<boolean>(false);

  const [parentContainers, setParentContainers] = useState<Container[]>([]);
  const [containerData, setContainerData] = useState<Container>();
  const [containerChildrenData, setContainerChildrenData] = useState<
    Container['children']
  >([]);
  const [containerPermissions, setContainerPermissions] =
    useState<OperationPermission>(DEFAULT_ENTITY_PERMISSION);
  const [entityLineage, setEntityLineage] = useState<EntityLineage>(
    {} as EntityLineage
  );
  const [leafNodes, setLeafNodes] = useState<LeafNodes>({} as LeafNodes);
  const [isNodeLoading, setNodeLoading] = useState<LoadingNodeState>({
    id: undefined,
    state: false,
  });

  // data fetching methods
  const fetchContainerParent = async (
    parentName: string,
    newContainer = false
  ) => {
    try {
      const response = await getContainerByName(parentName, 'parent');
      setParentContainers((prev) =>
        newContainer ? [response] : [response, ...prev]
      );
      if (response.parent && response.parent.fullyQualifiedName) {
        await fetchContainerParent(response.parent.fullyQualifiedName);
      }
    } catch (error) {
      showErrorToast(error as AxiosError, t('server.unexpected-response'));
    }
  };

  const fetchContainerDetail = async (containerFQN: string) => {
    setIsLoading(true);
    try {
      const response = await getContainerByName(
        containerFQN,
        'parent,dataModel,owner,tags,followers,extension'
      );
      setContainerData({
        ...response,
        tags: sortTagsCaseInsensitive(response.tags || []),
      });
      if (response.parent && response.parent.fullyQualifiedName) {
        await fetchContainerParent(response.parent.fullyQualifiedName, true);
      }
    } catch (error) {
      showErrorToast(error as AxiosError);
      setHasError(true);
    } finally {
      setIsLoading(false);
    }
  };

  const fetchContainerChildren = async (containerFQN: string) => {
    setIsChildrenLoading(true);
    try {
      const { children } = await getContainerByName(containerFQN, 'children');
      setContainerChildrenData(children);
    } catch (error) {
      showErrorToast(error as AxiosError);
    } finally {
      setIsChildrenLoading(false);
    }
  };

  const fetchLineageData = async (containerFQN: string) => {
    setIsLineageLoading(true);
    try {
      const response = await getLineageByFQN(
        containerFQN,
        EntityType.CONTAINER
      );

      setEntityLineage(response);
    } catch (error) {
      showErrorToast(error as AxiosError);
    } finally {
      setIsLineageLoading(false);
    }
  };

  const fetchResourcePermission = async (containerFQN: string) => {
    setIsLoading(true);
    try {
      const entityPermission = await getEntityPermissionByFqn(
        ResourceEntity.CONTAINER,
        containerFQN
      );
      setContainerPermissions(entityPermission);
    } catch (error) {
      showErrorToast(
        t('server.fetch-entity-permissions-error', {
          entity: t('label.asset-lowercase'),
        })
      );
    } finally {
      setIsLoading(false);
    }
  };

  const {
    hasViewPermission,
    hasEditDescriptionPermission,
    hasEditOwnerPermission,
    hasEditTagsPermission,
    hasEditTierPermission,
    hasEditCustomFieldsPermission,
    hasEditLineagePermission,
  } = useMemo(() => {
    return {
      hasViewPermission:
        containerPermissions.ViewAll || containerPermissions.ViewBasic,
      hasEditDescriptionPermission:
        containerPermissions.EditAll || containerPermissions.EditDescription,
      hasEditOwnerPermission:
        containerPermissions.EditAll || containerPermissions.EditOwner,
      hasEditTagsPermission:
        containerPermissions.EditAll || containerPermissions.EditTags,
      hasEditTierPermission:
        containerPermissions.EditAll || containerPermissions.EditTier,
      hasEditCustomFieldsPermission:
        containerPermissions.EditAll || containerPermissions.EditCustomFields,
      hasEditLineagePermission:
        containerPermissions.EditAll || containerPermissions.EditLineage,
    };
  }, [containerPermissions]);

  const {
    tier,
    deleted,
    owner,
    description,
    version,
    tags,
    entityName,
    entityId,
    followers,
    isUserFollowing,
    size,
    numberOfObjects,
    partitioned,
  } = useMemo(() => {
    return {
      deleted: containerData?.deleted,
      owner: containerData?.owner,
      description: containerData?.description,
      version: containerData?.version,
      tier: getTierTags(containerData?.tags ?? []),
      tags: getTagsWithoutTier(containerData?.tags ?? []),
      entityId: containerData?.id,
      entityName: getEntityName(containerData),
      isUserFollowing: containerData?.followers?.some(
        ({ id }: { id: string }) => id === getCurrentUserId()
      ),
      followers: containerData?.followers ?? [],
      size: containerData?.size || 0,
      numberOfObjects: containerData?.numberOfObjects || 0,
      partitioned: containerData?.dataModel?.isPartitioned,
    };
  }, [containerData]);

  const extraInfo: Array<ExtraInfo> = [
    {
      key: EntityInfo.OWNER,
      value: owner && getOwnerValue(owner),
      placeholderText: getEntityPlaceHolder(
        getEntityName(owner),
        owner?.deleted
      ),
      isLink: true,
      openInNewTab: false,
      profileName: owner?.type === OwnerType.USER ? owner?.name : undefined,
    },
    {
      key: EntityInfo.TIER,
      value: tier?.tagFQN ? tier.tagFQN.split(FQN_SEPARATOR_CHAR)[1] : '',
    },
    ...(!isUndefined(partitioned)
      ? [
          {
            key: EntityInfo.PARTITIONED,
            value: partitioned
              ? t('label.partitioned')
              : t('label.non-partitioned'),
          },
        ]
      : []),

    {
      key: EntityInfo.NUMBER_OF_OBJECTS,
      value: toString(numberOfObjects),
      showLabel: true,
    },
    {
      key: EntityInfo.SIZE,
      value: bytesToSize(size),
      showLabel: true,
    },
  ];

  const breadcrumbTitles = useMemo(() => {
    const service = containerData?.service;

    const parentContainerItems = parentContainers.map((container) => ({
      name: getEntityName(container),
      url: getContainerDetailPath(container.fullyQualifiedName ?? ''),
    }));

    return [
      {
        name: getEntityName(service),
        url: service?.name
          ? getServiceDetailsPath(
              service.name,
              ServiceCategory.STORAGE_SERVICES
            )
          : '',
      },
      ...parentContainerItems,
    ];
  }, [containerData, containerName, entityName, parentContainers]);

  // get current user details
  const currentUser = useMemo(
    () => AppState.getCurrentUserDetails(),
    [AppState.userDetails, AppState.nonSecureUserDetails]
  );

  const handleTabChange = (tabValue: string) => {
    if (tabValue !== tab) {
      history.push({
        pathname: getContainerDetailPath(containerName, tabValue),
      });
    }
  };

  const handleUpdateContainerData = (updatedData: Container) => {
    const jsonPatch = compare(omitBy(containerData, isUndefined), updatedData);

    return patchContainerDetails(containerData?.id ?? '', jsonPatch);
  };

  const handleUpdateDescription = async (updatedDescription: string) => {
    try {
      const { description: newDescription, version } =
        await handleUpdateContainerData({
          ...(containerData as Container),
          description: updatedDescription,
        });

      setContainerData((prev) => ({
        ...(prev as Container),
        description: newDescription,
        version,
      }));
    } catch (error) {
      showErrorToast(error as AxiosError);
    }
  };
  const handleUpdateDisplayName = async (data: EntityName) => {
    if (isUndefined(containerData)) {
      return;
    }
    try {
      const { displayName, version } = await handleUpdateContainerData({
        ...containerData,
        displayName: data.displayName,
      });

      setContainerData((prev) => {
        if (isUndefined(prev)) {
          return;
        }

        return {
          ...prev,
          displayName,
          version,
        };
      });
    } catch (error) {
      showErrorToast(error as AxiosError);
    }
  };

  const handleFollowContainer = async () => {
    const followerId = currentUser?.id ?? '';
    const containerId = containerData?.id ?? '';
    try {
      if (isUserFollowing) {
        const response = await removeContainerFollower(containerId, followerId);
        const { oldValue } = response.changeDescription.fieldsDeleted[0];

        setContainerData((prev) => ({
          ...(prev as Container),
          followers: (containerData?.followers || []).filter(
            (follower) => follower.id !== oldValue[0].id
          ),
        }));
      } else {
        const response = await addContainerFollower(containerId, followerId);
        const { newValue } = response.changeDescription.fieldsAdded[0];

        setContainerData((prev) => ({
          ...(prev as Container),
          followers: [...(containerData?.followers ?? []), ...newValue],
        }));
      }
    } catch (error) {
      showErrorToast(error as AxiosError);
    }
  };

  const handleRemoveTier = async () => {
    try {
      const { tags: newTags, version } = await handleUpdateContainerData({
        ...(containerData as Container),
        tags: getTagsWithoutTier(containerData?.tags ?? []),
      });

      setContainerData((prev) => ({
        ...(prev as Container),
        tags: newTags,
        version,
      }));
    } catch (error) {
      showErrorToast(error as AxiosError);
    }
  };

  const handleUpdateOwner = useCallback(
    async (updatedOwner?: Container['owner']) => {
      try {
        const { owner: newOwner, version } = await handleUpdateContainerData({
          ...(containerData as Container),
          owner: updatedOwner ? updatedOwner : undefined,
        });

        setContainerData((prev) => ({
          ...(prev as Container),
          owner: newOwner,
          version,
        }));
      } catch (error) {
        showErrorToast(error as AxiosError);
      }
    },
    [containerData, containerData?.owner]
  );

  const handleUpdateTier = async (updatedTier?: string) => {
    try {
      if (updatedTier) {
        const { tags: newTags, version } = await handleUpdateContainerData({
          ...(containerData as Container),
          tags: [
            ...getTagsWithoutTier(containerData?.tags ?? []),
            {
              tagFQN: updatedTier,
              labelType: LabelType.Manual,
              state: State.Confirmed,
              source: TagSource.Classification,
            },
          ],
        });

        setContainerData((prev) => ({
          ...(prev as Container),
          tags: newTags,
          version,
        }));
      }
    } catch (error) {
      showErrorToast(error as AxiosError);
    }
  };

  const handleUpdateTags = async (selectedTags: Array<EntityTags> = []) => {
    try {
      const { tags: newTags, version } = await handleUpdateContainerData({
        ...(containerData as Container),
        tags: [...(tier ? [tier] : []), ...selectedTags],
      });

      setContainerData((prev) => ({
        ...(prev as Container),
        tags: sortTagsCaseInsensitive(newTags || []),
        version,
      }));
    } catch (error) {
      showErrorToast(error as AxiosError);
    }
  };

  const handleRestoreContainer = async () => {
    try {
      await restoreContainer(containerData?.id ?? '');
      showSuccessToast(
        t('message.restore-entities-success', {
          entity: t('label.container'),
        }),
        2000
      );
      refreshPage();
    } catch (error) {
      showErrorToast(
        error as AxiosError,
        t('message.restore-entities-error', {
          entity: t('label.container'),
        })
      );
    }
  };

  // Lineage handlers
  const handleAddLineage = async (edge: Edge) => {
    try {
      await addLineage(edge);
    } catch (error) {
      showErrorToast(error as AxiosError);
    }
  };

  const handleRemoveLineage = async (data: EdgeData) => {
    try {
      await deleteLineageEdge(
        data.fromEntity,
        data.fromId,
        data.toEntity,
        data.toId
      );
    } catch (error) {
      showErrorToast(error as AxiosError);
    }
  };

  const handleSetLeafNode = (val: EntityLineage, pos: LineagePos) => {
    if (pos === 'to' && val.downstreamEdges?.length === 0) {
      setLeafNodes((prev) => ({
        ...prev,
        downStreamNode: [...(prev.downStreamNode ?? []), val.entity.id],
      }));
    }
    if (pos === 'from' && val.upstreamEdges?.length === 0) {
      setLeafNodes((prev) => ({
        ...prev,
        upStreamNode: [...(prev.upStreamNode ?? []), val.entity.id],
      }));
    }
  };

  const handleLoadLineageNode = async (
    node: EntityReference,
    pos: LineagePos
  ) => {
    setNodeLoading({ id: node.id, state: true });

    try {
      const response = await getLineageByFQN(
        node.fullyQualifiedName ?? '',
        node.type
      );
      handleSetLeafNode(response, pos);
      setEntityLineage(getEntityLineage(entityLineage, response, pos));
      setTimeout(() => {
        setNodeLoading((prev) => ({ ...prev, state: false }));
      }, 500);
    } catch (error) {
      showErrorToast(error as AxiosError);
    }
  };

  const handleFullScreenClick = () =>
    history.push(getLineageViewPath(EntityType.CONTAINER, containerName));

  const handleExtensionUpdate = async (updatedContainer: Container) => {
    try {
      const response = await handleUpdateContainerData(updatedContainer);
      setContainerData(response);
    } catch (error) {
      showErrorToast(error as AxiosError);
    }
  };

  const handleUpdateDataModel = async (
    updatedDataModel: Container['dataModel']
  ) => {
    try {
      const { dataModel: newDataModel, version } =
        await handleUpdateContainerData({
          ...(containerData as Container),
          dataModel: updatedDataModel,
        });

      setContainerData((prev) => ({
        ...(prev as Container),
        dataModel: newDataModel,
        version,
      }));
    } catch (error) {
      showErrorToast(error as AxiosError);
    }
  };

  const versionHandler = () => {
    history.push(
      getVersionPath(EntityType.CONTAINER, containerName, toString(version))
    );
  };

  // Effects
  useEffect(() => {
    if (hasViewPermission) {
      fetchContainerDetail(containerName);
    }
  }, [containerName, containerPermissions]);

  useEffect(() => {
    fetchResourcePermission(containerName);
    // reset parent containers list on containername change
    setParentContainers([]);
  }, [containerName]);

  useEffect(() => {
    if (tab === EntityTabs.LINEAGE) {
      fetchLineageData(containerName);
    }
    if (tab === EntityTabs.CHILDREN) {
      fetchContainerChildren(containerName);
    }
  }, [tab, containerName]);

  // Rendering
  if (isLoading) {
    return <Loader />;
  }

  if (hasError) {
    return (
      <ErrorPlaceHolder>
        {getEntityMissingError(t('label.container'), containerName)}
      </ErrorPlaceHolder>
    );
  }

  if (!hasViewPermission && !isLoading) {
    return <ErrorPlaceHolder type={ERROR_PLACEHOLDER_TYPE.PERMISSION} />;
  }

  return (
<<<<<<< HEAD
    <div className="entity-details-container">
      <EntityPageInfo
        canDelete={containerPermissions.Delete}
        currentOwner={owner}
        deleted={deleted}
        displayName={containerData?.displayName}
        entityFqn={containerName}
        entityId={entityId}
        entityName={containerData?.name ?? ''}
        entityType={EntityType.CONTAINER}
        extraInfo={extraInfo}
        followHandler={handleFollowContainer}
        followers={followers.length}
        followersList={followers}
        isFollowing={isUserFollowing}
        permission={containerPermissions}
        removeTier={hasEditTierPermission ? handleRemoveTier : undefined}
        serviceType={containerData?.serviceType ?? ''}
        tags={tags}
        tagsHandler={handleUpdateTags}
        tier={tier}
        titleLinks={breadcrumbTitles}
        updateOwner={hasEditOwnerPermission ? handleUpdateOwner : undefined}
        updateTier={hasEditTierPermission ? handleUpdateTier : undefined}
        version={version}
        versionHandler={versionHandler}
        onRestoreEntity={handleRestoreContainer}
        onUpdateDisplayName={handleUpdateDisplayName}
      />
      <Tabs activeKey={tab} className="h-full" onChange={handleTabChange}>
        <Tabs.TabPane
          key={CONTAINER_DETAILS_TABS.SCHEME}
          tab={
            <span data-testid={CONTAINER_DETAILS_TABS.SCHEME}>
              {t('label.schema')}
            </span>
          }>
          <Card className="h-full">
            <Row gutter={[0, 16]}>
              <Col span={24}>
                <Description
                  description={description}
                  entityFqn={containerName}
                  entityName={entityName}
                  entityType={EntityType.CONTAINER}
                  hasEditAccess={hasEditDescriptionPermission}
                  isEdit={isEditDescription}
                  isReadOnly={deleted}
                  owner={owner}
                  onCancel={() => setIsEditDescription(false)}
                  onDescriptionEdit={() => setIsEditDescription(true)}
                  onDescriptionUpdate={handleUpdateDescription}
                />
              </Col>
              <Col span={24}>
                <ContainerDataModel
                  dataModel={containerData?.dataModel}
                  hasDescriptionEditAccess={hasEditDescriptionPermission}
                  hasTagEditAccess={hasEditTagsPermission}
                  isReadOnly={Boolean(deleted)}
                  onUpdate={handleUpdateDataModel}
                />
              </Col>
            </Row>
          </Card>
        </Tabs.TabPane>
        <Tabs.TabPane
          key={CONTAINER_DETAILS_TABS.CHILDREN}
          tab={
            <span data-testid={CONTAINER_DETAILS_TABS.CHILDREN}>
              {t('label.children')}
            </span>
          }>
          <Card className="h-full">
            <Row gutter={[0, 16]}>
              <Col span={24}>
                {isChildrenLoading ? (
                  <Loader />
                ) : (
                  <ContainerChildren childrenList={containerChildrenData} />
                )}
              </Col>
            </Row>
          </Card>
        </Tabs.TabPane>
        <Tabs.TabPane
          key={CONTAINER_DETAILS_TABS.Lineage}
          tab={
            <span data-testid={CONTAINER_DETAILS_TABS.Lineage}>
              {t('label.lineage')}
            </span>
          }>
          <Card className="h-full card-body-full" data-testid="lineage-details">
            <EntityLineageComponent
              addLineageHandler={handleAddLineage}
              deleted={deleted}
              entityLineage={entityLineage}
              entityLineageHandler={(lineage: EntityLineage) =>
                setEntityLineage(lineage)
=======
    <PageContainerV1>
      <div className="entity-details-container">
        <EntityPageInfo
          canDelete={containerPermissions.Delete}
          currentOwner={owner}
          deleted={deleted}
          displayName={containerData?.displayName}
          entityFqn={containerName}
          entityId={entityId}
          entityName={containerData?.name ?? ''}
          entityType={EntityType.CONTAINER}
          extraInfo={extraInfo}
          followHandler={handleFollowContainer}
          followers={followers.length}
          followersList={followers}
          isFollowing={isUserFollowing}
          permission={containerPermissions}
          removeTier={hasEditTierPermission ? handleRemoveTier : undefined}
          serviceType={containerData?.serviceType ?? ''}
          tags={tags}
          tagsHandler={handleUpdateTags}
          tier={tier}
          titleLinks={breadcrumbTitles}
          updateOwner={hasEditOwnerPermission ? handleUpdateOwner : undefined}
          updateTier={hasEditTierPermission ? handleUpdateTier : undefined}
          version={version}
          versionHandler={versionHandler}
          onRestoreEntity={handleRestoreContainer}
          onUpdateDisplayName={handleUpdateDisplayName}
        />
        <Tabs activeKey={tab} className="h-full" onChange={handleTabChange}>
          <Tabs.TabPane
            key={EntityTabs.SCHEMA}
            tab={
              <span data-testid={EntityTabs.SCHEMA}>{t('label.schema')}</span>
            }>
            <Card className="h-full">
              <Row gutter={[0, 16]}>
                <Col span={24}>
                  <Description
                    description={description}
                    entityFqn={containerName}
                    entityName={entityName}
                    entityType={EntityType.CONTAINER}
                    hasEditAccess={hasEditDescriptionPermission}
                    isEdit={isEditDescription}
                    isReadOnly={deleted}
                    owner={owner}
                    onCancel={() => setIsEditDescription(false)}
                    onDescriptionEdit={() => setIsEditDescription(true)}
                    onDescriptionUpdate={handleUpdateDescription}
                  />
                </Col>
                <Col span={24}>
                  <ContainerDataModel
                    dataModel={containerData?.dataModel}
                    hasDescriptionEditAccess={hasEditDescriptionPermission}
                    hasTagEditAccess={hasEditTagsPermission}
                    isReadOnly={Boolean(deleted)}
                    onUpdate={handleUpdateDataModel}
                  />
                </Col>
              </Row>
            </Card>
          </Tabs.TabPane>
          <Tabs.TabPane
            key={EntityTabs.CHILDREN}
            tab={
              <span data-testid={EntityTabs.CHILDREN}>
                {t('label.children')}
              </span>
            }>
            <Card className="h-full">
              <Row gutter={[0, 16]}>
                <Col span={24}>
                  {isChildrenLoading ? (
                    <Loader />
                  ) : (
                    <ContainerChildren childrenList={containerChildrenData} />
                  )}
                </Col>
              </Row>
            </Card>
          </Tabs.TabPane>
          <Tabs.TabPane
            key={EntityTabs.LINEAGE}
            tab={
              <span data-testid={EntityTabs.LINEAGE}>{t('label.lineage')}</span>
            }>
            <Card
              className="h-full card-body-full"
              data-testid="lineage-details">
              <EntityLineageComponent
                addLineageHandler={handleAddLineage}
                deleted={deleted}
                entityLineage={entityLineage}
                entityLineageHandler={(lineage: EntityLineage) =>
                  setEntityLineage(lineage)
                }
                entityType={EntityType.CONTAINER}
                hasEditAccess={hasEditLineagePermission}
                isLoading={isLineageLoading}
                isNodeLoading={isNodeLoading}
                lineageLeafNodes={leafNodes}
                loadNodeHandler={handleLoadLineageNode}
                removeLineageHandler={handleRemoveLineage}
                onFullScreenClick={handleFullScreenClick}
              />
            </Card>
          </Tabs.TabPane>
          <Tabs.TabPane
            key={EntityTabs.CUSTOM_PROPERTIES}
            tab={
              <span data-testid={EntityTabs.CUSTOM_PROPERTIES}>
                {t('label.custom-property-plural')}
              </span>
            }>
            <CustomPropertyTable
              className="mt-0-important"
              entityDetails={
                containerData as CustomPropertyProps['entityDetails']
>>>>>>> 84a6751b
              }
              entityType={EntityType.CONTAINER}
              hasEditAccess={hasEditLineagePermission}
              isLoading={isLineageLoading}
              isNodeLoading={isNodeLoading}
              lineageLeafNodes={leafNodes}
              loadNodeHandler={handleLoadLineageNode}
              removeLineageHandler={handleRemoveLineage}
              onFullScreenClick={handleFullScreenClick}
            />
          </Card>
        </Tabs.TabPane>
        <Tabs.TabPane
          key={CONTAINER_DETAILS_TABS.CUSTOM_PROPERTIES}
          tab={
            <span data-testid={CONTAINER_DETAILS_TABS.CUSTOM_PROPERTIES}>
              {t('label.custom-property-plural')}
            </span>
          }>
          <CustomPropertyTable
            className="mt-0-important"
            entityDetails={
              containerData as CustomPropertyProps['entityDetails']
            }
            entityType={EntityType.CONTAINER}
            handleExtensionUpdate={handleExtensionUpdate}
            hasEditAccess={hasEditCustomFieldsPermission}
          />
        </Tabs.TabPane>
      </Tabs>
    </div>
  );
};

export default observer(ContainerPage);<|MERGE_RESOLUTION|>--- conflicted
+++ resolved
@@ -644,7 +644,6 @@
   }
 
   return (
-<<<<<<< HEAD
     <div className="entity-details-container">
       <EntityPageInfo
         canDelete={containerPermissions.Delete}
@@ -676,11 +675,9 @@
       />
       <Tabs activeKey={tab} className="h-full" onChange={handleTabChange}>
         <Tabs.TabPane
-          key={CONTAINER_DETAILS_TABS.SCHEME}
+          key={EntityTabs.SCHEMA}
           tab={
-            <span data-testid={CONTAINER_DETAILS_TABS.SCHEME}>
-              {t('label.schema')}
-            </span>
+            <span data-testid={EntityTabs.SCHEMA}>{t('label.schema')}</span>
           }>
           <Card className="h-full">
             <Row gutter={[0, 16]}>
@@ -712,11 +709,9 @@
           </Card>
         </Tabs.TabPane>
         <Tabs.TabPane
-          key={CONTAINER_DETAILS_TABS.CHILDREN}
+          key={EntityTabs.CHILDREN}
           tab={
-            <span data-testid={CONTAINER_DETAILS_TABS.CHILDREN}>
-              {t('label.children')}
-            </span>
+            <span data-testid={EntityTabs.CHILDREN}>{t('label.children')}</span>
           }>
           <Card className="h-full">
             <Row gutter={[0, 16]}>
@@ -731,11 +726,9 @@
           </Card>
         </Tabs.TabPane>
         <Tabs.TabPane
-          key={CONTAINER_DETAILS_TABS.Lineage}
+          key={EntityTabs.LINEAGE}
           tab={
-            <span data-testid={CONTAINER_DETAILS_TABS.Lineage}>
-              {t('label.lineage')}
-            </span>
+            <span data-testid={EntityTabs.LINEAGE}>{t('label.lineage')}</span>
           }>
           <Card className="h-full card-body-full" data-testid="lineage-details">
             <EntityLineageComponent
@@ -744,129 +737,6 @@
               entityLineage={entityLineage}
               entityLineageHandler={(lineage: EntityLineage) =>
                 setEntityLineage(lineage)
-=======
-    <PageContainerV1>
-      <div className="entity-details-container">
-        <EntityPageInfo
-          canDelete={containerPermissions.Delete}
-          currentOwner={owner}
-          deleted={deleted}
-          displayName={containerData?.displayName}
-          entityFqn={containerName}
-          entityId={entityId}
-          entityName={containerData?.name ?? ''}
-          entityType={EntityType.CONTAINER}
-          extraInfo={extraInfo}
-          followHandler={handleFollowContainer}
-          followers={followers.length}
-          followersList={followers}
-          isFollowing={isUserFollowing}
-          permission={containerPermissions}
-          removeTier={hasEditTierPermission ? handleRemoveTier : undefined}
-          serviceType={containerData?.serviceType ?? ''}
-          tags={tags}
-          tagsHandler={handleUpdateTags}
-          tier={tier}
-          titleLinks={breadcrumbTitles}
-          updateOwner={hasEditOwnerPermission ? handleUpdateOwner : undefined}
-          updateTier={hasEditTierPermission ? handleUpdateTier : undefined}
-          version={version}
-          versionHandler={versionHandler}
-          onRestoreEntity={handleRestoreContainer}
-          onUpdateDisplayName={handleUpdateDisplayName}
-        />
-        <Tabs activeKey={tab} className="h-full" onChange={handleTabChange}>
-          <Tabs.TabPane
-            key={EntityTabs.SCHEMA}
-            tab={
-              <span data-testid={EntityTabs.SCHEMA}>{t('label.schema')}</span>
-            }>
-            <Card className="h-full">
-              <Row gutter={[0, 16]}>
-                <Col span={24}>
-                  <Description
-                    description={description}
-                    entityFqn={containerName}
-                    entityName={entityName}
-                    entityType={EntityType.CONTAINER}
-                    hasEditAccess={hasEditDescriptionPermission}
-                    isEdit={isEditDescription}
-                    isReadOnly={deleted}
-                    owner={owner}
-                    onCancel={() => setIsEditDescription(false)}
-                    onDescriptionEdit={() => setIsEditDescription(true)}
-                    onDescriptionUpdate={handleUpdateDescription}
-                  />
-                </Col>
-                <Col span={24}>
-                  <ContainerDataModel
-                    dataModel={containerData?.dataModel}
-                    hasDescriptionEditAccess={hasEditDescriptionPermission}
-                    hasTagEditAccess={hasEditTagsPermission}
-                    isReadOnly={Boolean(deleted)}
-                    onUpdate={handleUpdateDataModel}
-                  />
-                </Col>
-              </Row>
-            </Card>
-          </Tabs.TabPane>
-          <Tabs.TabPane
-            key={EntityTabs.CHILDREN}
-            tab={
-              <span data-testid={EntityTabs.CHILDREN}>
-                {t('label.children')}
-              </span>
-            }>
-            <Card className="h-full">
-              <Row gutter={[0, 16]}>
-                <Col span={24}>
-                  {isChildrenLoading ? (
-                    <Loader />
-                  ) : (
-                    <ContainerChildren childrenList={containerChildrenData} />
-                  )}
-                </Col>
-              </Row>
-            </Card>
-          </Tabs.TabPane>
-          <Tabs.TabPane
-            key={EntityTabs.LINEAGE}
-            tab={
-              <span data-testid={EntityTabs.LINEAGE}>{t('label.lineage')}</span>
-            }>
-            <Card
-              className="h-full card-body-full"
-              data-testid="lineage-details">
-              <EntityLineageComponent
-                addLineageHandler={handleAddLineage}
-                deleted={deleted}
-                entityLineage={entityLineage}
-                entityLineageHandler={(lineage: EntityLineage) =>
-                  setEntityLineage(lineage)
-                }
-                entityType={EntityType.CONTAINER}
-                hasEditAccess={hasEditLineagePermission}
-                isLoading={isLineageLoading}
-                isNodeLoading={isNodeLoading}
-                lineageLeafNodes={leafNodes}
-                loadNodeHandler={handleLoadLineageNode}
-                removeLineageHandler={handleRemoveLineage}
-                onFullScreenClick={handleFullScreenClick}
-              />
-            </Card>
-          </Tabs.TabPane>
-          <Tabs.TabPane
-            key={EntityTabs.CUSTOM_PROPERTIES}
-            tab={
-              <span data-testid={EntityTabs.CUSTOM_PROPERTIES}>
-                {t('label.custom-property-plural')}
-              </span>
-            }>
-            <CustomPropertyTable
-              className="mt-0-important"
-              entityDetails={
-                containerData as CustomPropertyProps['entityDetails']
->>>>>>> 84a6751b
               }
               entityType={EntityType.CONTAINER}
               hasEditAccess={hasEditLineagePermission}
@@ -880,9 +750,9 @@
           </Card>
         </Tabs.TabPane>
         <Tabs.TabPane
-          key={CONTAINER_DETAILS_TABS.CUSTOM_PROPERTIES}
+          key={EntityTabs.CUSTOM_PROPERTIES}
           tab={
-            <span data-testid={CONTAINER_DETAILS_TABS.CUSTOM_PROPERTIES}>
+            <span data-testid={EntityTabs.CUSTOM_PROPERTIES}>
               {t('label.custom-property-plural')}
             </span>
           }>
