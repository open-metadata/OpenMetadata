/*
 *  Copyright 2021 Collate
 *  Licensed under the Apache License, Version 2.0 (the "License");
 *  you may not use this file except in compliance with the License.
 *  You may obtain a copy of the License at
 *  http://www.apache.org/licenses/LICENSE-2.0
 *  Unless required by applicable law or agreed to in writing, software
 *  distributed under the License is distributed on an "AS IS" BASIS,
 *  WITHOUT WARRANTIES OR CONDITIONS OF ANY KIND, either express or implied.
 *  See the License for the specific language governing permissions and
 *  limitations under the License.
 */

import {
  Button,
  Card,
  Col,
  DatePicker,
  Form,
  FormProps,
  Input,
  InputNumber,
  Row,
  Slider,
  Space,
  Tooltip,
  Typography,
} from 'antd';
import { AxiosError } from 'axios';
import { isUndefined, toInteger, toNumber } from 'lodash';
import React, { useEffect, useMemo, useState } from 'react';
import { useTranslation } from 'react-i18next';
import { useHistory, useParams } from 'react-router-dom';
import RichTextEditor from '../../components/common/rich-text-editor/RichTextEditor';
import TitleBreadcrumb from '../../components/common/title-breadcrumb/title-breadcrumb.component';
import './KPIPage.less';

import { compare } from 'fast-json-patch';
import moment from 'moment';
import { getChartById } from '../../axiosAPIs/DataInsightAPI';
import { getKPIByName, patchKPI } from '../../axiosAPIs/KpiAPI';
import ErrorPlaceHolder from '../../components/common/error-with-placeholder/ErrorPlaceHolder';
import Loader from '../../components/Loader/Loader';
import { ROUTES } from '../../constants/constants';
import {
  KPI_DATES,
  KPI_DATE_PICKER_FORMAT,
  VALIDATE_MESSAGES,
} from '../../constants/DataInsight.constants';
import {
  ADD_KPI_TEXT,
  NO_PERMISSION_FOR_ACTION,
} from '../../constants/HelperTextUtil';
import { DataInsightChart } from '../../generated/dataInsight/dataInsightChart';
import { Kpi, KpiTargetType } from '../../generated/dataInsight/kpi/kpi';
import { useAuth } from '../../hooks/authHooks';
import { KpiDate, KpiDates } from '../../interface/data-insight.interface';
import {
  getDisabledDates,
  getKpiDateFormatByTimeStamp,
  getKpiTargetValueByMetricType,
} from '../../utils/DataInsightUtils';
import { getTimeStampByDateTime } from '../../utils/TimeUtils';
import { showErrorToast } from '../../utils/ToastUtils';

const AddKPIPage = () => {
  const { isAdminUser } = useAuth();
  const { kpiName } = useParams<{ kpiName: string }>();

  const { t } = useTranslation();
  const history = useHistory();

  const [kpiData, setKpiData] = useState<Kpi>();
  const [isLoading, setIsLoading] = useState<boolean>(false);

  const [description, setDescription] = useState<string>('');

  const [selectedChart, setSelectedChart] = useState<DataInsightChart>();

  const [metricValue, setMetricValue] = useState<number>(0);
  const [isUpdatingKPI, setIsUpdatingKPI] = useState<boolean>(false);

  const [kpiDates, setKpiDates] = useState<KpiDates>(KPI_DATES);

  const breadcrumb = useMemo(
    () => [
      {
        name: t('label.data-insight'),
        url: ROUTES.DATA_INSIGHT,
      },
      {
        name: t('label.kpi-list'),
        url: ROUTES.KPI_LIST,
      },
      {
        name: kpiData?.name ?? '',
        url: '',
        activeTitle: true,
      },
    ],
    [kpiData]
  );

  const metricData = useMemo(() => {
    if (kpiData) {
      return kpiData.targetDefinition[0];
    }

    return;
  }, [kpiData]);

  const initialValues = useMemo(() => {
    if (kpiData) {
      const metric = kpiData.targetDefinition[0];
      const chart = kpiData.dataInsightChart;
      const startDate = moment(kpiData.startDate);
      const endDate = moment(kpiData.endDate);

      return {
        name: kpiData.name,
        displayName: kpiData.displayName,
        dataInsightChart: chart.displayName || chart.name,
        metricType: metric.name,
        startDate,
        endDate,
      };
    }

    return {};
  }, [kpiData]);

  const fetchKPI = async () => {
    setIsLoading(true);
    try {
      const response = await getKPIByName(kpiName, {
        fields:
          'startDate,endDate,targetDefinition,dataInsightChart,metricType',
      });
      setKpiData(response);
    } catch (error) {
      showErrorToast(error as AxiosError);
    } finally {
      setIsLoading(false);
    }
  };

  const fetchChartData = async () => {
    const chartId = kpiData?.dataInsightChart.id;
    if (chartId) {
      try {
        const response = await getChartById(chartId);
        setSelectedChart(response);
      } catch (error) {
        showErrorToast(error as AxiosError);
      }
    }
  };

  const handleCancel = () => history.goBack();

  const handleDateChange = (dateString: string, key: KpiDate) => {
    setKpiDates((previous) => ({ ...previous, [key]: dateString }));
  };

  const handleSubmit: FormProps['onFinish'] = async (values) => {
    if (kpiData && metricData) {
      const startDate = getTimeStampByDateTime(kpiDates.startDate);
      const endDate = getTimeStampByDateTime(kpiDates.endDate);

      const targetValue = getKpiTargetValueByMetricType(
        kpiData.metricType,
        metricValue
      );

      const updatedData = {
        ...kpiData,
        description,
        displayName: values.displayName,
        endDate,
        startDate,
        targetDefinition: [
          {
            ...metricData,
            value: targetValue + '',
          },
        ],
      };

      const patch = compare(kpiData, updatedData);

      setIsUpdatingKPI(true);
      try {
        await patchKPI(kpiData.id ?? '', patch);
        history.push(ROUTES.KPI_LIST);
      } catch (error) {
        showErrorToast(error as AxiosError);
      } finally {
        setIsUpdatingKPI(false);
      }
    }
  };

  useEffect(() => {
    fetchKPI();
  }, [kpiName]);

  useEffect(() => {
    if (kpiData) {
      const startDate = getKpiDateFormatByTimeStamp(kpiData.startDate);
      const endDate = getKpiDateFormatByTimeStamp(kpiData.endDate);
      fetchChartData();
      setDescription(kpiData.description);
      setKpiDates({ startDate, endDate });
    }
  }, [kpiData]);

  useEffect(() => {
    const value = toNumber(metricData?.value ?? '0');
    const metricType = kpiData?.metricType;

    // for percentage metric convert the fraction to percentage
    const metricValue =
      metricType === KpiTargetType.Percentage ? value * 100 : value;

    setMetricValue(toInteger(metricValue));
  }, [metricData, kpiData]);

  if (isLoading) {
    return <Loader />;
  }

  return (
    <>
      {kpiData ? (
        <Row
          className="bg-body-main h-full"
          data-testid="add-kpi-container"
          gutter={[16, 16]}>
          <Col offset={4} span={12}>
            <TitleBreadcrumb titleLinks={breadcrumb} />
            <Card>
              <Typography.Paragraph
                className="text-base"
                data-testid="form-title">
                {t('label.add-new-kpi')}
              </Typography.Paragraph>
              <Form
                data-testid="kpi-form"
                id="kpi-form"
                initialValues={initialValues}
                layout="vertical"
                validateMessages={VALIDATE_MESSAGES}
                onFinish={handleSubmit}>
                <Form.Item label={t('label.name')} name="name">
                  <Input
                    disabled
                    data-testid="name"
                    placeholder={t('label.kpi-name')}
                    type="text"
                  />
                </Form.Item>

                <Form.Item label={t('label.display-name')} name="displayName">
                  <Input
                    data-testid="displayName"
                    placeholder={t('label.kpi-display-name')}
                    type="text"
                  />
                </Form.Item>

                <Form.Item
                  label={t('label.data-insight-chart')}
                  name="dataInsightChart">
                  <Input
                    disabled
                    value={selectedChart?.displayName || selectedChart?.name}
                  />
                </Form.Item>

                <Form.Item label={t('label.metric-type')} name="metricType">
                  <Input disabled value={metricData?.name} />
                </Form.Item>

                {!isUndefined(metricData) && (
                  <Form.Item
                    label={t('label.metric-value')}
                    name="metricValue"
                    rules={[
                      {
                        required: true,
                        validator: () => {
                          if (metricValue >= 0) {
                            return Promise.resolve();
                          }

                          return Promise.reject(
                            t('message.metric-value-required')
                          );
                        },
                      },
                    ]}>
                    <>
                      {kpiData?.metricType === KpiTargetType.Percentage && (
                        <Row gutter={20}>
                          <Col span={20}>
                            <Slider
                              className="kpi-slider"
                              marks={{
                                0: '0%',
                                100: '100%',
                              }}
                              max={100}
                              min={0}
                              tooltipPlacement="bottom"
                              tooltipVisible={false}
                              value={metricValue}
                              onChange={(value) => {
                                setMetricValue(value);
                              }}
                            />
                          </Col>
                          <Col span={4}>
                            <InputNumber
                              formatter={(value) => `${value}%`}
                              max={100}
                              min={0}
                              step={1}
                              value={metricValue}
                              onChange={(value) => {
                                setMetricValue(value);
                              }}
                            />
                          </Col>
                        </Row>
                      )}
                      {kpiData?.metricType === KpiTargetType.Number && (
                        <InputNumber
                          className="w-full"
                          min={0}
                          value={metricValue}
                          onChange={(value) => setMetricValue(value)}
                        />
                      )}
                    </>
                  </Form.Item>
                )}

                <Row gutter={[8, 8]}>
                  <Col span={12}>
                    <Form.Item
                      label={t('label.start-date')}
                      messageVariables={{ fieldName: 'startDate' }}
                      name="startDate"
                      rules={[
                        {
                          required: true,
                        },
                      ]}>
                      <DatePicker
                        showTime
                        className="w-full"
                        disabledDate={getDisabledDates}
                        format={KPI_DATE_PICKER_FORMAT}
                        onChange={(_, dateString) =>
                          handleDateChange(dateString, KpiDate.START_DATE)
                        }
                      />
                    </Form.Item>
                  </Col>
                  <Col span={12}>
                    <Form.Item
                      label={t('label.end-date')}
                      messageVariables={{ fieldName: 'endDate' }}
                      name="endDate"
                      rules={[
                        {
                          required: true,
                        },
                      ]}>
                      <DatePicker
                        showTime
                        className="w-full"
                        disabledDate={getDisabledDates}
                        format={KPI_DATE_PICKER_FORMAT}
                        onChange={(_, dateString) =>
                          handleDateChange(dateString, KpiDate.END_DATE)
                        }
                      />
                    </Form.Item>
                  </Col>
                </Row>

                <Form.Item label={t('label.description')} name="description">
                  <RichTextEditor
                    height="200px"
                    initialValue={description}
                    placeHolder={t('label.write-your-description')}
                    style={{ margin: 0 }}
                    onTextChange={(value) => setDescription(value)}
                  />
                </Form.Item>

                <Space align="center" className="w-full justify-end">
                  <Button
                    data-testid="cancel-btn"
                    type="link"
                    onClick={handleCancel}>
                    {t('label.go-back')}
                  </Button>
                  <Tooltip
                    title={
                      isAdminUser ? t('label.save') : NO_PERMISSION_FOR_ACTION
                    }>
                    <Button
                      data-testid="submit-btn"
                      disabled={!isAdminUser}
                      form="kpi-form"
                      htmlType="submit"
                      loading={isUpdatingKPI}
                      type="primary">
                      {t('label.save')}
                    </Button>
                  </Tooltip>
                </Space>
              </Form>
            </Card>
          </Col>
<<<<<<< HEAD
          <Col className="tw-mt-4" span={4}>
            <Typography.Paragraph className="tw-text-base tw-font-medium">
              {t('label.edit-entity', { entity: t('label.kpi-uppercase') })}
=======
          <Col className="m-t-md" span={4}>
            <Typography.Paragraph className="text-base font-medium">
              {t('label.edit-kpi')}
>>>>>>> 42fe8617
            </Typography.Paragraph>
            <Typography.Text>{ADD_KPI_TEXT}</Typography.Text>
          </Col>
        </Row>
      ) : (
        <ErrorPlaceHolder>
          {t('message.no-kpi-found', { name: kpiName })}
        </ErrorPlaceHolder>
      )}
    </>
  );
};

export default AddKPIPage;<|MERGE_RESOLUTION|>--- conflicted
+++ resolved
@@ -425,15 +425,9 @@
               </Form>
             </Card>
           </Col>
-<<<<<<< HEAD
-          <Col className="tw-mt-4" span={4}>
-            <Typography.Paragraph className="tw-text-base tw-font-medium">
-              {t('label.edit-entity', { entity: t('label.kpi-uppercase') })}
-=======
           <Col className="m-t-md" span={4}>
             <Typography.Paragraph className="text-base font-medium">
-              {t('label.edit-kpi')}
->>>>>>> 42fe8617
+              {t('label.edit-entity', { entity: t('label.kpi-uppercase') })}
             </Typography.Paragraph>
             <Typography.Text>{ADD_KPI_TEXT}</Typography.Text>
           </Col>
