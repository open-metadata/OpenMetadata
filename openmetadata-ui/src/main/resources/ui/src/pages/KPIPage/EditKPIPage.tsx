--- conflicted
+++ resolved
@@ -40,12 +40,8 @@
 import TitleBreadcrumb from '../../components/common/TitleBreadcrumb/TitleBreadcrumb.component';
 import { ROUTES, VALIDATION_MESSAGES } from '../../constants/constants';
 import { KPI_DATE_PICKER_FORMAT } from '../../constants/DataInsight.constants';
-<<<<<<< HEAD
+import { TabSpecificField } from '../../enums/entity.enum';
 import { DataInsightChart } from '../../generated/api/dataInsight/kpi/createKpiRequest';
-=======
-import { TabSpecificField } from '../../enums/entity.enum';
-import { DataInsightChart } from '../../generated/dataInsight/dataInsightChart';
->>>>>>> 2f1037a1
 import { Kpi, KpiTargetType } from '../../generated/dataInsight/kpi/kpi';
 import { useAuth } from '../../hooks/authHooks';
 import { useFqn } from '../../hooks/useFqn';
@@ -122,19 +118,15 @@
   const fetchKPI = async () => {
     setIsLoading(true);
     try {
-<<<<<<< HEAD
-      const response = await getKPIByName(kpiName);
-=======
       const response = await getKPIByName(kpiName, {
         fields: [
           TabSpecificField.START_DATE,
           TabSpecificField.END_DATE,
-          TabSpecificField.TARGET_DEFINITION,
+          TabSpecificField.TARGET_VALUE,
           TabSpecificField.DATA_INSIGHT_CHART,
           TabSpecificField.METRIC_TYPE,
         ],
       });
->>>>>>> 2f1037a1
       setKpiData(response);
     } catch (error) {
       showErrorToast(error as AxiosError);
