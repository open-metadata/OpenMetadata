/*
 *  Copyright 2021 Collate
 *  Licensed under the Apache License, Version 2.0 (the "License");
 *  you may not use this file except in compliance with the License.
 *  You may obtain a copy of the License at
 *  http://www.apache.org/licenses/LICENSE-2.0
 *  Unless required by applicable law or agreed to in writing, software
 *  distributed under the License is distributed on an "AS IS" BASIS,
 *  WITHOUT WARRANTIES OR CONDITIONS OF ANY KIND, either express or implied.
 *  See the License for the specific language governing permissions and
 *  limitations under the License.
 */

import {
  Button,
  Card,
  Col,
  DatePicker,
  Form,
  FormProps,
  Input,
  InputNumber,
  Row,
  Select,
  Slider,
  Space,
  Typography,
} from 'antd';
import { AxiosError } from 'axios';
import { isUndefined, kebabCase } from 'lodash';
import React, { useEffect, useMemo, useState } from 'react';
import { useTranslation } from 'react-i18next';
import { useHistory } from 'react-router-dom';
import { getListDataInsightCharts } from '../../axiosAPIs/DataInsightAPI';
import RichTextEditor from '../../components/common/rich-text-editor/RichTextEditor';
import TitleBreadcrumb from '../../components/common/title-breadcrumb/title-breadcrumb.component';
import './KPIPage.less';

import { t } from 'i18next';
import { getListKPIs, postKPI } from '../../axiosAPIs/KpiAPI';
import { ROUTES } from '../../constants/constants';
import {
  KPI_DATES,
  KPI_DATE_PICKER_FORMAT,
  SUPPORTED_CHARTS_FOR_KPI,
  VALIDATE_MESSAGES,
} from '../../constants/DataInsight.constants';
<<<<<<< HEAD
import { nameWithSpace } from '../../constants/regex.constants';
=======
import { ADD_KPI_TEXT } from '../../constants/HelperTextUtil';
>>>>>>> 2cd56151
import { EntityType } from '../../enums/entity.enum';
import {
  CreateKpiRequest,
  KpiTargetType,
} from '../../generated/api/dataInsight/kpi/createKpiRequest';
import {
  ChartDataType,
  ChartParameterValues,
  DataInsightChart,
} from '../../generated/dataInsight/dataInsightChart';
import { DataInsightChartType } from '../../generated/dataInsight/dataInsightChartResult';
import { Kpi } from '../../generated/dataInsight/kpi/kpi';
import { KpiDate, KpiDates } from '../../interface/data-insight.interface';
import {
  getDisabledDates,
  getKPIFormattedDates,
  getKpiTargetValueByMetricType,
} from '../../utils/DataInsightUtils';
import { getTimeStampByDateTime } from '../../utils/TimeUtils';
import { showErrorToast } from '../../utils/ToastUtils';
const { Option } = Select;

const breadcrumb = [
  {
    name: t('label.data-insight'),
    url: ROUTES.DATA_INSIGHT,
  },
  {
    name: t('label.kpi-list'),
    url: ROUTES.KPI_LIST,
  },
  {
    name: t('label.add-new-kpi'),
    url: '',
    activeTitle: true,
  },
];

const AddKPIPage = () => {
  const { t } = useTranslation();
  const history = useHistory();
  const [dataInsightCharts, setDataInsightCharts] = useState<
    DataInsightChart[]
  >([]);
  const [description, setDescription] = useState<string>('');
  const [selectedChart, setSelectedChart] = useState<DataInsightChart>();
  const [selectedMetric, setSelectedMetric] = useState<ChartParameterValues>();
  const [metricValue, setMetricValue] = useState<number>(0);
  const [isCreatingKPI, setIsCreatingKPI] = useState<boolean>(false);
  const [kpiDates, setKpiDates] = useState<KpiDates>(KPI_DATES);
  const [kpiList, setKpiList] = useState<Array<Kpi>>([]);

  const metricTypes = useMemo(
    () =>
      (selectedChart?.metrics ?? []).filter((metric) =>
        // only return supported data type
        [ChartDataType.Number, ChartDataType.Percentage].includes(
          metric.chartDataType as ChartDataType
        )
      ),
    [selectedChart]
  );

  const chartOptions = useMemo(() => {
    return dataInsightCharts.filter(
      (chart) =>
        // only show unmapped charts
        !kpiList.find((kpi) => kpi.dataInsightChart.name === chart.name)
    );
  }, [kpiList, dataInsightCharts]);

  const fetchCharts = async () => {
    try {
      const response = await getListDataInsightCharts();
      const supportedCharts = response.data.filter((chart) =>
        // only return the supported charts data
        SUPPORTED_CHARTS_FOR_KPI.includes(chart.name as DataInsightChartType)
      );

      setDataInsightCharts(supportedCharts);
    } catch (error) {
      showErrorToast(error as AxiosError);
    }
  };

  const fetchKpiList = async () => {
    try {
      const response = await getListKPIs({
        fields: 'dataInsightChart',
      });
      setKpiList(response.data);
    } catch (err) {
      setKpiList([]);
    }
  };

  const handleChartSelect = (value: string) => {
    const selectedChartValue = dataInsightCharts.find(
      (chart) => chart.id === value
    );
    setSelectedChart(selectedChartValue);
  };

  const handleMetricSelect = (value: string) => {
    const selectedMetricValue = metricTypes.find(
      (metric) => metric.name === value
    );
    setSelectedMetric(selectedMetricValue);
  };

  const handleCancel = () => history.goBack();

  const handleDateChange = (dateString: string, key: KpiDate) => {
    setKpiDates((previous) => ({ ...previous, [key]: dateString }));
  };

  const handleSubmit: FormProps['onFinish'] = async (values) => {
    const formattedDates = getKPIFormattedDates(kpiDates);

    const startDate = getTimeStampByDateTime(formattedDates.startDate);
    const endDate = getTimeStampByDateTime(formattedDates.endDate);
    const metricType =
      selectedMetric?.chartDataType as unknown as KpiTargetType;

    const targetValue = getKpiTargetValueByMetricType(metricType, metricValue);

    const formData: CreateKpiRequest = {
      dataInsightChart: {
        id: values.dataInsightChart,
        type: EntityType.DATA_INSIGHT_CHART,
      },
      description,
      name: kebabCase(`${values.displayName} ${selectedMetric?.name}`),
      displayName: values.displayName,
      startDate,
      endDate,
      metricType,
      targetDefinition: [
        {
          name: selectedMetric?.name as string,
          value: targetValue + '',
        },
      ],
    };
    setIsCreatingKPI(true);
    try {
      await postKPI(formData);
      history.push(ROUTES.KPI_LIST);
    } catch (error) {
      showErrorToast(error as AxiosError);
    } finally {
      setIsCreatingKPI(false);
    }
  };

  useEffect(() => {
    fetchCharts();
    fetchKpiList();
  }, []);

  return (
    <Row
      className="bg-body-main h-full"
      data-testid="add-kpi-container"
      gutter={[16, 16]}>
      <Col offset={4} span={12}>
        <TitleBreadcrumb className="my-4" titleLinks={breadcrumb} />
        <Card>
          <Typography.Paragraph className="text-base" data-testid="form-title">
            {t('label.add-new-kpi')}
          </Typography.Paragraph>
          <Form
            data-testid="kpi-form"
            id="kpi-form"
            layout="vertical"
            validateMessages={VALIDATE_MESSAGES}
            onFinish={handleSubmit}>
            <Form.Item
              label={t('label.select-a-chart')}
              name="dataInsightChart"
              rules={[
                {
                  required: true,
                  message: t('message.data-insight-chart-required'),
                },
              ]}>
              <Select
                data-testid="dataInsightChart"
                notFoundContent={t('message.all-charts-are-mapped')}
                placeholder={t('label.select-a-chart')}
                value={selectedChart?.id}
                onChange={handleChartSelect}>
                {chartOptions.map((chart) => (
                  <Option key={chart.id}>
                    {chart.displayName || chart.name}
                  </Option>
                ))}
              </Select>
            </Form.Item>

            <Form.Item label={t('label.display-name')} name="displayName">
              <Input
                data-testid="displayName"
                placeholder={t('label.kpi-display-name')}
                type="text"
              />
            </Form.Item>

            <Form.Item
              label={t('label.select-a-metric-type')}
              name="metricType"
              rules={[
                {
                  required: true,
                  message: t('message.metric-type-required'),
                },
              ]}>
              <Select
                data-testid="metricType"
                disabled={isUndefined(selectedChart)}
                placeholder={t('label.select-a-metric-type')}
                value={selectedMetric?.name}
                onChange={handleMetricSelect}>
                {metricTypes.map((metric) => (
                  <Option key={metric.name}>
                    {`${metric.name} (${metric.chartDataType})`}
                  </Option>
                ))}
              </Select>
            </Form.Item>

            {!isUndefined(selectedMetric) && (
              <Form.Item
                label={t('label.metric-value')}
                name="metricValue"
                rules={[
                  {
                    required: true,
                    validator: () => {
                      if (metricValue >= 0) {
                        return Promise.resolve();
                      }

                      return Promise.reject(t('message.metric-value-required'));
                    },
                  },
                ]}>
                <>
                  {selectedMetric.chartDataType ===
                    ChartDataType.Percentage && (
                    <Row data-testid="metric-percentage-input" gutter={20}>
                      <Col span={20}>
                        <Slider
                          className="kpi-slider"
                          marks={{
                            0: '0%',
                            100: '100%',
                          }}
                          max={100}
                          min={0}
                          tooltipPlacement="bottom"
                          tooltipVisible={false}
                          value={metricValue}
                          onChange={(value) => {
                            setMetricValue(value);
                          }}
                        />
                      </Col>
                      <Col span={4}>
                        <InputNumber
                          formatter={(value) => `${value}%`}
                          max={100}
                          min={0}
                          step={1}
                          value={metricValue}
                          onChange={(value) => {
                            setMetricValue(Number(value));
                          }}
                        />
                      </Col>
                    </Row>
                  )}
                  {selectedMetric.chartDataType === ChartDataType.Number && (
                    <InputNumber
                      className="w-full"
                      data-testid="metric-number-input"
                      min={0}
                      value={metricValue}
                      onChange={(value) => setMetricValue(Number(value))}
                    />
                  )}
                </>
              </Form.Item>
            )}

            <Row gutter={[8, 8]}>
              <Col span={12}>
                <Form.Item
                  label={t('label.start-date')}
                  messageVariables={{ fieldName: 'startDate' }}
                  name="startDate"
                  rules={[
                    {
                      required: true,
                      message: t('label.field-required', {
                        field: t('label.start-date'),
                      }),
                    },
                  ]}>
                  <DatePicker
                    className="w-full"
                    data-testid="start-date"
                    disabledDate={getDisabledDates}
                    format={KPI_DATE_PICKER_FORMAT}
                    onChange={(_, dateString) =>
                      handleDateChange(dateString, KpiDate.START_DATE)
                    }
                  />
                </Form.Item>
              </Col>
              <Col span={12}>
                <Form.Item
                  label={t('label.end-date')}
                  messageVariables={{ fieldName: 'endDate' }}
                  name="endDate"
                  rules={[
                    {
                      required: true,
                      message: t('label.field-required', {
                        field: t('label.end-date'),
                      }),
                    },
                  ]}>
                  <DatePicker
                    className="w-full"
                    data-testid="end-date"
                    disabledDate={getDisabledDates}
                    format={KPI_DATE_PICKER_FORMAT}
                    onChange={(_, dateString) =>
                      handleDateChange(dateString, KpiDate.END_DATE)
                    }
                  />
                </Form.Item>
              </Col>
            </Row>

            <Form.Item label={t('label.description')} name="description">
              <RichTextEditor
                height="200px"
                initialValue={description}
                placeHolder={t('label.write-your-description')}
                style={{ margin: 0 }}
                onTextChange={(value) => setDescription(value)}
              />
            </Form.Item>

            <Space align="center" className="w-full justify-end">
              <Button
                data-testid="cancel-btn"
                type="link"
                onClick={handleCancel}>
                {t('label.cancel')}
              </Button>
              <Button
                data-testid="submit-btn"
                form="kpi-form"
                htmlType="submit"
                loading={isCreatingKPI}
                type="primary">
                {t('label.submit')}
              </Button>
            </Space>
          </Form>
        </Card>
      </Col>
      <Col className="m-t-md" data-testid="right-panel" span={4}>
        <Typography.Paragraph className="text-base font-medium">
          {t('label.add-kpi')}
        </Typography.Paragraph>
        <Typography.Text>{t('message.add-kpi-message')}</Typography.Text>
      </Col>
    </Row>
  );
};

export default AddKPIPage;<|MERGE_RESOLUTION|>--- conflicted
+++ resolved
@@ -45,11 +45,6 @@
   SUPPORTED_CHARTS_FOR_KPI,
   VALIDATE_MESSAGES,
 } from '../../constants/DataInsight.constants';
-<<<<<<< HEAD
-import { nameWithSpace } from '../../constants/regex.constants';
-=======
-import { ADD_KPI_TEXT } from '../../constants/HelperTextUtil';
->>>>>>> 2cd56151
 import { EntityType } from '../../enums/entity.enum';
 import {
   CreateKpiRequest,
