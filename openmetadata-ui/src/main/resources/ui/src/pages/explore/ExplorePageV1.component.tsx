/*
 *  Copyright 2023 Collate.
 *  Licensed under the Apache License, Version 2.0 (the "License");
 *  you may not use this file except in compliance with the License.
 *  You may obtain a copy of the License at
 *  http://www.apache.org/licenses/LICENSE-2.0
 *  Unless required by applicable law or agreed to in writing, software
 *  distributed under the License is distributed on an "AS IS" BASIS,
 *  WITHOUT WARRANTIES OR CONDITIONS OF ANY KIND, either express or implied.
 *  See the License for the specific language governing permissions and
 *  limitations under the License.
 */

import { useAdvanceSearch } from '../../components/Explore/AdvanceSearchProvider/AdvanceSearchProvider.component';

import { Space, Typography } from 'antd';
import { get, isEmpty, isNil, isString, lowerCase } from 'lodash';
import Qs from 'qs';
import React, {
  FunctionComponent,
  useCallback,
  useEffect,
  useMemo,
  useState,
} from 'react';
import { useHistory, useLocation, useParams } from 'react-router-dom';
import AppState from '../../AppState';
import {
  ExploreProps,
  ExploreSearchIndex,
  SearchHitCounts,
  UrlParams,
} from '../../components/Explore/explore.interface';
import { findActiveSearchIndex } from '../../components/Explore/Explore.utils';
import ExploreV1 from '../../components/ExploreV1/ExploreV1.component';
import { useGlobalSearchProvider } from '../../components/GlobalSearchProvider/GlobalSearchProvider';
import { withAdvanceSearch } from '../../components/router/withAdvanceSearch';
import { useTourProvider } from '../../components/TourProvider/TourProvider';
import { getExplorePath, PAGE_SIZE } from '../../constants/constants';
import {
  COMMON_FILTERS_FOR_DIFFERENT_TABS,
  INITIAL_SORT_FIELD,
  tabsInfo,
} from '../../constants/explore.constants';
import {
  mockSearchData,
  MOCK_EXPLORE_PAGE_COUNT,
} from '../../constants/mockTourData.constants';
import { SORT_ORDER } from '../../enums/common.enum';
import { SearchIndex } from '../../enums/search.enum';
import { Aggregations, SearchResponse } from '../../interface/search.interface';
import { searchQuery } from '../../rest/searchAPI';
import { getCountBadge } from '../../utils/CommonUtils';
import { getCombinedQueryFilterObject } from '../../utils/ExplorePage/ExplorePageUtils';
import { showErrorToast } from '../../utils/ToastUtils';
import {
  QueryFieldInterface,
  QueryFieldValueInterface,
  QueryFilterInterface,
} from './ExplorePage.interface';

const ExplorePageV1: FunctionComponent = () => {
  const location = useLocation();
  const history = useHistory();
  const { isTourOpen } = useTourProvider();

  const { tab } = useParams<UrlParams>();

  const { searchCriteria } = useGlobalSearchProvider();

  const [searchResults, setSearchResults] =
    useState<SearchResponse<ExploreSearchIndex>>();

  const [updatedAggregations, setUpdatedAggregations] =
    useState<Aggregations>();

  const [advancesSearchQuickFilters, setAdvancedSearchQuickFilters] =
    useState<QueryFilterInterface>();

  const [sortValue, setSortValue] = useState<string>(INITIAL_SORT_FIELD);

  const [sortOrder, setSortOrder] = useState<SORT_ORDER>(SORT_ORDER.DESC);

  const [searchHitCounts, setSearchHitCounts] = useState<SearchHitCounts>();

  const [isLoading, setIsLoading] = useState(true);

  const { queryFilter } = useAdvanceSearch();

  const parsedSearch = useMemo(
    () =>
      Qs.parse(
        location.search.startsWith('?')
          ? location.search.substring(1)
          : location.search
      ),
    [location.search]
  );

  const searchQueryParam = useMemo(
    () => (isString(parsedSearch.search) ? parsedSearch.search : ''),
    [location.search]
  );

  const handlePageChange: ExploreProps['onChangePage'] = (page, size) => {
    history.push({
      search: Qs.stringify({ ...parsedSearch, page, size: size ?? PAGE_SIZE }),
    });
  };

  // Filters that can be common for all the Entities Ex. Tables, Topics, etc.
  const commonQuickFilters = useMemo(() => {
    const mustField: QueryFieldInterface[] = get(
      advancesSearchQuickFilters,
      'query.bool.must',
      []
    );

    // Getting the filters that can be common for all the Entities
    const must = mustField.filter((filterCategory: QueryFieldInterface) => {
      const shouldField: QueryFieldValueInterface[] = get(
        filterCategory,
        'bool.should',
        []
      );

      // check if the filter category is present in the common filters array
      const isCommonFieldPresent =
        !isEmpty(shouldField) &&
        COMMON_FILTERS_FOR_DIFFERENT_TABS.find(
          (value) => value === Object.keys(shouldField[0].term)[0]
        );

      return isCommonFieldPresent;
    });

    return isEmpty(must)
      ? undefined
      : {
          query: {
            bool: {
              must,
            },
          },
        };
  }, [advancesSearchQuickFilters]);

  const handleSearchIndexChange: (nSearchIndex: ExploreSearchIndex) => void =
    useCallback(
      (nSearchIndex) => {
        history.push(
          getExplorePath({
            tab: tabsInfo[nSearchIndex].path,
            extraParameters: {
              page: '1',
              quickFilter: commonQuickFilters
                ? JSON.stringify(commonQuickFilters)
                : undefined,
            },
            isPersistFilters: false,
          })
        );
      },
      [commonQuickFilters]
    );

  const handleQuickFilterChange = useCallback(
    (quickFilter) => {
      history.push({
        search: Qs.stringify({
          ...parsedSearch,
          quickFilter: quickFilter ? JSON.stringify(quickFilter) : undefined,
          page: 1,
        }),
      });
    },
    [history, parsedSearch]
  );

  const handleShowDeletedChange: ExploreProps['onChangeShowDeleted'] = (
    showDeleted
  ) => {
    history.push({
      search: Qs.stringify({ ...parsedSearch, showDeleted, page: 1 }),
    });
  };

  const searchIndex = useMemo(() => {
    if (searchHitCounts) {
      const tabInfo = Object.entries(tabsInfo).find(
        ([, tabInfo]) => tabInfo.path === tab
      );
      if (isNil(tabInfo)) {
        const activeKey = findActiveSearchIndex(searchHitCounts);

        return activeKey ? activeKey : SearchIndex.TABLE;
      }

      return tabInfo[0] as ExploreSearchIndex;
    }

    return SearchIndex.TABLE;
  }, [tab, searchHitCounts]);

  const tabItems = useMemo(() => {
    const items = Object.entries(tabsInfo).map(
      ([tabSearchIndex, tabDetail]) => ({
        key: tabSearchIndex,
        label: (
          <div data-testid={`${lowerCase(tabDetail.label)}-tab`}>
            <Space className="w-full justify-between">
              <Typography.Text
                className={
                  tabSearchIndex === searchIndex ? 'text-primary' : ''
                }>
                {tabDetail.label}
              </Typography.Text>
              <span>
                {!isNil(searchHitCounts)
                  ? getCountBadge(
                      searchHitCounts[tabSearchIndex as ExploreSearchIndex],
                      '',
                      tabSearchIndex === searchIndex
                    )
                  : getCountBadge()}
              </span>
            </Space>
          </div>
        ),
        count: searchHitCounts
          ? searchHitCounts[tabSearchIndex as ExploreSearchIndex]
          : 0,
      })
    );

    return searchQueryParam
      ? items.filter((tabItem) => {
          return tabItem.count > 0 || tabItem.key === searchCriteria;
        })
      : items;
  }, [tabsInfo, searchHitCounts, searchIndex]);

  const page = useMemo(() => {
    const pageParam = parsedSearch.page;
    if (!isString(pageParam) || isNaN(Number.parseInt(pageParam))) {
      return 1;
    }

    return Number.parseInt(pageParam);
  }, [parsedSearch.page]);

  const size = useMemo(() => {
    const sizeParam = parsedSearch.size;
    if (!isString(sizeParam) || isNaN(Number.parseInt(sizeParam))) {
      return PAGE_SIZE;
    }

    return Number.parseInt(sizeParam);
  }, [parsedSearch.size]);

  useEffect(() => {
    if (!isEmpty(parsedSearch)) {
      handlePageChange(page, size);
    }
  }, [page, size, parsedSearch]);

  const showDeleted = useMemo(() => {
    const showDeletedParam = parsedSearch.showDeleted;

    return showDeletedParam === 'true';
  }, [parsedSearch.showDeleted]);

  const getAdvancedSearchQuickFilters = useCallback(() => {
    if (!isString(parsedSearch.quickFilter)) {
      setAdvancedSearchQuickFilters(undefined);

      return undefined;
    } else {
      try {
        const parsedQueryFilter = JSON.parse(parsedSearch.quickFilter);
        setAdvancedSearchQuickFilters(parsedQueryFilter);

        return parsedQueryFilter;
      } catch {
        setAdvancedSearchQuickFilters(undefined);

        return undefined;
      }
    }
  }, [parsedSearch]);

  useEffect(() => {
    const updatedQuickFilters = getAdvancedSearchQuickFilters();

    const combinedQueryFilter = getCombinedQueryFilterObject(
      updatedQuickFilters as QueryFilterInterface,
      queryFilter as unknown as QueryFilterInterface
    );

    let newSortValue = sortValue;
    if (searchQueryParam !== '') {
      newSortValue = '_score';
      setSortValue(newSortValue);
    }

    setIsLoading(true);
    Promise.all([
      searchQuery({
        query: searchQueryParam,
        searchIndex,
        queryFilter: combinedQueryFilter,
        sortField: newSortValue,
        sortOrder,
        pageNumber: page,
        pageSize: size,
        includeDeleted: showDeleted,
      })
        .then((res) => res)
        .then((res) => {
          setSearchResults(res);
          setUpdatedAggregations(res.aggregations);
        }),
      Promise.all(
        [
          SearchIndex.TABLE,
          SearchIndex.TOPIC,
          SearchIndex.DASHBOARD,
          SearchIndex.PIPELINE,
          SearchIndex.MLMODEL,
          SearchIndex.CONTAINER,
          SearchIndex.STORED_PROCEDURE,
          SearchIndex.DASHBOARD_DATA_MODEL,
          SearchIndex.GLOSSARY,
          SearchIndex.TAG,
          SearchIndex.SEARCH_INDEX,
        ].map((index) =>
          searchQuery({
            query: searchQueryParam,
            pageNumber: 0,
            pageSize: 0,
            queryFilter: combinedQueryFilter,
            searchIndex: index,
            includeDeleted: showDeleted,
            trackTotalHits: true,
            fetchSource: false,
            filters: index === SearchIndex.TAG ? 'disabled:false' : '',
          })
        )
      ).then(
        ([
          tableResponse,
          topicResponse,
          dashboardResponse,
          pipelineResponse,
          mlmodelResponse,
          containerResponse,
          storeProcedureResponse,
          dataModelResponse,
          glossaryResponse,
          tagsResponse,
          searchIndexResponse,
        ]) => {
          setSearchHitCounts({
            [SearchIndex.TABLE]: tableResponse.hits.total.value,
            [SearchIndex.TOPIC]: topicResponse.hits.total.value,
            [SearchIndex.DASHBOARD]: dashboardResponse.hits.total.value,
            [SearchIndex.PIPELINE]: pipelineResponse.hits.total.value,
            [SearchIndex.MLMODEL]: mlmodelResponse.hits.total.value,
            [SearchIndex.CONTAINER]: containerResponse.hits.total.value,
            [SearchIndex.STORED_PROCEDURE]:
              storeProcedureResponse.hits.total.value,
            [SearchIndex.DASHBOARD_DATA_MODEL]:
              dataModelResponse.hits.total.value,
            [SearchIndex.GLOSSARY]: glossaryResponse.hits.total.value,
            [SearchIndex.TAG]: tagsResponse.hits.total.value,
            [SearchIndex.SEARCH_INDEX]: searchIndexResponse.hits.total.value,
          });
        }
      ),
    ])
      .catch((err) => {
        showErrorToast(err);
      })
      .finally(() => setIsLoading(false));
  }, [
    parsedSearch.quickFilter,
    queryFilter,
    searchQueryParam,
    sortValue,
    sortOrder,
    showDeleted,
    searchIndex,
    page,
    size,
  ]);

  const handleAdvanceSearchQuickFiltersChange = useCallback(
    (filter?: QueryFilterInterface) => {
      handlePageChange(1);
      setAdvancedSearchQuickFilters(filter);
      handleQuickFilterChange(filter);
    },
    [setAdvancedSearchQuickFilters, history, parsedSearch]
  );

  useEffect(() => {
    AppState.updateExplorePageTab(tab);
  }, [tab]);

  return (
    <ExploreV1
      activeTabKey={searchIndex}
      aggregations={updatedAggregations}
      loading={isLoading && !isTourOpen}
      quickFilters={advancesSearchQuickFilters}
      searchIndex={searchIndex}
      searchResults={
        isTourOpen
          ? (mockSearchData as unknown as SearchResponse<ExploreSearchIndex>)
          : searchResults
      }
      showDeleted={showDeleted}
      sortOrder={sortOrder}
      sortValue={sortValue}
<<<<<<< HEAD
      tabCounts={isTourOpen ? MOCK_EXPLORE_PAGE_COUNT : searchHitCounts}
=======
      tabCounts={searchHitCounts}
      tabItems={tabItems}
>>>>>>> 2442eb41
      onChangeAdvancedSearchQuickFilters={handleAdvanceSearchQuickFiltersChange}
      onChangePage={handlePageChange}
      onChangeSearchIndex={handleSearchIndexChange}
      onChangeShowDeleted={handleShowDeletedChange}
      onChangeSortOder={(sort) => {
        handlePageChange(1);
        setSortOrder(sort);
      }}
      onChangeSortValue={(sort) => {
        handlePageChange(1);
        setSortValue(sort);
      }}
    />
  );
};

export default withAdvanceSearch(ExplorePageV1);<|MERGE_RESOLUTION|>--- conflicted
+++ resolved
@@ -422,12 +422,8 @@
       showDeleted={showDeleted}
       sortOrder={sortOrder}
       sortValue={sortValue}
-<<<<<<< HEAD
       tabCounts={isTourOpen ? MOCK_EXPLORE_PAGE_COUNT : searchHitCounts}
-=======
-      tabCounts={searchHitCounts}
       tabItems={tabItems}
->>>>>>> 2442eb41
       onChangeAdvancedSearchQuickFilters={handleAdvanceSearchQuickFiltersChange}
       onChangePage={handlePageChange}
       onChangeSearchIndex={handleSearchIndexChange}
