--- conflicted
+++ resolved
@@ -21,11 +21,7 @@
   UrlParams,
 } from 'components/Explore/explore.interface';
 import { SORT_ORDER } from 'enums/common.enum';
-<<<<<<< HEAD
-import { has, isEmpty, isNil, isString } from 'lodash';
-=======
-import { get, isNil, isString } from 'lodash';
->>>>>>> 83a18584
+import { get, has, isEmpty, isNil, isString } from 'lodash';
 import Qs from 'qs';
 import React, {
   FunctionComponent,
@@ -345,11 +341,8 @@
   return (
     <PageContainerV1>
       <Explore
-<<<<<<< HEAD
         aggregations={aggregations}
-=======
         isElasticSearchIssue={isElasticSearchIssue}
->>>>>>> 83a18584
         loading={isLoading}
         page={page}
         postFilter={postFilter}
