--- conflicted
+++ resolved
@@ -41,14 +41,10 @@
   getEditorContent: () => string;
 };
 const Form: React.FC<FormProp> = forwardRef(
-<<<<<<< HEAD
-  ({ saveData, initialData, errorData }: FormProp, ref): JSX.Element => {
-=======
   (
     { saveData, initialData, errorData, showHiddenFields }: FormProp,
     ref
   ): JSX.Element => {
->>>>>>> 399adf78
     const { t } = useTranslation();
     const [data, setData] = useState<CustomClassification>({
       name: initialData.name,
