/*
 *  Copyright 2021 Collate
 *  Licensed under the Apache License, Version 2.0 (the "License");
 *  you may not use this file except in compliance with the License.
 *  You may obtain a copy of the License at
 *  http://www.apache.org/licenses/LICENSE-2.0
 *  Unless required by applicable law or agreed to in writing, software
 *  distributed under the License is distributed on an "AS IS" BASIS,
 *  WITHOUT WARRANTIES OR CONDITIONS OF ANY KIND, either express or implied.
 *  See the License for the specific language governing permissions and
 *  limitations under the License.
 */

import { FontAwesomeIcon } from '@fortawesome/react-fontawesome';
import { Card } from 'antd';
import { AxiosError } from 'axios';
import classNames from 'classnames';
import { isEmpty, isUndefined, toLower } from 'lodash';
import { FormErrorData, LoadingState } from 'Models';
import React, { useEffect, useState } from 'react';
import { Link, useHistory, useParams } from 'react-router-dom';
import { useAuthContext } from '../../authentication/auth-provider/AuthProvider';
import {
  createTag,
  createTagCategory,
  deleteTag,
  deleteTagCategory,
  getCategory,
  updateTag,
  updateTagCategory,
} from '../../axiosAPIs/tagAPI';
import { Button } from '../../components/buttons/Button/Button';
import Description from '../../components/common/description/Description';
import Ellipses from '../../components/common/Ellipses/Ellipses';
import ErrorPlaceHolder from '../../components/common/error-with-placeholder/ErrorPlaceHolder';
import NonAdminAction from '../../components/common/non-admin-action/NonAdminAction';
import RichTextEditorPreviewer from '../../components/common/rich-text-editor/RichTextEditorPreviewer';
import PageContainerV1 from '../../components/containers/PageContainerV1';
import PageLayout, {
  leftPanelAntCardStyle,
} from '../../components/containers/PageLayout';
import Loader from '../../components/Loader/Loader';
import ConfirmationModal from '../../components/Modals/ConfirmationModal/ConfirmationModal';
import FormModal from '../../components/Modals/FormModal';
import { ModalWithMarkdownEditor } from '../../components/Modals/ModalWithMarkdownEditor/ModalWithMarkdownEditor';
import { TITLE_FOR_NON_ADMIN_ACTION } from '../../constants/constants';
import { delimiterRegex } from '../../constants/regex.constants';
import {
  CreateTagCategory,
  TagCategoryType,
} from '../../generated/api/tags/createTagCategory';
import { Operation } from '../../generated/entity/policies/accessControl/rule';
import { TagCategory, TagClass } from '../../generated/entity/tags/tagCategory';
import { EntityReference } from '../../generated/type/entityReference';
import { useAuth } from '../../hooks/authHooks';
import jsonData from '../../jsons/en';
import {
  getActiveCatClass,
  getCountBadge,
  getEntityName,
  isEven,
  isUrlFriendlyName,
} from '../../utils/CommonUtils';
import {
  getExplorePathWithInitFilters,
  getTagPath,
} from '../../utils/RouterUtils';
import { getErrorText } from '../../utils/StringsUtils';
import SVGIcons from '../../utils/SvgUtils';
import { getTagCategories } from '../../utils/TagsUtils';
import { showErrorToast } from '../../utils/ToastUtils';
import Form from './Form';

type DeleteTagDetailsType = {
  id: string;
  name: string;
  categoryName?: string;
  isCategory: boolean;
  status?: LoadingState;
};

type DeleteTagsType = {
  data: DeleteTagDetailsType | undefined;
  state: boolean;
};

const TagsPage = () => {
  const history = useHistory();
  const { tagCategoryName } = useParams<Record<string, string>>();
  const { isAdminUser } = useAuth();
  const { isAuthDisabled } = useAuthContext();
  const [categories, setCategoreis] = useState<Array<TagCategory>>([]);
  const [currentCategory, setCurrentCategory] = useState<TagCategory>();
  const [isEditCategory, setIsEditCategory] = useState<boolean>(false);
  const [isAddingCategory, setIsAddingCategory] = useState<boolean>(false);
  const [isEditTag, setIsEditTag] = useState<boolean>(false);
  const [isAddingTag, setIsAddingTag] = useState<boolean>(false);
  const [editTag, setEditTag] = useState<TagClass>();
  const [error, setError] = useState<string>('');
  const [isLoading, setIsLoading] = useState<boolean>(false);
  const [errorDataCategory, setErrorDataCategory] = useState<FormErrorData>();
  const [errorDataTag, setErrorDataTag] = useState<FormErrorData>();
  const [deleteTags, setDeleteTags] = useState<DeleteTagsType>({
    data: undefined,
    state: false,
  });

  const fetchCategories = () => {
    setIsLoading(true);
    getTagCategories('usageCount')
      .then((res) => {
        if (res.data) {
          setCategoreis(res.data);
        } else {
          throw jsonData['api-error-messages']['unexpected-server-response'];
        }
      })
      .catch((err) => {
        const errMsg = getErrorText(
          err,
          jsonData['api-error-messages']['fetch-tags-category-error']
        );
        showErrorToast(errMsg);
        setError(errMsg);
      })
      .finally(() => {
        setIsLoading(false);
      });
  };

  const fetchCurrentCategory = async (name: string, update?: boolean) => {
    if (currentCategory?.name !== name || update) {
      setIsLoading(true);
      try {
        const currentCategory = await getCategory(name, 'usageCount');
        if (currentCategory) {
          setCurrentCategory(currentCategory as TagCategory);
          setIsLoading(false);
        } else {
          showErrorToast(
            jsonData['api-error-messages']['unexpected-server-response']
          );
        }
      } catch (err) {
        const errMsg = getErrorText(
          err as AxiosError,
          jsonData['api-error-messages']['fetch-tags-category-error']
        );
        showErrorToast(errMsg);
        setError(errMsg);
        setCurrentCategory({ name } as TagCategory);
        setIsLoading(false);
      }
    }
  };

  const onNewCategoryChange = (data: CreateTagCategory, forceSet = false) => {
    if (errorDataCategory || forceSet) {
      const errData: { [key: string]: string } = {};
      if (!data.name.trim()) {
        errData['name'] = 'Name is required';
      } else if (delimiterRegex.test(data.name)) {
        errData['name'] = 'Name with delimiters are not allowed';
      } else if (
        !isUndefined(
          categories.find((item) => toLower(item.name) === toLower(data.name))
        )
      ) {
        errData['name'] = 'Name already exists';
      } else if (data.name.length < 2 || data.name.length > 64) {
        errData['name'] = 'Name size must be between 2 and 64';
      } else if (!isUrlFriendlyName(data.name.trim())) {
        errData['name'] = 'Special characters are not allowed';
      }
      setErrorDataCategory(errData);

      return errData;
    }

    return {};
  };

  const createCategory = (data: CreateTagCategory) => {
    const errData = onNewCategoryChange(data, true);
    if (!Object.values(errData).length) {
      createTagCategory(data)
        .then((res) => {
          if (res) {
            setCurrentCategory(res);
            fetchCategories();
          } else {
            throw jsonData['api-error-messages']['unexpected-server-response'];
          }
        })
        .catch((err: AxiosError) => {
          showErrorToast(
            err,
            jsonData['api-error-messages']['create-tag-category-error']
          );
        })
        .finally(() => {
          setIsAddingCategory(false);
        });
    }
  };

  /**
   * It will set current tag category for delete
   */
  const deleteTagHandler = () => {
    if (currentCategory) {
      setDeleteTags({
        data: {
          id: currentCategory.id as string,
          name: currentCategory.displayName || currentCategory.name,
          isCategory: true,
        },
        state: true,
      });
    }
  };

  /**
   * Take tag category id and delete.
   * @param categoryId - tag category id
   */
  const deleteTagCategoryById = (categoryId: string) => {
    deleteTagCategory(categoryId)
      .then((res) => {
        if (res) {
          setIsLoading(true);
          const updatedCategory = categories.filter(
            (data) => data.id !== categoryId
          );
          setCurrentCategory(updatedCategory[0]);
          setCategoreis(updatedCategory);
          setIsLoading(false);
        } else {
          showErrorToast(
            jsonData['api-error-messages']['delete-tag-category-error']
          );
        }
      })
      .catch((err: AxiosError) => {
        showErrorToast(
          err,
          jsonData['api-error-messages']['delete-tag-category-error']
        );
      })
      .finally(() => setDeleteTags({ data: undefined, state: false }));
  };

  /**
   * Takes category name and tag id and delete the tag
   * @param categoryName - tag category name
   * @param tagId -  tag id
   */
  const handleDeleteTag = (categoryName: string, tagId: string) => {
    deleteTag(categoryName, tagId)
      .then((res) => {
        if (res.data) {
          if (currentCategory) {
            const updatedTags = (currentCategory.children as TagClass[]).filter(
              (data) => data.id !== tagId
            );
            setCurrentCategory({ ...currentCategory, children: updatedTags });
          }
        } else {
          showErrorToast(jsonData['api-error-messages']['delete-tag-error']);
        }
      })
      .catch((err: AxiosError) => {
        showErrorToast(err, jsonData['api-error-messages']['delete-tag-error']);
      })
      .finally(() => setDeleteTags({ data: undefined, state: false }));
  };

  /**
   * It redirects to respective function call based on tag/tagCategory
   */
  const handleConfirmClick = () => {
    if (deleteTags.data?.isCategory) {
      deleteTagCategoryById(deleteTags.data.id as string);
    } else {
      handleDeleteTag(
        deleteTags.data?.categoryName as string,
        deleteTags.data?.id as string
      );
    }
  };

  const UpdateCategory = (updatedHTML: string) => {
    updateTagCategory(currentCategory?.name ?? '', {
      name: currentCategory?.name ?? '',
      description: updatedHTML,
      categoryType: currentCategory?.categoryType,
    })
      .then((res) => {
        if (res) {
          fetchCurrentCategory(currentCategory?.name as string, true);
        } else {
          throw jsonData['api-error-messages']['unexpected-server-response'];
        }
      })
      .catch((err: AxiosError) => {
        showErrorToast(
          err,
          jsonData['api-error-messages']['update-tag-category-error']
        );
      })
      .finally(() => {
        setIsEditCategory(false);
      });
  };

  const onNewTagChange = (data: TagCategory, forceSet = false) => {
    if (errorDataTag || forceSet) {
      const errData: { [key: string]: string } = {};
      if (!data.name.trim()) {
        errData['name'] = 'Name is required';
      } else if (delimiterRegex.test(data.name)) {
        errData['name'] = 'Name with delimiters are not allowed';
      } else if (
        !isUndefined(
          currentCategory?.children?.find(
            (item) => toLower((item as TagClass)?.name) === toLower(data.name)
          )
        )
      ) {
        errData['name'] = 'Name already exists';
      } else if (data.name.length < 2 || data.name.length > 64) {
        errData['name'] = 'Name size must be between 2 and 64';
      }
      setErrorDataTag(errData);

      return errData;
    }

    return {};
  };

  const createPrimaryTag = (data: TagCategory) => {
    const errData = onNewTagChange(data, true);
    if (!Object.values(errData).length) {
      createTag(currentCategory?.name ?? '', {
        name: data.name,
        description: data.description,
      })
        .then((res) => {
          if (res) {
            fetchCurrentCategory(currentCategory?.name as string, true);
          } else {
            throw jsonData['api-error-messages']['unexpected-server-response'];
          }
        })
        .catch((err: AxiosError) => {
          showErrorToast(
            err,
            jsonData['api-error-messages']['create-tag-error']
          );
        })
        .finally(() => {
          setIsAddingTag(false);
        });
    }
  };

  const updatePrimaryTag = (updatedHTML: string) => {
    updateTag(currentCategory?.name ?? '', editTag?.name ?? '', {
      name: editTag?.name ?? '',
      description: updatedHTML,
    })
      .then((res) => {
        if (res.data) {
          fetchCurrentCategory(currentCategory?.name as string, true);
        } else {
          throw jsonData['api-error-messages']['unexpected-server-response'];
        }
      })
      .catch((err: AxiosError) => {
        showErrorToast(
          err,
          jsonData['api-error-messages']['update-tags-error']
        );
      })
      .finally(() => {
        setIsEditTag(false);
        setEditTag(undefined);
      });
  };

  const getUsageCountLink = (tagFQN: string) => {
    if (tagFQN.startsWith('Tier')) {
      return getExplorePathWithInitFilters('', undefined, `tier=${tagFQN}`);
    } else {
      return getExplorePathWithInitFilters('', undefined, `tags=${tagFQN}`);
    }
  };

  useEffect(() => {
    fetchCategories();
  }, []);

  useEffect(() => {
    setCurrentCategory(categories[0]);
    if (currentCategory) {
      setCurrentCategory(currentCategory);
    }
  }, [categories, currentCategory]);

  useEffect(() => {
    fetchCurrentCategory(tagCategoryName);
  }, [tagCategoryName]);

  const fetchLeftPanel = () => {
    return (
      <Card
<<<<<<< HEAD
        className="tw-h-full"
=======
        className="left-panel-container"
>>>>>>> 87f8bcc4
        data-testid="data-summary-container"
        size="small"
        style={leftPanelAntCardStyle}
        title={
          <div className="tw-flex tw-justify-between tw-items-center">
            <span
              className="tw-heading tw-text-base tw-my-0"
              style={{ fontSize: '14px' }}>
              Tag Categories
            </span>
            <NonAdminAction
              position="bottom"
              title={TITLE_FOR_NON_ADMIN_ACTION}>
              <Button
                className={classNames('tw-px-2 ', {
                  'tw-opacity-40': !isAdminUser && !isAuthDisabled,
                })}
                data-testid="add-category"
                size="small"
                theme="primary"
                variant="contained"
                onClick={() => {
                  setIsAddingCategory((prevState) => !prevState);
                  setErrorDataCategory(undefined);
                }}>
                <FontAwesomeIcon icon="plus" />
              </Button>
            </NonAdminAction>
          </div>
        }>
        <>
          {categories &&
            categories.map((category: TagCategory) => (
              <div
                className={`tw-group tw-text-grey-body tw-cursor-pointer tw-text-body tw-mb-3 tw-flex tw-justify-between ${getActiveCatClass(
                  category.name,
                  currentCategory?.name
                )}`}
                data-testid="side-panel-category"
                key={category.name}
                onClick={() => {
                  history.push(getTagPath(category.name));
                }}>
                <Ellipses
                  tooltip
                  className="tag-category label-category tw-self-center tw-w-32"
                  data-testid="tag-name"
                  rows={1}>
                  {getEntityName(category as unknown as EntityReference)}
                </Ellipses>

                {getCountBadge(
                  currentCategory?.name === category.name
                    ? currentCategory.children?.length
                    : category.children?.length || 0,
                  'tw-self-center',
                  currentCategory?.name === category.name
                )}
              </div>
            ))}
        </>
      </Card>
    );
  };

  return (
    <PageContainerV1 className="tw-py-4">
      <PageLayout leftPanel={fetchLeftPanel()}>
        {isLoading ? (
          <Loader />
        ) : error ? (
          <ErrorPlaceHolder>
            <p className="tw-text-center tw-m-auto">{error}</p>
          </ErrorPlaceHolder>
        ) : (
          <div
            className="full-height"
            data-testid="tags-container"
            style={{ padding: '14px' }}>
            {currentCategory && (
              <div
                className="tw-flex tw-justify-between tw-items-center"
                data-testid="header">
                <div
                  className="tw-heading tw-text-link tw-text-base"
                  data-testid="category-name">
                  {currentCategory.displayName ?? currentCategory.name}
                </div>
                <div>
                  <NonAdminAction
                    position="bottom"
                    title={TITLE_FOR_NON_ADMIN_ACTION}>
                    <Button
                      className={classNames('tw-h-8 tw-rounded tw-mb-3', {
                        'tw-opacity-40': !isAdminUser && !isAuthDisabled,
                      })}
                      data-testid="add-new-tag-button"
                      size="small"
                      theme="primary"
                      variant="contained"
                      onClick={() => {
                        setIsAddingTag((prevState) => !prevState);
                        setErrorDataTag(undefined);
                      }}>
                      Add new tag
                    </Button>
                  </NonAdminAction>
                  <NonAdminAction
                    position="bottom"
                    title={TITLE_FOR_NON_ADMIN_ACTION}>
                    <Button
                      className={classNames(
                        'tw-h-8 tw-rounded tw-mb-3 tw-ml-2',
                        {
                          'tw-opacity-40': !isAdminUser && !isAuthDisabled,
                        }
                      )}
                      data-testid="delete-tag-category-button"
                      size="small"
                      theme="primary"
                      variant="outlined"
                      onClick={() => {
                        deleteTagHandler();
                      }}>
                      Delete category
                    </Button>
                  </NonAdminAction>
                </div>
              </div>
            )}
            <div
              className="tw-mb-3 tw--ml-5"
              data-testid="description-container">
              <Description
                description={currentCategory?.description || ''}
                entityName={
                  currentCategory?.displayName ?? currentCategory?.name
                }
                isEdit={isEditCategory}
                onCancel={() => setIsEditCategory(false)}
                onDescriptionEdit={() => setIsEditCategory(true)}
                onDescriptionUpdate={UpdateCategory}
              />
            </div>
            <div className="tw-bg-white">
              <table className="tw-w-full" data-testid="table">
                <thead>
                  <tr className="tableHead-row">
                    <th className="tableHead-cell" data-testid="heading-name">
                      Name
                    </th>
                    <th
                      className="tableHead-cell"
                      data-testid="heading-description">
                      Description
                    </th>
                    <th
                      className="tableHead-cell tw-w-10"
                      data-testid="heading-actions">
                      Actions
                    </th>
                  </tr>
                </thead>
                <tbody className="tw-text-sm" data-testid="table-body">
                  {currentCategory?.children?.length ? (
                    (currentCategory.children as TagClass[])?.map(
                      (tag: TagClass, index: number) => {
                        return (
                          <tr
                            className={`tableBody-row ${
                              !isEven(index + 1) && 'odd-row'
                            }`}
                            key={index}>
                            <td className="tableBody-cell">
                              <p>{tag.name}</p>
                            </td>
                            <td className="tw-group tableBody-cell">
                              <div className="tw-cursor-pointer tw-flex">
                                <div>
                                  {tag.description ? (
                                    <RichTextEditorPreviewer
                                      markdown={tag.description}
                                    />
                                  ) : (
                                    <span className="tw-no-description">
                                      No description
                                    </span>
                                  )}
                                </div>
                                <NonAdminAction
                                  permission={Operation.EditDescription}
                                  position="left"
                                  title={TITLE_FOR_NON_ADMIN_ACTION}>
                                  <button
                                    className="tw-self-start tw-w-8 tw-h-auto tw-opacity-0 tw-ml-1 group-hover:tw-opacity-100 focus:tw-outline-none"
                                    onClick={() => {
                                      setIsEditTag(true);
                                      setEditTag(tag);
                                    }}>
                                    <SVGIcons
                                      alt="edit"
                                      data-testid="editTagDescription"
                                      icon="icon-edit"
                                      title="Edit"
                                      width="16px"
                                    />
                                  </button>
                                </NonAdminAction>
                              </div>
                              <div className="tw-mt-1" data-testid="usage">
                                <span className="tw-text-grey-muted tw-mr-1">
                                  Usage:
                                </span>
                                {tag.usageCount ? (
                                  <Link
                                    className="link-text tw-align-middle"
                                    data-testid="usage-count"
                                    to={getUsageCountLink(
                                      tag.fullyQualifiedName || ''
                                    )}>
                                    {tag.usageCount}
                                  </Link>
                                ) : (
                                  <span
                                    className="tw-no-description"
                                    data-testid="usage-count">
                                    Not used
                                  </span>
                                )}
                              </div>
                            </td>
                            <td className="tableBody-cell">
                              <div className="tw-text-center">
                                <NonAdminAction
                                  position="bottom"
                                  title={TITLE_FOR_NON_ADMIN_ACTION}>
                                  <button
                                    className="link-text"
                                    data-testid="delete-tag"
                                    onClick={() =>
                                      setDeleteTags({
                                        data: {
                                          id: tag.id as string,
                                          name: tag.name,
                                          categoryName: currentCategory.name,
                                          isCategory: false,
                                          status: 'waiting',
                                        },
                                        state: true,
                                      })
                                    }>
                                    {deleteTags.data?.id === tag.id ? (
                                      deleteTags.data?.status === 'success' ? (
                                        <FontAwesomeIcon icon="check" />
                                      ) : (
                                        <Loader size="small" type="default" />
                                      )
                                    ) : (
                                      <SVGIcons
                                        alt="delete"
                                        icon="icon-delete"
                                        title="Delete"
                                        width="16px"
                                      />
                                    )}
                                  </button>
                                </NonAdminAction>
                              </div>
                            </td>
                          </tr>
                        );
                      }
                    )
                  ) : (
                    <tr className="tableBody-row">
                      <td className="tableBody-cell tw-text-center" colSpan={4}>
                        No tags available.
                      </td>
                    </tr>
                  )}
                </tbody>
              </table>
            </div>
            {isEditTag && (
              <ModalWithMarkdownEditor
                header={`Edit description for ${editTag?.name}`}
                placeholder="Enter Description"
                value={editTag?.description as string}
                onCancel={() => {
                  setIsEditTag(false);
                  setEditTag(undefined);
                }}
                onSave={updatePrimaryTag}
              />
            )}
            {isAddingCategory && (
              <FormModal
                errorData={errorDataCategory}
                form={Form}
                header="Adding new category"
                initialData={{
                  name: '',
                  description: '',
                  categoryType: TagCategoryType.Descriptive,
                }}
                isSaveButtonDisabled={!isEmpty(errorDataCategory)}
                onCancel={() => setIsAddingCategory(false)}
                onChange={(data) => {
                  setErrorDataCategory({});
                  onNewCategoryChange(data as TagCategory);
                }}
                onSave={(data) => createCategory(data as TagCategory)}
              />
            )}
            {isAddingTag && (
              <FormModal
                errorData={errorDataTag}
                form={Form}
                header={`Adding new tag on ${
                  currentCategory?.displayName ?? currentCategory?.name
                }`}
                initialData={{
                  name: '',
                  description: '',
                  categoryType: '',
                }}
                isSaveButtonDisabled={!isEmpty(errorDataTag)}
                onCancel={() => setIsAddingTag(false)}
                onChange={(data) => {
                  setErrorDataTag({});
                  onNewTagChange(data as TagCategory);
                }}
                onSave={(data) => createPrimaryTag(data as TagCategory)}
              />
            )}
            {deleteTags.state && (
              <ConfirmationModal
                bodyText={`Are you sure you want to delete the tag ${
                  deleteTags.data?.isCategory ? 'category' : ''
                } "${deleteTags.data?.name}"?`}
                cancelText="Cancel"
                confirmText="Confirm"
                header={`Delete Tag ${
                  deleteTags.data?.isCategory ? 'Category' : ''
                }`}
                onCancel={() =>
                  setDeleteTags({ data: undefined, state: false })
                }
                onConfirm={handleConfirmClick}
              />
            )}
          </div>
        )}
      </PageLayout>
    </PageContainerV1>
  );
};

export default TagsPage;<|MERGE_RESOLUTION|>--- conflicted
+++ resolved
@@ -415,11 +415,7 @@
   const fetchLeftPanel = () => {
     return (
       <Card
-<<<<<<< HEAD
-        className="tw-h-full"
-=======
         className="left-panel-container"
->>>>>>> 87f8bcc4
         data-testid="data-summary-container"
         size="small"
         style={leftPanelAntCardStyle}
