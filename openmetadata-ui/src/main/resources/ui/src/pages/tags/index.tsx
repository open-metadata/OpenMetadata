--- conflicted
+++ resolved
@@ -25,11 +25,8 @@
 } from 'antd';
 import { ColumnsType } from 'antd/lib/table';
 import { ReactComponent as LockIcon } from 'assets/svg/closed-lock.svg';
-<<<<<<< HEAD
+import { ReactComponent as EditIcon } from 'assets/svg/edit-new.svg';
 import { ReactComponent as IconDisabled } from 'assets/svg/icon-notnull.svg';
-=======
-import { ReactComponent as EditIcon } from 'assets/svg/edit-new.svg';
->>>>>>> eb7ab305
 import { AxiosError } from 'axios';
 import AppBadge from 'components/common/Badge/Badge.component';
 import Description from 'components/common/description/Description';
@@ -793,7 +790,6 @@
     ]
   );
 
-<<<<<<< HEAD
   const handleEnableDisableClassificationClick = useCallback(
     async (classification: Classification) => {
       if (!classification.id) {
@@ -887,97 +883,6 @@
                     />
                   </Col>
                   <Col>
-=======
-  return (
-    <PageContainerV1>
-      <PageLayoutV1
-        leftPanel={fetchLeftPanel()}
-        pageTitle={t('label.tag-plural')}>
-        {isLoading ? (
-          <Loader />
-        ) : error ? (
-          <ErrorPlaceHolder>
-            <p className="tw-text-center tw-m-auto">{error}</p>
-          </ErrorPlaceHolder>
-        ) : (
-          <div className="full-height" data-testid="tags-container">
-            {currentClassification && (
-              <Space className="w-full justify-between" data-testid="header">
-                <Space className="items-center">
-                  {isNameEditing ? (
-                    <Row align="middle" gutter={8}>
-                      <Col>
-                        <Input
-                          className="input-width"
-                          data-testid="current-classification-name"
-                          name="ClassificationName"
-                          value={currentClassificationName}
-                          onChange={handleCategoryNameChange}
-                        />
-                      </Col>
-                      <Col>
-                        <Button
-                          className="icon-buttons"
-                          data-testid="cancelAssociatedTag"
-                          icon={<CloseOutlined />}
-                          size="small"
-                          type="primary"
-                          onMouseDown={handleEditNameCancel}
-                        />
-                        <Button
-                          className="icon-buttons m-l-xss"
-                          data-testid="saveAssociatedTag"
-                          icon={<CheckOutlined />}
-                          size="small"
-                          type="primary"
-                          onMouseDown={handleRenameSave}
-                        />
-                      </Col>
-                    </Row>
-                  ) : (
-                    <Space>
-                      <Typography.Text
-                        className="m-b-0 font-bold text-lg"
-                        data-testid="classification-name">
-                        {getEntityName(currentClassification)}
-                      </Typography.Text>
-                      {currentClassification.provider === ProviderType.User ? (
-                        <Tooltip
-                          title={
-                            classificationPermissions.EditAll
-                              ? t('label.edit-entity', {
-                                  entity: t('label.name'),
-                                })
-                              : t('message.no-permission-for-action')
-                          }>
-                          <Button
-                            className="p-0"
-                            data-testid="name-edit-icon"
-                            disabled={!classificationPermissions.EditAll}
-                            icon={<EditIcon width={16} />}
-                            size="small"
-                            type="text"
-                            onClick={() => setIsNameEditing(true)}
-                          />
-                        </Tooltip>
-                      ) : (
-                        <AppBadge
-                          className="m--t-xss"
-                          icon={<LockIcon height={12} />}
-                          label={capitalize(currentClassification.provider)}
-                        />
-                      )}
-                    </Space>
-                  )}
-                </Space>
-                <div className="flex-center">
-                  <Tooltip
-                    title={
-                      !(
-                        createTagPermission || classificationPermissions.EditAll
-                      ) && t('message.no-permission-for-action')
-                    }>
->>>>>>> eb7ab305
                     <Button
                       className="icon-buttons"
                       data-testid="cancelAssociatedTag"
@@ -1016,16 +921,11 @@
                         className="p-0"
                         data-testid="name-edit-icon"
                         disabled={!classificationPermissions.EditAll}
+                        icon={<EditIcon width={16} />}
                         size="small"
                         type="text"
-                        onClick={() => setIsNameEditing(true)}>
-                        <SVGIcons
-                          alt="icon-tag"
-                          className="tw-mx-1"
-                          icon={Icons.EDIT}
-                          width="16"
-                        />
-                      </Button>
+                        onClick={() => setIsNameEditing(true)}
+                      />
                     </Tooltip>
                   ) : (
                     <AppBadge
