/*
 *  Copyright 2022 Collate.
 *  Licensed under the Apache License, Version 2.0 (the "License");
 *  you may not use this file except in compliance with the License.
 *  You may obtain a copy of the License at
 *  http://www.apache.org/licenses/LICENSE-2.0
 *  Unless required by applicable law or agreed to in writing, software
 *  distributed under the License is distributed on an "AS IS" BASIS,
 *  WITHOUT WARRANTIES OR CONDITIONS OF ANY KIND, either express or implied.
 *  See the License for the specific language governing permissions and
 *  limitations under the License.
 */

import { Card } from 'antd';
import { AxiosError } from 'axios';
import AddIngestion from 'components/AddIngestion/AddIngestion.component';
import ErrorPlaceHolder from 'components/common/error-with-placeholder/ErrorPlaceHolder';
import ResizablePanels from 'components/common/ResizablePanels/ResizablePanels';
import ServiceDocPanel from 'components/common/ServiceDocPanel/ServiceDocPanel';
import TitleBreadcrumb from 'components/common/title-breadcrumb/title-breadcrumb.component';
import { TitleBreadcrumbProps } from 'components/common/title-breadcrumb/title-breadcrumb.interface';
import PageContainerV1 from 'components/containers/PageContainerV1';
import Loader from 'components/Loader/Loader';
import React, { useEffect, useMemo, useState } from 'react';
import { useTranslation } from 'react-i18next';
import { useHistory, useParams } from 'react-router-dom';
import {
  addIngestionPipeline,
  deployIngestionPipelineById,
  getIngestionPipelineByFqn,
} from 'rest/ingestionPipelineAPI';
import { getServiceByFQN } from 'rest/serviceAPI';
import {
  DEPLOYED_PROGRESS_VAL,
  getServiceDetailsPath,
  INGESTION_PROGRESS_END_VAL,
  INGESTION_PROGRESS_START_VAL,
} from '../../constants/constants';
import { INGESTION_ACTION_TYPE } from '../../constants/Ingestions.constant';
import { FormSubmitType } from '../../enums/form.enum';
import { IngestionActionMessage } from '../../enums/ingestion.enum';
import { ServiceCategory } from '../../enums/service.enum';
import { CreateIngestionPipeline } from '../../generated/api/services/ingestionPipelines/createIngestionPipeline';
import { PipelineType } from '../../generated/entity/services/ingestionPipelines/ingestionPipeline';
import { useAirflowStatus } from '../../hooks/useAirflowStatus';
import { DataObj } from '../../interface/service.interface';
import jsonData from '../../jsons/en';
import { getEntityMissingError } from '../../utils/CommonUtils';
import {
<<<<<<< HEAD
  getServiceRouteFromServiceType,
  getServiceType,
  serviceTypeLogo,
} from '../../utils/ServiceUtils';
=======
  getBreadCrumbsArray,
  getIngestionHeadingName,
  getSettingsPathFromPipelineType,
} from '../../utils/IngestionUtils';
import { getServiceIngestionStepGuide } from '../../utils/ServiceUtils';
>>>>>>> 6cf982bb
import { showErrorToast } from '../../utils/ToastUtils';

const AddIngestionPage = () => {
  const { fetchAirflowStatus } = useAirflowStatus();
  const { ingestionType, serviceFQN, serviceCategory } =
    useParams<{ [key: string]: string }>();
  const { t } = useTranslation();
  const history = useHistory();
  const [serviceData, setServiceData] = useState<DataObj>();
  const [activeIngestionStep, setActiveIngestionStep] = useState(1);
  const [isLoading, setIsloading] = useState(true);
  const [isError, setIsError] = useState(false);
  const [ingestionProgress, setIngestionProgress] = useState(0);
  const [isIngestionCreated, setIsIngestionCreated] = useState(false);
  const [isIngestionDeployed, setIsIngestionDeployed] = useState(false);
  const [ingestionAction, setIngestionAction] = useState(
    IngestionActionMessage.CREATING
  );
  const [ingestionId, setIngestionId] = useState('');
  const [showIngestionButton, setShowIngestionButton] = useState(false);
  const [slashedBreadcrumb, setSlashedBreadcrumb] = useState<
    TitleBreadcrumbProps['titleLinks']
  >([]);

  const isSettingsPipeline = useMemo(
    () =>
      ingestionType === PipelineType.DataInsight ||
      ingestionType === PipelineType.ElasticSearchReindex,
    [ingestionType]
  );

  const fetchServiceDetails = () => {
    getServiceByFQN(serviceCategory, serviceFQN)
      .then((resService) => {
        if (resService) {
          setServiceData(resService as DataObj);
        } else {
          showErrorToast(jsonData['api-error-messages']['fetch-service-error']);
        }
      })
      .catch((error: AxiosError) => {
        if (error.response?.status === 404) {
          setIsError(true);
        } else {
          showErrorToast(
            error,
            jsonData['api-error-messages']['fetch-service-error']
          );
        }
      })
      .finally(() => setIsloading(false));
  };

  const onIngestionDeploy = (id?: string) => {
    return new Promise<void>((resolve) => {
      setIsIngestionCreated(true);
      setIngestionProgress(INGESTION_PROGRESS_END_VAL);
      setIngestionAction(IngestionActionMessage.DEPLOYING);

      deployIngestionPipelineById(id ?? ingestionId)
        .then(() => {
          setIsIngestionDeployed(true);
          setShowIngestionButton(false);
          setIngestionProgress(DEPLOYED_PROGRESS_VAL);
          setIngestionAction(IngestionActionMessage.DEPLOYED);
        })
        .catch((err: AxiosError) => {
          setShowIngestionButton(true);
          setIngestionAction(IngestionActionMessage.DEPLOYING_ERROR);
          showErrorToast(
            err || jsonData['api-error-messages']['deploy-ingestion-error']
          );
        })
        .finally(() => resolve());
    });
  };

  const onAddIngestionSave = (data: CreateIngestionPipeline) => {
    setIngestionProgress(INGESTION_PROGRESS_START_VAL);

    return new Promise<void>((resolve, reject) => {
      return addIngestionPipeline(data)
        .then((res) => {
          if (res) {
            setIngestionId(res.id ?? '');
            onIngestionDeploy(res.id).finally(() => resolve());
          } else {
            showErrorToast(
              jsonData['api-error-messages']['create-ingestion-error']
            );
            reject();
          }
        })
        .catch((err: AxiosError) => {
          if (err.response?.status === 409) {
            showErrorToast(
              err,
              t('message.entity-already-exists', {
                entity: t('label.data-asset'),
              })
            );
            reject();
          } else {
            getIngestionPipelineByFqn(`${serviceData?.name}.${data.name}`)
              .then((res) => {
                if (res) {
                  resolve();
                  showErrorToast(
                    err,
                    jsonData['api-error-messages']['deploy-ingestion-error']
                  );
                } else {
                  throw jsonData['api-error-messages'][
                    'unexpected-server-response'
                  ];
                }
              })
              .catch(() => {
                showErrorToast(
                  err,
                  jsonData['api-error-messages']['create-ingestion-error']
                );
                reject();
              });
          }
        });
    });
  };

  const goToSettingsPage = () => {
    history.push(getSettingsPathFromPipelineType(ingestionType));
  };

  const goToService = () => {
    history.push(
      getServiceDetailsPath(serviceFQN, serviceCategory, 'ingestions')
    );
  };

<<<<<<< HEAD
=======
  const handleCancelClick = isSettingsPipeline ? goToSettingsPage : goToService;

  const isDeployed = () => {
    const ingestion =
      ingestionType === PipelineType.Metadata
        ? activeIngestionStep >= 3
        : activeIngestionStep >= 2;

    return ingestion && !showIngestionButton;
  };

>>>>>>> 6cf982bb
  useEffect(() => {
    const breadCrumbsArray = getBreadCrumbsArray(
      isSettingsPipeline,
      ingestionType,
      serviceCategory,
      serviceFQN,
      INGESTION_ACTION_TYPE.ADD,
      serviceData
    );
    setSlashedBreadcrumb(breadCrumbsArray);
  }, [serviceCategory, ingestionType, serviceData, isSettingsPipeline]);

  useEffect(() => {
    if (ingestionType === PipelineType.Dbt) {
      setActiveIngestionStep(2);
    }
  }, [ingestionType]);

<<<<<<< HEAD
  const firstPanelChildren = (
    <div className="max-width-md w-9/10 service-form-container">
      <TitleBreadcrumb titleLinks={slashedBreadcrumb} />
      <Card className="p-lg m-t-md">
        <AddIngestion
          activeIngestionStep={activeIngestionStep}
          handleCancelClick={goToService}
          handleViewServiceClick={goToService}
          heading={getIngestionHeadingName(
            ingestionType,
            INGESTION_ACTION_TYPE.ADD
          )}
          ingestionAction={ingestionAction}
          ingestionProgress={ingestionProgress}
          isIngestionCreated={isIngestionCreated}
          isIngestionDeployed={isIngestionDeployed}
          pipelineType={ingestionType as PipelineType}
          serviceCategory={serviceCategory as ServiceCategory}
          serviceData={serviceData as DataObj}
          setActiveIngestionStep={(step) => setActiveIngestionStep(step)}
          showDeployButton={showIngestionButton}
          status={FormSubmitType.ADD}
          onAddIngestionSave={onAddIngestionSave}
          onIngestionDeploy={onIngestionDeploy}
        />
      </Card>
    </div>
  );

  const secondPanelChildren = (
    <ServiceDocPanel
      isWorkflow
      serviceName={serviceData?.serviceType ?? ''}
      serviceType={getServiceType(serviceCategory as ServiceCategory)}
      workflowType={ingestionType as PipelineType}
    />
  );
=======
  const renderAddIngestionPage = () => {
    if (isLoading) {
      return <Loader />;
    } else if (isError) {
      return (
        <ErrorPlaceHolder>
          {getEntityMissingError(serviceCategory, serviceFQN)}
        </ErrorPlaceHolder>
      );
    } else {
      return (
        <div className="self-center">
          <PageLayoutV1
            center
            pageTitle={t('label.add-entity', { entity: t('label.ingestion') })}>
            <Space direction="vertical" size="middle">
              <TitleBreadcrumb titleLinks={slashedBreadcrumb} />
              <div className="form-container">
                <AddIngestion
                  activeIngestionStep={activeIngestionStep}
                  handleCancelClick={handleCancelClick}
                  handleViewServiceClick={handleCancelClick}
                  heading={getIngestionHeadingName(
                    ingestionType,
                    INGESTION_ACTION_TYPE.ADD
                  )}
                  ingestionAction={ingestionAction}
                  ingestionProgress={ingestionProgress}
                  isIngestionCreated={isIngestionCreated}
                  isIngestionDeployed={isIngestionDeployed}
                  pipelineType={ingestionType as PipelineType}
                  serviceCategory={serviceCategory as ServiceCategory}
                  serviceData={serviceData as DataObj}
                  setActiveIngestionStep={(step) =>
                    setActiveIngestionStep(step)
                  }
                  showDeployButton={showIngestionButton}
                  status={FormSubmitType.ADD}
                  onAddIngestionSave={onAddIngestionSave}
                  onIngestionDeploy={onIngestionDeploy}
                />
              </div>
            </Space>
            <div className="m-t-xlg p-x-lg w-800" data-testid="right-panel">
              {getServiceIngestionStepGuide(
                activeIngestionStep,
                true,
                `${serviceData?.name || ''}_${ingestionType}`,
                '',
                ingestionType as PipelineType,
                isDeployed(),
                false,
                isAirflowAvailable
              )}
            </div>
          </PageLayoutV1>
        </div>
      );
    }
  };
>>>>>>> 6cf982bb

  useEffect(() => {
    fetchAirflowStatus().finally(() => {
      fetchServiceDetails();
    });
  }, [serviceCategory, serviceFQN]);

  if (isLoading) {
    return <Loader />;
  }

  if (isError) {
    return (
      <ErrorPlaceHolder>
        {getEntityMissingError(serviceCategory, serviceFQN)}
      </ErrorPlaceHolder>
    );
  }

  return (
    <PageContainerV1>
      <ResizablePanels
        firstPanel={{ children: firstPanelChildren, minWidth: 700, flex: 0.7 }}
        pageTitle={t('label.add-entity', { entity: t('label.ingestion') })}
        secondPanel={{
          children: secondPanelChildren,
          className: 'service-doc-panel',
          minWidth: 60,
          overlay: {
            displayThreshold: 200,
            header: t('label.setup-guide'),
            rotation: 'counter-clockwise',
          },
        }}
      />
    </PageContainerV1>
  );
};

export default AddIngestionPage;<|MERGE_RESOLUTION|>--- conflicted
+++ resolved
@@ -47,18 +47,11 @@
 import jsonData from '../../jsons/en';
 import { getEntityMissingError } from '../../utils/CommonUtils';
 import {
-<<<<<<< HEAD
-  getServiceRouteFromServiceType,
-  getServiceType,
-  serviceTypeLogo,
-} from '../../utils/ServiceUtils';
-=======
   getBreadCrumbsArray,
   getIngestionHeadingName,
   getSettingsPathFromPipelineType,
 } from '../../utils/IngestionUtils';
-import { getServiceIngestionStepGuide } from '../../utils/ServiceUtils';
->>>>>>> 6cf982bb
+import { getServiceType } from '../../utils/ServiceUtils';
 import { showErrorToast } from '../../utils/ToastUtils';
 
 const AddIngestionPage = () => {
@@ -198,20 +191,8 @@
     );
   };
 
-<<<<<<< HEAD
-=======
   const handleCancelClick = isSettingsPipeline ? goToSettingsPage : goToService;
 
-  const isDeployed = () => {
-    const ingestion =
-      ingestionType === PipelineType.Metadata
-        ? activeIngestionStep >= 3
-        : activeIngestionStep >= 2;
-
-    return ingestion && !showIngestionButton;
-  };
-
->>>>>>> 6cf982bb
   useEffect(() => {
     const breadCrumbsArray = getBreadCrumbsArray(
       isSettingsPipeline,
@@ -230,15 +211,14 @@
     }
   }, [ingestionType]);
 
-<<<<<<< HEAD
   const firstPanelChildren = (
     <div className="max-width-md w-9/10 service-form-container">
       <TitleBreadcrumb titleLinks={slashedBreadcrumb} />
       <Card className="p-lg m-t-md">
         <AddIngestion
           activeIngestionStep={activeIngestionStep}
-          handleCancelClick={goToService}
-          handleViewServiceClick={goToService}
+          handleCancelClick={handleCancelClick}
+          handleViewServiceClick={handleCancelClick}
           heading={getIngestionHeadingName(
             ingestionType,
             INGESTION_ACTION_TYPE.ADD
@@ -268,68 +248,6 @@
       workflowType={ingestionType as PipelineType}
     />
   );
-=======
-  const renderAddIngestionPage = () => {
-    if (isLoading) {
-      return <Loader />;
-    } else if (isError) {
-      return (
-        <ErrorPlaceHolder>
-          {getEntityMissingError(serviceCategory, serviceFQN)}
-        </ErrorPlaceHolder>
-      );
-    } else {
-      return (
-        <div className="self-center">
-          <PageLayoutV1
-            center
-            pageTitle={t('label.add-entity', { entity: t('label.ingestion') })}>
-            <Space direction="vertical" size="middle">
-              <TitleBreadcrumb titleLinks={slashedBreadcrumb} />
-              <div className="form-container">
-                <AddIngestion
-                  activeIngestionStep={activeIngestionStep}
-                  handleCancelClick={handleCancelClick}
-                  handleViewServiceClick={handleCancelClick}
-                  heading={getIngestionHeadingName(
-                    ingestionType,
-                    INGESTION_ACTION_TYPE.ADD
-                  )}
-                  ingestionAction={ingestionAction}
-                  ingestionProgress={ingestionProgress}
-                  isIngestionCreated={isIngestionCreated}
-                  isIngestionDeployed={isIngestionDeployed}
-                  pipelineType={ingestionType as PipelineType}
-                  serviceCategory={serviceCategory as ServiceCategory}
-                  serviceData={serviceData as DataObj}
-                  setActiveIngestionStep={(step) =>
-                    setActiveIngestionStep(step)
-                  }
-                  showDeployButton={showIngestionButton}
-                  status={FormSubmitType.ADD}
-                  onAddIngestionSave={onAddIngestionSave}
-                  onIngestionDeploy={onIngestionDeploy}
-                />
-              </div>
-            </Space>
-            <div className="m-t-xlg p-x-lg w-800" data-testid="right-panel">
-              {getServiceIngestionStepGuide(
-                activeIngestionStep,
-                true,
-                `${serviceData?.name || ''}_${ingestionType}`,
-                '',
-                ingestionType as PipelineType,
-                isDeployed(),
-                false,
-                isAirflowAvailable
-              )}
-            </div>
-          </PageLayoutV1>
-        </div>
-      );
-    }
-  };
->>>>>>> 6cf982bb
 
   useEffect(() => {
     fetchAirflowStatus().finally(() => {
