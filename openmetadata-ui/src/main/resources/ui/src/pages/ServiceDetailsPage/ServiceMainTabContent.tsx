/*
 *  Copyright 2023 Collate.
 *  Licensed under the Apache License, Version 2.0 (the "License");
 *  you may not use this file except in compliance with the License.
 *  You may obtain a copy of the License at
 *  http://www.apache.org/licenses/LICENSE-2.0
 *  Unless required by applicable law or agreed to in writing, software
 *  distributed under the License is distributed on an "AS IS" BASIS,
 *  WITHOUT WARRANTIES OR CONDITIONS OF ANY KIND, either express or implied.
 *  See the License for the specific language governing permissions and
 *  limitations under the License.
 */

import { Col, Row, Space, Switch, Typography } from 'antd';
import { ColumnsType } from 'antd/lib/table';
import { AxiosError } from 'axios';
import { compare } from 'fast-json-patch';
import { isUndefined } from 'lodash';
import { EntityTags, ServiceTypes } from 'Models';
import React, { useCallback, useEffect, useMemo, useState } from 'react';
import { useTranslation } from 'react-i18next';
import { useHistory, useParams } from 'react-router-dom';
import DescriptionV1 from '../../components/common/EntityDescription/DescriptionV1';
import ErrorPlaceHolder from '../../components/common/ErrorWithPlaceholder/ErrorPlaceHolder';
import Loader from '../../components/common/Loader/Loader';
import { NextPreviousProps } from '../../components/common/NextPrevious/NextPrevious.interface';
import ResizablePanels from '../../components/common/ResizablePanels/ResizablePanels';
import Table from '../../components/common/Table/Table';
import { GenericProvider } from '../../components/Customization/GenericProvider/GenericProvider';
import EntityRightPanel from '../../components/Entity/EntityRightPanel/EntityRightPanel';
import { EntityName } from '../../components/Modals/EntityNameModal/EntityNameModal.interface';
import { CustomizeEntityType } from '../../constants/Customize.constants';
import { COMMON_RESIZABLE_PANEL_CONFIG } from '../../constants/ResizablePanel.constants';
import {
  COMMON_STATIC_TABLE_VISIBLE_COLUMNS,
  DEFAULT_SERVICE_TAB_VISIBLE_COLUMNS,
} from '../../constants/TableKeys.constants';
import { usePermissionProvider } from '../../context/PermissionProvider/PermissionProvider';
import { OperationPermission } from '../../context/PermissionProvider/PermissionProvider.interface';
import { EntityType } from '../../enums/entity.enum';
import { Paging } from '../../generated/type/paging';
import { UsePagingInterface } from '../../hooks/paging/usePaging';
import { ServicesType } from '../../interface/service.interface';
import { getBulkEditButton } from '../../utils/EntityBulkEdit/EntityBulkEditUtils';
import { getEntityBulkEditPath } from '../../utils/EntityUtils';
import {
  callServicePatchAPI,
  getServiceMainTabColumns,
} from '../../utils/ServiceMainTabContentUtils';
import { getEntityTypeFromServiceCategory } from '../../utils/ServiceUtils';
import { getTagsWithoutTier, getTierTags } from '../../utils/TableUtils';
import { createTagObject } from '../../utils/TagsUtils';
import { showErrorToast } from '../../utils/ToastUtils';
import { ServicePageData } from './ServiceDetailsPage';

interface ServiceMainTabContentProps {
  serviceName: string;
  servicePermission: OperationPermission;
  serviceDetails: ServicesType;
  onDescriptionUpdate: (updatedHTML: string) => Promise<void>;
  showDeleted: boolean;
  onShowDeletedChange: (value: boolean) => void;
  data: ServicePageData[];
  isServiceLoading: boolean;
  paging: Paging;
  currentPage: number;
  pagingHandler: NextPreviousProps['pagingHandler'];
  saveUpdatedServiceData: (updatedData: ServicesType) => Promise<void>;
  pagingInfo: UsePagingInterface;
  isVersionPage?: boolean;
}

function ServiceMainTabContent({
  serviceName,
  servicePermission,
  onDescriptionUpdate,
  showDeleted,
  onShowDeletedChange,
  data,
  isServiceLoading,
  paging,
  pagingHandler,
  currentPage,
  serviceDetails,
  saveUpdatedServiceData,
  pagingInfo,
  isVersionPage = false,
}: Readonly<ServiceMainTabContentProps>) {
  const { t } = useTranslation();
  const { serviceCategory } = useParams<{
    serviceCategory: ServiceTypes;
  }>();
  const { permissions } = usePermissionProvider();
  const history = useHistory();
  const [pageData, setPageData] = useState<ServicePageData[]>([]);

  const tier = getTierTags(serviceDetails?.tags ?? []);
  const tags = getTagsWithoutTier(serviceDetails?.tags ?? []);

  /**
   * Formulates updated tags and updates table entity data for API call
   * @param selectedTags
   */
  const onTagUpdate = async (selectedTags?: Array<EntityTags>) => {
    if (selectedTags) {
      const updatedTags = [...(tier ? [tier] : []), ...selectedTags];
      const updatedTable = { ...serviceDetails, tags: updatedTags };
      await saveUpdatedServiceData(updatedTable);
    }
  };

  const handleTagSelection = async (selectedTags: EntityTags[]) => {
    if (selectedTags) {
      const prevTags =
        tags?.filter((tag) =>
          selectedTags
            .map((selTag) => selTag.tagFQN)
            .includes(tag?.tagFQN as string)
        ) || [];
      const newTags = createTagObject(
        selectedTags.filter((tag) => {
          return !prevTags
            ?.map((prevTag) => prevTag.tagFQN)
            .includes(tag.tagFQN);
        })
      );

      await onTagUpdate([...prevTags, ...newTags]);
    }
  };

  const handleDescriptionUpdate = useCallback(async (updatedHTML: string) => {
    try {
      await onDescriptionUpdate(updatedHTML);
    } catch {
      // Error
    }
  }, []);

  const handleDisplayNameUpdate = useCallback(
    async (entityData: EntityName, id?: string) => {
      try {
        const pageDataDetails = pageData.find((data) => data.id === id);
        if (!pageDataDetails) {
          return;
        }
        const updatedData = {
          ...pageDataDetails,
          displayName: entityData.displayName ?? undefined,
        };
        const jsonPatch = compare(pageDataDetails, updatedData);
        const response = await callServicePatchAPI(
          serviceCategory,
          pageDataDetails.id,
          jsonPatch
        );
        setPageData((prevData) =>
          prevData.map((data) => (data.id === id && response ? response : data))
        );
      } catch (error) {
        showErrorToast(error as AxiosError);
      }
    },
    [pageData, serviceCategory]
  );

  const editDisplayNamePermission = useMemo(() => {
    if (isVersionPage) {
      return false;
    }

    const servicePermissions = {
      databaseServices: permissions.databaseService,
      messagingServices: permissions.messagingService,
      dashboardServices: permissions.dashboardService,
      pipelineServices: permissions.pipelineService,
      mlmodelServices: permissions.mlmodelService,
      storageServices: permissions.storageService,
      searchServices: permissions.searchService,
      apiServices: permissions.apiService,
    };

    const currentPermission =
      servicePermissions[serviceCategory as keyof typeof servicePermissions];

    return (
      currentPermission?.EditAll || currentPermission?.EditDisplayName || false
    );
  }, [permissions, serviceCategory, isVersionPage]);

  const tableColumn: ColumnsType<ServicePageData> = useMemo(
    () =>
      getServiceMainTabColumns(
        serviceCategory,
        editDisplayNamePermission,
        handleDisplayNameUpdate
      ),
    [serviceCategory, handleDisplayNameUpdate, editDisplayNamePermission]
  );

  const entityType = useMemo(
    () => getEntityTypeFromServiceCategory(serviceCategory),
    [serviceCategory]
  );

  const handleEditTable = () => {
    history.push({
      pathname: getEntityBulkEditPath(
        EntityType.DATABASE_SERVICE,
        serviceDetails.fullyQualifiedName ?? ''
      ),
    });
  };

  const {
    editTagsPermission,
    editGlossaryTermsPermission,
    editDescriptionPermission,
  } = useMemo(
    () => ({
      editTagsPermission:
        (servicePermission.EditTags || servicePermission.EditAll) &&
        !serviceDetails.deleted,
      editGlossaryTermsPermission:
        (servicePermission.EditGlossaryTerms || servicePermission.EditAll) &&
        !serviceDetails.deleted,
      editDescriptionPermission:
        (servicePermission.EditDescription || servicePermission.EditAll) &&
        !serviceDetails.deleted,
    }),
    [servicePermission, serviceDetails]
  );

  useEffect(() => {
    setPageData(data);
  }, [data]);

  return (
    <Row className="main-tab-content" gutter={[0, 16]} wrap={false}>
      <Col className="tab-content-height-with-resizable-panel" span={24}>
        <ResizablePanels
          firstPanel={{
            className: 'entity-resizable-panel-container',
            children: (
              <Row gutter={[16, 16]}>
                <Col data-testid="description-container" span={24}>
                  <DescriptionV1
                    description={serviceDetails.description}
                    entityName={serviceName}
                    entityType={entityType}
                    hasEditAccess={editDescriptionPermission}
                    showActions={!serviceDetails.deleted}
                    showCommentsIcon={false}
                    onDescriptionUpdate={handleDescriptionUpdate}
                  />
                </Col>
                <Col data-testid="table-container" span={24}>
                  <Space
                    className="w-full m-b-md"
                    direction="vertical"
                    size="large">
                    {isServiceLoading ? (
                      <Loader />
                    ) : (
                      <Table
                        columns={tableColumn}
                        customPaginationProps={{
                          currentPage,
                          isLoading: isServiceLoading,
                          showPagination:
                            !isUndefined(pagingInfo) &&
                            pagingInfo.showPagination,
                          pageSize: pagingInfo.pageSize,
                          paging,

<<<<<<< HEAD
                          pagingHandler: pagingHandler,
                          onShowSizeChange: pagingInfo.handlePageSizeChange,
                        }}
                        data-testid="service-children-table"
                        dataSource={pageData}
                        defaultVisibleColumns={
                          DEFAULT_SERVICE_TAB_VISIBLE_COLUMNS
                        }
                        extraTableFilters={
                          <>
                            <span>
                              <Switch
                                checked={showDeleted}
                                data-testid="show-deleted"
                                onClick={onShowDeletedChange}
                              />
                              <Typography.Text className="m-l-xs">
                                {t('label.deleted')}
                              </Typography.Text>
                            </span>
=======
                            pagingHandler: pagingHandler,
                            onShowSizeChange: pagingInfo.handlePageSizeChange,
                          }}
                          data-testid="service-children-table"
                          dataSource={pageData}
                          defaultVisibleColumns={
                            DEFAULT_SERVICE_TAB_VISIBLE_COLUMNS
                          }
                          entityType={serviceCategory}
                          extraTableFilters={
                            <>
                              <span>
                                <Switch
                                  checked={showDeleted}
                                  data-testid="show-deleted"
                                  onClick={onShowDeletedChange}
                                />
                                <Typography.Text className="m-l-xs">
                                  {t('label.deleted')}
                                </Typography.Text>
                              </span>
>>>>>>> 2f2c6a9d

                            {entityType === EntityType.DATABASE_SERVICE &&
                              getBulkEditButton(
                                servicePermission.EditAll &&
                                  !serviceDetails.deleted,
                                handleEditTable
                              )}
                          </>
                        }
                        locale={{
                          emptyText: <ErrorPlaceHolder className="m-y-md" />,
                        }}
                        pagination={false}
                        rowKey="id"
                        size="small"
                        staticVisibleColumns={
                          COMMON_STATIC_TABLE_VISIBLE_COLUMNS
                        }
                      />
                    )}
                  </Space>
                </Col>
              </Row>
            ),
            ...COMMON_RESIZABLE_PANEL_CONFIG.LEFT_PANEL,
          }}
          secondPanel={{
            children: (
              <GenericProvider
                data={serviceDetails}
                permissions={servicePermission}
                type={entityType as CustomizeEntityType}
                onUpdate={saveUpdatedServiceData}>
                <div data-testid="entity-right-panel">
                  <EntityRightPanel
                    editGlossaryTermsPermission={editGlossaryTermsPermission}
                    editTagPermission={editTagsPermission}
                    entityType={entityType}
                    selectedTags={tags}
                    showDataProductContainer={
                      entityType !== EntityType.METADATA_SERVICE
                    }
                    showTaskHandler={false}
                    onTagSelectionChange={handleTagSelection}
                  />
                </div>
              </GenericProvider>
            ),
            ...COMMON_RESIZABLE_PANEL_CONFIG.RIGHT_PANEL,
            className:
              'entity-resizable-right-panel-container entity-resizable-panel-container',
          }}
        />
      </Col>
    </Row>
  );
}

export default ServiceMainTabContent;<|MERGE_RESOLUTION|>--- conflicted
+++ resolved
@@ -273,7 +273,6 @@
                           pageSize: pagingInfo.pageSize,
                           paging,
 
-<<<<<<< HEAD
                           pagingHandler: pagingHandler,
                           onShowSizeChange: pagingInfo.handlePageSizeChange,
                         }}
@@ -282,6 +281,7 @@
                         defaultVisibleColumns={
                           DEFAULT_SERVICE_TAB_VISIBLE_COLUMNS
                         }
+                        entityType={serviceCategory}
                         extraTableFilters={
                           <>
                             <span>
@@ -294,29 +294,6 @@
                                 {t('label.deleted')}
                               </Typography.Text>
                             </span>
-=======
-                            pagingHandler: pagingHandler,
-                            onShowSizeChange: pagingInfo.handlePageSizeChange,
-                          }}
-                          data-testid="service-children-table"
-                          dataSource={pageData}
-                          defaultVisibleColumns={
-                            DEFAULT_SERVICE_TAB_VISIBLE_COLUMNS
-                          }
-                          entityType={serviceCategory}
-                          extraTableFilters={
-                            <>
-                              <span>
-                                <Switch
-                                  checked={showDeleted}
-                                  data-testid="show-deleted"
-                                  onClick={onShowDeletedChange}
-                                />
-                                <Typography.Text className="m-l-xs">
-                                  {t('label.deleted')}
-                                </Typography.Text>
-                              </span>
->>>>>>> 2f2c6a9d
 
                             {entityType === EntityType.DATABASE_SERVICE &&
                               getBulkEditButton(
