--- conflicted
+++ resolved
@@ -113,10 +113,7 @@
 } from '../../utils/date-time/DateTimeUtils';
 import entityUtilClassBase from '../../utils/EntityUtilClassBase';
 import { getEntityFeedLink, getEntityName } from '../../utils/EntityUtils';
-<<<<<<< HEAD
-=======
 import { removeAutoPilotStatus } from '../../utils/LocalStorageUtils';
->>>>>>> 582596dc
 import { DEFAULT_ENTITY_PERMISSION } from '../../utils/PermissionsUtils';
 import {
   getEditConnectionPath,
@@ -222,7 +219,6 @@
   const [statusFilter, setStatusFilter] = useState<
     Array<{ key: string; label: string }>
   >([]);
-<<<<<<< HEAD
   const [countData, setCountData] = useState<{
     loading: boolean;
     data: FeedCounts;
@@ -230,10 +226,8 @@
     loading: false,
     data: FEED_COUNT_INITIAL_DATA,
   });
-=======
   const [isCollateAgentLoading, setIsCollateAgentLoading] = useState(false);
   const [collateAgentsList, setCollateAgentsList] = useState<App[]>([]);
->>>>>>> 582596dc
 
   const { CollateAIAgentsWidget } = useMemo(
     () => serviceUtilClassBase.getAgentsTabWidgets(),
@@ -1083,7 +1077,6 @@
     typeFilter,
   ]);
 
-<<<<<<< HEAD
   const fetchAnnouncementCount = useCallback(async () => {
     setCountData((prev) => ({ ...prev, loading: true }));
     try {
@@ -1109,7 +1102,7 @@
   useEffect(() => {
     fetchAnnouncementCount();
   }, [fetchAnnouncementCount]);
-=======
+
   useEffect(() => {
     if (isCollateAIWidgetSupported) {
       fetchCollateAgentsList({
@@ -1151,7 +1144,6 @@
       ingestionPageSize,
     ]
   );
->>>>>>> 582596dc
 
   const ingestionTab = useMemo(
     () => (
@@ -1401,12 +1393,9 @@
     testConnectionTab,
     activeTab,
     isMetadataService,
-<<<<<<< HEAD
     countData,
-=======
     workflowStatesData,
     isWorkflowStatusLoading,
->>>>>>> 582596dc
   ]);
 
   const afterAutoPilotAppTrigger = useCallback(() => {
