--- conflicted
+++ resolved
@@ -443,7 +443,6 @@
       );
     }
 
-<<<<<<< HEAD
     const glossaryElement = (
       <div className="p-t-sm">
         {isRightPanelLoading ? (
@@ -461,7 +460,63 @@
             onGlossaryDelete={handleGlossaryDelete}
             onGlossaryTermDelete={handleGlossaryTermDelete}
             onGlossaryTermUpdate={handleGlossaryTermUpdate}
-=======
+          />
+        )}
+      </div>
+    );
+
+    return isGlossaryActive ? (
+      <ResizableLeftPanels
+        className="content-height-with-resizable-panel"
+        firstPanel={{
+          className: 'content-resizable-panel-container',
+          minWidth: 280,
+          flex: 0.13,
+          children: <GlossaryLeftPanel glossaries={glossaries} />,
+        }}
+        hideFirstPanel={isImportAction}
+        pageTitle={t('label.glossary')}
+        secondPanel={{
+          children: glossaryElement,
+          className: 'content-resizable-panel-container',
+          minWidth: 800,
+          flex: 0.87,
+        }}
+      />
+    ) : (
+      <ResizablePanels
+        className="content-height-with-resizable-panel"
+        firstPanel={{
+          className: 'content-resizable-panel-container',
+          children: glossaryElement,
+          minWidth: 700,
+          flex: 0.7,
+        }}
+        hideSecondPanel={!previewAsset}
+        pageTitle={t('label.glossary')}
+        secondPanel={{
+          children: previewAsset && (
+            <EntitySummaryPanel
+              entityDetails={previewAsset}
+              handleClosePanel={() => setPreviewAsset(undefined)}
+              highlights={{ 'tag.name': [glossaryFqn] }}
+            />
+          ),
+          className:
+            'content-resizable-panel-container entity-summary-resizable-right-panel-container',
+          minWidth: 400,
+          flex: 0.3,
+        }}
+      />
+    );
+  };
+
+  return (
+    <PageLayoutV1 pageTitle={t('label.glossary')}>
+      {renderContent()}
+    </PageLayoutV1>
+  );
+
   const resizableLayout = isGlossaryActive ? (
     <ResizableLeftPanels
       className="content-height-with-resizable-panel"
@@ -507,63 +562,17 @@
             entityDetails={previewAsset}
             handleClosePanel={() => setPreviewAsset(undefined)}
             highlights={{ 'tag.name': [glossaryFqn] }}
->>>>>>> b19e554e
           />
-        )}
-      </div>
-    );
-
-    return isGlossaryActive ? (
-      <ResizableLeftPanels
-        className="content-height-with-resizable-panel"
-        firstPanel={{
-          className: 'content-resizable-panel-container',
-          minWidth: 280,
-          flex: 0.13,
-          children: <GlossaryLeftPanel glossaries={glossaries} />,
-        }}
-        hideFirstPanel={isImportAction}
-        pageTitle={t('label.glossary')}
-        secondPanel={{
-          children: glossaryElement,
-          className: 'content-resizable-panel-container',
-          minWidth: 800,
-          flex: 0.87,
-        }}
-      />
-    ) : (
-      <ResizablePanels
-        className="content-height-with-resizable-panel"
-        firstPanel={{
-          className: 'content-resizable-panel-container',
-          children: glossaryElement,
-          minWidth: 700,
-          flex: 0.7,
-        }}
-        hideSecondPanel={!previewAsset}
-        pageTitle={t('label.glossary')}
-        secondPanel={{
-          children: previewAsset && (
-            <EntitySummaryPanel
-              entityDetails={previewAsset}
-              handleClosePanel={() => setPreviewAsset(undefined)}
-              highlights={{ 'tag.name': [glossaryFqn] }}
-            />
-          ),
-          className:
-            'content-resizable-panel-container entity-summary-resizable-right-panel-container',
-          minWidth: 400,
-          flex: 0.3,
-        }}
-      />
-    );
-  };
-
-  return (
-    <PageLayoutV1 pageTitle={t('label.glossary')}>
-      {renderContent()}
-    </PageLayoutV1>
-  );
+        ),
+        className:
+          'content-resizable-panel-container entity-summary-resizable-right-panel-container',
+        minWidth: 400,
+        flex: 0.3,
+      }}
+    />
+  );
+
+  return <>{resizableLayout}</>;
 };
 
 export default GlossaryPage;