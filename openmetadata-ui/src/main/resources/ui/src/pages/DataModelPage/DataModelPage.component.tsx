--- conflicted
+++ resolved
@@ -13,13 +13,6 @@
 
 import { AxiosError } from 'axios';
 import { compare } from 'fast-json-patch';
-<<<<<<< HEAD
-import { CreateThread } from 'generated/api/feed/createThread';
-import { Tag } from 'generated/entity/classification/tag';
-import { DashboardDataModel } from 'generated/entity/data/dashboardDataModel';
-import { Include } from 'generated/type/include';
-=======
->>>>>>> b5aff6bb
 import { isUndefined, omitBy } from 'lodash';
 import { observer } from 'mobx-react';
 import { EntityTags } from 'Models';
@@ -44,25 +37,15 @@
 import { QueryVote } from '../../components/TableQueries/TableQueries.interface';
 import { ERROR_PLACEHOLDER_TYPE } from '../../enums/common.enum';
 import { CreateThread } from '../../generated/api/feed/createThread';
+import { Tag } from '../../generated/entity/classification/tag';
 import { DashboardDataModel } from '../../generated/entity/data/dashboardDataModel';
 import { Include } from '../../generated/type/include';
-import { LabelType, State, TagSource } from '../../generated/type/tagLabel';
 import {
   addDataModelFollower,
   getDataModelsByName,
   patchDataModelDetails,
   removeDataModelFollower,
   updateDataModelVotes,
-<<<<<<< HEAD
-} from 'rest/dataModelsAPI';
-import { postThread } from 'rest/feedsAPI';
-import { getCurrentUserId, getEntityMissingError } from 'utils/CommonUtils';
-import { getSortedDataModelColumnTags } from 'utils/DataModelsUtils';
-import { DEFAULT_ENTITY_PERMISSION } from 'utils/PermissionsUtils';
-import { getTierTags } from 'utils/TableUtils';
-import { updateTierTag } from 'utils/TagsUtils';
-import { showErrorToast } from 'utils/ToastUtils';
-=======
 } from '../../rest/dataModelsAPI';
 import { postThread } from '../../rest/feedsAPI';
 import {
@@ -71,9 +54,9 @@
 } from '../../utils/CommonUtils';
 import { getSortedDataModelColumnTags } from '../../utils/DataModelsUtils';
 import { DEFAULT_ENTITY_PERMISSION } from '../../utils/PermissionsUtils';
-import { getTagsWithoutTier, getTierTags } from '../../utils/TableUtils';
+import { getTierTags } from '../../utils/TableUtils';
+import { updateTierTag } from '../../utils/TagsUtils';
 import { showErrorToast } from '../../utils/ToastUtils';
->>>>>>> b5aff6bb
 
 const DataModelsPage = () => {
   const { t } = useTranslation();
