/*
 *  Copyright 2023 Collate.
 *  Licensed under the Apache License, Version 2.0 (the "License");
 *  you may not use this file except in compliance with the License.
 *  You may obtain a copy of the License at
 *  http://www.apache.org/licenses/LICENSE-2.0
 *  Unless required by applicable law or agreed to in writing, software
 *  distributed under the License is distributed on an "AS IS" BASIS,
 *  WITHOUT WARRANTIES OR CONDITIONS OF ANY KIND, either express or implied.
 *  See the License for the specific language governing permissions and
 *  limitations under the License.
 */

import { Card, Col, Row, Space, Tabs } from 'antd';
import AppState from 'AppState';
import { AxiosError } from 'axios';
import ActivityFeedList from 'components/ActivityFeed/ActivityFeedList/ActivityFeedList';
import ActivityThreadPanel from 'components/ActivityFeed/ActivityThreadPanel/ActivityThreadPanel';
import Description from 'components/common/description/Description';
import EntityPageInfo from 'components/common/entityPageInfo/EntityPageInfo';
import ErrorPlaceHolder from 'components/common/error-with-placeholder/ErrorPlaceHolder';
import PageContainerV1 from 'components/containers/PageContainerV1';
import ModelTab from 'components/DataModels/ModelTab/ModelTab.component';
import Loader from 'components/Loader/Loader';
import { usePermissionProvider } from 'components/PermissionProvider/PermissionProvider';
import {
  OperationPermission,
  ResourceEntity,
} from 'components/PermissionProvider/PermissionProvider.interface';
import { FQN_SEPARATOR_CHAR } from 'constants/char.constants';
import { getServiceDetailsPath } from 'constants/constants';
import { ENTITY_CARD_CLASS } from 'constants/entity.constants';
import { EntityField } from 'constants/Feeds.constants';
import { NO_PERMISSION_TO_VIEW } from 'constants/HelperTextUtil';
import { EntityInfo, EntityType } from 'enums/entity.enum';
import { FeedFilter } from 'enums/mydata.enum';
import { ServiceCategory } from 'enums/service.enum';
import { OwnerType } from 'enums/user.enum';
import { compare, Operation } from 'fast-json-patch';
import { CreateThread } from 'generated/api/feed/createThread';
import { DashboardDataModel } from 'generated/entity/data/dashboardDataModel';
import { Post, Thread, ThreadType } from 'generated/entity/feed/thread';
import { Paging } from 'generated/type/paging';
import { LabelType, State, TagSource } from 'generated/type/tagLabel';
import { EntityFieldThreadCount } from 'interface/feed.interface';
import jsonData from 'jsons/en';
import { isUndefined, omitBy, toString } from 'lodash';
import { EntityTags, ExtraInfo } from 'Models';
import React, { useCallback, useEffect, useMemo, useState } from 'react';
import { useTranslation } from 'react-i18next';
import { useHistory, useParams } from 'react-router-dom';
import {
  addDataModelFollower,
  getDataModelsByName,
  patchDataModelDetails,
  removeDataModelFollower,
} from 'rest/dataModelsAPI';
import { getAllFeeds, postFeedById, postThread } from 'rest/feedsAPI';
import {
  getCountBadge,
  getCurrentUserId,
  getEntityMissingError,
  getEntityPlaceHolder,
  getFeedCounts,
  getOwnerValue,
} from 'utils/CommonUtils';
import { getDataModelsDetailPath } from 'utils/DataModelsUtils';
import { getEntityFeedLink, getEntityName } from 'utils/EntityUtils';
import {
  deletePost,
  getEntityFieldThreadCounts,
  updateThreadData,
} from 'utils/FeedUtils';
import { DEFAULT_ENTITY_PERMISSION } from 'utils/PermissionsUtils';
import { serviceTypeLogo } from 'utils/ServiceUtils';
import { getTagsWithoutTier, getTierTags } from 'utils/TableUtils';
import { showErrorToast } from 'utils/ToastUtils';
import { DATA_MODELS_DETAILS_TABS } from './DataModelsInterface';

const DataModelsPage = () => {
  const history = useHistory();
  const { t } = useTranslation();

  const { getEntityPermissionByFqn } = usePermissionProvider();
  const { dashboardDataModelFQN, tab } = useParams() as Record<string, string>;

  const [isEditDescription, setIsEditDescription] = useState<boolean>(false);
  const [isLoading, setIsLoading] = useState<boolean>(false);
  const [hasError, setHasError] = useState<boolean>(false);
  const [dataModelPermissions, setDataModelPermissions] =
    useState<OperationPermission>(DEFAULT_ENTITY_PERMISSION);
  const [dataModelData, setDataModelData] = useState<DashboardDataModel>();

<<<<<<< HEAD
  const [threadLink, setThreadLink] = useState<string>('');
  const [entityThread, setEntityThread] = useState<Thread[]>([]);
  const [isEntityThreadLoading, setIsEntityThreadLoading] =
    useState<boolean>(false);
  const [paging, setPaging] = useState<Paging>({} as Paging);

  const [feedCount, setFeedCount] = useState<number>(0);
  const [entityFieldThreadCount, setEntityFieldThreadCount] = useState<
    EntityFieldThreadCount[]
  >([]);

  console.log(entityFieldThreadCount);

  const [entityFieldTaskCount, setEntityFieldTaskCount] = useState<
    EntityFieldThreadCount[]
  >([]);

=======
>>>>>>> d2fcb790
  // get current user details
  const currentUser = useMemo(
    () => AppState.getCurrentUserDetails(),
    [AppState.userDetails, AppState.nonSecureUserDetails]
  );
<<<<<<< HEAD

  const fetchResourcePermission = async (dashboardDataModelFQN: string) => {
    setIsLoading(true);
    try {
      const entityPermission = await getEntityPermissionByFqn(
        ResourceEntity.CONTAINER,
        dashboardDataModelFQN
      );
      setDataModelPermissions(entityPermission);
    } catch (error) {
      showErrorToast(
        t('server.fetch-entity-permissions-error', {
          entity: t('label.asset-lowercase'),
        })
      );
    } finally {
      setIsLoading(false);
    }
  };
=======
>>>>>>> d2fcb790

  const getFeedData = (
    after?: string,
    feedFilter?: FeedFilter,
    threadType?: ThreadType
  ) => {
    setIsEntityThreadLoading(true);
    !after && setEntityThread([]);
    getAllFeeds(
      getEntityFeedLink(EntityType.DASHBOARD_DATA_MODEL, dashboardDataModelFQN),
      after,
      threadType,
      feedFilter,
      undefined,
      currentUser?.id
    )
      .then((res) => {
        const { data, paging: pagingObj } = res;
        if (data) {
          setPaging(pagingObj);
          setEntityThread((prevData) => [...prevData, ...data]);
        } else {
          showErrorToast(
            jsonData['api-error-messages']['fetch-entity-feed-error']
          );
        }
      })
      .catch((err: AxiosError) => {
        showErrorToast(
          err,
          jsonData['api-error-messages']['fetch-entity-feed-error']
        );
      })
      .finally(() => setIsEntityThreadLoading(false));
  };

  const {
    hasViewPermission,
    hasEditDescriptionPermission,
    hasEditOwnerPermission,
    hasEditTagsPermission,
    hasEditTierPermission,
  } = useMemo(() => {
    return {
      hasViewPermission:
        dataModelPermissions.ViewAll || dataModelPermissions.ViewBasic,
      hasEditDescriptionPermission:
        dataModelPermissions.EditAll || dataModelPermissions.EditDescription,
      hasEditOwnerPermission:
        dataModelPermissions.EditAll || dataModelPermissions.EditOwner,
      hasEditTagsPermission:
        dataModelPermissions.EditAll || dataModelPermissions.EditTags,
      hasEditTierPermission:
        dataModelPermissions.EditAll || dataModelPermissions.EditTier,
      hasEditLineagePermission:
        dataModelPermissions.EditAll || dataModelPermissions.EditLineage,
    };
  }, [dataModelPermissions]);

  const {
    tier,
    deleted,
    owner,
    description,
    version,
    tags,
    entityName,
    entityId,
    followers,
    isUserFollowing,
  } = useMemo(() => {
    return {
      deleted: dataModelData?.deleted,
      owner: dataModelData?.owner,
      description: dataModelData?.description,
      version: dataModelData?.version,
      tier: getTierTags(dataModelData?.tags ?? []),
      tags: getTagsWithoutTier(dataModelData?.tags ?? []),
      entityId: dataModelData?.id,
      entityName: getEntityName(dataModelData),
      isUserFollowing: dataModelData?.followers?.some(
        ({ id }: { id: string }) => id === getCurrentUserId()
      ),
      followers: dataModelData?.followers ?? [],
    };
  }, [dataModelData]);

  const breadcrumbTitles = useMemo(() => {
    const serviceType = dataModelData?.serviceType;
    const service = dataModelData?.service;
    const serviceName = service?.name;

    return [
      {
        name: serviceName || '',
        url: serviceName
          ? getServiceDetailsPath(
              serviceName,
              ServiceCategory.DASHBOARD_SERVICES
            )
          : '',
        imgSrc: serviceType ? serviceTypeLogo(serviceType) : undefined,
      },
      {
        name: entityName,
        url: '',
        activeTitle: true,
      },
    ];
  }, [dataModelData, dashboardDataModelFQN, entityName]);

<<<<<<< HEAD
  const getEntityFeedCount = () => {
    getFeedCounts(
      EntityType.DASHBOARD_DATA_MODEL,
      dashboardDataModelFQN,
      setEntityFieldThreadCount,
      setEntityFieldTaskCount,
      setFeedCount
    );
  };

  const deletePostHandler = (
    threadId: string,
    postId: string,
    isThread: boolean
  ) => {
    deletePost(threadId, postId, isThread, setEntityThread);
  };

  const onThreadLinkSelect = (link: string) => {
    setThreadLink(link);
  };

  const postFeedHandler = (value: string, id: string) => {
    const currentUser = AppState.userDetails?.name ?? AppState.users[0]?.name;

    const data = {
      message: value,
      from: currentUser,
    } as Post;
    postFeedById(id, data)
      .then((res) => {
        if (res) {
          const { id, posts } = res;
          setEntityThread((pre) => {
            return pre.map((thread) => {
              if (thread.id === id) {
                return { ...res, posts: posts?.slice(-3) };
              } else {
                return thread;
              }
            });
          });
          getEntityFeedCount();
        } else {
          throw jsonData['api-error-messages']['unexpected-server-response'];
        }
      })
      .catch((err: AxiosError) => {
        showErrorToast(err, jsonData['api-error-messages']['add-feed-error']);
      });
  };

  const updateThreadHandler = (
    threadId: string,
    postId: string,
    isThread: boolean,
    data: Operation[]
  ) => {
    updateThreadData(threadId, postId, isThread, data, setEntityThread);
  };

  const handleFeedFilterChange = useCallback(
    (feedType, threadType) => {
      getFeedData(undefined, feedType, threadType);
    },
    [paging]
  );
=======
  const fetchResourcePermission = async (dashboardDataModelFQN: string) => {
    setIsLoading(true);
    try {
      const entityPermission = await getEntityPermissionByFqn(
        ResourceEntity.CONTAINER,
        dashboardDataModelFQN
      );
      setDataModelPermissions(entityPermission);
    } catch (error) {
      showErrorToast(
        t('server.fetch-entity-permissions-error', {
          entity: t('label.asset-lowercase'),
        })
      );
    } finally {
      setIsLoading(false);
    }
  };
>>>>>>> d2fcb790

  const createThread = (data: CreateThread) => {
    postThread(data)
      .then((res) => {
        if (res) {
          setEntityThread((pre) => [...pre, res]);
          getEntityFeedCount();
        } else {
          showErrorToast(
            jsonData['api-error-messages']['unexpected-server-response']
          );
        }
      })
      .catch((err: AxiosError) => {
        showErrorToast(
          err,
          jsonData['api-error-messages']['create-conversation-error']
        );
      });
  };

  const onThreadPanelClose = () => {
    setThreadLink('');
  };

  const handleTabChange = (tabValue: string) => {
    if (tabValue !== tab) {
      history.push({
        pathname: getDataModelsDetailPath(dashboardDataModelFQN, tabValue),
      });
    }
  };

  const handleUpdateDataModelData = (updatedData: DashboardDataModel) => {
    const jsonPatch = compare(omitBy(dataModelData, isUndefined), updatedData);

    return patchDataModelDetails(dataModelData?.id ?? '', jsonPatch);
  };

  const handleUpdateDescription = async (updatedDescription: string) => {
    try {
      const { description: newDescription, version } =
        await handleUpdateDataModelData({
          ...(dataModelData as DashboardDataModel),
          description: updatedDescription,
        });

      setDataModelData((prev) => ({
        ...(prev as DashboardDataModel),
        description: newDescription,
        version,
      }));
    } catch (error) {
      showErrorToast(error as AxiosError);
    }
  };

  const fetchDataModelDetails = async (dashboardDataModelFQN: string) => {
    setIsLoading(true);
    try {
      const response = await getDataModelsByName(
        dashboardDataModelFQN,
        'owner,tags,followers'
      );
      setDataModelData(response);
    } catch (error) {
      showErrorToast(error as AxiosError);
      setHasError(true);
    } finally {
      setIsLoading(false);
    }
  };

  const handleFollowDataModel = async () => {
    const followerId = currentUser?.id ?? '';
    const dataModelId = dataModelData?.id ?? '';
    try {
      if (isUserFollowing) {
        const response = await removeDataModelFollower(dataModelId, followerId);
        const { oldValue } = response.changeDescription.fieldsDeleted[0];

        setDataModelData((prev) => ({
          ...(prev as DashboardDataModel),
          followers: (dataModelData?.followers || []).filter(
            (follower) => follower.id !== oldValue[0].id
          ),
        }));
      } else {
        const response = await addDataModelFollower(dataModelId, followerId);
        const { newValue } = response.changeDescription.fieldsAdded[0];

        setDataModelData((prev) => ({
          ...(prev as DashboardDataModel),
          followers: [...(dataModelData?.followers ?? []), ...newValue],
        }));
      }
    } catch (error) {
      showErrorToast(error as AxiosError);
    }
  };

  const extraInfo: Array<ExtraInfo> = [
    {
      key: EntityInfo.OWNER,
      value: owner && getOwnerValue(owner),
      placeholderText: getEntityPlaceHolder(
        getEntityName(owner),
        owner?.deleted
      ),
      isLink: true,
      openInNewTab: false,
      profileName: owner?.type === OwnerType.USER ? owner?.name : undefined,
    },
    {
      key: EntityInfo.TIER,
      value: tier?.tagFQN ? tier.tagFQN.split(FQN_SEPARATOR_CHAR)[1] : '',
    },
  ];

  const handleRemoveTier = async () => {
    try {
      const { tags: newTags, version } = await handleUpdateDataModelData({
        ...(dataModelData as DashboardDataModel),
        tags: getTagsWithoutTier(dataModelData?.tags ?? []),
      });

      setDataModelData((prev) => ({
        ...(prev as DashboardDataModel),
        tags: newTags,
        version,
      }));
    } catch (error) {
      showErrorToast(error as AxiosError);
    }
  };

  const handleUpdateTags = async (selectedTags: Array<EntityTags> = []) => {
    try {
      const { tags: newTags, version } = await handleUpdateDataModelData({
        ...(dataModelData as DashboardDataModel),
        tags: [...(tier ? [tier] : []), ...selectedTags],
      });

      setDataModelData((prev) => ({
        ...(prev as DashboardDataModel),
        tags: newTags,
        version,
      }));
      getEntityFeedCount();
    } catch (error) {
      showErrorToast(error as AxiosError);
    }
  };

  const handleUpdateOwner = useCallback(
    async (updatedOwner?: DashboardDataModel['owner']) => {
      try {
        const { owner: newOwner, version } = await handleUpdateDataModelData({
          ...(dataModelData as DashboardDataModel),
          owner: updatedOwner ? updatedOwner : undefined,
        });

        setDataModelData((prev) => ({
          ...(prev as DashboardDataModel),
          owner: newOwner,
          version,
        }));
        getEntityFeedCount();
      } catch (error) {
        showErrorToast(error as AxiosError);
      }
    },
    [dataModelData, dataModelData?.owner]
  );

  const handleUpdateTier = async (updatedTier?: string) => {
    try {
      if (updatedTier) {
        const { tags: newTags, version } = await handleUpdateDataModelData({
          ...(dataModelData as DashboardDataModel),
          tags: [
            ...getTagsWithoutTier(dataModelData?.tags ?? []),
            {
              tagFQN: updatedTier,
              labelType: LabelType.Manual,
              state: State.Confirmed,
              source: TagSource.Classification,
            },
          ],
        });

        setDataModelData((prev) => ({
          ...(prev as DashboardDataModel),
          tags: newTags,
          version,
        }));
        getEntityFeedCount();
      }
    } catch (error) {
      showErrorToast(error as AxiosError);
    }
  };

  const handleUpdateDataModel = async (
    updatedDataModel: DashboardDataModel['columns']
  ) => {
    try {
      const { columns: newColumns, version } = await handleUpdateDataModelData({
        ...(dataModelData as DashboardDataModel),
        columns: updatedDataModel,
      });

      setDataModelData((prev) => ({
        ...(prev as DashboardDataModel),
        columns: newColumns,
        version,
      }));
    } catch (error) {
      showErrorToast(error as AxiosError);
    }
  };

  const fetchTabSpecificData = () => {
    switch (tab) {
      case DATA_MODELS_DETAILS_TABS.ACTIVITY: {
        getFeedData();

        break;
      }

      default:
        break;
    }
  };

  useEffect(() => {
    fetchTabSpecificData();
  }, [tab, dashboardDataModelFQN]);

  useEffect(() => {
    if (hasViewPermission) {
      fetchDataModelDetails(dashboardDataModelFQN);
      getEntityFeedCount();
    }
  }, [dashboardDataModelFQN, dataModelPermissions]);

  useEffect(() => {
    fetchResourcePermission(dashboardDataModelFQN);
  }, [dashboardDataModelFQN]);

  // Rendering
  if (isLoading) {
    return <Loader />;
  }

  if (hasError) {
    return (
      <ErrorPlaceHolder>
        {getEntityMissingError(t('label.data-model'), dashboardDataModelFQN)}
      </ErrorPlaceHolder>
    );
  }

  if (!hasViewPermission && !isLoading) {
    return <ErrorPlaceHolder>{NO_PERMISSION_TO_VIEW}</ErrorPlaceHolder>;
  }

  return (
    <PageContainerV1>
      <div className="entity-details-container">
        <EntityPageInfo
          canDelete={dataModelPermissions.Delete}
          currentOwner={owner}
          deleted={deleted}
          entityFieldTasks={getEntityFieldThreadCounts(
            EntityField.TAGS,
            entityFieldTaskCount
          )}
          entityFieldThreads={getEntityFieldThreadCounts(
            EntityField.TAGS,
            entityFieldThreadCount
          )}
          entityFqn={dashboardDataModelFQN}
          entityId={entityId}
          entityName={entityName || ''}
          entityType={EntityType.DASHBOARD_DATA_MODEL}
          extraInfo={extraInfo}
          followHandler={handleFollowDataModel}
          followers={followers.length}
          followersList={followers}
          isFollowing={isUserFollowing}
          isTagEditable={hasEditTagsPermission}
          removeTier={hasEditTierPermission ? handleRemoveTier : undefined}
          tags={tags}
          tagsHandler={handleUpdateTags}
          tier={tier}
          titleLinks={breadcrumbTitles}
          updateOwner={hasEditOwnerPermission ? handleUpdateOwner : undefined}
          updateTier={hasEditTierPermission ? handleUpdateTier : undefined}
          version={toString(version)}
          onThreadLinkSelect={onThreadLinkSelect}
        />
        <Tabs activeKey={tab} className="h-full" onChange={handleTabChange}>
          <Tabs.TabPane
            key={DATA_MODELS_DETAILS_TABS.MODEL}
            tab={
              <span data-testid={DATA_MODELS_DETAILS_TABS.MODEL}>
                {t('label.model')}
              </span>
            }>
            <Card className={ENTITY_CARD_CLASS}>
              <Space className="w-full" direction="vertical" size={8}>
                <Description
                  description={description}
                  entityFqn={dashboardDataModelFQN}
                  entityName={entityName}
                  entityType={EntityType.CONTAINER}
                  hasEditAccess={hasEditDescriptionPermission}
                  isEdit={isEditDescription}
                  isReadOnly={deleted}
                  owner={owner}
                  onCancel={() => setIsEditDescription(false)}
                  onDescriptionEdit={() => setIsEditDescription(true)}
                  onDescriptionUpdate={handleUpdateDescription}
                />

                <ModelTab
                  data={dataModelData?.columns || []}
                  hasEditDescriptionPermission={hasEditDescriptionPermission}
                  hasEditTagsPermission={hasEditTagsPermission}
                  isReadOnly={Boolean(deleted)}
                  onUpdate={handleUpdateDataModel}
                />
              </Space>
            </Card>
          </Tabs.TabPane>

          <Tabs.TabPane
            key={DATA_MODELS_DETAILS_TABS.ACTIVITY}
            tab={
              <span data-testid={DATA_MODELS_DETAILS_TABS.ACTIVITY}>
                {t('label.activity-feed-and-task-plural')}{' '}
                {getCountBadge(
                  feedCount,
                  '',
                  DATA_MODELS_DETAILS_TABS.ACTIVITY === tab
                )}
              </span>
            }>
            <Card className="m-y-md">
              <Row justify="center">
                <Col span={18}>
                  <div id="activityfeed">
                    <ActivityFeedList
                      isEntityFeed
                      withSidePanel
                      deletePostHandler={deletePostHandler}
                      entityName={entityName}
                      feedList={entityThread}
                      isFeedLoading={isEntityThreadLoading}
                      postFeedHandler={postFeedHandler}
                      updateThreadHandler={updateThreadHandler}
                      onFeedFiltersUpdate={handleFeedFilterChange}
                    />
                  </div>
                </Col>
              </Row>
            </Card>
          </Tabs.TabPane>
        </Tabs>

        {threadLink ? (
          <ActivityThreadPanel
            createThread={createThread}
            deletePostHandler={deletePostHandler}
            open={Boolean(threadLink)}
            postFeedHandler={postFeedHandler}
            threadLink={threadLink}
            updateThreadHandler={updateThreadHandler}
            onCancel={onThreadPanelClose}
          />
        ) : null}
      </div>
    </PageContainerV1>
  );
};

export default DataModelsPage;<|MERGE_RESOLUTION|>--- conflicted
+++ resolved
@@ -91,7 +91,6 @@
     useState<OperationPermission>(DEFAULT_ENTITY_PERMISSION);
   const [dataModelData, setDataModelData] = useState<DashboardDataModel>();
 
-<<<<<<< HEAD
   const [threadLink, setThreadLink] = useState<string>('');
   const [entityThread, setEntityThread] = useState<Thread[]>([]);
   const [isEntityThreadLoading, setIsEntityThreadLoading] =
@@ -103,41 +102,90 @@
     EntityFieldThreadCount[]
   >([]);
 
-  console.log(entityFieldThreadCount);
-
   const [entityFieldTaskCount, setEntityFieldTaskCount] = useState<
     EntityFieldThreadCount[]
   >([]);
 
-=======
->>>>>>> d2fcb790
   // get current user details
   const currentUser = useMemo(
     () => AppState.getCurrentUserDetails(),
     [AppState.userDetails, AppState.nonSecureUserDetails]
   );
-<<<<<<< HEAD
-
-  const fetchResourcePermission = async (dashboardDataModelFQN: string) => {
-    setIsLoading(true);
-    try {
-      const entityPermission = await getEntityPermissionByFqn(
-        ResourceEntity.CONTAINER,
-        dashboardDataModelFQN
-      );
-      setDataModelPermissions(entityPermission);
-    } catch (error) {
-      showErrorToast(
-        t('server.fetch-entity-permissions-error', {
-          entity: t('label.asset-lowercase'),
-        })
-      );
-    } finally {
-      setIsLoading(false);
-    }
-  };
-=======
->>>>>>> d2fcb790
+
+  const {
+    hasViewPermission,
+    hasEditDescriptionPermission,
+    hasEditOwnerPermission,
+    hasEditTagsPermission,
+    hasEditTierPermission,
+  } = useMemo(() => {
+    return {
+      hasViewPermission:
+        dataModelPermissions.ViewAll || dataModelPermissions.ViewBasic,
+      hasEditDescriptionPermission:
+        dataModelPermissions.EditAll || dataModelPermissions.EditDescription,
+      hasEditOwnerPermission:
+        dataModelPermissions.EditAll || dataModelPermissions.EditOwner,
+      hasEditTagsPermission:
+        dataModelPermissions.EditAll || dataModelPermissions.EditTags,
+      hasEditTierPermission:
+        dataModelPermissions.EditAll || dataModelPermissions.EditTier,
+      hasEditLineagePermission:
+        dataModelPermissions.EditAll || dataModelPermissions.EditLineage,
+    };
+  }, [dataModelPermissions]);
+
+  const {
+    tier,
+    deleted,
+    owner,
+    description,
+    version,
+    tags,
+    entityName,
+    entityId,
+    followers,
+    isUserFollowing,
+  } = useMemo(() => {
+    return {
+      deleted: dataModelData?.deleted,
+      owner: dataModelData?.owner,
+      description: dataModelData?.description,
+      version: dataModelData?.version,
+      tier: getTierTags(dataModelData?.tags ?? []),
+      tags: getTagsWithoutTier(dataModelData?.tags ?? []),
+      entityId: dataModelData?.id,
+      entityName: getEntityName(dataModelData),
+      isUserFollowing: dataModelData?.followers?.some(
+        ({ id }: { id: string }) => id === getCurrentUserId()
+      ),
+      followers: dataModelData?.followers ?? [],
+    };
+  }, [dataModelData]);
+
+  const breadcrumbTitles = useMemo(() => {
+    const serviceType = dataModelData?.serviceType;
+    const service = dataModelData?.service;
+    const serviceName = service?.name;
+
+    return [
+      {
+        name: serviceName || '',
+        url: serviceName
+          ? getServiceDetailsPath(
+              serviceName,
+              ServiceCategory.DASHBOARD_SERVICES
+            )
+          : '',
+        imgSrc: serviceType ? serviceTypeLogo(serviceType) : undefined,
+      },
+      {
+        name: entityName,
+        url: '',
+        activeTitle: true,
+      },
+    ];
+  }, [dataModelData, dashboardDataModelFQN, entityName]);
 
   const getFeedData = (
     after?: string,
@@ -174,82 +222,6 @@
       .finally(() => setIsEntityThreadLoading(false));
   };
 
-  const {
-    hasViewPermission,
-    hasEditDescriptionPermission,
-    hasEditOwnerPermission,
-    hasEditTagsPermission,
-    hasEditTierPermission,
-  } = useMemo(() => {
-    return {
-      hasViewPermission:
-        dataModelPermissions.ViewAll || dataModelPermissions.ViewBasic,
-      hasEditDescriptionPermission:
-        dataModelPermissions.EditAll || dataModelPermissions.EditDescription,
-      hasEditOwnerPermission:
-        dataModelPermissions.EditAll || dataModelPermissions.EditOwner,
-      hasEditTagsPermission:
-        dataModelPermissions.EditAll || dataModelPermissions.EditTags,
-      hasEditTierPermission:
-        dataModelPermissions.EditAll || dataModelPermissions.EditTier,
-      hasEditLineagePermission:
-        dataModelPermissions.EditAll || dataModelPermissions.EditLineage,
-    };
-  }, [dataModelPermissions]);
-
-  const {
-    tier,
-    deleted,
-    owner,
-    description,
-    version,
-    tags,
-    entityName,
-    entityId,
-    followers,
-    isUserFollowing,
-  } = useMemo(() => {
-    return {
-      deleted: dataModelData?.deleted,
-      owner: dataModelData?.owner,
-      description: dataModelData?.description,
-      version: dataModelData?.version,
-      tier: getTierTags(dataModelData?.tags ?? []),
-      tags: getTagsWithoutTier(dataModelData?.tags ?? []),
-      entityId: dataModelData?.id,
-      entityName: getEntityName(dataModelData),
-      isUserFollowing: dataModelData?.followers?.some(
-        ({ id }: { id: string }) => id === getCurrentUserId()
-      ),
-      followers: dataModelData?.followers ?? [],
-    };
-  }, [dataModelData]);
-
-  const breadcrumbTitles = useMemo(() => {
-    const serviceType = dataModelData?.serviceType;
-    const service = dataModelData?.service;
-    const serviceName = service?.name;
-
-    return [
-      {
-        name: serviceName || '',
-        url: serviceName
-          ? getServiceDetailsPath(
-              serviceName,
-              ServiceCategory.DASHBOARD_SERVICES
-            )
-          : '',
-        imgSrc: serviceType ? serviceTypeLogo(serviceType) : undefined,
-      },
-      {
-        name: entityName,
-        url: '',
-        activeTitle: true,
-      },
-    ];
-  }, [dataModelData, dashboardDataModelFQN, entityName]);
-
-<<<<<<< HEAD
   const getEntityFeedCount = () => {
     getFeedCounts(
       EntityType.DASHBOARD_DATA_MODEL,
@@ -317,7 +289,6 @@
     },
     [paging]
   );
-=======
   const fetchResourcePermission = async (dashboardDataModelFQN: string) => {
     setIsLoading(true);
     try {
@@ -336,7 +307,6 @@
       setIsLoading(false);
     }
   };
->>>>>>> d2fcb790
 
   const createThread = (data: CreateThread) => {
     postThread(data)
@@ -559,7 +529,7 @@
     }
   };
 
-  const fetchTabSpecificData = () => {
+  useEffect(() => {
     switch (tab) {
       case DATA_MODELS_DETAILS_TABS.ACTIVITY: {
         getFeedData();
@@ -570,10 +540,6 @@
       default:
         break;
     }
-  };
-
-  useEffect(() => {
-    fetchTabSpecificData();
   }, [tab, dashboardDataModelFQN]);
 
   useEffect(() => {
