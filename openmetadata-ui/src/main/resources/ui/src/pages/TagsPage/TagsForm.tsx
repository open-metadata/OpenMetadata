--- conflicted
+++ resolved
@@ -12,13 +12,8 @@
  */
 
 import { PlusOutlined } from '@ant-design/icons';
-<<<<<<< HEAD
-import { Button, Form, Modal, Typography } from 'antd';
+import { Button, Form, Modal, Space, Typography } from 'antd';
 import { useEffect, useMemo, useState } from 'react';
-=======
-import { Button, Form, Modal, Space, Typography } from 'antd';
-import React, { useEffect, useMemo, useState } from 'react';
->>>>>>> 631c6f58
 import { useTranslation } from 'react-i18next';
 import { DomainLabel } from '../../components/common/DomainLabel/DomainLabel.component';
 import { EntityAttachmentProvider } from '../../components/common/EntityDescription/EntityAttachmentProvider/EntityAttachmentProvider';
