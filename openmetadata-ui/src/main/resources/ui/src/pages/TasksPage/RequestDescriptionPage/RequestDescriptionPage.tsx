--- conflicted
+++ resolved
@@ -188,11 +188,7 @@
 
   return (
     <ResizablePanels
-<<<<<<< HEAD
-      className="content-height-with-resizable-panel"
-=======
       className="content-height-with-resizable-panel m--t-sm bg-white"
->>>>>>> fb1adbcd
       firstPanel={{
         className: 'content-resizable-panel-container',
         minWidth: 700,
