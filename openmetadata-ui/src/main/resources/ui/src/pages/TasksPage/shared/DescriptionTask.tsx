--- conflicted
+++ resolved
@@ -60,15 +60,7 @@
     } else {
       return (
         <DiffView
-<<<<<<< HEAD
-          diffArr={getDescriptionDiff(
-            taskDetail?.task?.oldValue || '',
-            taskDetail?.task?.newValue || ''
-          )}
-=======
-          className="tw-border tw-border-main tw-p-2 tw-rounded tw-my-1 tw-mb-3"
           diffArr={getDescriptionDiff(oldValue ?? '', newValue ?? '')}
->>>>>>> 5ccddc32
         />
       );
     }
