--- conflicted
+++ resolved
@@ -11,12 +11,7 @@
  *  limitations under the License.
  */
 
-<<<<<<< HEAD
 import { DefaultOptionType } from 'antd/lib/select';
-import AsyncSelectList from 'components/AsyncSelectList/AsyncSelectList';
-import { TagSource } from 'generated/entity/data/container';
-=======
->>>>>>> 0ecc3fc1
 import { t } from 'i18next';
 import { isArray, isEmpty } from 'lodash';
 import { EntityTags } from 'Models';
