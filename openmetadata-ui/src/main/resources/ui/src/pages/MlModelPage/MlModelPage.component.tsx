/*
 *  Copyright 2021 Collate
 *  Licensed under the Apache License, Version 2.0 (the "License");
 *  you may not use this file except in compliance with the License.
 *  You may obtain a copy of the License at
 *  http://www.apache.org/licenses/LICENSE-2.0
 *  Unless required by applicable law or agreed to in writing, software
 *  distributed under the License is distributed on an "AS IS" BASIS,
 *  WITHOUT WARRANTIES OR CONDITIONS OF ANY KIND, either express or implied.
 *  See the License for the specific language governing permissions and
 *  limitations under the License.
 */

import { AxiosError } from 'axios';
<<<<<<< HEAD
import { compare } from 'fast-json-patch';
import { isEmpty, isNil, isUndefined, omitBy } from 'lodash';
=======
import { compare, Operation } from 'fast-json-patch';
import { isEmpty, isNil } from 'lodash';
>>>>>>> fbc7b245
import { observer } from 'mobx-react';
import {
  EntityFieldThreadCount,
  LeafNodes,
  LineagePos,
  LoadingNodeState,
} from 'Models';
import React, { Fragment, useEffect, useMemo, useState } from 'react';
import { useHistory, useParams } from 'react-router-dom';
import AppState from '../../AppState';
import {
  getAllFeeds,
  postFeedById,
  postThread,
} from '../../axiosAPIs/feedsAPI';
import { getLineageByFQN } from '../../axiosAPIs/lineageAPI';
import { addLineage, deleteLineageEdge } from '../../axiosAPIs/miscAPI';
import {
  addFollower,
  getMlModelByFQN,
  patchMlModelDetails,
  removeFollower,
} from '../../axiosAPIs/mlModelAPI';
import ErrorPlaceHolder from '../../components/common/error-with-placeholder/ErrorPlaceHolder';
import {
  Edge,
  EdgeData,
} from '../../components/EntityLineage/EntityLineage.interface';
import Loader from '../../components/Loader/Loader';
import MlModelDetailComponent from '../../components/MlModelDetail/MlModelDetail.component';
import { usePermissionProvider } from '../../components/PermissionProvider/PermissionProvider';
import { ResourceEntity } from '../../components/PermissionProvider/PermissionProvider.interface';
import { getMlModelPath } from '../../constants/constants';
import { NO_PERMISSION_TO_VIEW } from '../../constants/HelperTextUtil';
import { EntityType, TabSpecificField } from '../../enums/entity.enum';
import { FeedFilter } from '../../enums/mydata.enum';
import { CreateThread } from '../../generated/api/feed/createThread';
import { Mlmodel } from '../../generated/entity/data/mlmodel';
import { Post, Thread, ThreadType } from '../../generated/entity/feed/thread';
import {
  EntityLineage,
  EntityReference,
} from '../../generated/type/entityLineage';
import { Paging } from '../../generated/type/paging';
import jsonData from '../../jsons/en';
import {
  getCurrentUserId,
  getEntityMissingError,
  getFeedCounts,
} from '../../utils/CommonUtils';
import { getEntityFeedLink, getEntityLineage } from '../../utils/EntityUtils';
import { deletePost, updateThreadData } from '../../utils/FeedUtils';
import {
  defaultFields,
  getCurrentMlModelTab,
  mlModelTabs,
} from '../../utils/MlModelDetailsUtils';
import { DEFAULT_ENTITY_PERMISSION } from '../../utils/PermissionsUtils';
import { showErrorToast } from '../../utils/ToastUtils';

const MlModelPage = () => {
  const history = useHistory();
  const { mlModelFqn, tab } = useParams<{ [key: string]: string }>();
  const [mlModelDetail, setMlModelDetail] = useState<Mlmodel>({} as Mlmodel);
  const [isDetailLoading, setIsDetailLoading] = useState<boolean>(false);
  const [activeTab, setActiveTab] = useState<number>(getCurrentMlModelTab(tab));
  const USERId = getCurrentUserId();

  const [entityLineage, setEntityLineage] = useState<EntityLineage>(
    {} as EntityLineage
  );
  const [leafNodes, setLeafNodes] = useState<LeafNodes>({} as LeafNodes);
  const [isNodeLoading, setNodeLoading] = useState<LoadingNodeState>({
    id: undefined,
    state: false,
  });
  const [isLineageLoading, setIsLineageLoading] = useState<boolean>(false);

  const [mlModelPermissions, setPipelinePermissions] = useState(
    DEFAULT_ENTITY_PERMISSION
  );

  const [entityThread, setEntityThread] = useState<Thread[]>([]);
  const [isEntityThreadLoading, setIsEntityThreadLoading] =
    useState<boolean>(false);
  const [paging, setPaging] = useState<Paging>({} as Paging);

  const [feedCount, setFeedCount] = useState<number>(0);
  const [entityFieldThreadCount, setEntityFieldThreadCount] = useState<
    EntityFieldThreadCount[]
  >([]);
  const [entityFieldTaskCount, setEntityFieldTaskCount] = useState<
    EntityFieldThreadCount[]
  >([]);

  // get current user details
  const currentUser = useMemo(
    () => AppState.getCurrentUserDetails(),
    [AppState.userDetails, AppState.nonSecureUserDetails]
  );

  const { getEntityPermissionByFqn } = usePermissionProvider();

  const fetchResourcePermission = async (entityFqn: string) => {
    setIsDetailLoading(true);
    try {
      const entityPermission = await getEntityPermissionByFqn(
        ResourceEntity.ML_MODEL,
        entityFqn
      );
      setPipelinePermissions(entityPermission);
    } catch (error) {
      showErrorToast(
        jsonData['api-error-messages']['fetch-entity-permissions-error']
      );
    } finally {
      setIsDetailLoading(false);
    }
  };

  const getLineageData = () => {
    setIsLineageLoading(true);
    getLineageByFQN(mlModelFqn, EntityType.MLMODEL)
      .then((res) => {
        if (res) {
          setEntityLineage(res);
        } else {
          showErrorToast(jsonData['api-error-messages']['fetch-lineage-error']);
        }
      })
      .catch((err: AxiosError) => {
        showErrorToast(
          err,
          jsonData['api-error-messages']['fetch-lineage-error']
        );
      })
      .finally(() => {
        setIsLineageLoading(false);
      });
  };

  const setLeafNode = (val: EntityLineage, pos: LineagePos) => {
    if (pos === 'to' && val.downstreamEdges?.length === 0) {
      setLeafNodes((prev) => ({
        ...prev,
        downStreamNode: [...(prev.downStreamNode ?? []), val.entity.id],
      }));
    }
    if (pos === 'from' && val.upstreamEdges?.length === 0) {
      setLeafNodes((prev) => ({
        ...prev,
        upStreamNode: [...(prev.upStreamNode ?? []), val.entity.id],
      }));
    }
  };

  const entityLineageHandler = (lineage: EntityLineage) => {
    setEntityLineage(lineage);
  };

  const loadNodeHandler = (node: EntityReference, pos: LineagePos) => {
    setNodeLoading({ id: node.id, state: true });
    getLineageByFQN(node.fullyQualifiedName ?? '', node.type)
      .then((res) => {
        if (res) {
          setLeafNode(res, pos);
          setEntityLineage(getEntityLineage(entityLineage, res, pos));
        } else {
          showErrorToast(
            jsonData['api-error-messages']['fetch-lineage-node-error']
          );
        }
        setTimeout(() => {
          setNodeLoading((prev) => ({ ...prev, state: false }));
        }, 500);
      })
      .catch((err: AxiosError) => {
        showErrorToast(
          err,
          jsonData['api-error-messages']['fetch-lineage-node-error']
        );
      });
  };

  const addLineageHandler = (edge: Edge): Promise<void> => {
    return new Promise<void>((resolve, reject) => {
      addLineage(edge)
        .then(() => {
          resolve();
        })
        .catch((err: AxiosError) => {
          showErrorToast(
            err,
            jsonData['api-error-messages']['add-lineage-error']
          );
          reject();
        });
    });
  };

  const removeLineageHandler = (data: EdgeData) => {
    deleteLineageEdge(
      data.fromEntity,
      data.fromId,
      data.toEntity,
      data.toId
    ).catch((err: AxiosError) => {
      showErrorToast(
        err,
        jsonData['api-error-messages']['delete-lineage-error']
      );
    });
  };

  const activeTabHandler = (tabValue: number) => {
    const currentTabIndex = tabValue - 1;
    if (mlModelTabs[currentTabIndex].path !== tab) {
      setActiveTab(getCurrentMlModelTab(mlModelTabs[currentTabIndex].path));
      history.push({
        pathname: getMlModelPath(mlModelFqn, mlModelTabs[currentTabIndex].path),
      });
    }
  };

  const fetchEntityFeedCount = () => {
    getFeedCounts(
      EntityType.MLMODEL,
      mlModelFqn,
      setEntityFieldThreadCount,
      setEntityFieldTaskCount,
      setFeedCount
    );
  };

  const fetchFeedData = async (
    after?: string,
    feedType?: FeedFilter,
    threadType?: ThreadType
  ) => {
    try {
      setIsEntityThreadLoading(true);
      const response = await getAllFeeds(
        getEntityFeedLink(EntityType.MLMODEL, mlModelFqn),
        after,
        threadType,
        feedType,
        undefined,
        USERId
      );
      const { data, paging: pagingObj } = response;
      setPaging(pagingObj);
      setEntityThread((prevData) => [...prevData, ...data]);
    } catch (error) {
      showErrorToast(
        error as AxiosError,
        jsonData['api-error-messages']['fetch-entity-feed-error']
      );
    } finally {
      setIsEntityThreadLoading(false);
    }
  };

  const handleFeedFetchFromFeedList = (
    after?: string,
    feedType?: FeedFilter,
    threadType?: ThreadType
  ) => {
    !after && setEntityThread([]);
    fetchFeedData(after, feedType, threadType);
  };

  const fetchTabSpecificData = (tabField = '') => {
    switch (tabField) {
      case TabSpecificField.LINEAGE: {
        if (!mlModelDetail.deleted) {
          if (isEmpty(entityLineage)) {
            getLineageData();
          }

          break;
        }

        break;
      }
      case TabSpecificField.ACTIVITY_FEED: {
        fetchFeedData();

        break;
      }

      default:
        break;
    }
  };

  const fetchMlModelDetails = (name: string) => {
    setIsDetailLoading(true);
    getMlModelByFQN(name, defaultFields)
      .then((response) => {
        const mlModelData = response;
        if (mlModelData) {
          setMlModelDetail(mlModelData);
        } else {
          throw jsonData['api-error-messages']['unexpected-server-response'];
        }
      })
      .catch((err: AxiosError) => {
        showErrorToast(err);
      })
      .finally(() => {
        setIsDetailLoading(false);
      });
  };

  const saveUpdatedMlModelData = (updatedData: Mlmodel) => {
    const jsonPatch = compare(omitBy(mlModelDetail, isUndefined), updatedData);

    return patchMlModelDetails(mlModelDetail.id, jsonPatch);
  };

  const descriptionUpdateHandler = async (updatedMlModel: Mlmodel) => {
    try {
      const response = await saveUpdatedMlModelData(updatedMlModel);
      if (response) {
        const { description } = response;
        setMlModelDetail((preVDetail) => ({
          ...preVDetail,
          description: description,
        }));
      } else {
        throw jsonData['api-error-messages']['update-description-error'];
      }
    } catch (error) {
      showErrorToast(error as AxiosError);
    }
  };

  const followMlModel = () => {
    addFollower(mlModelDetail.id, USERId)
      .then((res) => {
        if (res) {
          const { newValue } = res.changeDescription.fieldsAdded[0];

          setMlModelDetail((preVDetail) => ({
            ...preVDetail,
            followers: [...(mlModelDetail.followers || []), ...newValue],
          }));
        } else {
          throw jsonData['api-error-messages']['update-entity-follow-error'];
        }
      })
      .catch((err: AxiosError) => {
        showErrorToast(
          err,
          jsonData['api-error-messages']['update-entity-follow-error']
        );
      });
  };

  const unfollowMlModel = () => {
    removeFollower(mlModelDetail.id, USERId)
      .then((res) => {
        if (res) {
          const { oldValue } = res.changeDescription.fieldsDeleted[0];
          setMlModelDetail((preVDetail) => ({
            ...preVDetail,
            followers: (mlModelDetail.followers || []).filter(
              (follower) => follower.id !== oldValue[0].id
            ),
          }));
        } else {
          showErrorToast(
            jsonData['api-error-messages']['update-entity-unfollow-error']
          );
        }
      })
      .catch((err: AxiosError) => {
        showErrorToast(
          err,
          jsonData['api-error-messages']['update-entity-unfollow-error']
        );
      });
  };

  const onTagUpdate = (updatedMlModel: Mlmodel) => {
    saveUpdatedMlModelData(updatedMlModel)
      .then((res) => {
        if (res) {
          setMlModelDetail((preVDetail) => ({
            ...preVDetail,
            tags: res.tags,
          }));
        } else {
          throw jsonData['api-error-messages']['update-tags-error'];
        }
      })
      .catch((err: AxiosError) => {
        showErrorToast(
          err,
          jsonData['api-error-messages']['update-tags-error']
        );
      });
  };

  const settingsUpdateHandler = (updatedMlModel: Mlmodel): Promise<void> => {
    return new Promise<void>((resolve, reject) => {
      saveUpdatedMlModelData(updatedMlModel)
        .then((res) => {
          if (res) {
            setMlModelDetail((preVDetail) => ({
              ...preVDetail,
              owner: res.owner,
              tags: res.tags,
            }));
            resolve();
          } else {
            showErrorToast(
              jsonData['api-error-messages']['update-entity-error']
            );
          }
        })
        .catch((err: AxiosError) => {
          showErrorToast(
            err,
            jsonData['api-error-messages']['update-entity-error']
          );
          reject();
        });
    });
  };

  const updateMlModelFeatures = async (updatedMlModel: Mlmodel) => {
    try {
      const response = await saveUpdatedMlModelData(updatedMlModel);

      if (response) {
        setMlModelDetail((preVDetail) => ({
          ...preVDetail,
          mlFeatures: response.mlFeatures,
        }));
      } else {
        throw jsonData['api-error-messages']['unexpected-error'];
      }
    } catch (error) {
      showErrorToast(error as AxiosError);
    }
  };

  const handleExtentionUpdate = async (updatedMlModel: Mlmodel) => {
    try {
      const data = await saveUpdatedMlModelData(updatedMlModel);

      if (data) {
        setMlModelDetail(data);
      } else {
        throw jsonData['api-error-messages']['update-entity-error'];
      }
    } catch (error) {
      showErrorToast(
        error as AxiosError,
        jsonData['api-error-messages']['update-entity-error']
      );
    }
  };

  const postFeedHandler = async (value: string, threadId: string) => {
    const data = {
      message: value,
      from: currentUser?.name,
    } as Post;
    try {
      const response = await postFeedById(threadId, data);
      const { id, posts } = response;
      setEntityThread((pre) => {
        return pre.map((thread) => {
          if (thread.id === id) {
            return { ...response, posts: posts?.slice(-3) };
          } else {
            return thread;
          }
        });
      });
      fetchEntityFeedCount();
    } catch (error) {
      showErrorToast(
        error as AxiosError,
        jsonData['api-error-messages']['add-feed-error']
      );
    }
  };

  const createThread = async (data: CreateThread) => {
    try {
      const response = await postThread(data);
      setEntityThread((pre) => [...pre, response]);
      fetchEntityFeedCount();
    } catch (error) {
      showErrorToast(
        error as AxiosError,
        jsonData['api-error-messages']['create-conversation-error']
      );
    }
  };

  const deletePostHandler = (
    threadId: string,
    postId: string,
    isThread: boolean
  ) => {
    deletePost(threadId, postId, isThread, setEntityThread);
  };

  const updateThreadHandler = (
    threadId: string,
    postId: string,
    isThread: boolean,
    data: Operation[]
  ) => {
    updateThreadData(threadId, postId, isThread, data, setEntityThread);
  };

  const getMlModelDetail = () => {
    if (!isNil(mlModelDetail) && !isEmpty(mlModelDetail)) {
      return (
        <MlModelDetailComponent
          activeTab={activeTab}
          createThread={createThread}
          deletePostHandler={deletePostHandler}
          descriptionUpdateHandler={descriptionUpdateHandler}
          entityFieldTaskCount={entityFieldTaskCount}
          entityFieldThreadCount={entityFieldThreadCount}
          entityThread={entityThread}
          feedCount={feedCount}
          fetchFeedHandler={handleFeedFetchFromFeedList}
          followMlModelHandler={followMlModel}
          isEntityThreadLoading={isEntityThreadLoading}
          lineageTabData={{
            loadNodeHandler,
            addLineageHandler,
            removeLineageHandler,
            entityLineageHandler,
            isLineageLoading,
            entityLineage,
            lineageLeafNodes: leafNodes,
            isNodeLoading,
          }}
          mlModelDetail={mlModelDetail}
          paging={paging}
          postFeedHandler={postFeedHandler}
          setActiveTabHandler={activeTabHandler}
          settingsUpdateHandler={settingsUpdateHandler}
          tagUpdateHandler={onTagUpdate}
          unfollowMlModelHandler={unfollowMlModel}
          updateMlModelFeatures={updateMlModelFeatures}
          updateThreadHandler={updateThreadHandler}
          onExtensionUpdate={handleExtentionUpdate}
        />
      );
    } else {
      return (
        <ErrorPlaceHolder>
          {getEntityMissingError('mlModel', mlModelFqn)}
        </ErrorPlaceHolder>
      );
    }
  };

  useEffect(() => {
    setEntityThread([]);
  }, [tab]);

  useEffect(() => {
    fetchTabSpecificData(mlModelTabs[activeTab - 1].field);
  }, [activeTab]);

  useEffect(() => {
    if (mlModelPermissions.ViewAll || mlModelPermissions.ViewBasic) {
      fetchMlModelDetails(mlModelFqn);
      fetchEntityFeedCount();
    }
  }, [mlModelPermissions, mlModelFqn]);

  useEffect(() => {
    fetchResourcePermission(mlModelFqn);
  }, [mlModelFqn]);

  return (
    <Fragment>
      {isDetailLoading ? (
        <Loader />
      ) : (
        <>
          {mlModelPermissions.ViewAll || mlModelPermissions.ViewBasic ? (
            getMlModelDetail()
          ) : (
            <ErrorPlaceHolder>{NO_PERMISSION_TO_VIEW}</ErrorPlaceHolder>
          )}
        </>
      )}
    </Fragment>
  );
};

export default observer(MlModelPage);<|MERGE_RESOLUTION|>--- conflicted
+++ resolved
@@ -12,13 +12,8 @@
  */
 
 import { AxiosError } from 'axios';
-<<<<<<< HEAD
-import { compare } from 'fast-json-patch';
+import { compare, Operation } from 'fast-json-patch';
 import { isEmpty, isNil, isUndefined, omitBy } from 'lodash';
-=======
-import { compare, Operation } from 'fast-json-patch';
-import { isEmpty, isNil } from 'lodash';
->>>>>>> fbc7b245
 import { observer } from 'mobx-react';
 import {
   EntityFieldThreadCount,
