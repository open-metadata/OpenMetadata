--- conflicted
+++ resolved
@@ -16,15 +16,11 @@
 import { isNil, isUndefined } from 'lodash';
 import { CreateColumnTest } from '../generated/api/tests/createColumnTest';
 import { CreateTableTest } from '../generated/api/tests/createTableTest';
-<<<<<<< HEAD
 import {
   ColumnTestType,
   Table,
   TableProfilerConfig,
 } from '../generated/entity/data/table';
-=======
-import { ColumnTestType, Table } from '../generated/entity/data/table';
->>>>>>> 77ad1b1c
 import { TableTestType } from '../generated/tests/tableTest';
 import { EntityHistory } from '../generated/type/entityHistory';
 import { EntityReference } from '../generated/type/entityReference';
@@ -237,11 +233,10 @@
     headers: { 'Content-type': 'application/json' },
   };
 
-  const response = await APIClient.put<string, AxiosResponse<Table>>(
-    `/tables/${tableId}/tableProfilerConfig`,
-    data,
-    configOptions
-  );
+  const response = await APIClient.put<
+    TableProfilerConfig,
+    AxiosResponse<Table>
+  >(`/tables/${tableId}/tableProfilerConfig`, data, configOptions);
 
   return response.data;
 };