--- conflicted
+++ resolved
@@ -345,7 +345,6 @@
         const isSecureMode =
           !isNil(authRes.data) && authRes.data.provider !== NO_AUTH;
         if (isSecureMode) {
-<<<<<<< HEAD
           const { provider, providerName, authority, clientId, callbackUrl } =
             authRes.data;
           // show an error toast if provider is null or not supported
@@ -357,6 +356,7 @@
               provider,
               providerName,
             });
+            initializeAxiosInterceptors();
             setAuthConfig(configJson);
             updateAuthInstance(configJson);
             if (!oidcUserToken) {
@@ -364,20 +364,6 @@
             } else {
               getLoggedInUserDetails();
             }
-=======
-          const { provider, authority, clientId, callbackUrl } = authRes.data;
-          const configJson = getAuthConfig({
-            authority,
-            clientId,
-            callbackUrl,
-            provider,
-          });
-          initializeAxiosInterceptors();
-          setAuthConfig(configJson);
-          updateAuthInstance(configJson);
-          if (!oidcUserToken) {
-            setLoading(false);
->>>>>>> 7c3a6082
           } else {
             // provider is either null or not supported
             setLoading(false);
