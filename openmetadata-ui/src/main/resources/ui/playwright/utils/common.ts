--- conflicted
+++ resolved
@@ -219,19 +219,6 @@
   };
 };
 
-<<<<<<< HEAD
-  return { page, apiContext, afterAction };
-};
-
-export const toastNotification = async (page: Page, msg: string) => {
-  await expect(page.locator('.Toastify__toast-body')).toHaveText(msg);
-
-  await page.click('.Toastify__close-button');
-};
-
-export const replaceAllSpacialCharWith_ = (text: string) => {
-  return text.replaceAll(/[&/\\#, +()$~%.'":*?<>{}]/g, '_');
-=======
 export const verifyDomainPropagation = async (
   page: Page,
   domain: Domain['responseData'],
@@ -245,5 +232,14 @@
       .getByTestId(`table-data-card_${childFqnSearchTerm}`)
       .getByTestId('domain-link')
   ).toContainText(domain.displayName);
->>>>>>> 6b615f45
+};
+
+export const toastNotification = async (page: Page, msg: string) => {
+  await expect(page.locator('.Toastify__toast-body')).toHaveText(msg);
+
+  await page.click('.Toastify__close-button');
+};
+
+export const replaceAllSpacialCharWith_ = (text: string) => {
+  return text.replaceAll(/[&/\\#, +()$~%.'":*?<>{}]/g, '_');
 };