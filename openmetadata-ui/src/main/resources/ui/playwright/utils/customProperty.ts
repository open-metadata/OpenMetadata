--- conflicted
+++ resolved
@@ -161,35 +161,6 @@
       break;
     }
   }
-<<<<<<< HEAD
-
-  await patchRequest;
-  if (propertyType === 'enum') {
-    await expect(
-      page.getByLabel('Custom Properties').getByTestId('enum-value')
-    ).toContainText(value);
-  } else if (propertyType === 'timeInterval') {
-    const [startValue, endValue] = value.split(',');
-
-    await expect(
-      page.getByLabel('Custom Properties').getByTestId('time-interval-value')
-    ).toContainText(startValue);
-    await expect(
-      page.getByLabel('Custom Properties').getByTestId('time-interval-value')
-    ).toContainText(endValue);
-  } else if (propertyType === 'sqlQuery') {
-    await expect(
-      page.getByLabel('Custom Properties').locator('.CodeMirror-scroll')
-    ).toContainText(value);
-  } else if (
-    !['entityReference', 'entityReferenceList'].includes(propertyType)
-  ) {
-    await expect(page.getByRole('row', { name: propertyName })).toContainText(
-      value.replace(/\*|_/gi, '')
-    );
-  }
-=======
->>>>>>> 55cd180f
 };
 
 export const validateValueForProperty = async (data: {
