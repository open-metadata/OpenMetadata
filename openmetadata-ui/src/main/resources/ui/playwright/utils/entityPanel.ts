--- conflicted
+++ resolved
@@ -76,31 +76,6 @@
   tagName: string) => {
   await page.locator('[data-testid="edit-icon-tags"]').click();
 
-<<<<<<< HEAD
-  if (clearExisting) {
-    const clearAllButton = page.locator('[data-testid="clear-all-button"]');
-    await page.waitForSelector('[data-testid="loader"]', {
-      state: 'detached',
-    });
-    if (await clearAllButton.isVisible()) {
-      await clearAllButton.click();
-      const updateButton = page.getByRole('button', {
-        name: 'Update',
-      });
-      await updateButton.click();
-      await page.waitForSelector('[data-testid="loader"]', {
-        state: 'detached',
-      });
-
-      await page
-        .locator('[data-testid="edit-icon-tags"]')
-        .scrollIntoViewIfNeeded();
-      await page.locator('[data-testid="edit-icon-tags"]').click();
-    }
-  }
-
-=======
->>>>>>> 5371ca2d
   await page
     .locator('[data-testid="selectable-list"]')
     .waitFor({ state: 'visible' });
