--- conflicted
+++ resolved
@@ -855,24 +855,12 @@
 
   await announcementForm(page, { ...data, startDate, endDate });
   await page.reload();
-<<<<<<< HEAD
-  const feedDataCard = page
-    .locator('#feedData')
-    .getByTestId('activity-feed-card-v2');
-
-  await page.getByTestId('announcement-filter-icon').click();
-  const activeAnnouncementsOption = page.getByTestId('active-announcements');
-
-  await activeAnnouncementsOption.click();
-
-  await expect(feedDataCard).toBeVisible();
-  await expect(feedDataCard).toContainText(data.title);
-=======
+
   await page.waitForLoadState('networkidle');
   await page.getByTestId('announcement-card').isVisible();
 
   await expect(page.getByTestId('announcement-title')).toHaveText(data.title);
->>>>>>> 0d4a7db0
+
 
   // TODO: Review redirection flow for announcement @Ashish8689
   // await redirectToHomePage(page);
