--- conflicted
+++ resolved
@@ -409,7 +409,8 @@
   page: Page,
   description: string,
   rowId: string,
-  rowSelector: string
+  rowSelector: string,
+  entityEndpoint: string
 ) => {
   await page
     .locator(`[${rowSelector}="${rowId}"]`)
@@ -421,9 +422,15 @@
   await page.locator(descriptionBox).first().click();
   await page.locator(descriptionBox).first().clear();
   await page.locator(descriptionBox).first().fill(description);
-  const updateRequest = page.waitForResponse((req) =>
-    ['PATCH', 'PUT'].includes(req.request().method())
-  );
+  let updateRequest;
+  if (
+    entityEndpoint === 'tables' ||
+    entityEndpoint === 'dashboard/datamodels'
+  ) {
+    updateRequest = page.waitForResponse('/api/v1/columns/name/*');
+  } else {
+    updateRequest = page.waitForResponse(`/api/v1/${entityEndpoint}/*`);
+  }
   await page.getByTestId('save').click();
   await updateRequest;
 
@@ -602,7 +609,6 @@
       .getByTestId('remove-tags')
       .click();
 
-<<<<<<< HEAD
     let patchRequest;
     if (
       entityEndpoint === 'tables' ||
@@ -612,12 +618,6 @@
     } else {
       patchRequest = page.waitForResponse(`/api/v1/${entityEndpoint}/*`);
     }
-=======
-    const putTagRequest = page.waitForResponse((response) =>
-      ['PUT', 'PATCH'].includes(response.request().method())
-    );
-
->>>>>>> cd96b5c7
     await page.waitForSelector(
       '.ant-select-dropdown [data-testid="saveAssociatedTag"]',
       { state: 'visible' }
@@ -688,12 +688,14 @@
   action = 'Add',
   rowId,
   rowSelector = 'data-row-key',
+  entityEndpoint,
 }: {
   page: Page;
   glossaryTerm: GlossaryTermOption;
   rowId: string;
   action?: 'Add' | 'Edit';
   rowSelector?: string;
+  entityEndpoint: string;
 }) => {
   await page
     .locator(`[${rowSelector}="${rowId}"]`)
@@ -717,9 +719,20 @@
     { state: 'visible' }
   );
 
+  let patchRequest;
+  if (
+    entityEndpoint === 'tables' ||
+    entityEndpoint === 'dashboard/datamodels'
+  ) {
+    patchRequest = page.waitForResponse('/api/v1/columns/name/*');
+  } else {
+    patchRequest = page.waitForResponse(`/api/v1/${entityEndpoint}/*`);
+  }
+
   await expect(page.getByTestId('saveAssociatedTag')).toBeEnabled();
 
   await page.getByTestId('saveAssociatedTag').click();
+  await patchRequest;
 
   await expect(page.getByTestId('saveAssociatedTag')).not.toBeVisible();
 
@@ -778,11 +791,13 @@
   page,
   glossaryTerms,
   rowId,
+  entityEndpoint,
   rowSelector = 'data-row-key',
 }: {
   page: Page;
   glossaryTerms: GlossaryTermOption[];
   rowId: string;
+  entityEndpoint: string;
   rowSelector?: string;
 }) => {
   for (const tag of glossaryTerms) {
@@ -799,9 +814,15 @@
       .locator('svg')
       .click();
 
-    const putRequest = page.waitForResponse((response) =>
-      ['PUT', 'PATCH'].includes(response.request().method())
-    );
+    let patchRequest;
+    if (
+      entityEndpoint === 'tables' ||
+      entityEndpoint === 'dashboard/datamodels'
+    ) {
+      patchRequest = page.waitForResponse('/api/v1/columns/name/*');
+    } else {
+      patchRequest = page.waitForResponse(`/api/v1/${entityEndpoint}/*`);
+    }
 
     await page.waitForSelector(
       '.ant-select-dropdown [data-testid="saveAssociatedTag"]',
@@ -812,7 +833,7 @@
 
     await page.getByTestId('saveAssociatedTag').click();
 
-    await putRequest;
+    await patchRequest;
 
     expect(
       page
