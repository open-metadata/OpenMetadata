/*
 *  Copyright 2024 Collate.
 *  Licensed under the Apache License, Version 2.0 (the "License");
 *  you may not use this file except in compliance with the License.
 *  You may obtain a copy of the License at
 *  http://www.apache.org/licenses/LICENSE-2.0
 *  Unless required by applicable law or agreed to in writing, software
 *  distributed under the License is distributed on an "AS IS" BASIS,
 *  WITHOUT WARRANTIES OR CONDITIONS OF ANY KIND, either express or implied.
 *  See the License for the specific language governing permissions and
 *  limitations under the License.
 */
import { expect, Page } from '@playwright/test';
import { isEmpty, lowerCase } from 'lodash';
import {
  customFormatDateTime,
  getCurrentMillis,
  getEpochMillisForFutureDays,
} from '../../src/utils/date-time/DateTimeUtils';
import {
  ENTITIES_WITHOUT_FOLLOWING_BUTTON,
  LIST_OF_FIELDS_TO_EDIT_NOT_TO_BE_PRESENT,
  LIST_OF_FIELDS_TO_EDIT_TO_BE_DISABLED,
} from '../constant/delete';
import { ES_RESERVED_CHARACTERS } from '../constant/entity';
import { EntityTypeEndpoint } from '../support/entity/Entity.interface';
<<<<<<< HEAD
import { clickOutside, redirectToHomePage, toastNotification } from './common';
=======
import { clickOutside, descriptionBox, redirectToHomePage } from './common';
>>>>>>> b19e554e

export const visitEntityPage = async (data: {
  page: Page;
  searchTerm: string;
  dataTestId: string;
}) => {
  const { page, searchTerm, dataTestId } = data;
  const waitForSearchResponse = page.waitForResponse(
    '/api/v1/search/query?q=*index=dataAsset*'
  );
  await page.getByTestId('searchBox').fill(searchTerm);
  await waitForSearchResponse;
  await page.getByTestId(dataTestId).getByTestId('data-name').click();
  await page.getByTestId('searchBox').clear();
};

export const addOwner = async ({
  page,
  owner,
  endpoint,
  type = 'Users',
  dataTestId,
  initiatorId = 'edit-owner',
}: {
  page: Page;
  owner: string;
  endpoint: EntityTypeEndpoint;
  type?: 'Teams' | 'Users';
  dataTestId?: string;
  initiatorId?: string;
}) => {
  await page.getByTestId(initiatorId).click();
  if (type === 'Users') {
    const userListResponse = page.waitForResponse(
      '/api/v1/users?limit=*&isBot=false*'
    );
    await page.getByRole('tab', { name: type }).click();
    await userListResponse;
  }
  await page.waitForSelector('[data-testid="loader"]', { state: 'detached' });

  const ownerSearchBar = await page
    .getByTestId(`owner-select-${lowerCase(type)}-search-bar`)
    .isVisible();

  if (!ownerSearchBar) {
    await page.getByRole('tab', { name: type }).click();
  }

  const searchUser = page.waitForResponse(
    `/api/v1/search/query?q=*${encodeURIComponent(owner)}*`
  );
  await page
    .getByTestId(`owner-select-${lowerCase(type)}-search-bar`)
    .fill(owner);
  await searchUser;

  if (type === 'Teams') {
    const patchRequest = page.waitForResponse(`/api/v1/${endpoint}/*`);
    await page.getByRole('listitem', { name: owner, exact: true }).click();
    await patchRequest;
  } else {
    await page.getByRole('listitem', { name: owner, exact: true }).click();

    const patchRequest = page.waitForResponse(`/api/v1/${endpoint}/*`);
    await page.getByTestId('selectable-list-update-btn').click();
    await patchRequest;
  }

  await expect(page.getByTestId(dataTestId ?? 'owner-link')).toContainText(
    owner
  );
};

export const updateOwner = async ({
  page,
  owner,
  endpoint,
  type = 'Users',
  dataTestId,
}: {
  page: Page;
  owner: string;
  endpoint: EntityTypeEndpoint;
  type?: 'Teams' | 'Users';
  dataTestId?: string;
}) => {
  await page.getByTestId('edit-owner').click();
  await page.getByRole('tab', { name: type }).click();
  await page.waitForSelector('[data-testid="loader"]', { state: 'detached' });

  const searchUser = page.waitForResponse(
    `/api/v1/search/query?q=*${encodeURIComponent(owner)}*`
  );
  await page
    .getByTestId(`owner-select-${lowerCase(type)}-search-bar`)
    .fill(owner);
  await searchUser;

  if (type === 'Teams') {
    const patchRequest = page.waitForResponse(`/api/v1/${endpoint}/*`);
    await page.getByRole('listitem', { name: owner, exact: true }).click();
    await patchRequest;
  } else {
    await page.getByRole('listitem', { name: owner, exact: true }).click();

    const patchRequest = page.waitForResponse(`/api/v1/${endpoint}/*`);
    await page.getByTestId('selectable-list-update-btn').click();
    await patchRequest;
  }

  await expect(page.getByTestId(dataTestId ?? 'owner-link')).toContainText(
    owner
  );
};

export const removeOwnersFromList = async ({
  page,
  endpoint,
  ownerNames,
  dataTestId,
}: {
  page: Page;
  endpoint: EntityTypeEndpoint;
  ownerNames: string[];
  dataTestId?: string;
}) => {
  await page.getByTestId('edit-owner').click();
  await page.waitForSelector('[data-testid="loader"]', { state: 'detached' });

  for (const ownerName of ownerNames) {
    const ownerItem = page.getByRole('listitem', {
      name: ownerName,
      exact: true,
    });

    await ownerItem.click();
  }
  const patchRequest = page.waitForResponse(`/api/v1/${endpoint}/*`);
  await page.click('[data-testid="selectable-list-update-btn"]');
  await patchRequest;

  for (const ownerName of ownerNames) {
    await expect(
      page.getByTestId(dataTestId ?? 'owner-link')
    ).not.toContainText(ownerName);
  }
};

// Removes All Owners
export const removeOwner = async ({
  page,
  endpoint,
  ownerName,
  type = 'Users',
  dataTestId,
}: {
  page: Page;
  endpoint: EntityTypeEndpoint;
  ownerName: string;
  type?: 'Teams' | 'Users';
  dataTestId?: string;
}) => {
  await page.getByTestId('edit-owner').click();
  await page.waitForSelector('[data-testid="loader"]', { state: 'detached' });

  const patchRequest = page.waitForResponse(`/api/v1/${endpoint}/*`);
  if (type === 'Teams') {
    await expect(page.getByTestId('remove-owner').locator('svg')).toBeVisible();

    await page.getByTestId('remove-owner').locator('svg').click();
  } else {
    await page.click('[data-testid="clear-all-button"]');
    await page.click('[data-testid="selectable-list-update-btn"]');
  }

  await patchRequest;

  await expect(page.getByTestId(dataTestId ?? 'owner-link')).not.toContainText(
    ownerName
  );
};

export const addMultiOwner = async (data: {
  page: Page;
  ownerNames: string | string[];
  activatorBtnDataTestId: string;
  endpoint: EntityTypeEndpoint;
  resultTestId?: string;
  isSelectableInsideForm?: boolean;
  type: 'Teams' | 'Users';
  clearAll?: boolean;
}) => {
  const {
    page,
    ownerNames,
    activatorBtnDataTestId,
    resultTestId = 'owner-link',
    isSelectableInsideForm = false,
    endpoint,
    type,
    clearAll = true,
  } = data;
  const isMultipleOwners = Array.isArray(ownerNames);
  const owners = isMultipleOwners ? ownerNames : [ownerNames];

  await page.click(`[data-testid="${activatorBtnDataTestId}"]`);

  await expect(page.locator("[data-testid='select-owner-tabs']")).toBeVisible();

  await page.waitForSelector('[data-testid="loader"]', { state: 'detached' });

  await page
    .locator("[data-testid='select-owner-tabs']")
    .getByRole('tab', { name: 'Users' })
    .click();

  await page.waitForSelector('[data-testid="loader"]', { state: 'detached' });

  if (clearAll && isMultipleOwners) {
    await page.click('[data-testid="clear-all-button"]');
  }

  for (const ownerName of owners) {
    const searchOwner = page.waitForResponse(
      'api/v1/search/query?q=*&index=user_search_index*'
    );
    await page.locator('[data-testid="owner-select-users-search-bar"]').clear();
    await page.fill('[data-testid="owner-select-users-search-bar"]', ownerName);
    await searchOwner;
    await page.waitForSelector('[data-testid="loader"]', { state: 'detached' });

    const ownerItem = page.getByRole('listitem', {
      name: ownerName,
      exact: true,
    });

    if (type === 'Teams') {
      if (isSelectableInsideForm) {
        await ownerItem.click();
      } else {
        const patchRequest = page.waitForResponse(`/api/v1/${endpoint}/*`);
        await ownerItem.click();
        await patchRequest;
      }
    } else {
      await ownerItem.click();
    }
  }

  if (isMultipleOwners) {
    const updateButton = page.getByTestId('selectable-list-update-btn');

    if (isSelectableInsideForm) {
      await updateButton.click();
    } else {
      const patchRequest = page.waitForResponse(`/api/v1/${endpoint}/*`);
      await updateButton.click();
      await patchRequest;
    }
  }

  for (const name of owners) {
    await expect(page.locator(`[data-testid="${resultTestId}"]`)).toContainText(
      name
    );
  }
};

export const assignTier = async (
  page: Page,
  tier: string,
  endpoint: string
) => {
  await page.getByTestId('edit-tier').click();
  await page.waitForSelector('[data-testid="loader"]', { state: 'detached' });
  const patchRequest = page.waitForResponse(`/api/v1/${endpoint}/*`);
  await page.getByTestId(`radio-btn-${tier}`).click();
  await patchRequest;
  await clickOutside(page);

  await expect(page.getByTestId('Tier')).toContainText(tier);
};

export const removeTier = async (page: Page, endpoint: string) => {
  await page.getByTestId('edit-tier').click();
  await page.waitForSelector('[data-testid="loader"]', { state: 'detached' });
  const patchRequest = page.waitForResponse(
    (response) =>
      response.url().includes(`/api/v1/${endpoint}`) &&
      response.request().method() === 'PATCH'
  );
  await page.getByTestId('clear-tier').click();
  await patchRequest;
  await clickOutside(page);

  await expect(page.getByTestId('Tier')).toContainText('No Tier');
};

export const updateDescription = async (
  page: Page,
  description: string,
  isModal = false
) => {
  await page.getByTestId('edit-description').click();
  await page.locator(descriptionBox).first().click();
  await page.locator(descriptionBox).first().clear();
  await page.locator(descriptionBox).first().fill(description);
  await page.getByTestId('save').click();

  if (isModal) {
    await page.waitForSelector('[role="dialog"].description-markdown-editor', {
      state: 'hidden',
    });
  }

  isEmpty(description)
    ? await expect(
        page.getByTestId('asset-description-container')
      ).toContainText('No description')
    : await expect(
        page.getByTestId('asset-description-container').getByRole('paragraph')
      ).toContainText(description);
};

export const assignTag = async (
  page: Page,
  tag: string,
  action: 'Add' | 'Edit' = 'Add',
  parentId = 'entity-right-panel'
) => {
  await page
    .getByTestId(parentId)
    .getByTestId('tags-container')
    .getByTestId(action === 'Add' ? 'add-tag' : 'edit-button')
    .click();

  const searchTags = page.waitForResponse(
    `/api/v1/search/query?q=*${encodeURIComponent(tag)}*`
  );
  await page.locator('#tagsForm_tags').fill(tag);
  await searchTags;
  await page.getByTestId(`tag-${tag}`).click();

  await page.waitForSelector(
    '.ant-select-dropdown [data-testid="saveAssociatedTag"]',
    { state: 'visible' }
  );

  await expect(page.getByTestId('saveAssociatedTag')).toBeEnabled();

  await page.getByTestId('saveAssociatedTag').click();

  await expect(
    page
      .getByTestId(parentId)
      .getByTestId('tags-container')
      .getByTestId(`tag-${tag}`)
  ).toBeVisible();
};

export const assignTagToChildren = async ({
  page,
  tag,
  rowId,
  action = 'Add',
  rowSelector = 'data-row-key',
}: {
  page: Page;
  tag: string;
  rowId: string;
  action?: 'Add' | 'Edit';
  rowSelector?: string;
}) => {
  await page
    .locator(`[${rowSelector}="${rowId}"]`)
    .getByTestId('tags-container')
    .getByTestId(action === 'Add' ? 'add-tag' : 'edit-button')
    .click();

  const searchTags = page.waitForResponse(
    `/api/v1/search/query?q=*${encodeURIComponent(tag)}*`
  );

  await page.locator('#tagsForm_tags').fill(tag);

  await searchTags;

  await page.getByTestId(`tag-${tag}`).click();

  const patchRequest = page.waitForResponse(
    (response) => response.request().method() === 'PATCH'
  );

  await page.waitForSelector(
    '.ant-select-dropdown [data-testid="saveAssociatedTag"]',
    { state: 'visible' }
  );

  await expect(page.getByTestId('saveAssociatedTag')).toBeEnabled();

  await page.getByTestId('saveAssociatedTag').click();

  await patchRequest;

  await expect(
    page
      .locator(`[${rowSelector}="${rowId}"]`)
      .getByTestId('tags-container')
      .getByTestId(`tag-${tag}`)
  ).toBeVisible();
};

export const removeTag = async (page: Page, tags: string[]) => {
  for (const tag of tags) {
    await page
      .getByTestId('entity-right-panel')
      .getByTestId('tags-container')
      .getByTestId('edit-button')
      .click();

    await page
      .getByTestId(`selected-tag-${tag}`)
      .getByTestId('remove-tags')
      .locator('svg')
      .click();

    const patchRequest = page.waitForResponse(
      (response) => response.request().method() === 'PATCH'
    );

    await page.waitForSelector(
      '.ant-select-dropdown [data-testid="saveAssociatedTag"]',
      { state: 'visible' }
    );

    await expect(page.getByTestId('saveAssociatedTag')).toBeEnabled();

    await page.getByTestId('saveAssociatedTag').click();
    await patchRequest;

    expect(
      page
        .getByTestId('entity-right-panel')
        .getByTestId('tags-container')
        .getByTestId(`tag-${tag}`)
    ).not.toBeVisible();
  }
};

export const removeTagsFromChildren = async ({
  page,
  rowId,
  tags,
  rowSelector = 'data-row-key',
}: {
  page: Page;
  tags: string[];
  rowId: string;
  rowSelector?: string;
}) => {
  for (const tag of tags) {
    await page
      .locator(`[${rowSelector}="${rowId}"]`)
      .getByTestId('tags-container')
      .getByTestId('edit-button')
      .click();

    await page
      .getByTestId('tag-selector')
      .getByTestId(`selected-tag-${tag}`)
      .getByTestId('remove-tags')
      .click();

    const patchTagRequest = page.waitForResponse(
      (response) => response.request().method() === 'PATCH'
    );

    await page.waitForSelector(
      '.ant-select-dropdown [data-testid="saveAssociatedTag"]',
      { state: 'visible' }
    );

    await expect(page.getByTestId('saveAssociatedTag')).toBeEnabled();

    await page.getByTestId('saveAssociatedTag').click();

    await patchTagRequest;

    await expect(
      page
        .locator(`[${rowSelector}="${rowId}"]`)
        .getByTestId('tags-container')
        .getByTestId(`tag-${tag}`)
    ).not.toBeVisible();
  }
};

type GlossaryTermOption = {
  displayName: string;
  name: string;
  fullyQualifiedName: string;
};

export const assignGlossaryTerm = async (
  page: Page,
  glossaryTerm: GlossaryTermOption,
  action: 'Add' | 'Edit' = 'Add'
) => {
  await page
    .getByTestId('entity-right-panel')
    .getByTestId('glossary-container')
    .getByTestId(action === 'Add' ? 'add-tag' : 'edit-button')
    .click();

  const searchGlossaryTerm = page.waitForResponse(
    `/api/v1/search/query?q=*${encodeURIComponent(glossaryTerm.displayName)}*`
  );

  await page.locator('#tagsForm_tags').fill(glossaryTerm.displayName);
  await searchGlossaryTerm;
  await page.getByTestId(`tag-${glossaryTerm.fullyQualifiedName}`).click();

  await page.waitForSelector(
    '.ant-select-dropdown [data-testid="saveAssociatedTag"]',
    { state: 'visible' }
  );

  await expect(page.getByTestId('saveAssociatedTag')).toBeEnabled();

  await page.getByTestId('saveAssociatedTag').click();

  await expect(
    page
      .getByTestId('entity-right-panel')
      .getByTestId('glossary-container')
      .getByTestId(`tag-${glossaryTerm.fullyQualifiedName}`)
  ).toBeVisible();
};

export const assignGlossaryTermToChildren = async ({
  page,
  glossaryTerm,
  action = 'Add',
  rowId,
  rowSelector = 'data-row-key',
}: {
  page: Page;
  glossaryTerm: GlossaryTermOption;
  rowId: string;
  action?: 'Add' | 'Edit';
  rowSelector?: string;
}) => {
  await page
    .locator(`[${rowSelector}="${rowId}"]`)
    .getByTestId('glossary-container')
    .getByTestId(action === 'Add' ? 'add-tag' : 'edit-button')
    .click();

  const searchGlossaryTerm = page.waitForResponse(
    `/api/v1/search/query?q=*${encodeURIComponent(glossaryTerm.displayName)}*`
  );
  await page.locator('#tagsForm_tags').fill(glossaryTerm.displayName);
  await searchGlossaryTerm;
  await page.getByTestId(`tag-${glossaryTerm.fullyQualifiedName}`).click();

  const patchRequest = page.waitForResponse(
    (response) => response.request().method() === 'PATCH'
  );

  await page.waitForSelector(
    '.ant-select-dropdown [data-testid="saveAssociatedTag"]',
    { state: 'visible' }
  );

  await expect(page.getByTestId('saveAssociatedTag')).toBeEnabled();

  await page.getByTestId('saveAssociatedTag').click();

  await patchRequest;

  await expect(
    page
      .locator(`[${rowSelector}="${rowId}"]`)
      .getByTestId('glossary-container')
      .getByTestId(`tag-${glossaryTerm.fullyQualifiedName}`)
  ).toBeVisible();
};

export const removeGlossaryTerm = async (
  page: Page,
  glossaryTerms: GlossaryTermOption[]
) => {
  for (const tag of glossaryTerms) {
    await page
      .getByTestId('entity-right-panel')
      .getByTestId('glossary-container')
      .getByTestId('edit-button')
      .click();

    await page
      .getByTestId('glossary-container')
      .getByTestId(new RegExp(tag.name))
      .getByTestId('remove-tags')
      .locator('svg')
      .click();

    const patchRequest = page.waitForResponse(
      (response) => response.request().method() === 'PATCH'
    );

    await page.waitForSelector(
      '.ant-select-dropdown [data-testid="saveAssociatedTag"]',
      { state: 'visible' }
    );

    await expect(page.getByTestId('saveAssociatedTag')).toBeEnabled();

    await page.getByTestId('saveAssociatedTag').click();
    await patchRequest;

    expect(
      page
        .getByTestId('entity-right-panel')
        .getByTestId('glossary-container')
        .getByTestId(`tag-${tag.fullyQualifiedName}`)
    ).not.toBeVisible();
  }
};

export const removeGlossaryTermFromChildren = async ({
  page,
  glossaryTerms,
  rowId,
  rowSelector = 'data-row-key',
}: {
  page: Page;
  glossaryTerms: GlossaryTermOption[];
  rowId: string;
  rowSelector?: string;
}) => {
  for (const tag of glossaryTerms) {
    await page
      .locator(`[${rowSelector}="${rowId}"]`)
      .getByTestId('glossary-container')
      .getByTestId('edit-button')
      .click();

    await page
      .getByTestId('glossary-container')
      .getByTestId(new RegExp(tag.name))
      .getByTestId('remove-tags')
      .locator('svg')
      .click();

    const patchRequest = page.waitForResponse(
      (response) => response.request().method() === 'PATCH'
    );

    await page.waitForSelector(
      '.ant-select-dropdown [data-testid="saveAssociatedTag"]',
      { state: 'visible' }
    );

    await expect(page.getByTestId('saveAssociatedTag')).toBeEnabled();

    await page.getByTestId('saveAssociatedTag').click();

    await patchRequest;

    expect(
      page
        .locator(`[${rowSelector}="${rowId}"]`)
        .getByTestId('glossary-container')
        .getByTestId(`tag-${tag.fullyQualifiedName}`)
    ).not.toBeVisible();
  }
};

export const upVote = async (page: Page, endPoint: string) => {
  const patchRequest = page.waitForResponse(`/api/v1/${endPoint}/*/vote`);

  await page.getByTestId('up-vote-btn').click();
  await patchRequest;

  await expect(page.getByTestId('up-vote-count')).toContainText('1');
};

export const downVote = async (page: Page, endPoint: string) => {
  const patchRequest = page.waitForResponse(`/api/v1/${endPoint}/*/vote`);
  await page.getByTestId('down-vote-btn').click();
  await patchRequest;

  await expect(page.getByTestId('down-vote-count')).toContainText('1');
};

export const followEntity = async (
  page: Page,
  endpoint: EntityTypeEndpoint
) => {
  const followResponse = page.waitForResponse(
    `/api/v1/${endpoint}/*/followers`
  );
  await page.getByTestId('entity-follow-button').click();
  await followResponse;

  await expect(page.getByTestId('entity-follow-button')).toContainText('1');
};

export const unFollowEntity = async (
  page: Page,
  endpoint: EntityTypeEndpoint
) => {
  const unFollowResponse = page.waitForResponse(
    `/api/v1/${endpoint}/*/followers/*`
  );
  await page.getByTestId('entity-follow-button').click();
  await unFollowResponse;

  await expect(page.getByTestId('entity-follow-button')).toContainText('0');
};

export const validateFollowedEntityToWidget = async (
  page: Page,
  entity: string,
  isFollowing: boolean
) => {
  await redirectToHomePage(page);

  if (isFollowing) {
    await page.getByTestId('following-widget').isVisible();

    await page.getByTestId(`following-${entity}`).isVisible();
  } else {
    await page.getByTestId('following-widget').isVisible();

    await expect(page.getByTestId(`following-${entity}`)).not.toBeVisible();
  }
};

const announcementForm = async (
  page: Page,
  data: {
    title: string;
    startDate: string;
    endDate: string;
    description: string;
  }
) => {
  await page.fill('#title', data.title);

  await page.click('#startTime');
  await page.fill('#startTime', `${data.startDate}`);
  await page.press('#startTime', 'Enter');

  await page.click('#endTime');
  await page.fill('#endTime', `${data.endDate}`);
  await page.press('#startTime', 'Enter');

  await page.locator(descriptionBox).fill(data.description);

  await page.locator('#announcement-submit').scrollIntoViewIfNeeded();
  const announcementSubmit = page.waitForResponse(
    '/api/v1/feed?entityLink=*type=Announcement*'
  );
  await page.click('#announcement-submit');
  await announcementSubmit;
  await page.click('[data-testid="alert-icon-close"]');
};

export const createAnnouncement = async (
  page: Page,
  data: { title: string; description: string }
) => {
  await page.getByTestId('manage-button').click();
  await page.getByTestId('announcement-button').click();
  const startDate = customFormatDateTime(getCurrentMillis(), 'yyyy-MM-dd');
  const endDate = customFormatDateTime(
    getEpochMillisForFutureDays(5),
    'yyyy-MM-dd'
  );

  await expect(page.getByTestId('announcement-error')).toContainText(
    'No Announcements, Click on add announcement to add one.'
  );

  await page.getByTestId('add-announcement').click();

  await expect(page.locator('.ant-modal-header')).toContainText(
    'Make an announcement'
  );

  await announcementForm(page, { ...data, startDate, endDate });

  await page.reload();
  await page.getByTestId('announcement-card').isVisible();

  await expect(page.getByTestId('announcement-card')).toContainText(data.title);

  // TODO: Review redirection flow for announcement @Ashish8689
  // await redirectToHomePage(page);

  // await page
  //   .getByTestId('announcement-container')
  //   .getByTestId(`announcement-${entityFqn}`)
  //   .locator(`[data-testid="entity-link"] span`)
  //   .first()
  //   .scrollIntoViewIfNeeded();

  // await page
  //   .getByTestId('announcement-container')
  //   .getByTestId(`announcement-${entityFqn}`)
  //   .locator(`[data-testid="entity-link"] span`)
  //   .first()
  //   .click();

  // await page.getByTestId('announcement-card').isVisible();

  // await expect(page.getByTestId('announcement-card')).toContainText(data.title);
};

export const replyAnnouncement = async (page: Page) => {
  await page.click('[data-testid="announcement-card"]');

  await page.hover(
    '[data-testid="announcement-card"] [data-testid="main-message"]'
  );

  await page.waitForSelector('.ant-popover', { state: 'visible' });

  await expect(page.getByTestId('add-reply').locator('svg')).toBeVisible();

  await page.getByTestId('add-reply').locator('svg').click();

  await expect(page.locator('.ql-editor')).toBeVisible();

  const sendButtonIsDisabled = await page
    .locator('[data-testid="send-button"]')
    .isEnabled();

  expect(sendButtonIsDisabled).toBe(false);

  await page.fill('[data-testid="editor-wrapper"] .ql-editor', 'Reply message');
  await page.click('[data-testid="send-button"]');

  await expect(
    page.locator('[data-testid="replies"] [data-testid="viewer-container"]')
  ).toHaveText('Reply message');
  await expect(page.locator('[data-testid="show-reply-thread"]')).toHaveText(
    '1 replies'
  );

  // Edit the reply message
  await page.hover('[data-testid="replies"] > [data-testid="main-message"]');
  await page.waitForSelector('.ant-popover', { state: 'visible' });
  await page.click('[data-testid="edit-message"]');

  await page.fill(
    '[data-testid="editor-wrapper"] .ql-editor',
    'Reply message edited'
  );

  await page.click('[data-testid="save-button"]');

  await expect(
    page.locator('[data-testid="replies"] [data-testid="viewer-container"]')
  ).toHaveText('Reply message edited');

  await page.reload();
};

export const deleteAnnouncement = async (page: Page) => {
  await page.getByTestId('manage-button').click();
  await page.getByTestId('announcement-button').click();

  await page.hover(
    '[data-testid="announcement-card"] [data-testid="main-message"]'
  );

  await page.waitForSelector('.ant-popover', { state: 'visible' });

  await page.click('[data-testid="delete-message"]');
  const modalText = await page.textContent('.ant-modal-body');

  expect(modalText).toContain(
    'Are you sure you want to permanently delete this message?'
  );

  const getFeed = page.waitForResponse('/api/v1/feed/*');
  await page.click('[data-testid="save-button"]');
  await getFeed;
};

export const createInactiveAnnouncement = async (
  page: Page,
  data: { title: string; description: string }
) => {
  await page.getByTestId('manage-button').click();
  await page.getByTestId('announcement-button').click();
  const startDate = customFormatDateTime(
    getEpochMillisForFutureDays(6),
    'yyyy-MM-dd'
  );
  const endDate = customFormatDateTime(
    getEpochMillisForFutureDays(11),
    'yyyy-MM-dd'
  );

  await page.getByTestId('add-announcement').click();

  await expect(page.locator('.ant-modal-header')).toContainText(
    'Make an announcement'
  );

  await announcementForm(page, { ...data, startDate, endDate });
  await page.getByTestId('inActive-announcements').isVisible();
  await page.reload();
};

export const updateDisplayNameForEntity = async (
  page: Page,
  displayName: string,
  endPoint: string
) => {
  await page.click('[data-testid="manage-button"]');
  await page.click('[data-testid="rename-button"]');

  const nameInputIsDisabled = await page.locator('#name').isEnabled();

  expect(nameInputIsDisabled).toBe(false);

  await expect(page.locator('#displayName')).toBeVisible();

  await page.locator('#displayName').clear();

  await page.fill('#displayName', displayName);
  const updateNameResponse = page.waitForResponse(`/api/v1/${endPoint}/*`);
  await page.click('[data-testid="save-button"]');
  await updateNameResponse;

  await expect(
    page.locator('[data-testid="entity-header-display-name"]')
  ).toHaveText(displayName);
};

export const checkForEditActions = async ({
  page,
  entityType,
  deleted = false,
}: {
  page: Page;
  entityType: string;
  deleted?: boolean;
}) => {
  for (const {
    containerSelector,
    elementSelector,
  } of LIST_OF_FIELDS_TO_EDIT_TO_BE_DISABLED) {
    if (
      elementSelector === '[data-testid="entity-follow-button"]' &&
      ENTITIES_WITHOUT_FOLLOWING_BUTTON.includes(entityType)
    ) {
      continue;
    }

    if (entityType.startsWith('services/')) {
      continue;
    }

    const isDisabled = await page
      .locator(`${containerSelector} ${elementSelector}`)
      .isEnabled();

    expect(isDisabled).toBe(!deleted);
  }

  for (const {
    containerSelector,
    elementSelector,
  } of LIST_OF_FIELDS_TO_EDIT_NOT_TO_BE_PRESENT) {
    if (!deleted) {
      await expect(
        page.locator(`${containerSelector} ${elementSelector}`)
      ).toBeVisible();
    } else {
      const exists = await page
        .locator(`${containerSelector} ${elementSelector}`)
        .isVisible();

      expect(exists).toBe(false);
    }
  }
};

export const checkLineageTabActions = async (page: Page, deleted?: boolean) => {
  // Click the lineage tab
  const lineageApi = page.waitForResponse('/api/v1/lineage/getLineage?fqn=*');
  await page.click('[data-testid="lineage"]');

  // Ensure the response has been received and check the status code
  await lineageApi;

  // Check the presence or absence of the edit-lineage element based on the deleted flag
  if (deleted) {
    await expect(
      page.locator('[data-testid="edit-lineage"]')
    ).not.toBeVisible();
  } else {
    await expect(page.locator('[data-testid="edit-lineage"]')).toBeVisible();
  }
};

export const checkForTableSpecificFields = async (
  page: Page,
  deleted?: boolean
) => {
  const queryDataUrl = `/api/v1/search/query?q=*index=query_search_index*`;

  const queryApi = page.waitForResponse(queryDataUrl);
  // Click the table queries tab
  await page.click('[data-testid="table_queries"]');

  if (!deleted) {
    await queryApi;
    // Check if the add-query button is enabled
    const addQueryButton = page.locator('[data-testid="add-query-btn"]');

    await expect(addQueryButton).toBeEnabled();
  } else {
    // Check for the no data placeholder message
    const noDataPlaceholder = page
      .getByTestId('no-queries')
      .getByTestId('no-data-placeholder');

    await expect(noDataPlaceholder).toContainText(
      'Queries data is not available for deleted entities.'
    );
  }

  // Click the profiler tab
  await page.click('[data-testid="profiler"]');

  // Check the visibility of profiler buttons based on the deleted flag
  const addTableTestButton = page.locator(
    '[data-testid="profiler-add-table-test-btn"]'
  );
  const settingButton = page.locator('[data-testid="profiler-setting-btn"]');

  if (!deleted) {
    await expect(addTableTestButton).toBeVisible();
    await expect(settingButton).toBeVisible();
  } else {
    await expect(addTableTestButton).not.toBeVisible();
    await expect(settingButton).not.toBeVisible();
  }
};

export const deletedEntityCommonChecks = async ({
  page,
  endPoint,
  deleted,
}: {
  page: Page;
  endPoint: EntityTypeEndpoint;
  deleted?: boolean;
}) => {
  const isTableEntity = endPoint === EntityTypeEndpoint.Table;

  // Go to first tab before starts validating
  await page.click('.ant-tabs-tab:nth-child(1)');

  // Check if all the edit actions are available for the entity
  await checkForEditActions({
    page,
    entityType: endPoint,
    deleted,
  });

  if (isTableEntity) {
    await checkLineageTabActions(page, deleted);
  }

  if (isTableEntity) {
    await checkForTableSpecificFields(page, deleted);
  }

  await page.click('[data-testid="manage-button"]');

  if (deleted) {
    // only two menu options (restore and delete) should be present
    await expect(
      page.locator(
        '[data-testid="manage-dropdown-list-container"] [data-testid="announcement-button"]'
      )
    ).toBeHidden();
    await expect(
      page.locator(
        '[data-testid="manage-dropdown-list-container"] [data-testid="rename-button"]'
      )
    ).toBeHidden();
    await expect(
      page.locator(
        '[data-testid="manage-dropdown-list-container"] [data-testid="profiler-setting-button"]'
      )
    ).toBeHidden();
    await expect(
      page.locator(
        '[data-testid="manage-dropdown-list-container"] [data-testid="restore-button"]'
      )
    ).toBeVisible();
    await expect(
      page.locator(
        '[data-testid="manage-dropdown-list-container"] [data-testid="delete-button"]'
      )
    ).toBeVisible();
  } else {
    await expect(
      page.locator(
        '[data-testid="manage-dropdown-list-container"] [data-testid="announcement-button"]'
      )
    ).toBeVisible();
    await expect(
      page.locator(
        '[data-testid="manage-dropdown-list-container"] [data-testid="rename-button"]'
      )
    ).toBeVisible();

    if (
      [EntityTypeEndpoint.Database, EntityTypeEndpoint.DatabaseSchema].includes(
        endPoint
      )
    ) {
      await expect(
        page.locator(
          '[data-testid="manage-dropdown-list-container"] [data-testid="profiler-setting-button"]'
        )
      ).toBeVisible();
    }

    await expect(
      page.locator(
        '[data-testid="manage-dropdown-list-container"] [data-testid="delete-button"]'
      )
    ).toBeVisible();
  }

  await page.click('body');
};

export const restoreEntity = async (page: Page) => {
  await expect(page.locator('[data-testid="deleted-badge"]')).toBeVisible();

  await page.click('[data-testid="manage-button"]');
  await page.click('[data-testid="restore-button"]');
  await page.click('button:has-text("Restore")');

  await toastNotification(page, /restored successfully/);

  const exists = await page
    .locator('[data-testid="deleted-badge"]')
    .isVisible();

  expect(exists).toBe(false);
};

export const softDeleteEntity = async (
  page: Page,
  entityName: string,
  endPoint: EntityTypeEndpoint,
  displayName: string
) => {
  await deletedEntityCommonChecks({
    page,
    endPoint,
    deleted: false,
  });

  await page.click('body'); // Equivalent to clicking outside

  await page.click('[data-testid="manage-button"]');
  await page.click('[data-testid="delete-button"]');

  await page.waitForSelector('[role="dialog"].ant-modal');

  await expect(page.locator('[role="dialog"].ant-modal')).toBeVisible();
  await expect(page.locator('.ant-modal-title')).toContainText(displayName);

  await page.fill('[data-testid="confirmation-text-input"]', 'DELETE');
  const deleteResponse = page.waitForResponse(
    `/api/v1/${endPoint}/*?hardDelete=false&recursive=true`
  );
  await page.click('[data-testid="confirm-button"]');

  await deleteResponse;

  await toastNotification(page, /deleted successfully!/);

  await page.reload();

  const deletedBadge = page.locator('[data-testid="deleted-badge"]');

  await expect(deletedBadge).toHaveText('Deleted');

  await deletedEntityCommonChecks({
    page,
    endPoint,
    deleted: true,
  });

  await page.click('body'); // Equivalent to clicking outside

  if (endPoint === EntityTypeEndpoint.Table) {
    await page.click('[data-testid="breadcrumb-link"]:last-child');
    const deletedTableResponse = page.waitForResponse(
      '/api/v1/tables?*databaseSchema=*'
    );
    await page.click('[data-testid="show-deleted"]');
    await deletedTableResponse;
    const tableCount = page.locator(
      '[data-testid="table"] [data-testid="count"]'
    );

    await expect(tableCount).toContainText('1');

    await page.click(`[data-testid="${entityName}"]`);
  }

  await restoreEntity(page);
  await page.reload();

  await deletedEntityCommonChecks({
    page,
    endPoint,
    deleted: false,
  });
};

export const hardDeleteEntity = async (
  page: Page,
  entityName: string,
  endPoint: EntityTypeEndpoint
) => {
  await page.click('[data-testid="manage-button"]');
  await page.click('[data-testid="delete-button"]');

  await expect(page.locator('[role="dialog"].ant-modal')).toBeVisible();

  await expect(
    page.locator('[data-testid="delete-modal"] .ant-modal-title')
  ).toHaveText(new RegExp(entityName));

  await page.click('[data-testid="hard-delete-option"]');
  await page.check('[data-testid="hard-delete"]');
  await page.fill('[data-testid="confirmation-text-input"]', 'DELETE');
  const deleteResponse = page.waitForResponse(
    `/api/v1/${endPoint}/*?hardDelete=true&recursive=true`
  );
  await page.click('[data-testid="confirm-button"]');
  await deleteResponse;

  await toastNotification(page, /deleted successfully!/);
};

export const checkDataAssetWidget = async (page: Page, serviceType: string) => {
  const quickFilterResponse = page.waitForResponse(
    `/api/v1/search/query?q=&index=dataAsset*${serviceType}*`
  );

  await page
    .locator(`[data-testid="data-asset-service-${serviceType}"]`)
    .click();

  await quickFilterResponse;

  await expect(
    page.locator('[data-testid="search-dropdown-Service Type"]')
  ).toContainText(serviceType);

  await expect(
    page
      .getByTestId('explore-tree')
      .locator('span')
      .filter({ hasText: serviceType })
      .first()
  ).toHaveClass(/ant-tree-node-selected/);
};

export const escapeESReservedCharacters = (text?: string) => {
  const reUnescapedHtml = /[\\[\]#+=&|><!(){}^"~*?:/-]/g;
  const reHasUnescapedHtml = RegExp(reUnescapedHtml.source);

  const getReplacedChar = (char: string) => {
    return ES_RESERVED_CHARACTERS[char] ?? char;
  };

  return text && reHasUnescapedHtml.test(text)
    ? text.replace(reUnescapedHtml, getReplacedChar)
    : text ?? '';
};

export const getEncodedFqn = (fqn: string, spaceAsPlus = false) => {
  let uri = encodeURIComponent(fqn);

  if (spaceAsPlus) {
    uri = uri.replaceAll('%20', '+');
  }

  return uri;
};

export const getEntityDisplayName = (entity?: {
  name?: string;
  displayName?: string;
}) => {
  return entity?.displayName || entity?.name || '';
};

/**
 *
 * @param description HTML string
 * @returns Text from HTML string
 */
export const getTextFromHtmlString = (description?: string): string => {
  if (!description) {
    return '';
  }

  return description.replace(/<[^>]*>/g, '').trim();
};<|MERGE_RESOLUTION|>--- conflicted
+++ resolved
@@ -24,11 +24,12 @@
 } from '../constant/delete';
 import { ES_RESERVED_CHARACTERS } from '../constant/entity';
 import { EntityTypeEndpoint } from '../support/entity/Entity.interface';
-<<<<<<< HEAD
-import { clickOutside, redirectToHomePage, toastNotification } from './common';
-=======
-import { clickOutside, descriptionBox, redirectToHomePage } from './common';
->>>>>>> b19e554e
+import {
+  clickOutside,
+  descriptionBox,
+  redirectToHomePage,
+  toastNotification,
+} from './common';
 
 export const visitEntityPage = async (data: {
   page: Page;
