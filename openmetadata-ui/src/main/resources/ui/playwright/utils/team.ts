--- conflicted
+++ resolved
@@ -10,13 +10,8 @@
  *  See the License for the specific language governing permissions and
  *  limitations under the License.
  */
-<<<<<<< HEAD
 import { APIRequestContext, expect, Page } from '@playwright/test';
-import { descriptionBox, uuid } from './common';
-=======
-import { expect, Page } from '@playwright/test';
 import { descriptionBox, toastNotification, uuid } from './common';
->>>>>>> 4f57f4e7
 import { validateFormNameFieldInput } from './form';
 
 const TEAM_TYPES = ['Department', 'Division', 'Group'];
