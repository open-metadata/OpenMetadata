--- conflicted
+++ resolved
@@ -43,16 +43,10 @@
   }
 
   async visitPage(page: Page) {
-<<<<<<< HEAD
-    const getTags = page.waitForResponse('/api/v1/tags*');
-    await sidebarClick(page, SidebarItem.TAGS);
-    await page.waitForSelector('[data-testid="side-panel-classification"]');
-=======
     const getClassification = page.waitForResponse('/api/v1/classifications**');
     const getTags = page.waitForResponse('/api/v1/tags**');
     await sidebarClick(page, SidebarItem.TAGS);
     await getClassification;
->>>>>>> 91067467
     await getTags;
     await page.waitForSelector('[data-testid="side-panel-classification"]');
 
