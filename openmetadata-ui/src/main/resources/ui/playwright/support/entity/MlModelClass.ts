--- conflicted
+++ resolved
@@ -37,37 +37,14 @@
       };
     };
   };
-<<<<<<< HEAD
-
-  children = [
-    {
-      name: `sales-${uuid()}`,
-      dataType: 'numerical',
-      description: 'Sales amount',
-    },
-    {
-      name: 'persona',
-      dataType: 'categorical',
-      description: 'type of buyer',
-    },
-  ];
-
-  entity = {
-    name: this.mlModelName,
-    displayName: this.mlModelName,
-    service: this.service.name,
-    algorithm: 'Time Series',
-    mlFeatures: this.children,
-    description: 'description',
-=======
   children: Array<{ name: string; dataType: string; description: string }>;
   entity: {
     name: string;
     displayName: string;
+    description: string;
     service: string;
     algorithm: string;
     mlFeatures: Array<{ name: string; dataType: string; description: string }>;
->>>>>>> 727560e8
   };
 
   serviceResponseData: ResponseDataType = {} as ResponseDataType;
@@ -116,6 +93,7 @@
       service: this.service.name,
       algorithm: 'Time Series',
       mlFeatures: this.children,
+      description: `Description for ${this.mlModelName}`,
     };
 
     this.childrenSelectorId = `feature-card-${this.children[0].name}`;
