/*
 *  Copyright 2024 Collate.
 *  Licensed under the Apache License, Version 2.0 (the "License");
 *  you may not use this file except in compliance with the License.
 *  You may obtain a copy of the License at
 *  http://www.apache.org/licenses/LICENSE-2.0
 *  Unless required by applicable law or agreed to in writing, software
 *  distributed under the License is distributed on an "AS IS" BASIS,
 *  WITHOUT WARRANTIES OR CONDITIONS OF ANY KIND, either express or implied.
 *  See the License for the specific language governing permissions and
 *  limitations under the License.
 */
export enum EntityTypeEndpoint {
  Table = 'tables',
  StoreProcedure = 'storedProcedures',
  Topic = 'topics',
  Dashboard = 'dashboards',
  Pipeline = 'pipelines',
  Container = 'containers',
  MlModel = 'mlmodels',
  Domain = 'domains',
  Glossary = 'glossaries',
  GlossaryTerm = 'glossaryTerms',
  SearchIndex = 'searchIndexes',
  DatabaseService = 'services/databaseServices',
  DashboardService = 'services/dashboardServices',
  StorageService = 'services/storageServices',
  MlModelService = 'services/mlmodelServices',
  PipelineService = 'services/pipelineServices',
  MessagingService = 'services/messagingServices',
  SearchService = 'services/searchServices',
  MetadataService = 'services/metadataServices',
  ApiService = 'services/apiServices',
  Database = 'databases',
  DatabaseSchema = 'databaseSchemas',
  DataModel = 'dashboard/datamodels',
  User = 'users',
  API_COLLECTION = 'apiCollections',
  API_ENDPOINT = 'apiEndpoints',
  DATA_PRODUCT = 'dataProducts',
<<<<<<< HEAD
  METRIC = 'metrics',
=======
  TestSuites = 'dataQuality/testSuites',
>>>>>>> 2dd78921
}

export type EntityDataType = {
  entityName: string;
  entityDetails: unknown;
  endPoint: EntityTypeEndpoint;
};

export enum ENTITY_PATH {
  tables = 'table',
  topics = 'topic',
  dashboards = 'dashboard',
  pipelines = 'pipeline',
  mlmodels = 'mlmodel',
  containers = 'container',
  tags = 'tag',
  glossaries = 'glossary',
  searchIndexes = 'searchIndex',
  storedProcedures = 'storedProcedure',
  glossaryTerm = 'glossaryTerm',
  databases = 'database',
  databaseSchemas = 'databaseSchema',
  'dashboard/datamodels' = 'dashboardDataModel',
  'apiCollections' = 'apiCollection',
  'apiEndpoints' = 'apiEndpoint',
  'dataProducts' = 'dataProduct',
  'metrics' = 'metric',
}

export type TestCaseData = {
  parameterValues?: unknown[];
  name?: string;
  entityLink?: string;
  testDefinition?: string;
  testSuite?: string;
};

export type TestSuiteData = {
  name?: string;
  executableEntityReference?: string;
  description?: string;
};<|MERGE_RESOLUTION|>--- conflicted
+++ resolved
@@ -38,11 +38,8 @@
   API_COLLECTION = 'apiCollections',
   API_ENDPOINT = 'apiEndpoints',
   DATA_PRODUCT = 'dataProducts',
-<<<<<<< HEAD
   METRIC = 'metrics',
-=======
   TestSuites = 'dataQuality/testSuites',
->>>>>>> 2dd78921
 }
 
 export type EntityDataType = {
