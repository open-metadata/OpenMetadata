--- conflicted
+++ resolved
@@ -67,14 +67,13 @@
   'dataProducts' = 'dataProduct',
 }
 
-<<<<<<< HEAD
 export type ResponseDataType = {
   name: string;
   displayName: string;
   description: string;
   id: string;
   fullyQualifiedName: string;
-=======
+};
 export type TestCaseData = {
   parameterValues?: unknown[];
   name?: string;
@@ -87,5 +86,4 @@
   name?: string;
   executableEntityReference?: string;
   description?: string;
->>>>>>> 17744f42
 };