/*
 *  Copyright 2024 Collate.
 *  Licensed under the Apache License, Version 2.0 (the "License");
 *  you may not use this file except in compliance with the License.
 *  You may obtain a copy of the License at
 *  http://www.apache.org/licenses/LICENSE-2.0
 *  Unless required by applicable law or agreed to in writing, software
 *  distributed under the License is distributed on an "AS IS" BASIS,
 *  WITHOUT WARRANTIES OR CONDITIONS OF ANY KIND, either express or implied.
 *  See the License for the specific language governing permissions and
 *  limitations under the License.
 */
import { APIRequestContext, Page } from '@playwright/test';
import { uuid } from '../../utils/common';
import {
  visitEntityPage,
  visitEntityPageWithCustomSearchBox,
} from '../../utils/entity';
import { EntityTypeEndpoint, ResponseDataType } from './Entity.interface';
import { EntityClass } from './EntityClass';

export class MetricClass extends EntityClass {
<<<<<<< HEAD
  private metricName = `pw.metric%${uuid()}`;
=======
  private metricName = `playwright-metric-${uuid()}`;
>>>>>>> 7437e3b8

  entity = {
    name: this.metricName,
    description: `Total sales over the last quarter ${this.metricName}`,
    metricExpression: {
      code: 'SUM(sales)',
      language: 'SQL',
    },
    granularity: 'QUARTER',
    metricType: 'SUM',
    displayName: this.metricName,
    unitOfMeasurement: 'DOLLARS',
  };

  entityResponseData: ResponseDataType = {} as ResponseDataType;

  constructor() {
    super(EntityTypeEndpoint.METRIC);
    this.type = 'Metric';
  }

  async create(apiContext: APIRequestContext) {
    const entityResponse = await apiContext.post('/api/v1/metrics', {
      data: this.entity,
    });

    this.entityResponseData = await entityResponse.json();

    return {
      entity: entityResponse.body,
    };
  }

  async get() {
    return {
      entity: this.entityResponseData,
    };
  }

  async visitEntityPage(page: Page) {
    await visitEntityPage({
      page,
      searchTerm: this.entityResponseData?.['fullyQualifiedName'],
      dataTestId: `${this.entity.name}-${this.entity.name}`,
    });
  }

  async visitEntityPageWithCustomSearchBox(page: Page) {
    await visitEntityPageWithCustomSearchBox({
      page,
      searchTerm: this.entityResponseData?.['fullyQualifiedName'],
      dataTestId: `explore-card-${this.entityResponseData?.['fullyQualifiedName']}`,
    });
  }

  async delete(apiContext: APIRequestContext) {
    const entityResponse = await apiContext.delete(
      `/api/v1/metrics/${this.entityResponseData?.['id']}?recursive=true&hardDelete=true`
    );

    return {
      entity: entityResponse.body,
    };
  }
}<|MERGE_RESOLUTION|>--- conflicted
+++ resolved
@@ -20,11 +20,7 @@
 import { EntityClass } from './EntityClass';
 
 export class MetricClass extends EntityClass {
-<<<<<<< HEAD
-  private metricName = `pw.metric%${uuid()}`;
-=======
-  private metricName = `playwright-metric-${uuid()}`;
->>>>>>> 7437e3b8
+  private metricName = `playwright.metric%${uuid()}`;
 
   entity = {
     name: this.metricName,
