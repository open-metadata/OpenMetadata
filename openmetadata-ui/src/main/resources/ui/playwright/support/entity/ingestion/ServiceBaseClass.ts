--- conflicted
+++ resolved
@@ -176,15 +176,10 @@
       .getByLabel('Ingestions')
       .getByTestId('loader')
       .waitFor({ state: 'detached' });
-<<<<<<< HEAD
+    
     // need manual wait to settle down the deployed pipeline, before triggering the pipeline
     await page.waitForTimeout(2000);
-=======
-
-    // need manual wait to settle down the deployed pipeline, before triggering the pipeline
-    await page.waitForTimeout(2000);
-
->>>>>>> 7a065aed
+    
     await page.getByTestId('more-actions').first().click();
     await page.getByTestId('run-button').click();
 
