/*
 *  Copyright 2024 Collate.
 *  Licensed under the Apache License, Version 2.0 (the "License");
 *  you may not use this file except in compliance with the License.
 *  You may obtain a copy of the License at
 *  http://www.apache.org/licenses/LICENSE-2.0
 *  Unless required by applicable law or agreed to in writing, software
 *  distributed under the License is distributed on an "AS IS" BASIS,
 *  WITHOUT WARRANTIES OR CONDITIONS OF ANY KIND, either express or implied.
 *  See the License for the specific language governing permissions and
 *  limitations under the License.
 */
import { uuid } from '../utils/common';
import { GlobalSettingOptions } from './settings';

export const SERVICE_TYPE = {
  Database: GlobalSettingOptions.DATABASES,
  Messaging: GlobalSettingOptions.MESSAGING,
  Dashboard: GlobalSettingOptions.DASHBOARDS,
  Pipeline: GlobalSettingOptions.PIPELINES,
  MLModels: GlobalSettingOptions.MLMODELS,
  Storage: GlobalSettingOptions.STORAGES,
  Search: GlobalSettingOptions.SEARCH,
  Metadata: GlobalSettingOptions.METADATA,
  StoredProcedure: GlobalSettingOptions.STORED_PROCEDURES,
<<<<<<< HEAD
};

export const REDSHIFT = {
  serviceType: 'Redshift',
  serviceName: `redshift-ct-test-${uuid()}`,
  tableName: 'boolean_test',
  DBTTable: 'customers',
  description: `This is Redshift-ct-test description`,
};

export const POSTGRES = {
  serviceType: 'Postgres',
  serviceName: `cy-postgres-test-${uuid()}`,
  tableName: 'order_items',
=======
  ApiService: GlobalSettingOptions.APIS,
>>>>>>> 6b615f45
};<|MERGE_RESOLUTION|>--- conflicted
+++ resolved
@@ -23,7 +23,7 @@
   Search: GlobalSettingOptions.SEARCH,
   Metadata: GlobalSettingOptions.METADATA,
   StoredProcedure: GlobalSettingOptions.STORED_PROCEDURES,
-<<<<<<< HEAD
+  ApiService: GlobalSettingOptions.APIS,
 };
 
 export const REDSHIFT = {
@@ -38,7 +38,4 @@
   serviceType: 'Postgres',
   serviceName: `cy-postgres-test-${uuid()}`,
   tableName: 'order_items',
-=======
-  ApiService: GlobalSettingOptions.APIS,
->>>>>>> 6b615f45
 };