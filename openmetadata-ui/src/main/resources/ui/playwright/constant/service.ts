--- conflicted
+++ resolved
@@ -26,7 +26,6 @@
   ApiService: GlobalSettingOptions.APIS,
 };
 
-<<<<<<< HEAD
 export const SERVICE_CATEGORIES = {
   DATABASE_SERVICES: 'databaseServices',
   MESSAGING_SERVICES: 'messagingServices',
@@ -71,7 +70,8 @@
     settingsMenuId: GlobalSettingOptions.METADATA,
     serviceCategory: SERVICE_CATEGORIES.METADATA_SERVICES,
   },
-=======
+};
+
 const uniqueID = uuid();
 
 export const REDSHIFT = {
@@ -105,5 +105,4 @@
   dbtLineageNode: 'dev.dbt_automate_upgrade_tests.stg_customers',
   dataQualityTest1: 'unique_customers_customer_id',
   dataQualityTest2: 'not_null_customers_customer_id',
->>>>>>> 000996cf
 };