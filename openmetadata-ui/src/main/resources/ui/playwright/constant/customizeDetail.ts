--- conflicted
+++ resolved
@@ -176,11 +176,8 @@
   EntityTabs.TABLE,
   EntityTabs.STORED_PROCEDURE,
   EntityTabs.ACTIVITY_FEED,
-<<<<<<< HEAD
-  EntityTabs.CONTRACT,
-=======
+  EntityTabs.CONTRACT,
   ...(process.env.PLAYWRIGHT_IS_OSS ? [] : [EntityTabs.ER_DIAGRAM]),
->>>>>>> ce2ad728
   EntityTabs.CUSTOM_PROPERTIES,
 ];
 
