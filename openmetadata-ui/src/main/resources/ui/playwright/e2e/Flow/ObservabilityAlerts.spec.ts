/*
 *  Copyright 2022 Collate.
 *  Licensed under the Apache License, Version 2.0 (the "License");
 *  you may not use this file except in compliance with the License.
 *  You may obtain a copy of the License at
 *  http://www.apache.org/licenses/LICENSE-2.0
 *  Unless required by applicable law or agreed to in writing, software
 *  distributed under the License is distributed on an "AS IS" BASIS,
 *  WITHOUT WARRANTIES OR CONDITIONS OF ANY KIND, either express or implied.
 *  See the License for the specific language governing permissions and
 *  limitations under the License.
 */

import { Page, test as base } from '@playwright/test';
import {
  INGESTION_PIPELINE_NAME,
  TEST_CASE_NAME,
  TEST_SUITE_NAME,
} from '../../constant/alert';
import { Domain } from '../../support/domain/Domain';
import { PipelineClass } from '../../support/entity/PipelineClass';
import { TableClass } from '../../support/entity/TableClass';
import { AdminClass } from '../../support/user/AdminClass';
import { UserClass } from '../../support/user/UserClass';
import { performAdminLogin } from '../../utils/admin';
import {
  commonCleanup,
  commonPrerequisites,
  createAlert,
  deleteAlert,
  generateAlertName,
  inputBasicAlertInformation,
  saveAlertAndVerifyResponse,
  verifyAlertDetails,
  visitAlertDetailsPage,
} from '../../utils/alert';
import { getApiContext } from '../../utils/common';
import {
  addExternalDestination,
  checkAlertDetailsForWithPermissionUser,
  checkAlertFlowForWithoutPermissionUser,
  createCommonObservabilityAlert,
  editObservabilityAlert,
  getObservabilityCreationDetails,
  visitObservabilityAlertPage,
} from '../../utils/observabilityAlert';

const table1 = new TableClass();
const table2 = new TableClass();
const pipeline = new PipelineClass();
const user1 = new UserClass();
const user2 = new UserClass();
const admin = new AdminClass();
const domain = new Domain();

const SOURCE_NAME_1 = 'container';
const SOURCE_DISPLAY_NAME_1 = 'Container';
const SOURCE_NAME_2 = 'pipeline';
const SOURCE_DISPLAY_NAME_2 = 'Pipeline';
const SOURCE_NAME_3 = 'table';
const SOURCE_DISPLAY_NAME_3 = 'Table';

// Create 2 page and authenticate 1 with admin and another with normal user
const test = base.extend<{
  page: Page;
  userWithPermissionsPage: Page;
  userWithoutPermissionsPage: Page;
}>({
  page: async ({ browser }, use) => {
    const page = await browser.newPage();
    await admin.login(page);
    await use(page);
    await page.close();
  },
  userWithPermissionsPage: async ({ browser }, use) => {
    const page = await browser.newPage();
    await user1.login(page);
    await use(page);
    await page.close();
  },
  userWithoutPermissionsPage: async ({ browser }, use) => {
    const page = await browser.newPage();
    await user2.login(page);
    await use(page);
    await page.close();
  },
});

const data = {
  alertDetails: {
    id: '',
    name: '',
    displayName: '',
    description: '',
    filteringRules: { resources: [] },
    input: { filters: [], actions: [] },
    destinations: [],
  },
};

test.beforeAll(async ({ browser }) => {
  const { afterAction, apiContext } = await performAdminLogin(browser);
  await commonPrerequisites({
    apiContext,
    table: table2,
    user1,
    user2,
    domain,
  });

  await table1.create(apiContext);
  await table1.createTestSuiteAndPipelines(apiContext, {
    name: TEST_SUITE_NAME,
  });
  await table1.createTestCase(apiContext, { name: TEST_CASE_NAME });
  await pipeline.create(apiContext);
  await pipeline.createIngestionPipeline(apiContext, INGESTION_PIPELINE_NAME);

  await afterAction();
});

test.afterAll(async ({ browser }) => {
  const { afterAction, apiContext } = await performAdminLogin(browser);
  await commonCleanup({
    apiContext,
    table: table2,
    user1,
    user2,
    domain,
  });
  await table1.delete(apiContext);
  await pipeline.delete(apiContext);

  await afterAction();
});

test.beforeEach(async ({ page }) => {
  await visitObservabilityAlertPage(page);
});

test('Pipeline Alert', async ({ page }) => {
  test.slow();

  const ALERT_NAME = generateAlertName();

  await test.step('Create alert', async () => {
    data.alertDetails = await createAlert({
      page,
      alertName: ALERT_NAME,
      sourceName: SOURCE_NAME_1,
      sourceDisplayName: SOURCE_DISPLAY_NAME_1,
      user: user1,
      createButtonId: 'create-observability',
      selectId: 'Owner Name',
      addTrigger: true,
    });
  });

  await test.step('Verify diagnostic info tab', async () => {
    await visitObservabilityAlertPage(page);
    await visitAlertDetailsPage(page, data.alertDetails);

    const diagnosticTab = page.getByRole('tab', { name: /diagnostic info/i });
    const diagnosticInfoResponse = page.waitForResponse(
      `/api/v1/events/subscriptions/**/diagnosticInfo`
    );
    await diagnosticTab.click();
    await diagnosticInfoResponse;
  });

  await test.step('Check created alert details', async () => {
    await visitObservabilityAlertPage(page);
    await visitAlertDetailsPage(page, data.alertDetails);

    // Verify alert details
    await verifyAlertDetails({ page, alertDetails: data.alertDetails });
  });

  await test.step('Edit alert', async () => {
    await editObservabilityAlert({
      page,
      alertDetails: data.alertDetails,
      sourceName: SOURCE_NAME_2,
      sourceDisplayName: SOURCE_DISPLAY_NAME_2,
      user: user1,
      domain,
      pipeline,
    });

    // Click save
    const updateAlert = page.waitForResponse(
      (response) =>
        response.url().includes('/api/v1/events/subscriptions') &&
        response.request().method() === 'PATCH' &&
        response.status() === 200
    );
    await page.click('[data-testid="save-button"]');
    await updateAlert.then(async (response) => {
      data.alertDetails = await response.json();

      test.expect(response.status()).toEqual(200);

      // Verify the edited alert changes
      await verifyAlertDetails({ page, alertDetails: data.alertDetails });
    });
  });

  await test.step('Delete alert', async () => {
    await deleteAlert(page, data.alertDetails, false);
  });
});

const OBSERVABILITY_CREATION_DETAILS = getObservabilityCreationDetails({
  tableName1: table1.entity.name,
  tableName2: table2.entity.name,
  testSuiteFQN: TEST_SUITE_NAME,
<<<<<<< HEAD
  // @aniketkatkar97 please
  // testCaseName: TEST_CASE_NAME,
=======
  testCaseName: TEST_CASE_NAME,
>>>>>>> 4a1b0dfa
  ingestionPipelineName: INGESTION_PIPELINE_NAME,
  domainName: domain.data.name,
  domainDisplayName: domain.data.displayName,
  userName: `${user1.data.firstName}${user1.data.lastName}`,
});

for (const alertDetails of OBSERVABILITY_CREATION_DETAILS) {
  const { source, sourceDisplayName, filters, actions } = alertDetails;

  test(`${sourceDisplayName} alert`, async ({ page }) => {
    const ALERT_NAME = generateAlertName();

    test.slow(true);

    await test.step('Create alert', async () => {
      await createCommonObservabilityAlert({
        page,
        alertName: ALERT_NAME,
        sourceName: source,
        sourceDisplayName: sourceDisplayName,
        alertDetails,
        filters: filters,
        actions: actions,
      });

      // Click save
      data.alertDetails = await saveAlertAndVerifyResponse(page);
    });

    await test.step('Check created alert details', async () => {
      await visitObservabilityAlertPage(page);
      await visitAlertDetailsPage(page, data.alertDetails);

      // Verify alert details
      await verifyAlertDetails({ page, alertDetails: data.alertDetails });
    });

    await test.step('Delete alert', async () => {
      await deleteAlert(page, data.alertDetails, false);
    });
  });
}

test.fixme(
  'Alert operations for a user with and without permissions',
  async ({ page, userWithPermissionsPage, userWithoutPermissionsPage }) => {
    test.slow();

    const ALERT_NAME = generateAlertName();
    const { apiContext } = await getApiContext(page);
    await visitObservabilityAlertPage(userWithPermissionsPage);

    await test.step('Create and trigger alert', async () => {
      await inputBasicAlertInformation({
        page: userWithPermissionsPage,
        name: ALERT_NAME,
        sourceName: SOURCE_NAME_3,
        sourceDisplayName: SOURCE_DISPLAY_NAME_3,
        createButtonId: 'create-observability',
      });
      await userWithPermissionsPage.click('[data-testid="add-filters"]');

      // Select filter
      await userWithPermissionsPage.click('[data-testid="filter-select-0"]');
      await userWithPermissionsPage.click(
        '.ant-select-dropdown:visible [data-testid="Table Name-filter-option"]'
      );

      // Search and select filter input value
      const searchOptions = userWithPermissionsPage.waitForResponse(
        '/api/v1/search/query?q=*'
      );
      await userWithPermissionsPage.fill(
        `[data-testid="fqn-list-select"] [role="combobox"]`,
        table1.entity.name,
        {
          force: true,
        }
      );

      await searchOptions;

      await userWithPermissionsPage.click(
        `.ant-select-dropdown:visible [title="${table1.entity.name}"]`
      );

      // Check if option is selected
      await test
        .expect(
          userWithPermissionsPage.locator(
            `[data-testid="fqn-list-select"] [title="${table1.entity.name}"]`
          )
        )
        .toBeAttached();

      await userWithPermissionsPage.click('[data-testid="add-trigger"]');

      // Select action
      await userWithPermissionsPage.click('[data-testid="trigger-select-0"]');

      // Adding the dropdown visibility check to avoid flakiness here
      await userWithPermissionsPage.waitForSelector(
        `.ant-select-dropdown:visible`,
        {
          state: 'visible',
        }
      );
      await userWithPermissionsPage.click(
        '.ant-select-dropdown:visible [data-testid="Get Schema Changes-filter-option"]:visible'
      );
      await userWithPermissionsPage.waitForSelector(
        `.ant-select-dropdown:visible`,
        {
          state: 'hidden',
        }
      );

      await userWithPermissionsPage.click(
        '[data-testid="add-destination-button"]'
      );
      await addExternalDestination({
        page: userWithPermissionsPage,
        destinationNumber: 0,
        category: 'Slack',
        input: 'https://slack.com',
      });

      // Click save
      data.alertDetails = await saveAlertAndVerifyResponse(
        userWithPermissionsPage
      );

      // Trigger alert
      await table1.patch({
        apiContext,
        patchData: [
          {
            op: 'add',
            path: '/columns/4',
            value: {
              name: 'new_field',
              dataType: 'VARCHAR',
              dataLength: 100,
              dataTypeDisplay: 'varchar(100)',
            },
          },
        ],
      });
    });

    await test.step('Checks for user without permission', async () => {
      await checkAlertFlowForWithoutPermissionUser({
        page: userWithoutPermissionsPage,
        alertDetails: data.alertDetails,
        sourceName: SOURCE_NAME_3,
        table: table1,
      });
    });

    await test.step(
      'Check alert details page and Recent Events tab',
      async () => {
        await checkAlertDetailsForWithPermissionUser({
          page: userWithPermissionsPage,
          alertDetails: data.alertDetails,
          sourceName: SOURCE_NAME_3,
          table: table1,
          user: user2,
        });
      }
    );

    await test.step('Delete alert', async () => {
      await deleteAlert(userWithPermissionsPage, data.alertDetails, false);
    });
  }
);<|MERGE_RESOLUTION|>--- conflicted
+++ resolved
@@ -214,12 +214,7 @@
   tableName1: table1.entity.name,
   tableName2: table2.entity.name,
   testSuiteFQN: TEST_SUITE_NAME,
-<<<<<<< HEAD
-  // @aniketkatkar97 please
-  // testCaseName: TEST_CASE_NAME,
-=======
   testCaseName: TEST_CASE_NAME,
->>>>>>> 4a1b0dfa
   ingestionPipelineName: INGESTION_PIPELINE_NAME,
   domainName: domain.data.name,
   domainDisplayName: domain.data.displayName,
