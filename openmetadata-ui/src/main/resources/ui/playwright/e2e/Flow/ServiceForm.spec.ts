/*
 *  Copyright 2024 Collate.
 *  Licensed under the Apache License, Version 2.0 (the "License");
 *  you may not use this file except in compliance with the License.
 *  You may obtain a copy of the License at
 *  http://www.apache.org/licenses/LICENSE-2.0
 *  Unless required by applicable law or agreed to in writing, software
 *  distributed under the License is distributed on an "AS IS" BASIS,
 *  WITHOUT WARRANTIES OR CONDITIONS OF ANY KIND, either express or implied.
 *  See the License for the specific language governing permissions and
 *  limitations under the License.
 */

<<<<<<< HEAD
import { Page } from '@playwright/test';
import { expect, test as base } from '../base';
=======
import { expect, test } from '@playwright/test';
import * as fs from 'fs';
import * as path from 'path';
>>>>>>> 09c7a2c0
import { BIG_ENTITY_DELETE_TIMEOUT } from '../../constant/delete';
import {
  CERT_FILE,
  lookerFormDetails,
  supersetFormDetails1,
  supersetFormDetails2,
  supersetFormDetails3,
  supersetFormDetails4,
} from '../../constant/serviceForm';
import { UserClass } from '../../support/user/UserClass';
import {
  createNewPage,
  redirectToHomePage,
  toastNotification,
  uuid,
} from '../../utils/common';
import { waitForAllLoadersToDisappear } from '../../utils/entity';
import { fillSupersetFormDetails } from '../../utils/serviceFormUtils';

const SERVICE_NAMES = {
  service1: `PlaywrightService_${uuid()}`,
  service2: `PlaywrightService_${uuid()}`,
};

const adminUser = new UserClass();

// use the admin user to login
test.use({ storageState: 'playwright/.auth/admin.json' });

test.describe('Service form functionality', async () => {
  test.beforeEach(async ({ page }) => {
    await redirectToHomePage(page);
  });

  test.beforeAll('Setup pre-requests', async ({ browser }) => {
    const { apiContext, afterAction } = await createNewPage(browser);
    await adminUser.create(apiContext);
    await adminUser.setAdminRole(apiContext);
    await afterAction();
  });

  test.describe('Superset', () => {
    // Create the Certificate file for upload
    const testCertPath = path.join(__dirname, '..', 'output', CERT_FILE);

    test.beforeAll(() => {
      const fixturesDir = path.dirname(testCertPath);
      if (!fs.existsSync(fixturesDir)) {
        fs.mkdirSync(fixturesDir, { recursive: true });
      }

      fs.writeFileSync(testCertPath, CERT_FILE);
    });

    test.afterAll(() => {
      // Clean up the test file after upload
      fs.unlinkSync(testCertPath);
    });

    test('Verify form selects are working properly', async ({ page }) => {
      test.slow();

      await page.goto('/dashboardServices/add-service');
      await waitForAllLoadersToDisappear(page);
      await page.click(`[data-testid="Superset"]`);
      await page.click('[data-testid="next-button"]');

      await page.fill('[data-testid="service-name"]', 'test-superset');
      await page.click('[data-testid="next-button"]');

      // Fill superset form details - 1
      await fillSupersetFormDetails({ page, ...supersetFormDetails1 });

      const testConnectionResponse1 = page.waitForResponse(
        'api/v1/automations/workflows'
      );

      await page.getByTestId('test-connection-btn').click();

      const testConnection1 = await (await testConnectionResponse1).json();

      // Verify form details submission - 1
      expect(testConnection1.request.connection.config.hostPort).toEqual(
        supersetFormDetails1.hostPort
      );
      expect(
        testConnection1.request.connection.config.connection.username
      ).toEqual(supersetFormDetails1.connection.username);
      expect(
        testConnection1.request.connection.config.connection.provider
      ).toEqual(supersetFormDetails1.connection.provider);

      const endTestConnection1 = page.waitForResponse(
        '/api/v1/automations/workflows/*?hardDelete=true'
      );

      await page
        .getByTestId('test-connection-modal')
        .getByRole('button', { name: 'Cancel' })
        .click();

      await endTestConnection1;

      await page.waitForSelector(
        '[data-testid="test-connection-modal"] .ant-modal-mask',
        {
          state: 'detached',
        }
      );

      // Fill superset form details - 2
      await fillSupersetFormDetails({ page, ...supersetFormDetails2 });

      const testConnectionResponse2 = page.waitForResponse(
        'api/v1/automations/workflows'
      );

      await page.getByTestId('test-connection-btn').click();

      const testConnection2 = await (await testConnectionResponse2).json();

      // Verify form details submission - 2
      expect(testConnection2.request.connection.config.hostPort).toEqual(
        supersetFormDetails2.hostPort
      );
      expect(
        testConnection2.request.connection.config.connection.username
      ).toEqual(supersetFormDetails2.connection.username);
      expect(
        testConnection2.request.connection.config.connection.provider
      ).toEqual(supersetFormDetails2.connection.provider);

      const endTestConnection2 = page.waitForResponse(
        '/api/v1/automations/workflows/*?hardDelete=true'
      );

      await page
        .getByTestId('test-connection-modal')
        .getByRole('button', { name: 'Cancel' })
        .click();

      await endTestConnection2;

      await page.waitForSelector(
        '[data-testid="test-connection-modal"] .ant-modal-mask',
        {
          state: 'detached',
        }
      );

      // Fill superset form details - 3
      await fillSupersetFormDetails({ page, ...supersetFormDetails3 });

      const testConnectionResponse3 = page.waitForResponse(
        'api/v1/automations/workflows'
      );

      await page.getByTestId('test-connection-btn').click();

      const testConnection3 = await (await testConnectionResponse3).json();

      // Verify form details submission - 3
      expect(testConnection3.request.connection.config.hostPort).toEqual(
        supersetFormDetails3.hostPort
      );
      expect(
        testConnection3.request.connection.config.connection.username
      ).toEqual(supersetFormDetails3.connection.username);
      expect(
        testConnection3.request.connection.config.connection.hostPort
      ).toEqual(supersetFormDetails3.connection.hostPort);
      expect(
        testConnection3.request.connection.config.connection.database
      ).toEqual(supersetFormDetails3.connection.database);
      expect(
        testConnection3.request.connection.config.connection.scheme
      ).toEqual(supersetFormDetails3.connection.scheme);

      const endTestConnection3 = page.waitForResponse(
        '/api/v1/automations/workflows/*?hardDelete=true'
      );

      await page
        .getByTestId('test-connection-modal')
        .getByRole('button', { name: 'Cancel' })
        .click();

      await endTestConnection3;

      await page.waitForSelector(
        '[data-testid="test-connection-modal"] .ant-modal-mask',
        {
          state: 'detached',
        }
      );

      // Fill superset form details - 4
      await fillSupersetFormDetails({ page, ...supersetFormDetails4 });

      const testConnectionResponse4 = page.waitForResponse(
        'api/v1/automations/workflows'
      );

      await page.getByTestId('test-connection-btn').click();

      const testConnection4 = await (await testConnectionResponse4).json();

      // Verify form details submission - 4
      expect(testConnection4.request.connection.config.hostPort).toEqual(
        supersetFormDetails4.hostPort
      );
      expect(
        testConnection4.request.connection.config.connection.username
      ).toEqual(supersetFormDetails4.connection.username);
      expect(
        testConnection4.request.connection.config.connection.hostPort
      ).toEqual(supersetFormDetails4.connection.hostPort);
      expect(
        testConnection4.request.connection.config.connection.scheme
      ).toEqual(supersetFormDetails4.connection.scheme);
    });

    test('Verify SSL cert upload with long filename and UI overflow handling', async ({
      page,
    }) => {
      await page.goto('/dashboardServices/add-service');
      await waitForAllLoadersToDisappear(page);
      await page.click(`[data-testid="Superset"]`);
      await page.click('[data-testid="next-button"]');

      await page.fill('[data-testid="service-name"]', 'test-superset');
      await page.click('[data-testid="next-button"]');

      await fillSupersetFormDetails({ page, ...supersetFormDetails1 });

      await page.getByText('SupersetApiConnection Advanced Config').click();

      // Upload the test certificate file
      const fileInput1 = page
        .getByTestId(
          'password-input-radio-group-root/connection/sslConfig/caCertificate'
        )
        .getByTestId('upload-file-widget');
      await fileInput1.setInputFiles(testCertPath);

      // Wait for file upload to complete
      await page.waitForSelector(`[title="${CERT_FILE}"]`, {
        state: 'visible',
      });

      await page
        .getByTitle('Remove file')
        .locator('[data-icon="delete"]')
        .click();

      // Wait for file removal to complete
      await page.waitForSelector(`[title="${CERT_FILE}"]`, {
        state: 'hidden',
      });

      // Verify the certificate content is sent correctly.

      // Re-upload the certificate file
      const fileInput2 = page
        .getByTestId(
          'password-input-radio-group-root/connection/sslConfig/caCertificate'
        )
        .getByTestId('upload-file-widget');
      await fileInput2.setInputFiles(testCertPath);

      // Wait for file upload to complete
      await page.waitForSelector(`[title="${CERT_FILE}"]`, {
        state: 'visible',
      });

      const testConnectionResponse1 = page.waitForResponse(
        'api/v1/automations/workflows'
      );

      await page.getByTestId('test-connection-btn').click();

      const testConnection1 = await (await testConnectionResponse1).json();

      // Verify form details submission - 1
      expect(
        testConnection1.request.connection.config.connection.sslConfig
          .caCertificate
      ).toEqual(CERT_FILE);

      const endTestConnection1 = page.waitForResponse(
        '/api/v1/automations/workflows/*?hardDelete=true'
      );

      await page
        .getByTestId('test-connection-modal')
        .getByRole('button', { name: 'Cancel' })
        .click();

      await endTestConnection1;

      await page.waitForSelector(
        '[data-testid="test-connection-modal"] .ant-modal-mask',
        {
          state: 'detached',
        }
      );
    });
  });

  test.describe('Database service', () => {
    test('Verify service name field validation errors', async ({ page }) => {
      test.slow();

      await page.goto('/databaseServices/add-service');
      await page.waitForLoadState('networkidle');
      await waitForAllLoadersToDisappear(page);

      await page.getByTestId('BigQuery').click();
      await page.getByTestId('next-button').click();
      await page.getByTestId('next-button').click();

      await expect(page.locator('#name_help')).toContainText(
        'Name is required'
      );

      await page.getByTestId('service-name').click();
      await page.getByTestId('service-name').fill(`${SERVICE_NAMES.service1}`);
      await page.getByTestId('next-button').click();
      await page.getByTestId('submit-btn').click();
      await page.getByTestId('submit-btn').click();
      await page.waitForLoadState('networkidle');
      await waitForAllLoadersToDisappear(page);

      await expect(page.getByTestId('entity-header-title')).toBeVisible();

      await page.getByRole('link', { name: 'Database Services' }).click();
      await page.waitForLoadState('networkidle');
      await waitForAllLoadersToDisappear(page);
      await page.getByTestId('add-service-button').click();
      await page.waitForLoadState('networkidle');
      await waitForAllLoadersToDisappear(page);
      await page.getByTestId('Databricks').click();
      await page.getByTestId('next-button').click();

      await page.getByTestId('service-name').click();
      await page.getByTestId('service-name').fill(`${SERVICE_NAMES.service1}`);
      await page.waitForLoadState('networkidle');

      await expect(page.locator('#name_help')).toContainText(
        'Name already exists.'
      );

      await page.getByRole('link', { name: 'Database Services' }).click();
      await page.waitForLoadState('networkidle');
      await waitForAllLoadersToDisappear(page);
      await page.getByTestId(`service-name-${SERVICE_NAMES.service1}`).click();
      await page.waitForLoadState('networkidle');
      await page.getByTestId('manage-button').click();
      await page.getByTestId('delete-button-title').click();
      await page.getByTestId('confirmation-text-input').fill('DELETE');

      const deleteResponse = page.waitForResponse(
        `/api/v1/services/databaseServices/async/*?hardDelete=false&recursive=true`
      );
      await page.getByTestId('confirm-button').click();
      await deleteResponse;

      await toastNotification(
        page,
        /(deleted successfully!|Delete operation initiated)/,
        BIG_ENTITY_DELETE_TIMEOUT
      );
    });
  });

  test.describe('Looker', () => {
    test('Verify if string input inside oneOf config works properly', async ({
      page,
    }) => {
      await page.goto('/dashboardServices/add-service');
      await page.waitForLoadState('networkidle');
      await waitForAllLoadersToDisappear(page);

      await page.getByTestId('Looker').click();
      await page.getByTestId('next-button').click();
      await page.getByTestId('next-button').click();

      await page.getByTestId('service-name').click();
      await page.getByTestId('service-name').fill(`${SERVICE_NAMES.service2}`);
      await page.getByTestId('next-button').click();

      await page.locator('#root\\/clientId').clear();
      await page.fill('#root\\/clientId', lookerFormDetails.clientId);

      await page.locator('#root\\/clientSecret').clear();
      await page.fill('#root\\/clientSecret', lookerFormDetails.clientSecret);

      await page.locator('#root\\/hostPort').clear();
      await page.fill('#root\\/hostPort', lookerFormDetails.hostPort);

      await page
        .getByTestId('select-widget-root/gitCredentials__oneof_select')
        .click();
      await page.click(`.ant-select-dropdown:visible [title="Local Path"]`);

      await page.waitForSelector('#root\\/gitCredentials', {
        state: 'visible',
      });

      await page.locator('#root\\/gitCredentials').clear();
      await page.fill(
        '#root\\/gitCredentials',
        lookerFormDetails.gitCredentials
      );

      const testConnectionResponse = page.waitForResponse(
        'api/v1/automations/workflows'
      );

      await page.getByTestId('test-connection-btn').click();

      const testConnection = await (await testConnectionResponse).json();

      // Verify form details submission
      expect(testConnection.request.connection.config.clientId).toEqual(
        lookerFormDetails.clientId
      );
      expect(testConnection.request.connection.config.hostPort).toEqual(
        lookerFormDetails.hostPort
      );
      expect(testConnection.request.connection.config.type).toEqual(
        lookerFormDetails.type
      );
      expect(testConnection.request.connection.config.gitCredentials).toEqual(
        lookerFormDetails.gitCredentials
      );
    });
  });
});<|MERGE_RESOLUTION|>--- conflicted
+++ resolved
@@ -11,14 +11,9 @@
  *  limitations under the License.
  */
 
-<<<<<<< HEAD
-import { Page } from '@playwright/test';
-import { expect, test as base } from '../base';
-=======
 import { expect, test } from '@playwright/test';
 import * as fs from 'fs';
 import * as path from 'path';
->>>>>>> 09c7a2c0
 import { BIG_ENTITY_DELETE_TIMEOUT } from '../../constant/delete';
 import {
   CERT_FILE,
