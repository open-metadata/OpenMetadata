--- conflicted
+++ resolved
@@ -12,18 +12,12 @@
  */
 import { expect, test } from '@playwright/test';
 import { GlobalSettingOptions } from '../../constant/settings';
-<<<<<<< HEAD
 import { RolesClass } from '../../support/access-control/RolesClass';
-import {
-  descriptionBox,
-  getApiContext,
-  redirectToHomePage,
-=======
 import {
   descriptionBox,
   redirectToHomePage,
   toastNotification,
->>>>>>> b2435150
+  getApiContext,
   uuid,
 } from '../../utils/common';
 import { removePolicyFromRole } from '../../utils/roles';
