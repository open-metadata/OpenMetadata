--- conflicted
+++ resolved
@@ -868,158 +868,140 @@
     await redirectToHomePage(page);
   });
 
-<<<<<<< HEAD
   test('Verify column visibility across pagination pages', async ({ page }) => {
     test.slow();
-=======
-    const { page, afterAction } = await createNewPage(browser);
->>>>>>> b666bf2d
-
-    try {
-      await table1.visitEntityPage(page);
-      await visitLineageTab(page);
-      await activateColumnLayer(page);
-      await toggleLineageFilters(page, table1Fqn);
-      await toggleLineageFilters(page, table2Fqn);
-
-      await page.getByTestId('full-screen').click();
-
-      const table1Node = page.locator(
-        `[data-testid="lineage-node-${table1Fqn}"]`
-      );
-      const table2Node = page.locator(
-        `[data-testid="lineage-node-${table2Fqn}"]`
-      );
-
-      const table1NextBtn = table1Node.locator('[data-testid="next-btn"]');
-      const table2NextBtn = table2Node.locator('[data-testid="next-btn"]');
-
-      const allColumnTestIds = {
-        table1: table1Columns.map((col) => `column-${table1Fqn}.${col.name}`),
-        table2: table2Columns.map((col) => `column-${table2Fqn}.${col.name}`),
-      };
-
-      const columnTestIds: Record<string, string[]> = {
-        'T1-P1': allColumnTestIds.table1.slice(0, 5),
-        'T1-P2': allColumnTestIds.table1.slice(5, 10),
-        'T1-P3': allColumnTestIds.table1.slice(10, 11),
-        'T2-P1': allColumnTestIds.table2.slice(0, 5),
-        'T2-P2': allColumnTestIds.table2.slice(5, 10),
-        'T2-P3': allColumnTestIds.table2.slice(10, 12),
-      };
-
-      await test.step(
-        'Verify T1-P1: C1-C5 visible, C6-C11 hidden',
-        async () => {
-          for (const testId of columnTestIds['T1-P1']) {
-            await expect(
-              page.locator(`[data-testid="${testId}"]`)
-            ).toBeVisible();
-          }
-
-          for (const testId of allColumnTestIds.table1) {
-            if (!columnTestIds['T1-P1'].includes(testId)) {
-              await expect(
-                page.locator(`[data-testid="${testId}"]`)
-              ).not.toBeVisible();
-            }
-          }
-        }
-      );
-
-      await test.step(
-        'Verify T2-P1: C1-C5 visible, C6-C12 hidden',
-        async () => {
-          for (const testId of columnTestIds['T2-P1']) {
-            await expect(
-              page.locator(`[data-testid="${testId}"]`)
-            ).toBeVisible();
-          }
-
-          for (const testId of allColumnTestIds.table2) {
-            if (!columnTestIds['T2-P1'].includes(testId)) {
-              await expect(
-                page.locator(`[data-testid="${testId}"]`)
-              ).not.toBeVisible();
-            }
-          }
-        }
-      );
-
-      await test.step('Navigate to T1-P2 and verify visibility', async () => {
-        if (await table1NextBtn.isVisible()) {
-          await table1NextBtn.click();
-        }
-
-        for (const testId of columnTestIds['T1-P2']) {
-          await expect(page.locator(`[data-testid="${testId}"]`)).toBeVisible();
-        }
-
-        for (const testId of allColumnTestIds.table1) {
-          if (!columnTestIds['T1-P2'].includes(testId)) {
-            await expect(
-              page.locator(`[data-testid="${testId}"]`)
-            ).not.toBeVisible();
-          }
-        }
-      });
-
-      await test.step('Navigate to T2-P2 and verify visibility', async () => {
-        if (await table2NextBtn.isVisible()) {
-          await table2NextBtn.click();
-        }
-
-        for (const testId of columnTestIds['T2-P2']) {
-          await expect(page.locator(`[data-testid="${testId}"]`)).toBeVisible();
-        }
-
-        for (const testId of allColumnTestIds.table2) {
-          if (!columnTestIds['T2-P2'].includes(testId)) {
-            await expect(
-              page.locator(`[data-testid="${testId}"]`)
-            ).not.toBeVisible();
-          }
-        }
-      });
-
-      await test.step('Navigate to T1-P3 and verify visibility', async () => {
-        if (await table1NextBtn.isVisible()) {
-          await table1NextBtn.click();
-        }
-
-        for (const testId of columnTestIds['T1-P3']) {
-          await expect(page.locator(`[data-testid="${testId}"]`)).toBeVisible();
-        }
-
-        for (const testId of allColumnTestIds.table1) {
-          if (!columnTestIds['T1-P3'].includes(testId)) {
-            await expect(
-              page.locator(`[data-testid="${testId}"]`)
-            ).not.toBeVisible();
-          }
-        }
-      });
-
-      await test.step('Navigate to T2-P3 and verify visibility', async () => {
-        if (await table2NextBtn.isVisible()) {
-          await table2NextBtn.click();
-        }
-
-        for (const testId of columnTestIds['T2-P3']) {
-          await expect(page.locator(`[data-testid="${testId}"]`)).toBeVisible();
-        }
-
-        for (const testId of allColumnTestIds.table2) {
-          if (!columnTestIds['T2-P3'].includes(testId)) {
-            await expect(
-              page.locator(`[data-testid="${testId}"]`)
-            ).not.toBeVisible();
-          }
-        }
-      });
-    } finally {
-      await afterAction();
-    }
+
+    await table1.visitEntityPage(page);
+    await visitLineageTab(page);
+    await activateColumnLayer(page);
+    await toggleLineageFilters(page, table1Fqn);
+    await toggleLineageFilters(page, table2Fqn);
+
+    await page.getByTestId('full-screen').click();
+
+    const table1Node = page.locator(
+      `[data-testid="lineage-node-${table1Fqn}"]`
+    );
+    const table2Node = page.locator(
+      `[data-testid="lineage-node-${table2Fqn}"]`
+    );
+
+    const table1NextBtn = table1Node.locator('[data-testid="next-btn"]');
+    const table2NextBtn = table2Node.locator('[data-testid="next-btn"]');
+
+    const allColumnTestIds = {
+      table1: table1Columns.map((col) => `column-${table1Fqn}.${col.name}`),
+      table2: table2Columns.map((col) => `column-${table2Fqn}.${col.name}`),
+    };
+
+    const columnTestIds: Record<string, string[]> = {
+      'T1-P1': allColumnTestIds.table1.slice(0, 5),
+      'T1-P2': allColumnTestIds.table1.slice(5, 10),
+      'T1-P3': allColumnTestIds.table1.slice(10, 11),
+      'T2-P1': allColumnTestIds.table2.slice(0, 5),
+      'T2-P2': allColumnTestIds.table2.slice(5, 10),
+      'T2-P3': allColumnTestIds.table2.slice(10, 12),
+    };
+
+    await test.step('Verify T1-P1: C1-C5 visible, C6-C11 hidden', async () => {
+      for (const testId of columnTestIds['T1-P1']) {
+        await expect(page.locator(`[data-testid="${testId}"]`)).toBeVisible();
+      }
+
+      for (const testId of allColumnTestIds.table1) {
+        if (!columnTestIds['T1-P1'].includes(testId)) {
+          await expect(
+            page.locator(`[data-testid="${testId}"]`)
+          ).not.toBeVisible();
+        }
+      }
+    });
+
+    await test.step('Verify T2-P1: C1-C5 visible, C6-C12 hidden', async () => {
+      for (const testId of columnTestIds['T2-P1']) {
+        await expect(page.locator(`[data-testid="${testId}"]`)).toBeVisible();
+      }
+
+      for (const testId of allColumnTestIds.table2) {
+        if (!columnTestIds['T2-P1'].includes(testId)) {
+          await expect(
+            page.locator(`[data-testid="${testId}"]`)
+          ).not.toBeVisible();
+        }
+      }
+    });
+
+    await test.step('Navigate to T1-P2 and verify visibility', async () => {
+      if (await table1NextBtn.isVisible()) {
+        await table1NextBtn.click();
+      }
+
+      for (const testId of columnTestIds['T1-P2']) {
+        await expect(page.locator(`[data-testid="${testId}"]`)).toBeVisible();
+      }
+
+      for (const testId of allColumnTestIds.table1) {
+        if (!columnTestIds['T1-P2'].includes(testId)) {
+          await expect(
+            page.locator(`[data-testid="${testId}"]`)
+          ).not.toBeVisible();
+        }
+      }
+    });
+
+    await test.step('Navigate to T2-P2 and verify visibility', async () => {
+      if (await table2NextBtn.isVisible()) {
+        await table2NextBtn.click();
+      }
+
+      for (const testId of columnTestIds['T2-P2']) {
+        await expect(page.locator(`[data-testid="${testId}"]`)).toBeVisible();
+      }
+
+      for (const testId of allColumnTestIds.table2) {
+        if (!columnTestIds['T2-P2'].includes(testId)) {
+          await expect(
+            page.locator(`[data-testid="${testId}"]`)
+          ).not.toBeVisible();
+        }
+      }
+    });
+
+    await test.step('Navigate to T1-P3 and verify visibility', async () => {
+      if (await table1NextBtn.isVisible()) {
+        await table1NextBtn.click();
+      }
+
+      for (const testId of columnTestIds['T1-P3']) {
+        await expect(page.locator(`[data-testid="${testId}"]`)).toBeVisible();
+      }
+
+      for (const testId of allColumnTestIds.table1) {
+        if (!columnTestIds['T1-P3'].includes(testId)) {
+          await expect(
+            page.locator(`[data-testid="${testId}"]`)
+          ).not.toBeVisible();
+        }
+      }
+    });
+
+    await test.step('Navigate to T2-P3 and verify visibility', async () => {
+      if (await table2NextBtn.isVisible()) {
+        await table2NextBtn.click();
+      }
+
+      for (const testId of columnTestIds['T2-P3']) {
+        await expect(page.locator(`[data-testid="${testId}"]`)).toBeVisible();
+      }
+
+      for (const testId of allColumnTestIds.table2) {
+        if (!columnTestIds['T2-P3'].includes(testId)) {
+          await expect(
+            page.locator(`[data-testid="${testId}"]`)
+          ).not.toBeVisible();
+        }
+      }
+    });
   });
 
   test('Verify edges when no column is hovered or selected', async ({
@@ -1027,271 +1009,186 @@
   }) => {
     test.slow();
 
-<<<<<<< HEAD
     await table1.visitEntityPage(page);
     await visitLineageTab(page);
     await activateColumnLayer(page);
-=======
-    const { page, afterAction } = await createNewPage(browser);
-
-    try {
-      await table1.visitEntityPage(page);
-      await visitLineageTab(page);
-      await activateColumnLayer(page);
-      await toggleLineageFilters(page, table1Fqn);
-      await toggleLineageFilters(page, table2Fqn);
->>>>>>> b666bf2d
-
-      await page.getByTestId('full-screen').click();
-
-      const table1Node = page.locator(
-        `[data-testid="lineage-node-${table1Fqn}"]`
-      );
-      const table2Node = page.locator(
-        `[data-testid="lineage-node-${table2Fqn}"]`
-      );
-
-      const table1NextBtn = table1Node.locator('[data-testid="next-btn"]');
-      const table2NextBtn = table2Node.locator('[data-testid="next-btn"]');
-
-      await test.step(
-        'Verify T1-P1 and T2-P1: Only (T1,C1)-(T2,C1), (T1,C2)-(T2,C2), (T1,C3)-(T2,C3) edges visible',
-        async () => {
-          const visibleEdges = [
-            `column-edge-${btoa(
-              `${table1Fqn}.${table1Columns[0].name}`
-            )}-${btoa(`${table2Fqn}.${table2Columns[0].name}`)}`,
-            `column-edge-${btoa(
-              `${table1Fqn}.${table1Columns[1].name}`
-            )}-${btoa(`${table2Fqn}.${table2Columns[1].name}`)}`,
-            `column-edge-${btoa(
-              `${table1Fqn}.${table1Columns[2].name}`
-            )}-${btoa(`${table2Fqn}.${table2Columns[2].name}`)}`,
-          ];
-
-          const hiddenEdges = [
-            `column-edge-${btoa(
-              `${table1Fqn}.${table1Columns[0].name}`
-            )}-${btoa(`${table2Fqn}.${table2Columns[5].name}`)}`,
-            `column-edge-${btoa(
-              `${table1Fqn}.${table1Columns[1].name}`
-            )}-${btoa(`${table2Fqn}.${table2Columns[6].name}`)}`,
-            `column-edge-${btoa(
-              `${table1Fqn}.${table1Columns[3].name}`
-            )}-${btoa(`${table2Fqn}.${table2Columns[7].name}`)}`,
-            `column-edge-${btoa(
-              `${table1Fqn}.${table1Columns[4].name}`
-            )}-${btoa(`${table2Fqn}.${table2Columns[7].name}`)}`,
-            `column-edge-${btoa(
-              `${table1Fqn}.${table1Columns[5].name}`
-            )}-${btoa(`${table2Fqn}.${table2Columns[5].name}`)}`,
-            `column-edge-${btoa(
-              `${table1Fqn}.${table1Columns[6].name}`
-            )}-${btoa(`${table2Fqn}.${table2Columns[6].name}`)}`,
-            `column-edge-${btoa(
-              `${table1Fqn}.${table1Columns[8].name}`
-            )}-${btoa(`${table2Fqn}.${table2Columns[7].name}`)}`,
-          ];
-
-          for (const edgeId of visibleEdges) {
-            await expect(
-              page.locator(`[data-testid="${edgeId}"]`)
-            ).toBeVisible();
-          }
-
-          for (const edgeId of hiddenEdges) {
-            await expect(
-              page.locator(`[data-testid="${edgeId}"]`)
-            ).not.toBeVisible();
-          }
-        }
-      );
-
-      await test.step(
-        'Navigate to T2-P2 and verify (T1,C1)-(T2,C6), (T1,C2)-(T2,C7), (T1,C4)-(T2,C8), (T1,C5)-(T2,C8) edges visible',
-        async () => {
-          if (await table2NextBtn.isVisible()) {
-            await table2NextBtn.click();
-          }
-
-          const visibleEdges = [
-            `column-edge-${btoa(
-              `${table1Fqn}.${table1Columns[0].name}`
-            )}-${btoa(`${table2Fqn}.${table2Columns[5].name}`)}`,
-            `column-edge-${btoa(
-              `${table1Fqn}.${table1Columns[1].name}`
-            )}-${btoa(`${table2Fqn}.${table2Columns[6].name}`)}`,
-            `column-edge-${btoa(
-              `${table1Fqn}.${table1Columns[3].name}`
-            )}-${btoa(`${table2Fqn}.${table2Columns[7].name}`)}`,
-            `column-edge-${btoa(
-              `${table1Fqn}.${table1Columns[4].name}`
-            )}-${btoa(`${table2Fqn}.${table2Columns[7].name}`)}`,
-          ];
-
-          const hiddenEdges = [
-            `column-edge-${btoa(
-              `${table1Fqn}.${table1Columns[0].name}`
-            )}-${btoa(`${table2Fqn}.${table2Columns[0].name}`)}`,
-            `column-edge-${btoa(
-              `${table1Fqn}.${table1Columns[1].name}`
-            )}-${btoa(`${table2Fqn}.${table2Columns[1].name}`)}`,
-            `column-edge-${btoa(
-              `${table1Fqn}.${table1Columns[2].name}`
-            )}-${btoa(`${table2Fqn}.${table2Columns[2].name}`)}`,
-            `column-edge-${btoa(
-              `${table1Fqn}.${table1Columns[5].name}`
-            )}-${btoa(`${table2Fqn}.${table2Columns[5].name}`)}`,
-            `column-edge-${btoa(
-              `${table1Fqn}.${table1Columns[6].name}`
-            )}-${btoa(`${table2Fqn}.${table2Columns[6].name}`)}`,
-            `column-edge-${btoa(
-              `${table1Fqn}.${table1Columns[8].name}`
-            )}-${btoa(`${table2Fqn}.${table2Columns[7].name}`)}`,
-          ];
-
-          for (const edgeId of visibleEdges) {
-            await expect(
-              page.locator(`[data-testid="${edgeId}"]`)
-            ).toBeVisible();
-          }
-
-          for (const edgeId of hiddenEdges) {
-            await expect(
-              page.locator(`[data-testid="${edgeId}"]`)
-            ).not.toBeVisible();
-          }
-        }
-      );
-
-      await test.step(
-        'Navigate to T1-P2 and verify (T1,C6)-(T2,C6), (T1,C7)-(T2,C7), (T1,C9)-(T2,C8) edges visible',
-        async () => {
-          if (await table1NextBtn.isVisible()) {
-            await table1NextBtn.click();
-          }
-
-          const visibleEdges = [
-            `column-edge-${btoa(
-              `${table1Fqn}.${table1Columns[5].name}`
-            )}-${btoa(`${table2Fqn}.${table2Columns[5].name}`)}`,
-            `column-edge-${btoa(
-              `${table1Fqn}.${table1Columns[6].name}`
-            )}-${btoa(`${table2Fqn}.${table2Columns[6].name}`)}`,
-            `column-edge-${btoa(
-              `${table1Fqn}.${table1Columns[8].name}`
-            )}-${btoa(`${table2Fqn}.${table2Columns[7].name}`)}`,
-          ];
-
-          const hiddenEdges = [
-            `column-edge-${btoa(
-              `${table1Fqn}.${table1Columns[0].name}`
-            )}-${btoa(`${table2Fqn}.${table2Columns[0].name}`)}`,
-            `column-edge-${btoa(
-              `${table1Fqn}.${table1Columns[1].name}`
-            )}-${btoa(`${table2Fqn}.${table2Columns[1].name}`)}`,
-            `column-edge-${btoa(
-              `${table1Fqn}.${table1Columns[2].name}`
-            )}-${btoa(`${table2Fqn}.${table2Columns[2].name}`)}`,
-            `column-edge-${btoa(
-              `${table1Fqn}.${table1Columns[0].name}`
-            )}-${btoa(`${table2Fqn}.${table2Columns[5].name}`)}`,
-            `column-edge-${btoa(
-              `${table1Fqn}.${table1Columns[1].name}`
-            )}-${btoa(`${table2Fqn}.${table2Columns[6].name}`)}`,
-            `column-edge-${btoa(
-              `${table1Fqn}.${table1Columns[3].name}`
-            )}-${btoa(`${table2Fqn}.${table2Columns[7].name}`)}`,
-            `column-edge-${btoa(
-              `${table1Fqn}.${table1Columns[4].name}`
-            )}-${btoa(`${table2Fqn}.${table2Columns[7].name}`)}`,
-          ];
-
-          for (const edgeId of visibleEdges) {
-            await expect(
-              page.locator(`[data-testid="${edgeId}"]`)
-            ).toBeVisible();
-          }
-
-          for (const edgeId of hiddenEdges) {
-            await expect(
-              page.locator(`[data-testid="${edgeId}"]`)
-            ).not.toBeVisible();
-          }
-        }
-      );
-    } finally {
-      await afterAction();
-    }
+    await toggleLineageFilters(page, table1Fqn);
+    await toggleLineageFilters(page, table2Fqn);
+
+    await page.getByTestId('full-screen').click();
+
+    const table1Node = page.locator(
+      `[data-testid="lineage-node-${table1Fqn}"]`
+    );
+    const table2Node = page.locator(
+      `[data-testid="lineage-node-${table2Fqn}"]`
+    );
+
+    const table1NextBtn = table1Node.locator('[data-testid="next-btn"]');
+    const table2NextBtn = table2Node.locator('[data-testid="next-btn"]');
+
+    await test.step(
+      'Verify T1-P1 and T2-P1: Only (T1,C1)-(T2,C1), (T1,C2)-(T2,C2), (T1,C3)-(T2,C3) edges visible',
+      async () => {
+        const visibleEdges = [
+          `column-edge-${btoa(`${table1Fqn}.${table1Columns[0].name}`)}-${btoa(
+            `${table2Fqn}.${table2Columns[0].name}`
+          )}`,
+          `column-edge-${btoa(`${table1Fqn}.${table1Columns[1].name}`)}-${btoa(
+            `${table2Fqn}.${table2Columns[1].name}`
+          )}`,
+          `column-edge-${btoa(`${table1Fqn}.${table1Columns[2].name}`)}-${btoa(
+            `${table2Fqn}.${table2Columns[2].name}`
+          )}`,
+        ];
+
+        const hiddenEdges = [
+          `column-edge-${btoa(`${table1Fqn}.${table1Columns[0].name}`)}-${btoa(
+            `${table2Fqn}.${table2Columns[5].name}`
+          )}`,
+          `column-edge-${btoa(`${table1Fqn}.${table1Columns[1].name}`)}-${btoa(
+            `${table2Fqn}.${table2Columns[6].name}`
+          )}`,
+          `column-edge-${btoa(`${table1Fqn}.${table1Columns[3].name}`)}-${btoa(
+            `${table2Fqn}.${table2Columns[7].name}`
+          )}`,
+          `column-edge-${btoa(`${table1Fqn}.${table1Columns[4].name}`)}-${btoa(
+            `${table2Fqn}.${table2Columns[7].name}`
+          )}`,
+          `column-edge-${btoa(`${table1Fqn}.${table1Columns[5].name}`)}-${btoa(
+            `${table2Fqn}.${table2Columns[5].name}`
+          )}`,
+          `column-edge-${btoa(`${table1Fqn}.${table1Columns[6].name}`)}-${btoa(
+            `${table2Fqn}.${table2Columns[6].name}`
+          )}`,
+          `column-edge-${btoa(`${table1Fqn}.${table1Columns[8].name}`)}-${btoa(
+            `${table2Fqn}.${table2Columns[7].name}`
+          )}`,
+        ];
+
+        for (const edgeId of visibleEdges) {
+          await expect(page.locator(`[data-testid="${edgeId}"]`)).toBeVisible();
+        }
+
+        for (const edgeId of hiddenEdges) {
+          await expect(
+            page.locator(`[data-testid="${edgeId}"]`)
+          ).not.toBeVisible();
+        }
+      }
+    );
+
+    await test.step(
+      'Navigate to T2-P2 and verify (T1,C1)-(T2,C6), (T1,C2)-(T2,C7), (T1,C4)-(T2,C8), (T1,C5)-(T2,C8) edges visible',
+      async () => {
+        if (await table2NextBtn.isVisible()) {
+          await table2NextBtn.click();
+        }
+
+        const visibleEdges = [
+          `column-edge-${btoa(`${table1Fqn}.${table1Columns[0].name}`)}-${btoa(
+            `${table2Fqn}.${table2Columns[5].name}`
+          )}`,
+          `column-edge-${btoa(`${table1Fqn}.${table1Columns[1].name}`)}-${btoa(
+            `${table2Fqn}.${table2Columns[6].name}`
+          )}`,
+          `column-edge-${btoa(`${table1Fqn}.${table1Columns[3].name}`)}-${btoa(
+            `${table2Fqn}.${table2Columns[7].name}`
+          )}`,
+          `column-edge-${btoa(`${table1Fqn}.${table1Columns[4].name}`)}-${btoa(
+            `${table2Fqn}.${table2Columns[7].name}`
+          )}`,
+        ];
+
+        const hiddenEdges = [
+          `column-edge-${btoa(`${table1Fqn}.${table1Columns[0].name}`)}-${btoa(
+            `${table2Fqn}.${table2Columns[0].name}`
+          )}`,
+          `column-edge-${btoa(`${table1Fqn}.${table1Columns[1].name}`)}-${btoa(
+            `${table2Fqn}.${table2Columns[1].name}`
+          )}`,
+          `column-edge-${btoa(`${table1Fqn}.${table1Columns[2].name}`)}-${btoa(
+            `${table2Fqn}.${table2Columns[2].name}`
+          )}`,
+          `column-edge-${btoa(`${table1Fqn}.${table1Columns[5].name}`)}-${btoa(
+            `${table2Fqn}.${table2Columns[5].name}`
+          )}`,
+          `column-edge-${btoa(`${table1Fqn}.${table1Columns[6].name}`)}-${btoa(
+            `${table2Fqn}.${table2Columns[6].name}`
+          )}`,
+          `column-edge-${btoa(`${table1Fqn}.${table1Columns[8].name}`)}-${btoa(
+            `${table2Fqn}.${table2Columns[7].name}`
+          )}`,
+        ];
+
+        for (const edgeId of visibleEdges) {
+          await expect(page.locator(`[data-testid="${edgeId}"]`)).toBeVisible();
+        }
+
+        for (const edgeId of hiddenEdges) {
+          await expect(
+            page.locator(`[data-testid="${edgeId}"]`)
+          ).not.toBeVisible();
+        }
+      }
+    );
+
+    await test.step(
+      'Navigate to T1-P2 and verify (T1,C6)-(T2,C6), (T1,C7)-(T2,C7), (T1,C9)-(T2,C8) edges visible',
+      async () => {
+        if (await table1NextBtn.isVisible()) {
+          await table1NextBtn.click();
+        }
+
+        const visibleEdges = [
+          `column-edge-${btoa(`${table1Fqn}.${table1Columns[5].name}`)}-${btoa(
+            `${table2Fqn}.${table2Columns[5].name}`
+          )}`,
+          `column-edge-${btoa(`${table1Fqn}.${table1Columns[6].name}`)}-${btoa(
+            `${table2Fqn}.${table2Columns[6].name}`
+          )}`,
+          `column-edge-${btoa(`${table1Fqn}.${table1Columns[8].name}`)}-${btoa(
+            `${table2Fqn}.${table2Columns[7].name}`
+          )}`,
+        ];
+
+        const hiddenEdges = [
+          `column-edge-${btoa(`${table1Fqn}.${table1Columns[0].name}`)}-${btoa(
+            `${table2Fqn}.${table2Columns[0].name}`
+          )}`,
+          `column-edge-${btoa(`${table1Fqn}.${table1Columns[1].name}`)}-${btoa(
+            `${table2Fqn}.${table2Columns[1].name}`
+          )}`,
+          `column-edge-${btoa(`${table1Fqn}.${table1Columns[2].name}`)}-${btoa(
+            `${table2Fqn}.${table2Columns[2].name}`
+          )}`,
+          `column-edge-${btoa(`${table1Fqn}.${table1Columns[0].name}`)}-${btoa(
+            `${table2Fqn}.${table2Columns[5].name}`
+          )}`,
+          `column-edge-${btoa(`${table1Fqn}.${table1Columns[1].name}`)}-${btoa(
+            `${table2Fqn}.${table2Columns[6].name}`
+          )}`,
+          `column-edge-${btoa(`${table1Fqn}.${table1Columns[3].name}`)}-${btoa(
+            `${table2Fqn}.${table2Columns[7].name}`
+          )}`,
+          `column-edge-${btoa(`${table1Fqn}.${table1Columns[4].name}`)}-${btoa(
+            `${table2Fqn}.${table2Columns[7].name}`
+          )}`,
+        ];
+
+        for (const edgeId of visibleEdges) {
+          await expect(page.locator(`[data-testid="${edgeId}"]`)).toBeVisible();
+        }
+
+        for (const edgeId of hiddenEdges) {
+          await expect(
+            page.locator(`[data-testid="${edgeId}"]`)
+          ).not.toBeVisible();
+        }
+      }
+    );
   });
 
-  test('Verify columns and edges when a column is hovered', async ({
-    browser,
-  }) => {
-    test.slow();
-
-    const { page, afterAction } = await createNewPage(browser);
-
-    try {
-      await table1.visitEntityPage(page);
-      await visitLineageTab(page);
-      await activateColumnLayer(page);
-      await toggleLineageFilters(page, table1Fqn);
-      await toggleLineageFilters(page, table2Fqn);
-
-      await page.getByTestId('full-screen').click();
-
-      await test.step(
-        'Hover on (T1,C1) and verify highlighted columns and edges',
-        async () => {
-          const c1Column = page.locator(
-            `[data-testid="column-${table1Fqn}.${table1Columns[0].name}"]`
-          );
-
-          await c1Column.hover();
-
-          // Verify (T1,C1), (T2,C1) and (T2,C6) are highlighted and visible
-          const t1c1 = page.locator(
-            `[data-testid="column-${table1Fqn}.${table1Columns[0].name}"]`
-          );
-          const t2c1 = page.locator(
-            `[data-testid="column-${table2Fqn}.${table2Columns[0].name}"]`
-          );
-          const t2c6 = page.locator(
-            `[data-testid="column-${table2Fqn}.${table2Columns[5].name}"]`
-          );
-
-          await expect(t1c1).toBeVisible();
-          await expect(t1c1).toHaveClass(/custom-node-header-column-tracing/);
-
-          await expect(t2c1).toBeVisible();
-          await expect(t2c1).toHaveClass(/custom-node-header-column-tracing/);
-
-          await expect(t2c6).toBeVisible();
-          await expect(t2c6).toHaveClass(/custom-node-header-column-tracing/);
-
-          // Verify edges are visible
-          const edge_t1c1_to_t2c1 = `column-edge-${btoa(
-            `${table1Fqn}.${table1Columns[0].name}`
-          )}-${btoa(`${table2Fqn}.${table2Columns[0].name}`)}`;
-          const edge_t1c1_to_t2c6 = `column-edge-${btoa(
-            `${table1Fqn}.${table1Columns[0].name}`
-          )}-${btoa(`${table2Fqn}.${table2Columns[5].name}`)}`;
-
-          await expect(
-            page.locator(`[data-testid="${edge_t1c1_to_t2c1}"]`)
-          ).toBeVisible();
-          await expect(
-            page.locator(`[data-testid="${edge_t1c1_to_t2c6}"]`)
-          ).toBeVisible();
-        }
-      );
-    } finally {
-      await afterAction();
-    }
-  });
-
-<<<<<<< HEAD
   test('Verify columns and edges when a column is hovered', async ({
     page,
   }) => {
@@ -1300,94 +1197,59 @@
     await table1.visitEntityPage(page);
     await visitLineageTab(page);
     await activateColumnLayer(page);
-=======
-  test('Verify columns and edges when a column is clicked', async ({
-    browser,
-  }) => {
-    test.slow();
-
-    const { page, afterAction } = await createNewPage(browser);
-
-    try {
-      await table1.visitEntityPage(page);
-      await visitLineageTab(page);
-      await activateColumnLayer(page);
-      await toggleLineageFilters(page, table1Fqn);
-      await toggleLineageFilters(page, table2Fqn);
->>>>>>> b666bf2d
-
-      await page.getByTestId('full-screen').click();
-
-      await test.step(
-        'Navigate to T1-P2 and T2-P2, click (T2,C6) and verify highlighted columns and edges',
-        async () => {
-          const table1Node = page.locator(
-            `[data-testid="lineage-node-${table1Fqn}"]`
-          );
-          const table2Node = page.locator(
-            `[data-testid="lineage-node-${table2Fqn}"]`
-          );
-
-          // Navigate to T1-P2
-          const table1NextBtn = table1Node.locator('[data-testid="next-btn"]');
-          if (await table1NextBtn.isVisible()) {
-            await table1NextBtn.click();
-          }
-
-          // Navigate to T2-P2
-          const table2NextBtn = table2Node.locator('[data-testid="next-btn"]');
-          if (await table2NextBtn.isVisible()) {
-            await table2NextBtn.click();
-          }
-
-          // Click on (T2,C6)
-          const t2c6Column = page.locator(
-            `[data-testid="column-${table2Fqn}.${table2Columns[5].name}"]`
-          );
-          await t2c6Column.click();
-
-          // Verify (T1,C1), (T1,C6) and (T2,C6) are highlighted and visible
-          const t1c1 = page.locator(
-            `[data-testid="column-${table1Fqn}.${table1Columns[0].name}"]`
-          );
-          const t1c6 = page.locator(
-            `[data-testid="column-${table1Fqn}.${table1Columns[5].name}"]`
-          );
-          const t2c6 = page.locator(
-            `[data-testid="column-${table2Fqn}.${table2Columns[5].name}"]`
-          );
-
-          await expect(t1c1).toBeVisible();
-          await expect(t1c1).toHaveClass(/custom-node-header-column-tracing/);
-
-          await expect(t1c6).toBeVisible();
-          await expect(t1c6).toHaveClass(/custom-node-header-column-tracing/);
-
-          await expect(t2c6).toBeVisible();
-          await expect(t2c6).toHaveClass(/custom-node-header-column-tracing/);
-
-          // Verify edges are visible
-          const edge_t1c1_to_t2c6 = `column-edge-${btoa(
-            `${table1Fqn}.${table1Columns[0].name}`
-          )}-${btoa(`${table2Fqn}.${table2Columns[5].name}`)}`;
-          const edge_t1c6_to_t2c6 = `column-edge-${btoa(
-            `${table1Fqn}.${table1Columns[5].name}`
-          )}-${btoa(`${table2Fqn}.${table2Columns[5].name}`)}`;
-
-          await expect(
-            page.locator(`[data-testid="${edge_t1c1_to_t2c6}"]`)
-          ).toBeVisible();
-          await expect(
-            page.locator(`[data-testid="${edge_t1c6_to_t2c6}"]`)
-          ).toBeVisible();
-        }
-      );
-    } finally {
-      await afterAction();
-    }
+
+    await toggleLineageFilters(page, table1Fqn);
+    await toggleLineageFilters(page, table2Fqn);
+
+    await page.getByTestId('full-screen').click();
+
+    await test.step(
+      'Hover on (T1,C1) and verify highlighted columns and edges',
+      async () => {
+        const c1Column = page.locator(
+          `[data-testid="column-${table1Fqn}.${table1Columns[0].name}"]`
+        );
+
+        await c1Column.hover();
+
+        // Verify (T1,C1), (T2,C1) and (T2,C6) are highlighted and visible
+        const t1c1 = page.locator(
+          `[data-testid="column-${table1Fqn}.${table1Columns[0].name}"]`
+        );
+        const t2c1 = page.locator(
+          `[data-testid="column-${table2Fqn}.${table2Columns[0].name}"]`
+        );
+        const t2c6 = page.locator(
+          `[data-testid="column-${table2Fqn}.${table2Columns[5].name}"]`
+        );
+
+        await expect(t1c1).toBeVisible();
+        await expect(t1c1).toHaveClass(/custom-node-header-column-tracing/);
+
+        await expect(t2c1).toBeVisible();
+        await expect(t2c1).toHaveClass(/custom-node-header-column-tracing/);
+
+        await expect(t2c6).toBeVisible();
+        await expect(t2c6).toHaveClass(/custom-node-header-column-tracing/);
+
+        // Verify edges are visible
+        const edge_t1c1_to_t2c1 = `column-edge-${btoa(
+          `${table1Fqn}.${table1Columns[0].name}`
+        )}-${btoa(`${table2Fqn}.${table2Columns[0].name}`)}`;
+        const edge_t1c1_to_t2c6 = `column-edge-${btoa(
+          `${table1Fqn}.${table1Columns[0].name}`
+        )}-${btoa(`${table2Fqn}.${table2Columns[5].name}`)}`;
+
+        await expect(
+          page.locator(`[data-testid="${edge_t1c1_to_t2c1}"]`)
+        ).toBeVisible();
+        await expect(
+          page.locator(`[data-testid="${edge_t1c1_to_t2c6}"]`)
+        ).toBeVisible();
+      }
+    );
   });
 
-<<<<<<< HEAD
   test('Verify columns and edges when a column is clicked', async ({
     page,
   }) => {
@@ -1396,7 +1258,78 @@
     await table1.visitEntityPage(page);
     await visitLineageTab(page);
     await activateColumnLayer(page);
-=======
+
+    await toggleLineageFilters(page, table1Fqn);
+    await toggleLineageFilters(page, table2Fqn);
+
+    await page.getByTestId('full-screen').click();
+
+    await test.step(
+      'Navigate to T1-P2 and T2-P2, click (T2,C6) and verify highlighted columns and edges',
+      async () => {
+        const table1Node = page.locator(
+          `[data-testid="lineage-node-${table1Fqn}"]`
+        );
+        const table2Node = page.locator(
+          `[data-testid="lineage-node-${table2Fqn}"]`
+        );
+
+        // Navigate to T1-P2
+        const table1NextBtn = table1Node.locator('[data-testid="next-btn"]');
+        if (await table1NextBtn.isVisible()) {
+          await table1NextBtn.click();
+        }
+
+        // Navigate to T2-P2
+        const table2NextBtn = table2Node.locator('[data-testid="next-btn"]');
+        if (await table2NextBtn.isVisible()) {
+          await table2NextBtn.click();
+        }
+
+        // Click on (T2,C6)
+        const t2c6Column = page.locator(
+          `[data-testid="column-${table2Fqn}.${table2Columns[5].name}"]`
+        );
+        await t2c6Column.click();
+
+        // Verify (T1,C1), (T1,C6) and (T2,C6) are highlighted and visible
+        const t1c1 = page.locator(
+          `[data-testid="column-${table1Fqn}.${table1Columns[0].name}"]`
+        );
+        const t1c6 = page.locator(
+          `[data-testid="column-${table1Fqn}.${table1Columns[5].name}"]`
+        );
+        const t2c6 = page.locator(
+          `[data-testid="column-${table2Fqn}.${table2Columns[5].name}"]`
+        );
+
+        await expect(t1c1).toBeVisible();
+        await expect(t1c1).toHaveClass(/custom-node-header-column-tracing/);
+
+        await expect(t1c6).toBeVisible();
+        await expect(t1c6).toHaveClass(/custom-node-header-column-tracing/);
+
+        await expect(t2c6).toBeVisible();
+        await expect(t2c6).toHaveClass(/custom-node-header-column-tracing/);
+
+        // Verify edges are visible
+        const edge_t1c1_to_t2c6 = `column-edge-${btoa(
+          `${table1Fqn}.${table1Columns[0].name}`
+        )}-${btoa(`${table2Fqn}.${table2Columns[5].name}`)}`;
+        const edge_t1c6_to_t2c6 = `column-edge-${btoa(
+          `${table1Fqn}.${table1Columns[5].name}`
+        )}-${btoa(`${table2Fqn}.${table2Columns[5].name}`)}`;
+
+        await expect(
+          page.locator(`[data-testid="${edge_t1c1_to_t2c6}"]`)
+        ).toBeVisible();
+        await expect(
+          page.locator(`[data-testid="${edge_t1c6_to_t2c6}"]`)
+        ).toBeVisible();
+      }
+    );
+  });
+
   test('Verify edges for column level lineage between 2 nodes when filter is toggled', async ({
     browser,
   }) => {
@@ -1411,7 +1344,6 @@
         await activateColumnLayer(page);
         await page.getByTestId('full-screen').click();
       });
->>>>>>> b666bf2d
 
       const table1Node = page.locator(
         `[data-testid="lineage-node-${table1Fqn}"]`
