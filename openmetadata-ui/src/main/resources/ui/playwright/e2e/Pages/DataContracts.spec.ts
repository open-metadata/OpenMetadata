/*
 *  Copyright 2025 Collate.
 *  Licensed under the Apache License, Version 2.0 (the "License");
 *  you may not use this file except in compliance with the License.
 *  You may obtain a copy of the License at
 *  http://www.apache.org/licenses/LICENSE-2.0
 *  Unless required by applicable law or agreed to in writing, software
 *  distributed under the License is distributed on an "AS IS" BASIS,
 *  WITHOUT WARRANTIES OR CONDITIONS OF ANY KIND, either express or implied.
 *  See the License for the specific language governing permissions and
 *  limitations under the License.
 */
import { expect, Page, test as base } from '@playwright/test';
import {
  DATA_CONTRACT_DETAILS,
  DATA_CONTRACT_SEMANTICS1,
  DATA_CONTRACT_SEMANTICS2,
  NEW_TABLE_TEST_CASE,
} from '../../constant/dataContracts';
import { GlobalSettingOptions } from '../../constant/settings';
import { ContainerClass } from '../../support/entity/ContainerClass';
import { DashboardClass } from '../../support/entity/DashboardClass';
import { DashboardDataModelClass } from '../../support/entity/DashboardDataModelClass';
import { DatabaseClass } from '../../support/entity/DatabaseClass';
import { DatabaseSchemaClass } from '../../support/entity/DatabaseSchemaClass';
import { EntityTypeEndpoint } from '../../support/entity/Entity.interface';
import { MlModelClass } from '../../support/entity/MlModelClass';
import { PipelineClass } from '../../support/entity/PipelineClass';
import { SearchIndexClass } from '../../support/entity/SearchIndexClass';
import { StoredProcedureClass } from '../../support/entity/StoredProcedureClass';
import { TableClass } from '../../support/entity/TableClass';
import { TopicClass } from '../../support/entity/TopicClass';
import { Glossary } from '../../support/glossary/Glossary';
import { GlossaryTerm } from '../../support/glossary/GlossaryTerm';
import { PersonaClass } from '../../support/persona/PersonaClass';
import { ClassificationClass } from '../../support/tag/ClassificationClass';
import { TagClass } from '../../support/tag/TagClass';
import { UserClass } from '../../support/user/UserClass';
import { performAdminLogin } from '../../utils/admin';
import { selectOption } from '../../utils/advancedSearch';
import {
  clickOutside,
  redirectToHomePage,
  toastNotification,
} from '../../utils/common';
import {
  saveAndTriggerDataContractValidation,
  validateDataContractInsideBundleTestSuites,
  waitForDataContractExecution,
} from '../../utils/dataContracts';
import { addOwner } from '../../utils/entity';
import { settingClick } from '../../utils/sidebar';

// Define entities that support Data Contracts
const entitiesWithDataContracts = [
  DatabaseClass,
  DatabaseSchemaClass,
  TableClass,
  TopicClass,
  DashboardClass,
  DashboardDataModelClass,
  PipelineClass,
  MlModelClass,
  ContainerClass,
  SearchIndexClass,
  StoredProcedureClass,
  //   ApiEndpointClass,   ApiEndpoint page is broken after refresh and Chart is not supported yet.
  //   ApiCollectionClass
  //   ChartClass,
] as const;

// Helper function to check if entity supports specific features
const entitySupportsSchema = (entityType: string): boolean => {
  return ['Table', 'Topic', 'DashboardDataModel', 'ApiEndpoint'].includes(
    entityType
  );
};

const entitySupportsQuality = (entityType: string): boolean => {
  // Currently only Table entity has full quality test support
  return entityType === 'Table';
};

const adminUser = new UserClass();

const test = base.extend<{ page: Page }>({
  page: async ({ browser }, use) => {
    const adminPage = await browser.newPage();
    await adminUser.login(adminPage);
    await use(adminPage);
    await adminPage.close();
  },
});

entitiesWithDataContracts.forEach((EntityClass) => {
  const entity = new EntityClass();
  const entity2 = new EntityClass(); // For persona test
  const entityType = entity.getType();

  test.describe(`Data Contracts - ${entityType}`, () => {
    const testClassification = new ClassificationClass();
    const testTag = new TagClass({
      classification: testClassification.data.name,
    });
    const testGlossary = new Glossary();
    const testGlossaryTerm = new GlossaryTerm(testGlossary);
    const testPersona = new PersonaClass();

    test.beforeAll('Setup pre-requests', async ({ browser }) => {
      test.slow(true);

      const { apiContext, afterAction } = await performAdminLogin(browser);
      await entity.create(apiContext);
      await entity2.create(apiContext);
      await adminUser.create(apiContext);
      await adminUser.setAdminRole(apiContext);

      // Setup additional resources for comprehensive tests (mainly for Table)
      if (entitySupportsQuality(entityType)) {
        await testClassification.create(apiContext);
        await testTag.create(apiContext);
        await testGlossary.create(apiContext);
        await testGlossaryTerm.create(apiContext);
      }

      // Setup persona for the persona test
      await testPersona.create(apiContext);
      await adminUser.patch({
        apiContext,
        patchData: [
          {
            op: 'add',
            path: '/personas/0',
            value: {
              id: testPersona.responseData.id,
              name: testPersona.responseData.name,
              displayName: testPersona.responseData.displayName,
              fullyQualifiedName: testPersona.responseData.fullyQualifiedName,
              type: 'persona',
            },
          },
          {
            op: 'add',
            path: '/defaultPersona',
            value: {
              id: testPersona.responseData.id,
              name: testPersona.responseData.name,
              displayName: testPersona.responseData.displayName,
              fullyQualifiedName: testPersona.responseData.fullyQualifiedName,
              type: 'persona',
            },
          },
        ],
      });
      await afterAction();
    });

    test.afterAll('Cleanup', async ({ browser }) => {
      test.slow(true);

      const { apiContext, afterAction } = await performAdminLogin(browser);
      await entity.delete(apiContext);
      await entity2.delete(apiContext);

      if (entitySupportsQuality(entityType)) {
        await testClassification.delete(apiContext);
        await testTag.delete(apiContext);
        await testGlossary.delete(apiContext);
        await testGlossaryTerm.delete(apiContext);
      }

      await testPersona.delete(apiContext);
      await adminUser.delete(apiContext);
      await afterAction();
    });

    test(`Create and validate Data Contract for ${entityType}`, async ({
      page,
    }) => {
      test.setTimeout(360000);

      const contractName = DATA_CONTRACT_DETAILS.name;

      await test.step('Navigate to entity and open contract tab', async () => {
        await redirectToHomePage(page);
        await entity.visitEntityPage(page);
        await page.click('[data-testid="contract"]');

        await expect(page.getByTestId('no-data-placeholder')).toBeVisible();
        await expect(page.getByTestId('add-contract-button')).toBeVisible();

        await page.getByTestId('add-contract-button').click();

        await expect(page.getByTestId('add-contract-card')).toBeVisible();
<<<<<<< HEAD
=======
      }
    );

    await test.step('Fill Contract Details form', async () => {
      await page.getByTestId('contract-name').fill(DATA_CONTRACT_DETAILS.name);
      await page.fill(
        '.om-block-editor[contenteditable="true"]',
        DATA_CONTRACT_DETAILS.description
      );

      await page.getByTestId('select-owners').click();
      await page.locator('.rc-virtual-list-holder-inner li').first().click();

      await expect(page.getByTestId('user-tag')).toBeVisible();
    });

    await test.step('Fill Contract Schema form', async () => {
      await page.getByRole('button', { name: 'Schema' }).click();

      await page
        .locator('input[type="checkbox"][aria-label="Select all"]')
        .check();

      await expect(
        page.getByRole('checkbox', { name: 'Select all' })
      ).toBeChecked();
    });

    await test.step('Fill first Contract Semantics form', async () => {
      await page.getByRole('button', { name: 'Semantics' }).click();

      await expect(page.getByTestId('add-semantic-button')).toBeDisabled();

      await page.fill('#semantics_0_name', DATA_CONTRACT_SEMANTICS1.name);
      await page.fill(
        '#semantics_0_description',
        DATA_CONTRACT_SEMANTICS1.description
      );

      const ruleLocator = page.locator('.group').nth(0);
      await selectOption(
        page,
        ruleLocator.locator('.group--field .ant-select'),
        DATA_CONTRACT_SEMANTICS1.rules[0].field,
        true
      );
      await selectOption(
        page,
        ruleLocator.locator('.rule--operator .ant-select'),
        DATA_CONTRACT_SEMANTICS1.rules[0].operator
      );
      await selectOption(
        page,
        ruleLocator.locator('.rule--value .ant-select'),
        'admin',
        true
      );
      await page.getByRole('button', { name: 'Add New Rule' }).click();

      await expect(page.locator('.group--conjunctions')).toBeVisible();

      const ruleLocator2 = page.locator('.rule').nth(1);
      await selectOption(
        page,
        ruleLocator2.locator('.rule--field .ant-select'),
        DATA_CONTRACT_SEMANTICS1.rules[1].field,
        true
      );
      await selectOption(
        page,
        ruleLocator2.locator('.rule--operator .ant-select'),
        DATA_CONTRACT_SEMANTICS1.rules[1].operator
      );
      await page.getByTestId('save-semantic-button').click();

      await expect(
        page
          .getByTestId('contract-semantics-card-0')
          .locator('.semantic-form-item-title')
      ).toContainText(DATA_CONTRACT_SEMANTICS1.name);
      await expect(
        page
          .getByTestId('contract-semantics-card-0')
          .locator('.semantic-form-item-description')
      ).toContainText(DATA_CONTRACT_SEMANTICS1.description);

      await page.locator('.expand-collapse-icon').click();

      await expect(
        page.locator('.semantic-rule-editor-view-only')
      ).toBeVisible();
    });

    await test.step('Add second semantic and delete it', async () => {
      await page.getByTestId('add-semantic-button').click();
      await page.fill('#semantics_1_name', DATA_CONTRACT_SEMANTICS2.name);
      await page.fill(
        '#semantics_1_description',
        DATA_CONTRACT_SEMANTICS2.description
      );
      const ruleLocator3 = page.locator('.group').nth(2);
      await selectOption(
        page,
        ruleLocator3.locator('.group--field .ant-select'),
        DATA_CONTRACT_SEMANTICS2.rules[0].field,
        true
      );
      await selectOption(
        page,
        ruleLocator3.locator('.rule--operator .ant-select'),
        DATA_CONTRACT_SEMANTICS2.rules[0].operator
      );
      await page.getByTestId('save-semantic-button').click();

      await expect(
        page
          .getByTestId('contract-semantics-card-1')
          .locator('.semantic-form-item-title')
      ).toContainText(DATA_CONTRACT_SEMANTICS2.name);
      await expect(
        page
          .getByTestId('contract-semantics-card-1')
          .locator('.semantic-form-item-description')
      ).toContainText(DATA_CONTRACT_SEMANTICS2.description);

      await page.getByTestId('delete-semantic-1').click();

      await expect(
        page.getByTestId('contract-semantics-card-1')
      ).not.toBeVisible();
    });

    await test.step('Save contract and validate for semantics', async () => {
      // save and trigger contract validation
      await saveAndTriggerDataContractValidation(page, true);

      await expect(
        page.getByTestId('contract-card-title-container').filter({
          hasText: 'Contract Status',
        })
      ).toBeVisible();
      await expect(
        page.getByTestId('contract-status-card-item-Semantics-status')
      ).toContainText('Failed');
      await expect(
        page.getByTestId('data-contract-latest-result-btn')
      ).toContainText('Contract Failed');

      await addOwner({
        page,
        owner: 'admin',
        type: 'Users',
        endpoint: EntityTypeEndpoint.Table,
        dataTestId: 'data-assets-header',
>>>>>>> 15516d8c
      });

      await test.step('Fill Contract Details form', async () => {
        await page.getByTestId('contract-name').fill(contractName);
        await page.fill(
          '.om-block-editor[contenteditable="true"]',
          DATA_CONTRACT_DETAILS.description
        );

        await page.getByTestId('select-owners').click();
        await page.locator('.rc-virtual-list-holder-inner li').first().click();

        await expect(page.getByTestId('user-tag')).toBeVisible();
      });

      // Schema selection step - only for entities with schema
      if (entitySupportsSchema(entityType)) {
        await test.step('Fill Contract Schema form', async () => {
          await page.getByRole('button', { name: 'Schema' }).click();

          // Check if there are schema fields to select
          const hasSchemaFields = await page
            .locator('input[type="checkbox"][aria-label="Select all"]')
            .isVisible()
            .catch(() => false);

          if (hasSchemaFields) {
            await page
              .locator('input[type="checkbox"][aria-label="Select all"]')
              .check();

            await expect(
              page.getByRole('checkbox', { name: 'Select all' })
            ).toBeChecked();
          }
        });
      }

      await test.step('Fill Contract Semantics form', async () => {
        await page.getByRole('button', { name: 'Semantics' }).click();

        await expect(page.getByTestId('add-semantic-button')).toBeDisabled();

        await page.fill('#semantics_0_name', DATA_CONTRACT_SEMANTICS1.name);
        await page.fill(
          '#semantics_0_description',
          DATA_CONTRACT_SEMANTICS1.description
        );

        const ruleLocator = page.locator('.group').nth(0);
        await selectOption(
          page,
          ruleLocator.locator('.group--field .ant-select'),
          DATA_CONTRACT_SEMANTICS1.rules[0].field
        );
        await selectOption(
          page,
          ruleLocator.locator('.rule--operator .ant-select'),
          DATA_CONTRACT_SEMANTICS1.rules[0].operator
        );
        await selectOption(
          page,
          ruleLocator.locator('.rule--value .ant-select'),
          'admin'
        );
        await page.getByRole('button', { name: 'Add New Rule' }).click();

        await expect(page.locator('.group--conjunctions')).toBeVisible();

        const ruleLocator2 = page.locator('.rule').nth(1);
        await selectOption(
          page,
          ruleLocator2.locator('.rule--field .ant-select'),
          DATA_CONTRACT_SEMANTICS1.rules[1].field
        );
        await selectOption(
          page,
          ruleLocator2.locator('.rule--operator .ant-select'),
          DATA_CONTRACT_SEMANTICS1.rules[1].operator
        );
        await page.getByTestId('save-semantic-button').click();

        await expect(
          page
            .getByTestId('contract-semantics-card-0')
            .locator('.semantic-form-item-title')
        ).toContainText(DATA_CONTRACT_SEMANTICS1.name);
        await expect(
          page
            .getByTestId('contract-semantics-card-0')
            .locator('.semantic-form-item-description')
        ).toContainText(DATA_CONTRACT_SEMANTICS1.description);

        await page.locator('.expand-collapse-icon').click();

        await expect(
          page.locator('.semantic-rule-editor-view-only')
        ).toBeVisible();
      });

      await test.step('Add and delete second semantic', async () => {
        await page.getByTestId('add-semantic-button').click();
        await page.fill('#semantics_1_name', DATA_CONTRACT_SEMANTICS2.name);
        await page.fill(
          '#semantics_1_description',
          DATA_CONTRACT_SEMANTICS2.description
        );
        const ruleLocator3 = page.locator('.group').nth(2);
        await selectOption(
          page,
          ruleLocator3.locator('.group--field .ant-select'),
          DATA_CONTRACT_SEMANTICS2.rules[0].field
        );
        await selectOption(
          page,
          ruleLocator3.locator('.rule--operator .ant-select'),
          DATA_CONTRACT_SEMANTICS2.rules[0].operator
        );
        await page.getByTestId('save-semantic-button').click();

        await expect(
          page
            .getByTestId('contract-semantics-card-1')
            .locator('.semantic-form-item-title')
        ).toContainText(DATA_CONTRACT_SEMANTICS2.name);
        await expect(
          page
            .getByTestId('contract-semantics-card-1')
            .locator('.semantic-form-item-description')
        ).toContainText(DATA_CONTRACT_SEMANTICS2.description);

        await page.getByTestId('delete-semantic-1').click();

        await expect(
          page.getByTestId('contract-semantics-card-1')
        ).not.toBeVisible();
      });

      await test.step('Save contract and validate for semantics', async () => {
        // save and trigger contract validation
        await saveAndTriggerDataContractValidation(page, true);

        await expect(
          page.getByTestId('contract-card-title-container').filter({
            hasText: 'Contract Status',
          })
        ).toBeVisible();
        await expect(
          page.getByTestId('contract-status-card-item-Semantics-status')
        ).toContainText('Failed');
        await expect(
          page.getByTestId('data-contract-latest-result-btn')
        ).toContainText('Contract Failed');

        await addOwner({
          page,
          owner: 'admin',
          type: 'Users',
          endpoint: entity.endpoint as EntityTypeEndpoint,
          dataTestId: 'data-assets-header',
        });

        const runNowResponse = page.waitForResponse(
          '/api/v1/dataContracts/*/validate'
        );

        await page.getByTestId('contract-run-now-button').click();
        await runNowResponse;

        await toastNotification(
          page,
          'Contract validation trigger successfully.'
        );

        await page.reload();

        await page.waitForLoadState('networkidle');

        await page.waitForSelector('.contract-header-container', {
          state: 'visible',
        });

        await expect(
          page.getByTestId('contract-status-card-item-Semantics-status')
        ).toContainText('Passed');
      });

      // Quality tests - only for entities that support quality
      if (entitySupportsQuality(entityType)) {
        await test.step('Add test case and validate for quality', async () => {
          await page.getByTestId('contract-edit-button').click();

          await page.getByRole('tab', { name: 'Quality' }).click();

          await page.getByTestId('add-test-button').click();

          await expect(page.getByRole('dialog')).toBeVisible();

          await page.fill(
            '[data-testid="test-case-name"]',
            NEW_TABLE_TEST_CASE.name
          );

          await page.locator('#testCaseFormV1_testTypeId').click();

          const dropdown = page.locator('.rc-virtual-list-holder-inner');

          await expect(dropdown).toBeVisible();

          for (let i = 0; i < 20; i++) {
            const optionVisible = await dropdown
              .getByText(NEW_TABLE_TEST_CASE.label)
              .isVisible();
            if (optionVisible) {
              break;
            }
            await dropdown.press('ArrowDown');
          }

          await dropdown.getByText(NEW_TABLE_TEST_CASE.label).click();

          await page.click(`text=${NEW_TABLE_TEST_CASE.label}`);
          await page.fill(
            '#testCaseFormV1_params_columnCount',
            NEW_TABLE_TEST_CASE.value
          );

          await page.click('[data-testid="tags-selector"] input');
          await page.fill(
            '[data-testid="tags-selector"] input',
            testTag.data.name
          );
          await page
            .getByTestId(`tag-${testTag.responseData.fullyQualifiedName}`)
            .click();

          await clickOutside(page);

          await page.click('[data-testid="glossary-terms-selector"] input');
          await page.fill(
            '[data-testid="glossary-terms-selector"] input',
            testGlossaryTerm.data.name
          );

          await page
            .getByTestId(
              `tag-${testGlossaryTerm.responseData.fullyQualifiedName}`
            )
            .click();

          await clickOutside(page);

          await page.getByTestId('pipeline-name').fill('test-pipeline');

          await page
            .locator('.selection-title', { hasText: 'On Demand' })
            .click();

          await expect(page.locator('.expression-text')).toContainText(
            'Pipeline will only be triggered manually.'
          );

          const testCaseResponse = page.waitForResponse(
            '/api/v1/dataQuality/testCases'
          );
          await page.click('[data-testid="create-btn"]');
          await testCaseResponse;

          await page.waitForTimeout(100);

          await expect(
            page
              .locator('.ant-table-cell')
              .filter({ hasText: NEW_TABLE_TEST_CASE.name })
          ).toBeVisible();

          await page
            .locator('input[type="checkbox"][aria-label="Select all"]')
            .check();

          await expect(
            page.getByRole('checkbox', { name: 'Select all' })
          ).toBeChecked();

          // save and trigger contract validation
          const response = await saveAndTriggerDataContractValidation(page);

          if (
            typeof response === 'object' &&
            response !== null &&
            'latestResult' in response
          ) {
            const {
              id: contractId,
              latestResult: { resultId: latestResultId },
            } = response;

            if (contractId && latestResultId) {
              await waitForDataContractExecution(
                page,
                contractId,
                latestResultId
              );
            }
          }

          await expect(
            page.getByTestId('data-contract-latest-result-btn')
          ).toBeVisible();
        });

        await test.step(
          'Validate inside Observability bundle test suites',
          async () => {
            await validateDataContractInsideBundleTestSuites(page);

            await expect(
              page
                .getByTestId('test-suite-table')
                .locator('.ant-table-cell')
                .filter({
                  hasText: `Data Contract - ${DATA_CONTRACT_DETAILS.name}`,
                })
            ).toBeVisible();
          }
        );

        await test.step('Edit quality expectations and validate', async () => {
          await entity.visitEntityPage(page);

          await page.getByTestId('contract').click();

          await page.getByTestId('contract-edit-button').click();

          await page.getByRole('tab', { name: 'Quality' }).click();

          await page
            .locator('input[type="checkbox"][aria-label="Select all"]')
            .uncheck();

          await expect(
            page.getByRole('checkbox', { name: 'Select all' })
          ).not.toBeChecked();

          await saveAndTriggerDataContractValidation(page);

          await expect(
            page.getByTestId('contract-status-card-item-Quality Status')
          ).not.toBeVisible();

          await expect(
            page.getByTestId('data-contract-latest-result-btn')
          ).not.toBeVisible();
        });
      }

<<<<<<< HEAD
      await test.step('Verify YAML view', async () => {
        await entity.visitEntityPage(page);
=======
        const ruleLocator = page.locator('.group').nth(0);
        await selectOption(
          page,
          ruleLocator.locator('.group--field .ant-select'),
          DATA_CONTRACT_SEMANTICS1.rules[0].field,
          true
        );
        await selectOption(
          page,
          ruleLocator.locator('.rule--operator .ant-select'),
          DATA_CONTRACT_SEMANTICS1.rules[0].operator
        );
        await selectOption(
          page,
          ruleLocator.locator('.rule--value .ant-select'),
          'admin',
          true
        );
        await page.getByTestId('save-semantic-button').click();
>>>>>>> 15516d8c

        await page.getByTestId('contract').click();

        await page.getByTestId('contract-view-switch-tab-yaml').click();

        await expect(page.getByTestId('code-mirror-container')).toBeVisible();
        await expect(
          page
            .getByTestId('code-mirror-container')
            .getByTestId('query-copy-button')
        ).toBeVisible();
      });

      await test.step('Export YAML', async () => {
        const downloadPromise = page.waitForEvent('download');

        await page.getByTestId('export-contract-button').click();
        const download = await downloadPromise;
        // Wait for the download process to complete and save the downloaded file somewhere.
        await download.saveAs('downloads/' + download.suggestedFilename());
      });

      await test.step('Delete contract', async () => {
        const deleteContractResponse = page.waitForResponse(
          'api/v1/dataContracts/*?hardDelete=true&recursive=true'
        );

        await page.getByTestId('delete-contract-button').click();

        await expect(
          page
            .locator('.ant-modal-title')
            .getByText(`Delete dataContract "${contractName}"`)
        ).toBeVisible();

        await page.getByTestId('confirmation-text-input').click();
        await page.getByTestId('confirmation-text-input').fill('DELETE');

        await expect(page.getByTestId('confirm-button')).toBeEnabled();

        await page.getByTestId('confirm-button').click();
        await deleteContractResponse;

        await toastNotification(page, '"Contract" deleted successfully!');

        await expect(page.getByTestId('no-data-placeholder')).toBeVisible();
        await expect(page.getByTestId('add-contract-button')).toBeVisible();
      });
    });

    test(`Contract Status badge should not be visible if Contract Tab is hidden by Persona for ${entityType}`, async ({
      page,
    }) => {
      test.slow(true);

      await test.step(
        'Create Data Contract and validate it fails',
        async () => {
          await redirectToHomePage(page);
          await entity2.visitEntityPage(page);

          // Open contract section and start adding contract
          await page.click('[data-testid="contract"]');

          await expect(page.getByTestId('no-data-placeholder')).toBeVisible();
          await expect(page.getByTestId('add-contract-button')).toBeVisible();

          await page.getByTestId('add-contract-button').click();

          await expect(page.getByTestId('add-contract-card')).toBeVisible();

          // Fill Contract Details form
          await page
            .getByTestId('contract-name')
            .fill(DATA_CONTRACT_DETAILS.name);
          await page.fill(
            '.om-block-editor[contenteditable="true"]',
            DATA_CONTRACT_DETAILS.description
          );

          await page.getByTestId('select-owners').click();
          await page
            .locator('.rc-virtual-list-holder-inner li')
            .first()
            .click();

          await expect(page.getByTestId('user-tag')).toBeVisible();

          // Fill Contract Schema form - only for entities with schema
          if (entitySupportsSchema(entityType)) {
            await page.getByRole('button', { name: 'Schema' }).click();

            const hasSchemaFields = await page
              .locator('input[type="checkbox"][aria-label="Select all"]')
              .isVisible()
              .catch(() => false);

            if (hasSchemaFields) {
              await page
                .locator('input[type="checkbox"][aria-label="Select all"]')
                .check();

              await expect(
                page.getByRole('checkbox', { name: 'Select all' })
              ).toBeChecked();
            }
          }

          // Fill Contract Semantics form
          await page.getByRole('button', { name: 'Semantics' }).click();

          await expect(page.getByTestId('add-semantic-button')).toBeDisabled();

          await page.fill('#semantics_0_name', DATA_CONTRACT_SEMANTICS1.name);
          await page.fill(
            '#semantics_0_description',
            DATA_CONTRACT_SEMANTICS1.description
          );

          const ruleLocator = page.locator('.group').nth(0);
          await selectOption(
            page,
            ruleLocator.locator('.group--field .ant-select'),
            DATA_CONTRACT_SEMANTICS1.rules[0].field
          );
          await selectOption(
            page,
            ruleLocator.locator('.rule--operator .ant-select'),
            DATA_CONTRACT_SEMANTICS1.rules[0].operator
          );
          await selectOption(
            page,
            ruleLocator.locator('.rule--value .ant-select'),
            'admin'
          );
          await page.getByTestId('save-semantic-button').click();

          await expect(
            page
              .getByTestId('contract-semantics-card-0')
              .locator('.semantic-form-item-title')
          ).toContainText(DATA_CONTRACT_SEMANTICS1.name);

          // Save contract and validate for semantics - should fail initially
          await saveAndTriggerDataContractValidation(page, true);

          await expect(
            page.getByTestId('contract-card-title-container').filter({
              hasText: 'Contract Status',
            })
          ).toBeVisible();
          await expect(
            page.getByTestId('contract-status-card-item-Semantics-status')
          ).toContainText('Failed');
          await expect(
            page.getByTestId('data-contract-latest-result-btn')
          ).toContainText('Contract Failed');
        }
      );

      await test.step('Create Persona and assign user to it', async () => {
        await redirectToHomePage(page);
        await settingClick(page, GlobalSettingOptions.PERSONA);
        await page.waitForLoadState('networkidle');
        await page.waitForSelector('[data-testid="loader"]', {
          state: 'detached',
        });

        // Navigate to persona details
        await page
          .getByTestId(`persona-details-card-${testPersona.data.name}`)
          .click();
        await page.getByRole('tab', { name: 'Users' }).click();

        // Add user to persona
        await page.getByTestId('add-persona-button').click();
        await page.waitForSelector('[data-testid="loader"]', {
          state: 'detached',
        });

        const searchUser = page.waitForResponse(
          `/api/v1/search/query?q=*${encodeURIComponent(
            adminUser.responseData.displayName
          )}*`
        );
        await page
          .getByTestId('searchbar')
          .fill(adminUser.responseData.displayName);
        await searchUser;

        await page
          .getByRole('listitem', { name: adminUser.responseData.displayName })
          .click();

        const personaResponse = page.waitForResponse('/api/v1/personas/*');

        await page.getByTestId('selectable-list-update-btn').click();
        await personaResponse;
      });

      await test.step(
        `Customize ${entityType} page to hide Contract tab`,
        async () => {
          await settingClick(page, GlobalSettingOptions.PERSONA);
          await page.waitForLoadState('networkidle');
          await page.waitForSelector('[data-testid="loader"]', {
            state: 'detached',
          });

          // Navigate to persona details and customize UI
          await page
            .getByTestId(`persona-details-card-${testPersona.data.name}`)
            .click();
          await page.getByRole('tab', { name: 'Customize UI' }).click();
          await page.waitForLoadState('networkidle');

          // Navigate to entity customization
          await page.getByText('Data Assets').click();
          await page.getByText(entityType, { exact: true }).click();

          await page.waitForSelector('[data-testid="loader"]', {
            state: 'detached',
          });

          // Hide the Contract tab
          await page.getByTestId('tab-contract').click();
          await page.getByText('Hide', { exact: true }).click();

          // Save the customization
          await page.getByTestId('save-button').click();
          await toastNotification(
            page,
            /^Page layout (created|updated) successfully\.$/
          );
        }
      );

      await test.step(
        'Verify Contract tab and status badge are hidden',
        async () => {
          // After applying persona customization to hide the contract tab,
          // we need to verify that the contract tab and status badge are not visible
          // when viewing the entity page with the customized persona.

          await redirectToHomePage(page);
          await entity.visitEntityPage(page);
          await page.waitForLoadState('networkidle');
          await page.waitForSelector('[data-testid="loader"]', {
            state: 'detached',
          });

          // Verify Contract tab is not visible (should be hidden by persona customization)
          await expect(page.getByTestId('contract')).not.toBeVisible();

          // Verify Contract status badge is not visible in header
          await expect(
            page.getByTestId('data-contract-latest-result-btn')
          ).not.toBeVisible();

          // Additional verification: Check that other tabs are still visible (some tabs may vary by entity)
          const commonTabs = [
            'schema',
            'activity_feed',
            'lineage',
            'custom_properties',
          ];
          for (const tab of commonTabs) {
            const tabElement = page.getByTestId(tab);
            const isVisible = await tabElement.isVisible().catch(() => false);
            if (isVisible) {
              await expect(tabElement).toBeVisible();
            }
          }
        }
      );
    });
  });
});<|MERGE_RESOLUTION|>--- conflicted
+++ resolved
@@ -181,178 +181,29 @@
 
       const contractName = DATA_CONTRACT_DETAILS.name;
 
-      await test.step('Navigate to entity and open contract tab', async () => {
+      await test.step('Redirect to Home Page and visit entity', async () => {
         await redirectToHomePage(page);
         await entity.visitEntityPage(page);
-        await page.click('[data-testid="contract"]');
-
-        await expect(page.getByTestId('no-data-placeholder')).toBeVisible();
-        await expect(page.getByTestId('add-contract-button')).toBeVisible();
-
-        await page.getByTestId('add-contract-button').click();
-
-        await expect(page.getByTestId('add-contract-card')).toBeVisible();
-<<<<<<< HEAD
-=======
-      }
-    );
-
-    await test.step('Fill Contract Details form', async () => {
-      await page.getByTestId('contract-name').fill(DATA_CONTRACT_DETAILS.name);
-      await page.fill(
-        '.om-block-editor[contenteditable="true"]',
-        DATA_CONTRACT_DETAILS.description
+      });
+
+      await test.step(
+        'Open contract section and start adding contract',
+        async () => {
+          await page.click('[data-testid="contract"]');
+
+          await expect(page.getByTestId('no-data-placeholder')).toBeVisible();
+          await expect(page.getByTestId('add-contract-button')).toBeVisible();
+
+          await page.getByTestId('add-contract-button').click();
+
+          await expect(page.getByTestId('add-contract-card')).toBeVisible();
+        }
       );
 
-      await page.getByTestId('select-owners').click();
-      await page.locator('.rc-virtual-list-holder-inner li').first().click();
-
-      await expect(page.getByTestId('user-tag')).toBeVisible();
-    });
-
-    await test.step('Fill Contract Schema form', async () => {
-      await page.getByRole('button', { name: 'Schema' }).click();
-
-      await page
-        .locator('input[type="checkbox"][aria-label="Select all"]')
-        .check();
-
-      await expect(
-        page.getByRole('checkbox', { name: 'Select all' })
-      ).toBeChecked();
-    });
-
-    await test.step('Fill first Contract Semantics form', async () => {
-      await page.getByRole('button', { name: 'Semantics' }).click();
-
-      await expect(page.getByTestId('add-semantic-button')).toBeDisabled();
-
-      await page.fill('#semantics_0_name', DATA_CONTRACT_SEMANTICS1.name);
-      await page.fill(
-        '#semantics_0_description',
-        DATA_CONTRACT_SEMANTICS1.description
-      );
-
-      const ruleLocator = page.locator('.group').nth(0);
-      await selectOption(
-        page,
-        ruleLocator.locator('.group--field .ant-select'),
-        DATA_CONTRACT_SEMANTICS1.rules[0].field,
-        true
-      );
-      await selectOption(
-        page,
-        ruleLocator.locator('.rule--operator .ant-select'),
-        DATA_CONTRACT_SEMANTICS1.rules[0].operator
-      );
-      await selectOption(
-        page,
-        ruleLocator.locator('.rule--value .ant-select'),
-        'admin',
-        true
-      );
-      await page.getByRole('button', { name: 'Add New Rule' }).click();
-
-      await expect(page.locator('.group--conjunctions')).toBeVisible();
-
-      const ruleLocator2 = page.locator('.rule').nth(1);
-      await selectOption(
-        page,
-        ruleLocator2.locator('.rule--field .ant-select'),
-        DATA_CONTRACT_SEMANTICS1.rules[1].field,
-        true
-      );
-      await selectOption(
-        page,
-        ruleLocator2.locator('.rule--operator .ant-select'),
-        DATA_CONTRACT_SEMANTICS1.rules[1].operator
-      );
-      await page.getByTestId('save-semantic-button').click();
-
-      await expect(
-        page
-          .getByTestId('contract-semantics-card-0')
-          .locator('.semantic-form-item-title')
-      ).toContainText(DATA_CONTRACT_SEMANTICS1.name);
-      await expect(
-        page
-          .getByTestId('contract-semantics-card-0')
-          .locator('.semantic-form-item-description')
-      ).toContainText(DATA_CONTRACT_SEMANTICS1.description);
-
-      await page.locator('.expand-collapse-icon').click();
-
-      await expect(
-        page.locator('.semantic-rule-editor-view-only')
-      ).toBeVisible();
-    });
-
-    await test.step('Add second semantic and delete it', async () => {
-      await page.getByTestId('add-semantic-button').click();
-      await page.fill('#semantics_1_name', DATA_CONTRACT_SEMANTICS2.name);
-      await page.fill(
-        '#semantics_1_description',
-        DATA_CONTRACT_SEMANTICS2.description
-      );
-      const ruleLocator3 = page.locator('.group').nth(2);
-      await selectOption(
-        page,
-        ruleLocator3.locator('.group--field .ant-select'),
-        DATA_CONTRACT_SEMANTICS2.rules[0].field,
-        true
-      );
-      await selectOption(
-        page,
-        ruleLocator3.locator('.rule--operator .ant-select'),
-        DATA_CONTRACT_SEMANTICS2.rules[0].operator
-      );
-      await page.getByTestId('save-semantic-button').click();
-
-      await expect(
-        page
-          .getByTestId('contract-semantics-card-1')
-          .locator('.semantic-form-item-title')
-      ).toContainText(DATA_CONTRACT_SEMANTICS2.name);
-      await expect(
-        page
-          .getByTestId('contract-semantics-card-1')
-          .locator('.semantic-form-item-description')
-      ).toContainText(DATA_CONTRACT_SEMANTICS2.description);
-
-      await page.getByTestId('delete-semantic-1').click();
-
-      await expect(
-        page.getByTestId('contract-semantics-card-1')
-      ).not.toBeVisible();
-    });
-
-    await test.step('Save contract and validate for semantics', async () => {
-      // save and trigger contract validation
-      await saveAndTriggerDataContractValidation(page, true);
-
-      await expect(
-        page.getByTestId('contract-card-title-container').filter({
-          hasText: 'Contract Status',
-        })
-      ).toBeVisible();
-      await expect(
-        page.getByTestId('contract-status-card-item-Semantics-status')
-      ).toContainText('Failed');
-      await expect(
-        page.getByTestId('data-contract-latest-result-btn')
-      ).toContainText('Contract Failed');
-
-      await addOwner({
-        page,
-        owner: 'admin',
-        type: 'Users',
-        endpoint: EntityTypeEndpoint.Table,
-        dataTestId: 'data-assets-header',
->>>>>>> 15516d8c
-      });
-
       await test.step('Fill Contract Details form', async () => {
-        await page.getByTestId('contract-name').fill(contractName);
+        await page
+          .getByTestId('contract-name')
+          .fill(DATA_CONTRACT_DETAILS.name);
         await page.fill(
           '.om-block-editor[contenteditable="true"]',
           DATA_CONTRACT_DETAILS.description
@@ -364,30 +215,19 @@
         await expect(page.getByTestId('user-tag')).toBeVisible();
       });
 
-      // Schema selection step - only for entities with schema
-      if (entitySupportsSchema(entityType)) {
-        await test.step('Fill Contract Schema form', async () => {
-          await page.getByRole('button', { name: 'Schema' }).click();
-
-          // Check if there are schema fields to select
-          const hasSchemaFields = await page
-            .locator('input[type="checkbox"][aria-label="Select all"]')
-            .isVisible()
-            .catch(() => false);
-
-          if (hasSchemaFields) {
-            await page
-              .locator('input[type="checkbox"][aria-label="Select all"]')
-              .check();
-
-            await expect(
-              page.getByRole('checkbox', { name: 'Select all' })
-            ).toBeChecked();
-          }
-        });
-      }
-
-      await test.step('Fill Contract Semantics form', async () => {
+      await test.step('Fill Contract Schema form', async () => {
+        await page.getByRole('button', { name: 'Schema' }).click();
+
+        await page
+          .locator('input[type="checkbox"][aria-label="Select all"]')
+          .check();
+
+        await expect(
+          page.getByRole('checkbox', { name: 'Select all' })
+        ).toBeChecked();
+      });
+
+      await test.step('Fill first Contract Semantics form', async () => {
         await page.getByRole('button', { name: 'Semantics' }).click();
 
         await expect(page.getByTestId('add-semantic-button')).toBeDisabled();
@@ -402,7 +242,8 @@
         await selectOption(
           page,
           ruleLocator.locator('.group--field .ant-select'),
-          DATA_CONTRACT_SEMANTICS1.rules[0].field
+          DATA_CONTRACT_SEMANTICS1.rules[0].field,
+          true
         );
         await selectOption(
           page,
@@ -412,7 +253,8 @@
         await selectOption(
           page,
           ruleLocator.locator('.rule--value .ant-select'),
-          'admin'
+          'admin',
+          true
         );
         await page.getByRole('button', { name: 'Add New Rule' }).click();
 
@@ -422,7 +264,8 @@
         await selectOption(
           page,
           ruleLocator2.locator('.rule--field .ant-select'),
-          DATA_CONTRACT_SEMANTICS1.rules[1].field
+          DATA_CONTRACT_SEMANTICS1.rules[1].field,
+          true
         );
         await selectOption(
           page,
@@ -449,7 +292,7 @@
         ).toBeVisible();
       });
 
-      await test.step('Add and delete second semantic', async () => {
+      await test.step('Add second semantic and delete it', async () => {
         await page.getByTestId('add-semantic-button').click();
         await page.fill('#semantics_1_name', DATA_CONTRACT_SEMANTICS2.name);
         await page.fill(
@@ -460,7 +303,8 @@
         await selectOption(
           page,
           ruleLocator3.locator('.group--field .ant-select'),
-          DATA_CONTRACT_SEMANTICS2.rules[0].field
+          DATA_CONTRACT_SEMANTICS2.rules[0].field,
+          true
         );
         await selectOption(
           page,
@@ -507,275 +351,428 @@
           page,
           owner: 'admin',
           type: 'Users',
-          endpoint: entity.endpoint as EntityTypeEndpoint,
+          endpoint: EntityTypeEndpoint.Table,
           dataTestId: 'data-assets-header',
         });
 
-        const runNowResponse = page.waitForResponse(
-          '/api/v1/dataContracts/*/validate'
-        );
-
-        await page.getByTestId('contract-run-now-button').click();
-        await runNowResponse;
-
-        await toastNotification(
-          page,
-          'Contract validation trigger successfully.'
-        );
-
-        await page.reload();
-
-        await page.waitForLoadState('networkidle');
-
-        await page.waitForSelector('.contract-header-container', {
-          state: 'visible',
+        await test.step('Fill Contract Details form', async () => {
+          await page.getByTestId('contract-name').fill(contractName);
+          await page.fill(
+            '.om-block-editor[contenteditable="true"]',
+            DATA_CONTRACT_DETAILS.description
+          );
+
+          await page.getByTestId('select-owners').click();
+          await page
+            .locator('.rc-virtual-list-holder-inner li')
+            .first()
+            .click();
+
+          await expect(page.getByTestId('user-tag')).toBeVisible();
         });
 
-        await expect(
-          page.getByTestId('contract-status-card-item-Semantics-status')
-        ).toContainText('Passed');
-      });
-
-      // Quality tests - only for entities that support quality
-      if (entitySupportsQuality(entityType)) {
-        await test.step('Add test case and validate for quality', async () => {
-          await page.getByTestId('contract-edit-button').click();
-
-          await page.getByRole('tab', { name: 'Quality' }).click();
-
-          await page.getByTestId('add-test-button').click();
-
-          await expect(page.getByRole('dialog')).toBeVisible();
-
+        // Schema selection step - only for entities with schema
+        if (entitySupportsSchema(entityType)) {
+          await test.step('Fill Contract Schema form', async () => {
+            await page.getByRole('button', { name: 'Schema' }).click();
+
+            // Check if there are schema fields to select
+            const hasSchemaFields = await page
+              .locator('input[type="checkbox"][aria-label="Select all"]')
+              .isVisible()
+              .catch(() => false);
+
+            if (hasSchemaFields) {
+              await page
+                .locator('input[type="checkbox"][aria-label="Select all"]')
+                .check();
+
+              await expect(
+                page.getByRole('checkbox', { name: 'Select all' })
+              ).toBeChecked();
+            }
+          });
+        }
+
+        await test.step('Fill Contract Semantics form', async () => {
+          await page.getByRole('button', { name: 'Semantics' }).click();
+
+          await expect(page.getByTestId('add-semantic-button')).toBeDisabled();
+
+          await page.fill('#semantics_0_name', DATA_CONTRACT_SEMANTICS1.name);
           await page.fill(
-            '[data-testid="test-case-name"]',
-            NEW_TABLE_TEST_CASE.name
-          );
-
-          await page.locator('#testCaseFormV1_testTypeId').click();
-
-          const dropdown = page.locator('.rc-virtual-list-holder-inner');
-
-          await expect(dropdown).toBeVisible();
-
-          for (let i = 0; i < 20; i++) {
-            const optionVisible = await dropdown
-              .getByText(NEW_TABLE_TEST_CASE.label)
-              .isVisible();
-            if (optionVisible) {
-              break;
-            }
-            await dropdown.press('ArrowDown');
-          }
-
-          await dropdown.getByText(NEW_TABLE_TEST_CASE.label).click();
-
-          await page.click(`text=${NEW_TABLE_TEST_CASE.label}`);
-          await page.fill(
-            '#testCaseFormV1_params_columnCount',
-            NEW_TABLE_TEST_CASE.value
-          );
-
-          await page.click('[data-testid="tags-selector"] input');
-          await page.fill(
-            '[data-testid="tags-selector"] input',
-            testTag.data.name
-          );
-          await page
-            .getByTestId(`tag-${testTag.responseData.fullyQualifiedName}`)
-            .click();
-
-          await clickOutside(page);
-
-          await page.click('[data-testid="glossary-terms-selector"] input');
-          await page.fill(
-            '[data-testid="glossary-terms-selector"] input',
-            testGlossaryTerm.data.name
-          );
-
-          await page
-            .getByTestId(
-              `tag-${testGlossaryTerm.responseData.fullyQualifiedName}`
-            )
-            .click();
-
-          await clickOutside(page);
-
-          await page.getByTestId('pipeline-name').fill('test-pipeline');
-
-          await page
-            .locator('.selection-title', { hasText: 'On Demand' })
-            .click();
-
-          await expect(page.locator('.expression-text')).toContainText(
-            'Pipeline will only be triggered manually.'
-          );
-
-          const testCaseResponse = page.waitForResponse(
-            '/api/v1/dataQuality/testCases'
-          );
-          await page.click('[data-testid="create-btn"]');
-          await testCaseResponse;
-
-          await page.waitForTimeout(100);
+            '#semantics_0_description',
+            DATA_CONTRACT_SEMANTICS1.description
+          );
+
+          const ruleLocator = page.locator('.group').nth(0);
+          await selectOption(
+            page,
+            ruleLocator.locator('.group--field .ant-select'),
+            DATA_CONTRACT_SEMANTICS1.rules[0].field,
+            true
+          );
+          await selectOption(
+            page,
+            ruleLocator.locator('.rule--operator .ant-select'),
+            DATA_CONTRACT_SEMANTICS1.rules[0].operator
+          );
+          await selectOption(
+            page,
+            ruleLocator.locator('.rule--value .ant-select'),
+            'admin',
+            true
+          );
+          await page.getByRole('button', { name: 'Add New Rule' }).click();
+
+          await expect(page.locator('.group--conjunctions')).toBeVisible();
+
+          const ruleLocator2 = page.locator('.rule').nth(1);
+          await selectOption(
+            page,
+            ruleLocator2.locator('.rule--field .ant-select'),
+            DATA_CONTRACT_SEMANTICS1.rules[1].field
+          );
+          await selectOption(
+            page,
+            ruleLocator2.locator('.rule--operator .ant-select'),
+            DATA_CONTRACT_SEMANTICS1.rules[1].operator
+          );
+          await page.getByTestId('save-semantic-button').click();
 
           await expect(
             page
-              .locator('.ant-table-cell')
-              .filter({ hasText: NEW_TABLE_TEST_CASE.name })
-          ).toBeVisible();
-
-          await page
-            .locator('input[type="checkbox"][aria-label="Select all"]')
-            .check();
-
-          await expect(
-            page.getByRole('checkbox', { name: 'Select all' })
-          ).toBeChecked();
-
-          // save and trigger contract validation
-          const response = await saveAndTriggerDataContractValidation(page);
-
-          if (
-            typeof response === 'object' &&
-            response !== null &&
-            'latestResult' in response
-          ) {
-            const {
-              id: contractId,
-              latestResult: { resultId: latestResultId },
-            } = response;
-
-            if (contractId && latestResultId) {
-              await waitForDataContractExecution(
-                page,
-                contractId,
-                latestResultId
-              );
-            }
-          }
-
-          await expect(
-            page.getByTestId('data-contract-latest-result-btn')
+              .getByTestId('contract-semantics-card-0')
+              .locator('.semantic-form-item-title')
+          ).toContainText(DATA_CONTRACT_SEMANTICS1.name);
+          await expect(
+            page
+              .getByTestId('contract-semantics-card-0')
+              .locator('.semantic-form-item-description')
+          ).toContainText(DATA_CONTRACT_SEMANTICS1.description);
+
+          await page.locator('.expand-collapse-icon').click();
+
+          await expect(
+            page.locator('.semantic-rule-editor-view-only')
           ).toBeVisible();
         });
 
-        await test.step(
-          'Validate inside Observability bundle test suites',
-          async () => {
-            await validateDataContractInsideBundleTestSuites(page);
-
-            await expect(
-              page
-                .getByTestId('test-suite-table')
-                .locator('.ant-table-cell')
-                .filter({
-                  hasText: `Data Contract - ${DATA_CONTRACT_DETAILS.name}`,
-                })
-            ).toBeVisible();
-          }
-        );
-
-        await test.step('Edit quality expectations and validate', async () => {
-          await entity.visitEntityPage(page);
-
-          await page.getByTestId('contract').click();
-
-          await page.getByTestId('contract-edit-button').click();
-
-          await page.getByRole('tab', { name: 'Quality' }).click();
-
-          await page
-            .locator('input[type="checkbox"][aria-label="Select all"]')
-            .uncheck();
-
-          await expect(
-            page.getByRole('checkbox', { name: 'Select all' })
-          ).not.toBeChecked();
-
-          await saveAndTriggerDataContractValidation(page);
-
-          await expect(
-            page.getByTestId('contract-status-card-item-Quality Status')
-          ).not.toBeVisible();
-
-          await expect(
-            page.getByTestId('data-contract-latest-result-btn')
+        await test.step('Add and delete second semantic', async () => {
+          await page.getByTestId('add-semantic-button').click();
+          await page.fill('#semantics_1_name', DATA_CONTRACT_SEMANTICS2.name);
+          await page.fill(
+            '#semantics_1_description',
+            DATA_CONTRACT_SEMANTICS2.description
+          );
+          const ruleLocator3 = page.locator('.group').nth(2);
+          await selectOption(
+            page,
+            ruleLocator3.locator('.group--field .ant-select'),
+            DATA_CONTRACT_SEMANTICS2.rules[0].field
+          );
+          await selectOption(
+            page,
+            ruleLocator3.locator('.rule--operator .ant-select'),
+            DATA_CONTRACT_SEMANTICS2.rules[0].operator
+          );
+          await page.getByTestId('save-semantic-button').click();
+
+          await expect(
+            page
+              .getByTestId('contract-semantics-card-1')
+              .locator('.semantic-form-item-title')
+          ).toContainText(DATA_CONTRACT_SEMANTICS2.name);
+          await expect(
+            page
+              .getByTestId('contract-semantics-card-1')
+              .locator('.semantic-form-item-description')
+          ).toContainText(DATA_CONTRACT_SEMANTICS2.description);
+
+          await page.getByTestId('delete-semantic-1').click();
+
+          await expect(
+            page.getByTestId('contract-semantics-card-1')
           ).not.toBeVisible();
         });
-      }
-
-<<<<<<< HEAD
-      await test.step('Verify YAML view', async () => {
-        await entity.visitEntityPage(page);
-=======
-        const ruleLocator = page.locator('.group').nth(0);
-        await selectOption(
-          page,
-          ruleLocator.locator('.group--field .ant-select'),
-          DATA_CONTRACT_SEMANTICS1.rules[0].field,
-          true
-        );
-        await selectOption(
-          page,
-          ruleLocator.locator('.rule--operator .ant-select'),
-          DATA_CONTRACT_SEMANTICS1.rules[0].operator
-        );
-        await selectOption(
-          page,
-          ruleLocator.locator('.rule--value .ant-select'),
-          'admin',
-          true
-        );
-        await page.getByTestId('save-semantic-button').click();
->>>>>>> 15516d8c
-
-        await page.getByTestId('contract').click();
-
-        await page.getByTestId('contract-view-switch-tab-yaml').click();
-
-        await expect(page.getByTestId('code-mirror-container')).toBeVisible();
-        await expect(
-          page
-            .getByTestId('code-mirror-container')
-            .getByTestId('query-copy-button')
-        ).toBeVisible();
-      });
-
-      await test.step('Export YAML', async () => {
-        const downloadPromise = page.waitForEvent('download');
-
-        await page.getByTestId('export-contract-button').click();
-        const download = await downloadPromise;
-        // Wait for the download process to complete and save the downloaded file somewhere.
-        await download.saveAs('downloads/' + download.suggestedFilename());
-      });
-
-      await test.step('Delete contract', async () => {
-        const deleteContractResponse = page.waitForResponse(
-          'api/v1/dataContracts/*?hardDelete=true&recursive=true'
-        );
-
-        await page.getByTestId('delete-contract-button').click();
-
-        await expect(
-          page
-            .locator('.ant-modal-title')
-            .getByText(`Delete dataContract "${contractName}"`)
-        ).toBeVisible();
-
-        await page.getByTestId('confirmation-text-input').click();
-        await page.getByTestId('confirmation-text-input').fill('DELETE');
-
-        await expect(page.getByTestId('confirm-button')).toBeEnabled();
-
-        await page.getByTestId('confirm-button').click();
-        await deleteContractResponse;
-
-        await toastNotification(page, '"Contract" deleted successfully!');
-
-        await expect(page.getByTestId('no-data-placeholder')).toBeVisible();
-        await expect(page.getByTestId('add-contract-button')).toBeVisible();
+
+        await test.step(
+          'Save contract and validate for semantics',
+          async () => {
+            // save and trigger contract validation
+            await saveAndTriggerDataContractValidation(page, true);
+
+            await expect(
+              page.getByTestId('contract-card-title-container').filter({
+                hasText: 'Contract Status',
+              })
+            ).toBeVisible();
+            await expect(
+              page.getByTestId('contract-status-card-item-Semantics-status')
+            ).toContainText('Failed');
+            await expect(
+              page.getByTestId('data-contract-latest-result-btn')
+            ).toContainText('Contract Failed');
+
+            await addOwner({
+              page,
+              owner: 'admin',
+              type: 'Users',
+              endpoint: entity.endpoint as EntityTypeEndpoint,
+              dataTestId: 'data-assets-header',
+            });
+
+            const runNowResponse = page.waitForResponse(
+              '/api/v1/dataContracts/*/validate'
+            );
+
+            await page.getByTestId('contract-run-now-button').click();
+            await runNowResponse;
+
+            await toastNotification(
+              page,
+              'Contract validation trigger successfully.'
+            );
+
+            await page.reload();
+
+            await page.waitForLoadState('networkidle');
+
+            await page.waitForSelector('.contract-header-container', {
+              state: 'visible',
+            });
+
+            await expect(
+              page.getByTestId('contract-status-card-item-Semantics-status')
+            ).toContainText('Passed');
+          }
+        );
+
+        // Quality tests - only for entities that support quality
+        if (entitySupportsQuality(entityType)) {
+          await test.step(
+            'Add test case and validate for quality',
+            async () => {
+              await page.getByTestId('contract-edit-button').click();
+
+              await page.getByRole('tab', { name: 'Quality' }).click();
+
+              await page.getByTestId('add-test-button').click();
+
+              await expect(page.getByRole('dialog')).toBeVisible();
+
+              await page.fill(
+                '[data-testid="test-case-name"]',
+                NEW_TABLE_TEST_CASE.name
+              );
+
+              await page.locator('#testCaseFormV1_testTypeId').click();
+
+              const dropdown = page.locator('.rc-virtual-list-holder-inner');
+
+              await expect(dropdown).toBeVisible();
+
+              for (let i = 0; i < 20; i++) {
+                const optionVisible = await dropdown
+                  .getByText(NEW_TABLE_TEST_CASE.label)
+                  .isVisible();
+                if (optionVisible) {
+                  break;
+                }
+                await dropdown.press('ArrowDown');
+              }
+
+              await dropdown.getByText(NEW_TABLE_TEST_CASE.label).click();
+
+              await page.click(`text=${NEW_TABLE_TEST_CASE.label}`);
+              await page.fill(
+                '#testCaseFormV1_params_columnCount',
+                NEW_TABLE_TEST_CASE.value
+              );
+
+              await page.click('[data-testid="tags-selector"] input');
+              await page.fill(
+                '[data-testid="tags-selector"] input',
+                testTag.data.name
+              );
+              await page
+                .getByTestId(`tag-${testTag.responseData.fullyQualifiedName}`)
+                .click();
+
+              await clickOutside(page);
+
+              await page.click('[data-testid="glossary-terms-selector"] input');
+              await page.fill(
+                '[data-testid="glossary-terms-selector"] input',
+                testGlossaryTerm.data.name
+              );
+
+              await page
+                .getByTestId(
+                  `tag-${testGlossaryTerm.responseData.fullyQualifiedName}`
+                )
+                .click();
+
+              await clickOutside(page);
+
+              await page.getByTestId('pipeline-name').fill('test-pipeline');
+
+              await page
+                .locator('.selection-title', { hasText: 'On Demand' })
+                .click();
+
+              await expect(page.locator('.expression-text')).toContainText(
+                'Pipeline will only be triggered manually.'
+              );
+
+              const testCaseResponse = page.waitForResponse(
+                '/api/v1/dataQuality/testCases'
+              );
+              await page.click('[data-testid="create-btn"]');
+              await testCaseResponse;
+
+              await page.waitForTimeout(100);
+
+              await expect(
+                page
+                  .locator('.ant-table-cell')
+                  .filter({ hasText: NEW_TABLE_TEST_CASE.name })
+              ).toBeVisible();
+
+              await page
+                .locator('input[type="checkbox"][aria-label="Select all"]')
+                .check();
+
+              await expect(
+                page.getByRole('checkbox', { name: 'Select all' })
+              ).toBeChecked();
+
+              // save and trigger contract validation
+              const response = await saveAndTriggerDataContractValidation(page);
+
+              if (
+                typeof response === 'object' &&
+                response !== null &&
+                'latestResult' in response
+              ) {
+                const {
+                  id: contractId,
+                  latestResult: { resultId: latestResultId },
+                } = response;
+
+                if (contractId && latestResultId) {
+                  await waitForDataContractExecution(
+                    page,
+                    contractId,
+                    latestResultId
+                  );
+                }
+              }
+
+              await expect(
+                page.getByTestId('data-contract-latest-result-btn')
+              ).toBeVisible();
+            }
+          );
+
+          await test.step(
+            'Validate inside Observability bundle test suites',
+            async () => {
+              await validateDataContractInsideBundleTestSuites(page);
+
+              await expect(
+                page
+                  .getByTestId('test-suite-table')
+                  .locator('.ant-table-cell')
+                  .filter({
+                    hasText: `Data Contract - ${DATA_CONTRACT_DETAILS.name}`,
+                  })
+              ).toBeVisible();
+            }
+          );
+
+          await test.step(
+            'Edit quality expectations and validate',
+            async () => {
+              await entity.visitEntityPage(page);
+
+              await page.getByTestId('contract').click();
+
+              await page.getByTestId('contract-edit-button').click();
+
+              await page.getByRole('tab', { name: 'Quality' }).click();
+
+              await page
+                .locator('input[type="checkbox"][aria-label="Select all"]')
+                .uncheck();
+
+              await expect(
+                page.getByRole('checkbox', { name: 'Select all' })
+              ).not.toBeChecked();
+
+              await saveAndTriggerDataContractValidation(page);
+
+              await expect(
+                page.getByTestId('contract-status-card-item-Quality Status')
+              ).not.toBeVisible();
+
+              await expect(
+                page.getByTestId('data-contract-latest-result-btn')
+              ).not.toBeVisible();
+            }
+          );
+        }
+
+        await test.step('Verify YAML view', async () => {
+          await entity.visitEntityPage(page);
+
+          await page.getByTestId('contract').click();
+
+          await page.getByTestId('contract-view-switch-tab-yaml').click();
+
+          await expect(page.getByTestId('code-mirror-container')).toBeVisible();
+          await expect(
+            page
+              .getByTestId('code-mirror-container')
+              .getByTestId('query-copy-button')
+          ).toBeVisible();
+        });
+
+        await test.step('Export YAML', async () => {
+          const downloadPromise = page.waitForEvent('download');
+
+          await page.getByTestId('export-contract-button').click();
+          const download = await downloadPromise;
+          // Wait for the download process to complete and save the downloaded file somewhere.
+          await download.saveAs('downloads/' + download.suggestedFilename());
+        });
+
+        await test.step('Delete contract', async () => {
+          const deleteContractResponse = page.waitForResponse(
+            'api/v1/dataContracts/*?hardDelete=true&recursive=true'
+          );
+
+          await page.getByTestId('delete-contract-button').click();
+
+          await expect(
+            page
+              .locator('.ant-modal-title')
+              .getByText(`Delete dataContract "${contractName}"`)
+          ).toBeVisible();
+
+          await page.getByTestId('confirmation-text-input').click();
+          await page.getByTestId('confirmation-text-input').fill('DELETE');
+
+          await expect(page.getByTestId('confirm-button')).toBeEnabled();
+
+          await page.getByTestId('confirm-button').click();
+          await deleteContractResponse;
+
+          await toastNotification(page, '"Contract" deleted successfully!');
+
+          await expect(page.getByTestId('no-data-placeholder')).toBeVisible();
+          await expect(page.getByTestId('add-contract-button')).toBeVisible();
+        });
       });
     });
 
