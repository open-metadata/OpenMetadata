--- conflicted
+++ resolved
@@ -58,13 +58,9 @@
 import { test } from '../fixtures/pages';
 
 const adminUser = new UserClass();
-<<<<<<< HEAD
 const user = new UserClass();
 
-const test = base.extend<{ page: Page }>({
-=======
 const testPersona = base.extend<{ page: Page }>({
->>>>>>> 9286933d
   page: async ({ browser }, use) => {
     const adminPage = await browser.newPage();
     await adminUser.login(adminPage);
@@ -75,51 +71,7 @@
 
 test.describe('Data Contracts', () => {
   test.beforeAll('Setup pre-requests', async ({ browser }) => {
-<<<<<<< HEAD
-    test.slow(true);
-
-    const { apiContext, afterAction, page } = await performAdminLogin(browser);
-    await table.create(apiContext);
-    await table2.create(apiContext);
-    await testClassification.create(apiContext);
-    await testTag.create(apiContext);
-    await testGlossary.create(apiContext);
-    await testGlossaryTerm.create(apiContext);
-    await testPersona.create(apiContext);
-    await adminUser.create(apiContext);
-    await user.create(apiContext);
-    await adminUser.setAdminRole(apiContext);
-    await adminUser.patch({
-      apiContext,
-      patchData: [
-        {
-          op: 'add',
-          path: '/personas/0',
-          value: {
-            id: testPersona.responseData.id,
-            name: testPersona.responseData.name,
-            displayName: testPersona.responseData.displayName,
-            fullyQualifiedName: testPersona.responseData.fullyQualifiedName,
-            type: 'persona',
-          },
-        },
-        {
-          op: 'add',
-          path: '/defaultPersona',
-          value: {
-            id: testPersona.responseData.id,
-            name: testPersona.responseData.name,
-            displayName: testPersona.responseData.displayName,
-            fullyQualifiedName: testPersona.responseData.fullyQualifiedName,
-            type: 'persona',
-          },
-        },
-      ],
-    });
-
-=======
     const { afterAction, page } = await performAdminLogin(browser);
->>>>>>> 9286933d
     if (!process.env.PLAYWRIGHT_IS_OSS) {
       // Todo: Remove this patch once the issue is fixed #19140
       await resetTokenFromBotPage(page, 'testsuite-bot');
