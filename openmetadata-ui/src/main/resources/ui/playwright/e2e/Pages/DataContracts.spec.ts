/*
 *  Copyright 2025 Collate.
 *  Licensed under the Apache License, Version 2.0 (the "License");
 *  you may not use this file except in compliance with the License.
 *  You may obtain a copy of the License at
 *  http://www.apache.org/licenses/LICENSE-2.0
 *  Unless required by applicable law or agreed to in writing, software
 *  distributed under the License is distributed on an "AS IS" BASIS,
 *  WITHOUT WARRANTIES OR CONDITIONS OF ANY KIND, either express or implied.
 *  See the License for the specific language governing permissions and
 *  limitations under the License.
 */
import { test as base, expect, Page } from '@playwright/test';
import {
  DATA_CONTRACT_CONTAIN_SEMANTICS,
  DATA_CONTRACT_DETAILS,
  DATA_CONTRACT_SEMANTICS1,
  DATA_CONTRACT_SEMANTICS2,
  NEW_TABLE_TEST_CASE,
} from '../../constant/dataContracts';
import { GlobalSettingOptions } from '../../constant/settings';
import { EntityTypeEndpoint } from '../../support/entity/Entity.interface';
import { TableClass } from '../../support/entity/TableClass';
import { Glossary } from '../../support/glossary/Glossary';
import { GlossaryTerm } from '../../support/glossary/GlossaryTerm';
import { PersonaClass } from '../../support/persona/PersonaClass';
import { ClassificationClass } from '../../support/tag/ClassificationClass';
import { TagClass } from '../../support/tag/TagClass';
import { UserClass } from '../../support/user/UserClass';
import { performAdminLogin } from '../../utils/admin';
import { selectOption } from '../../utils/advancedSearch';
import { resetTokenFromBotPage } from '../../utils/bot';
import {
  clickOutside,
  redirectToHomePage,
  toastNotification,
} from '../../utils/common';
import {
  saveAndTriggerDataContractValidation,
  validateDataContractInsideBundleTestSuites,
  waitForDataContractExecution,
} from '../../utils/dataContracts';
<<<<<<< HEAD
import {
  addOwner,
  assignGlossaryTerm,
  assignTag,
  assignTier,
} from '../../utils/entity';
=======
import { addOwner, addOwnerWithoutValidation } from '../../utils/entity';
>>>>>>> 1f65e92c
import { settingClick } from '../../utils/sidebar';

const adminUser = new UserClass();

const test = base.extend<{ page: Page }>({
  page: async ({ browser }, use) => {
    const adminPage = await browser.newPage();
    await adminUser.login(adminPage);
    await use(adminPage);
    await adminPage.close();
  },
});

test.describe('Data Contracts', () => {
  const table = new TableClass();
  const testClassification = new ClassificationClass();
  const testTag = new TagClass({
    classification: testClassification.data.name,
  });
  const testGlossary = new Glossary();
  const testGlossaryTerm = new GlossaryTerm(testGlossary);
  const testPersona = new PersonaClass();

  test.beforeAll('Setup pre-requests', async ({ browser }) => {
    test.slow(true);

    const { apiContext, afterAction, page } = await performAdminLogin(browser);
    await table.create(apiContext);
    await testClassification.create(apiContext);
    await testTag.create(apiContext);
    await testGlossary.create(apiContext);
    await testGlossaryTerm.create(apiContext);
    await testPersona.create(apiContext);
    await adminUser.create(apiContext);
    await adminUser.setAdminRole(apiContext);
    await adminUser.patch({
      apiContext,
      patchData: [
        {
          op: 'add',
          path: '/personas/0',
          value: {
            id: testPersona.responseData.id,
            name: testPersona.responseData.name,
            displayName: testPersona.responseData.displayName,
            fullyQualifiedName: testPersona.responseData.fullyQualifiedName,
            type: 'persona',
          },
        },
        {
          op: 'add',
          path: '/defaultPersona',
          value: {
            id: testPersona.responseData.id,
            name: testPersona.responseData.name,
            displayName: testPersona.responseData.displayName,
            fullyQualifiedName: testPersona.responseData.fullyQualifiedName,
            type: 'persona',
          },
        },
      ],
    });

    if (!process.env.PLAYWRIGHT_IS_OSS) {
      // Todo: Remove this patch once the issue is fixed #19140
      await resetTokenFromBotPage(page, 'testsuite-bot');
    }

    await afterAction();
  });

  test.afterAll('Cleanup', async ({ browser }) => {
    test.slow(true);

    const { apiContext, afterAction } = await performAdminLogin(browser);
    await table.delete(apiContext);
    await testClassification.delete(apiContext);
    await testTag.delete(apiContext);
    await testGlossary.delete(apiContext);
    await testGlossaryTerm.delete(apiContext);
    await testPersona.delete(apiContext);
    await adminUser.delete(apiContext);
    await afterAction();
  });

  test('Create Data Contract and validate', async ({ page }) => {
    test.setTimeout(360000);

    await test.step('Redirect to Home Page and visit entity', async () => {
      await redirectToHomePage(page);
      await table.visitEntityPage(page);
    });

    await test.step(
      'Open contract section and start adding contract',
      async () => {
        await page.click('[data-testid="contract"]');

        await expect(page.getByTestId('no-data-placeholder')).toBeVisible();
        await expect(page.getByTestId('add-contract-button')).toBeVisible();

        await page.getByTestId('add-contract-button').click();

        await expect(page.getByTestId('add-contract-card')).toBeVisible();
      }
    );

    await test.step('Fill Contract Details form', async () => {
      await page.getByTestId('contract-name').fill(DATA_CONTRACT_DETAILS.name);
      await page.fill(
        '.om-block-editor[contenteditable="true"]',
        DATA_CONTRACT_DETAILS.description
      );

      await page.getByTestId('select-owners').click();
      await page.locator('.rc-virtual-list-holder-inner li').first().click();

      await expect(page.getByTestId('user-tag')).toBeVisible();
    });

    await test.step('Fill Contract Schema form', async () => {
      await page.getByRole('button', { name: 'Schema' }).click();

      await page
        .locator('input[type="checkbox"][aria-label="Select all"]')
        .check();

      await expect(
        page.getByRole('checkbox', { name: 'Select all' })
      ).toBeChecked();
    });

    await test.step('Fill first Contract Semantics form', async () => {
      await page.getByRole('button', { name: 'Semantics' }).click();

      await expect(page.getByTestId('add-semantic-button')).toBeDisabled();

      await page.fill('#semantics_0_name', DATA_CONTRACT_SEMANTICS1.name);
      await page.fill(
        '#semantics_0_description',
        DATA_CONTRACT_SEMANTICS1.description
      );

      const ruleLocator = page.locator('.group').nth(0);
      await selectOption(
        page,
        ruleLocator.locator('.group--field .ant-select'),
        DATA_CONTRACT_SEMANTICS1.rules[0].field,
        true
      );
      await selectOption(
        page,
        ruleLocator.locator('.rule--operator .ant-select'),
        DATA_CONTRACT_SEMANTICS1.rules[0].operator
      );
      await selectOption(
        page,
        ruleLocator.locator('.rule--value .ant-select'),
        'admin',
        true
      );
      await page.getByRole('button', { name: 'Add New Rule' }).click();

      await expect(page.locator('.group--conjunctions')).toBeVisible();

      const ruleLocator2 = page.locator('.rule').nth(1);
      await selectOption(
        page,
        ruleLocator2.locator('.rule--field .ant-select'),
        DATA_CONTRACT_SEMANTICS1.rules[1].field,
        true
      );
      await selectOption(
        page,
        ruleLocator2.locator('.rule--operator .ant-select'),
        DATA_CONTRACT_SEMANTICS1.rules[1].operator
      );
      await page.getByTestId('save-semantic-button').click();

      await expect(
        page
          .getByTestId('contract-semantics-card-0')
          .locator('.semantic-form-item-title')
      ).toContainText(DATA_CONTRACT_SEMANTICS1.name);
      await expect(
        page
          .getByTestId('contract-semantics-card-0')
          .locator('.semantic-form-item-description')
      ).toContainText(DATA_CONTRACT_SEMANTICS1.description);

      await page.locator('.expand-collapse-icon').click();

      await expect(
        page.locator('.semantic-rule-editor-view-only')
      ).toBeVisible();
    });

    await test.step('Add second semantic and delete it', async () => {
      await page.getByTestId('add-semantic-button').click();
      await page.fill('#semantics_1_name', DATA_CONTRACT_SEMANTICS2.name);
      await page.fill(
        '#semantics_1_description',
        DATA_CONTRACT_SEMANTICS2.description
      );
      const ruleLocator3 = page.locator('.group').nth(2);
      await selectOption(
        page,
        ruleLocator3.locator('.group--field .ant-select'),
        DATA_CONTRACT_SEMANTICS2.rules[0].field,
        true
      );
      await selectOption(
        page,
        ruleLocator3.locator('.rule--operator .ant-select'),
        DATA_CONTRACT_SEMANTICS2.rules[0].operator
      );
      await page.getByTestId('save-semantic-button').click();

      await expect(
        page
          .getByTestId('contract-semantics-card-1')
          .locator('.semantic-form-item-title')
      ).toContainText(DATA_CONTRACT_SEMANTICS2.name);
      await expect(
        page
          .getByTestId('contract-semantics-card-1')
          .locator('.semantic-form-item-description')
      ).toContainText(DATA_CONTRACT_SEMANTICS2.description);

      await page.getByTestId('delete-semantic-1').click();

      await expect(
        page.getByTestId('contract-semantics-card-1')
      ).not.toBeVisible();
    });

    await test.step('Save contract and validate for semantics', async () => {
      // save and trigger contract validation
      await saveAndTriggerDataContractValidation(page, true);

      await expect(
        page.getByTestId('contract-card-title-container').filter({
          hasText: 'Contract Status',
        })
      ).toBeVisible();
      await expect(
        page.getByTestId('contract-status-card-item-Semantics-status')
      ).toContainText('Failed');
      await expect(
        page.getByTestId('data-contract-latest-result-btn')
      ).toContainText('Contract Failed');

      await addOwner({
        page,
        owner: 'admin',
        type: 'Users',
        endpoint: EntityTypeEndpoint.Table,
        dataTestId: 'data-assets-header',
      });

      const runNowResponse = page.waitForResponse(
        '/api/v1/dataContracts/*/validate'
      );

      await page.getByTestId('contract-run-now-button').click();
      await runNowResponse;

      await toastNotification(
        page,
        'Contract validation trigger successfully.'
      );

      await page.reload();

      await page.waitForLoadState('networkidle');
<<<<<<< HEAD

=======
>>>>>>> 1f65e92c
      await page.waitForSelector('[data-testid="loader"]', {
        state: 'detached',
      });

      await expect(
        page.getByTestId('contract-status-card-item-Semantics-status')
      ).toContainText('Passed');
    });

    await test.step(
      'Add table test case and validate for quality',
      async () => {
        await page.getByTestId('contract-edit-button').click();

        await page.getByRole('tab', { name: 'Quality' }).click();

        await page.getByTestId('add-test-button').click();

        await expect(page.getByRole('dialog')).toBeVisible();

        await page.fill(
          '[data-testid="test-case-name"]',
          NEW_TABLE_TEST_CASE.name
        );

        await page.locator('[id="root\\/testType"]').click();

        const dropdown = page.locator('.rc-virtual-list-holder-inner');

        await expect(dropdown).toBeVisible();

        for (let i = 0; i < 20; i++) {
          const optionVisible = await dropdown
            .getByText(NEW_TABLE_TEST_CASE.label)
            .isVisible();
          if (optionVisible) {
            break;
          }
          await dropdown.press('ArrowDown');
        }

        await dropdown.getByText(NEW_TABLE_TEST_CASE.label).click();

        await page.click(`text=${NEW_TABLE_TEST_CASE.label}`);
        await page.fill(
          '#testCaseFormV1_params_columnCount',
          NEW_TABLE_TEST_CASE.value
        );

        await page.click('[data-testid="tags-selector"] input');
        await page.fill(
          '[data-testid="tags-selector"] input',
          testTag.data.name
        );
        await page
          .getByTestId(`tag-${testTag.responseData.fullyQualifiedName}`)
          .click();

        await clickOutside(page);

        await page.click('[data-testid="glossary-terms-selector"] input');
        await page.fill(
          '[data-testid="glossary-terms-selector"] input',
          testGlossaryTerm.data.name
        );

        await page
          .getByTestId(
            `tag-${testGlossaryTerm.responseData.fullyQualifiedName}`
          )
          .click();

        await clickOutside(page);

        await page.getByTestId('pipeline-name').fill('test-pipeline');

        await page
          .locator('.selection-title', { hasText: 'On Demand' })
          .click();

        await expect(page.locator('.expression-text')).toContainText(
          'Pipeline will only be triggered manually.'
        );

        const testCaseResponse = page.waitForResponse(
          '/api/v1/dataQuality/testCases'
        );
        await page.click('[data-testid="create-btn"]');
        await testCaseResponse;

        await page.waitForTimeout(100);

        await expect(
          page
            .locator('.ant-table-cell')
            .filter({ hasText: NEW_TABLE_TEST_CASE.name })
        ).toBeVisible();

        await page
          .locator('input[type="checkbox"][aria-label="Select all"]')
          .check();

        await expect(
          page.getByRole('checkbox', { name: 'Select all' })
        ).toBeChecked();

        // save and trigger contract validation
        const response = await saveAndTriggerDataContractValidation(page);

        if (
          typeof response === 'object' &&
          response !== null &&
          'latestResult' in response
        ) {
          const {
            id: contractId,
            latestResult: { resultId: latestResultId },
          } = response;

          if (contractId && latestResultId) {
            await waitForDataContractExecution(
              page,
              contractId,
              latestResultId
            );
          }
        }

        await expect(
          page.getByTestId('data-contract-latest-result-btn')
        ).toBeVisible();
      }
    );

    await test.step(
      'Validate inside the Observability, bundle test suites, that data contract test suite is present',
      async () => {
        await validateDataContractInsideBundleTestSuites(page);

        await expect(
          page
            .getByTestId('test-suite-table')
            .locator('.ant-table-cell')
            .filter({
              hasText: `Data Contract - ${DATA_CONTRACT_DETAILS.name}`,
            })
        ).toBeVisible();
      }
    );

    await test.step(
      'Edit quality expectations from the data contract and validate',
      async () => {
        await table.visitEntityPage(page);

        await page.getByTestId('contract').click();

        await page.getByTestId('contract-edit-button').click();

        await page.getByRole('tab', { name: 'Quality' }).click();

        await page
          .locator('input[type="checkbox"][aria-label="Select all"]')
          .uncheck();

        await expect(
          page.getByRole('checkbox', { name: 'Select all' })
        ).not.toBeChecked();

        await saveAndTriggerDataContractValidation(page);

        await expect(
          page.getByTestId('contract-status-card-item-Quality Status')
        ).not.toBeVisible();

        await expect(
          page.getByTestId('data-contract-latest-result-btn')
        ).not.toBeVisible();
      }
    );

    // TODO: Add a step to validate the test suite is removed from observability -> bundle test suites

    await test.step('Verify YAML view', async () => {
      await table.visitEntityPage(page);

      await page.getByTestId('contract').click();

      await page.getByTestId('contract-view-switch-tab-yaml').click();

      await expect(page.getByTestId('code-mirror-container')).toBeVisible();
      await expect(
        page
          .getByTestId('code-mirror-container')
          .getByTestId('query-copy-button')
      ).toBeVisible();
    });

    await test.step('Export YAML', async () => {
      const downloadPromise = page.waitForEvent('download');

      await page.getByTestId('export-contract-button').click();
      const download = await downloadPromise;
      // Wait for the download process to complete and save the downloaded file somewhere.
      await download.saveAs('downloads/' + download.suggestedFilename());
    });

    await test.step('Edit and Validate Contract data', async () => {
      await page.getByTestId('contract-edit-button').click();

      await expect(page.getByTestId('save-contract-btn')).toBeDisabled();

      // Change the Contract Details
      await page
        .getByTestId('contract-name')
        .fill(DATA_CONTRACT_DETAILS.displayName);
      await page.click('.om-block-editor[contenteditable="true"]');
      await page.keyboard.press('Control+A');
      await page.keyboard.type(DATA_CONTRACT_DETAILS.description2);

      await addOwnerWithoutValidation({
        page,
        owner: 'admin',
        type: 'Users',
        initiatorId: 'select-owners',
      });

      await expect(
        page.getByTestId('user-tag').getByText('admin')
      ).toBeVisible();

      // Move to Schema Tab
      await page.getByRole('button', { name: 'Schema' }).click();

      // TODO: will enable this once nested column is fixed
      //   await page.waitForSelector('[data-testid="loader"]', {
      //     state: 'detached',
      //   });

      //   await page.getByRole('checkbox', { name: 'Select all' }).click();

      //   await expect(
      //     page.getByRole('checkbox', { name: 'Select all' })
      //   ).not.toBeChecked();

      // Move to Semantic Tab
      await page.getByRole('button', { name: 'Semantics' }).click();

      await page.getByTestId('delete-condition-button').last().click();

      await expect(
        page.getByTestId('query-builder-form-field').getByText('Description')
      ).not.toBeVisible();

      await expect(page.getByTestId('save-contract-btn')).not.toBeDisabled();

      const saveContractResponse = page.waitForResponse(
        '/api/v1/dataContracts/*'
      );
      await page.getByTestId('save-contract-btn').click();
      await saveContractResponse;

      await page.waitForLoadState('networkidle');
      await page.waitForSelector('[data-testid="loader"]', {
        state: 'detached',
      });

      // Validate the Updated Values
      await expect(page.getByTestId('contract-title')).toContainText(
        DATA_CONTRACT_DETAILS.displayName
      );

      await expect(
        page.getByTestId('contract-owner-card').getByTestId('admin')
      ).toBeVisible();

      await expect(
        page.locator(
          '[data-testid="viewer-container"] [data-testid="markdown-parser"]'
        )
      ).toContainText(DATA_CONTRACT_DETAILS.description2);

      // TODO: will enable this once nested column is fixed
      //   await expect(page.getByTestId('schema-table-card')).not.toBeVisible();
    });

    await test.step('Delete contract', async () => {
      const deleteContractResponse = page.waitForResponse(
        'api/v1/dataContracts/*?hardDelete=true&recursive=true'
      );

      await page.getByTestId('delete-contract-button').click();

      await expect(
        page
          .locator('.ant-modal-title')
          .getByText(`Delete dataContract "${DATA_CONTRACT_DETAILS.name}"`)
      ).toBeVisible();

      await page.getByTestId('confirmation-text-input').click();
      await page.getByTestId('confirmation-text-input').fill('DELETE');

      await expect(page.getByTestId('confirm-button')).toBeEnabled();

      await page.getByTestId('confirm-button').click();
      await deleteContractResponse;

      await toastNotification(page, '"Contract" deleted successfully!');

      await expect(page.getByTestId('no-data-placeholder')).toBeVisible();
      await expect(page.getByTestId('add-contract-button')).toBeVisible();
    });
  });

  test('Contract Status badge should be visible on condition if Contract Tab is present/hidden by Persona', async ({
    page,
  }) => {
    test.slow(true);

    await test.step(
      'Create Data Contract in Table and validate it fails',
      async () => {
        await table.visitEntityPage(page);

        // Open contract section and start adding contract
        await page.click('[data-testid="contract"]');

        await expect(page.getByTestId('no-data-placeholder')).toBeVisible();
        await expect(page.getByTestId('add-contract-button')).toBeVisible();

        await page.getByTestId('add-contract-button').click();

        await expect(page.getByTestId('add-contract-card')).toBeVisible();

        // Fill Contract Details form
        await page
          .getByTestId('contract-name')
          .fill(DATA_CONTRACT_DETAILS.name);
        await page.fill(
          '.om-block-editor[contenteditable="true"]',
          DATA_CONTRACT_DETAILS.description
        );

        await page.getByTestId('select-owners').click();
        await page.locator('.rc-virtual-list-holder-inner li').first().click();

        await expect(page.getByTestId('user-tag')).toBeVisible();

        // Fill Contract Schema form
        await page.getByRole('button', { name: 'Schema' }).click();
        await page
          .locator('input[type="checkbox"][aria-label="Select all"]')
          .check();

        await expect(
          page.getByRole('checkbox', { name: 'Select all' })
        ).toBeChecked();

        // Fill Contract Semantics form
        await page.getByRole('button', { name: 'Semantics' }).click();

        await expect(page.getByTestId('add-semantic-button')).toBeDisabled();

        await page.fill('#semantics_0_name', DATA_CONTRACT_SEMANTICS1.name);
        await page.fill(
          '#semantics_0_description',
          DATA_CONTRACT_SEMANTICS1.description
        );

        const ruleLocator = page.locator('.group').nth(0);
        await selectOption(
          page,
          ruleLocator.locator('.group--field .ant-select'),
          DATA_CONTRACT_SEMANTICS1.rules[0].field,
          true
        );
        await selectOption(
          page,
          ruleLocator.locator('.rule--operator .ant-select'),
          DATA_CONTRACT_SEMANTICS1.rules[0].operator
        );
        await selectOption(
          page,
          ruleLocator.locator('.rule--value .ant-select'),
          'admin',
          true
        );
        await page.getByTestId('save-semantic-button').click();

        await expect(
          page
            .getByTestId('contract-semantics-card-0')
            .locator('.semantic-form-item-title')
        ).toContainText(DATA_CONTRACT_SEMANTICS1.name);

        // Save contract and validate for semantics - should fail initially
        await saveAndTriggerDataContractValidation(page, true);

        await expect(
          page.getByTestId('contract-card-title-container').filter({
            hasText: 'Contract Status',
          })
        ).toBeVisible();
        await expect(
          page.getByTestId('contract-status-card-item-Semantics-status')
        ).toContainText('Failed');
        await expect(
          page.getByTestId('data-contract-latest-result-btn')
        ).toContainText('Contract Failed');
      }
    );

    await test.step('Create Persona and assign user to it', async () => {
      await redirectToHomePage(page);
      await settingClick(page, GlobalSettingOptions.PERSONA);
      await page.waitForLoadState('networkidle');
      await page.waitForSelector('[data-testid="loader"]', {
        state: 'detached',
      });

      // Navigate to persona details
      await page
        .getByTestId(`persona-details-card-${testPersona.data.name}`)
        .click();
      await page.getByRole('tab', { name: 'Users' }).click();

      // Add user to persona
      await page.getByTestId('add-persona-button').click();
      await page.waitForSelector('[data-testid="loader"]', {
        state: 'detached',
      });

      const searchUser = page.waitForResponse(
        `/api/v1/search/query?q=*${encodeURIComponent(
          adminUser.responseData.displayName
        )}*`
      );
      await page
        .getByTestId('searchbar')
        .fill(adminUser.responseData.displayName);
      await searchUser;

      await page
        .getByRole('listitem', { name: adminUser.responseData.displayName })
        .click();

      const personaResponse = page.waitForResponse('/api/v1/personas/*');

      await page.getByTestId('selectable-list-update-btn').click();
      await personaResponse;
    });

    await test.step(
      'Verify Contract tab and status badge are visible if persona is set',
      async () => {
        await redirectToHomePage(page);
        await table.visitEntityPage(page);
        await page.waitForLoadState('networkidle');
        await page.waitForSelector('[data-testid="loader"]', {
          state: 'detached',
        });

        // Verify Contract tab is not visible (should be hidden by persona customization)
        await expect(page.getByTestId('contract')).toBeVisible();

        // Verify Contract status badge is not visible in header
        await expect(
          page.getByTestId('data-contract-latest-result-btn')
        ).toBeVisible();

        // Additional verification: Check that other tabs are still visible
        await expect(page.getByTestId('schema')).toBeVisible();
        await expect(page.getByTestId('activity_feed')).toBeVisible();
        await expect(page.getByTestId('sample_data')).toBeVisible();
        await expect(page.getByTestId('table_queries')).toBeVisible();
        await expect(page.getByTestId('profiler')).toBeVisible();
        await expect(page.getByTestId('lineage')).toBeVisible();
        await expect(page.getByTestId('custom_properties')).toBeVisible();
      }
    );

    await test.step('Customize Table page to hide Contract tab', async () => {
      await settingClick(page, GlobalSettingOptions.PERSONA);
      await page.waitForLoadState('networkidle');
      await page.waitForSelector('[data-testid="loader"]', {
        state: 'detached',
      });

      // Navigate to persona details and customize UI
      await page
        .getByTestId(`persona-details-card-${testPersona.data.name}`)
        .click();
      await page.getByRole('tab', { name: 'Customize UI' }).click();
      await page.waitForLoadState('networkidle');

      // Navigate to Table customization
      await page.getByText('Data Assets').click();
      await page.getByText('Table', { exact: true }).click();

      await page.waitForSelector('[data-testid="loader"]', {
        state: 'detached',
      });

      // Hide the Contract tab
      await page.getByTestId('tab-contract').click();
      await page.getByText('Hide', { exact: true }).click();

      // Save the customization
      await page.getByTestId('save-button').click();
      await toastNotification(
        page,
        /^Page layout (created|updated) successfully\.$/
      );
    });

    await test.step(
      'Verify Contract tab and status badge are hidden after persona customization',
      async () => {
        // After applying persona customization to hide the contract tab,
        // we need to verify that the contract tab and status badge are not visible
        // when viewing the table page with the customized persona.

        await redirectToHomePage(page);
        await table.visitEntityPage(page);
        await page.waitForLoadState('networkidle');
        await page.waitForSelector('[data-testid="loader"]', {
          state: 'detached',
        });

        // Verify Contract tab is not visible (should be hidden by persona customization)
        await expect(page.getByTestId('contract')).not.toBeVisible();

        // Verify Contract status badge is not visible in header
        await expect(
          page.getByTestId('data-contract-latest-result-btn')
        ).not.toBeVisible();

        // Additional verification: Check that other tabs are still visible
        await expect(page.getByTestId('schema')).toBeVisible();
        await expect(page.getByTestId('activity_feed')).toBeVisible();
        await expect(page.getByTestId('sample_data')).toBeVisible();
        await expect(page.getByTestId('table_queries')).toBeVisible();
        await expect(page.getByTestId('profiler')).toBeVisible();
        await expect(page.getByTestId('lineage')).toBeVisible();
        await expect(page.getByTestId('custom_properties')).toBeVisible();
      }
    );
  });

  test('Pagination in Schema Tab with Selection Persistent', async ({
    page,
  }) => {
    test.slow();

    const entityFQN = 'sample_data.ecommerce_db.shopify.performance_test_table';

    try {
      await test.step('Redirect to Home Page and visit entity', async () => {
        await redirectToHomePage(page);
        await page.goto(`/table/${entityFQN}`);

        await page.waitForLoadState('networkidle');
        await page.waitForSelector('[data-testid="loader"]', {
          state: 'detached',
        });
      });

      await test.step(
        'Open contract section and start adding contract',
        async () => {
          await page.click('[data-testid="contract"]');

          await expect(page.getByTestId('no-data-placeholder')).toBeVisible();
          await expect(page.getByTestId('add-contract-button')).toBeVisible();

          await page.getByTestId('add-contract-button').click();

          await expect(page.getByTestId('add-contract-card')).toBeVisible();
        }
      );

      await test.step('Fill Contract Details form', async () => {
        await page
          .getByTestId('contract-name')
          .fill(DATA_CONTRACT_DETAILS.name);
      });

      await test.step('Fill Contract Schema form', async () => {
        const columnResponse = page.waitForResponse(
          'api/v1/tables/name/sample_data.ecommerce_db.shopify.performance_test_table/columns?**'
        );

        await page.getByRole('button', { name: 'Schema' }).click();

        await columnResponse;
        await page.waitForSelector('[data-testid="loader"]', {
          state: 'detached',
        });

        await page
          .locator('input[type="checkbox"][aria-label="Select all"]')
          .check();

        await expect(
          page.getByRole('checkbox', { name: 'Select all' })
        ).toBeChecked();

        // Move to 2nd Page and Select columns

        const columnResponse2 = page.waitForResponse(
          'api/v1/tables/name/sample_data.ecommerce_db.shopify.performance_test_table/columns?**'
        );

        await page.getByTestId('next').click();

        await columnResponse2;
        await page.waitForSelector('[data-testid="loader"]', {
          state: 'detached',
        });

        await page
          .locator('input[type="checkbox"][aria-label="Select all"]')
          .check();

        await expect(
          page.getByRole('checkbox', { name: 'Select all' })
        ).toBeChecked();

        // Move to 3nd Page and Select columns

        const columnResponse3 = page.waitForResponse(
          'api/v1/tables/name/sample_data.ecommerce_db.shopify.performance_test_table/columns?**'
        );

        await page.getByTestId('next').click();

        await columnResponse3;
        await page.waitForSelector('[data-testid="loader"]', {
          state: 'detached',
        });

        await page
          .locator('input[type="checkbox"][aria-label="Select all"]')
          .check();

        await expect(
          page.getByRole('checkbox', { name: 'Select all' })
        ).toBeChecked();

        // Now UnSelect the Selected Columns of 3rd Page

        await page
          .locator('input[type="checkbox"][aria-label="Select all"]')
          .uncheck();

        await expect(
          page.getByRole('checkbox', { name: 'Select all' })
        ).not.toBeChecked();
      });

      await test.step('Save contract and validate for schema', async () => {
        const saveContractResponse = page.waitForResponse(
          '/api/v1/dataContracts/*'
        );
        await page.getByTestId('save-contract-btn').click();

        await saveContractResponse;

        // Check all schema from 1 to 50
        for (let i = 1; i <= 50; i++) {
          if (i < 10) {
            await expect(page.getByText(`test_col_000${i}`)).toBeVisible();
          } else {
            await expect(page.getByText(`test_col_00${i}`)).toBeVisible();
          }
        }

        // Schema from 51 to 75 Should not be visible
        for (let i = 51; i <= 75; i++) {
          await expect(page.getByText(`test_col_00${i}`)).not.toBeVisible();
        }
      });

      await test.step('Update the Schema and Validate', async () => {
        await page.getByTestId('contract-edit-button').click();

        const columnResponse = page.waitForResponse(
          'api/v1/tables/name/sample_data.ecommerce_db.shopify.performance_test_table/columns?**'
        );

        await page.getByRole('button', { name: 'Schema' }).click();

        await columnResponse;
        await page.waitForSelector('[data-testid="loader"]', {
          state: 'detached',
        });

        await page
          .locator('input[type="checkbox"][aria-label="Select all"]')
          .uncheck();

        await expect(
          page.getByRole('checkbox', { name: 'Select all' })
        ).not.toBeChecked();

        const saveContractResponse = page.waitForResponse(
          '/api/v1/dataContracts/*'
        );
        await page.getByTestId('save-contract-btn').click();

        await saveContractResponse;

        await page.waitForLoadState('networkidle');
        await page.waitForSelector('[data-testid="loader"]', {
          state: 'detached',
        });

        // Check all schema from 26 to 50
        for (let i = 26; i <= 50; i++) {
          await expect(page.getByText(`test_col_00${i}`)).toBeVisible();
        }
      });

      await test.step(
        'Re-select some columns on page 1, save and validate',
        async () => {
          await page.getByTestId('contract-edit-button').click();

          const columnResponse = page.waitForResponse(
            'api/v1/tables/name/sample_data.ecommerce_db.shopify.performance_test_table/columns?**'
          );

          await page.getByRole('button', { name: 'Schema' }).click();

          await columnResponse;
          await page.waitForSelector('[data-testid="loader"]', {
            state: 'detached',
          });

          for (let i = 1; i <= 5; i++) {
            await page
              .locator(
                `[data-row-key="${entityFQN}.test_col_000${i}"] .ant-checkbox-input`
              )
              .click();
          }

          const saveContractResponse = page.waitForResponse(
            '/api/v1/dataContracts/*'
          );
          await page.getByTestId('save-contract-btn').click();

          await saveContractResponse;

          await page.waitForLoadState('networkidle');
          await page.waitForSelector('[data-testid="loader"]', {
            state: 'detached',
          });

          // Check all schema from 1 to 5 and then, the one we didn't touch 26 to 50
          for (let i = 1; i <= 5; i++) {
            await expect(page.getByText(`test_col_000${i}`)).toBeVisible();
          }

          for (let i = 26; i <= 50; i++) {
            await expect(page.getByText(`test_col_00${i}`)).toBeVisible();
          }
        }
      );
    } finally {
      await test.step('Delete contract', async () => {
        await redirectToHomePage(page);
        await page.goto(`/table/${entityFQN}`);

        await page.waitForLoadState('networkidle');
        await page.waitForSelector('[data-testid="loader"]', {
          state: 'detached',
        });

        await page.click('[data-testid="contract"]');

        await page.waitForSelector('[data-testid="loader"]', {
          state: 'detached',
        });

        const deleteContractResponse = page.waitForResponse(
          'api/v1/dataContracts/*?hardDelete=true&recursive=true'
        );

        await page.getByTestId('delete-contract-button').click();

        await expect(page.locator('.ant-modal-title')).toBeVisible();

        await page.getByTestId('confirmation-text-input').click();
        await page.getByTestId('confirmation-text-input').fill('DELETE');

        await expect(page.getByTestId('confirm-button')).toBeEnabled();

        await page.getByTestId('confirm-button').click();
        await deleteContractResponse;

        await toastNotification(page, '"Contract" deleted successfully!');

        await expect(page.getByTestId('no-data-placeholder')).toBeVisible();
        await expect(page.getByTestId('add-contract-button')).toBeVisible();
      });
    }
  });

  test('Semantic with Contains Operator should work for Tier, Tag and Glossary', async ({
    page,
  }) => {
    await redirectToHomePage(page);
    await table.visitEntityPage(page);
    await page.click('[data-testid="contract"]');
    await page.getByTestId('add-contract-button').click();

    await expect(page.getByTestId('add-contract-card')).toBeVisible();

    await page.getByTestId('contract-name').fill(DATA_CONTRACT_DETAILS.name);

    await page.getByRole('tab', { name: 'Semantics' }).click();

    await expect(page.getByTestId('add-semantic-button')).toBeDisabled();

    await page.fill('#semantics_0_name', DATA_CONTRACT_CONTAIN_SEMANTICS.name);
    await page.fill(
      '#semantics_0_description',
      DATA_CONTRACT_CONTAIN_SEMANTICS.description
    );
    const ruleLocator = page.locator('.group').nth(0);
    await selectOption(
      page,
      ruleLocator.locator('.group--field .ant-select'),
      DATA_CONTRACT_CONTAIN_SEMANTICS.rules[0].field,
      true
    );
    await selectOption(
      page,
      ruleLocator.locator('.rule--operator .ant-select'),
      DATA_CONTRACT_CONTAIN_SEMANTICS.rules[0].operator
    );
    await selectOption(
      page,
      ruleLocator.locator('.rule--value .ant-select'),
      'Tier.Tier1',
      true
    );
    await page.getByRole('button', { name: 'Add New Rule' }).click();

    await expect(page.locator('.group--conjunctions')).toBeVisible();

    const ruleLocator2 = page.locator('.rule').nth(1);
    await selectOption(
      page,
      ruleLocator2.locator('.rule--field .ant-select'),
      DATA_CONTRACT_CONTAIN_SEMANTICS.rules[1].field,
      true
    );
    await selectOption(
      page,
      ruleLocator2.locator('.rule--operator .ant-select'),
      DATA_CONTRACT_CONTAIN_SEMANTICS.rules[1].operator
    );

    await selectOption(
      page,
      ruleLocator2.locator('.rule--value .ant-select'),
      testTag.responseData.name,
      true
    );

    await page.getByRole('button', { name: 'Add New Rule' }).click();

    await expect(page.locator('.group--conjunctions')).toBeVisible();

    const ruleLocator3 = page.locator('.rule').nth(2);
    await selectOption(
      page,
      ruleLocator3.locator('.rule--field .ant-select'),
      DATA_CONTRACT_CONTAIN_SEMANTICS.rules[2].field,
      true
    );
    await selectOption(
      page,
      ruleLocator3.locator('.rule--operator .ant-select'),
      DATA_CONTRACT_CONTAIN_SEMANTICS.rules[2].operator
    );

    await selectOption(
      page,
      ruleLocator3.locator('.rule--value .ant-select'),
      testGlossaryTerm.responseData.name,
      true
    );

    await page.getByTestId('save-semantic-button').click();

    await expect(
      page
        .getByTestId('contract-semantics-card-0')
        .locator('.semantic-form-item-title')
    ).toContainText(DATA_CONTRACT_CONTAIN_SEMANTICS.name);
    await expect(
      page
        .getByTestId('contract-semantics-card-0')
        .locator('.semantic-form-item-description')
    ).toContainText(DATA_CONTRACT_CONTAIN_SEMANTICS.description);

    await page.locator('.expand-collapse-icon').click();

    await expect(page.locator('.semantic-rule-editor-view-only')).toBeVisible();

    // save and trigger contract validation
    await saveAndTriggerDataContractValidation(page, true);

    await expect(
      page.getByTestId('contract-card-title-container').filter({
        hasText: 'Contract Status',
      })
    ).toBeVisible();
    await expect(
      page.getByTestId('contract-status-card-item-Semantics-status')
    ).toContainText('Failed');
    await expect(
      page.getByTestId('data-contract-latest-result-btn')
    ).toContainText('Contract Failed');

    await page.getByTestId('schema').click();

    // Add the data in the Table Entity which Semantic Required
    await assignTier(page, 'Tier1', EntityTypeEndpoint.Table);
    await assignTag(
      page,
      testTag.responseData.displayName,
      'Add',
      EntityTypeEndpoint.Table,
      'KnowledgePanel.Tags',
      testTag.responseData.fullyQualifiedName
    );
    await assignGlossaryTerm(page, testGlossaryTerm.responseData);

    await page.click('[data-testid="contract"]');

    const runNowResponse = page.waitForResponse(
      '/api/v1/dataContracts/*/validate'
    );

    await page.getByTestId('contract-run-now-button').click();
    await runNowResponse;

    await toastNotification(page, 'Contract validation trigger successfully.');

    await page.reload();

    await page.waitForLoadState('networkidle');

    await page.waitForSelector('[data-testid="loader"]', {
      state: 'detached',
    });

    await expect(
      page.getByTestId('contract-status-card-item-Semantics-status')
    ).toContainText('Passed');
  });

  test('should allow adding a semantic with multiple rules', async ({
    page,
  }) => {
    await redirectToHomePage(page);
    await table.visitEntityPage(page);
    await page.click('[data-testid="contract"]');
    await page.getByTestId('add-contract-button').click();

    await expect(page.getByTestId('add-contract-card')).toBeVisible();

    await page.getByRole('tab', { name: 'Semantics' }).click();

    await expect(page.getByTestId('add-semantic-button')).toBeDisabled();

    await page.fill('#semantics_0_name', DATA_CONTRACT_SEMANTICS1.name);
    await page.fill(
      '#semantics_0_description',
      DATA_CONTRACT_SEMANTICS1.description
    );
    const ruleLocator = page.locator('.group').nth(0);
    await selectOption(
      page,
      ruleLocator.locator('.group--field .ant-select'),
      DATA_CONTRACT_SEMANTICS1.rules[0].field,
      true
    );
    await selectOption(
      page,
      ruleLocator.locator('.rule--operator .ant-select'),
      DATA_CONTRACT_SEMANTICS1.rules[0].operator
    );
    await selectOption(
      page,
      ruleLocator.locator('.rule--value .ant-select'),
      'admin',
      true
    );
    await page.getByRole('button', { name: 'Add New Rule' }).click();

    await expect(page.locator('.group--conjunctions')).toBeVisible();

    const ruleLocator2 = page.locator('.rule').nth(1);
    await selectOption(
      page,
      ruleLocator2.locator('.rule--field .ant-select'),
      DATA_CONTRACT_SEMANTICS1.rules[1].field,
      true
    );
    await selectOption(
      page,
      ruleLocator2.locator('.rule--operator .ant-select'),
      DATA_CONTRACT_SEMANTICS1.rules[1].operator
    );
    await page.getByTestId('save-semantic-button').click();

    await expect(
      page
        .getByTestId('contract-semantics-card-0')
        .locator('.semantic-form-item-title')
    ).toContainText(DATA_CONTRACT_SEMANTICS1.name);
    await expect(
      page
        .getByTestId('contract-semantics-card-0')
        .locator('.semantic-form-item-description')
    ).toContainText(DATA_CONTRACT_SEMANTICS1.description);

    await page.locator('.expand-collapse-icon').click();

    await expect(page.locator('.semantic-rule-editor-view-only')).toBeVisible();
  });

  test('should allow adding a second semantic and verify its rule', async ({
    page,
  }) => {
    await redirectToHomePage(page);
    await table.visitEntityPage(page);
    await page.click('[data-testid="contract"]');
    await page.getByTestId('add-contract-button').click();
    await page.getByRole('tab', { name: 'Semantics' }).click();

    await expect(page.getByTestId('add-semantic-button')).toBeDisabled();

    // Add first semantic
    await page.fill('#semantics_0_name', DATA_CONTRACT_SEMANTICS1.name);
    await page.fill(
      '#semantics_0_description',
      DATA_CONTRACT_SEMANTICS1.description
    );
    const ruleLocator = page.locator('.group').nth(0);
    await selectOption(
      page,
      ruleLocator.locator('.group--field .ant-select'),
      DATA_CONTRACT_SEMANTICS1.rules[0].field,
      true
    );
    await selectOption(
      page,
      ruleLocator.locator('.rule--operator .ant-select'),
      DATA_CONTRACT_SEMANTICS1.rules[0].operator
    );
    await selectOption(
      page,
      ruleLocator.locator('.rule--value .ant-select'),
      'admin',
      true
    );
    await page.getByRole('button', { name: 'Add New Rule' }).click();

    await expect(page.locator('.group--conjunctions')).toBeVisible();

    const ruleLocator2 = page.locator('.rule').nth(1);
    await selectOption(
      page,
      ruleLocator2.locator('.rule--field .ant-select'),
      DATA_CONTRACT_SEMANTICS1.rules[1].field,
      true
    );
    await selectOption(
      page,
      ruleLocator2.locator('.rule--operator .ant-select'),
      DATA_CONTRACT_SEMANTICS1.rules[1].operator
    );
    await page.getByTestId('save-semantic-button').click();
    // Add second semantic
    await page.getByTestId('add-semantic-button').click();
    await page.fill('#semantics_1_name', DATA_CONTRACT_SEMANTICS2.name);
    await page.fill(
      '#semantics_1_description',
      DATA_CONTRACT_SEMANTICS2.description
    );
    const ruleLocator3 = page.locator('.group').nth(2);
    await selectOption(
      page,
      ruleLocator3.locator('.group--field .ant-select'),
      DATA_CONTRACT_SEMANTICS2.rules[0].field,
      true
    );
    await selectOption(
      page,
      ruleLocator3.locator('.rule--operator .ant-select'),
      DATA_CONTRACT_SEMANTICS2.rules[0].operator
    );
    await page.getByTestId('save-semantic-button').click();

    await expect(
      page
        .getByTestId('contract-semantics-card-1')
        .locator('.semantic-form-item-title')
    ).toContainText(DATA_CONTRACT_SEMANTICS2.name);
    await expect(
      page
        .getByTestId('contract-semantics-card-1')
        .locator('.semantic-form-item-description')
    ).toContainText(DATA_CONTRACT_SEMANTICS2.description);
  });

  test('should allow editing a semantic and reflect changes', async ({
    page,
  }) => {
    await redirectToHomePage(page);
    await table.visitEntityPage(page);
    await page.click('[data-testid="contract"]');
    await page.getByTestId('add-contract-button').click();
    await page.getByRole('tab', { name: 'Semantics' }).click();

    await expect(page.getByTestId('add-semantic-button')).toBeDisabled();

    await page.fill('#semantics_0_name', DATA_CONTRACT_SEMANTICS1.name);
    await page.fill(
      '#semantics_0_description',
      DATA_CONTRACT_SEMANTICS1.description
    );
    const ruleLocator = page.locator('.group').nth(0);
    await selectOption(
      page,
      ruleLocator.locator('.group--field .ant-select'),
      DATA_CONTRACT_SEMANTICS1.rules[0].field,
      true
    );
    await selectOption(
      page,
      ruleLocator.locator('.rule--operator .ant-select'),
      DATA_CONTRACT_SEMANTICS1.rules[0].operator
    );
    await selectOption(
      page,
      ruleLocator.locator('.rule--value .ant-select'),
      'admin',
      true
    );
    await page.getByTestId('save-semantic-button').click();
    // Edit semantic
    await page
      .getByTestId('contract-semantics-card-0')
      .locator('.edit-expand-button')
      .click();
    await page.fill('#semantics_0_name', 'Edited Semantic Name');
    await page.getByTestId('save-semantic-button').click();

    await expect(
      page
        .getByTestId('contract-semantics-card-0')
        .locator('.semantic-form-item-title')
    ).toContainText('Edited Semantic Name');
  });

  test('should allow deleting a semantic and remove it from the list', async ({
    page,
  }) => {
    await redirectToHomePage(page);
    await table.visitEntityPage(page);
    await page.click('[data-testid="contract"]');
    await page.getByTestId('add-contract-button').click();
    await page.getByRole('tab', { name: 'Semantics' }).click();

    await expect(page.getByTestId('add-semantic-button')).toBeDisabled();

    await page.fill('#semantics_0_name', DATA_CONTRACT_SEMANTICS1.name);
    await page.fill(
      '#semantics_0_description',
      DATA_CONTRACT_SEMANTICS1.description
    );
    const ruleLocator = page.locator('.group').nth(0);
    await selectOption(
      page,
      ruleLocator.locator('.group--field .ant-select'),
      DATA_CONTRACT_SEMANTICS1.rules[0].field,
      true
    );
    await selectOption(
      page,
      ruleLocator.locator('.rule--operator .ant-select'),
      DATA_CONTRACT_SEMANTICS1.rules[0].operator
    );
    await selectOption(
      page,
      ruleLocator.locator('.rule--value .ant-select'),
      'admin',
      true
    );
    await page.getByTestId('save-semantic-button').click();
    // Add second semantic
    await page.getByTestId('add-semantic-button').click();
    await page.fill('#semantics_1_name', DATA_CONTRACT_SEMANTICS2.name);
    await page.fill(
      '#semantics_1_description',
      DATA_CONTRACT_SEMANTICS2.description
    );
    const ruleLocator3 = page.locator('.group').nth(2);
    await selectOption(
      page,
      ruleLocator3.locator('.group--field .ant-select'),
      DATA_CONTRACT_SEMANTICS2.rules[0].field,
      true
    );
    await selectOption(
      page,
      ruleLocator3.locator('.rule--operator .ant-select'),
      DATA_CONTRACT_SEMANTICS2.rules[0].operator
    );
    await page.getByTestId('save-semantic-button').click();
    // Delete second semantic
    await page.getByTestId('delete-semantic-1').click();

    await expect(
      page.getByTestId('contract-semantics-card-1')
    ).not.toBeVisible();
  });
});<|MERGE_RESOLUTION|>--- conflicted
+++ resolved
@@ -10,7 +10,7 @@
  *  See the License for the specific language governing permissions and
  *  limitations under the License.
  */
-import { test as base, expect, Page } from '@playwright/test';
+import { expect, Page, test as base } from '@playwright/test';
 import {
   DATA_CONTRACT_CONTAIN_SEMANTICS,
   DATA_CONTRACT_DETAILS,
@@ -40,16 +40,13 @@
   validateDataContractInsideBundleTestSuites,
   waitForDataContractExecution,
 } from '../../utils/dataContracts';
-<<<<<<< HEAD
 import {
   addOwner,
+  addOwnerWithoutValidation,
   assignGlossaryTerm,
   assignTag,
   assignTier,
 } from '../../utils/entity';
-=======
-import { addOwner, addOwnerWithoutValidation } from '../../utils/entity';
->>>>>>> 1f65e92c
 import { settingClick } from '../../utils/sidebar';
 
 const adminUser = new UserClass();
@@ -325,10 +322,6 @@
       await page.reload();
 
       await page.waitForLoadState('networkidle');
-<<<<<<< HEAD
-
-=======
->>>>>>> 1f65e92c
       await page.waitForSelector('[data-testid="loader"]', {
         state: 'detached',
       });
