/*
 *  Copyright 2025 Collate.
 *  Licensed under the Apache License, Version 2.0 (the "License");
 *  you may not use this file except in compliance with the License.
 *  You may obtain a copy of the License at
 *  http://www.apache.org/licenses/LICENSE-2.0
 *  Unless required by applicable law or agreed to in writing, software
 *  distributed under the License is distributed on an "AS IS" BASIS,
 *  WITHOUT WARRANTIES OR CONDITIONS OF ANY KIND, either express or implied.
 *  See the License for the specific language governing permissions and
 *  limitations under the License.
 */
<<<<<<< HEAD
import {
  APIRequestContext,
  expect,
  Page,
  test as base,
} from '@playwright/test';
=======
import { expect, Page, test as base } from '@playwright/test';
>>>>>>> 9026ac3a
import {
  ECustomizedDataAssets,
  ECustomizedGovernance,
} from '../../constant/customizeDetail';
import { GlobalSettingOptions } from '../../constant/settings';
import { SidebarItem } from '../../constant/sidebar';
import { PersonaClass } from '../../support/persona/PersonaClass';
import { AdminClass } from '../../support/user/AdminClass';
import { UserClass } from '../../support/user/UserClass';
import { performAdminLogin } from '../../utils/admin';
import {
  getApiContext,
  redirectToHomePage,
  toastNotification,
} from '../../utils/common';
import {
  getCustomizeDetailsDefaultTabs,
  getCustomizeDetailsEntity,
} from '../../utils/customizeDetails';
import {
  checkDefaultStateForNavigationTree,
  validateLeftSidebarWithHiddenItems,
} from '../../utils/customizeNavigation';
import { navigateToPersonaWithPagination } from '../../utils/persona';
import { settingClick } from '../../utils/sidebar';

const persona = new PersonaClass();
// Keeping it separate so that it won't affect other tests
const navigationPersona = new PersonaClass();
const adminUser = new AdminClass();
const user = new UserClass();

const test = base.extend<{
  adminPage: Page;
  userPage: Page;
}>({
  adminPage: async ({ browser }, use) => {
    const adminPage = await browser.newPage();
    await adminUser.login(adminPage);
    await use(adminPage);
    await adminPage.close();
  },
  userPage: async ({ browser }, use) => {
    const page = await browser.newPage();
    await user.login(page);
    await use(page);
    await page.close();
  },
});

test.beforeAll('Setup Customize tests', async ({ browser }) => {
  const { apiContext, afterAction } = await performAdminLogin(browser);

  await adminUser.create(apiContext);
  await adminUser.setAdminRole(apiContext);
  await user.create(apiContext);
  await user.setAdminRole(apiContext);

  await persona.create(apiContext);
  await navigationPersona.create(apiContext);

  // Assign persona to user to validate page changes
  await user.patch({
    apiContext,
    patchData: [
      {
        op: 'add',
        path: '/personas/0',
        value: {
          id: persona.responseData.id,
          name: persona.responseData.name,
          displayName: persona.responseData.displayName,
          fullyQualifiedName: persona.responseData.fullyQualifiedName,
          type: 'persona',
        },
      },
      {
        op: 'add',
        path: '/personas/1',
        value: {
          id: navigationPersona.responseData.id,
          name: navigationPersona.responseData.name,
          displayName: navigationPersona.responseData.displayName,
          fullyQualifiedName: navigationPersona.responseData.fullyQualifiedName,
          type: 'persona',
        },
      },
      {
        op: 'add',
        path: '/defaultPersona',
        value: {
          id: persona.responseData.id,
          name: persona.responseData.name,
          displayName: persona.responseData.displayName,
          fullyQualifiedName: persona.responseData.fullyQualifiedName,
          type: 'persona',
        },
      },
    ],
  });

  await afterAction();
});

test.afterAll('Cleanup Customize tests', async ({ browser }) => {
  test.slow();

  const { apiContext, afterAction } = await performAdminLogin(browser);
  await adminUser.delete(apiContext);
  await user.delete(apiContext);
  await persona.delete(apiContext);
  await navigationPersona.delete(apiContext);
  await afterAction();
});

test.describe('Persona customize UI tab', async () => {
  test.beforeEach(async ({ adminPage }) => {
    await redirectToHomePage(adminPage);

    // Navigate to persona page
    const personaListResponse = adminPage.waitForResponse(`/api/v1/personas?*`);
    await settingClick(adminPage, GlobalSettingOptions.PERSONA);
    await personaListResponse;

    // Need to find persona card and click as the list might get paginated
    await navigateToPersonaWithPagination(adminPage, persona.data.name, true);
    await adminPage.getByRole('tab', { name: 'Customize UI' }).click();
  });

  test('should show all the customize options', async ({ adminPage }) => {
    await expect(adminPage.getByText('Navigation')).toBeVisible();
    await expect(adminPage.getByText('Home Page')).toBeVisible();
    await expect(adminPage.getByText('Governance')).toBeVisible();
    await expect(adminPage.getByText('Data Assets')).toBeVisible();
  });

  test('should show all the data assets customize options', async ({
    adminPage,
  }) => {
    await adminPage.getByText('Data Assets').click();

    for (const type of Object.values(ECustomizedDataAssets)) {
      await expect(adminPage.getByText(type, { exact: true })).toBeVisible();
    }
  });

  test('should show all the governance customize options', async ({
    adminPage,
  }) => {
    await adminPage.getByText('Governance').click();

    for (const type of Object.values(ECustomizedGovernance)) {
      await expect(adminPage.getByText(type, { exact: true })).toBeVisible();
    }
  });

  test('Navigation check default state', async ({ adminPage }) => {
    await adminPage.getByText('Navigation').click();
    await checkDefaultStateForNavigationTree(adminPage);
  });

  test('customize navigation should work', async ({ adminPage, userPage }) => {
    test.slow();

    await adminPage.getByText('Navigation').click();

    await test.step(
      'hide navigation items and validate with persona',
      async () => {
        // Hide Explore
        await adminPage
          .getByTestId('page-layout-v1')
          .getByText('Explore')
          .getByRole('switch')
          .click();

        await expect(
          adminPage
            .getByTestId('page-layout-v1')
            .getByText('Explore')
            .getByRole('switch')
        ).not.toBeChecked();

        // Hide Metrics
        await adminPage
          .getByTestId('page-layout-v1')
          .getByText('Metrics')
          .getByRole('switch')
          .click();

        await expect(
          adminPage
            .getByTestId('page-layout-v1')
            .getByText('Metrics')
            .getByRole('switch')
        ).not.toBeChecked();

        await adminPage.getByTestId('save-button').click();

        await toastNotification(
          adminPage,
          /^Page layout (created|updated) successfully\.$/
        );

        // Select navigation persona
        await redirectToHomePage(userPage);
        await userPage.reload();
        await userPage.waitForLoadState('networkidle');

        // Validate changes in navigation tree
        await validateLeftSidebarWithHiddenItems(userPage, [
          SidebarItem.EXPLORE,
          SidebarItem.METRICS,
        ]);
      }
    );

    await test.step(
      'show navigation items and validate with persona',
      async () => {
        // Show Explore
        await adminPage
          .getByTestId('page-layout-v1')
          .getByText('Explore')
          .getByRole('switch')
          .click();

        await expect(
          adminPage
            .getByTestId('page-layout-v1')
            .getByText('Explore')
            .getByRole('switch')
        ).toBeChecked();

        // Show Metrics
        await adminPage
          .getByTestId('page-layout-v1')
          .getByText('Metrics')
          .getByRole('switch')
          .click();

        await expect(
          adminPage
            .getByTestId('page-layout-v1')
            .getByText('Metrics')
            .getByRole('switch')
        ).toBeChecked();

        // Hide Glossary
        await adminPage
          .getByTestId('page-layout-v1')
          .getByText('Glossary')
          .getByRole('switch')
          .click();

        await expect(
          adminPage
            .getByTestId('page-layout-v1')
            .getByText('Glossary')
            .getByRole('switch')
        ).not.toBeChecked();

        // Hide Incident Manager
        await adminPage
          .getByTestId('page-layout-v1')
          .getByText('Incident Manager')
          .getByRole('switch')
          .click();
        await adminPage.getByTestId('save-button').click();

        await toastNotification(
          adminPage,
          /^Page layout (created|updated) successfully\.$/
        );

        // Reload user page to validate changes
        await userPage.reload();
        await userPage.waitForLoadState('networkidle');

        // Validate changes in navigation tree
        await validateLeftSidebarWithHiddenItems(userPage, [
          SidebarItem.GLOSSARY,
          SidebarItem.INCIDENT_MANAGER,
        ]);
      }
    );
  });
});

test.describe('Persona customization', () => {
  Object.values(ECustomizedDataAssets).forEach(async (type) => {
    test(`${type} - customization should work`, async ({
      adminPage,
      userPage,
    }) => {
      test.slow();

      let entity:
        | {
            create: (context: APIRequestContext) => Promise<unknown>;
            visitEntityPage: (page: Page) => Promise<unknown>;
          }
        | undefined = undefined;

      await test.step('pre-requisite', async () => {
        entity = getCustomizeDetailsEntity(type);
        const { apiContext } = await getApiContext(adminPage);
        // Ensure entity is created
        await entity.create(apiContext);
      });

      await test.step(
        `should show all the tabs & widget as default when no customization is done`,
        async () => {
          const personaListResponse =
            adminPage.waitForResponse(`/api/v1/personas?*`);
          await settingClick(adminPage, GlobalSettingOptions.PERSONA);
          await personaListResponse;

          // Need to find persona card and click as the list might get paginated
          await navigateToPersonaWithPagination(
            adminPage,
            persona.data.name,
            true
          );

          await adminPage.getByRole('tab', { name: 'Customize UI' }).click();
          await adminPage.waitForLoadState('networkidle');
          await adminPage.getByText('Data Assets').click();
          await adminPage.getByText(type, { exact: true }).click();

          await adminPage.waitForSelector('[data-testid="loader"]', {
            state: 'detached',
          });

          const expectedTabs = getCustomizeDetailsDefaultTabs(type);

          const tabs = adminPage
            .getByTestId('customize-tab-card')
            .getByRole('button')
            .filter({ hasNotText: 'Add Tab' });

          await expect(tabs).toHaveCount(expectedTabs.length);

          for (const tabName of expectedTabs) {
            await expect(
              adminPage
                .getByTestId('customize-tab-card')
                .getByTestId(`tab-${tabName}`)
            ).toBeVisible();
          }
        }
      );

      await test.step('apply customization', async () => {
        expect(
          adminPage.locator('#KnowledgePanel\\.Description')
        ).toBeVisible();

        await adminPage
          .locator('#KnowledgePanel\\.Description')
          .getByTestId('remove-widget-button')
          .click();

        await adminPage.getByTestId('tab-custom_properties').click();
        await adminPage.getByText('Hide', { exact: true }).click();

        await adminPage.getByRole('button', { name: 'Add tab' }).click();

        await adminPage
          .getByRole('dialog')
          .getByRole('button', { name: 'Add' })
          .click();

        await adminPage.getByTestId('add-widget-button').click();
        await adminPage.getByTestId('Description-widget').click();
        await adminPage
          .getByTestId('add-widget-modal')
          .getByTestId('add-widget-button')
          .click();
        await adminPage.getByTestId('save-button').click();

        await toastNotification(
          adminPage,
          /^Page layout (created|updated) successfully\.$/
        );
      });

      await test.step('Validate customization', async () => {
        await redirectToHomePage(userPage);

        await entity?.visitEntityPage(userPage);
        await userPage.waitForLoadState('networkidle');
        await userPage.waitForSelector('[data-testid="loader"]', {
          state: 'detached',
        });

        await expect(
          userPage.getByRole('tab', { name: 'New Tab' })
        ).toBeVisible();

        await userPage.getByRole('tab', { name: 'New Tab' }).click();

        const visibleDescription = userPage
          .getByTestId(/KnowledgePanel.Description-/)
          .locator('visible=true');

        await expect(visibleDescription).toBeVisible();
      });
    });
  });

  Object.values(ECustomizedGovernance).forEach(async (type) => {
    test(`${type} - customization should work`, async ({
      adminPage,
      userPage,
    }) => {
      test.slow();

      let entity:
        | {
            create: (context: APIRequestContext) => Promise<unknown>;
            visitEntityPage: (page: Page) => Promise<unknown>;
          }
        | undefined = undefined;

      await test.step('pre-requisite', async () => {
        entity = getCustomizeDetailsEntity(type);
        const { apiContext } = await getApiContext(adminPage);
        // Ensure entity is created
        await entity.create(apiContext);
      });

      await test.step(
        `should show all the tabs & widget as default when no customization is done`,
        async () => {
          const personaListResponse =
            adminPage.waitForResponse(`/api/v1/personas?*`);
          await settingClick(adminPage, GlobalSettingOptions.PERSONA);
          await personaListResponse;

          // Need to find persona card and click as the list might get paginated
          await navigateToPersonaWithPagination(
            adminPage,
            persona.data.name,
            true
          );
          await adminPage.getByRole('tab', { name: 'Customize UI' }).click();
          await adminPage.waitForLoadState('networkidle');
          await adminPage.getByText('Governance').click();
          await adminPage.getByText(type, { exact: true }).click();

          await adminPage.waitForSelector('[data-testid="loader"]', {
            state: 'detached',
          });

          const expectedTabs = getCustomizeDetailsDefaultTabs(type);

          const tabs = adminPage
            .getByTestId('customize-tab-card')
            .getByRole('button')
            .filter({ hasNotText: 'Add Tab' });

          await expect(tabs).toHaveCount(expectedTabs.length);

          for (const tabName of expectedTabs) {
            await expect(
              adminPage
                .getByTestId('customize-tab-card')
                .getByTestId(`tab-${tabName}`)
            ).toBeVisible();
          }
        }
      );

      await test.step('apply customization', async () => {
        expect(
          adminPage.locator('#KnowledgePanel\\.Description')
        ).toBeVisible();

        await adminPage
          .locator('#KnowledgePanel\\.Description')
          .getByTestId('remove-widget-button')
          .click();

        await adminPage.getByRole('button', { name: 'Add tab' }).click();

        await expect(adminPage.getByRole('dialog')).toBeVisible();

        await adminPage
          .getByRole('dialog')
          .getByRole('button', { name: 'Add' })
          .click();
        await adminPage.getByTestId('add-widget-button').click();
        await adminPage.getByTestId('Description-widget').click();
        await adminPage
          .getByTestId('add-widget-modal')
          .getByTestId('add-widget-button')
          .click();
        await adminPage.getByTestId('save-button').click();

        await toastNotification(
          adminPage,
          /^Page layout (created|updated) successfully\.$/
        );
      });

      await test.step('Validate customization', async () => {
        await redirectToHomePage(userPage);

        await entity?.visitEntityPage(userPage);
        await userPage.waitForLoadState('networkidle');
        await userPage.waitForSelector('[data-testid="loader"]', {
          state: 'detached',
        });

        expect(userPage.getByRole('tab', { name: 'New Tab' })).toBeVisible();

        await userPage.getByRole('tab', { name: 'New Tab' }).click();

        const visibleDescription = userPage
          .getByTestId(/KnowledgePanel.Description-/)
          .locator('visible=true');

        await expect(visibleDescription).toBeVisible();
      });
    });
  });

  test('Validate Glossary Term details page after customization of tabs', async ({
    adminPage,
    userPage,
  }) => {
    test.slow();

    let entity:
      | {
          create: (context: APIRequestContext) => Promise<unknown>;
          visitEntityPage: (page: Page) => Promise<unknown>;
        }
      | undefined = undefined;

    await test.step('pre-requisite', async () => {
      entity = getCustomizeDetailsEntity(ECustomizedGovernance.GLOSSARY_TERM);
      const { apiContext } = await getApiContext(adminPage);
      // Ensure entity is created
      await entity.create(apiContext);
    });

    await test.step('apply customization', async () => {
      const personaListResponse =
        adminPage.waitForResponse(`/api/v1/personas?*`);
      await settingClick(adminPage, GlobalSettingOptions.PERSONA);
      await personaListResponse;

      // Need to find persona card and click as the list might get paginated
      await navigateToPersonaWithPagination(adminPage, persona.data.name, true);
      await adminPage.getByRole('tab', { name: 'Customize UI' }).click();
      await adminPage.waitForLoadState('networkidle');
      await adminPage.getByText('Governance').click();
      await adminPage.getByText('Glossary Term', { exact: true }).click();

      await adminPage.waitForSelector('[data-testid="loader"]', {
        state: 'detached',
      });

      const dragElement = adminPage.getByTestId('tab-overview');
      const dropTarget = adminPage.getByTestId('tab-custom_properties');

      await dragElement.dragTo(dropTarget);

      expect(adminPage.getByTestId('save-button')).toBeEnabled();

      await adminPage.getByTestId('save-button').click();

      await toastNotification(
        adminPage,
        /^Page layout (created|updated) successfully\.$/
      );
    });

    await test.step('Validate customization', async () => {
      await redirectToHomePage(userPage);

      await entity?.visitEntityPage(userPage);
      await userPage.waitForLoadState('networkidle');
      await userPage.waitForSelector('[data-testid="loader"]', {
        state: 'detached',
      });

      await expect(
        userPage.getByRole('tab', { name: 'Overview' })
      ).toBeVisible();
      await expect(
        userPage.getByRole('tab', { name: 'Glossary Terms' })
      ).toBeVisible();
      await expect(
        userPage.getByTestId('create-error-placeholder-Glossary Term')
      ).toBeVisible();

      await userPage.getByRole('tab', { name: 'Overview' }).click();

      await expect(
        userPage.getByTestId('asset-description-container')
      ).toBeVisible();

      await userPage.getByRole('tab', { name: 'Glossary Terms' }).click();

      await expect(
        userPage.getByTestId('create-error-placeholder-Glossary Term')
      ).toBeVisible();
    });
  });

  test("customize tab label should only render if it's customize by user", async ({
    adminPage,
    userPage,
  }) => {
    let entity:
      | {
          create: (context: APIRequestContext) => Promise<unknown>;
          visitEntityPage: (page: Page) => Promise<unknown>;
        }
      | undefined = undefined;

    await test.step('pre-requisite', async () => {
      const { apiContext } = await getApiContext(adminPage);
      // Ensure entity is created
      entity = getCustomizeDetailsEntity(ECustomizedDataAssets.TABLE);
      await entity.create(apiContext);
    });

    await test.step('apply tab label customization for Table', async () => {
      const personaListResponse =
        adminPage.waitForResponse(`/api/v1/personas?*`);
      await settingClick(adminPage, GlobalSettingOptions.PERSONA);
      await personaListResponse;

      // Need to find persona card and click as the list might get paginated
      await navigateToPersonaWithPagination(adminPage, persona.data.name, true);
      await adminPage.getByRole('tab', { name: 'Customize UI' }).click();
      await adminPage.waitForLoadState('networkidle');
      await adminPage.getByText('Data Assets').click();
      await adminPage.getByText('Table', { exact: true }).click();

      await adminPage.waitForSelector('[data-testid="loader"]', {
        state: 'detached',
      });

      await expect(
        adminPage
          .getByTestId('customize-tab-card')
          .getByTestId(`tab-sample_data`)
      ).toBeVisible();

      await adminPage
        .getByTestId('customize-tab-card')
        .getByTestId(`tab-sample_data`)
        .click();

      await adminPage.getByRole('menuitem', { name: 'Rename' }).click();

      await expect(adminPage.getByRole('dialog')).toBeVisible();

      await adminPage.getByRole('dialog').getByRole('textbox').clear();
      await adminPage
        .getByRole('dialog')
        .getByRole('textbox')
        .fill('Sample Data Updated');

      await adminPage
        .getByRole('dialog')
        .getByRole('button', { name: 'Ok' })
        .click();

      await expect(
        adminPage
          .getByTestId('customize-tab-card')
          .getByTestId(`tab-sample_data`)
      ).toHaveText('Sample Data Updated');

      await adminPage.getByTestId('save-button').click();

      await toastNotification(
        adminPage,
        /^Page layout (created|updated) successfully\.$/
      );
    });

    await test.step(
      'validate applied label change and language support for page',
      async () => {
        await redirectToHomePage(userPage);

        await entity?.visitEntityPage(userPage);
        await userPage.waitForLoadState('networkidle');
        await userPage.waitForSelector('[data-testid="loader"]', {
          state: 'detached',
        });

        // Change language to French
        await userPage.getByRole('button', { name: 'EN' }).click();
        await userPage.getByRole('menuitem', { name: 'Français - FR' }).click();
        await userPage.waitForLoadState('networkidle');
        await userPage.waitForSelector('[data-testid="loader"]', {
          state: 'detached',
        });

        await expect(
          userPage.getByRole('tab', { name: 'Sample Data Updated' })
        ).toBeVisible();
        // Overview tab in French, only customized tab should be non-localized rest should be localized
        await expect(
          userPage.getByRole('tab', { name: 'Colonnes' })
        ).toBeVisible();

        await expect(
          userPage.getByRole('tab', { name: "Flux d'Activité & Tâches" })
        ).toBeVisible();
      }
    );
  });
});<|MERGE_RESOLUTION|>--- conflicted
+++ resolved
@@ -10,16 +10,12 @@
  *  See the License for the specific language governing permissions and
  *  limitations under the License.
  */
-<<<<<<< HEAD
 import {
   APIRequestContext,
   expect,
   Page,
   test as base,
 } from '@playwright/test';
-=======
-import { expect, Page, test as base } from '@playwright/test';
->>>>>>> 9026ac3a
 import {
   ECustomizedDataAssets,
   ECustomizedGovernance,
