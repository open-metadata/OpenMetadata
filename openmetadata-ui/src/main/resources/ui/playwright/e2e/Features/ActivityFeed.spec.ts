--- conflicted
+++ resolved
@@ -496,15 +496,9 @@
     await page.getByRole('menuitem', { name: 'close' }).click();
     await commentWithCloseTask;
 
-<<<<<<< HEAD
-    const waitForCountFetch2 = page.waitForResponse('/api/v1/feed/count?**');
+    const waitForCountFetch3 = page.waitForResponse('/api/v1/feed/count?**');
     await toastNotification(page, 'Task closed successfully.', 'success');
-    await waitForCountFetch2;
-=======
-    const waitForCountFetch3 = page.waitForResponse('/api/v1/feed/count?**');
-    await toastNotification(page, 'Task closed successfully.');
     await waitForCountFetch3;
->>>>>>> a014f5c1
 
     // open task count after closing one task
     await checkTaskCount(page, 1, 1);
@@ -990,20 +984,12 @@
 
             await page2.getByText('Accept Suggestion').click();
 
-<<<<<<< HEAD
-          await toastNotification(
-            page2,
-            // eslint-disable-next-line max-len
-            `Principal: CatalogPrincipal{name='${viewAllUser.responseData.name}'} operation EditDescription denied by role ${viewAllRoles.responseData.name}, policy ${viewAllPolicy.responseData.name}, rule editNotAllowed`,
-            'error'
-          );
-=======
             await toastNotification(
               page2,
               // eslint-disable-next-line max-len
-              `Principal: CatalogPrincipal{name='${viewAllUser.responseData.name}'} operation EditDescription denied by role ${viewAllRoles.responseData.name}, policy ${viewAllPolicy.responseData.name}, rule editNotAllowed`
+              `Principal: CatalogPrincipal{name='${viewAllUser.responseData.name}'} operation EditDescription denied by role ${viewAllRoles.responseData.name}, policy ${viewAllPolicy.responseData.name}, rule editNotAllowed`,
+              'error'
             );
->>>>>>> a014f5c1
 
             await afterActionUser2();
           }
