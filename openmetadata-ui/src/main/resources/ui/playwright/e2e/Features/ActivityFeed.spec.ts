--- conflicted
+++ resolved
@@ -61,11 +61,7 @@
   test('Assigned task should appear to task tab', async ({ page }) => {
     const value: TaskDetails = {
       term: entity.entity.name,
-<<<<<<< HEAD
-      assignee: `${user1.data.firstName}.${user1.data.lastName}`,
-=======
-      assignee: user.responseData.name,
->>>>>>> d1453410
+      assignee: user1.responseData.name,
     };
     await entity.visitEntityPage(page);
 
@@ -190,7 +186,70 @@
     }
   });
 
-<<<<<<< HEAD
+  test('Update Description Task on Columns', async ({ page }) => {
+    const firstTaskValue: TaskDetails = {
+      term: entity.entity.name,
+      assignee: user1.responseData.name,
+      description: 'Column Description 1',
+      columnName: entity.entity.columns[0].name,
+      oldDescription: entity.entity.columns[0].description,
+    };
+    const secondTaskValue: TaskDetails = {
+      ...firstTaskValue,
+      description: 'Column Description 2',
+      columnName: entity.entity.columns[1].name,
+      oldDescription: entity.entity.columns[1].description,
+    };
+    await entity.visitEntityPage(page);
+
+    await page
+      .getByRole('cell', { name: 'The ID of the store. This' })
+      .getByTestId('task-element')
+      .click();
+
+    // create description task
+    await createDescriptionTask(page, secondTaskValue);
+
+    await page.getByTestId('schema').click();
+
+    // create 2nd task for column description
+    await page
+      .getByRole('cell', { name: 'Unique identifier for the' })
+      .getByTestId('task-element')
+      .click();
+
+    await createDescriptionTask(page, firstTaskValue);
+
+    // Task 1 - check the description in edit and accept suggestion
+    await checkDescriptionInEditModal(page, firstTaskValue);
+
+    await page.getByText('Cancel').click();
+
+    await page.waitForSelector('[role="dialog"].ant-modal', {
+      state: 'detached',
+    });
+
+    // Task 2 - check the description in edit and accept suggestion
+
+    await page.getByTestId('message-container').last().click();
+
+    await checkDescriptionInEditModal(page, secondTaskValue);
+
+    await page.getByText('OK').click();
+
+    await toastNotification(page, /Task resolved successfully/);
+
+    // Task 1 - Resolved the task
+
+    await page.getByText('Accept Suggestion').click();
+
+    await toastNotification(page, /Task resolved successfully/);
+
+    const closedTask = await page.getByTestId('closed-task').textContent();
+
+    expect(closedTask).toContain('2 Closed');
+  });
+
   test('Comment and Close Task should work in Task Flow', async ({ page }) => {
     const value: TaskDetails = {
       term: entity.entity.name,
@@ -287,7 +346,7 @@
 
     const value: TaskDetails = {
       term: entity.entity.name,
-      assignee: `${user2.data.firstName}.${user2.data.lastName}`,
+      assignee: user2.responseData.name,
     };
 
     await test.step('Create, Close and Assign Task to User 2', async () => {
@@ -410,69 +469,5 @@
 
       await afterActionUser2();
     });
-=======
-  test('Update Description Task on Columns', async ({ page }) => {
-    const firstTaskValue: TaskDetails = {
-      term: entity.entity.name,
-      assignee: `${user.data.firstName}.${user.data.lastName}`,
-      description: 'Column Description 1',
-      columnName: entity.entity.columns[0].name,
-      oldDescription: entity.entity.columns[0].description,
-    };
-    const secondTaskValue: TaskDetails = {
-      ...firstTaskValue,
-      description: 'Column Description 2',
-      columnName: entity.entity.columns[1].name,
-      oldDescription: entity.entity.columns[1].description,
-    };
-    await entity.visitEntityPage(page);
-
-    await page
-      .getByRole('cell', { name: 'The ID of the store. This' })
-      .getByTestId('task-element')
-      .click();
-
-    // create description task
-    await createDescriptionTask(page, secondTaskValue);
-
-    await page.getByTestId('schema').click();
-
-    // create 2nd task for column description
-    await page
-      .getByRole('cell', { name: 'Unique identifier for the' })
-      .getByTestId('task-element')
-      .click();
-
-    await createDescriptionTask(page, firstTaskValue);
-
-    // Task 1 - check the description in edit and accept suggestion
-    await checkDescriptionInEditModal(page, firstTaskValue);
-
-    await page.getByText('Cancel').click();
-
-    await page.waitForSelector('[role="dialog"].ant-modal', {
-      state: 'detached',
-    });
-
-    // Task 2 - check the description in edit and accept suggestion
-
-    await page.getByTestId('message-container').last().click();
-
-    await checkDescriptionInEditModal(page, secondTaskValue);
-
-    await page.getByText('OK').click();
-
-    await toastNotification(page, /Task resolved successfully/);
-
-    // Task 1 - Resolved the task
-
-    await page.getByText('Accept Suggestion').click();
-
-    await toastNotification(page, /Task resolved successfully/);
-
-    const closedTask = await page.getByTestId('closed-task').textContent();
-
-    expect(closedTask).toContain('2 Closed');
->>>>>>> d1453410
   });
 });