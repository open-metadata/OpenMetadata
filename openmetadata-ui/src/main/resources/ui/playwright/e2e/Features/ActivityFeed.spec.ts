/*
 *  Copyright 2024 Collate.
 *  Licensed under the Apache License, Version 2.0 (the "License");
 *  you may not use this file except in compliance with the License.
 *  You may obtain a copy of the License at
 *  http://www.apache.org/licenses/LICENSE-2.0
 *  Unless required by applicable law or agreed to in writing, software
 *  distributed under the License is distributed on an "AS IS" BASIS,
 *  WITHOUT WARRANTIES OR CONDITIONS OF ANY KIND, either express or implied.
 *  See the License for the specific language governing permissions and
 *  limitations under the License.
 */
import { expect, Page, test as base } from '@playwright/test';
import {
  PolicyClass,
  PolicyRulesType,
} from '../../support/access-control/PoliciesClass';
import { RolesClass } from '../../support/access-control/RolesClass';
import { EntityTypeEndpoint } from '../../support/entity/Entity.interface';
import { TableClass } from '../../support/entity/TableClass';
import { TeamClass } from '../../support/team/TeamClass';
import { UserClass } from '../../support/user/UserClass';
import {
  addMentionCommentInFeed,
  checkDescriptionInEditModal,
  deleteFeedComments,
  FIRST_FEED_SELECTOR,
  REACTION_EMOJIS,
  reactOnFeed,
} from '../../utils/activityFeed';
import { performAdminLogin } from '../../utils/admin';
import {
  clickOutside,
  descriptionBox,
  redirectToHomePage,
  removeLandingBanner,
  toastNotification,
  uuid,
  visitOwnProfilePage,
} from '../../utils/common';
import { addOwner, updateDescription } from '../../utils/entity';
import { clickOnLogo } from '../../utils/sidebar';
import {
  checkTaskCount,
  createDescriptionTask,
  createTagTask,
  TaskDetails,
  TASK_OPEN_FETCH_LINK,
} from '../../utils/task';
import { performUserLogin } from '../../utils/user';

const entity = new TableClass();
const entity2 = new TableClass();
const entity3 = new TableClass();
const entity4 = new TableClass();
const user1 = new UserClass();
const user2 = new UserClass();
const adminUser = new UserClass();

const test = base.extend<{ page: Page }>({
  page: async ({ browser }, use) => {
    const adminPage = await browser.newPage();
    await adminUser.login(adminPage);
    await use(adminPage);
    await adminPage.close();
  },
});

test.describe('Activity feed', () => {
  test.slow(true);

  test.beforeAll('Setup pre-requests', async ({ browser }) => {
    const { apiContext, afterAction } = await performAdminLogin(browser);
    await adminUser.create(apiContext);
    await adminUser.setAdminRole(apiContext);
    await entity.create(apiContext);
    await entity2.create(apiContext);
    await entity3.create(apiContext);
    await entity4.create(apiContext);
    await user1.create(apiContext);
    await user2.create(apiContext);

    await afterAction();
  });

  test.afterAll('Cleanup', async ({ browser }) => {
    const { apiContext, afterAction } = await performAdminLogin(browser);
    await entity.delete(apiContext);
    await entity2.delete(apiContext);
    await entity3.delete(apiContext);
    await entity4.delete(apiContext);
    await user1.delete(apiContext);
    await user2.delete(apiContext);
    await adminUser.delete(apiContext);

    await afterAction();
  });

  test('Feed widget should be visible', async ({ page }) => {
    await removeLandingBanner(page);
    // Locate the feed widget
    const feedWidget = page.locator('[data-testid="activity-feed-widget"]');

    // Check if the feed widget is visible
    await expect(feedWidget).toBeVisible();

    // Check if the feed widget contains specific text
    await expect(feedWidget).toContainText('All');
    await expect(feedWidget).toContainText('@Mentions');
    await expect(feedWidget).toContainText('Tasks');
  });

  test('Emoji reaction on feed should be working fine', async ({ page }) => {
    await removeLandingBanner(page);

    await test.step('Add Emoji reaction', async () => {
      // Assign reaction for latest feed
      await reactOnFeed(page);

      // Verify if reaction is working or not
      for (const emoji of REACTION_EMOJIS) {
        await expect(
          page.locator(
            '[data-testid="activity-feed-widget"] [data-testid="message-container"]:first-child [data-testid="feed-reaction-container"]'
          )
        ).toContainText(emoji);
      }
    });

    await test.step('Remove Emoji reaction from feed', async () => {
      // Remove reaction for latest feed
      await reactOnFeed(page);

      // Verify if reaction is removed or not
      const feedReactionContainer = page
        .locator('[data-testid="message-container"]')
        .nth(1)
        .locator('[data-testid="feed-reaction-container"]');

      await expect(feedReactionContainer).toHaveCount(1);
    });
  });

  test('Assigned task should appear to task tab', async ({ page }) => {
    const value: TaskDetails = {
      term: entity.entity.displayName,
      assignee: user1.responseData.name,
    };
    await redirectToHomePage(page);

    await entity.visitEntityPage(page);

    await page.getByTestId('request-description').click();

    // create description task
    await createDescriptionTask(page, value);

    await page.getByTestId('schema').click();

    await page.getByTestId('request-entity-tags').click();

    // create tag task
    await createTagTask(page, { ...value, tag: 'PII.None' });

    await clickOnLogo(page);

    const taskResponse = page.waitForResponse(
      '/api/v1/feed?type=Task&filterType=OWNER&taskStatus=Open&userId=*'
    );

    await page.getByTestId('activity-feed-widget').getByText('Tasks').click();

    await taskResponse;

    await expect(
      page.locator(
        '[data-testid="activity-feed-widget"] [data-testid="no-data-placeholder"]'
      )
    ).not.toBeVisible();

    const entityPageTaskTab = page.waitForResponse(TASK_OPEN_FETCH_LINK);

    const tagsTask = page.getByTestId('redirect-task-button-link').first();
    const tagsTaskContent = await tagsTask.innerText();

    expect(tagsTaskContent).toContain('Request tags for');

    await tagsTask.click();

    await entityPageTaskTab;

    // Task 1 - Request Tag right panel check
    const firstTaskContent = await page.getByTestId('task-title').innerText();

    expect(firstTaskContent).toContain('Request tags for');

    // Task 2 - Update Description right panel check

    await page.getByTestId('message-container').last().click();

    const lastTaskContent = await page.getByTestId('task-title').innerText();

    expect(lastTaskContent).toContain('Request to update description');

    await page.getByText('Accept Suggestion').click();

    await toastNotification(page, /Task resolved successfully/, 'success');

    // Task 1 - Request to update tag to be resolved

    await page.getByText('Accept Suggestion').click();

    await toastNotification(page, /Task resolved successfully/, 'success');

    await checkTaskCount(page, 0, 2);
  });

  test('User should be able to reply and delete comment in feeds in ActivityFeed', async ({
    page,
  }) => {
    await redirectToHomePage(page);

    await visitOwnProfilePage(page);

    const secondFeedConversation = page
      .locator('#center-container [data-testid="message-container"]')
      .nth(1);

    await secondFeedConversation.locator('.feed-card-v2-sidebar').click();

    await page.waitForSelector('#feed-panel', {
      state: 'visible',
    });

    // Compare the text of the second feed in the center container with the right panel feed
    const secondFeedText = await secondFeedConversation
      .locator('[data-testid="headerText"]')
      .innerText();

    const rightPanelFeedText = await page
      .locator(
        '.right-container [data-testid="message-container"] [data-testid="headerText"]'
      )
      .innerText();

    expect(secondFeedText).toBe(rightPanelFeedText);

    for (let i = 1; i <= 4; i++) {
      await page.fill(
        '[data-testid="editor-wrapper"] .ql-editor',
        `Reply message ${i}`
      );
      const sendReply = page.waitForResponse('/api/v1/feed/*/posts');
      await page.getByTestId('send-button').click({ force: true });
      await sendReply;
    }

    // Compare if feed is same after adding some comments in the right panel
    const rightPanelFeedTextCurrent = await page
      .locator(
        '.right-container [data-testid="message-container"] [data-testid="headerText"]'
      )
      .innerText();

    expect(secondFeedText).toBe(rightPanelFeedTextCurrent);

    // Verify if the comments are visible
    for (let i = 2; i <= 4; i++) {
      await expect(
        page.locator('.right-container [data-testid="feed-replies"]')
      ).toContainText(`Reply message ${i}`);
    }

    // Only show comment of latest 3 replies
    await expect(
      page.locator('.right-container [data-testid="feed-replies"]')
    ).not.toContainText('Reply message 1');

    await expect(
      page.locator(
        '[data-testid="message-container"] .active [data-testid="reply-count"]'
      )
    ).toContainText('4 Replies');

    // Deleting last 2 comments from the Feed
    const feedReplies = page.locator(
      '.right-container [data-testid="feed-replies"] .feed-card-v2-container'
    );

    await deleteFeedComments(page, feedReplies.nth(2));

    await deleteFeedComments(page, feedReplies.nth(2));

    // Compare if feed is same after deleting some comments in the right panel
    const rightPanelFeedTextCurrentAfterDelete = await page
      .locator(
        '.right-container [data-testid="message-container"] [data-testid="headerText"]'
      )
      .innerText();

    expect(secondFeedText).toBe(rightPanelFeedTextCurrentAfterDelete);

    await expect(
      page.locator(
        '[data-testid="message-container"] .active [data-testid="reply-count"]'
      )
    ).toContainText('2 Replies');
  });

  test('Update Description Task on Columns', async ({ page }) => {
    const firstTaskValue: TaskDetails = {
      term: entity4.entity.displayName,
      assignee: user1.responseData.name,
      description: 'Column Description 1',
      columnName: entity4.entity.columns[0].name,
      oldDescription: entity4.entity.columns[0].description,
    };
    const secondTaskValue: TaskDetails = {
      ...firstTaskValue,
      description: 'Column Description 2',
      columnName: entity4.entity.columns[1].name,
      oldDescription: entity4.entity.columns[1].description,
    };

    await redirectToHomePage(page);

    await entity4.visitEntityPage(page);

    await page
      .getByRole('cell', { name: 'The ID of the store. This' })
      .getByTestId('task-element')
      .click();

    // create description task
    await createDescriptionTask(page, secondTaskValue);

    await page.getByTestId('schema').click();

    // create 2nd task for column description
    await page
      .getByRole('cell', { name: 'Unique identifier for the' })
      .getByTestId('task-element')
      .click();

    await createDescriptionTask(page, firstTaskValue);

    // Task 1 - check the description in edit and accept suggestion
    await checkDescriptionInEditModal(page, firstTaskValue);

    await page.getByText('Cancel').click();

    await page.waitForSelector('[role="dialog"].ant-modal', {
      state: 'detached',
    });

    // Task 2 - check the description in edit and accept suggestion

    await page.getByTestId('message-container').last().click();

    await checkDescriptionInEditModal(page, secondTaskValue);

    const resolveTask = page.waitForResponse('/api/v1/feed/tasks/*/resolve');
    await page.getByText('OK').click();
    await resolveTask;

    await toastNotification(page, /Task resolved successfully/, 'success');

    // Task 1 - Resolved the task

    await page.getByText('Accept Suggestion').click();

    await toastNotification(page, /Task resolved successfully/, 'success');

    await checkTaskCount(page, 0, 2);
  });

  test('Comment and Close Task should work in Task Flow', async ({ page }) => {
    const value: TaskDetails = {
      term: entity2.entity.displayName,
      assignee: user1.responseData.name,
    };
    await redirectToHomePage(page);

    await entity2.visitEntityPage(page);

    await page.getByTestId('request-description').click();

    await createDescriptionTask(page, value);

    // Task 1 - Update Description right panel check
    const descriptionTask = await page.getByTestId('task-title').innerText();

    expect(descriptionTask).toContain('Request to update description');

    // Check the editor send button is not visible and comment button is disabled when no text is added
    await expect(page.locator('[data-testid="send-button"]')).not.toBeVisible();
    await expect(page.locator('[data-testid="comment-button"]')).toBeDisabled();

    await page.fill(
      '[data-testid="editor-wrapper"] .ql-editor',
      'Test comment added'
    );
    const addComment = page.waitForResponse('/api/v1/feed/*/posts');
    await page.getByTestId('comment-button').click();
    await addComment;

    // Close the task from the Button.Group, should throw error when no comment is added.
    await page.getByRole('button', { name: 'down' }).click();
    await page.waitForSelector('.ant-dropdown', {
      state: 'visible',
    });

    await page.getByRole('menuitem', { name: 'close' }).click();

    await toastNotification(
      page,
      'Task cannot be closed without a comment.',
      'warning'
    );

    // Close the task from the Button.Group, with comment is added.
    await page.fill(
      '[data-testid="editor-wrapper"] .ql-editor',
      'Closing the task with comment'
    );
    const commentWithCloseTask = page.waitForResponse(
      '/api/v1/feed/tasks/*/close'
    );
    await page.getByRole('button', { name: 'down' }).click();
    await page.waitForSelector('.ant-dropdown', {
      state: 'visible',
    });
    await page.getByRole('menuitem', { name: 'close' }).click();
    await commentWithCloseTask;

    await toastNotification(page, 'Task closed successfully.', 'success');

    await checkTaskCount(page, 0, 1);
  });

  test('Open and Closed Task Tab', async ({ page }) => {
    const value: TaskDetails = {
      term: entity3.entity.displayName,
      assignee: user1.responseData.name,
    };
    await redirectToHomePage(page);

    await entity3.visitEntityPage(page);

    await page.getByTestId('request-description').click();

    // create description task
    const openTaskAfterDescriptionResponse =
      page.waitForResponse(TASK_OPEN_FETCH_LINK);
    await createDescriptionTask(page, value);
    await openTaskAfterDescriptionResponse;

    // open task count after description
    await checkTaskCount(page, 1, 0);

    await page.getByTestId('schema').click();

    await page.getByTestId('request-entity-tags').click();

    // create tag task
    const openTaskAfterTagResponse = page.waitForResponse(TASK_OPEN_FETCH_LINK);
    await createTagTask(page, { ...value, tag: 'PII.None' });
    await openTaskAfterTagResponse;

    // open task count after description
    await checkTaskCount(page, 2, 0);

    // Close one task.
    await page.fill(
      '[data-testid="editor-wrapper"] .ql-editor',
      'Closing the task with comment'
    );
    const commentWithCloseTask = page.waitForResponse(
      '/api/v1/feed/tasks/*/close'
    );
    await page.getByRole('button', { name: 'down' }).click();
    await page.waitForSelector('.ant-dropdown', {
      state: 'visible',
    });
    await page.getByRole('menuitem', { name: 'close' }).click();
    await commentWithCloseTask;

<<<<<<< HEAD
    await toastNotification(page, 'Task closed successfully.', 'success');
    await page.waitForLoadState('networkidle');
=======
    await toastNotification(page, 'Task closed successfully.');
>>>>>>> d20ee5cc
    // open task count after closing one task
    await checkTaskCount(page, 1, 1);

    // switch to closed task tab
    const closedTaskResponse = page.waitForResponse(
      '/api/v1/feed?*&type=Task&taskStatus=Closed'
    );
    await page.getByTestId('closed-task').click();
    await closedTaskResponse;

    expect(page.getByTestId('markdown-parser')).toContainText(
      'Closing the task with comment'
    );
  });

  test('Assignee field should not be disabled for owned entity tasks', async ({
    page,
  }) => {
    const value: TaskDetails = {
      term: entity4.entity.displayName,
      assignee: user1.responseData.name,
    };
    await redirectToHomePage(page);

    await entity4.visitEntityPage(page);

    await addOwner({
      page,
      owner: user2.responseData.displayName,
      type: 'Users',
      endpoint: EntityTypeEndpoint.Table,
      dataTestId: 'data-assets-header',
    });

    await page.getByTestId('request-description').click();

    // create description task
    await createDescriptionTask(page, value);
  });

  test('Mention should work for the feed reply', async ({ page }) => {
    await test.step('Add Mention in Feed', async () => {
      await addMentionCommentInFeed(page, adminUser.responseData.name);

      // Close drawer
      await page.locator('[data-testid="closeDrawer"]').click();

      // Get the feed text
      const feedText = await page
        .locator(`${FIRST_FEED_SELECTOR} [data-testid="headerText"]`)
        .innerText();

      // Click on @Mentions tab
      const fetchMentionsFeedResponse = page.waitForResponse(
        '/api/v1/feed?filterType=MENTIONS&userId=*'
      );
      await page
        .locator('[data-testid="activity-feed-widget"]')
        .locator('text=@Mentions')
        .click();

      await fetchMentionsFeedResponse;

      const mentionedText = await page
        .locator(`${FIRST_FEED_SELECTOR} [data-testid="headerText"]`)
        .innerText();

      expect(mentionedText).toContain(feedText);
    });

    await test.step(
      'Add Mention should work if users having dot in their name',
      async () => {
        await addMentionCommentInFeed(page, 'aaron.warren5', true);

        const lastFeedContainer = `#feed-panel [data-testid="message-container"] [data-testid="feed-replies"] .feed-card-v2-container:last-child`;

        await expect(
          page
            .locator(lastFeedContainer)
            .locator(
              '[data-testid="viewer-container"] [data-testid="markdown-parser"]'
            )
        ).toContainText('Can you resolve this thread for me? @aaron.warren5');

        // Close drawer
        await page.locator('[data-testid="closeDrawer"]').click();

        await expect(
          page.locator(`${FIRST_FEED_SELECTOR} [data-testid="reply-count"]`)
        ).toContainText('2 Replies');
      }
    );
  });
});

base.describe('Activity feed with Data Consumer User', () => {
  base.slow(true);

  const id = uuid();
  const rules: PolicyRulesType[] = [
    {
      name: 'viewRuleAllowed',
      resources: ['All'],
      operations: ['ViewAll'],
      effect: 'allow',
    },
    {
      effect: 'deny',
      name: 'editNotAllowed',
      operations: ['EditAll'],
      resources: ['All'],
    },
  ];

  base.beforeAll('Setup pre-requests', async ({ browser }) => {
    const { afterAction, apiContext } = await performAdminLogin(browser);

    await entity.create(apiContext);
    await entity2.create(apiContext);
    await entity3.create(apiContext);
    await user1.create(apiContext);
    await user2.create(apiContext);

    await afterAction();
  });

  base.afterAll('Cleanup', async ({ browser }) => {
    const { afterAction, apiContext } = await performAdminLogin(browser);
    await entity.delete(apiContext);
    await entity2.delete(apiContext);
    await entity3.delete(apiContext);
    await user1.delete(apiContext);
    await user2.delete(apiContext);

    await afterAction();
  });

  base('Create and Assign Task with Suggestions', async ({ browser }) => {
    const { page: page1, afterAction: afterActionUser1 } =
      await performUserLogin(browser, user1);
    const { page: page2, afterAction: afterActionUser2 } =
      await performUserLogin(browser, user2);

    const value: TaskDetails = {
      term: entity.entity.displayName,
      assignee: user2.responseData.name,
    };

    await base.step('Create, Close and Assign Task to User 2', async () => {
      await redirectToHomePage(page1);
      await entity.visitEntityPage(page1);

      // Create 2 task for the same entity, one to close and 2nd for the user2 action
      await page1.getByTestId('request-description').click();
      await createDescriptionTask(page1, value);

      await page1.getByTestId('schema').click();

      await page1.getByTestId('request-entity-tags').click();

      // create tag task
      await createTagTask(page1, { ...value, tag: 'PII.None' });

      // Should only see the close and comment button
      expect(
        await page1.locator('[data-testid="comment-button"]').isDisabled()
      ).toBeTruthy();
      expect(page1.locator('[data-testid="close-button"]')).toBeVisible();
      expect(
        page1.locator('[data-testid="edit-accept-task-dropdown"]')
      ).not.toBeVisible();

      // Close 1st task
      await page1.fill(
        '[data-testid="editor-wrapper"] .ql-editor',
        'Closing the task with comment'
      );
      const commentWithCloseTask = page1.waitForResponse(
        '/api/v1/feed/tasks/*/close'
      );
      page1.locator('[data-testid="close-button"]').click();
      await commentWithCloseTask;

      // TODO: Ashish - Fix the toast notification once issue is resolved from Backend https://github.com/open-metadata/OpenMetadata/issues/17059

      //   await toastNotification(page1, 'Task closed successfully.');
      await toastNotification(
        page1,
        'An exception with message [Cannot invoke "java.util.List.stream()" because "owners" is null] was thrown while processing request.',
        'error'
      );

      // TODO: Ashish - Enable them once issue is resolved from Backend https://github.com/open-metadata/OpenMetadata/issues/17059
      //   const openTask = await page1.getByTestId('open-task').textContent();
      //   expect(openTask).toContain('1 Open');
      //   const closedTask = await page1.getByTestId('closed-task').textContent();
      //   expect(closedTask).toContain('1 Closed');

      await afterActionUser1();
    });

    await base.step('Accept Task By User 2', async () => {
      await redirectToHomePage(page2);

      const taskResponse = page2.waitForResponse(
        '/api/v1/feed?type=Task&filterType=OWNER&taskStatus=Open&userId=*'
      );

      await page2
        .getByTestId('activity-feed-widget')
        .getByText('Tasks')
        .click();

      await taskResponse;

      await expect(
        page2.locator(
          '[data-testid="activity-feed-widget"] [data-testid="no-data-placeholder"]'
        )
      ).not.toBeVisible();

      const entityPageTaskTab = page2.waitForResponse(TASK_OPEN_FETCH_LINK);

      const tagsTask = page2.getByTestId('redirect-task-button-link').first();
      const tagsTaskContent = await tagsTask.innerText();

      expect(tagsTaskContent).toContain('Request tags for');

      await tagsTask.click();
      await entityPageTaskTab;

      // TODO: Ashish - Enable them once issue is resolved from Backend https://github.com/open-metadata/OpenMetadata/issues/17059
      // Count for task should be 1 both open and closed

      //   const openTaskBefore = await page2.getByTestId('open-task').textContent();
      //   expect(openTaskBefore).toContain('1 Open');

      //   const closedTaskBefore = await page2
      //     .getByTestId('closed-task')
      //     .textContent();
      //   expect(closedTaskBefore).toContain('1 Closed');

      // Should not see the close button
      expect(page2.locator('[data-testid="close-button"]')).not.toBeVisible();

      expect(
        await page2.locator('[data-testid="comment-button"]').isDisabled()
      ).toBeTruthy();

      expect(
        page2.locator('[data-testid="edit-accept-task-dropdown"]')
      ).toBeVisible();

      await page2.getByText('Accept Suggestion').click();

      await toastNotification(page2, /Task resolved successfully/, 'success');

      await page2.waitForLoadState('networkidle');

      // TODO: Ashish - Enable them once issue is resolved from Backend https://github.com/open-metadata/OpenMetadata/issues/17059
      //   const openTask = await page2.getByTestId('open-task').textContent();
      //   expect(openTask).toContain('0 Open');

      const closedTask = await page2.getByTestId('closed-task').textContent();

      expect(closedTask).toContain('1 Closed');

      await afterActionUser2();
    });
  });

  base('Create and Assign Task without Suggestions', async ({ browser }) => {
    const { page: page1, afterAction: afterActionUser1 } =
      await performUserLogin(browser, user1);
    const { page: page2, afterAction: afterActionUser2 } =
      await performUserLogin(browser, user2);

    const value: TaskDetails = {
      term: entity2.entity.displayName,
      assignee: user2.responseData.name,
    };

    await base.step('Create, Close and Assign Task to user 2', async () => {
      await redirectToHomePage(page1);
      await entity2.visitEntityPage(page1);

      await updateDescription(page1, '');

      // Create 2 task for the same entity, one to close and 2nd for the user2 action
      await page1.getByTestId('request-description').click();

      await createDescriptionTask(page1, value, false);

      await page1.getByTestId('schema').click();

      await page1.getByTestId('request-entity-tags').click();

      // create tag task
      await createTagTask(page1, value, false);

      // Should only see the close, add and comment button
      expect(
        await page1.locator('[data-testid="comment-button"]').isDisabled()
      ).toBeTruthy();
      expect(page1.locator('[data-testid="close-button"]')).toBeVisible();
      expect(
        page1.locator('[data-testid="edit-accept-task-dropdown"]')
      ).not.toBeVisible();
      expect(
        page1.locator('[data-testid="add-close-task-dropdown"]')
      ).not.toBeVisible();

      await afterActionUser1();
    });

    await base.step(
      'Accept Task By user 2 with adding suggestions',
      async () => {
        await redirectToHomePage(page2);

        const taskResponse = page2.waitForResponse(
          '/api/v1/feed?type=Task&filterType=OWNER&taskStatus=Open&userId=*'
        );

        await page2
          .getByTestId('activity-feed-widget')
          .getByText('Tasks')
          .click();

        await taskResponse;

        await expect(
          page2.locator(
            '[data-testid="activity-feed-widget"] [data-testid="no-data-placeholder"]'
          )
        ).not.toBeVisible();

        const entityPageTaskTab = page2.waitForResponse(TASK_OPEN_FETCH_LINK);

        const tagsTask = page2.getByTestId('redirect-task-button-link').first();
        const tagsTaskContent = await tagsTask.innerText();

        expect(tagsTaskContent).toContain('Request tags for');

        await tagsTask.click();
        await entityPageTaskTab;

        expect(page2.getByTestId('noDiff-placeholder')).toBeVisible();

        // Should see the add_close dropdown and comment button
        expect(
          await page2.locator('[data-testid="comment-button"]').isDisabled()
        ).toBeTruthy();
        await expect(
          page2.getByTestId('add-close-task-dropdown')
        ).toBeVisible();
        await expect(
          page2.locator('[data-testid="close-button"]')
        ).not.toBeVisible();
        await expect(
          page2.locator('[data-testid="edit-accept-task-dropdown"]')
        ).not.toBeVisible();

        const tagsSuggestionResponse = page2.waitForResponse(
          '/api/v1/search/query?q=***'
        );
        await page2.getByRole('button', { name: 'Add Tags' }).click();
        await tagsSuggestionResponse;

        await page2.waitForSelector('[role="dialog"].ant-modal');

        const modalTitleContent = await page2
          .locator('.ant-modal-header .ant-modal-title')
          .innerText();

        expect(modalTitleContent).toContain(
          `Request tags for table ${value.term}`
        );

        // select the Tag
        const suggestTags = page2.locator(
          '[data-testid="tag-selector"] > .ant-select-selector .ant-select-selection-search-input'
        );
        await suggestTags.click();

        const querySearchResponse = page2.waitForResponse(
          `/api/v1/search/query?q=*${'PII.None'}*&index=tag_search_index&*`
        );
        await suggestTags.fill('PII.None');

        await querySearchResponse;

        // select value from dropdown
        const dropdownValue = page2.getByTestId(`tag-PII.None`);
        await dropdownValue.hover();
        await dropdownValue.click();
        await clickOutside(page2);

        await expect(page2.getByTestId('selected-tag-PII.None')).toBeVisible();

        await page2.getByText('OK').click();

        await toastNotification(page2, /Task resolved successfully/, 'success');

        // Accept the description task

        await expect(page2.getByText('No Suggestion')).toBeVisible();

        await page2.getByRole('button', { name: 'Add Description' }).click();

        await page2.waitForSelector('[role="dialog"].ant-modal');

        const modalTitleDescriptionContent = await page2
          .locator('.ant-modal-header .ant-modal-title')
          .innerText();

        expect(modalTitleDescriptionContent).toContain(
          `Request description for table ${value.term}`
        );

        await page2.locator(descriptionBox).fill('New description');

        await page2.getByText('OK').click();

        await toastNotification(page2, /Task resolved successfully/, 'success');

        await afterActionUser2();
      }
    );
  });

  base(
    'Accepting task should throw error for not having edit permission',

    async ({ browser }) => {
      const { afterAction, apiContext } = await performAdminLogin(browser);

      const viewAllUser = new UserClass();
      const viewAllPolicy = new PolicyClass();
      const viewAllRoles = new RolesClass();

      await viewAllUser.create(apiContext);
      await viewAllPolicy.create(apiContext, rules);
      await viewAllRoles.create(apiContext, [viewAllPolicy.responseData.name]);
      const viewAllTeam = new TeamClass({
        name: `PW%team-${id}`,
        displayName: `PW Team ${id}`,
        description: 'playwright team description',
        teamType: 'Group',
        users: [viewAllUser.responseData.id],
        defaultRoles: viewAllRoles.responseData.id
          ? [viewAllRoles.responseData.id]
          : [],
      });
      await viewAllTeam.create(apiContext);

      const { page: page1, afterAction: afterActionUser1 } =
        await performUserLogin(browser, user1);
      const { page: page2, afterAction: afterActionUser2 } =
        await performUserLogin(browser, viewAllUser);

      const value: TaskDetails = {
        term: entity3.entity.displayName,
        assignee: viewAllUser.responseData.name,
      };

      try {
        await base.step('Create and Assign Task to user 3', async () => {
          await redirectToHomePage(page1);
          await entity3.visitEntityPage(page1);

          await page1.getByTestId('request-description').click();

          await createDescriptionTask(page1, value);

          await afterActionUser1();
        });

        await base.step(
          'Accept Task By user 2 should throw error for since it has only viewAll permission',
          async () => {
            await redirectToHomePage(page2);

            await entity3.visitEntityPage(page2);

            await page2.getByTestId('activity_feed').click();

            const taskResponse = page2.waitForResponse(
              '/api/v1/feed?entityLink=**type=Task&taskStatus=Open'
            );
            await page2.getByRole('menuitem', { name: 'Tasks' }).click();
            await taskResponse;

            await page2.getByText('Accept Suggestion').click();

            await toastNotification(
              page2,
              // eslint-disable-next-line max-len
              `Principal: CatalogPrincipal{name='${viewAllUser.responseData.name}'} operation EditDescription denied by role ${viewAllRoles.responseData.name}, policy ${viewAllPolicy.responseData.name}, rule editNotAllowed`,
              'error'
            );

            await afterActionUser2();
          }
        );
      } finally {
        await viewAllUser.delete(apiContext);
        await viewAllPolicy.delete(apiContext);
        await viewAllRoles.delete(apiContext);
        await viewAllTeam.delete(apiContext);

        await afterAction();
      }
    }
  );
});<|MERGE_RESOLUTION|>--- conflicted
+++ resolved
@@ -485,12 +485,7 @@
     await page.getByRole('menuitem', { name: 'close' }).click();
     await commentWithCloseTask;
 
-<<<<<<< HEAD
     await toastNotification(page, 'Task closed successfully.', 'success');
-    await page.waitForLoadState('networkidle');
-=======
-    await toastNotification(page, 'Task closed successfully.');
->>>>>>> d20ee5cc
     // open task count after closing one task
     await checkTaskCount(page, 1, 1);
 
