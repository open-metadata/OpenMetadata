--- conflicted
+++ resolved
@@ -184,11 +184,49 @@
       '15 / Page'
     );
   });
-<<<<<<< HEAD
 
   test('should persist table column selections', async ({ page }) => {
     await page.goto('/databaseSchema/sample_data.ecommerce_db.shopify');
-=======
+    await page.waitForSelector('[data-testid="loader"]', {
+      state: 'detached',
+    });
+
+    await expect(page.getByTestId('databaseSchema-tables')).toBeVisible();
+
+    const descriptionHeader = page.locator('th', { hasText: 'Description' });
+    const ownersHeader = page.locator('th', { hasText: 'Owners' });
+    const tagsHeader = page.locator('th', { hasText: 'Tags' });
+    const descriptionButton = page.locator('button', {
+      hasText: 'Description',
+    });
+
+    await expect(descriptionHeader).toBeVisible();
+    await expect(ownersHeader).toBeVisible();
+    await expect(tagsHeader).toBeVisible();
+
+    await expect(page.getByTestId('column-dropdown')).toBeVisible();
+
+    await page.getByTestId('column-dropdown').click();
+
+    await expect(descriptionButton).toBeVisible();
+
+    await descriptionButton.click();
+
+    await clickOutside(page);
+
+    await expect(descriptionHeader).not.toBeVisible();
+    await expect(ownersHeader).toBeVisible();
+    await expect(tagsHeader).toBeVisible();
+
+    await page.reload();
+    await page.waitForSelector('[data-testid="loader"]', {
+      state: 'detached',
+    });
+
+    await expect(descriptionHeader).not.toBeVisible();
+    await expect(ownersHeader).toBeVisible();
+    await expect(tagsHeader).toBeVisible();
+  });
 });
 
 test.describe('Table & Data Model columns table pagination', () => {
@@ -257,41 +295,10 @@
     );
 
     await page.waitForLoadState('networkidle');
->>>>>>> 337ce907
-    await page.waitForSelector('[data-testid="loader"]', {
-      state: 'detached',
-    });
-
-<<<<<<< HEAD
-    await expect(page.getByTestId('databaseSchema-tables')).toBeVisible();
-
-    const descriptionHeader = page.locator('th', { hasText: 'Description' });
-    const ownersHeader = page.locator('th', { hasText: 'Owners' });
-    const tagsHeader = page.locator('th', { hasText: 'Tags' });
-    const descriptionButton = page.locator('button', {
-      hasText: 'Description',
-    });
-
-    await expect(descriptionHeader).toBeVisible();
-    await expect(ownersHeader).toBeVisible();
-    await expect(tagsHeader).toBeVisible();
-
-    await expect(page.getByTestId('column-dropdown')).toBeVisible();
-
-    await page.getByTestId('column-dropdown').click();
-
-    await expect(descriptionButton).toBeVisible();
-
-    await descriptionButton.click();
-
-    await clickOutside(page);
-
-    await expect(descriptionHeader).not.toBeVisible();
-    await expect(ownersHeader).toBeVisible();
-    await expect(tagsHeader).toBeVisible();
-
-    await page.reload();
-=======
+    await page.waitForSelector('[data-testid="loader"]', {
+      state: 'detached',
+    });
+
     // 50 Row + 1 Header row
     expect(
       page.getByTestId('data-model-column-table').getByRole('row')
@@ -336,20 +343,13 @@
     await page.getByTestId('page-size-selection-dropdown').click();
     await page.getByRole('menuitem', { name: '25 / Page' }).click();
 
->>>>>>> 337ce907
-    await page.waitForSelector('[data-testid="loader"]', {
-      state: 'detached',
-    });
-
-<<<<<<< HEAD
-    await expect(descriptionHeader).not.toBeVisible();
-    await expect(ownersHeader).toBeVisible();
-    await expect(tagsHeader).toBeVisible();
-=======
+    await page.waitForSelector('[data-testid="loader"]', {
+      state: 'detached',
+    });
+
     // 25 Row + 1 Header row
     expect(
       page.getByTestId('data-model-column-table').getByRole('row')
     ).toHaveCount(26);
->>>>>>> 337ce907
   });
 });