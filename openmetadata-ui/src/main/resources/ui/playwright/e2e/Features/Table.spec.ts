/*
 *  Copyright 2024 Collate.
 *  Licensed under the Apache License, Version 2.0 (the "License");
 *  you may not use this file except in compliance with the License.
 *  You may obtain a copy of the License at
 *  http://www.apache.org/licenses/LICENSE-2.0
 *  Unless required by applicable law or agreed to in writing, software
 *  distributed under the License is distributed on an "AS IS" BASIS,
 *  WITHOUT WARRANTIES OR CONDITIONS OF ANY KIND, either express or implied.
 *  See the License for the specific language governing permissions and
 *  limitations under the License.
 */
import { expect } from '@playwright/test';
import { SidebarItem } from '../../constant/sidebar';
import { TableClass } from '../../support/entity/TableClass';
import { Glossary } from '../../support/glossary/Glossary';
import { GlossaryTerm } from '../../support/glossary/GlossaryTerm';
import { ClassificationClass } from '../../support/tag/ClassificationClass';
import { TagClass } from '../../support/tag/TagClass';
import { performAdminLogin } from '../../utils/admin';
import { redirectToHomePage } from '../../utils/common';
import {
  assignTagToChildren,
  getFirstRowColumnLink,
  removeTagsFromChildren,
} from '../../utils/entity';
import { sidebarClick } from '../../utils/sidebar';
import { test } from '../fixtures/pages';

const table1 = new TableClass();

test.describe('Table pagination sorting search scenarios ', () => {
  test.beforeAll('Setup pre-requests', async ({ browser }) => {
    test.slow(true);

    const { afterAction, apiContext } = await performAdminLogin(browser);
    await table1.create(apiContext);

    for (let i = 0; i < 17; i++) {
      await table1.createTestCase(apiContext);
    }

    await afterAction();
  });

  test.afterAll('Clean up', async ({ browser }) => {
    test.slow(true);

    const { afterAction, apiContext } = await performAdminLogin(browser);
    await table1.delete(apiContext);

    await afterAction();
  });

  test.beforeEach('Visit home page', async ({ dataConsumerPage: page }) => {
    await redirectToHomePage(page);
  });

  test('Table pagination with sorting should works', async ({
    dataConsumerPage: page,
  }) => {
    await sidebarClick(page, SidebarItem.DATA_QUALITY);

    await page.click('[data-testid="test-cases"]');
    await page.waitForLoadState('networkidle');
    await page.waitForSelector('[data-testid="loader"]', {
      state: 'detached',
    });

    await page.getByText('Name', { exact: true }).click();

    await page.getByTestId('next').click();

    expect(await page.locator('.ant-table-row').count()).toBe(15);
  });

  test('Table search with sorting should works', async ({
    dataConsumerPage: page,
  }) => {
    await sidebarClick(page, SidebarItem.DATA_QUALITY);

    await page.click('[data-testid="test-cases"]');
    await page.getByText('Name', { exact: true }).click();
    await page.getByTestId('searchbar').click();
    await page.getByTestId('searchbar').fill('temp-test-case');

    await expect(page.getByTestId('search-error-placeholder')).toBeVisible();
  });

  test('Table filter with sorting should works', async ({
    dataConsumerPage: page,
  }) => {
    await sidebarClick(page, SidebarItem.DATA_QUALITY);

    await page.waitForLoadState('networkidle');
    await page.click('[data-testid="test-cases"]');

    const listTestCaseResponse = page.waitForResponse(
      `/api/v1/dataQuality/testCases/search/list?**`
    );

    await page.getByText('Name', { exact: true }).click();

    await listTestCaseResponse;

    await page.getByTestId('status-select-filter').locator('div').click();

    const response = page.waitForResponse(
      '/api/v1/dataQuality/testSuites/dataQualityReport?q=*'
    );

    await page.getByTitle('Queued').locator('div').click();

    await response;
    await page.waitForSelector('[data-testid="loader"]', {
      state: 'detached',
    });

    await expect(page.getByTestId('search-error-placeholder')).toBeVisible();
  });

  test('Table page should show schema tab with count', async ({
    dataConsumerPage: page,
  }) => {
    await table1.visitEntityPage(page);

    await expect(page.getByRole('tab', { name: 'Columns' })).toContainText('4');
  });

  test('should persist current page', async ({ dataConsumerPage: page }) => {
    await page.goto('/databaseSchema/sample_data.ecommerce_db.shopify');
    await page.waitForSelector('[data-testid="loader"]', {
      state: 'detached',
    });

    await expect(page.getByTestId('databaseSchema-tables')).toBeVisible();

    await page.getByTestId('next').click();

    await page.waitForSelector('[data-testid="loader"]', {
      state: 'detached',
    });

    const initialPageIndicator = await page
      .locator('[data-testid="page-indicator"]')
      .textContent();

    // First navigation - click on first table link
    const firstLinkInColumn = getFirstRowColumnLink(page);
    await firstLinkInColumn.click();

    await page.waitForURL('**/table/**');
    await page.waitForLoadState('networkidle');
    await page.waitForSelector('[data-testid="loader"]', {
      state: 'detached',
    });

    await page.goBack({
      waitUntil: 'networkidle',
    });

    await page.waitForSelector('[data-testid="loader"]', {
      state: 'detached',
    });

    // Verify page indicator is still the same after first navigation
    const pageIndicatorAfterFirstBack = await page
      .locator('[data-testid="page-indicator"]')
      .textContent();

    expect(pageIndicatorAfterFirstBack).toBe(initialPageIndicator);

    // Second navigation - click on second table link
    const secondLinkInColumn = getFirstRowColumnLink(page);
    await secondLinkInColumn.click();

    await page.waitForURL('**/table/**');
    await page.waitForLoadState('networkidle');
    await page.waitForSelector('[data-testid="loader"]', {
      state: 'detached',
    });

    await page.goBack({
      waitUntil: 'networkidle',
    });

    await page.waitForSelector('[data-testid="loader"]', {
      state: 'detached',
    });

    // Verify page indicator is still the same after second navigation
    const pageIndicatorAfterSecondBack = await page
      .locator('[data-testid="page-indicator"]')
      .textContent();

    expect(pageIndicatorAfterSecondBack).toBe(initialPageIndicator);
  });

  test('should persist page size', async ({ dataConsumerPage: page }) => {
    await page.goto('/databaseSchema/sample_data.ecommerce_db.shopify');
    await page.waitForLoadState('networkidle');

    await page.waitForSelector('[data-testid="loader"]', {
      state: 'detached',
    });

    await expect(page.getByTestId('databaseSchema-tables')).toBeVisible();

    await page
      .getByTestId('page-size-selection-dropdown')
      .scrollIntoViewIfNeeded();
    await page.getByTestId('page-size-selection-dropdown').click();
    await page.waitForSelector('.ant-dropdown', { state: 'visible' });

    await expect(
      page.getByRole('menuitem', { name: '15 / Page' })
    ).toBeVisible();

    await page.getByRole('menuitem', { name: '15 / Page' }).click();
    await page.waitForSelector('[data-testid="loader"]', {
      state: 'detached',
    });

    const linkInColumn = getFirstRowColumnLink(page);
    const entityApiResponse = page.waitForResponse(
      '/api/v1/permissions/table/name/*'
    );
    await linkInColumn.click();

    await entityApiResponse;
    await page.waitForLoadState('networkidle');
    await page.waitForSelector('[data-testid="loader"]', {
      state: 'detached',
    });

    await page.goBack();
    await page.waitForLoadState('networkidle');
    await page.waitForSelector('[data-testid="loader"]', {
      state: 'detached',
    });
    await page
      .getByTestId('page-size-selection-dropdown')
      .scrollIntoViewIfNeeded();

    await expect(page.getByTestId('page-size-selection-dropdown')).toHaveText(
      '15 / Page'
    );
  });
});

test.describe('Table & Data Model columns table pagination', () => {
  test('pagination for table column should work', async ({
    dataConsumerPage: page,
  }) => {
    await page.goto(
      '/table/sample_data.ecommerce_db.shopify.performance_test_table'
    );

    await page.waitForLoadState('networkidle');
    await page.waitForSelector('[data-testid="loader"]', {
      state: 'detached',
    });

    // Check for column count
    expect(page.getByTestId('schema').getByTestId('filter-count')).toHaveText(
      '2000'
    );

    // 50 Row + 1 Header row
    expect(page.getByTestId('entity-table').getByRole('row')).toHaveCount(51);

    expect(page.getByTestId('page-indicator')).toHaveText(`Page 1 of 40`);

    await page.getByTestId('next').click();

    await page.waitForSelector('[data-testid="loader"]', {
      state: 'detached',
    });

    expect(page.getByTestId('page-indicator')).toHaveText(`Page 2 of 40`);

    expect(page.getByTestId('entity-table').getByRole('row')).toHaveCount(51);

    await page.getByTestId('previous').click();

    expect(page.getByTestId('page-indicator')).toHaveText(`Page 1 of 40`);

    // Change page size to 15
    await page.getByTestId('page-size-selection-dropdown').click();
    await page.getByRole('menuitem', { name: '15 / Page' }).click();

    await page.waitForSelector('[data-testid="loader"]', {
      state: 'detached',
    });

    // 15 Row + 1 Header row
    expect(page.getByTestId('entity-table').getByRole('row')).toHaveCount(16);

    // Change page size to 25
    await page.getByTestId('page-size-selection-dropdown').click();
    await page.getByRole('menuitem', { name: '25 / Page' }).click();

    await page.waitForSelector('[data-testid="loader"]', {
      state: 'detached',
    });

    // 25 Row + 1 Header row
    expect(page.getByTestId('entity-table').getByRole('row')).toHaveCount(26);
  });

  test('pagination for dashboard data model columns should work', async ({
    dataConsumerPage: page,
  }) => {
    await page.goto(
      '/dashboardDataModel/sample_superset.model.big_analytics_data_model_with_nested_columns'
    );

    await page.waitForLoadState('networkidle');
    await page.waitForSelector('[data-testid="loader"]', {
      state: 'detached',
    });

    // 50 Row + 1 Header row
    expect(
      page.getByTestId('data-model-column-table').getByRole('row')
    ).toHaveCount(51);

    expect(page.getByTestId('page-indicator')).toHaveText(`Page 1 of 36`);

    await page.getByTestId('next').click();

    await page.waitForSelector('[data-testid="loader"]', {
      state: 'detached',
    });

    expect(page.getByTestId('page-indicator')).toHaveText(`Page 2 of 36`);

    expect(
      page.getByTestId('data-model-column-table').getByRole('row')
    ).toHaveCount(51);

    await page.getByTestId('previous').click();

    expect(page.getByTestId('page-indicator')).toHaveText(`Page 1 of 36`);

    // Change page size to 15
    await page.getByTestId('page-size-selection-dropdown').click();
    await page.getByRole('menuitem', { name: '15 / Page' }).click();

    // Change page size to 15
    await page.getByTestId('page-size-selection-dropdown').click();
    await page.getByRole('menuitem', { name: '15 / Page' }).click();

    await page.waitForSelector('[data-testid="loader"]', {
      state: 'detached',
    });

    // 15 Row + 1 Header row
    expect(
      page.getByTestId('data-model-column-table').getByRole('row')
    ).toHaveCount(16);

    // Change page size to 25
    await page.getByTestId('page-size-selection-dropdown').click();
    await page.getByRole('menuitem', { name: '25 / Page' }).click();

    await page.waitForSelector('[data-testid="loader"]', {
      state: 'detached',
    });

    // 25 Row + 1 Header row
    expect(
      page.getByTestId('data-model-column-table').getByRole('row')
    ).toHaveCount(26);
  });

  test('expand collapse should only visible for nested columns', async ({
    page,
  }) => {
    await page.goto('/table/sample_data.ecommerce_db.shopify.dim_customer');

    await page.waitForLoadState('networkidle');
    await page.waitForSelector('[data-testid="loader"]', {
      state: 'detached',
    });

    // Should show expand icon for nested columns
    expect(
      page
        .locator(
          '[data-row-key="sample_data.ecommerce_db.shopify.dim_customer.shipping_address"]'
        )
        .getByTestId('expand-icon')
    ).toBeVisible();

    // Should not show expand icon for non-nested columns
    expect(
      page
        .locator(
          '[data-row-key="sample_data.ecommerce_db.shopify.dim_customer.customer_id"]'
        )
        .getByTestId('expand-icon')
    ).not.toBeVisible();

    // Should not show expand icon for non-nested columns
    expect(
      page
        .locator(
          '[data-row-key="sample_data.ecommerce_db.shopify.dim_customer.shop_id"]'
        )
        .getByTestId('expand-icon')
    ).not.toBeVisible();

    // verify column profile table
    await page.getByRole('tab', { name: 'Data Observability' }).click();
    await page.waitForSelector('[data-testid="loader"]', {
      state: 'detached',
    });

    const colsResponse = page.waitForResponse(
      '/api/v1/tables/name/*/columns?*'
    );
    await page.getByRole('menuitem', { name: 'Column Profile' }).click();

    await colsResponse;
    await page.waitForSelector('[data-testid="loader"]', {
      state: 'detached',
    });

    // Should show expand icon for nested columns
    expect(
      page
        .locator('[data-row-key="shipping_address"]')
        .getByTestId('expand-icon')
    ).toBeVisible();

    // Should not show expand icon for non-nested columns
    expect(
      page.locator('[data-row-key="customer_id"]').getByTestId('expand-icon')
    ).not.toBeVisible();

    // Should not show expand icon for non-nested columns
    expect(
      page.locator('[data-row-key="shop_id"]').getByTestId('expand-icon')
    ).not.toBeVisible();
  });
<<<<<<< HEAD
});

test.describe(
  'Tags and glossary terms should be consistent for search ',
  () => {
    const glossary = new Glossary();
    const glossaryTerm = new GlossaryTerm(glossary);
    const testClassification = new ClassificationClass();
    const testTag = new TagClass({
      classification: testClassification.data.name,
    });

    test.beforeAll(async ({ browser }) => {
      const { apiContext } = await performAdminLogin(browser);

      await glossary.create(apiContext);
      await glossaryTerm.create(apiContext);
      await testClassification.create(apiContext);
      await testTag.create(apiContext);
    });

    test.afterAll(async ({ browser }) => {
      const { apiContext } = await performAdminLogin(browser);

      await glossary.delete(apiContext);
      await glossaryTerm.delete(apiContext);
      await testClassification.delete(apiContext);
      await testTag.delete(apiContext);
    });

    test('Glossary term should be consistent for search', async ({
      dataConsumerPage: page,
    }) => {
      await page.goto('/table/sample_data.ecommerce_db.shopify.dim_customer');

      await page
        .locator(
          '[data-row-key="sample_data.ecommerce_db.shopify.dim_customer.customer_id"] [data-testid="glossary-tags-0"] [data-testid="entity-tags"] svg'
        )
        .click();
      await page.waitForSelector('.ant-select-dropdown', { state: 'visible' });
      await page.waitForSelector(
        '.ant-select-dropdown [data-testid="loader"]',
        {
          state: 'detached',
        }
      );
      await page
        .locator('.ant-select-dropdown')
        .getByTestId(`tag-${glossary.responseData.fullyQualifiedName}`)
        .getByTestId('expand-icon')
        .click();
      await page.waitForResponse('api/v1/search/query?*');
      await page
        .getByTestId(`tag-${glossaryTerm.responseData.fullyQualifiedName}`)
        .click();

      await page.getByTestId('saveAssociatedTag').click();

      await page.waitForResponse('api/v1/columns/name/*');

      await expect(
        page.getByTestId(`tag-${glossaryTerm.responseData.fullyQualifiedName}`)
      ).toContainText(glossaryTerm.responseData.displayName);

      const getRequest = page.waitForResponse(
        'api/v1/tables/name/sample_data.ecommerce_db.shopify.dim_customer/columns/*'
      );

      await page
        .getByTestId('search-bar-container')
        .getByTestId('searchbar')
        .fill('customer_id');

      await getRequest;

      await expect(
        page
          .getByTestId('glossary-tags-0')
          .getByTestId(`tag-${glossaryTerm.responseData.fullyQualifiedName}`)
      ).toContainText(glossaryTerm.responseData.displayName);
    });

    test('Tags term should be consistent for search', async ({
      dataConsumerPage: page,
    }) => {
      await page.goto('/table/sample_data.ecommerce_db.shopify.dim_customer');

      await page
        .locator(
          '[data-row-key="sample_data.ecommerce_db.shopify.dim_customer.customer_id"] [data-testid="classification-tags-0"] [data-testid="entity-tags"] svg'
        )
        .click();

      await page.waitForSelector('.ant-select-dropdown', { state: 'visible' });
      await page.waitForSelector(
        '.ant-select-dropdown [data-testid="loader"]',
        {
          state: 'detached',
        }
      );
      await page
        .locator('[data-testid="tag-selector"] input')
        .fill(testTag.data.name);
      await page
        .locator('.ant-select-dropdown')
        .getByTestId(`tag-${testTag.responseData.fullyQualifiedName}`)
        .click();

      await page.getByTestId('saveAssociatedTag').click();

      await page.waitForResponse('api/v1/columns/name/*');

      await expect(
        page.getByTestId(`tag-${testTag.responseData.fullyQualifiedName}`)
      ).toContainText(testTag.responseData.displayName);

      await page
        .getByTestId('search-bar-container')
        .getByTestId('searchbar')
        .fill('customer_id');

      await page.waitForResponse(
        'api/v1/tables/name/sample_data.ecommerce_db.shopify.dim_customer/columns/*'
      );

      await expect(
        page
          .getByTestId('classification-tags-0')
          .getByTestId(`tag-${testTag.responseData.fullyQualifiedName}`)
      ).toContainText(testTag.responseData.displayName);
    });
  }
);
=======

  test('expand / collapse should not appear after updating nested fields table', async ({
    page,
  }) => {
    await page.goto(
      '/table/sample_data.ecommerce_db.shopify.performance_test_table'
    );

    await page.waitForLoadState('networkidle');
    await page.waitForSelector('[data-testid="loader"]', {
      state: 'detached',
    });

    await assignTagToChildren({
      page,
      tag: 'PersonalData.Personal',
      rowId:
        'sample_data.ecommerce_db.shopify.performance_test_table.test_col_0044',
      entityEndpoint: 'tables',
    });

    // Should not show expand icon for non-nested columns
    expect(
      page
        .locator(
          '[data-row-key="sample_data.ecommerce_db.shopify.performance_test_table.test_col_0044"]'
        )
        .getByTestId('expand-icon')
    ).not.toBeVisible();

    await removeTagsFromChildren({
      page,
      tags: ['PersonalData.Personal'],
      rowId:
        'sample_data.ecommerce_db.shopify.performance_test_table.test_col_0044',
      entityEndpoint: 'tables',
    });
  });
});
>>>>>>> cda93b1a
<|MERGE_RESOLUTION|>--- conflicted
+++ resolved
@@ -444,7 +444,44 @@
       page.locator('[data-row-key="shop_id"]').getByTestId('expand-icon')
     ).not.toBeVisible();
   });
-<<<<<<< HEAD
+
+  test('expand / collapse should not appear after updating nested fields table', async ({
+    page,
+  }) => {
+    await page.goto(
+      '/table/sample_data.ecommerce_db.shopify.performance_test_table'
+    );
+
+    await page.waitForLoadState('networkidle');
+    await page.waitForSelector('[data-testid="loader"]', {
+      state: 'detached',
+    });
+
+    await assignTagToChildren({
+      page,
+      tag: 'PersonalData.Personal',
+      rowId:
+        'sample_data.ecommerce_db.shopify.performance_test_table.test_col_0044',
+      entityEndpoint: 'tables',
+    });
+
+    // Should not show expand icon for non-nested columns
+    expect(
+      page
+        .locator(
+          '[data-row-key="sample_data.ecommerce_db.shopify.performance_test_table.test_col_0044"]'
+        )
+        .getByTestId('expand-icon')
+    ).not.toBeVisible();
+
+    await removeTagsFromChildren({
+      page,
+      tags: ['PersonalData.Personal'],
+      rowId:
+        'sample_data.ecommerce_db.shopify.performance_test_table.test_col_0044',
+      entityEndpoint: 'tables',
+    });
+  });
 });
 
 test.describe(
@@ -578,45 +615,4 @@
       ).toContainText(testTag.responseData.displayName);
     });
   }
-);
-=======
-
-  test('expand / collapse should not appear after updating nested fields table', async ({
-    page,
-  }) => {
-    await page.goto(
-      '/table/sample_data.ecommerce_db.shopify.performance_test_table'
-    );
-
-    await page.waitForLoadState('networkidle');
-    await page.waitForSelector('[data-testid="loader"]', {
-      state: 'detached',
-    });
-
-    await assignTagToChildren({
-      page,
-      tag: 'PersonalData.Personal',
-      rowId:
-        'sample_data.ecommerce_db.shopify.performance_test_table.test_col_0044',
-      entityEndpoint: 'tables',
-    });
-
-    // Should not show expand icon for non-nested columns
-    expect(
-      page
-        .locator(
-          '[data-row-key="sample_data.ecommerce_db.shopify.performance_test_table.test_col_0044"]'
-        )
-        .getByTestId('expand-icon')
-    ).not.toBeVisible();
-
-    await removeTagsFromChildren({
-      page,
-      tags: ['PersonalData.Personal'],
-      rowId:
-        'sample_data.ecommerce_db.shopify.performance_test_table.test_col_0044',
-      entityEndpoint: 'tables',
-    });
-  });
-});
->>>>>>> cda93b1a
+);