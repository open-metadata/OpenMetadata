--- conflicted
+++ resolved
@@ -79,17 +79,13 @@
   test('Table filter with sorting should works', async ({ page }) => {
     await sidebarClick(page, SidebarItem.DATA_QUALITY);
 
-<<<<<<< HEAD
+    await page.waitForLoadState('networkidle');
     await page.click('[data-testid="test-cases"]');
-=======
-    await page.waitForLoadState('networkidle');
-    await page.click('[data-testid="by-test-cases"]');
 
     const listTestCaseResponse = page.waitForResponse(
       `/api/v1/dataQuality/testCases/search/list?**`
     );
 
->>>>>>> 738810c7
     await page.getByText('Name', { exact: true }).click();
 
     await listTestCaseResponse;
