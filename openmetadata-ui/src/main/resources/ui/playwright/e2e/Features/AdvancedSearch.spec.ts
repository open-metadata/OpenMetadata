/*
 *  Copyright 2024 Collate.
 *  Licensed under the Apache License, Version 2.0 (the "License");
 *  you may not use this file except in compliance with the License.
 *  You may obtain a copy of the License at
 *  http://www.apache.org/licenses/LICENSE-2.0
 *  Unless required by applicable law or agreed to in writing, software
 *  distributed under the License is distributed on an "AS IS" BASIS,
 *  WITHOUT WARRANTIES OR CONDITIONS OF ANY KIND, either express or implied.
 *  See the License for the specific language governing permissions and
 *  limitations under the License.
 */
import test from '@playwright/test';
import { COMMON_TIER_TAG } from '../../constant/common';
import { SidebarItem } from '../../constant/sidebar';
import { EntityDataClass } from '../../support/entity/EntityDataClass';
import { TableClass } from '../../support/entity/TableClass';
import { Glossary } from '../../support/glossary/Glossary';
import { GlossaryTerm } from '../../support/glossary/GlossaryTerm';
import { UserClass } from '../../support/user/UserClass';
import {
  FIELDS,
  OPERATOR,
  runRuleGroupTests,
  runRuleGroupTestsWithNonExistingValue,
  verifyAllConditions,
} from '../../utils/advancedSearch';
import { createNewPage, redirectToHomePage } from '../../utils/common';
import { sidebarClick } from '../../utils/sidebar';

<<<<<<< HEAD
=======
const creationConfig: EntityDataClassCreationConfig = {
  table: true,
  topic: true,
  dashboard: true,
  mlModel: true,
  pipeline: true,
  dashboardDataModel: true,
  apiCollection: true,
  searchIndex: true,
  container: true,
  entityDetails: true,
  tier: true,
};

>>>>>>> 21b1c235
const user = new UserClass();
const table = new TableClass(undefined, 'Regular');
let glossaryEntity: Glossary;

test.describe('Advanced Search', { tag: '@advanced-search' }, () => {
  // use the admin user to login
  test.use({ storageState: 'playwright/.auth/admin.json' });

  let searchCriteria: Record<string, Array<string>> = {};

  test.beforeAll('Setup pre-requests', async ({ browser }) => {
    test.slow(true);

    const { apiContext, afterAction } = await createNewPage(browser);
    await user.create(apiContext);
    glossaryEntity = new Glossary(undefined, [
      {
        id: user.responseData.id,
        type: 'user',
        name: user.responseData.name,
        displayName: user.responseData.displayName,
      },
    ]);
    const glossaryTermEntity = new GlossaryTerm(glossaryEntity);

    await glossaryEntity.create(apiContext);
    await glossaryTermEntity.create(apiContext);
    await table.create(apiContext);

    // Add Owner & Tag and domain to the table
    await EntityDataClass.table1.patch({
      apiContext,
      patchData: [
        {
          op: 'add',
          value: {
            type: 'user',
            id: EntityDataClass.user1.responseData.id,
          },
          path: '/owners/0',
        },
        {
          op: 'add',
          value: {
            tagFQN: 'PersonalData.Personal',
          },
          path: '/tags/0',
        },
        {
          op: 'add',
          path: '/domains/0',
          value: {
            id: EntityDataClass.domain1.responseData.id,
            type: 'domain',
            name: EntityDataClass.domain1.responseData.name,
            displayName: EntityDataClass.domain1.responseData.displayName,
          },
        },
      ],
    });

    // Add data product to the table 1
    await EntityDataClass.table1.patch({
      apiContext,
      patchData: [
        {
          op: 'add',
          path: '/dataProducts/0',
          value: {
            id: EntityDataClass.dataProduct1.responseData.id,
            type: 'dataProduct',
            name: EntityDataClass.dataProduct1.responseData.name,
            displayName: EntityDataClass.dataProduct1.responseData.displayName,
          },
        },
      ],
    });

    await EntityDataClass.table2.patch({
      apiContext,
      patchData: [
        {
          op: 'add',
          value: {
            type: 'user',
            id: EntityDataClass.user2.responseData.id,
          },
          path: '/owners/0',
        },
        {
          op: 'add',
          value: {
            tagFQN: 'PII.None',
          },
          path: '/tags/0',
        },
        {
          op: 'add',
          path: '/domains/0',
          value: {
            id: EntityDataClass.domain2.responseData.id,
            type: 'domain',
            name: EntityDataClass.domain2.responseData.name,
            displayName: EntityDataClass.domain2.responseData.displayName,
          },
        },
      ],
    });

    // Add data product to the table 2
    await EntityDataClass.table2.patch({
      apiContext,
      patchData: [
        {
          op: 'add',
          path: '/dataProducts/0',
          value: {
            id: EntityDataClass.dataProduct3.responseData.id,
            type: 'dataProduct',
            name: EntityDataClass.dataProduct3.responseData.name,
            displayName: EntityDataClass.dataProduct3.responseData.displayName,
          },
        },
      ],
    });

    // Add Tier To the topic 1
    await EntityDataClass.topic1.patch({
      apiContext,
      patchData: [
        {
          op: 'add',
          path: '/tags/0',
          value: {
            name: COMMON_TIER_TAG[0].name,
            tagFQN: COMMON_TIER_TAG[0].fullyQualifiedName,
            labelType: 'Manual',
            state: 'Confirmed',
          },
        },
      ],
    });

    // Add Tier To the topic 2
    await EntityDataClass.topic2.patch({
      apiContext,
      patchData: [
        {
          op: 'add',
          path: '/tags/0',
          value: {
            name: COMMON_TIER_TAG[1].name,
            tagFQN: COMMON_TIER_TAG[1].fullyQualifiedName,
            labelType: 'Manual',
            state: 'Confirmed',
          },
        },
      ],
    });

    // Update Search Criteria here
    searchCriteria = {
      'owners.displayName.keyword': [
        EntityDataClass.user1.getUserName(),
        EntityDataClass.user2.getUserName(),
      ],
      'tags.tagFQN': ['PersonalData.Personal', 'PII.None'],
      'tier.tagFQN': [
        COMMON_TIER_TAG[0].fullyQualifiedName,
        COMMON_TIER_TAG[1].fullyQualifiedName,
      ],
      'service.displayName.keyword': [
        EntityDataClass.table1.service.name,
        EntityDataClass.table2.service.name,
      ],
      'database.displayName.keyword': [
        EntityDataClass.table1.database.name,
        EntityDataClass.table2.database.name,
      ],
      'databaseSchema.displayName.keyword': [
        EntityDataClass.table1.schema.name,
        EntityDataClass.table2.schema.name,
      ],
      'columns.name.keyword': [
        EntityDataClass.table1.entity.columns[2].name,
        EntityDataClass.table2.entity.columns[3].name,
      ],
      'displayName.keyword': [
        EntityDataClass.table1.entity.displayName,
        EntityDataClass.table2.entity.displayName,
      ],
      serviceType: [
        EntityDataClass.table1.service.serviceType,
        EntityDataClass.topic1.service.serviceType,
      ],
      'messageSchema.schemaFields.name.keyword': [
        EntityDataClass.topic1.entity.messageSchema.schemaFields[0].name,
        EntityDataClass.topic2.entity.messageSchema.schemaFields[1].name,
      ],
      'dataModel.columns.name.keyword': [
        EntityDataClass.container1.entity.dataModel.columns[0].name,
        EntityDataClass.container2.entity.dataModel.columns[1].name,
      ],
      dataModelType: [
        EntityDataClass.dashboard1.dataModel.dataModelType,
        EntityDataClass.dashboard2.dataModel.dataModelType,
      ],
      'fields.name.keyword': [
        EntityDataClass.searchIndex1.entity.fields[1].name,
        EntityDataClass.searchIndex2.entity.fields[3].name,
      ],
      'tasks.displayName.keyword': [
        EntityDataClass.pipeline1.entity.tasks[0].displayName,
        EntityDataClass.pipeline2.entity.tasks[1].displayName,
      ],
      'domains.displayName.keyword': [
        EntityDataClass.domain1.data.displayName,
        EntityDataClass.domain2.data.displayName,
      ],
      'responseSchema.schemaFields.name.keyword': [
        EntityDataClass.apiCollection1.apiEndpoint.responseSchema
          .schemaFields[0].name,
        EntityDataClass.apiCollection2.apiEndpoint.responseSchema
          .schemaFields[1].name,
      ],
      'requestSchema.schemaFields.name.keyword': [
        EntityDataClass.apiCollection1.apiEndpoint.requestSchema.schemaFields[0]
          .name,
        EntityDataClass.apiCollection2.apiEndpoint.requestSchema.schemaFields[1]
          .name,
      ],
      'name.keyword': [
        EntityDataClass.table1.entity.name,
        EntityDataClass.table2.entity.name,
      ],
      'project.keyword': [
        EntityDataClass.dashboardDataModel1.entity.project,
        EntityDataClass.dashboardDataModel2.entity.project,
      ],
      entityStatus: ['Approved', 'In Review'],
      tableType: [table.entity.tableType, 'MaterializedView'],
      'charts.displayName.keyword': [
        EntityDataClass.dashboard1.charts.displayName,
        EntityDataClass.dashboard2.charts.displayName,
      ],
      'dataProducts.displayName.keyword': [
        EntityDataClass.dataProduct1.data.displayName,
        EntityDataClass.dataProduct3.data.displayName,
      ],
    };

    await afterAction();
  });

  test.afterAll(async ({ browser }) => {
    const { apiContext, afterAction } = await createNewPage(browser);
    await EntityDataClass.postRequisitesForTests(apiContext, creationConfig);

    await afterAction();
  });

  test.beforeEach(async ({ page }) => {
    await redirectToHomePage(page);
    await sidebarClick(page, SidebarItem.EXPLORE);
  });

  FIELDS.forEach((field) => {
    test(`Verify All conditions for ${field.id} field`, async ({ page }) => {
      test.slow(true);

      await verifyAllConditions(page, field, searchCriteria[field.name][0]);
    });
  });

  Object.values(OPERATOR).forEach(({ name: operator }) => {
    FIELDS.forEach((field) => {
      // Rule based search
      test(`Verify Rule functionality for field ${field.id} with ${operator} operator`, async ({
        page,
      }) => {
        test.slow(true);

        await runRuleGroupTests(page, field, operator, false, searchCriteria);
      });

      // Group based search
      test(`Verify Group functionality for field ${field.id} with ${operator} operator`, async ({
        page,
      }) => {
        test.slow(true);

        await runRuleGroupTests(page, field, operator, true, searchCriteria);
      });
    });
  });

  test('Verify search with non existing value do not result in infinite search', async ({
    page,
  }) => {
    test.slow(true);

    await runRuleGroupTestsWithNonExistingValue(page);
  });
});<|MERGE_RESOLUTION|>--- conflicted
+++ resolved
@@ -28,23 +28,6 @@
 import { createNewPage, redirectToHomePage } from '../../utils/common';
 import { sidebarClick } from '../../utils/sidebar';
 
-<<<<<<< HEAD
-=======
-const creationConfig: EntityDataClassCreationConfig = {
-  table: true,
-  topic: true,
-  dashboard: true,
-  mlModel: true,
-  pipeline: true,
-  dashboardDataModel: true,
-  apiCollection: true,
-  searchIndex: true,
-  container: true,
-  entityDetails: true,
-  tier: true,
-};
-
->>>>>>> 21b1c235
 const user = new UserClass();
 const table = new TableClass(undefined, 'Regular');
 let glossaryEntity: Glossary;
