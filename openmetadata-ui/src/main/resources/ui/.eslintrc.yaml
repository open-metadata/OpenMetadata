--- conflicted
+++ resolved
@@ -26,11 +26,8 @@
   - plugin:@typescript-eslint/recommended
   - plugin:prettier/recommended
   - prettier
-<<<<<<< HEAD
   - plugin:i18next/recommended
-=======
   - 'plugin:cypress/recommended'
->>>>>>> 399adf78
 
 parser: '@typescript-eslint/parser'
 
@@ -47,11 +44,8 @@
   - jest
   - jest-formatting
   - '@typescript-eslint'
-<<<<<<< HEAD
   - i18next
-=======
   - 'cypress'
->>>>>>> 399adf78
 
 rules:
   # ESLint rules
@@ -188,19 +182,17 @@
 
   # React rules
 
-<<<<<<< HEAD
   # i18next rules
 
   i18next/no-literal-string: error
 
   # i18next rules
-=======
+
   # Cypress rules
 
   cypress/no-unnecessary-waiting: warn
 
   # Cypress rules
->>>>>>> 399adf78
 
 overrides:
   # eslint-plugin-jsonc requires its own parser
@@ -239,9 +231,6 @@
         - off
       jest/valid-expect:
         - off
-
-globals:
-  cypress: true
 
   # i18next rule is not required for js, jsx, json and test file
   - files:
@@ -251,6 +240,9 @@
     rules:
       i18next/no-literal-string:
         - off
+
+globals:
+  cypress: true
 
 settings:
   import/resolver:
