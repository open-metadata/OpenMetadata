--- conflicted
+++ resolved
@@ -27,10 +27,7 @@
   - plugin:prettier/recommended
   - prettier
   - plugin:i18next/recommended
-<<<<<<< HEAD
-=======
   - 'plugin:cypress/recommended'
->>>>>>> fb15c896
 
 parser: '@typescript-eslint/parser'
 
@@ -48,10 +45,7 @@
   - jest-formatting
   - '@typescript-eslint'
   - i18next
-<<<<<<< HEAD
-=======
   - 'cypress'
->>>>>>> fb15c896
 
 rules:
   # ESLint rules
@@ -197,15 +191,12 @@
 
   # i18next rules
 
-<<<<<<< HEAD
-=======
   # Cypress rules
 
   cypress/no-unnecessary-waiting: warn
 
   # Cypress rules
 
->>>>>>> fb15c896
 overrides:
   # eslint-plugin-jsonc requires its own parser
   - files:
@@ -253,9 +244,6 @@
       i18next/no-literal-string:
         - off
 
-globals:
-  cypress: true
-
   # i18next rule is not required for js, jsx, json and test file
   - files:
       - src/**/*.{js,jsx,json}
@@ -264,6 +252,9 @@
     rules:
       i18next/no-literal-string:
         - off
+
+globals:
+  cypress: true
 
 settings:
   import/resolver:
