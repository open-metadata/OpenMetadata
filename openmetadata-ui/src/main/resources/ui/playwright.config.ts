/*
 *  Copyright 2024 Collate.
 *  Licensed under the Apache License, Version 2.0 (the "License");
 *  you may not use this file except in compliance with the License.
 *  You may obtain a copy of the License at
 *  http://www.apache.org/licenses/LICENSE-2.0
 *  Unless required by applicable law or agreed to in writing, software
 *  distributed under the License is distributed on an "AS IS" BASIS,
 *  WITHOUT WARRANTIES OR CONDITIONS OF ANY KIND, either express or implied.
 *  See the License for the specific language governing permissions and
 *  limitations under the License.
 */
import { defineConfig, devices } from '@playwright/test';
import dotenv from 'dotenv';

/**
 * Read environment variables from file.
 * https://github.com/motdotla/dotenv
 */
dotenv.config();

/**
 * See https://playwright.dev/docs/test-configuration.
 */
export default defineConfig({
  testDir: './playwright/e2e',
  outputDir: './playwright/output/test-results',
  /* Run tests in files in parallel */
  fullyParallel: true,
  /* Fail the build on CI if you accidentally left test.only in the source code. */
  forbidOnly: !!process.env.CI,
  /* Retry on CI only */
  retries: process.env.CI ? 1 : 0,
  /* Opt out of parallel tests on CI. */
  workers: process.env.CI ? 4 : undefined,
  maxFailures: 500,
  /* Reporter to use. See https://playwright.dev/docs/test-reporters */
  reporter: [
    ['list'],
    ['html', { outputFolder: './playwright/output/playwright-report' }],
    [
      '@estruyf/github-actions-reporter',
      {
        useDetails: true,
        showError: true,
      },
    ],
    ['blob'],
  ],
  /* Shared settings for all the projects below. See https://playwright.dev/docs/api/class-testoptions. */
  use: {
    /* Base URL to use in actions like `await page.goto('/')`. */
    baseURL: process.env.PLAYWRIGHT_TEST_BASE_URL || 'http://localhost:8585',

    /* Collect trace when retrying the failed test. See https://playwright.dev/docs/trace-viewer */
    trace: 'retain-on-failure',
    /* Screenshot on failure. */
    screenshot: 'only-on-failure',
  },

  /* Configure projects for major browsers */
  projects: [
    // Admin authentication setup doc: https://playwright.dev/docs/auth#multiple-signed-in-roles
    {
      name: 'setup',
      testMatch: '**/auth.setup.ts',
    },
    {
      name: 'entity-data-setup',
      testMatch: '**/entity-data.setup.ts',
      dependencies: ['setup'],
    },
    {
      name: 'chromium',
      use: { ...devices['Desktop Chrome'] },
      // Added admin setup as a dependency. This will authorize the page with an admin user before running the test. doc: https://playwright.dev/docs/auth#multiple-signed-in-roles
      dependencies: ['setup', 'entity-data-setup'],
      grepInvert: /data-insight/,
<<<<<<< HEAD
      testIgnore: [
        '**/nightly/**',
        '**/DataAssetRulesEnabled.spec.ts',
        '**/DataAssetRulesDisabled.spec.ts',
      ],
    },
    {
      name: 'data-insight-application',
      dependencies: ['DataAssetRulesDisabled'],
=======
      testIgnore: ['**/nightly/**'],
      teardown: 'entity-data-teardown',
    },
    {
      name: 'entity-data-teardown',
      testMatch: '**/entity-data.teardown.ts',
    },
    {
      name: 'data-insight-application',
      dependencies: ['setup', 'entity-data-setup'],
>>>>>>> 727560e8
      testMatch: '**/dataInsightApp.ts',
    },
    {
      name: 'Data Insight',
      use: { ...devices['Desktop Chrome'] },
      dependencies: ['data-insight-application'],
      grep: /data-insight/,
      teardown: 'entity-data-teardown',
    },
    {
      name: 'DataAssetRulesEnabled',
      testMatch: '**/DataAssetRulesEnabled.spec.ts',
      use: { ...devices['Desktop Chrome'] },
      dependencies: ['setup'],
      // Tests within this project run in parallel
      fullyParallel: true,
    },
    {
      name: 'DataAssetRulesDisabled',
      testMatch: '**/DataAssetRulesDisabled.spec.ts',
      use: { ...devices['Desktop Chrome'] },
      dependencies: ['DataAssetRulesEnabled'],
      // Tests within this project run in parallel, but only after DataAssetRulesEnabled completes
      fullyParallel: true,
    },
  ],

  // Increase timeout for the test
  timeout: 60000,

  /* Run your local dev server before starting the tests */
  // webServer: {
  //   command: 'npm run start',
  //   url: 'http://127.0.0.1:3000',
  //   reuseExistingServer: !process.env.CI,
  // },
});<|MERGE_RESOLUTION|>--- conflicted
+++ resolved
@@ -76,19 +76,11 @@
       // Added admin setup as a dependency. This will authorize the page with an admin user before running the test. doc: https://playwright.dev/docs/auth#multiple-signed-in-roles
       dependencies: ['setup', 'entity-data-setup'],
       grepInvert: /data-insight/,
-<<<<<<< HEAD
       testIgnore: [
         '**/nightly/**',
         '**/DataAssetRulesEnabled.spec.ts',
         '**/DataAssetRulesDisabled.spec.ts',
       ],
-    },
-    {
-      name: 'data-insight-application',
-      dependencies: ['DataAssetRulesDisabled'],
-=======
-      testIgnore: ['**/nightly/**'],
-      teardown: 'entity-data-teardown',
     },
     {
       name: 'entity-data-teardown',
@@ -97,7 +89,6 @@
     {
       name: 'data-insight-application',
       dependencies: ['setup', 'entity-data-setup'],
->>>>>>> 727560e8
       testMatch: '**/dataInsightApp.ts',
     },
     {
