<?xml version="1.0" encoding="UTF-8"?>
<!--
 ~  Copyright 2021 Collate
 ~  Licensed under the Apache License, Version 2.0 (the "License");
 ~  you may not use this file except in compliance with the License.
 ~  You may obtain a copy of the License at
 ~  http://www.apache.org/licenses/LICENSE-2.0
 ~  Unless required by applicable law or agreed to in writing, software
 ~  distributed under the License is distributed on an "AS IS" BASIS,
 ~  WITHOUT WARRANTIES OR CONDITIONS OF ANY KIND, either express or implied.
 ~  See the License for the specific language governing permissions and
 ~  limitations under the License.
 -->

<project xmlns="http://maven.apache.org/POM/4.0.0"
         xmlns:xsi="http://www.w3.org/2001/XMLSchema-instance"
         xsi:schemaLocation="http://maven.apache.org/POM/4.0.0 http://maven.apache.org/xsd/maven-4.0.0.xsd">
  <parent>
    <artifactId>platform</artifactId>
    <groupId>org.open-metadata</groupId>
<<<<<<< HEAD
    <version>1.1.0-alpha</version>
=======
    <version>1.1.0-SNAPSHOT</version>
>>>>>>> 65f370e4
  </parent>
  <modelVersion>4.0.0</modelVersion>
  <properties>
    <dropwizard.swagger.version>2.1.4-1</dropwizard.swagger.version>
  </properties>

  <artifactId>common</artifactId>

  <dependencies>
    <dependency>
      <groupId>org.slf4j</groupId>
      <artifactId>slf4j-api</artifactId>
      <version>${slf4j.version}</version>
    </dependency>
    <!-- Required dependency for @Slf4j annotation -->
    <dependency>
      <groupId>org.projectlombok</groupId>
      <artifactId>lombok</artifactId>
    </dependency>
    <!--test dependencies-->
    <dependency>
      <groupId>org.junit.jupiter</groupId>
      <artifactId>junit-jupiter-api</artifactId>
      <version>${org.junit.jupiter.version}</version>
      <scope>test</scope>
    </dependency>
    <!-- used for generating custom annotations in jsonschema2pojo-maven-plugin -->
    <dependency>
      <groupId>org.jsonschema2pojo</groupId>
      <artifactId>jsonschema2pojo-core</artifactId>
      <version>${jsonschema2pojo.version}</version>
      <exclusions>
        <exclusion>
          <groupId>com.fasterxml.jackson.core</groupId>
          <artifactId>jackson-databind</artifactId>
        </exclusion>
        <exclusion>
          <groupId>com.google.code.gson</groupId>
          <artifactId>gson</artifactId>
        </exclusion>
        <exclusion>
          <groupId>org.yaml</groupId>
          <artifactId>snakeyaml</artifactId>
        </exclusion>
      </exclusions>
    </dependency>
    <dependency>
      <groupId>io.dropwizard</groupId>
      <artifactId>dropwizard-jersey</artifactId>
      <version>2.1.6</version>
      <scope>compile</scope>
    </dependency>

  </dependencies>

  <profiles>
    <profile>
      <id>release</id>
      <build>
        <plugins>
          <plugin>
            <groupId>org.apache.maven.plugins</groupId>
            <artifactId>maven-source-plugin</artifactId>
            <version>${maven-source-plugin.version}</version>
            <executions>
              <execution>
                <id>attach-sources</id>
                <goals>
                  <goal>jar-no-fork</goal>
                </goals>
              </execution>
            </executions>
          </plugin>
          <plugin>
            <groupId>org.apache.maven.plugins</groupId>
            <artifactId>maven-javadoc-plugin</artifactId>
            <version>${maven-javadoc-plugin.version}</version>
            <configuration>
              <doclint>none</doclint>
            </configuration>
            <executions>
              <execution>
                <id>attach-javadocs</id>
                <goals>
                  <goal>jar</goal>
                </goals>
              </execution>
            </executions>
          </plugin>
          <plugin>
            <groupId>org.apache.maven.plugins</groupId>
            <artifactId>maven-gpg-plugin</artifactId>
            <version>3.0.1</version>
            <executions>
              <execution>
                <id>sign-artifacts</id>
                <phase>verify</phase>
                <goals>
                  <goal>sign</goal>
                </goals>
                <configuration>
                  <gpgArguments>
                    <arg>--pinentry-mode</arg>
                    <arg>loopback</arg>
                  </gpgArguments>
                </configuration>
              </execution>
            </executions>
          </plugin>
        </plugins>
      </build>
    </profile>
  </profiles>

  <build>
      <plugins>
        <plugin>
          <groupId>com.theoryinpractise</groupId>
          <artifactId>googleformatter-maven-plugin</artifactId>
        </plugin>
      </plugins>
  </build>
</project><|MERGE_RESOLUTION|>--- conflicted
+++ resolved
@@ -18,11 +18,7 @@
   <parent>
     <artifactId>platform</artifactId>
     <groupId>org.open-metadata</groupId>
-<<<<<<< HEAD
-    <version>1.1.0-alpha</version>
-=======
     <version>1.1.0-SNAPSHOT</version>
->>>>>>> 65f370e4
   </parent>
   <modelVersion>4.0.0</modelVersion>
   <properties>
