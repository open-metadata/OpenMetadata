--- conflicted
+++ resolved
@@ -69,11 +69,8 @@
     packages=find_packages(include=[f"{PLUGIN_NAME}.*", PLUGIN_NAME]),
     include_package_data=True,
     package_data={PLUGIN_NAME: get_package_data()},
-<<<<<<< HEAD
     version="1.0.1.3",
-=======
-    version="1.0.1.2",
->>>>>>> f7b032b3
+
     url="https://open-metadata.org/",
     author="OpenMetadata Committers",
     license="Apache License 2.0",
