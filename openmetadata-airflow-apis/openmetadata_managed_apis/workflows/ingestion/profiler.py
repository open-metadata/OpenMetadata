--- conflicted
+++ resolved
@@ -28,13 +28,8 @@
     WorkflowConfig,
 )
 from metadata.ingestion.models.encoders import show_secrets_encoder
-<<<<<<< HEAD
-from metadata.profiler.api.workflow import ProfilerWorkflow
-from metadata.workflow.workflow_output_handler import print_profiler_status
-=======
 from metadata.workflow.profiler import ProfilerWorkflow
 from metadata.workflow.workflow_output_handler import print_status
->>>>>>> 890aae73
 
 
 def profiler_workflow(workflow_config: OpenMetadataWorkflowConfig):
@@ -54,11 +49,7 @@
 
     workflow.execute()
     workflow.raise_from_status()
-<<<<<<< HEAD
-    print_profiler_status(workflow)
-=======
     print_status(workflow)
->>>>>>> 890aae73
     workflow.stop()
 
 
