--- conflicted
+++ resolved
@@ -82,18 +82,12 @@
     openmetadata_service = cast(MetadataService, openmetadata_service)
 
     workflow_config = OpenMetadataWorkflowConfig(
-<<<<<<< HEAD
         source=WorkflowSource(
             type="dataInsight",
             serviceName=ingestion_pipeline.service.name,
             sourceConfig=ingestion_pipeline.sourceConfig,
         ),
         sink=sink,
-=======
-        source=build_source(ingestion_pipeline),
-        # ingestion_pipeline.service.serviceConnection.elasticsearch
-        sink=ingestion_pipeline.openMetadataServerConnection.elasticsSearch,
->>>>>>> f3300348
         processor=Processor(
             type="data-insight-processor",
             config={},
