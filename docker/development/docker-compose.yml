#  Copyright 2021 Collate
#  Licensed under the Apache License, Version 2.0 (the "License");
#  you may not use this file except in compliance with the License.
#  You may obtain a copy of the License at
#  http://www.apache.org/licenses/LICENSE-2.0
#  Unless required by applicable law or agreed to in writing, software
#  distributed under the License is distributed on an "AS IS" BASIS,
#  WITHOUT WARRANTIES OR CONDITIONS OF ANY KIND, either express or implied.
#  See the License for the specific language governing permissions and
#  limitations under the License.

version: "3.9"
volumes:
  ingestion-volume-dag-airflow:
  ingestion-volume-dags:
  ingestion-volume-tmp:
  es-data:
services:
  mysql:
    build:
      context: ../../.
      dockerfile: docker/mysql/Dockerfile_mysql
    command: "--sort_buffer_size=10M"
    container_name: openmetadata_mysql
    restart: always
    depends_on:
      - elasticsearch
    environment:
      MYSQL_ROOT_PASSWORD: password
    expose:
      - 3306
    ports:
      - "3306:3306"
    networks:
      - local_app_net
    healthcheck:
      test: mysql --user=root --password=$$MYSQL_ROOT_PASSWORD --silent --execute "use openmetadata_db"
      interval: 15s
      timeout: 10s
      retries: 10
    volumes:
     - ./docker-volume/db-data:/var/lib/mysql

  elasticsearch:
    image: docker.elastic.co/elasticsearch/elasticsearch:8.10.2
    container_name: openmetadata_elasticsearch
    environment:
      - discovery.type=single-node
      - ES_JAVA_OPTS=-Xms1024m -Xmx1024m
      - xpack.security.enabled=false
    networks:
      - local_app_net
    expose:
      - 9200
      - 9300
    ports:
      - "9200:9200"
      - "9300:9300"
    volumes:
      - es-data:/usr/share/elasticsearch/data
  
  execute-migrate-all:
    build:
      context: ../../.
      dockerfile: docker/development/Dockerfile
    container_name: execute_migrate_all
    command: "./bootstrap/bootstrap_storage.sh migrate-all debug force"
    environment:
      OPENMETADATA_CLUSTER_NAME: ${OPENMETADATA_CLUSTER_NAME:-openmetadata}
      SERVER_PORT: ${SERVER_PORT:-8585}
      SERVER_ADMIN_PORT: ${SERVER_ADMIN_PORT:-8586}
      LOG_LEVEL: ${LOG_LEVEL:-INFO}
      
      # Migration 
      MIGRATION_LIMIT_PARAM: ${MIGRATION_LIMIT_PARAM:-1200}

      # OpenMetadata Server Authentication Configuration
      AUTHORIZER_CLASS_NAME: ${AUTHORIZER_CLASS_NAME:-org.openmetadata.service.security.DefaultAuthorizer}
      AUTHORIZER_REQUEST_FILTER: ${AUTHORIZER_REQUEST_FILTER:-org.openmetadata.service.security.JwtFilter}
      AUTHORIZER_ADMIN_PRINCIPALS: ${AUTHORIZER_ADMIN_PRINCIPALS:-[admin]}
      AUTHORIZER_ALLOWED_REGISTRATION_DOMAIN: ${AUTHORIZER_ALLOWED_REGISTRATION_DOMAIN:-["all"]}
      AUTHORIZER_INGESTION_PRINCIPALS: ${AUTHORIZER_INGESTION_PRINCIPALS:-[ingestion-bot]}
      AUTHORIZER_PRINCIPAL_DOMAIN: ${AUTHORIZER_PRINCIPAL_DOMAIN:-"openmetadata.org"}
      AUTHORIZER_ENFORCE_PRINCIPAL_DOMAIN: ${AUTHORIZER_ENFORCE_PRINCIPAL_DOMAIN:-false}
      AUTHORIZER_ENABLE_SECURE_SOCKET: ${AUTHORIZER_ENABLE_SECURE_SOCKET:-false}
      AUTHENTICATION_PROVIDER: ${AUTHENTICATION_PROVIDER:-basic}
      AUTHENTICATION_RESPONSE_TYPE: ${AUTHENTICATION_RESPONSE_TYPE:-id_token}
      CUSTOM_OIDC_AUTHENTICATION_PROVIDER_NAME: ${CUSTOM_OIDC_AUTHENTICATION_PROVIDER_NAME:-""}
      AUTHENTICATION_PUBLIC_KEYS: ${AUTHENTICATION_PUBLIC_KEYS:-[http://localhost:8585/api/v1/system/config/jwks]}
      AUTHENTICATION_AUTHORITY: ${AUTHENTICATION_AUTHORITY:-https://accounts.google.com}
      AUTHENTICATION_CLIENT_ID: ${AUTHENTICATION_CLIENT_ID:-""}
      AUTHENTICATION_CALLBACK_URL: ${AUTHENTICATION_CALLBACK_URL:-""}
      AUTHENTICATION_JWT_PRINCIPAL_CLAIMS: ${AUTHENTICATION_JWT_PRINCIPAL_CLAIMS:-[email,preferred_username,sub]}
      AUTHENTICATION_ENABLE_SELF_SIGNUP: ${AUTHENTICATION_ENABLE_SELF_SIGNUP:-true}

      # JWT Configuration
      RSA_PUBLIC_KEY_FILE_PATH: ${RSA_PUBLIC_KEY_FILE_PATH:-"./conf/public_key.der"}
      RSA_PRIVATE_KEY_FILE_PATH: ${RSA_PRIVATE_KEY_FILE_PATH:-"./conf/private_key.der"}
      JWT_ISSUER: ${JWT_ISSUER:-"open-metadata.org"}
      JWT_KEY_ID: ${JWT_KEY_ID:-"Gb389a-9f76-gdjs-a92j-0242bk94356"}
      # OpenMetadata Server Pipeline Service Client Configuration
      PIPELINE_SERVICE_CLIENT_ENDPOINT: ${PIPELINE_SERVICE_CLIENT_ENDPOINT:-http://ingestion:8080}
      PIPELINE_SERVICE_CLIENT_HEALTH_CHECK_INTERVAL: ${PIPELINE_SERVICE_CLIENT_HEALTH_CHECK_INTERVAL:-300}
      SERVER_HOST_API_URL: ${SERVER_HOST_API_URL:-http://openmetadata-server:8585/api}
      PIPELINE_SERVICE_CLIENT_VERIFY_SSL: ${PIPELINE_SERVICE_CLIENT_VERIFY_SSL:-"no-ssl"}
      PIPELINE_SERVICE_CLIENT_SSL_CERT_PATH: ${PIPELINE_SERVICE_CLIENT_SSL_CERT_PATH:-""}
      # Database configuration for MySQL
      DB_DRIVER_CLASS: ${DB_DRIVER_CLASS:-com.mysql.cj.jdbc.Driver}
      DB_SCHEME: ${DB_SCHEME:-mysql}
      DB_USE_SSL: ${DB_USE_SSL:-false}
      DB_USER: ${DB_USER:-openmetadata_user}
      DB_USER_PASSWORD: ${DB_USER_PASSWORD:-openmetadata_password}
      DB_HOST: ${DB_HOST:-mysql}
      DB_PORT: ${DB_PORT:-3306}
      OM_DATABASE: ${OM_DATABASE:-openmetadata_db}
      # ElasticSearch Configurations
      ELASTICSEARCH_HOST: ${ELASTICSEARCH_HOST:- elasticsearch}
      ELASTICSEARCH_PORT: ${ELASTICSEARCH_PORT:-9200}
      ELASTICSEARCH_SCHEME: ${ELASTICSEARCH_SCHEME:-http}
      ELASTICSEARCH_USER: ${ELASTICSEARCH_USER:-""}
      ELASTICSEARCH_PASSWORD: ${ELASTICSEARCH_PASSWORD:-""}
      SEARCH_TYPE: ${SEARCH_TYPE:- "elasticsearch"}
      ELASTICSEARCH_TRUST_STORE_PATH: ${ELASTICSEARCH_TRUST_STORE_PATH:-""}
      ELASTICSEARCH_TRUST_STORE_PASSWORD: ${ELASTICSEARCH_TRUST_STORE_PASSWORD:-""}
      ELASTICSEARCH_CONNECTION_TIMEOUT_SECS: ${ELASTICSEARCH_CONNECTION_TIMEOUT_SECS:-5}
      ELASTICSEARCH_SOCKET_TIMEOUT_SECS: ${ELASTICSEARCH_SOCKET_TIMEOUT_SECS:-60}
      ELASTICSEARCH_KEEP_ALIVE_TIMEOUT_SECS: ${ELASTICSEARCH_KEEP_ALIVE_TIMEOUT_SECS:-600}
      ELASTICSEARCH_BATCH_SIZE: ${ELASTICSEARCH_BATCH_SIZE:-10}
      ELASTICSEARCH_INDEX_MAPPING_LANG: ${ELASTICSEARCH_INDEX_MAPPING_LANG:-EN}

      #eventMonitoringConfiguration
      EVENT_MONITOR: ${EVENT_MONITOR:-prometheus}
      EVENT_MONITOR_BATCH_SIZE: ${EVENT_MONITOR_BATCH_SIZE:-10}
      EVENT_MONITOR_PATH_PATTERN: ${EVENT_MONITOR_PATH_PATTERN:-["/api/v1/tables/*", "/api/v1/health-check"]}
      EVENT_MONITOR_LATENCY: ${EVENT_MONITOR_LATENCY:-[]}

      #pipelineServiceClientConfiguration
      PIPELINE_SERVICE_CLIENT_CLASS_NAME: ${PIPELINE_SERVICE_CLIENT_CLASS_NAME:-"org.openmetadata.service.clients.pipeline.airflow.AirflowRESTClient"}
      PIPELINE_SERVICE_IP_INFO_ENABLED: ${PIPELINE_SERVICE_IP_INFO_ENABLED:-false}
      PIPELINE_SERVICE_CLIENT_HOST_IP: ${PIPELINE_SERVICE_CLIENT_HOST_IP:-""}
      PIPELINE_SERVICE_CLIENT_SECRETS_MANAGER_LOADER: ${PIPELINE_SERVICE_CLIENT_SECRETS_MANAGER_LOADER:-"noop"}
      #airflow parameters
      AIRFLOW_USERNAME: ${AIRFLOW_USERNAME:-admin}
      AIRFLOW_PASSWORD: ${AIRFLOW_PASSWORD:-admin}
      AIRFLOW_TIMEOUT: ${AIRFLOW_TIMEOUT:-10}
      AIRFLOW_TRUST_STORE_PATH: ${AIRFLOW_TRUST_STORE_PATH:-""}
      AIRFLOW_TRUST_STORE_PASSWORD: ${AIRFLOW_TRUST_STORE_PASSWORD:-""}
      FERNET_KEY: ${FERNET_KEY:-jJ/9sz0g0OHxsfxOoSfdFdmk3ysNmPRnH3TUAbz3IHA=}

      #secretsManagerConfiguration
      SECRET_MANAGER: ${SECRET_MANAGER:-noop}
      #parameters:
      OM_SM_REGION: ${OM_SM_REGION:-""}
      OM_SM_ACCESS_KEY_ID: ${OM_SM_ACCESS_KEY_ID:-""}
      OM_SM_ACCESS_KEY: ${OM_SM_ACCESS_KEY:-""}

      #email configuration:
      OM_EMAIL_ENTITY: ${OM_EMAIL_ENTITY:-"OpenMetadata"}
      OM_SUPPORT_URL: ${OM_SUPPORT_URL:-"https://slack.open-metadata.org"}
      AUTHORIZER_ENABLE_SMTP : ${AUTHORIZER_ENABLE_SMTP:-false}
      OPENMETADATA_SERVER_URL: ${OPENMETADATA_SERVER_URL:-""}
      OPENMETADATA_SMTP_SENDER_MAIL: ${OPENMETADATA_SMTP_SENDER_MAIL:-""}
      SMTP_SERVER_ENDPOINT: ${SMTP_SERVER_ENDPOINT:-""}
      SMTP_SERVER_PORT: ${SMTP_SERVER_PORT:-""}
      SMTP_SERVER_USERNAME: ${SMTP_SERVER_USERNAME:-""}
      SMTP_SERVER_PWD: ${SMTP_SERVER_PWD:-""}
      SMTP_SERVER_STRATEGY: ${SMTP_SERVER_STRATEGY:-"SMTP_TLS"}
      
      #extensionConfiguration
      OM_RESOURCE_PACKAGES: ${OM_RESOURCE_PACKAGES:-[]}
      OM_EXTENSIONS: ${OM_EXTENSIONS:-[]}


      # Heap OPTS Configurations
      OPENMETADATA_HEAP_OPTS: ${OPENMETADATA_HEAP_OPTS:--Xmx1G -Xms1G}
      # Mask passwords values in UI
      MASK_PASSWORDS_API: ${MASK_PASSWORDS_API:-false}

      #OpenMetadata Web Configuration
      WEB_CONF_URI_PATH: ${WEB_CONF_URI_PATH:-"/api"}
      #HSTS
      WEB_CONF_HSTS_ENABLED: ${WEB_CONF_HSTS_ENABLED:-false}
      WEB_CONF_HSTS_MAX_AGE: ${WEB_CONF_HSTS_MAX_AGE:-"365 days"}
      WEB_CONF_HSTS_INCLUDE_SUBDOMAINS: ${WEB_CONF_HSTS_INCLUDE_SUBDOMAINS:-"true"}
      WEB_CONF_HSTS_PRELOAD: ${WEB_CONF_HSTS_PRELOAD:-"true"}
      #Frame Options
      WEB_CONF_FRAME_OPTION_ENABLED: ${WEB_CONF_FRAME_OPTION_ENABLED:-false}
      WEB_CONF_FRAME_OPTION: ${WEB_CONF_FRAME_OPTION:-"SAMEORIGIN"}
      WEB_CONF_FRAME_ORIGIN: ${WEB_CONF_FRAME_ORIGIN:-""}
      #Content Type
      WEB_CONF_CONTENT_TYPE_OPTIONS_ENABLED: ${WEB_CONF_CONTENT_TYPE_OPTIONS_ENABLED:-false}
      #XSS-Protection  
      WEB_CONF_XSS_PROTECTION_ENABLED: ${WEB_CONF_XSS_PROTECTION_ENABLED:-false}
      WEB_CONF_XSS_PROTECTION_ON: ${WEB_CONF_XSS_PROTECTION_ON:-true}
      WEB_CONF_XSS_PROTECTION_BLOCK: ${WEB_CONF_XSS_PROTECTION_BLOCK:-true}
      #CSP    
      WEB_CONF_XSS_CSP_ENABLED: ${WEB_CONF_XSS_CSP_ENABLED:-false}
      WEB_CONF_XSS_CSP_POLICY: ${WEB_CONF_XSS_CSP_POLICY:-"default-src 'self'"}
      WEB_CONF_XSS_CSP_REPORT_ONLY_POLICY: ${WEB_CONF_XSS_CSP_REPORT_ONLY_POLICY:-""}
      #Referrer-Policy
      WEB_CONF_REFERRER_POLICY_ENABLED: ${WEB_CONF_REFERRER_POLICY_ENABLED:-false}
      WEB_CONF_REFERRER_POLICY_OPTION: ${WEB_CONF_REFERRER_POLICY_OPTION:-"SAME_ORIGIN"}
      #Permission-Policy
      WEB_CONF_PERMISSION_POLICY_ENABLED: ${WEB_CONF_PERMISSION_POLICY_ENABLED:-false}
      WEB_CONF_PERMISSION_POLICY_OPTION: ${WEB_CONF_PERMISSION_POLICY_OPTION:-""}
    depends_on:
      elasticsearch:
        condition: service_started
      mysql:
        condition: service_healthy
    networks:
      - local_app_net

  openmetadata-server:
    build:
      context: ../../.
      dockerfile: docker/development/Dockerfile
    container_name: openmetadata_server
    environment:
      OPENMETADATA_CLUSTER_NAME: ${OPENMETADATA_CLUSTER_NAME:-openmetadata}
      SERVER_PORT: ${SERVER_PORT:-8585}
      SERVER_ADMIN_PORT: ${SERVER_ADMIN_PORT:-8586}
      LOG_LEVEL: ${LOG_LEVEL:-INFO}

      # OpenMetadata Server Authentication Configuration
      AUTHORIZER_CLASS_NAME: ${AUTHORIZER_CLASS_NAME:-org.openmetadata.service.security.DefaultAuthorizer}
      AUTHORIZER_REQUEST_FILTER: ${AUTHORIZER_REQUEST_FILTER:-org.openmetadata.service.security.JwtFilter}
      AUTHORIZER_ADMIN_PRINCIPALS: ${AUTHORIZER_ADMIN_PRINCIPALS:-[admin]}
      AUTHORIZER_ALLOWED_REGISTRATION_DOMAIN: ${AUTHORIZER_ALLOWED_REGISTRATION_DOMAIN:-["all"]}
      AUTHORIZER_INGESTION_PRINCIPALS: ${AUTHORIZER_INGESTION_PRINCIPALS:-[ingestion-bot]}
      AUTHORIZER_PRINCIPAL_DOMAIN: ${AUTHORIZER_PRINCIPAL_DOMAIN:-"openmetadata.org"}
      AUTHORIZER_ENFORCE_PRINCIPAL_DOMAIN: ${AUTHORIZER_ENFORCE_PRINCIPAL_DOMAIN:-false}
      AUTHORIZER_ENABLE_SECURE_SOCKET: ${AUTHORIZER_ENABLE_SECURE_SOCKET:-false}
      AUTHENTICATION_PROVIDER: ${AUTHENTICATION_PROVIDER:-basic}
      AUTHENTICATION_RESPONSE_TYPE: ${AUTHENTICATION_RESPONSE_TYPE:-id_token}
      CUSTOM_OIDC_AUTHENTICATION_PROVIDER_NAME: ${CUSTOM_OIDC_AUTHENTICATION_PROVIDER_NAME:-""}
      AUTHENTICATION_PUBLIC_KEYS: ${AUTHENTICATION_PUBLIC_KEYS:-[http://localhost:8585/api/v1/system/config/jwks]}
      AUTHENTICATION_AUTHORITY: ${AUTHENTICATION_AUTHORITY:-https://accounts.google.com}
      AUTHENTICATION_CLIENT_ID: ${AUTHENTICATION_CLIENT_ID:-""}
      AUTHENTICATION_CALLBACK_URL: ${AUTHENTICATION_CALLBACK_URL:-""}
      AUTHENTICATION_JWT_PRINCIPAL_CLAIMS: ${AUTHENTICATION_JWT_PRINCIPAL_CLAIMS:-[email,preferred_username,sub]}
      AUTHENTICATION_ENABLE_SELF_SIGNUP : ${AUTHENTICATION_ENABLE_SELF_SIGNUP:-true}

      # JWT Configuration
      RSA_PUBLIC_KEY_FILE_PATH: ${RSA_PUBLIC_KEY_FILE_PATH:-"./conf/public_key.der"}
      RSA_PRIVATE_KEY_FILE_PATH: ${RSA_PRIVATE_KEY_FILE_PATH:-"./conf/private_key.der"}
      JWT_ISSUER: ${JWT_ISSUER:-"open-metadata.org"}
      JWT_KEY_ID: ${JWT_KEY_ID:-"Gb389a-9f76-gdjs-a92j-0242bk94356"}
      # OpenMetadata Server Pipeline Service Client Configuration
      PIPELINE_SERVICE_CLIENT_ENDPOINT: ${PIPELINE_SERVICE_CLIENT_ENDPOINT:-http://ingestion:8080}
      PIPELINE_SERVICE_CLIENT_HEALTH_CHECK_INTERVAL: ${PIPELINE_SERVICE_CLIENT_HEALTH_CHECK_INTERVAL:-300}
      SERVER_HOST_API_URL: ${SERVER_HOST_API_URL:-http://openmetadata-server:8585/api}
      PIPELINE_SERVICE_CLIENT_VERIFY_SSL: ${PIPELINE_SERVICE_CLIENT_VERIFY_SSL:-"no-ssl"}
      PIPELINE_SERVICE_CLIENT_SSL_CERT_PATH: ${PIPELINE_SERVICE_CLIENT_SSL_CERT_PATH:-""}
      # Database configuration for MySQL
      DB_DRIVER_CLASS: ${DB_DRIVER_CLASS:-com.mysql.cj.jdbc.Driver}
      DB_SCHEME: ${DB_SCHEME:-mysql}
      DB_USE_SSL: ${DB_USE_SSL:-false}
      DB_USER: ${DB_USER:-openmetadata_user}
      DB_USER_PASSWORD: ${DB_USER_PASSWORD:-openmetadata_password}
      DB_HOST: ${DB_HOST:-mysql}
      DB_PORT: ${DB_PORT:-3306}
      OM_DATABASE: ${OM_DATABASE:-openmetadata_db}
      # ElasticSearch Configurations
      ELASTICSEARCH_HOST: ${ELASTICSEARCH_HOST:- elasticsearch}
      ELASTICSEARCH_PORT: ${ELASTICSEARCH_PORT:-9200}
      ELASTICSEARCH_SCHEME: ${ELASTICSEARCH_SCHEME:-http}
      ELASTICSEARCH_USER: ${ELASTICSEARCH_USER:-""}
      ELASTICSEARCH_PASSWORD: ${ELASTICSEARCH_PASSWORD:-""}
      SEARCH_TYPE: ${SEARCH_TYPE:- "elasticsearch"}
      ELASTICSEARCH_TRUST_STORE_PATH: ${ELASTICSEARCH_TRUST_STORE_PATH:-""}
      ELASTICSEARCH_TRUST_STORE_PASSWORD: ${ELASTICSEARCH_TRUST_STORE_PASSWORD:-""}
      ELASTICSEARCH_CONNECTION_TIMEOUT_SECS: ${ELASTICSEARCH_CONNECTION_TIMEOUT_SECS:-5}
      ELASTICSEARCH_SOCKET_TIMEOUT_SECS: ${ELASTICSEARCH_SOCKET_TIMEOUT_SECS:-60}
      ELASTICSEARCH_KEEP_ALIVE_TIMEOUT_SECS: ${ELASTICSEARCH_KEEP_ALIVE_TIMEOUT_SECS:-600}
      ELASTICSEARCH_BATCH_SIZE: ${ELASTICSEARCH_BATCH_SIZE:-10}
      ELASTICSEARCH_INDEX_MAPPING_LANG: ${ELASTICSEARCH_INDEX_MAPPING_LANG:-EN}

      #eventMonitoringConfiguration
      EVENT_MONITOR: ${EVENT_MONITOR:-prometheus}
      EVENT_MONITOR_BATCH_SIZE: ${EVENT_MONITOR_BATCH_SIZE:-10}
      EVENT_MONITOR_PATH_PATTERN: ${EVENT_MONITOR_PATH_PATTERN:-["/api/v1/tables/*", "/api/v1/health-check"]}
      EVENT_MONITOR_LATENCY: ${EVENT_MONITOR_LATENCY:-[]}

      #pipelineServiceClientConfiguration
      PIPELINE_SERVICE_CLIENT_CLASS_NAME: ${PIPELINE_SERVICE_CLIENT_CLASS_NAME:-"org.openmetadata.service.clients.pipeline.airflow.AirflowRESTClient"}
      PIPELINE_SERVICE_IP_INFO_ENABLED: ${PIPELINE_SERVICE_IP_INFO_ENABLED:-false}
      PIPELINE_SERVICE_CLIENT_HOST_IP: ${PIPELINE_SERVICE_CLIENT_HOST_IP:-""}
      PIPELINE_SERVICE_CLIENT_SECRETS_MANAGER_LOADER: ${PIPELINE_SERVICE_CLIENT_SECRETS_MANAGER_LOADER:-"noop"}
      #airflow parameters
      AIRFLOW_USERNAME: ${AIRFLOW_USERNAME:-admin}
      AIRFLOW_PASSWORD: ${AIRFLOW_PASSWORD:-admin}
      AIRFLOW_TIMEOUT: ${AIRFLOW_TIMEOUT:-10}
      AIRFLOW_TRUST_STORE_PATH: ${AIRFLOW_TRUST_STORE_PATH:-""}
      AIRFLOW_TRUST_STORE_PASSWORD: ${AIRFLOW_TRUST_STORE_PASSWORD:-""}
      FERNET_KEY: ${FERNET_KEY:-jJ/9sz0g0OHxsfxOoSfdFdmk3ysNmPRnH3TUAbz3IHA=}

      #secretsManagerConfiguration
      SECRET_MANAGER: ${SECRET_MANAGER:-noop}
      #parameters:
      OM_SM_REGION: ${OM_SM_REGION:-""}
      OM_SM_ACCESS_KEY_ID: ${OM_SM_ACCESS_KEY_ID:-""}
      OM_SM_ACCESS_KEY: ${OM_SM_ACCESS_KEY:-""}
      
      #email configuration:
      OM_EMAIL_ENTITY: ${OM_EMAIL_ENTITY:-"OpenMetadata"}
      OM_SUPPORT_URL: ${OM_SUPPORT_URL:-"https://slack.open-metadata.org"}
      AUTHORIZER_ENABLE_SMTP : ${AUTHORIZER_ENABLE_SMTP:-false}
      OPENMETADATA_SERVER_URL: ${OPENMETADATA_SERVER_URL:-""}
      OPENMETADATA_SMTP_SENDER_MAIL: ${OPENMETADATA_SMTP_SENDER_MAIL:-""}
      SMTP_SERVER_ENDPOINT: ${SMTP_SERVER_ENDPOINT:-""}
      SMTP_SERVER_PORT: ${SMTP_SERVER_PORT:-""}
      SMTP_SERVER_USERNAME: ${SMTP_SERVER_USERNAME:-""}
      SMTP_SERVER_PWD: ${SMTP_SERVER_PWD:-""}
      SMTP_SERVER_STRATEGY: ${SMTP_SERVER_STRATEGY:-"SMTP_TLS"}

      #extensionConfiguration
      OM_RESOURCE_PACKAGES: ${OM_RESOURCE_PACKAGES:-[]}
      OM_EXTENSIONS: ${OM_EXTENSIONS:-[]}

      # Heap OPTS Configurations
      OPENMETADATA_HEAP_OPTS: ${OPENMETADATA_HEAP_OPTS:--Xmx1G -Xms1G}
      MASK_PASSWORDS_API: ${MASK_PASSWORDS_API:-true}
    expose:
      - 8585
      - 8586
      - 5005
    ports:
      - "8585:8585"
      - "8586:8586"
      - "5005:5005"
    depends_on:
      elasticsearch:
        condition: service_started
      mysql:
        condition: service_healthy
      execute-migrate-all:
        condition: service_completed_successfully
    networks:
      - local_app_net
    healthcheck:
      test: [ "CMD", "wget", "-q", "--spider",  "http://localhost:8586/healthcheck" ]

  ingestion:
    build:
      context: ../../.
      dockerfile: ingestion/Dockerfile.ci
      args:
        INGESTION_DEPENDENCY: ${INGESTION_DEPENDENCY:-all}
    container_name: openmetadata_ingestion
    environment:
      AIRFLOW__API__AUTH_BACKENDS: "airflow.api.auth.backend.basic_auth,airflow.api.auth.backend.session"
      AIRFLOW__CORE__EXECUTOR: LocalExecutor
      AIRFLOW__OPENMETADATA_AIRFLOW_APIS__DAG_GENERATED_CONFIGS: "/opt/airflow/dag_generated_configs"
      DB_HOST: ${AIRFLOW_DB_HOST:-mysql}
      DB_PORT: ${AIRFLOW_DB_PORT:-3306}
      AIRFLOW_DB: ${AIRFLOW_DB:-airflow_db}
      DB_SCHEME: ${AIRFLOW_DB_SCHEME:-mysql+pymysql}
      DB_USER: ${AIRFLOW_DB_USER:-airflow_user}
      DB_PASSWORD: ${AIRFLOW_DB_PASSWORD:-airflow_pass}

<<<<<<< HEAD
      # extra connection-string properties for the database
      # EXAMPLE 
      # require SSL (only for Postgres)
      # properties: "?sslmode=require"
      DB_PROPERTIES: ""
      
=======
      # To test the lineage backend
      # AIRFLOW__LINEAGE__BACKEND: airflow_provider_openmetadata.lineage.backend.OpenMetadataLineageBackend
      # AIRFLOW__LINEAGE__AIRFLOW_SERVICE_NAME: local_airflow
      # AIRFLOW__LINEAGE__OPENMETADATA_API_ENDPOINT: http://openmetadata-server:8585/api
      # AIRFLOW__LINEAGE__JWT_TOKEN: ...

>>>>>>> 5f88c8ce
    entrypoint: /bin/bash
    command:
      - "/opt/airflow/ingestion_dependency.sh"
    depends_on:
      elasticsearch:
        condition: service_started
      mysql:
        condition: service_healthy
      openmetadata-server:
        condition: service_started
    expose:
      - 8080
    ports:
      - "8080:8080"
    networks:
      - local_app_net
    volumes:
      - ingestion-volume-dag-airflow:/opt/airflow/dag_generated_configs
      - ingestion-volume-dags:/opt/airflow/dags
      - ingestion-volume-tmp:/tmp
      - /var/run/docker.sock:/var/run/docker.sock:z  # Need 600 permissions to run DockerOperator


networks:
  local_app_net:
    name: ometa_network
    ipam:
      driver: default
      config:
        - subnet: "172.16.239.0/24"<|MERGE_RESOLUTION|>--- conflicted
+++ resolved
@@ -359,21 +359,18 @@
       DB_USER: ${AIRFLOW_DB_USER:-airflow_user}
       DB_PASSWORD: ${AIRFLOW_DB_PASSWORD:-airflow_pass}
 
-<<<<<<< HEAD
       # extra connection-string properties for the database
       # EXAMPLE 
       # require SSL (only for Postgres)
       # properties: "?sslmode=require"
       DB_PROPERTIES: ""
       
-=======
       # To test the lineage backend
       # AIRFLOW__LINEAGE__BACKEND: airflow_provider_openmetadata.lineage.backend.OpenMetadataLineageBackend
       # AIRFLOW__LINEAGE__AIRFLOW_SERVICE_NAME: local_airflow
       # AIRFLOW__LINEAGE__OPENMETADATA_API_ENDPOINT: http://openmetadata-server:8585/api
       # AIRFLOW__LINEAGE__JWT_TOKEN: ...
 
->>>>>>> 5f88c8ce
     entrypoint: /bin/bash
     command:
       - "/opt/airflow/ingestion_dependency.sh"
