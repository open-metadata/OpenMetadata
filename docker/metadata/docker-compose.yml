#  Copyright 2021 Collate
#  Licensed under the Apache License, Version 2.0 (the "License");
#  you may not use this file except in compliance with the License.
#  You may obtain a copy of the License at
#  http://www.apache.org/licenses/LICENSE-2.0
#  Unless required by applicable law or agreed to in writing, software
#  distributed under the License is distributed on an "AS IS" BASIS,
#  WITHOUT WARRANTIES OR CONDITIONS OF ANY KIND, either express or implied.
#  See the License for the specific language governing permissions and
#  limitations under the License.

version: "3.9"
volumes:
  ingestion-volume-dag-airflow:
  ingestion-volume-dags:
  ingestion-volume-tmp:
services:
  mysql:
    container_name: openmetadata_mysql
<<<<<<< HEAD
    image: openmetadata/db:0.12.3
=======
    image: openmetadata/db:0.12.2
>>>>>>> c917d159
    restart: always
    environment:
      MYSQL_ROOT_PASSWORD: password
    expose:
      - 3306
    networks:
      - app_net
    healthcheck:
      test: mysql --user=root --password=$$MYSQL_ROOT_PASSWORD --silent --execute "use openmetadata_db"
      interval: 15s
      timeout: 10s
      retries: 10

  elasticsearch:
    container_name: openmetadata_elasticsearch
    image: docker.elastic.co/elasticsearch/elasticsearch:7.10.2
    environment:
      - discovery.type=single-node
      - ES_JAVA_OPTS=-Xms1024m -Xmx1024m
    networks:
      - app_net
    ports:
      - "9200:9200"
      - "9300:9300"

  openmetadata-server:
    container_name: openmetadata_server
    restart: always
<<<<<<< HEAD
    image: openmetadata/server:0.12.3
=======
    image: openmetadata/server:0.12.2
>>>>>>> c917d159
    environment:
      # OpenMetadata Server Authentication Configuration
      AUTHORIZER_CLASS_NAME: ${AUTHORIZER_CLASS_NAME:-org.openmetadata.service.security.DefaultAuthorizer}
      AUTHORIZER_REQUEST_FILTER: ${AUTHORIZER_REQUEST_FILTER:-org.openmetadata.service.security.JwtFilter}
      AUTHORIZER_ADMIN_PRINCIPALS: ${AUTHORIZER_ADMIN_PRINCIPALS:-[admin]}
      AUTHORIZER_ALLOWED_REGISTRATION_DOMAIN: ${AUTHORIZER_ALLOWED_REGISTRATION_DOMAIN:-["all"]}
      AUTHORIZER_INGESTION_PRINCIPALS: ${AUTHORIZER_INGESTION_PRINCIPALS:-[ingestion-bot]}
      AUTHORIZER_PRINCIPAL_DOMAIN: ${AUTHORIZER_PRINCIPAL_DOMAIN:-"openmetadata.org"}
      AUTHORIZER_ENFORCE_PRINCIPAL_DOMAIN: ${AUTHORIZER_ENFORCE_PRINCIPAL_DOMAIN:-false}
      AUTHORIZER_ENABLE_SECURE_SOCKET: ${AUTHORIZER_ENABLE_SECURE_SOCKET:-false}
      AUTHENTICATION_PROVIDER: ${AUTHENTICATION_PROVIDER:-basic}
      CUSTOM_OIDC_AUTHENTICATION_PROVIDER_NAME: ${CUSTOM_OIDC_AUTHENTICATION_PROVIDER_NAME:-""}
      AUTHENTICATION_PUBLIC_KEYS: ${AUTHENTICATION_PUBLIC_KEYS:-[http://localhost:8585/api/v1/config/jwks]}
      AUTHENTICATION_AUTHORITY: ${AUTHENTICATION_AUTHORITY:-https://accounts.google.com}
      AUTHENTICATION_CLIENT_ID: ${AUTHENTICATION_CLIENT_ID:-""}
      AUTHENTICATION_CALLBACK_URL: ${AUTHENTICATION_CALLBACK_URL:-""}
      AUTHENTICATION_JWT_PRINCIPAL_CLAIMS: ${AUTHENTICATION_JWT_PRINCIPAL_CLAIMS:-[email,preferred_username,sub]}
      AUTHENTICATION_ENABLE_SELF_SIGNUP : ${AUTHENTICATION_ENABLE_SELF_SIGNUP:-true}
      # JWT Configuration
      RSA_PUBLIC_KEY_FILE_PATH: ${RSA_PUBLIC_KEY_FILE_PATH:-"./conf/public_key.der"}
      RSA_PRIVATE_KEY_FILE_PATH: ${RSA_PRIVATE_KEY_FILE_PATH:-"./conf/private_key.der"}
      JWT_ISSUER: ${JWT_ISSUER:-"open-metadata.org"}
      JWT_KEY_ID: ${JWT_KEY_ID:-"Gb389a-9f76-gdjs-a92j-0242bk94356"}
      # OpenMetadata Server Airflow Configuration
      AIRFLOW_HOST: ${AIRFLOW_HOST:-http://ingestion:8080}
      SERVER_HOST_API_URL: ${SERVER_HOST_API_URL:-http://openmetadata-server:8585/api}
      AIRFLOW_AUTH_PROVIDER: ${AIRFLOW_AUTH_PROVIDER:-no-auth}
      # OpenMetadata Airflow Azure SSO Configuration
      OM_AUTH_AIRFLOW_AZURE_CLIENT_SECRET: ${OM_AUTH_AIRFLOW_AZURE_CLIENT_SECRET:-""}
      OM_AUTH_AIRFLOW_AZURE_AUTHORITY_URL: ${OM_AUTH_AIRFLOW_AZURE_AUTHORITY_URL:-""}
      OM_AUTH_AIRFLOW_AZURE_SCOPES: ${OM_AUTH_AIRFLOW_AZURE_SCOPES:-[]}
      OM_AUTH_AIRFLOW_AZURE_CLIENT_ID: ${OM_AUTH_AIRFLOW_AZURE_CLIENT_ID:-""}
      # OpenMetadata Airflow Google SSO Configuration
      OM_AUTH_AIRFLOW_GOOGLE_SECRET_KEY_PATH: ${OM_AUTH_AIRFLOW_GOOGLE_SECRET_KEY_PATH:- ""}
      OM_AUTH_AIRFLOW_GOOGLE_AUDIENCE: ${OM_AUTH_AIRFLOW_GOOGLE_AUDIENCE:-"https://www.googleapis.com/oauth2/v4/token"}
      # OpenMetadata Airflow Okta SSO Configuration
      OM_AUTH_AIRFLOW_OKTA_CLIENT_ID: ${OM_AUTH_AIRFLOW_OKTA_CLIENT_ID:-""}
      OM_AUTH_AIRFLOW_OKTA_ORGANIZATION_URL: ${OM_AUTH_AIRFLOW_OKTA_ORGANIZATION_URL:-""}
      OM_AUTH_AIRFLOW_OKTA_PRIVATE_KEY: ${OM_AUTH_AIRFLOW_OKTA_PRIVATE_KEY:-""}
      OM_AUTH_AIRFLOW_OKTA_SA_EMAIL: ${OM_AUTH_AIRFLOW_OKTA_SA_EMAIL:-""}
      OM_AUTH_AIRFLOW_OKTA_SCOPES: ${OM_AUTH_AIRFLOW_OKTA_SCOPES:-[]}
      # OpenMetadata Airflow Auth0 SSO Configuration
      OM_AUTH_AIRFLOW_AUTH0_CLIENT_ID: ${OM_AUTH_AIRFLOW_AUTH0_CLIENT_ID:-""}
      OM_AUTH_AIRFLOW_AUTH0_CLIENT_SECRET: ${OM_AUTH_AIRFLOW_AUTH0_CLIENT_SECRET:-""}
      OM_AUTH_AIRFLOW_AUTH0_DOMAIN_URL: ${OM_AUTH_AIRFLOW_AUTH0_DOMAIN_URL:-""}
      # OpenMetadata Airflow Custom OIDC SSO Configuration
      OM_AUTH_AIRFLOW_CUSTOM_OIDC_CLIENT_ID: ${OM_AUTH_AIRFLOW_CUSTOM_OIDC_CLIENT_ID:-""}
      OM_AUTH_AIRFLOW_CUSTOM_OIDC_SECRET_KEY: ${OM_AUTH_AIRFLOW_CUSTOM_OIDC_SECRET_KEY:-""}
      OM_AUTH_AIRFLOW_CUSTOM_OIDC_TOKEN_ENDPOINT_URL: ${OM_AUTH_AIRFLOW_CUSTOM_OIDC_TOKEN_ENDPOINT_URL:-""}
      # OpenMetadata Airflow JWT Token Configuration
      OM_AUTH_JWT_TOKEN: ${OM_AUTH_JWT_TOKEN:-""}
      # Database configuration for MySQL
      DB_DRIVER_CLASS: ${DB_DRIVER_CLASS:-com.mysql.cj.jdbc.Driver}
      DB_SCHEME: ${DB_SCHEME:-mysql}
      DB_USE_SSL: ${DB_USE_SSL:-false}
      DB_USER: ${DB_USER:-openmetadata_user}
      DB_USER_PASSWORD: ${DB_USER_PASSWORD:-openmetadata_password}
      DB_HOST: ${DB_HOST:-mysql}
      DB_PORT: ${DB_PORT:-3306}
      OM_DATABASE: ${OM_DATABASE:-openmetadata_db}
      # Airflow SSL Configurations
      AIRFLOW_VERIFY_SSL: ${AIRFLOW_VERIFY_SSL:-"no-ssl"}
      AIRFLOW_SSL_CERT_PATH: ${AIRFLOW_SSL_CERT_PATH:-""}
      # ElasticSearch Configurations
      ELASTICSEARCH_HOST: ${ELASTICSEARCH_HOST:- elasticsearch}
      ELASTICSEARCH_PORT: ${ELASTICSEARCH_PORT:-9200}
      ELASTICSEARCH_SCHEME: ${ELASTICSEARCH_SCHEME:-http}
      ELASTICSEARCH_USER: ${ELASTICSEARCH_USER:-""}
      ELASTICSEARCH_PASSWORD: ${ELASTICSEARCH_PASSWORD:-""}
      # Heap OPTS Configurations
      OPENMETADATA_HEAP_OPTS: ${OPENMETADATA_HEAP_OPTS:--Xmx1G -Xms1G}

    expose:
      - 8585
      - 8586
    ports:
      - "8585:8585"
      - "8586:8586"
    depends_on:
      elasticsearch:
        condition: service_started
      mysql:
        condition: service_healthy
    networks:
      - app_net
    healthcheck:
      test: [ "CMD", "curl", "-f", "http://localhost:8586/healthcheck" ]

  ingestion:
    container_name: openmetadata_ingestion
<<<<<<< HEAD
    image: openmetadata/ingestion:0.12.3
=======
    image: openmetadata/ingestion:0.12.2
>>>>>>> c917d159
    depends_on:
      elasticsearch:
        condition: service_started
      mysql:
        condition: service_healthy
      openmetadata-server:
        condition: service_healthy
    environment:
      AIRFLOW__API__AUTH_BACKENDS: airflow.api.auth.backend.basic_auth
      AIRFLOW__CORE__EXECUTOR: LocalExecutor
      AIRFLOW__OPENMETADATA_AIRFLOW_APIS__DAG_GENERATED_CONFIGS: "/opt/airflow/dag_generated_configs"
      DB_HOST: ${AIRFLOW_DB_HOST:-mysql}
      DB_PORT: ${AIRFLOW_DB_PORT:-3306}
      AIRFLOW_DB: ${AIRFLOW_DB:-airflow_db}
      AIRFLOW_DB_SCHEME: ${AIRFLOW_DB_SCHEME:-mysql+pymysql}
      DB_USER: ${AIRFLOW_DB_USER:-airflow_user}
      DB_PASSWORD: ${AIRFLOW_DB_PASSWORD:-airflow_pass}
    entrypoint: /bin/bash
    command:
      - "/opt/airflow/ingestion_dependency.sh"
    expose:
      - 8080
    ports:
      - "8080:8080"
    networks:
      - app_net
    volumes:
      - ingestion-volume-dag-airflow:/opt/airflow/dag_generated_configs
      - ingestion-volume-dags:/opt/airflow/dags
      - ingestion-volume-tmp:/tmp


networks:
  app_net:
    ipam:
      driver: default
      config:
        - subnet: "172.16.240.0/24"<|MERGE_RESOLUTION|>--- conflicted
+++ resolved
@@ -17,11 +17,7 @@
 services:
   mysql:
     container_name: openmetadata_mysql
-<<<<<<< HEAD
     image: openmetadata/db:0.12.3
-=======
-    image: openmetadata/db:0.12.2
->>>>>>> c917d159
     restart: always
     environment:
       MYSQL_ROOT_PASSWORD: password
@@ -50,11 +46,7 @@
   openmetadata-server:
     container_name: openmetadata_server
     restart: always
-<<<<<<< HEAD
     image: openmetadata/server:0.12.3
-=======
-    image: openmetadata/server:0.12.2
->>>>>>> c917d159
     environment:
       # OpenMetadata Server Authentication Configuration
       AUTHORIZER_CLASS_NAME: ${AUTHORIZER_CLASS_NAME:-org.openmetadata.service.security.DefaultAuthorizer}
@@ -126,7 +118,6 @@
       ELASTICSEARCH_PASSWORD: ${ELASTICSEARCH_PASSWORD:-""}
       # Heap OPTS Configurations
       OPENMETADATA_HEAP_OPTS: ${OPENMETADATA_HEAP_OPTS:--Xmx1G -Xms1G}
-
     expose:
       - 8585
       - 8586
@@ -145,11 +136,7 @@
 
   ingestion:
     container_name: openmetadata_ingestion
-<<<<<<< HEAD
     image: openmetadata/ingestion:0.12.3
-=======
-    image: openmetadata/ingestion:0.12.2
->>>>>>> c917d159
     depends_on:
       elasticsearch:
         condition: service_started
