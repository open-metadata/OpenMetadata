#  Copyright 2021 Collate
#  Licensed under the Apache License, Version 2.0 (the "License");
#  you may not use this file except in compliance with the License.
#  You may obtain a copy of the License at
#  http://www.apache.org/licenses/LICENSE-2.0
#  Unless required by applicable law or agreed to in writing, software
#  distributed under the License is distributed on an "AS IS" BASIS,
#  WITHOUT WARRANTIES OR CONDITIONS OF ANY KIND, either express or implied.
#  See the License for the specific language governing permissions and
#  limitations under the License.

version: "3.9"
volumes:
  ingestion-volume-dag-airflow:
  ingestion-volume-dags:
  ingestion-volume-tmp:
  es-data:
services:
  postgresql:
    container_name: openmetadata_postgresql
<<<<<<< HEAD
    image: docker.getcollate.io/openmetadata/postgresql:1.5.0-SNAPSHOT
=======
    image: docker.getcollate.io/openmetadata/postgresql:1.4.2
>>>>>>> b0f0c45e
    restart: always
    command: "--work_mem=10MB"
    environment:
      POSTGRES_USER: postgres
      POSTGRES_PASSWORD: password
    expose:
      - 5432
    ports:
      - "5432:5432"
    volumes:
     - ./docker-volume/db-data-postgres:/var/lib/postgresql/data
    
    networks:
      - app_net
    healthcheck:
      test: psql -U postgres -tAc 'select 1' -d openmetadata_db
      interval: 15s
      timeout: 10s
      retries: 10

  elasticsearch:
    container_name: openmetadata_elasticsearch
    image: docker.elastic.co/elasticsearch/elasticsearch:8.10.2
    environment:
      - discovery.type=single-node
      - ES_JAVA_OPTS=-Xms1024m -Xmx1024m
      - xpack.security.enabled=false
    networks:
      - app_net
    ports:
      - "9200:9200"
      - "9300:9300"
    healthcheck:
      test: "curl -s http://localhost:9200/_cluster/health?pretty | grep status | grep -qE 'green|yellow' || exit 1"
      interval: 15s
      timeout: 10s
      retries: 10
    volumes:
      - es-data:/usr/share/elasticsearch/data

  execute-migrate-all:
    container_name: execute_migrate_all
<<<<<<< HEAD
    image: docker.getcollate.io/openmetadata/server:1.5.0-SNAPSHOT
=======
    image: docker.getcollate.io/openmetadata/server:1.4.2
>>>>>>> b0f0c45e
    command: "./bootstrap/openmetadata-ops.sh migrate"
    environment:
      OPENMETADATA_CLUSTER_NAME: ${OPENMETADATA_CLUSTER_NAME:-openmetadata}
      SERVER_PORT: ${SERVER_PORT:-8585}
      SERVER_ADMIN_PORT: ${SERVER_ADMIN_PORT:-8586}
      LOG_LEVEL: ${LOG_LEVEL:-INFO}

      # Migration 
      MIGRATION_LIMIT_PARAM: ${MIGRATION_LIMIT_PARAM:-1200}
      
      # OpenMetadata Server Authentication Configuration
      AUTHORIZER_CLASS_NAME: ${AUTHORIZER_CLASS_NAME:-org.openmetadata.service.security.DefaultAuthorizer}
      AUTHORIZER_REQUEST_FILTER: ${AUTHORIZER_REQUEST_FILTER:-org.openmetadata.service.security.JwtFilter}
      AUTHORIZER_ADMIN_PRINCIPALS: ${AUTHORIZER_ADMIN_PRINCIPALS:-[admin]}
      AUTHORIZER_ALLOWED_REGISTRATION_DOMAIN: ${AUTHORIZER_ALLOWED_REGISTRATION_DOMAIN:-["all"]}
      AUTHORIZER_INGESTION_PRINCIPALS: ${AUTHORIZER_INGESTION_PRINCIPALS:-[ingestion-bot]}
      AUTHORIZER_PRINCIPAL_DOMAIN: ${AUTHORIZER_PRINCIPAL_DOMAIN:-"openmetadata.org"}
      AUTHORIZER_ENFORCE_PRINCIPAL_DOMAIN: ${AUTHORIZER_ENFORCE_PRINCIPAL_DOMAIN:-false}
      AUTHORIZER_ENABLE_SECURE_SOCKET: ${AUTHORIZER_ENABLE_SECURE_SOCKET:-false}
      AUTHENTICATION_PROVIDER: ${AUTHENTICATION_PROVIDER:-basic}
      AUTHENTICATION_RESPONSE_TYPE: ${AUTHENTICATION_RESPONSE_TYPE:-id_token}
      CUSTOM_OIDC_AUTHENTICATION_PROVIDER_NAME: ${CUSTOM_OIDC_AUTHENTICATION_PROVIDER_NAME:-""}
      AUTHENTICATION_PUBLIC_KEYS: ${AUTHENTICATION_PUBLIC_KEYS:-[http://localhost:8585/api/v1/system/config/jwks]}
      AUTHENTICATION_AUTHORITY: ${AUTHENTICATION_AUTHORITY:-https://accounts.google.com}
      AUTHENTICATION_CLIENT_ID: ${AUTHENTICATION_CLIENT_ID:-""}
      AUTHENTICATION_CALLBACK_URL: ${AUTHENTICATION_CALLBACK_URL:-""}
      AUTHENTICATION_JWT_PRINCIPAL_CLAIMS: ${AUTHENTICATION_JWT_PRINCIPAL_CLAIMS:-[email,preferred_username,sub]}
      AUTHENTICATION_ENABLE_SELF_SIGNUP: ${AUTHENTICATION_ENABLE_SELF_SIGNUP:-true}
      AUTHENTICATION_CLIENT_TYPE: ${AUTHENTICATION_CLIENT_TYPE:-public}
      #For OIDC Authentication, when client is confidential
      OIDC_CLIENT_ID: ${OIDC_CLIENT_ID:-""}
      OIDC_TYPE: ${OIDC_TYPE:-""} # google, azure etc.
      OIDC_CLIENT_SECRET: ${OIDC_CLIENT_SECRET:-""}
      OIDC_SCOPE: ${OIDC_SCOPE:-"openid email profile"}
      OIDC_DISCOVERY_URI: ${OIDC_DISCOVERY_URI:-""}
      OIDC_USE_NONCE: ${OIDC_USE_NONCE:-true}
      OIDC_PREFERRED_JWS: ${OIDC_PREFERRED_JWS:-"RS256"}
      OIDC_RESPONSE_TYPE: ${OIDC_RESPONSE_TYPE:-"code"}
      OIDC_DISABLE_PKCE: ${OIDC_DISABLE_PKCE:-true}
      OIDC_CALLBACK: ${OIDC_CALLBACK:-"http://localhost:8585/callback"}
      OIDC_SERVER_URL: ${OIDC_SERVER_URL:-"http://localhost:8585"}
      OIDC_CLIENT_AUTH_METHOD: ${OIDC_CLIENT_AUTH_METHOD:-"client_secret_post"}
      OIDC_TENANT: ${OIDC_TENANT:-""}
      OIDC_MAX_CLOCK_SKEW: ${OIDC_MAX_CLOCK_SKEW:-""}
      OIDC_CUSTOM_PARAMS: ${OIDC_CUSTOM_PARAMS:-{}}
      # For SAML Authentication
      # SAML_DEBUG_MODE: ${SAML_DEBUG_MODE:-false}
      # SAML_IDP_ENTITY_ID: ${SAML_IDP_ENTITY_ID:-""}
      # SAML_IDP_SSO_LOGIN_URL: ${SAML_IDP_SSO_LOGIN_URL:-""}
      # SAML_IDP_CERTIFICATE: ${SAML_IDP_CERTIFICATE:-""}
      # SAML_AUTHORITY_URL: ${SAML_AUTHORITY_URL:-"http://localhost:8585/api/v1/saml/login"}
      # SAML_IDP_NAME_ID: ${SAML_IDP_NAME_ID:-"urn:oasis:names:tc:SAML:2.0:nameid-format:emailAddress"}
      # SAML_SP_ENTITY_ID: ${SAML_SP_ENTITY_ID:-"http://localhost:8585/api/v1/saml/metadata"}
      # SAML_SP_ACS: ${SAML_SP_ACS:-"http://localhost:8585/api/v1/saml/acs"}
      # SAML_SP_CERTIFICATE: ${SAML_SP_CERTIFICATE:-""}
      # SAML_SP_CALLBACK: ${SAML_SP_CALLBACK:-"http://localhost:8585/saml/callback"}
      # SAML_STRICT_MODE: ${SAML_STRICT_MODE:-false}
      # SAML_SP_TOKEN_VALIDITY: ${SAML_SP_TOKEN_VALIDITY:-"3600"}
      # SAML_SEND_ENCRYPTED_NAME_ID: ${SAML_SEND_ENCRYPTED_NAME_ID:-false}
      # SAML_SEND_SIGNED_AUTH_REQUEST: ${SAML_SEND_SIGNED_AUTH_REQUEST:-false}
      # SAML_SIGNED_SP_METADATA: ${SAML_SIGNED_SP_METADATA:-false}
      # SAML_WANT_MESSAGE_SIGNED: ${SAML_WANT_MESSAGE_SIGNED:-false}
      # SAML_WANT_ASSERTION_SIGNED: ${SAML_WANT_ASSERTION_SIGNED:-false}
      # SAML_WANT_ASSERTION_ENCRYPTED: ${SAML_WANT_ASSERTION_ENCRYPTED:-false}
      # SAML_WANT_NAME_ID_ENCRYPTED: ${SAML_WANT_NAME_ID_ENCRYPTED:-false}
      # SAML_KEYSTORE_FILE_PATH: ${SAML_KEYSTORE_FILE_PATH:-""}
      # SAML_KEYSTORE_ALIAS: ${SAML_KEYSTORE_ALIAS:-""}
      # SAML_KEYSTORE_PASSWORD: ${SAML_KEYSTORE_PASSWORD:-""}
      # For LDAP Authentication
      # AUTHENTICATION_LDAP_HOST: ${AUTHENTICATION_LDAP_HOST:-}
      # AUTHENTICATION_LDAP_PORT: ${AUTHENTICATION_LDAP_PORT:-}
      # AUTHENTICATION_LOOKUP_ADMIN_DN: ${AUTHENTICATION_LOOKUP_ADMIN_DN:-""}
      # AUTHENTICATION_LOOKUP_ADMIN_PWD: ${AUTHENTICATION_LOOKUP_ADMIN_PWD:-""}
      # AUTHENTICATION_USER_LOOKUP_BASEDN: ${AUTHENTICATION_USER_LOOKUP_BASEDN:-""}
      # AUTHENTICATION_USER_MAIL_ATTR: ${AUTHENTICATION_USER_MAIL_ATTR:-}
      # AUTHENTICATION_LDAP_POOL_SIZE: ${AUTHENTICATION_LDAP_POOL_SIZE:-3}
      # AUTHENTICATION_LDAP_SSL_ENABLED: ${AUTHENTICATION_LDAP_SSL_ENABLED:-}
      # AUTHENTICATION_LDAP_TRUSTSTORE_TYPE: ${AUTHENTICATION_LDAP_TRUSTSTORE_TYPE:-TrustAll}
      # AUTHENTICATION_LDAP_TRUSTSTORE_PATH: ${AUTHENTICATION_LDAP_TRUSTSTORE_PATH:-}
      # AUTHENTICATION_LDAP_KEYSTORE_PASSWORD: ${AUTHENTICATION_LDAP_KEYSTORE_PASSWORD:-}
      # AUTHENTICATION_LDAP_SSL_KEY_FORMAT: ${AUTHENTICATION_LDAP_SSL_KEY_FORMAT:-}
      # AUTHENTICATION_LDAP_ALLOW_WILDCARDS: ${AUTHENTICATION_LDAP_ALLOW_WILDCARDS:-}
      # AUTHENTICATION_LDAP_ALLOWED_HOSTNAMES: ${AUTHENTICATION_LDAP_ALLOWED_HOSTNAMES:-[]}
      # AUTHENTICATION_LDAP_SSL_VERIFY_CERT_HOST: ${AUTHENTICATION_LDAP_SSL_VERIFY_CERT_HOST:-}
      # AUTHENTICATION_LDAP_EXAMINE_VALIDITY_DATES: ${AUTHENTICATION_LDAP_EXAMINE_VALIDITY_DATES:-true}

      # JWT Configuration
      RSA_PUBLIC_KEY_FILE_PATH: ${RSA_PUBLIC_KEY_FILE_PATH:-"./conf/public_key.der"}
      RSA_PRIVATE_KEY_FILE_PATH: ${RSA_PRIVATE_KEY_FILE_PATH:-"./conf/private_key.der"}
      JWT_ISSUER: ${JWT_ISSUER:-"open-metadata.org"}
      JWT_KEY_ID: ${JWT_KEY_ID:-"Gb389a-9f76-gdjs-a92j-0242bk94356"}
      # OpenMetadata Server Pipeline Service Client Configuration
      PIPELINE_SERVICE_CLIENT_ENDPOINT: ${PIPELINE_SERVICE_CLIENT_ENDPOINT:-http://ingestion:8080}
      PIPELINE_SERVICE_CLIENT_HEALTH_CHECK_INTERVAL: ${PIPELINE_SERVICE_CLIENT_HEALTH_CHECK_INTERVAL:-300}
      SERVER_HOST_API_URL: ${SERVER_HOST_API_URL:-http://openmetadata-server:8585/api}
      PIPELINE_SERVICE_CLIENT_VERIFY_SSL: ${PIPELINE_SERVICE_CLIENT_VERIFY_SSL:-"no-ssl"}
      PIPELINE_SERVICE_CLIENT_SSL_CERT_PATH: ${PIPELINE_SERVICE_CLIENT_SSL_CERT_PATH:-""}
      #Database configuration for postgresql
      DB_DRIVER_CLASS: ${DB_DRIVER_CLASS:-org.postgresql.Driver}
      DB_SCHEME: ${DB_SCHEME:-postgresql}
      DB_PARAMS: ${DB_PARAMS:-allowPublicKeyRetrieval=true&useSSL=false&serverTimezone=UTC}
      DB_USER: ${DB_USER:-openmetadata_user}
      DB_USER_PASSWORD: ${DB_USER_PASSWORD:-openmetadata_password}
      DB_HOST: ${DB_HOST:-postgresql}
      DB_PORT: ${DB_PORT:-5432}
      OM_DATABASE: ${OM_DATABASE:-openmetadata_db}
      # ElasticSearch Configurations
      ELASTICSEARCH_HOST: ${ELASTICSEARCH_HOST:- elasticsearch}
      ELASTICSEARCH_PORT: ${ELASTICSEARCH_PORT:-9200}
      ELASTICSEARCH_SCHEME: ${ELASTICSEARCH_SCHEME:-http}
      ELASTICSEARCH_USER: ${ELASTICSEARCH_USER:-""}
      ELASTICSEARCH_PASSWORD: ${ELASTICSEARCH_PASSWORD:-""}
      SEARCH_TYPE: ${SEARCH_TYPE:- "elasticsearch"}
      ELASTICSEARCH_TRUST_STORE_PATH: ${ELASTICSEARCH_TRUST_STORE_PATH:-""}
      ELASTICSEARCH_TRUST_STORE_PASSWORD: ${ELASTICSEARCH_TRUST_STORE_PASSWORD:-""}
      ELASTICSEARCH_CONNECTION_TIMEOUT_SECS: ${ELASTICSEARCH_CONNECTION_TIMEOUT_SECS:-5}
      ELASTICSEARCH_SOCKET_TIMEOUT_SECS: ${ELASTICSEARCH_SOCKET_TIMEOUT_SECS:-60}
      ELASTICSEARCH_KEEP_ALIVE_TIMEOUT_SECS: ${ELASTICSEARCH_KEEP_ALIVE_TIMEOUT_SECS:-600}
      ELASTICSEARCH_BATCH_SIZE: ${ELASTICSEARCH_BATCH_SIZE:-10}
      ELASTICSEARCH_PAYLOAD_BYTES_SIZE: ${ELASTICSEARCH_PAYLOAD_BYTES_SIZE:-10485760}   #max payLoadSize in Bytes
      ELASTICSEARCH_INDEX_MAPPING_LANG: ${ELASTICSEARCH_INDEX_MAPPING_LANG:-EN}

      #eventMonitoringConfiguration
      EVENT_MONITOR: ${EVENT_MONITOR:-prometheus}
      EVENT_MONITOR_BATCH_SIZE: ${EVENT_MONITOR_BATCH_SIZE:-10}
      EVENT_MONITOR_PATH_PATTERN: ${EVENT_MONITOR_PATH_PATTERN:-["/api/v1/tables/*", "/api/v1/health-check"]}
      EVENT_MONITOR_LATENCY: ${EVENT_MONITOR_LATENCY:-[]}

      #pipelineServiceClientConfiguration
      PIPELINE_SERVICE_CLIENT_ENABLED: ${PIPELINE_SERVICE_CLIENT_ENABLED:-true}
      PIPELINE_SERVICE_CLIENT_CLASS_NAME: ${PIPELINE_SERVICE_CLIENT_CLASS_NAME:-"org.openmetadata.service.clients.pipeline.airflow.AirflowRESTClient"}
      PIPELINE_SERVICE_IP_INFO_ENABLED: ${PIPELINE_SERVICE_IP_INFO_ENABLED:-false}
      PIPELINE_SERVICE_CLIENT_HOST_IP: ${PIPELINE_SERVICE_CLIENT_HOST_IP:-""}
      PIPELINE_SERVICE_CLIENT_SECRETS_MANAGER_LOADER: ${PIPELINE_SERVICE_CLIENT_SECRETS_MANAGER_LOADER:-"noop"}
      #airflow parameters
      AIRFLOW_USERNAME: ${AIRFLOW_USERNAME:-admin}
      AIRFLOW_PASSWORD: ${AIRFLOW_PASSWORD:-admin}
      AIRFLOW_TIMEOUT: ${AIRFLOW_TIMEOUT:-10}
      AIRFLOW_TRUST_STORE_PATH: ${AIRFLOW_TRUST_STORE_PATH:-""}
      AIRFLOW_TRUST_STORE_PASSWORD: ${AIRFLOW_TRUST_STORE_PASSWORD:-""}
      FERNET_KEY: ${FERNET_KEY:-jJ/9sz0g0OHxsfxOoSfdFdmk3ysNmPRnH3TUAbz3IHA=}

      #secretsManagerConfiguration
      SECRET_MANAGER: ${SECRET_MANAGER:-db}
      # AWS:
      OM_SM_REGION: ${OM_SM_REGION:-""}
      OM_SM_ACCESS_KEY_ID: ${OM_SM_ACCESS_KEY_ID:-""}
      OM_SM_ACCESS_KEY: ${OM_SM_ACCESS_KEY:-""}
      # Azure:
      OM_SM_VAULT_NAME: ${OM_SM_VAULT_NAME:-""}
      OM_SM_CLIENT_ID: ${OM_SM_CLIENT_ID:-""}
      OM_SM_CLIENT_SECRET: ${OM_SM_CLIENT_SECRET:-""}
      OM_SM_TENANT_ID: ${OM_SM_TENANT_ID:-""}

      #email configuration:
      OM_EMAIL_ENTITY: ${OM_EMAIL_ENTITY:-"OpenMetadata"}
      OM_SUPPORT_URL: ${OM_SUPPORT_URL:-"https://slack.open-metadata.org"}
      AUTHORIZER_ENABLE_SMTP : ${AUTHORIZER_ENABLE_SMTP:-false}
      OPENMETADATA_SERVER_URL: ${OPENMETADATA_SERVER_URL:-""}
      OPENMETADATA_SMTP_SENDER_MAIL: ${OPENMETADATA_SMTP_SENDER_MAIL:-""}
      SMTP_SERVER_ENDPOINT: ${SMTP_SERVER_ENDPOINT:-""}
      SMTP_SERVER_PORT: ${SMTP_SERVER_PORT:-""}
      SMTP_SERVER_USERNAME: ${SMTP_SERVER_USERNAME:-""}
      SMTP_SERVER_PWD: ${SMTP_SERVER_PWD:-""}
      SMTP_SERVER_STRATEGY: ${SMTP_SERVER_STRATEGY:-"SMTP_TLS"}
      
      # Heap OPTS Configurations
      OPENMETADATA_HEAP_OPTS: ${OPENMETADATA_HEAP_OPTS:--Xmx1G -Xms1G}
      # Mask passwords values in UI
      MASK_PASSWORDS_API: ${MASK_PASSWORDS_API:-false}

      #OpenMetadata Web Configuration
      WEB_CONF_URI_PATH: ${WEB_CONF_URI_PATH:-"/api"}
      #HSTS
      WEB_CONF_HSTS_ENABLED: ${WEB_CONF_HSTS_ENABLED:-false}
      WEB_CONF_HSTS_MAX_AGE: ${WEB_CONF_HSTS_MAX_AGE:-"365 days"}
      WEB_CONF_HSTS_INCLUDE_SUBDOMAINS: ${WEB_CONF_HSTS_INCLUDE_SUBDOMAINS:-"true"}
      WEB_CONF_HSTS_PRELOAD: ${WEB_CONF_HSTS_PRELOAD:-"true"}
      #Frame Options
      WEB_CONF_FRAME_OPTION_ENABLED: ${WEB_CONF_FRAME_OPTION_ENABLED:-false}
      WEB_CONF_FRAME_OPTION: ${WEB_CONF_FRAME_OPTION:-"SAMEORIGIN"}
      WEB_CONF_FRAME_ORIGIN: ${WEB_CONF_FRAME_ORIGIN:-""}
      #Content Type
      WEB_CONF_CONTENT_TYPE_OPTIONS_ENABLED: ${WEB_CONF_CONTENT_TYPE_OPTIONS_ENABLED:-false}
      #XSS-Protection  
      WEB_CONF_XSS_PROTECTION_ENABLED: ${WEB_CONF_XSS_PROTECTION_ENABLED:-false}
      WEB_CONF_XSS_PROTECTION_ON: ${WEB_CONF_XSS_PROTECTION_ON:-true}
      WEB_CONF_XSS_PROTECTION_BLOCK: ${WEB_CONF_XSS_PROTECTION_BLOCK:-true}
      #CSP    
      WEB_CONF_XSS_CSP_ENABLED: ${WEB_CONF_XSS_CSP_ENABLED:-false}
      WEB_CONF_XSS_CSP_POLICY: ${WEB_CONF_XSS_CSP_POLICY:-"default-src 'self'"}
      WEB_CONF_XSS_CSP_REPORT_ONLY_POLICY: ${WEB_CONF_XSS_CSP_REPORT_ONLY_POLICY:-""}
      #Referrer-Policy
      WEB_CONF_REFERRER_POLICY_ENABLED: ${WEB_CONF_REFERRER_POLICY_ENABLED:-false}
      WEB_CONF_REFERRER_POLICY_OPTION: ${WEB_CONF_REFERRER_POLICY_OPTION:-"SAME_ORIGIN"}
      #Permission-Policy
      WEB_CONF_PERMISSION_POLICY_ENABLED: ${WEB_CONF_PERMISSION_POLICY_ENABLED:-false}
      WEB_CONF_PERMISSION_POLICY_OPTION: ${WEB_CONF_PERMISSION_POLICY_OPTION:-""}
    depends_on:
      elasticsearch:
        condition: service_healthy
      postgresql:
        condition: service_healthy
    networks:
      - app_net

  openmetadata-server:
    container_name: openmetadata_server
    restart: always
<<<<<<< HEAD
    image: docker.getcollate.io/openmetadata/server:1.5.0-SNAPSHOT
=======
    image: docker.getcollate.io/openmetadata/server:1.4.2
>>>>>>> b0f0c45e
    environment:
      OPENMETADATA_CLUSTER_NAME: ${OPENMETADATA_CLUSTER_NAME:-openmetadata}
      SERVER_PORT: ${SERVER_PORT:-8585}
      SERVER_ADMIN_PORT: ${SERVER_ADMIN_PORT:-8586}
      LOG_LEVEL: ${LOG_LEVEL:-INFO}

      # OpenMetadata Server Authentication Configuration
      AUTHORIZER_CLASS_NAME: ${AUTHORIZER_CLASS_NAME:-org.openmetadata.service.security.DefaultAuthorizer}
      AUTHORIZER_REQUEST_FILTER: ${AUTHORIZER_REQUEST_FILTER:-org.openmetadata.service.security.JwtFilter}
      AUTHORIZER_ADMIN_PRINCIPALS: ${AUTHORIZER_ADMIN_PRINCIPALS:-[admin]}
      AUTHORIZER_ALLOWED_REGISTRATION_DOMAIN: ${AUTHORIZER_ALLOWED_REGISTRATION_DOMAIN:-["all"]}
      AUTHORIZER_INGESTION_PRINCIPALS: ${AUTHORIZER_INGESTION_PRINCIPALS:-[ingestion-bot]}
      AUTHORIZER_PRINCIPAL_DOMAIN: ${AUTHORIZER_PRINCIPAL_DOMAIN:-"openmetadata.org"}
      AUTHORIZER_ENFORCE_PRINCIPAL_DOMAIN: ${AUTHORIZER_ENFORCE_PRINCIPAL_DOMAIN:-false}
      AUTHORIZER_ENABLE_SECURE_SOCKET: ${AUTHORIZER_ENABLE_SECURE_SOCKET:-false}
      AUTHENTICATION_PROVIDER: ${AUTHENTICATION_PROVIDER:-basic}
      AUTHENTICATION_RESPONSE_TYPE: ${AUTHENTICATION_RESPONSE_TYPE:-id_token}
      CUSTOM_OIDC_AUTHENTICATION_PROVIDER_NAME: ${CUSTOM_OIDC_AUTHENTICATION_PROVIDER_NAME:-""}
      AUTHENTICATION_PUBLIC_KEYS: ${AUTHENTICATION_PUBLIC_KEYS:-[http://localhost:8585/api/v1/system/config/jwks]}
      AUTHENTICATION_AUTHORITY: ${AUTHENTICATION_AUTHORITY:-https://accounts.google.com}
      AUTHENTICATION_CLIENT_ID: ${AUTHENTICATION_CLIENT_ID:-""}
      AUTHENTICATION_CALLBACK_URL: ${AUTHENTICATION_CALLBACK_URL:-""}
      AUTHENTICATION_JWT_PRINCIPAL_CLAIMS: ${AUTHENTICATION_JWT_PRINCIPAL_CLAIMS:-[email,preferred_username,sub]}
      AUTHENTICATION_ENABLE_SELF_SIGNUP: ${AUTHENTICATION_ENABLE_SELF_SIGNUP:-true}
      AUTHENTICATION_CLIENT_TYPE: ${AUTHENTICATION_CLIENT_TYPE:-public}
      #For OIDC Authentication, when client is confidential
      OIDC_CLIENT_ID: ${OIDC_CLIENT_ID:-""}
      OIDC_TYPE: ${OIDC_TYPE:-""} # google, azure etc.
      OIDC_CLIENT_SECRET: ${OIDC_CLIENT_SECRET:-""}
      OIDC_SCOPE: ${OIDC_SCOPE:-"openid email profile"}
      OIDC_DISCOVERY_URI: ${OIDC_DISCOVERY_URI:-""}
      OIDC_USE_NONCE: ${OIDC_USE_NONCE:-true}
      OIDC_PREFERRED_JWS: ${OIDC_PREFERRED_JWS:-"RS256"}
      OIDC_RESPONSE_TYPE: ${OIDC_RESPONSE_TYPE:-"code"}
      OIDC_DISABLE_PKCE: ${OIDC_DISABLE_PKCE:-true}
      OIDC_CALLBACK: ${OIDC_CALLBACK:-"http://localhost:8585/callback"}
      OIDC_SERVER_URL: ${OIDC_SERVER_URL:-"http://localhost:8585"}
      OIDC_CLIENT_AUTH_METHOD: ${OIDC_CLIENT_AUTH_METHOD:-"client_secret_post"}
      OIDC_TENANT: ${OIDC_TENANT:-""}
      OIDC_MAX_CLOCK_SKEW: ${OIDC_MAX_CLOCK_SKEW:-""}
      OIDC_CUSTOM_PARAMS: ${OIDC_CUSTOM_PARAMS:-{}}
      # For SAML Authentication
      # SAML_DEBUG_MODE: ${SAML_DEBUG_MODE:-false}
      # SAML_IDP_ENTITY_ID: ${SAML_IDP_ENTITY_ID:-""}
      # SAML_IDP_SSO_LOGIN_URL: ${SAML_IDP_SSO_LOGIN_URL:-""}
      # SAML_IDP_CERTIFICATE: ${SAML_IDP_CERTIFICATE:-""}
      # SAML_AUTHORITY_URL: ${SAML_AUTHORITY_URL:-"http://localhost:8585/api/v1/saml/login"}
      # SAML_IDP_NAME_ID: ${SAML_IDP_NAME_ID:-"urn:oasis:names:tc:SAML:2.0:nameid-format:emailAddress"}
      # SAML_SP_ENTITY_ID: ${SAML_SP_ENTITY_ID:-"http://localhost:8585/api/v1/saml/metadata"}
      # SAML_SP_ACS: ${SAML_SP_ACS:-"http://localhost:8585/api/v1/saml/acs"}
      # SAML_SP_CERTIFICATE: ${SAML_SP_CERTIFICATE:-""}
      # SAML_SP_CALLBACK: ${SAML_SP_CALLBACK:-"http://localhost:8585/saml/callback"}
      # SAML_STRICT_MODE: ${SAML_STRICT_MODE:-false}
      # SAML_SP_TOKEN_VALIDITY: ${SAML_SP_TOKEN_VALIDITY:-"3600"}
      # SAML_SEND_ENCRYPTED_NAME_ID: ${SAML_SEND_ENCRYPTED_NAME_ID:-false}
      # SAML_SEND_SIGNED_AUTH_REQUEST: ${SAML_SEND_SIGNED_AUTH_REQUEST:-false}
      # SAML_SIGNED_SP_METADATA: ${SAML_SIGNED_SP_METADATA:-false}
      # SAML_WANT_MESSAGE_SIGNED: ${SAML_WANT_MESSAGE_SIGNED:-false}
      # SAML_WANT_ASSERTION_SIGNED: ${SAML_WANT_ASSERTION_SIGNED:-false}
      # SAML_WANT_ASSERTION_ENCRYPTED: ${SAML_WANT_ASSERTION_ENCRYPTED:-false}
      # SAML_WANT_NAME_ID_ENCRYPTED: ${SAML_WANT_NAME_ID_ENCRYPTED:-false}
      # SAML_KEYSTORE_FILE_PATH: ${SAML_KEYSTORE_FILE_PATH:-""}
      # SAML_KEYSTORE_ALIAS: ${SAML_KEYSTORE_ALIAS:-""}
      # SAML_KEYSTORE_PASSWORD: ${SAML_KEYSTORE_PASSWORD:-""}
      # For LDAP Authentication
      # AUTHENTICATION_LDAP_HOST: ${AUTHENTICATION_LDAP_HOST:-}
      # AUTHENTICATION_LDAP_PORT: ${AUTHENTICATION_LDAP_PORT:-}
      # AUTHENTICATION_LOOKUP_ADMIN_DN: ${AUTHENTICATION_LOOKUP_ADMIN_DN:-""}
      # AUTHENTICATION_LOOKUP_ADMIN_PWD: ${AUTHENTICATION_LOOKUP_ADMIN_PWD:-""}
      # AUTHENTICATION_USER_LOOKUP_BASEDN: ${AUTHENTICATION_USER_LOOKUP_BASEDN:-""}
      # AUTHENTICATION_USER_MAIL_ATTR: ${AUTHENTICATION_USER_MAIL_ATTR:-}
      # AUTHENTICATION_LDAP_POOL_SIZE: ${AUTHENTICATION_LDAP_POOL_SIZE:-3}
      # AUTHENTICATION_LDAP_SSL_ENABLED: ${AUTHENTICATION_LDAP_SSL_ENABLED:-}
      # AUTHENTICATION_LDAP_TRUSTSTORE_TYPE: ${AUTHENTICATION_LDAP_TRUSTSTORE_TYPE:-TrustAll}
      # AUTHENTICATION_LDAP_TRUSTSTORE_PATH: ${AUTHENTICATION_LDAP_TRUSTSTORE_PATH:-}
      # AUTHENTICATION_LDAP_KEYSTORE_PASSWORD: ${AUTHENTICATION_LDAP_KEYSTORE_PASSWORD:-}
      # AUTHENTICATION_LDAP_SSL_KEY_FORMAT: ${AUTHENTICATION_LDAP_SSL_KEY_FORMAT:-}
      # AUTHENTICATION_LDAP_ALLOW_WILDCARDS: ${AUTHENTICATION_LDAP_ALLOW_WILDCARDS:-}
      # AUTHENTICATION_LDAP_ALLOWED_HOSTNAMES: ${AUTHENTICATION_LDAP_ALLOWED_HOSTNAMES:-[]}
      # AUTHENTICATION_LDAP_SSL_VERIFY_CERT_HOST: ${AUTHENTICATION_LDAP_SSL_VERIFY_CERT_HOST:-}
      # AUTHENTICATION_LDAP_EXAMINE_VALIDITY_DATES: ${AUTHENTICATION_LDAP_EXAMINE_VALIDITY_DATES:-true}

      # JWT Configuration
      RSA_PUBLIC_KEY_FILE_PATH: ${RSA_PUBLIC_KEY_FILE_PATH:-"./conf/public_key.der"}
      RSA_PRIVATE_KEY_FILE_PATH: ${RSA_PRIVATE_KEY_FILE_PATH:-"./conf/private_key.der"}
      JWT_ISSUER: ${JWT_ISSUER:-"open-metadata.org"}
      JWT_KEY_ID: ${JWT_KEY_ID:-"Gb389a-9f76-gdjs-a92j-0242bk94356"}
      # OpenMetadata Server Pipeline Service Client Configuration
      PIPELINE_SERVICE_CLIENT_ENDPOINT: ${PIPELINE_SERVICE_CLIENT_ENDPOINT:-http://ingestion:8080}
      PIPELINE_SERVICE_CLIENT_HEALTH_CHECK_INTERVAL: ${PIPELINE_SERVICE_CLIENT_HEALTH_CHECK_INTERVAL:-300}
      SERVER_HOST_API_URL: ${SERVER_HOST_API_URL:-http://openmetadata-server:8585/api}
      PIPELINE_SERVICE_CLIENT_VERIFY_SSL: ${PIPELINE_SERVICE_CLIENT_VERIFY_SSL:-"no-ssl"}
      PIPELINE_SERVICE_CLIENT_SSL_CERT_PATH: ${PIPELINE_SERVICE_CLIENT_SSL_CERT_PATH:-""}
      #Database configuration for postgresql
      DB_DRIVER_CLASS: ${DB_DRIVER_CLASS:-org.postgresql.Driver}
      DB_SCHEME: ${DB_SCHEME:-postgresql}
      DB_PARAMS: ${DB_PARAMS:-allowPublicKeyRetrieval=true&useSSL=false&serverTimezone=UTC}
      DB_USER: ${DB_USER:-openmetadata_user}
      DB_USER_PASSWORD: ${DB_USER_PASSWORD:-openmetadata_password}
      DB_HOST: ${DB_HOST:-postgresql}
      DB_PORT: ${DB_PORT:-5432}
      OM_DATABASE: ${OM_DATABASE:-openmetadata_db}
      # ElasticSearch Configurations
      ELASTICSEARCH_HOST: ${ELASTICSEARCH_HOST:- elasticsearch}
      ELASTICSEARCH_PORT: ${ELASTICSEARCH_PORT:-9200}
      ELASTICSEARCH_SCHEME: ${ELASTICSEARCH_SCHEME:-http}
      ELASTICSEARCH_USER: ${ELASTICSEARCH_USER:-""}
      ELASTICSEARCH_PASSWORD: ${ELASTICSEARCH_PASSWORD:-""}
      SEARCH_TYPE: ${SEARCH_TYPE:- "elasticsearch"}
      ELASTICSEARCH_TRUST_STORE_PATH: ${ELASTICSEARCH_TRUST_STORE_PATH:-""}
      ELASTICSEARCH_TRUST_STORE_PASSWORD: ${ELASTICSEARCH_TRUST_STORE_PASSWORD:-""}
      ELASTICSEARCH_CONNECTION_TIMEOUT_SECS: ${ELASTICSEARCH_CONNECTION_TIMEOUT_SECS:-5}
      ELASTICSEARCH_SOCKET_TIMEOUT_SECS: ${ELASTICSEARCH_SOCKET_TIMEOUT_SECS:-60}
      ELASTICSEARCH_KEEP_ALIVE_TIMEOUT_SECS: ${ELASTICSEARCH_KEEP_ALIVE_TIMEOUT_SECS:-600}
      ELASTICSEARCH_BATCH_SIZE: ${ELASTICSEARCH_BATCH_SIZE:-10}
      ELASTICSEARCH_PAYLOAD_BYTES_SIZE: ${ELASTICSEARCH_PAYLOAD_BYTES_SIZE:-10485760}   #max payLoadSize in Bytes
      ELASTICSEARCH_INDEX_MAPPING_LANG: ${ELASTICSEARCH_INDEX_MAPPING_LANG:-EN}

      #eventMonitoringConfiguration
      EVENT_MONITOR: ${EVENT_MONITOR:-prometheus}
      EVENT_MONITOR_BATCH_SIZE: ${EVENT_MONITOR_BATCH_SIZE:-10}
      EVENT_MONITOR_PATH_PATTERN: ${EVENT_MONITOR_PATH_PATTERN:-["/api/v1/tables/*", "/api/v1/health-check"]}
      EVENT_MONITOR_LATENCY: ${EVENT_MONITOR_LATENCY:-[]}

      #pipelineServiceClientConfiguration
      PIPELINE_SERVICE_CLIENT_ENABLED: ${PIPELINE_SERVICE_CLIENT_ENABLED:-true}
      PIPELINE_SERVICE_CLIENT_CLASS_NAME: ${PIPELINE_SERVICE_CLIENT_CLASS_NAME:-"org.openmetadata.service.clients.pipeline.airflow.AirflowRESTClient"}
      PIPELINE_SERVICE_IP_INFO_ENABLED: ${PIPELINE_SERVICE_IP_INFO_ENABLED:-false}
      PIPELINE_SERVICE_CLIENT_HOST_IP: ${PIPELINE_SERVICE_CLIENT_HOST_IP:-""}
      PIPELINE_SERVICE_CLIENT_SECRETS_MANAGER_LOADER: ${PIPELINE_SERVICE_CLIENT_SECRETS_MANAGER_LOADER:-"noop"}
      #airflow parameters
      AIRFLOW_USERNAME: ${AIRFLOW_USERNAME:-admin}
      AIRFLOW_PASSWORD: ${AIRFLOW_PASSWORD:-admin}
      AIRFLOW_TIMEOUT: ${AIRFLOW_TIMEOUT:-10}
      AIRFLOW_TRUST_STORE_PATH: ${AIRFLOW_TRUST_STORE_PATH:-""}
      AIRFLOW_TRUST_STORE_PASSWORD: ${AIRFLOW_TRUST_STORE_PASSWORD:-""}
      FERNET_KEY: ${FERNET_KEY:-jJ/9sz0g0OHxsfxOoSfdFdmk3ysNmPRnH3TUAbz3IHA=}

      #secretsManagerConfiguration
      SECRET_MANAGER: ${SECRET_MANAGER:-db}
      #parameters:
      OM_SM_REGION: ${OM_SM_REGION:-""}
      OM_SM_ACCESS_KEY_ID: ${OM_SM_ACCESS_KEY_ID:-""}
      OM_SM_ACCESS_KEY: ${OM_SM_ACCESS_KEY:-""}
      
      #email configuration:
      OM_EMAIL_ENTITY: ${OM_EMAIL_ENTITY:-"OpenMetadata"}
      OM_SUPPORT_URL: ${OM_SUPPORT_URL:-"https://slack.open-metadata.org"}
      AUTHORIZER_ENABLE_SMTP : ${AUTHORIZER_ENABLE_SMTP:-false}
      OPENMETADATA_SERVER_URL: ${OPENMETADATA_SERVER_URL:-""}
      OPENMETADATA_SMTP_SENDER_MAIL: ${OPENMETADATA_SMTP_SENDER_MAIL:-""}
      SMTP_SERVER_ENDPOINT: ${SMTP_SERVER_ENDPOINT:-""}
      SMTP_SERVER_PORT: ${SMTP_SERVER_PORT:-""}
      SMTP_SERVER_USERNAME: ${SMTP_SERVER_USERNAME:-""}
      SMTP_SERVER_PWD: ${SMTP_SERVER_PWD:-""}
      SMTP_SERVER_STRATEGY: ${SMTP_SERVER_STRATEGY:-"SMTP_TLS"}

      # Heap OPTS Configurations
      OPENMETADATA_HEAP_OPTS: ${OPENMETADATA_HEAP_OPTS:--Xmx1G -Xms1G}
      # Mask passwords values in UI
      MASK_PASSWORDS_API: ${MASK_PASSWORDS_API:-false}
      
      #OpenMetadata Web Configuration
      WEB_CONF_URI_PATH: ${WEB_CONF_URI_PATH:-"/api"}
      #HSTS
      WEB_CONF_HSTS_ENABLED: ${WEB_CONF_HSTS_ENABLED:-false}
      WEB_CONF_HSTS_MAX_AGE: ${WEB_CONF_HSTS_MAX_AGE:-"365 days"}
      WEB_CONF_HSTS_INCLUDE_SUBDOMAINS: ${WEB_CONF_HSTS_INCLUDE_SUBDOMAINS:-"true"}
      WEB_CONF_HSTS_PRELOAD: ${WEB_CONF_HSTS_PRELOAD:-"true"}
      #Frame Options
      WEB_CONF_FRAME_OPTION_ENABLED: ${WEB_CONF_FRAME_OPTION_ENABLED:-false}
      WEB_CONF_FRAME_OPTION: ${WEB_CONF_FRAME_OPTION:-"SAMEORIGIN"}
      WEB_CONF_FRAME_ORIGIN: ${WEB_CONF_FRAME_ORIGIN:-""}
      #Content Type
      WEB_CONF_CONTENT_TYPE_OPTIONS_ENABLED: ${WEB_CONF_CONTENT_TYPE_OPTIONS_ENABLED:-false}
      #XSS-Protection  
      WEB_CONF_XSS_PROTECTION_ENABLED: ${WEB_CONF_XSS_PROTECTION_ENABLED:-false}
      WEB_CONF_XSS_PROTECTION_ON: ${WEB_CONF_XSS_PROTECTION_ON:-true}
      WEB_CONF_XSS_PROTECTION_BLOCK: ${WEB_CONF_XSS_PROTECTION_BLOCK:-true}
      #CSP    
      WEB_CONF_XSS_CSP_ENABLED: ${WEB_CONF_XSS_CSP_ENABLED:-false}
      WEB_CONF_XSS_CSP_POLICY: ${WEB_CONF_XSS_CSP_POLICY:-"default-src 'self'"}
      WEB_CONF_XSS_CSP_REPORT_ONLY_POLICY: ${WEB_CONF_XSS_CSP_REPORT_ONLY_POLICY:-""}
      
    expose:
      - 8585
      - 8586
    ports:
      - "8585:8585"
      - "8586:8586"
    depends_on:
      elasticsearch:
        condition: service_healthy
      postgresql:
        condition: service_healthy
      execute-migrate-all:
        condition: service_completed_successfully
    networks:
      - app_net
    healthcheck:
      test: [ "CMD", "wget", "-q", "--spider",  "http://localhost:8586/healthcheck" ]

  ingestion:
    container_name: openmetadata_ingestion
<<<<<<< HEAD
    image: docker.getcollate.io/openmetadata/ingestion:1.5.0-SNAPSHOT
=======
    image: docker.getcollate.io/openmetadata/ingestion:1.4.2
>>>>>>> b0f0c45e
    depends_on:
      elasticsearch:
        condition: service_started
      postgresql:
        condition: service_healthy
      openmetadata-server:
        condition: service_started
    environment:
      AIRFLOW__API__AUTH_BACKENDS: "airflow.api.auth.backend.basic_auth,airflow.api.auth.backend.session"
      AIRFLOW__CORE__EXECUTOR: LocalExecutor
      AIRFLOW__OPENMETADATA_AIRFLOW_APIS__DAG_GENERATED_CONFIGS: "/opt/airflow/dag_generated_configs"
      DB_HOST: ${AIRFLOW_DB_HOST:-postgresql}
      DB_PORT: ${AIRFLOW_DB_PORT:-5432}
      AIRFLOW_DB: ${AIRFLOW_DB:-airflow_db}
      DB_USER: ${AIRFLOW_DB_USER:-airflow_user}
      DB_SCHEME: ${AIRFLOW_DB_SCHEME:-postgresql+psycopg2}
      DB_PASSWORD: ${AIRFLOW_DB_PASSWORD:-airflow_pass}
      # extra connection-string properties for the database
      # EXAMPLE 
      # require SSL (only for Postgres)
      # properties: "?sslmode=require"
      DB_PROPERTIES: ${AIRFLOW_DB_PROPERTIES:-}
      # To test the lineage backend
      # AIRFLOW__LINEAGE__BACKEND: airflow_provider_openmetadata.lineage.backend.OpenMetadataLineageBackend
      # AIRFLOW__LINEAGE__AIRFLOW_SERVICE_NAME: local_airflow
      # AIRFLOW__LINEAGE__OPENMETADATA_API_ENDPOINT: http://openmetadata-server:8585/api
      # AIRFLOW__LINEAGE__JWT_TOKEN: ...
    entrypoint: /bin/bash
    command:
      - "/opt/airflow/ingestion_dependency.sh"
    expose:
      - 8080
    ports:
      - "8080:8080"
    networks:
      - app_net
    volumes:
      - ingestion-volume-dag-airflow:/opt/airflow/dag_generated_configs
      - ingestion-volume-dags:/opt/airflow/dags
      - ingestion-volume-tmp:/tmp

networks:
  app_net:
    ipam:
      driver: default
      config:
        - subnet: "172.16.240.0/24"<|MERGE_RESOLUTION|>--- conflicted
+++ resolved
@@ -18,11 +18,7 @@
 services:
   postgresql:
     container_name: openmetadata_postgresql
-<<<<<<< HEAD
-    image: docker.getcollate.io/openmetadata/postgresql:1.5.0-SNAPSHOT
-=======
     image: docker.getcollate.io/openmetadata/postgresql:1.4.2
->>>>>>> b0f0c45e
     restart: always
     command: "--work_mem=10MB"
     environment:
@@ -65,11 +61,7 @@
 
   execute-migrate-all:
     container_name: execute_migrate_all
-<<<<<<< HEAD
-    image: docker.getcollate.io/openmetadata/server:1.5.0-SNAPSHOT
-=======
     image: docker.getcollate.io/openmetadata/server:1.4.2
->>>>>>> b0f0c45e
     command: "./bootstrap/openmetadata-ops.sh migrate"
     environment:
       OPENMETADATA_CLUSTER_NAME: ${OPENMETADATA_CLUSTER_NAME:-openmetadata}
@@ -279,11 +271,7 @@
   openmetadata-server:
     container_name: openmetadata_server
     restart: always
-<<<<<<< HEAD
-    image: docker.getcollate.io/openmetadata/server:1.5.0-SNAPSHOT
-=======
     image: docker.getcollate.io/openmetadata/server:1.4.2
->>>>>>> b0f0c45e
     environment:
       OPENMETADATA_CLUSTER_NAME: ${OPENMETADATA_CLUSTER_NAME:-openmetadata}
       SERVER_PORT: ${SERVER_PORT:-8585}
@@ -488,11 +476,7 @@
 
   ingestion:
     container_name: openmetadata_ingestion
-<<<<<<< HEAD
-    image: docker.getcollate.io/openmetadata/ingestion:1.5.0-SNAPSHOT
-=======
     image: docker.getcollate.io/openmetadata/ingestion:1.4.2
->>>>>>> b0f0c45e
     depends_on:
       elasticsearch:
         condition: service_started
