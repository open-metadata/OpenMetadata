--- conflicted
+++ resolved
@@ -18,11 +18,7 @@
 services:
   mysql:
     container_name: openmetadata_mysql
-<<<<<<< HEAD
-    image: docker.getcollate.io/openmetadata/db:1.5.0-SNAPSHOT
-=======
     image: docker.getcollate.io/openmetadata/db:1.4.2
->>>>>>> b0f0c45e
     command: "--sort_buffer_size=10M"
     restart: always
     environment:
@@ -63,11 +59,7 @@
 
   execute-migrate-all:
     container_name: execute_migrate_all
-<<<<<<< HEAD
-    image: docker.getcollate.io/openmetadata/server:1.5.0-SNAPSHOT
-=======
     image: docker.getcollate.io/openmetadata/server:1.4.2
->>>>>>> b0f0c45e
     command: "./bootstrap/openmetadata-ops.sh migrate"
     environment:
       OPENMETADATA_CLUSTER_NAME: ${OPENMETADATA_CLUSTER_NAME:-openmetadata}
@@ -277,11 +269,7 @@
   openmetadata-server:
     container_name: openmetadata_server
     restart: always
-<<<<<<< HEAD
-    image: docker.getcollate.io/openmetadata/server:1.5.0-SNAPSHOT
-=======
     image: docker.getcollate.io/openmetadata/server:1.4.2
->>>>>>> b0f0c45e
     environment:
       OPENMETADATA_CLUSTER_NAME: ${OPENMETADATA_CLUSTER_NAME:-openmetadata}
       SERVER_PORT: ${SERVER_PORT:-8585}
@@ -486,11 +474,7 @@
 
   ingestion:
     container_name: openmetadata_ingestion
-<<<<<<< HEAD
-    image: docker.getcollate.io/openmetadata/ingestion:1.5.0-SNAPSHOT
-=======
     image: docker.getcollate.io/openmetadata/ingestion:1.4.2
->>>>>>> b0f0c45e
     depends_on:
       elasticsearch:
         condition: service_started
