/*
 *  Copyright 2021 Collate
 *  Licensed under the Apache License, Version 2.0 (the "License");
 *  you may not use this file except in compliance with the License.
 *  You may obtain a copy of the License at
 *  http://www.apache.org/licenses/LICENSE-2.0
 *  Unless required by applicable law or agreed to in writing, software
 *  distributed under the License is distributed on an "AS IS" BASIS,
 *  WITHOUT WARRANTIES OR CONDITIONS OF ANY KIND, either express or implied.
 *  See the License for the specific language governing permissions and
 *  limitations under the License.
 */

package org.openmetadata.catalog.resources.services.messaging;

import static org.openmetadata.catalog.Entity.FIELD_OWNER;

import io.swagger.annotations.Api;
import io.swagger.v3.oas.annotations.Operation;
import io.swagger.v3.oas.annotations.Parameter;
import io.swagger.v3.oas.annotations.media.Content;
import io.swagger.v3.oas.annotations.media.Schema;
import io.swagger.v3.oas.annotations.responses.ApiResponse;
import java.io.IOException;
import java.util.List;
import java.util.stream.Collectors;
import javax.validation.Valid;
import javax.validation.constraints.Max;
import javax.validation.constraints.Min;
import javax.ws.rs.Consumes;
import javax.ws.rs.DELETE;
import javax.ws.rs.DefaultValue;
import javax.ws.rs.GET;
import javax.ws.rs.POST;
import javax.ws.rs.PUT;
import javax.ws.rs.Path;
import javax.ws.rs.PathParam;
import javax.ws.rs.Produces;
import javax.ws.rs.QueryParam;
import javax.ws.rs.core.Context;
import javax.ws.rs.core.MediaType;
import javax.ws.rs.core.Response;
import javax.ws.rs.core.SecurityContext;
import javax.ws.rs.core.UriInfo;
import org.openmetadata.catalog.Entity;
import org.openmetadata.catalog.api.services.CreateMessagingService;
import org.openmetadata.catalog.entity.services.MessagingService;
import org.openmetadata.catalog.jdbi3.CollectionDAO;
import org.openmetadata.catalog.jdbi3.ListFilter;
import org.openmetadata.catalog.jdbi3.MessagingServiceRepository;
import org.openmetadata.catalog.resources.Collection;
import org.openmetadata.catalog.resources.services.ServiceEntityResource;
import org.openmetadata.catalog.secrets.SecretsManager;
import org.openmetadata.catalog.security.Authorizer;
import org.openmetadata.catalog.type.EntityHistory;
import org.openmetadata.catalog.type.Include;
import org.openmetadata.catalog.type.MessagingConnection;
import org.openmetadata.catalog.util.JsonUtils;
import org.openmetadata.catalog.util.RestUtil;
import org.openmetadata.catalog.util.ResultList;

@Path("/v1/services/messagingServices")
@Api(value = "Messaging service collection", tags = "Services -> Messaging service collection")
@Produces(MediaType.APPLICATION_JSON)
@Consumes(MediaType.APPLICATION_JSON)
@Collection(name = "messagingServices")
public class MessagingServiceResource
    extends ServiceEntityResource<MessagingService, MessagingServiceRepository, MessagingConnection> {
  public static final String COLLECTION_PATH = "v1/services/messagingServices/";

  public static final String FIELDS = FIELD_OWNER;

  @Override
  public MessagingService addHref(UriInfo uriInfo, MessagingService service) {
    service.setHref(RestUtil.getHref(uriInfo, COLLECTION_PATH, service.getId()));
    Entity.withHref(uriInfo, service.getOwner());
    return service;
  }

  public MessagingServiceResource(CollectionDAO dao, Authorizer authorizer, SecretsManager secretsManager) {
    super(MessagingService.class, new MessagingServiceRepository(dao, secretsManager), authorizer, secretsManager);
  }

  public static class MessagingServiceList extends ResultList<MessagingService> {
    @SuppressWarnings("unused") /* Required for tests */
    public MessagingServiceList() {}

    public MessagingServiceList(List<MessagingService> data, String beforeCursor, String afterCursor, int total) {
      super(data, beforeCursor, afterCursor, total);
    }
  }

  @GET
  @Operation(
      operationId = "listMessagingService",
      summary = "List messaging services",
      tags = "MessagingService",
      description =
          "Get a list of messaging services. Use cursor-based pagination to limit the number "
              + "entries in the list using `limit` and `before` or `after` query params.",
      responses = {
        @ApiResponse(
            responseCode = "200",
            description = "List of messaging services",
            content =
                @Content(mediaType = "application/json", schema = @Schema(implementation = MessagingServiceList.class)))
      })
  public ResultList<MessagingService> list(
      @Context UriInfo uriInfo,
      @Context SecurityContext securityContext,
      @Parameter(
              description = "Fields requested in the returned resource",
              schema = @Schema(type = "string", example = FIELDS))
          @QueryParam("fields")
          String fieldsParam,
      @Parameter(description = "Limit number services returned. (1 to 1000000, " + "default 10)")
          @DefaultValue("10")
          @Min(0)
          @Max(1000000)
          @QueryParam("limit")
          int limitParam,
      @Parameter(description = "Returns list of services before this cursor", schema = @Schema(type = "string"))
          @QueryParam("before")
          String before,
      @Parameter(description = "Returns list of services after this cursor", schema = @Schema(type = "string"))
          @QueryParam("after")
          String after,
      @Parameter(
              description = "Include all, deleted, or non-deleted entities.",
              schema = @Schema(implementation = Include.class))
          @QueryParam("include")
          @DefaultValue("non-deleted")
          Include include)
      throws IOException {
    ListFilter filter = new ListFilter(include);
    ResultList<MessagingService> messagingServices =
        super.listInternal(uriInfo, securityContext, fieldsParam, filter, limitParam, before, after);
    return addHref(uriInfo, decryptOrNullify(securityContext, messagingServices));
  }

  @GET
  @Path("/{id}")
  @Operation(
      operationId = "getMessagingServiceByID",
      summary = "Get a messaging service",
      tags = "MessagingService",
      description = "Get a messaging service by `id`.",
      responses = {
        @ApiResponse(
            responseCode = "200",
            description = "Messaging service instance",
            content =
                @Content(mediaType = "application/json", schema = @Schema(implementation = MessagingService.class))),
        @ApiResponse(responseCode = "404", description = "Messaging service for instance {id} is not found")
      })
  public MessagingService get(
      @Context UriInfo uriInfo,
      @Context SecurityContext securityContext,
      @PathParam("id") String id,
      @Parameter(
              description = "Fields requested in the returned resource",
              schema = @Schema(type = "string", example = FIELDS))
          @QueryParam("fields")
          String fieldsParam,
      @Parameter(
              description = "Include all, deleted, or non-deleted entities.",
              schema = @Schema(implementation = Include.class))
          @QueryParam("include")
          @DefaultValue("non-deleted")
          Include include)
      throws IOException {
    MessagingService messagingService = getInternal(uriInfo, securityContext, id, fieldsParam, include);
    return decryptOrNullify(securityContext, messagingService);
  }

  @GET
  @Path("/name/{name}")
  @Operation(
      operationId = "getMessagingServiceByFQN",
      summary = "Get messaging service by name",
      tags = "MessagingService",
      description = "Get a messaging service by the service `name`.",
      responses = {
        @ApiResponse(
            responseCode = "200",
            description = "Messaging service instance",
            content =
                @Content(mediaType = "application/json", schema = @Schema(implementation = MessagingService.class))),
        @ApiResponse(responseCode = "404", description = "Messaging service for instance {id} is not found")
      })
  public MessagingService getByName(
      @Context UriInfo uriInfo,
      @Context SecurityContext securityContext,
      @PathParam("name") String name,
      @Parameter(
              description = "Fields requested in the returned resource",
              schema = @Schema(type = "string", example = FIELDS))
          @QueryParam("fields")
          String fieldsParam,
      @Parameter(
              description = "Include all, deleted, or non-deleted entities.",
              schema = @Schema(implementation = Include.class))
          @QueryParam("include")
          @DefaultValue("non-deleted")
          Include include)
      throws IOException {
    MessagingService messagingService = getByNameInternal(uriInfo, securityContext, name, fieldsParam, include);
    return decryptOrNullify(securityContext, messagingService);
  }

  @GET
  @Path("/{id}/versions")
  @Operation(
      operationId = "listAllMessagingServiceVersion",
      summary = "List messaging service versions",
      tags = "MessagingService",
      description = "Get a list of all the versions of a messaging service identified by `id`",
      responses = {
        @ApiResponse(
            responseCode = "200",
            description = "List of messaging service versions",
            content = @Content(mediaType = "application/json", schema = @Schema(implementation = EntityHistory.class)))
      })
  public EntityHistory listVersions(
      @Context UriInfo uriInfo,
      @Context SecurityContext securityContext,
      @Parameter(description = "messaging service Id", schema = @Schema(type = "string")) @PathParam("id") String id)
      throws IOException {
    EntityHistory entityHistory = dao.listVersions(id);
    List<Object> versions =
        entityHistory.getVersions().stream()
            .map(
                json -> {
                  try {
                    MessagingService messagingService = JsonUtils.readValue((String) json, MessagingService.class);
                    return JsonUtils.pojoToJson(decryptOrNullify(securityContext, messagingService));
                  } catch (IOException e) {
                    return json;
                  }
                })
            .collect(Collectors.toList());
    entityHistory.setVersions(versions);
    return entityHistory;
  }

  @GET
  @Path("/{id}/versions/{version}")
  @Operation(
      operationId = "getSpecificMessagingServiceVersion",
      summary = "Get a version of the messaging service",
      tags = "MessagingService",
      description = "Get a version of the messaging service by given `id`",
      responses = {
        @ApiResponse(
            responseCode = "200",
            description = "messaging service",
            content =
                @Content(mediaType = "application/json", schema = @Schema(implementation = MessagingService.class))),
        @ApiResponse(
            responseCode = "404",
            description = "Messaging service for instance {id} and version " + "{version} is not found")
      })
  public MessagingService getVersion(
      @Context UriInfo uriInfo,
      @Context SecurityContext securityContext,
      @Parameter(description = "messaging service Id", schema = @Schema(type = "string")) @PathParam("id") String id,
      @Parameter(
              description = "messaging service version number in the form `major`" + ".`minor`",
              schema = @Schema(type = "string", example = "0.1 or 1.1"))
          @PathParam("version")
          String version)
      throws IOException {
    MessagingService messagingService = dao.getVersion(id, version);
    return decryptOrNullify(securityContext, messagingService);
  }

  @POST
  @Operation(
      operationId = "createMessagingService",
      summary = "Create a messaging service",
      tags = "MessagingService",
      description = "Create a new messaging service.",
      responses = {
        @ApiResponse(
            responseCode = "200",
            description = "Messaging service instance",
            content =
                @Content(mediaType = "application/json", schema = @Schema(implementation = MessagingService.class))),
        @ApiResponse(responseCode = "400", description = "Bad request")
      })
  public Response create(
      @Context UriInfo uriInfo, @Context SecurityContext securityContext, @Valid CreateMessagingService create)
      throws IOException {
    MessagingService service = getService(create, securityContext.getUserPrincipal().getName());
<<<<<<< HEAD
    Response response = create(uriInfo, securityContext, service, ADMIN | BOT);
    decryptOrNullify(securityContext, (MessagingService) response.getEntity());
    return response;
=======
    return create(uriInfo, securityContext, service, true);
>>>>>>> ba94121f
  }

  @PUT
  @Operation(
      operationId = "createOrUpdateMessagingService",
      summary = "Update messaging service",
      tags = "MessagingService",
      description = "Create a new messaging service or Update an existing messaging service identified by `id`.",
      responses = {
        @ApiResponse(
            responseCode = "200",
            description = "Messaging service instance",
            content =
                @Content(mediaType = "application/json", schema = @Schema(implementation = MessagingService.class))),
        @ApiResponse(responseCode = "400", description = "Bad request")
      })
  public Response createOrUpdate(
      @Context UriInfo uriInfo,
      @Context SecurityContext securityContext,
      @Parameter(description = "Id of the messaging service", schema = @Schema(type = "string")) @PathParam("id")
          String id,
      @Valid CreateMessagingService update)
      throws IOException {
    MessagingService service = getService(update, securityContext.getUserPrincipal().getName());
<<<<<<< HEAD
    Response response = createOrUpdate(uriInfo, securityContext, service, ADMIN | BOT | OWNER);
=======
    Response response = createOrUpdate(uriInfo, securityContext, service, true);
>>>>>>> ba94121f
    decryptOrNullify(securityContext, (MessagingService) response.getEntity());
    return response;
  }

  @DELETE
  @Path("/{id}")
  @Operation(
      operationId = "deleteMessagingService",
      summary = "Delete a messaging service",
      tags = "MessagingService",
      description = "Delete a messaging service. If topics belong the service, it can't be " + "deleted.",
      responses = {
        @ApiResponse(responseCode = "200", description = "OK"),
        @ApiResponse(responseCode = "404", description = "MessagingService service for instance {id} " + "is not found")
      })
  public Response delete(
      @Context UriInfo uriInfo,
      @Context SecurityContext securityContext,
      @Parameter(description = "Recursively delete this entity and it's children. (Default `false`)")
          @DefaultValue("false")
          @QueryParam("recursive")
          boolean recursive,
      @Parameter(description = "Hard delete the entity. (Default = `false`)")
          @QueryParam("hardDelete")
          @DefaultValue("false")
          boolean hardDelete,
      @Parameter(description = "Id of the messaging service", schema = @Schema(type = "string")) @PathParam("id")
          String id)
      throws IOException {
    return delete(uriInfo, securityContext, id, recursive, hardDelete, true);
  }

  private MessagingService getService(CreateMessagingService create, String user) {
    return copy(new MessagingService(), create, user)
        .withConnection(create.getConnection())
        .withServiceType(create.getServiceType());
  }

  @Override
  protected MessagingService nullifyConnection(MessagingService service) {
    return service.withConnection(null);
  }

<<<<<<< HEAD
  @Override
  protected String extractServiceType(MessagingService service) {
    return service.getServiceType().value();
=======
  private MessagingService decryptOrNullify(SecurityContext securityContext, MessagingService messagingService) {
    try {
      authorizer.authorizeAdmin(securityContext, true);
    } catch (AuthorizationException e) {
      return messagingService.withConnection(null);
    }
    secretsManager.encryptOrDecryptServiceConnection(
        messagingService.getConnection(), messagingService.getServiceType().value(), messagingService.getName(), false);
    return messagingService;
>>>>>>> ba94121f
  }
}<|MERGE_RESOLUTION|>--- conflicted
+++ resolved
@@ -292,13 +292,9 @@
       @Context UriInfo uriInfo, @Context SecurityContext securityContext, @Valid CreateMessagingService create)
       throws IOException {
     MessagingService service = getService(create, securityContext.getUserPrincipal().getName());
-<<<<<<< HEAD
-    Response response = create(uriInfo, securityContext, service, ADMIN | BOT);
+    Response response = create(uriInfo, securityContext, service, true);
     decryptOrNullify(securityContext, (MessagingService) response.getEntity());
     return response;
-=======
-    return create(uriInfo, securityContext, service, true);
->>>>>>> ba94121f
   }
 
   @PUT
@@ -323,11 +319,7 @@
       @Valid CreateMessagingService update)
       throws IOException {
     MessagingService service = getService(update, securityContext.getUserPrincipal().getName());
-<<<<<<< HEAD
-    Response response = createOrUpdate(uriInfo, securityContext, service, ADMIN | BOT | OWNER);
-=======
     Response response = createOrUpdate(uriInfo, securityContext, service, true);
->>>>>>> ba94121f
     decryptOrNullify(securityContext, (MessagingService) response.getEntity());
     return response;
   }
@@ -371,20 +363,8 @@
     return service.withConnection(null);
   }
 
-<<<<<<< HEAD
   @Override
   protected String extractServiceType(MessagingService service) {
     return service.getServiceType().value();
-=======
-  private MessagingService decryptOrNullify(SecurityContext securityContext, MessagingService messagingService) {
-    try {
-      authorizer.authorizeAdmin(securityContext, true);
-    } catch (AuthorizationException e) {
-      return messagingService.withConnection(null);
-    }
-    secretsManager.encryptOrDecryptServiceConnection(
-        messagingService.getConnection(), messagingService.getServiceType().value(), messagingService.getName(), false);
-    return messagingService;
->>>>>>> ba94121f
   }
 }