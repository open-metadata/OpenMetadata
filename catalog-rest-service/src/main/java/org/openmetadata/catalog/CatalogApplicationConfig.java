--- conflicted
+++ resolved
@@ -106,17 +106,15 @@
   @Setter
   private boolean sandboxModeEnabled;
 
-<<<<<<< HEAD
   @JsonProperty("slackChat")
   @Getter
   @Setter
   private SlackChatConfiguration slackChatConfiguration = new SlackChatConfiguration();
-=======
+
   @JsonProperty("secretsManagerConfiguration")
   @Getter
   @Setter
   private SecretsManagerConfiguration secretsManagerConfiguration;
->>>>>>> 2258a7d7
 
   @Override
   public String toString() {
