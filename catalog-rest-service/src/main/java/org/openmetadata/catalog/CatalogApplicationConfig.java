/*
 *  Copyright 2021 Collate
 *  Licensed under the Apache License, Version 2.0 (the "License");
 *  you may not use this file except in compliance with the License.
 *  You may obtain a copy of the License at
 *  http://www.apache.org/licenses/LICENSE-2.0
 *  Unless required by applicable law or agreed to in writing, software
 *  distributed under the License is distributed on an "AS IS" BASIS,
 *  WITHOUT WARRANTIES OR CONDITIONS OF ANY KIND, either express or implied.
 *  See the License for the specific language governing permissions and
 *  limitations under the License.
 */

package org.openmetadata.catalog;

import com.fasterxml.jackson.annotation.JsonProperty;
import io.dropwizard.Configuration;
import io.dropwizard.db.DataSourceFactory;
import io.dropwizard.health.conf.HealthConfiguration;
import io.federecio.dropwizard.swagger.SwaggerBundleConfiguration;
import java.util.List;
import javax.validation.Valid;
import javax.validation.constraints.NotNull;
import lombok.Getter;
import lombok.Setter;
import org.openmetadata.catalog.airflow.AirflowConfiguration;
import org.openmetadata.catalog.elasticsearch.ElasticSearchConfiguration;
import org.openmetadata.catalog.events.EventHandlerConfiguration;
import org.openmetadata.catalog.fernet.FernetConfiguration;
import org.openmetadata.catalog.migration.MigrationConfiguration;
import org.openmetadata.catalog.secrets.SecretsManagerConfiguration;
import org.openmetadata.catalog.security.AuthenticationConfiguration;
import org.openmetadata.catalog.security.AuthorizerConfiguration;
import org.openmetadata.catalog.security.client.SamlSSOClientConfig;
import org.openmetadata.catalog.security.jwt.JWTTokenConfiguration;
import org.openmetadata.catalog.slack.SlackPublisherConfiguration;

public class CatalogApplicationConfig extends Configuration {
  @JsonProperty("database")
  @NotNull
  @Valid
  @Getter
  @Setter
  private DataSourceFactory dataSourceFactory;

  @JsonProperty("swagger")
  @Getter
  @Setter
  private SwaggerBundleConfiguration swaggerBundleConfig;

  @JsonProperty("authorizerConfiguration")
  @Getter
  @Setter
  private AuthorizerConfiguration authorizerConfiguration;

  @JsonProperty("authenticationConfiguration")
  @Getter
  @Setter
  private AuthenticationConfiguration authenticationConfiguration;

  @JsonProperty("jwtTokenConfiguration")
  @Getter
  @Setter
  private JWTTokenConfiguration jwtTokenConfiguration;

  @JsonProperty("elasticsearch")
  @Getter
  @Setter
  private ElasticSearchConfiguration elasticSearchConfiguration;

  @JsonProperty("eventHandlerConfiguration")
  @Getter
  @Setter
  private EventHandlerConfiguration eventHandlerConfiguration;

  @JsonProperty("airflowConfiguration")
  @Getter
  @Setter
  private AirflowConfiguration airflowConfiguration;

  @JsonProperty("slackEventPublishers")
  @Getter
  @Setter
  private List<SlackPublisherConfiguration> slackEventPublishers;

  @JsonProperty("migrationConfiguration")
  @NotNull
  @Getter
  @Setter
  private MigrationConfiguration migrationConfiguration;

  @JsonProperty("fernetConfiguration")
  @Getter
  @Setter
  private FernetConfiguration fernetConfiguration;

  @JsonProperty("health")
  @NotNull
  @Valid
  @Getter
  @Setter
  private HealthConfiguration healthConfiguration = new HealthConfiguration();

  @JsonProperty("sandboxModeEnabled")
  @Getter
  @Setter
  private boolean sandboxModeEnabled;

<<<<<<< HEAD
  @JsonProperty("samlConfiguration")
  @Getter
  @Setter
  private SamlSSOClientConfig samlConfiguration;
=======
  @JsonProperty("secretsManagerConfiguration")
  @Getter
  @Setter
  private SecretsManagerConfiguration secretsManagerConfiguration;
>>>>>>> 2258a7d7

  @Override
  public String toString() {
    return "catalogConfig{"
        + ", dataSourceFactory="
        + dataSourceFactory
        + ", swaggerBundleConfig="
        + swaggerBundleConfig
        + ", authorizerConfiguration="
        + authorizerConfiguration
        + '}';
  }
}<|MERGE_RESOLUTION|>--- conflicted
+++ resolved
@@ -106,17 +106,16 @@
   @Setter
   private boolean sandboxModeEnabled;
 
-<<<<<<< HEAD
   @JsonProperty("samlConfiguration")
   @Getter
   @Setter
   private SamlSSOClientConfig samlConfiguration;
-=======
+
   @JsonProperty("secretsManagerConfiguration")
   @Getter
   @Setter
   private SecretsManagerConfiguration secretsManagerConfiguration;
->>>>>>> 2258a7d7
+
 
   @Override
   public String toString() {
