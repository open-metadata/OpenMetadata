--- conflicted
+++ resolved
@@ -107,17 +107,15 @@
   @Setter
   private boolean sandboxModeEnabled;
 
-<<<<<<< HEAD
   @JsonProperty("samlConfiguration")
   @Getter
   @Setter
   private SamlSSOClientConfig samlConfiguration;
-=======
+
   @JsonProperty("slackChat")
   @Getter
   @Setter
   private SlackChatConfiguration slackChatConfiguration = new SlackChatConfiguration();
->>>>>>> 4c30b012
 
   @JsonProperty("secretsManagerConfiguration")
   @Getter
