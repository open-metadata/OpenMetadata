--- conflicted
+++ resolved
@@ -447,18 +447,10 @@
             + "(fromId = :id AND toEntity = :entity)")
     void deleteAll(@Bind("id") String id, @Bind("entity") String entity);
 
-<<<<<<< HEAD
-    @SqlUpdate("UPDATE entity_relationship SET deleted = true WHERE toId = :id OR fromId = :id")
-    void softDeleteAll(@Bind("id") String id);
-
-    @SqlUpdate("UPDATE entity_relationship SET deleted = false WHERE toId = :id OR fromId = :id")
-    void recoverSoftDeleteAll(@Bind("id") String id);
-=======
     @SqlUpdate(
         "UPDATE entity_relationship SET deleted = true WHERE (toId = :id AND toEntity = :entity) "
             + "OR (fromId = :id AND fromEntity = :entity)")
     void softDeleteAll(@Bind("id") String id, @Bind("entity") String entity);
->>>>>>> 35f19679
   }
 
   interface FeedDAO {
