--- conflicted
+++ resolved
@@ -231,19 +231,10 @@
 
   private void populateParents(Team team) throws IOException {
     // Teams created without parents has the top Organization as the default parent
-<<<<<<< HEAD
-    List<EntityReference> parentRefs = team.getParents();
-    // The default organization does not have parents
-    if (team.getTeamType().equals(ORGANIZATION) && team.getName().equals(organization.getName())) {
-      return;
-    }
-    if (parentRefs == null) {
-=======
     List<EntityReference> parentRefs = listOrEmpty(team.getParents());
 
     // When there are no parents for a team, add organization as the default parent
     if (parentRefs.isEmpty() && !team.getName().equals(ORGANIZATION_NAME)) {
->>>>>>> dd8b7fb5
       team.setParents(new ArrayList<>());
       team.getParents().add(organization.getEntityReference());
       return;
