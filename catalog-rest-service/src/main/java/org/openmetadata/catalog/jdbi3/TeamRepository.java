/*
 *  Copyright 2021 Collate
 *  Licensed under the Apache License, Version 2.0 (the "License");
 *  you may not use this file except in compliance with the License.
 *  You may obtain a copy of the License at
 *  http://www.apache.org/licenses/LICENSE-2.0
 *  Unless required by applicable law or agreed to in writing, software
 *  distributed under the License is distributed on an "AS IS" BASIS,
 *  WITHOUT WARRANTIES OR CONDITIONS OF ANY KIND, either express or implied.
 *  See the License for the specific language governing permissions and
 *  limitations under the License.
 */

package org.openmetadata.catalog.jdbi3;

import static org.openmetadata.catalog.Entity.FIELD_OWNER;
import static org.openmetadata.catalog.Entity.ORGANIZATION_NAME;
import static org.openmetadata.catalog.Entity.POLICY;
import static org.openmetadata.catalog.Entity.TEAM;
import static org.openmetadata.catalog.api.teams.CreateTeam.TeamType.BUSINESS_UNIT;
import static org.openmetadata.catalog.api.teams.CreateTeam.TeamType.DEPARTMENT;
import static org.openmetadata.catalog.api.teams.CreateTeam.TeamType.DIVISION;
import static org.openmetadata.catalog.api.teams.CreateTeam.TeamType.ORGANIZATION;
import static org.openmetadata.catalog.exception.CatalogExceptionMessage.invalidChild;
import static org.openmetadata.catalog.exception.CatalogExceptionMessage.invalidParent;
import static org.openmetadata.catalog.exception.CatalogExceptionMessage.invalidParentCount;
import static org.openmetadata.common.utils.CommonUtil.listOrEmpty;

import com.fasterxml.jackson.core.JsonProcessingException;
import java.io.IOException;
import java.util.ArrayList;
import java.util.Arrays;
import java.util.List;
import java.util.UUID;
import lombok.extern.slf4j.Slf4j;
import org.openmetadata.catalog.Entity;
import org.openmetadata.catalog.api.teams.CreateTeam.TeamType;
import org.openmetadata.catalog.entity.teams.Team;
import org.openmetadata.catalog.exception.CatalogExceptionMessage;
import org.openmetadata.catalog.jdbi3.CollectionDAO.EntityRelationshipRecord;
import org.openmetadata.catalog.resources.teams.TeamResource;
import org.openmetadata.catalog.type.EntityReference;
import org.openmetadata.catalog.type.Include;
import org.openmetadata.catalog.type.Relationship;
import org.openmetadata.catalog.util.EntityUtil;
import org.openmetadata.catalog.util.EntityUtil.Fields;
import org.openmetadata.catalog.util.JsonUtils;

@Slf4j
public class TeamRepository extends EntityRepository<Team> {
  static final String TEAM_UPDATE_FIELDS = "owner,profile,users,defaultRoles,parents,children,policies";
  static final String TEAM_PATCH_FIELDS = "owner,profile,users,defaultRoles,parents,children,policies";
  private Team organization = null;

  public TeamRepository(CollectionDAO dao) {
    super(TeamResource.COLLECTION_PATH, TEAM, Team.class, dao.teamDAO(), dao, TEAM_PATCH_FIELDS, TEAM_UPDATE_FIELDS);
  }

  @Override
  public Team setFields(Team team, Fields fields) throws IOException {
    if (!fields.contains("profile")) {
      team.setProfile(null); // Clear the profile attribute, if it was not requested
    }
    team.setUsers(fields.contains("users") ? getUsers(team) : null);
    team.setOwns(fields.contains("owns") ? getOwns(team) : null);
    team.setDefaultRoles(fields.contains("defaultRoles") ? getDefaultRoles(team) : null);
    team.setOwner(fields.contains(FIELD_OWNER) ? getOwner(team) : null);
    team.setParents(fields.contains("parents") ? getParents(team) : null);
    team.setChildren(fields.contains("children") ? getChildren(team.getId()) : null);
    team.setPolicies(fields.contains("policies") ? getPolicies(team) : null);
    team.setChildrenCount(fields.contains("childrenCount") ? getChildrenCount(team) : null);
    team.setUserCount(fields.contains("userCount") ? getUserCount(team.getId()) : null);
    return team;
  }

  @Override
  public void restorePatchAttributes(Team original, Team updated) {
    // Patch can't make changes to following fields. Ignore the changes
    updated.withName(original.getName()).withId(original.getId());
  }

  @Override
  public void prepare(Team team) throws IOException {
    setFullyQualifiedName(team);
    populateOwner(team.getOwner()); // Validate owner
    populateParents(team); // Validate parents
    populateChildren(team); // Validate children
    validateUsers(team.getUsers());
    validateRoles(team.getDefaultRoles());
    validatePolicies(team.getPolicies());
  }

  @Override
  public void storeEntity(Team team, boolean update) throws IOException {
    // Relationships and fields such as href are derived and not stored as part of json
    EntityReference owner = team.getOwner();
    List<EntityReference> users = team.getUsers();
    List<EntityReference> defaultRoles = team.getDefaultRoles();
    List<EntityReference> parents = team.getParents();
    List<EntityReference> children = team.getChildren();
    List<EntityReference> policies = team.getPolicies();

    // Don't store users, defaultRoles, href as JSON. Build it on the fly based on relationships
    team.withUsers(null).withDefaultRoles(null).withHref(null).withOwner(null);

    store(team.getId(), team, update);

    // Restore the relationships
    team.withUsers(users)
        .withDefaultRoles(defaultRoles)
        .withOwner(owner)
        .withParents(parents)
        .withChildren(children)
        .withPolicies(policies);
  }

  @Override
  public void storeRelationships(Team team) {
    // Add team owner relationship
    storeOwner(team, team.getOwner());
    for (EntityReference user : listOrEmpty(team.getUsers())) {
      addRelationship(team.getId(), user.getId(), TEAM, Entity.USER, Relationship.HAS);
    }
    for (EntityReference defaultRole : listOrEmpty(team.getDefaultRoles())) {
      addRelationship(team.getId(), defaultRole.getId(), TEAM, Entity.ROLE, Relationship.HAS);
    }
    for (EntityReference parent : listOrEmpty(team.getParents())) {
      if (parent.getId().equals(organization.getId())) {
        continue; // When the parent is the default parent - organization, don't store the relationship
      }
      addRelationship(parent.getId(), team.getId(), TEAM, TEAM, Relationship.PARENT_OF);
    }
    for (EntityReference child : listOrEmpty(team.getChildren())) {
      addRelationship(team.getId(), child.getId(), TEAM, TEAM, Relationship.PARENT_OF);
    }
    for (EntityReference policy : listOrEmpty(team.getPolicies())) {
      addRelationship(team.getId(), policy.getId(), TEAM, POLICY, Relationship.HAS);
    }
  }

  @Override
  public TeamUpdater getUpdater(Team original, Team updated, Operation operation) {
    return new TeamUpdater(original, updated, operation);
  }

  @Override
  protected void preDelete(Team entity) {
    if (entity.getId().equals(organization.getId())) {
      throw new IllegalArgumentException(CatalogExceptionMessage.deleteOrganization());
    }
  }

  @Override
  protected void cleanup(Team team) throws IOException {
    // When a parent team is deleted, if the children team don't have a parent, set Organization as the parent
    getParents(team);
    for (EntityReference child : listOrEmpty(team.getChildren())) {
      Team childTeam = dao.findEntityById(child.getId());
      getParents(childTeam);
      if (childTeam.getParents().size() == 1) { // Only parent is being deleted, move the parent to Organization
        addRelationship(organization.getId(), childTeam.getId(), TEAM, TEAM, Relationship.PARENT_OF);
        LOG.info("Moving parent of team " + childTeam.getId() + " to organization");
      }
    }
    super.cleanup(team);
  }

  private List<EntityReference> getUsers(Team team) throws IOException {
    List<EntityRelationshipRecord> userIds = findTo(team.getId(), TEAM, Relationship.HAS, Entity.USER);
    return EntityUtil.populateEntityReferences(userIds, Entity.USER);
  }

  private Integer getUserCount(UUID teamId) throws IOException {
    List<EntityRelationshipRecord> userIds = findTo(teamId, TEAM, Relationship.HAS, Entity.USER);
    int userCount = userIds.size();
    List<EntityReference> children = getChildren(teamId);
    for (EntityReference child : children) {
      userCount += getUserCount(child.getId());
    }
    return userCount;
  }

  private List<EntityReference> getOwns(Team team) throws IOException {
    // Compile entities owned by the team
    return EntityUtil.getEntityReferences(
        daoCollection.relationshipDAO().findTo(team.getId().toString(), TEAM, Relationship.OWNS.ordinal()));
  }

  private List<EntityReference> getDefaultRoles(Team team) throws IOException {
    List<EntityRelationshipRecord> defaultRoleIds = findTo(team.getId(), TEAM, Relationship.HAS, Entity.ROLE);
    return EntityUtil.populateEntityReferences(defaultRoleIds, Entity.ROLE);
  }

  private List<EntityReference> getParents(Team team) throws IOException {
    List<EntityRelationshipRecord> parents = findFrom(team.getId(), TEAM, Relationship.PARENT_OF, TEAM);
    if (listOrEmpty(parents).isEmpty() && !team.getId().equals(organization.getId())) {
      return new ArrayList<>(List.of(organization.getEntityReference()));
    }
    return EntityUtil.populateEntityReferences(parents, TEAM);
  }

<<<<<<< HEAD
  private List<EntityReference> getChildren(UUID teamId) throws IOException {
    List<EntityRelationshipRecord> children = findTo(teamId, TEAM, Relationship.PARENT_OF, TEAM);
=======
  private List<EntityReference> getChildren(Team team) throws IOException {
    if (team.getId().equals(organization.getId())) { // For organization all the parentless teams are children
      List<String> children = daoCollection.teamDAO().listTeamsWithoutParents();
      return EntityUtil.populateEntityReferencesById(children, Entity.TEAM);
    }
    List<EntityRelationshipRecord> children = findTo(team.getId(), TEAM, Relationship.PARENT_OF, TEAM);
>>>>>>> 951251a4
    return EntityUtil.populateEntityReferences(children, TEAM);
  }

  private Integer getChildrenCount(Team team) throws IOException {
    List<EntityRelationshipRecord> children = findTo(team.getId(), TEAM, Relationship.PARENT_OF, TEAM);
    return children.size();
  }

  private List<EntityReference> getPolicies(Team team) throws IOException {
    List<EntityRelationshipRecord> policies = findTo(team.getId(), TEAM, Relationship.HAS, POLICY);
    return EntityUtil.populateEntityReferences(policies, POLICY);
  }

  private void populateChildren(Team team) throws IOException {
    List<EntityReference> childrenRefs = team.getChildren();
    if (childrenRefs == null) {
      return;
    }
    List<Team> children = getTeams(childrenRefs);
    switch (team.getTeamType()) {
      case DEPARTMENT:
        validateChildren(team, children, DEPARTMENT);
        break;
      case DIVISION:
        validateChildren(team, children, DEPARTMENT, DIVISION);
        break;
      case BUSINESS_UNIT:
      case ORGANIZATION:
        validateChildren(team, children, BUSINESS_UNIT, DIVISION, DEPARTMENT);
        break;
    }
    populateTeamRefs(childrenRefs, children);
  }

  private void populateParents(Team team) throws IOException {
    // Teams created without parents has the top Organization as the default parent
    List<EntityReference> parentRefs = listOrEmpty(team.getParents());

    // When there are no parents for a team, add organization as the default parent
    if (parentRefs.isEmpty() && !team.getName().equals(ORGANIZATION_NAME)) {
      team.setParents(new ArrayList<>());
      team.getParents().add(organization.getEntityReference());
      return;
    }
    List<Team> parents = getTeams(parentRefs);
    switch (team.getTeamType()) {
      case DEPARTMENT:
        validateParents(team, parents, DEPARTMENT, DIVISION, BUSINESS_UNIT, ORGANIZATION);
        break;
      case DIVISION:
        validateSingleParent(team, parentRefs);
        validateParents(team, parents, DIVISION, BUSINESS_UNIT, ORGANIZATION);
        break;
      case BUSINESS_UNIT:
        validateSingleParent(team, parentRefs);
        validateParents(team, parents, BUSINESS_UNIT, ORGANIZATION);
        break;
      case ORGANIZATION:
        if (!parentRefs.isEmpty()) {
          throw new IllegalArgumentException(CatalogExceptionMessage.unexpectedParent());
        }
    }
    populateTeamRefs(parentRefs, parents);
  }

  // Populate team refs from team entity list
  private void populateTeamRefs(List<EntityReference> teamRefs, List<Team> teams) {
    for (int i = 0; i < teams.size(); i++) {
      EntityUtil.copy(teams.get(i).getEntityReference(), teamRefs.get(i));
    }
  }

  private List<Team> getTeams(List<EntityReference> teamRefs) throws IOException {
    List<Team> teams = new ArrayList<>();
    for (EntityReference teamRef : teamRefs) {
      teams.add(dao.findEntityById(teamRef.getId()));
    }
    return teams;
  }

  // Validate if the team can given type of parents
  private void validateParents(Team team, List<Team> relatedTeams, TeamType... allowedTeamTypes) {
    List<TeamType> allowed = Arrays.asList(allowedTeamTypes);
    for (Team relatedTeam : relatedTeams) {
      if (!allowed.contains(relatedTeam.getTeamType())) {
        throw new IllegalArgumentException(invalidParent(relatedTeam, team.getName(), team.getTeamType()));
      }
    }
  }

  // Validate if the team can given type of children
  private void validateChildren(Team team, List<Team> children, TeamType... allowedTeamTypes) {
    List<TeamType> allowed = Arrays.asList(allowedTeamTypes);
    for (Team child : children) {
      if (!allowed.contains(child.getTeamType())) {
        throw new IllegalArgumentException(invalidChild(team.getName(), team.getTeamType(), child));
      }
    }
  }

  private void validateSingleParent(Team team, List<EntityReference> parentRefs) {
    if (listOrEmpty(parentRefs).size() != 1) {
      throw new IllegalArgumentException(invalidParentCount(1, team.getTeamType()));
    }
  }

  public void initOrganization() throws IOException {
    String json = dao.findJsonByFqn(ORGANIZATION_NAME, Include.ALL);
    if (json == null) {
      LOG.debug("Organization {} is not initialized", ORGANIZATION_NAME);
      EntityReference organizationPolicy = Entity.getEntityReferenceByName(POLICY, "OrganizationPolicy", Include.ALL);
      Team team =
          new Team()
              .withId(UUID.randomUUID())
              .withName(ORGANIZATION_NAME)
              .withDisplayName(ORGANIZATION_NAME)
              .withDescription("Organization under which all the other team hierarchy is created")
              .withTeamType(ORGANIZATION)
              .withUpdatedBy("admin")
              .withUpdatedAt(System.currentTimeMillis())
              .withPolicies(new ArrayList<>(List.of(organizationPolicy)));
      // Teams
      try {
        organization = create(null, team);
        LOG.info("Organization {}:{} is successfully initialized", ORGANIZATION_NAME, organization.getId());
      } catch (Exception e) {
        LOG.error("Failed to initialize organization", e);
        throw e;
      }
    } else {
      organization = JsonUtils.readValue(json, Team.class);
      LOG.info("Organization is already initialized");
    }
  }

  /** Handles entity updated from PUT and POST operation. */
  public class TeamUpdater extends EntityUpdater {
    public TeamUpdater(Team original, Team updated, Operation operation) {
      super(original, updated, operation);
    }

    @Override
    public void entitySpecificUpdate() throws IOException {
      recordChange("profile", original.getProfile(), updated.getProfile());
      recordChange("isJoinable", original.getIsJoinable(), updated.getIsJoinable());
      updateUsers(original, updated);
      updateDefaultRoles(original, updated);
      updateParents(original, updated);
      updateChildren(original, updated);
      updatePolicies(original, updated);
    }

    private void updateUsers(Team origTeam, Team updatedTeam) throws JsonProcessingException {
      List<EntityReference> origUsers = listOrEmpty(origTeam.getUsers());
      List<EntityReference> updatedUsers = listOrEmpty(updatedTeam.getUsers());
      updateToRelationships(
          "users", TEAM, origTeam.getId(), Relationship.HAS, Entity.USER, origUsers, updatedUsers, false);
    }

    private void updateDefaultRoles(Team origTeam, Team updatedTeam) throws JsonProcessingException {
      List<EntityReference> origDefaultRoles = listOrEmpty(origTeam.getDefaultRoles());
      List<EntityReference> updatedDefaultRoles = listOrEmpty(updatedTeam.getDefaultRoles());
      updateToRelationships(
          "defaultRoles",
          TEAM,
          origTeam.getId(),
          Relationship.HAS,
          Entity.ROLE,
          origDefaultRoles,
          updatedDefaultRoles,
          false);
    }

    private void updateParents(Team original, Team updated) throws JsonProcessingException {
      List<EntityReference> origParents = listOrEmpty(original.getParents());
      List<EntityReference> updatedParents = listOrEmpty(updated.getParents());
      updateFromRelationships(
          "parents", TEAM, origParents, updatedParents, Relationship.PARENT_OF, TEAM, original.getId());
    }

    private void updateChildren(Team original, Team updated) throws JsonProcessingException {
      List<EntityReference> origParents = listOrEmpty(original.getChildren());
      List<EntityReference> updatedParents = listOrEmpty(updated.getChildren());
      updateToRelationships(
          "children", TEAM, original.getId(), Relationship.PARENT_OF, TEAM, origParents, updatedParents, false);
    }

    private void updatePolicies(Team original, Team updated) throws JsonProcessingException {
      List<EntityReference> origPolicies = listOrEmpty(original.getPolicies());
      List<EntityReference> updatedPolicies = listOrEmpty(updated.getPolicies());
      updateToRelationships(
          "policies", TEAM, original.getId(), Relationship.HAS, POLICY, origPolicies, updatedPolicies, false);
    }
  }
}<|MERGE_RESOLUTION|>--- conflicted
+++ resolved
@@ -199,17 +199,12 @@
     return EntityUtil.populateEntityReferences(parents, TEAM);
   }
 
-<<<<<<< HEAD
   private List<EntityReference> getChildren(UUID teamId) throws IOException {
-    List<EntityRelationshipRecord> children = findTo(teamId, TEAM, Relationship.PARENT_OF, TEAM);
-=======
-  private List<EntityReference> getChildren(Team team) throws IOException {
-    if (team.getId().equals(organization.getId())) { // For organization all the parentless teams are children
+    if (teamId.equals(organization.getId())) { // For organization all the parentless teams are children
       List<String> children = daoCollection.teamDAO().listTeamsWithoutParents();
       return EntityUtil.populateEntityReferencesById(children, Entity.TEAM);
     }
-    List<EntityRelationshipRecord> children = findTo(team.getId(), TEAM, Relationship.PARENT_OF, TEAM);
->>>>>>> 951251a4
+    List<EntityRelationshipRecord> children = findTo(teamId, TEAM, Relationship.PARENT_OF, TEAM);
     return EntityUtil.populateEntityReferences(children, TEAM);
   }
 
