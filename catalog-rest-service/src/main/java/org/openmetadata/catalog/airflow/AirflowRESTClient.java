/*
 *  Copyright 2021 Collate
 *  Licensed under the Apache License, Version 2.0 (the "License");
 *  you may not use this file except in compliance with the License.
 *  You may obtain a copy of the License at
 *  http://www.apache.org/licenses/LICENSE-2.0
 *  Unless required by applicable law or agreed to in writing, software
 *  distributed under the License is distributed on an "AS IS" BASIS,
 *  WITHOUT WARRANTIES OR CONDITIONS OF ANY KIND, either express or implied.
 *  See the License for the specific language governing permissions and
 *  limitations under the License.
 */

package org.openmetadata.catalog.airflow;

import com.fasterxml.jackson.core.type.TypeReference;
import java.io.IOException;
import java.net.URI;
import java.net.http.HttpRequest;
import java.net.http.HttpResponse;
import java.util.List;
import java.util.Map;
import javax.ws.rs.core.Response;
import lombok.extern.slf4j.Slf4j;
import org.json.JSONObject;
import org.openmetadata.catalog.api.services.ingestionPipelines.TestServiceConnection;
import org.openmetadata.catalog.entity.services.ingestionPipelines.IngestionPipeline;
import org.openmetadata.catalog.entity.services.ingestionPipelines.PipelineStatus;
import org.openmetadata.catalog.exception.IngestionPipelineDeploymentException;
import org.openmetadata.catalog.exception.PipelineServiceClientException;
import org.openmetadata.catalog.util.JsonUtils;
import org.openmetadata.catalog.util.PipelineServiceClient;

@Slf4j
public class AirflowRESTClient extends PipelineServiceClient {
  private final String apiEndpoint = "api/v1/openmetadata";

  public AirflowRESTClient(AirflowConfiguration airflowConfig) {
    super(
        airflowConfig.getUsername(),
        airflowConfig.getPassword(),
        airflowConfig.getApiEndpoint(),
        airflowConfig.getTimeout());
  }

  @Override
  public String deployPipeline(IngestionPipeline ingestionPipeline) {
    HttpResponse<String> response;
    try {
      String deployEndpoint = "%s/%s/deploy";
      String deployUrl = String.format(deployEndpoint, serviceURL, apiEndpoint);
      String pipelinePayload = JsonUtils.pojoToJson(ingestionPipeline);
      response = post(deployUrl, pipelinePayload);
      if (response.statusCode() == 200) {
        return response.body();
      }
    } catch (Exception e) {
      throw IngestionPipelineDeploymentException.byMessage(ingestionPipeline.getName(), e.getMessage());
    }

    throw new PipelineServiceClientException(
        String.format(
            "%s Failed to deploy Ingestion Pipeline due to airflow API returned %s and response %s",
            ingestionPipeline.getName(), Response.Status.fromStatusCode(response.statusCode()), response.body()));
  }

  @Override
  public String deletePipeline(String pipelineName) {
    try {
      String deleteEndpoint = "%s/%s/delete?dag_id=%s";
      HttpResponse<String> response =
          deleteRequestAuthenticatedForJsonContent(deleteEndpoint, serviceURL, apiEndpoint, pipelineName);
      return response.body();
    } catch (Exception e) {
      LOG.error(String.format("Failed to delete Airflow Pipeline %s from Airflow DAGS", pipelineName));
    }
    return null;
  }

  @Override
  public String runPipeline(String pipelineName) {
    HttpResponse<String> response;
    try {
      String triggerEndPoint = "%s/%s/trigger";
      String triggerUrl = String.format(triggerEndPoint, serviceURL, apiEndpoint);
      JSONObject requestPayload = new JSONObject();
      requestPayload.put("dag_id", pipelineName);
      response = post(triggerUrl, requestPayload.toString());
      if (response.statusCode() == 200) {
        return response.body();
      }
    } catch (Exception e) {
      throw IngestionPipelineDeploymentException.byMessage(pipelineName, e.getMessage());
    }

    throw IngestionPipelineDeploymentException.byMessage(
        pipelineName, "Failed to trigger IngestionPipeline", Response.Status.fromStatusCode(response.statusCode()));
  }

  @Override
  public IngestionPipeline toggleIngestion(IngestionPipeline ingestionPipeline) {
    HttpResponse<String> response;
    try {
      String toggleEndPoint;
      String toggleUrl;
      JSONObject requestPayload = new JSONObject();
      requestPayload.put("dag_id", ingestionPipeline.getName());
      // If the pipeline is currently enabled, disable it
      if (ingestionPipeline.getEnabled().equals(Boolean.TRUE)) {
        toggleEndPoint = "%s/%s/disable";
        toggleUrl = String.format(toggleEndPoint, serviceURL, apiEndpoint);
        response = post(toggleUrl, requestPayload.toString());
        if (response.statusCode() == 200) {
          ingestionPipeline.setEnabled(false);
          return ingestionPipeline;
        } else if (response.statusCode() == 404) {
          ingestionPipeline.setDeployed(false);
          return ingestionPipeline;
        }
        // otherwise, enable it back
      } else {
        toggleEndPoint = "%s/%s/enable";
        toggleUrl = String.format(toggleEndPoint, serviceURL, apiEndpoint);
        response = post(toggleUrl, requestPayload.toString());
        if (response.statusCode() == 200) {
          ingestionPipeline.setEnabled(true);
          return ingestionPipeline;
        } else if (response.statusCode() == 404) {
          ingestionPipeline.setDeployed(false);
          return ingestionPipeline;
        }
      }
    } catch (Exception e) {
      throw PipelineServiceClientException.byMessage(ingestionPipeline.getName(), e.getMessage());
    }
    throw PipelineServiceClientException.byMessage(
        ingestionPipeline.getName(),
        "Failed to toggle ingestion pipeline state",
        Response.Status.fromStatusCode(response.statusCode()));
  }

  @Override
  public IngestionPipeline getPipelineStatus(IngestionPipeline ingestionPipeline) {
    HttpResponse<String> response;
    try {
      String statusEndPoint = "%s/%s/status?dag_id=%s";
      response =
          getRequestAuthenticatedForJsonContent(statusEndPoint, serviceURL, apiEndpoint, ingestionPipeline.getName());
      if (response.statusCode() == 200) {
        List<PipelineStatus> statuses = JsonUtils.readObjects(response.body(), PipelineStatus.class);
        ingestionPipeline.setPipelineStatuses(statuses);
        ingestionPipeline.setDeployed(true);
        return ingestionPipeline;
      } else if (response.statusCode() == 404) {
        ingestionPipeline.setDeployed(false);
      }
    } catch (Exception e) {
      throw PipelineServiceClientException.byMessage(ingestionPipeline.getName(), e.getMessage());
    }
    throw PipelineServiceClientException.byMessage(
        ingestionPipeline.getName(),
        "Failed to fetch ingestion pipeline runs",
        Response.Status.fromStatusCode(response.statusCode()));
  }

  @Override
  public HttpResponse<String> getServiceStatus() {
    HttpResponse<String> response;
    try {
<<<<<<< HEAD
      HttpResponse<String> response = requestNoAuthForJsonContent("%s/%s/health", serviceURL, apiEndpoint);
=======
      response = requestNoAuthForJsonContent("%s/rest_api/health", serviceURL);
>>>>>>> 53930a92
      if (response.statusCode() == 200) {
        return response;
      }
    } catch (Exception e) {
      throw PipelineServiceClientException.byMessage("Failed to get REST status.", e.getMessage());
    }
    throw new PipelineServiceClientException(String.format("Failed to get REST status due to %s.", response.body()));
  }

  @Override
  public HttpResponse<String> testConnection(TestServiceConnection testServiceConnection) {
    HttpResponse<String> response;
    try {
      String statusEndPoint = "%s/%s/test_connection";
      String statusUrl = String.format(statusEndPoint, serviceURL, apiEndpoint);
      String connectionPayload = JsonUtils.pojoToJson(testServiceConnection);
      response = post(statusUrl, connectionPayload);
      if (response.statusCode() == 200) {
        return response;
      }
    } catch (Exception e) {
      throw PipelineServiceClientException.byMessage("Failed to test connection.", e.getMessage());
    }
    throw new PipelineServiceClientException(String.format("Failed to test connection due to %s", response.body()));
  }

  @Override
  public HttpResponse<String> killIngestion(IngestionPipeline ingestionPipeline) {
    HttpResponse<String> response;
    try {
      String killEndPoint = "%s/%s/kill";
      String killUrl = String.format(killEndPoint, serviceURL, apiEndpoint);
      JSONObject requestPayload = new JSONObject();
      requestPayload.put("dag_id", ingestionPipeline.getName());
      response = post(killUrl, requestPayload.toString());
      if (response.statusCode() == 200) {
        return response;
      }
    } catch (Exception e) {
      throw PipelineServiceClientException.byMessage("Failed to kill running workflows", e.getMessage());
    }
    throw new PipelineServiceClientException(
        String.format("Failed to kill running workflows due to %s", response.body()));
  }

  @Override
  public Map<String, String> getLastIngestionLogs(IngestionPipeline ingestionPipeline) {
    HttpResponse<String> response;
    try {
<<<<<<< HEAD
      HttpResponse<String> response =
          getRequestAuthenticatedForJsonContent(
              "%s/%s/last_dag_logs?dag_id=%s", serviceURL, apiEndpoint, ingestionPipeline.getName());
=======
      response =
          requestAuthenticatedForJsonContent(
              "%s/rest_api/api?api=last_dag_logs&dag_id=%s", serviceURL, ingestionPipeline.getName());
>>>>>>> 53930a92
      if (response.statusCode() == 200) {
        return JsonUtils.readValue(response.body(), new TypeReference<>() {});
      }
    } catch (Exception e) {
      throw PipelineServiceClientException.byMessage("Failed to get last ingestion logs.", e.getMessage());
    }
    throw new PipelineServiceClientException(
        String.format("Failed to get last ingestion logs due to %s", response.body()));
  }

  private HttpResponse<String> getRequestAuthenticatedForJsonContent(
      String stringUrlFormat, Object... stringReplacement) throws IOException, InterruptedException {
    HttpRequest request = authenticatedRequestBuilder(stringUrlFormat, stringReplacement).GET().build();
    return client.send(request, HttpResponse.BodyHandlers.ofString());
  }

  private HttpResponse<String> deleteRequestAuthenticatedForJsonContent(
      String stringUrlFormat, Object... stringReplacement) throws IOException, InterruptedException {
    HttpRequest request = authenticatedRequestBuilder(stringUrlFormat, stringReplacement).DELETE().build();
    return client.send(request, HttpResponse.BodyHandlers.ofString());
  }

  private HttpRequest.Builder authenticatedRequestBuilder(String stringUrlFormat, Object... stringReplacement) {
    String url = String.format(stringUrlFormat, stringReplacement);
    return HttpRequest.newBuilder(URI.create(url))
        .header(CONTENT_HEADER, CONTENT_TYPE)
        .header(AUTH_HEADER, getBasicAuthenticationHeader(username, password));
  }

  private HttpResponse<String> requestNoAuthForJsonContent(String stringUrlFormat, Object... stringReplacement)
      throws IOException, InterruptedException {
    String url = String.format(stringUrlFormat, stringReplacement);
    HttpRequest request = HttpRequest.newBuilder(URI.create(url)).header(CONTENT_HEADER, CONTENT_TYPE).GET().build();
    return client.send(request, HttpResponse.BodyHandlers.ofString());
  }
}<|MERGE_RESOLUTION|>--- conflicted
+++ resolved
@@ -21,8 +21,11 @@
 import java.util.List;
 import java.util.Map;
 import javax.ws.rs.core.Response;
+import lombok.SneakyThrows;
 import lombok.extern.slf4j.Slf4j;
 import org.json.JSONObject;
+import org.openmetadata.catalog.airflow.models.AirflowAuthRequest;
+import org.openmetadata.catalog.airflow.models.AirflowAuthResponse;
 import org.openmetadata.catalog.api.services.ingestionPipelines.TestServiceConnection;
 import org.openmetadata.catalog.entity.services.ingestionPipelines.IngestionPipeline;
 import org.openmetadata.catalog.entity.services.ingestionPipelines.PipelineStatus;
@@ -167,11 +170,7 @@
   public HttpResponse<String> getServiceStatus() {
     HttpResponse<String> response;
     try {
-<<<<<<< HEAD
-      HttpResponse<String> response = requestNoAuthForJsonContent("%s/%s/health", serviceURL, apiEndpoint);
-=======
-      response = requestNoAuthForJsonContent("%s/rest_api/health", serviceURL);
->>>>>>> 53930a92
+      response = requestNoAuthForJsonContent("%s/%s/health", serviceURL, apiEndpoint);
       if (response.statusCode() == 200) {
         return response;
       }
@@ -221,15 +220,9 @@
   public Map<String, String> getLastIngestionLogs(IngestionPipeline ingestionPipeline) {
     HttpResponse<String> response;
     try {
-<<<<<<< HEAD
-      HttpResponse<String> response =
+      response =
           getRequestAuthenticatedForJsonContent(
               "%s/%s/last_dag_logs?dag_id=%s", serviceURL, apiEndpoint, ingestionPipeline.getName());
-=======
-      response =
-          requestAuthenticatedForJsonContent(
-              "%s/rest_api/api?api=last_dag_logs&dag_id=%s", serviceURL, ingestionPipeline.getName());
->>>>>>> 53930a92
       if (response.statusCode() == 200) {
         return JsonUtils.readValue(response.body(), new TypeReference<>() {});
       }
