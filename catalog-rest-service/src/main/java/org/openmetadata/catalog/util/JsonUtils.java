--- conflicted
+++ resolved
@@ -49,13 +49,10 @@
 import javax.validation.Validation;
 import javax.validation.Validator;
 import lombok.extern.slf4j.Slf4j;
-<<<<<<< HEAD
 import org.openmetadata.annotations.ExposedField;
 import org.openmetadata.annotations.OnlyExposedFieldAnnotationIntrospector;
-=======
 import org.openmetadata.annotations.IgnoreMaskedFieldAnnotationIntrospector;
 import org.openmetadata.annotations.MaskedField;
->>>>>>> b16a821f
 import org.openmetadata.catalog.entity.Type;
 import org.openmetadata.catalog.entity.type.Category;
 
@@ -65,11 +62,8 @@
   public static final String ENTITY_TYPE_ANNOTATION = "@om-entity-type";
   public static final String JSON_FILE_EXTENSION = ".json";
   private static final ObjectMapper OBJECT_MAPPER;
-<<<<<<< HEAD
   private static final ObjectMapper EXPOSED_OBJECT_MAPPER;
-=======
   private static final ObjectMapper MASKER_OBJECT_MAPPER;
->>>>>>> b16a821f
   private static final Validator VALIDATOR = Validation.buildDefaultValidatorFactory().getValidator();
   private static final JsonSchemaFactory schemaFactory = JsonSchemaFactory.getInstance(VersionFlag.V7);
 
@@ -82,13 +76,13 @@
   }
 
   static {
-<<<<<<< HEAD
     EXPOSED_OBJECT_MAPPER = OBJECT_MAPPER.copy();
     EXPOSED_OBJECT_MAPPER.setAnnotationIntrospector(new OnlyExposedFieldAnnotationIntrospector());
-=======
+  }
+
+  static {
     MASKER_OBJECT_MAPPER = OBJECT_MAPPER.copy();
     MASKER_OBJECT_MAPPER.setAnnotationIntrospector(new IgnoreMaskedFieldAnnotationIntrospector());
->>>>>>> b16a821f
   }
 
   private JsonUtils() {}
@@ -407,7 +401,15 @@
   }
 
   /**
-<<<<<<< HEAD
+   * Serialize object removing all the fields annotated with @{@link MaskedField}
+   *
+   * @return Serialized JSON string
+   */
+  public static String pojoToMaskedJson(Object entity) throws JsonProcessingException {
+    return MASKER_OBJECT_MAPPER.writeValueAsString(entity);
+  }
+
+  /**
    * Serialize object removing all the fields annotated with @{@link ExposedField}
    *
    * @return Object if the serialization of `entity` does not result in an empty JSON string.
@@ -415,13 +417,5 @@
   public static <T> T toExposedEntity(Object entity, Class<T> clazz) throws IOException {
     String jsonString = EXPOSED_OBJECT_MAPPER.writeValueAsString(entity);
     return EXPOSED_OBJECT_MAPPER.readValue(jsonString, clazz);
-=======
-   * Serialize object removing all the fields annotated with @{@link MaskedField}
-   *
-   * @return Serialized JSON string
-   */
-  public static String pojoToMaskedJson(Object entity) throws JsonProcessingException {
-    return MASKER_OBJECT_MAPPER.writeValueAsString(entity);
->>>>>>> b16a821f
   }
 }