/*
 *  Copyright 2021 Collate
 *  Licensed under the Apache License, Version 2.0 (the "License");
 *  you may not use this file except in compliance with the License.
 *  You may obtain a copy of the License at
 *  http://www.apache.org/licenses/LICENSE-2.0
 *  Unless required by applicable law or agreed to in writing, software
 *  distributed under the License is distributed on an "AS IS" BASIS,
 *  WITHOUT WARRANTIES OR CONDITIONS OF ANY KIND, either express or implied.
 *  See the License for the specific language governing permissions and
 *  limitations under the License.
 */

package org.openmetadata.catalog.util;

import static org.openmetadata.catalog.util.EntityUtil.compareEventFilters;
import static org.openmetadata.catalog.util.EntityUtil.compareFilters;

import com.fasterxml.jackson.core.type.TypeReference;
import java.io.IOException;
import java.util.ArrayList;
import java.util.List;
import java.util.Map;
import lombok.extern.slf4j.Slf4j;
import org.openmetadata.catalog.filter.EventFilter;
import org.openmetadata.catalog.filter.Filters;
import org.openmetadata.catalog.settings.Settings;
import org.openmetadata.catalog.tests.type.TestCaseResult;
import org.openmetadata.catalog.tests.type.TestCaseStatus;
import org.openmetadata.catalog.type.ChangeDescription;
import org.openmetadata.catalog.type.ChangeEvent;
import org.openmetadata.catalog.type.EventType;
import org.openmetadata.catalog.type.FieldChange;

@Slf4j
public class FilterUtil {

  private static final String TEST_CASE_RESULT = "testCaseResult";

  public static boolean shouldProcessRequest(ChangeEvent changeEvent, Map<String, Map<EventType, Filters>> filtersMap) {
    if (filtersMap != null && !filtersMap.isEmpty()) {
      String entityType = changeEvent.getEntityType();
      EventType eventType = changeEvent.getEventType();
      Map<EventType, Filters> filtersOfEntity = filtersMap.get(entityType);
      if (filtersOfEntity == null || filtersOfEntity.size() == 0) {
        // check if we have all entities Filter
        return handleWithWildCardFilter(filtersMap.get("all"), eventType, getUpdateField(changeEvent));
      } else {
        Filters sf;
        if ((sf = filtersOfEntity.get(eventType)) == null) {
          return false;
        } else {
<<<<<<< HEAD
          return checkIfFilterContainField(sf, getUpdateField(changeEvent));
=======
          if (sf.getFields().contains("all")) {
            return true;
          } else {
            if (entityType.equals("testCase")) {
              return handleTestCaseFilter(changeEvent, sf);
            } else {
              return checkIfFilterContainField(sf, getUpdateField(changeEvent));
            }
          }
>>>>>>> c238f868
        }
      }
    }
    return false;
  }

  private static boolean handleTestCaseFilter(ChangeEvent changeEvent, Filters sf) {
    List<FieldChange> fieldChanges = getAllFieldChange(changeEvent);
    for (FieldChange fieldChange : fieldChanges) {
      if (fieldChange.getName().equals(TEST_CASE_RESULT)) {
        TestCaseResult testCaseResult = (TestCaseResult) fieldChange.getNewValue();
        TestCaseStatus status = testCaseResult.getTestCaseStatus();
        if (sf.getFields().contains(TEST_CASE_RESULT + status.toString())) {
          return true;
        }
      }
    }
    return checkIfFilterContainField(sf, getUpdateField(changeEvent));
  }

  public static boolean handleWithWildCardFilter(
      Map<EventType, Filters> wildCardFilter, EventType type, List<String> updatedField) {
    if (wildCardFilter != null && !wildCardFilter.isEmpty()) {
      // check if we have all entities Filter
      Filters f = wildCardFilter.get(type);
      boolean allFieldCheck = checkIfFilterContainField(f, updatedField);
      // return f != null && (f.getFields().contains("all") || allFieldCheck);
    }
    return false;
  }

  public static boolean checkIfFilterContainField(Filters f, List<String> updatedField) {
    if (f != null) {
      for (String changed : updatedField) {
        // field is present in excluded
        if (f.getInclude().contains(changed)) {
          return true;
        } else if (f.getExclude().contains(changed)) {
          return false;
        }
      }
      return f.getInclude().contains("all");
    }
    return false;
  }

  public static List<String> getUpdateField(ChangeEvent changeEvent) {
    if (changeEvent.getEventType() == EventType.ENTITY_CREATED
        || changeEvent.getEventType() == EventType.ENTITY_DELETED
        || changeEvent.getEventType() == EventType.ENTITY_SOFT_DELETED) {
      return List.of(changeEvent.getEntityType());
    }
    return getChangedFields(getAllFieldChange(changeEvent));
  }

  public static List<FieldChange> getAllFieldChange(ChangeEvent changeEvent) {
    ChangeDescription description = changeEvent.getChangeDescription();
    List<FieldChange> allFieldChange = new ArrayList<>();
    allFieldChange.addAll(description.getFieldsAdded());
    allFieldChange.addAll(description.getFieldsUpdated());
    allFieldChange.addAll(description.getFieldsDeleted());

    return allFieldChange;
  }

  public static List<String> getChangedFields(List<FieldChange> field) {
    List<String> updatedFields = new ArrayList<>();
    field.forEach(
        (f) -> {
          String updatedField = f.getName();
          if (updatedField.contains(".")) {
            String[] arr = updatedField.split("\\.");
            updatedFields.add(arr[arr.length - 1]);
          } else {
            updatedFields.add(updatedField);
          }
        });
    return updatedFields;
  }

  public static Settings updateEntityFilter(Settings oldValue, String entityType, List<Filters> filters) {
    // all existing filters
    List<EventFilter> existingEntityFilter = (List<EventFilter>) oldValue.getConfigValue();
    EventFilter entititySpecificFilter = null;
    int position = 0;
    for (EventFilter e : existingEntityFilter) {
      if (e.getEntityType().equals(entityType)) {
        // filters for entity to Update
        entititySpecificFilter = e;
        break;
      }
      position++;
    }
    // sort based on eventType
    filters.sort(compareFilters);
    if (entititySpecificFilter != null) {
      // entity has some existing filter
      entititySpecificFilter.setFilters(filters);
      existingEntityFilter.set(position, entititySpecificFilter);
    } else {
      entititySpecificFilter = new EventFilter();
      entititySpecificFilter.setEntityType(entityType);
      entititySpecificFilter.setFilters(filters);
      existingEntityFilter.add(entititySpecificFilter);
    }
    // sort based on eventType
    existingEntityFilter.sort(compareEventFilters);
    // Put in DB
    oldValue.setConfigValue(existingEntityFilter);
    return oldValue;
  }

  public static List<EventFilter> getEventFilterFromSettings(Settings setting) throws IOException {
    String json = JsonUtils.pojoToJson(setting.getConfigValue());
    List<EventFilter> eventFilterList = JsonUtils.readValue(json, new TypeReference<ArrayList<EventFilter>>() {});
    return eventFilterList;
  }
}<|MERGE_RESOLUTION|>--- conflicted
+++ resolved
@@ -50,9 +50,6 @@
         if ((sf = filtersOfEntity.get(eventType)) == null) {
           return false;
         } else {
-<<<<<<< HEAD
-          return checkIfFilterContainField(sf, getUpdateField(changeEvent));
-=======
           if (sf.getFields().contains("all")) {
             return true;
           } else {
@@ -62,7 +59,7 @@
               return checkIfFilterContainField(sf, getUpdateField(changeEvent));
             }
           }
->>>>>>> c238f868
+          return checkIfFilterContainField(sf, getUpdateField(changeEvent));
         }
       }
     }
