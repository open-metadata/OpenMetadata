--- conflicted
+++ resolved
@@ -61,11 +61,8 @@
 
 /** Main catalog application */
 public class CatalogApplication extends Application<CatalogApplicationConfig> {
-<<<<<<< HEAD
   private Injector injector;
-=======
-  public static final Logger LOG = LoggerFactory.getLogger(CatalogApplication.class);
->>>>>>> d3b6c7cf
+
   private Authorizer authorizer;
 
   @Override
