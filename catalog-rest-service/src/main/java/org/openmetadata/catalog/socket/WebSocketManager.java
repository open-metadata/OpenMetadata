--- conflicted
+++ resolved
@@ -16,20 +16,12 @@
 @Slf4j
 public class WebSocketManager {
   private static WebSocketManager INSTANCE;
-<<<<<<< HEAD
-  private final EngineIoServer mEngineIoServer;
-  private final SocketIoServer mSocketIoServer;
-  public static final String feedBroadcastChannel = "activityFeed";
-  public static final String taskBroadcastChannel = "taskChannel";
-  public static final String mentionChannel = "mentionChannel";
-  public static final String announcementChannel = "announcementChannel";
-=======
   @Getter private final EngineIoServer engineIoServer;
   @Getter private final SocketIoServer socketIoServer;
   public static final String FEED_BROADCAST_CHANNEL = "activityFeed";
   public static final String TASK_BROADCAST_CHANNEL = "taskChannel";
   public static final String MENTION_CHANNEL = "mentionChannel";
->>>>>>> 38ca3ce4
+  public static final String announcementChannel = "announcementChannel";
   private final Map<UUID, Map<String, SocketIoSocket>> activityFeedEndpoints = new ConcurrentHashMap<>();
 
   private WebSocketManager(EngineIoServerOptions eiOptions) {
@@ -69,17 +61,9 @@
                 "connect_error",
                 args1 ->
                     LOG.error(
-<<<<<<< HEAD
-                        "Connection ERROR for user:"
-                            + userId
-                            + "with Remote Address :"
-                            + socket.getInitialHeaders().get("RemoteAddress")
-                            + " disconnected."));
+                        "Connection ERROR for user:{} with Remote Address:{} disconnected", userId, remoteAddress));
 
             // On Socket Connection Failure
-=======
-                        "Connection ERROR for user:{} with Remote Address:{} disconnected", userId, remoteAddress));
->>>>>>> 38ca3ce4
             socket.on(
                 "connect_failed",
                 args1 ->
