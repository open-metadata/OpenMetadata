--- conflicted
+++ resolved
@@ -114,9 +114,7 @@
   TERMS: 'terms',
   DOC: 'doc',
   API: 'api',
-<<<<<<< HEAD
   WHATS_NEW: 'whats-new',
-=======
   TABLE: 'table',
   TOPIC: 'topic',
   DASHBOARD: 'dashboard',
@@ -124,7 +122,6 @@
   TOPIC_GREY: 'topic-grey',
   DASHBOARD_GREY: 'dashboard-grey',
   CONFIG: 'icon-config',
->>>>>>> a53d8769
 };
 
 const SVGIcons: FunctionComponent<Props> = ({
@@ -335,10 +332,10 @@
       IconComponent = IconAPI;
 
       break;
-<<<<<<< HEAD
     case Icons.WHATS_NEW:
       IconComponent = IconWhatsNew;
-=======
+
+      break;
     case Icons.TABLE:
       IconComponent = IconTable;
 
@@ -365,7 +362,6 @@
       break;
     case Icons.CONFIG:
       IconComponent = IconConfig;
->>>>>>> a53d8769
 
       break;
 
