/*
  * Licensed to the Apache Software Foundation (ASF) under one or more
  * contributor license agreements. See the NOTICE file distributed with
  * this work for additional information regarding copyright ownership.
  * The ASF licenses this file to You under the Apache License, Version 2.0
  * (the "License"); you may not use this file except in compliance with
  * the License. You may obtain a copy of the License at

  * http://www.apache.org/licenses/LICENSE-2.0

  * Unless required by applicable law or agreed to in writing, software
  * distributed under the License is distributed on an "AS IS" BASIS,
  * WITHOUT WARRANTIES OR CONDITIONS OF ANY KIND, either express or implied.
  * See the License for the specific language governing permissions and
  * limitations under the License.
*/

import React, { FunctionComponent } from 'react';
import { Link } from 'react-router-dom';
import { getDatasetDetailsPath } from '../../../constants/constants';
<<<<<<< HEAD
import { stringToHTML } from '../../../utils/StringsUtils';
import { getBadgeName, getUsagePercentile } from '../../../utils/TableUtils';
=======
import { getUsagePercentile } from '../../../utils/TableUtils';
>>>>>>> 28ee7b13
import TableDataCardBody from './TableDataCardBody';

type Props = {
  name: string;
  owner?: string;
  description?: string;
  tableType?: string;
  tier?: string;
  usage?: number;
  serviceType?: string;
  fullyQualifiedName: string;
  tags?: string[];
};

const TableDataCard: FunctionComponent<Props> = ({
  name,
  owner = '--',
  description,
  tier = 'No Tier',
  usage,
  serviceType,
  fullyQualifiedName,
  tags,
}: Props) => {
  const OtherDetails = [
    { key: 'Owner', value: owner },
    { key: 'Service', value: serviceType },
    {
      key: 'Usage',
      value: usage !== undefined ? getUsagePercentile(usage) : usage,
    },
    { key: 'Tier', value: tier },
  ];

  return (
    <div className="tw-bg-white tw-p-3 tw-border tw-border-main tw-rounded-md">
      <div>
        <h6 className="tw-flex tw-items-center tw-m-0 tw-heading">
          <Link to={getDatasetDetailsPath(fullyQualifiedName)}>
            <button className="tw-text-grey-body tw-font-medium">
              {stringToHTML(name)}
            </button>
          </Link>
        </h6>
      </div>
      <div className="tw-pt-2">
        <TableDataCardBody
          description={description || ''}
          extraInfo={OtherDetails}
          tags={[...new Set(tags)]}
        />
      </div>
    </div>
  );
};

export default TableDataCard;<|MERGE_RESOLUTION|>--- conflicted
+++ resolved
@@ -18,12 +18,8 @@
 import React, { FunctionComponent } from 'react';
 import { Link } from 'react-router-dom';
 import { getDatasetDetailsPath } from '../../../constants/constants';
-<<<<<<< HEAD
 import { stringToHTML } from '../../../utils/StringsUtils';
-import { getBadgeName, getUsagePercentile } from '../../../utils/TableUtils';
-=======
 import { getUsagePercentile } from '../../../utils/TableUtils';
->>>>>>> 28ee7b13
 import TableDataCardBody from './TableDataCardBody';
 
 type Props = {
