/*
  * Licensed to the Apache Software Foundation (ASF) under one or more
  * contributor license agreements. See the NOTICE file distributed with
  * this work for additional information regarding copyright ownership.
  * The ASF licenses this file to You under the Apache License, Version 2.0
  * (the "License"); you may not use this file except in compliance with
  * the License. You may obtain a copy of the License at

  * http://www.apache.org/licenses/LICENSE-2.0

  * Unless required by applicable law or agreed to in writing, software
  * distributed under the License is distributed on an "AS IS" BASIS,
  * WITHOUT WARRANTIES OR CONDITIONS OF ANY KIND, either express or implied.
  * See the License for the specific language governing permissions and
  * limitations under the License.
*/

import React, { FunctionComponent } from 'react';
import { countBackground } from '../../../utils/styleconstant';
import { FilterContainerProp } from './FacetTypes';
const FilterContainer: FunctionComponent<FilterContainerProp> = ({
  name,
  count,
  onSelect,
  isSelected,
  type,
}: FilterContainerProp) => {
  return (
<<<<<<< HEAD
    <div
      className={`filter-group tw-mb-2 ${count > 0 ? '' : 'tw-text-gray-500'}`}
      data-testid="filter-container">
      <input
        checked={isSelected}
        className="mr-1"
        data-testid="checkbox"
        disabled={count > 0 ? false : true}
=======
    <div className="filter-group tw-mb-2">
      <input
        checked={isSelected}
        className="mr-1"
        // disabled={count > 0 ? false : true}
>>>>>>> 3d48c687
        type="checkbox"
        onChange={() => {
          onSelect(!isSelected, name, type);
        }}
      />
      <div className="filters-title tw-w-40 tw-truncate">
        {name.startsWith('Tier.Tier') ? name.split('.')[1] : name}
      </div>
      <div
        className="tw-ml-auto tw-py-1 tw-px-2 tw-border tw-rounded tw-text-xs"
        style={{ background: countBackground }}>
        <span data-testid="filter-count">{count}</span>
      </div>
    </div>
  );
};

export default FilterContainer;<|MERGE_RESOLUTION|>--- conflicted
+++ resolved
@@ -26,22 +26,12 @@
   type,
 }: FilterContainerProp) => {
   return (
-<<<<<<< HEAD
-    <div
-      className={`filter-group tw-mb-2 ${count > 0 ? '' : 'tw-text-gray-500'}`}
-      data-testid="filter-container">
+    <div className="filter-group tw-mb-2" data-testid="filter-container">
       <input
         checked={isSelected}
         className="mr-1"
         data-testid="checkbox"
-        disabled={count > 0 ? false : true}
-=======
-    <div className="filter-group tw-mb-2">
-      <input
-        checked={isSelected}
-        className="mr-1"
         // disabled={count > 0 ? false : true}
->>>>>>> 3d48c687
         type="checkbox"
         onChange={() => {
           onSelect(!isSelected, name, type);
