import classNames from 'classnames';
import cronstrue from 'cronstrue';
import { capitalize } from 'lodash';
import React, { useState } from 'react';
import { Link } from 'react-router-dom';
import {
  getServiceDetailsPath,
  TITLE_FOR_NON_ADMIN_ACTION,
} from '../../constants/constants';
import { useAuth } from '../../hooks/authHooks';
import { isEven } from '../../utils/CommonUtils';
import { Button } from '../buttons/Button/Button';
import NonAdminAction from '../common/non-admin-action/NonAdminAction';
import PopOver from '../common/popover/PopOver';
import Searchbar from '../common/searchbar/Searchbar';
import PageContainer from '../containers/PageContainer';
import IngestionModal from '../IngestionModal/IngestionModal.component';
import Loader from '../Loader/Loader';
import ConfirmationModal from '../Modals/ConfirmationModal/ConfirmationModal';
import { IngestionData, Props } from './ingestion.interface';

// const MOCK_INGESTIONS = [
//   {
//     name: 'BigQuery Ingest',
//     type: 'Usage',
//     service: 'BigQuery',
//     schedule: '1 day, 00:00:00',
//     reecentRuns: ['failed', 'success', 'failed', 'success', 'failed'],
//     nextRun: '2021-11-19 14:00:00',
//   },
//   {
//     name: 'Snowflake Ingest',
//     type: 'Profiler',
//     service: 'Snowflake',
//     schedule: '1 day, 00:00:00',
//     reecentRuns: ['failed', 'success', 'failed', 'success', 'failed'],
//     nextRun: '2021-11-19 14:00:00',
//   },
//   {
//     name: 'Some Random Name',
//     type: 'Metadata',
//     service: 'Snowflake',
//     schedule: '1 day, 00:00:00',
//     reecentRuns: ['failed', 'success', 'failed', 'success', 'failed'],
//     nextRun: '2021-11-19 14:00:00',
//   },
//   {
//     name: 'Untitled Ingestion',
//     type: 'Metadata',
//     service: 'Snowflake',
//     schedule: '1 day, 00:00:00',
//     reecentRuns: ['failed', 'success', 'failed', 'success', 'failed'],
//     nextRun: '2021-11-19 14:00:00',
//   },
//   {
//     name: 'Redshift Ingest',
//     type: 'Usage',
//     service: 'Redshift',
//     schedule: '1 day, 00:00:00',
//     reecentRuns: ['failed', 'success', 'failed', 'success', 'failed'],
//     nextRun: '2021-11-19 14:00:00',
//   },
// ];

const Ingestion: React.FC<Props> = ({
  ingestionList,
  serviceList,
  deleteIngestion,
  triggerIngestion,
}: Props) => {
  const { isAdminUser, isAuthDisabled } = useAuth();
  const [searchText, setSearchText] = useState('');
  const [currTriggerId, setCurrTriggerId] = useState({ id: '', state: '' });
  const [isAdding, setIsAdding] = useState<boolean>(false);
  const [isConfirmationModalOpen, setIsConfirmationModalOpen] = useState(false);
  const [deleteSelection, setDeleteSelection] = useState({
    id: '',
    name: '',
    state: '',
  });

  const handleSearchAction = (searchValue: string) => {
    setSearchText(searchValue);
  };

  const handleTriggerIngestion = (id: string, displayName: string) => {
    setCurrTriggerId({ id, state: 'waiting' });
    triggerIngestion(id, displayName)
      .then(() => {
        setCurrTriggerId({ id, state: 'success' });
        setTimeout(() => setCurrTriggerId({ id: '', state: '' }), 1500);
      })
      .catch(() => setCurrTriggerId({ id: '', state: '' }));
  };

  const handleCancelConfirmationModal = () => {
    setIsConfirmationModalOpen(false);
    setDeleteSelection({
      id: '',
      name: '',
      state: '',
    });
  };

  const handleDelete = (id: string, displayName: string) => {
    setDeleteSelection({ id, name: displayName, state: 'waiting' });
    deleteIngestion(id, displayName)
      .then(() => {
        setTimeout(() => {
          setDeleteSelection({ id, name: displayName, state: 'success' });
          handleCancelConfirmationModal();
        }, 500);
      })
      .catch(() => {
        handleCancelConfirmationModal();
      });
  };

  const ConfirmDelete = (id: string, name: string) => {
    setDeleteSelection({
      id,
      name,
      state: '',
    });
    setIsConfirmationModalOpen(true);
  };

  const getServiceTypeFromName = (serviceName = ''): string => {
    return (
<<<<<<< HEAD
      serviceList.find((service) => service.name === serviceName)
        ?.serviceType || ''
=======
      lastFiveIngestions
        // .sort(() => Math.random() - 0.5)
        ?.map((r, i) => {
          return (
            <PopOver
              html={
                <Fragment>
                  <p>Start Date: {new Date(r.startDate).toUTCString()}</p>
                  <p>End Date: {new Date(r.endDate).toUTCString()}</p>
                </Fragment>
              }
              key={i}
              position="bottom"
              theme="light"
              trigger="mouseenter">
              {i === lastFiveIngestions.length - 1 ? (
                <p
                  className={`tw-h-5 tw-w-16 tw-rounded-sm tw-bg-status-${r.state} tw-mr-1 tw-px-1 tw-text-white tw-text-center`}>
                  {capitalize(r.state)}
                </p>
              ) : (
                <p
                  className={`tw-w-4 tw-h-5 tw-rounded-sm tw-bg-status-${r.state} tw-mr-1`}
                />
              )}
            </PopOver>
          );
        })
>>>>>>> afca24eb
    );
  };

  const getStatuses = (ingestion: IngestionData) => {
    const lastFiveIngestions = ingestion.ingestionStatuses
      ?.sort((a, b) => {
        // Turn your strings into millis, and then subtract them
        // to get a value that is either negative, positive, or zero.
        const date1 = new Date(a.startDate);
        const date2 = new Date(b.startDate);

        return date1.getTime() - date2.getTime();
      })
      .slice(Math.max(ingestion.ingestionStatuses.length - 5, 0));

    return lastFiveIngestions?.map((r, i) => {
      return (
        <PopOver
          html={
            <div className="tw-text-left">
              {r.startDate ? (
                <p>Start Date: {new Date(r.startDate).toUTCString()}</p>
              ) : null}
              {r.endDate ? (
                <p>End Date: {new Date(r.endDate).toUTCString()}</p>
              ) : null}
            </div>
          }
          key={i}
          position="bottom"
          theme="light"
          trigger="mouseenter">
          {i === lastFiveIngestions.length - 1 ? (
            <p
              className={`tw-h-5 tw-w-16 tw-rounded-sm tw-bg-status-${r.state} tw-mr-1 tw-px-1 tw-text-white tw-text-center`}>
              {capitalize(r.state)}
            </p>
          ) : (
            <p
              className={`tw-w-4 tw-h-5 tw-rounded-sm tw-bg-status-${r.state} tw-mr-1`}
            />
          )}
        </PopOver>
      );
    });
  };

  return (
    <PageContainer className="tw-bg-white">
      <div className="tw-px-4">
        <div className="tw-flex">
          <div className="tw-w-4/12">
            <Searchbar
              placeholder="Search for ingestion..."
              searchValue={searchText}
              typingInterval={500}
              onSearch={handleSearchAction}
            />
          </div>
          <div className="tw-w-8/12 tw-flex tw-justify-end">
            <NonAdminAction
              position="bottom"
              title={TITLE_FOR_NON_ADMIN_ACTION}>
              <Button
                className={classNames('tw-h-8 tw-rounded tw-mb-2', {
                  'tw-opacity-40': !isAdminUser && !isAuthDisabled,
                })}
                data-testid="add-new-user-button"
                size="small"
                theme="primary"
                variant="contained"
                onClick={() => setIsAdding(true)}>
                Add Ingestion
              </Button>
            </NonAdminAction>
          </div>
        </div>
        <div className="tw-table-responsive tw-my-6">
          <table className="tw-w-full" data-testid="ingestion-table">
            <thead>
              <tr className="tableHead-row">
                <th className="tableHead-cell">Name</th>
                <th className="tableHead-cell">Type</th>
                <th className="tableHead-cell">Service</th>
                <th className="tableHead-cell">Schedule</th>
                <th className="tableHead-cell">Recent Runs</th>
                <th className="tableHead-cell">Next Run</th>
                <th className="tableHead-cell">Actions</th>
              </tr>
            </thead>
            <tbody className="tableBody">
              {ingestionList.map((ingestion, index) => (
                <tr
                  className={classNames(
                    'tableBody-row',
                    !isEven(index + 1) ? 'odd-row' : null
                  )}
                  key={index}>
                  <td className="tableBody-cell">{ingestion.displayName}</td>
                  <td className="tableBody-cell">{ingestion.ingestionType}</td>
                  <td className="tableBody-cell">
                    <Link
                      to={getServiceDetailsPath(
                        ingestion.service.name as string,
                        getServiceTypeFromName(ingestion.service.name)
                      )}>
                      {ingestion.service.name}
                    </Link>
                  </td>
                  <td className="tableBody-cell">
                    <PopOver
                      html={
                        <div>
                          {cronstrue.toString(
                            ingestion.scheduleInterval || '',
                            {
                              use24HourTimeFormat: true,
                              verbose: true,
                            }
                          )}
                        </div>
                      }
                      position="bottom"
                      theme="light"
                      trigger="mouseenter">
                      <span>{ingestion.scheduleInterval}</span>
                    </PopOver>
                  </td>
                  <td className="tableBody-cell">
                    <div className="tw-flex">{getStatuses(ingestion)}</div>
                  </td>
                  <td className="tableBody-cell">
                    {ingestion.nextExecutionDate || '--'}
                  </td>
                  <td className="tableBody-cell">
                    <NonAdminAction
                      position="bottom"
                      title={TITLE_FOR_NON_ADMIN_ACTION}>
                      <div className="tw-flex">
                        <div
                          className="link-text tw-mr-2"
                          onClick={() =>
                            handleTriggerIngestion(
                              ingestion.id,
                              ingestion.displayName
                            )
                          }>
                          {currTriggerId.id === ingestion.id ? (
                            currTriggerId.state === 'success' ? (
                              <i aria-hidden="true" className="fa fa-check" />
                            ) : (
                              <Loader size="small" type="default" />
                            )
                          ) : (
                            'Run'
                          )}
                        </div>
                        <p className="link-text tw-mr-2">Edit</p>
                        <div
                          className="link-text tw-mr-2"
                          onClick={() =>
                            ConfirmDelete(ingestion.id, ingestion.displayName)
                          }>
                          {deleteSelection.id === ingestion.id ? (
                            deleteSelection.state === 'success' ? (
                              <i aria-hidden="true" className="fa fa-check" />
                            ) : (
                              <Loader size="small" type="default" />
                            )
                          ) : (
                            'Delete'
                          )}
                        </div>
                      </div>
                    </NonAdminAction>
                  </td>
                </tr>
              ))}
            </tbody>
          </table>
        </div>
      </div>
      {isAdding ? (
        <IngestionModal
          header="Add Ingestion"
          ingestionList={ingestionList}
          name=""
          service=""
          serviceList={serviceList.map((s) => ({
            name: s.name,
            serviceType: s.serviceType,
          }))}
          type=""
          onCancel={() => setIsAdding(false)}
          onSave={() => setIsAdding(false)}
        />
      ) : null}
      {isConfirmationModalOpen && (
        <ConfirmationModal
          bodyText={`You want to delete ingestion ${deleteSelection.name} permanently? This action cannot be reverted.`}
          cancelText="Discard"
          confirmButtonCss="tw-bg-error hover:tw-bg-error focus:tw-bg-error"
          confirmText={
            deleteSelection.state === 'waiting' ? (
              <Loader size="small" type="white" />
            ) : deleteSelection.state === 'success' ? (
              <i aria-hidden="true" className="fa fa-check" />
            ) : (
              'Delete'
            )
          }
          header="Are you sure?"
          onCancel={handleCancelConfirmationModal}
          onConfirm={() =>
            handleDelete(deleteSelection.id, deleteSelection.name)
          }
        />
      )}
    </PageContainer>
  );
};

export default Ingestion;<|MERGE_RESOLUTION|>--- conflicted
+++ resolved
@@ -127,39 +127,8 @@
 
   const getServiceTypeFromName = (serviceName = ''): string => {
     return (
-<<<<<<< HEAD
       serviceList.find((service) => service.name === serviceName)
         ?.serviceType || ''
-=======
-      lastFiveIngestions
-        // .sort(() => Math.random() - 0.5)
-        ?.map((r, i) => {
-          return (
-            <PopOver
-              html={
-                <Fragment>
-                  <p>Start Date: {new Date(r.startDate).toUTCString()}</p>
-                  <p>End Date: {new Date(r.endDate).toUTCString()}</p>
-                </Fragment>
-              }
-              key={i}
-              position="bottom"
-              theme="light"
-              trigger="mouseenter">
-              {i === lastFiveIngestions.length - 1 ? (
-                <p
-                  className={`tw-h-5 tw-w-16 tw-rounded-sm tw-bg-status-${r.state} tw-mr-1 tw-px-1 tw-text-white tw-text-center`}>
-                  {capitalize(r.state)}
-                </p>
-              ) : (
-                <p
-                  className={`tw-w-4 tw-h-5 tw-rounded-sm tw-bg-status-${r.state} tw-mr-1`}
-                />
-              )}
-            </PopOver>
-          );
-        })
->>>>>>> afca24eb
     );
   };
 
