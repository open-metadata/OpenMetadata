--- conflicted
+++ resolved
@@ -94,6 +94,7 @@
   const [currentTab, setCurrentTab] = useState<number>(1);
   const [tableCount, setTableCount] = useState<number>(0);
   const [topicCount, setTopicCount] = useState<number>(0);
+  const [dashboardCount, setDashboardCount] = useState<number>(0);
   const [fieldList, setFieldList] =
     useState<Array<{ name: string; value: string }>>(tableSortingFields);
   const isMounting = useRef(true);
@@ -197,10 +198,20 @@
       emptyValue,
       SearchIndex.TOPIC
     );
-    Promise.all([tableCount, topicCount])
-      .then(([table, topic]: Array<SearchResponse>) => {
+    const dashboardCount = searchData(
+      searchText,
+      0,
+      0,
+      getFilterString(filters),
+      emptyValue,
+      emptyValue,
+      SearchIndex.DASHBOARD
+    );
+    Promise.all([tableCount, topicCount, dashboardCount])
+      .then(([table, topic, dashboard]: Array<SearchResponse>) => {
         setTableCount(table.data.hits.total.value);
         setTopicCount(topic.data.hits.total.value);
+        setDashboardCount(dashboard.data.hits.total.value);
       })
       .catch((err: AxiosError) => {
         setError(ERROR404);
@@ -379,12 +390,24 @@
     });
   };
 
+  const getTabCount = (index: string) => {
+    switch (index) {
+      case SearchIndex.TABLE:
+        return getCountBadge(tableCount);
+      case SearchIndex.TOPIC:
+        return getCountBadge(topicCount);
+      case SearchIndex.DASHBOARD:
+        return getCountBadge(dashboardCount);
+      default:
+        return getCountBadge();
+    }
+  };
+
   const getTabs = () => {
     return (
       <div className="tw-mb-3 tw--mt-4">
         <nav className="tw-flex tw-flex-row tw-gh-tabs-container tw-px-4 tw-justify-between">
           <div>
-<<<<<<< HEAD
             {tabsInfo.map((tab, index) => (
               <button
                 className={`tw-pb-2 tw-px-4 tw-gh-tabs ${getActiveTabClass(
@@ -400,36 +423,9 @@
                   resetFilters();
                 }}>
                 {tab.label}
+                {getTabCount(tab.index)}
               </button>
             ))}
-=======
-            <button
-              className={`tw-pb-2 tw-px-4 tw-gh-tabs ${getActiveTabClass(1)}`}
-              onClick={() => {
-                setCurrentTab(1);
-                setSearchIndex(SearchIndex.TABLE);
-                setFieldList(tableSortingFields);
-                setSortField(tableSortingFields[0].value);
-                setCurrentPage(1);
-                resetFilters();
-              }}>
-              Tables
-              {getCountBadge(tableCount)}
-            </button>
-            <button
-              className={`tw-pb-2 tw-px-4 tw-gh-tabs ${getActiveTabClass(2)}`}
-              onClick={() => {
-                setCurrentTab(2);
-                setSearchIndex(SearchIndex.TOPIC);
-                setFieldList(topicSortingFields);
-                setSortField(topicSortingFields[0].value);
-                setCurrentPage(1);
-                resetFilters();
-              }}>
-              Topics
-              {getCountBadge(topicCount)}
-            </button>
->>>>>>> 13c6342c
           </div>
           {getSortingElements()}
         </nav>
