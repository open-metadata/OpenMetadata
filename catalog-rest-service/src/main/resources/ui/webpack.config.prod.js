/*
  * Licensed to the Apache Software Foundation (ASF) under one or more
  * contributor license agreements. See the NOTICE file distributed with
  * this work for additional information regarding copyright ownership.
  * The ASF licenses this file to You under the Apache License, Version 2.0
  * (the "License"); you may not use this file except in compliance with
  * the License. You may obtain a copy of the License at

  * http://www.apache.org/licenses/LICENSE-2.0

  * Unless required by applicable law or agreed to in writing, software
  * distributed under the License is distributed on an "AS IS" BASIS,
  * WITHOUT WARRANTIES OR CONDITIONS OF ANY KIND, either express or implied.
  * See the License for the specific language governing permissions and
  * limitations under the License.
*/

const path = require('path');
const { CleanWebpackPlugin } = require('clean-webpack-plugin');
const HtmlWebpackPlugin = require('html-webpack-plugin');
const CopyWebpackPlugin = require('copy-webpack-plugin');
const WebpackBar = require('webpackbar');
const webpack = require('webpack');
const MiniCssExtractPlugin = require('mini-css-extract-plugin');
const BundleAnalyzerPlugin =
  require('webpack-bundle-analyzer').BundleAnalyzerPlugin;

const outputPath = path.join(__dirname, 'build');

module.exports = {
  // Production mode
  mode: 'production',

  // Input configuration
  entry: ['@babel/polyfill', path.join(__dirname, 'src/index.js')],

  // Output configuration
  output: {
    path: outputPath,
    filename: 'openmetadata.js',
    chunkFilename: '[name].js',
    publicPath: '/', // Ensures bundle is served from absolute path as opposed to relative
  },

  // Loaders
  module: {
    rules: [
      // .js and .jsx files to be handled by babel-loader
      {
        test: /\.(js|jsx)$/,
        exclude: /node_modules/,
        use: {
          loader: 'babel-loader',
          options: {
            presets: ['@babel/preset-env', '@babel/preset-react'],
          },
        },
      },
      // .ts and .tsx files to be handled by ts-loader
      {
        test: /\.(ts|tsx)$/,
        loader: 'ts-loader',
        options: {
          transpileOnly: true, // Speed up compilation in development mode
        },
        exclude: /node_modules/, // Just the source code
      },
      // .css and .scss files to be handled by sass-loader
      // include scss rule and sass-loader if injecting scss/sass file
      {
        test: /\.(css|s[ac]ss)$/,
        use: [
          'style-loader',
          'css-loader',
          {
            loader: 'sass-loader',
            options: {
              // Prefer `dart-sass`
              implementation: require.resolve('sass'),
            },
          },
          'postcss-loader',
        ],
        // No exclude, may need to handle files outside the source code
        // (from node_modules)
      },
      // .svg files to be handled by @svgr/webpack
      {
        test: /\.svg$/,
        use: ['@svgr/webpack'],
        exclude: /node_modules/, // Just the source code
      },
      // different urls to be handled by url-loader
      {
<<<<<<< HEAD
        test: /\.(png|jpg|jpeg|gif|svg|ico|eot|woff)$/i,
=======
        test: /\.(png|jpg|jpeg|gif|svg|ico|eot|woff|woff2)$/i,
>>>>>>> 60a0db9a
        use: [
          {
            loader: 'url-loader',
            options: {
              limit: 8192,
              name: `[name].[ext]`,
            },
          },
        ],
        exclude: /node_modules/, // Just the source code
      },
      // different urls to be handled by url-loader in node_modules
      {
        test: /\.(png|jpg|jpeg|gif|svg|ico|eot|woff|woff2)$/i,
        use: [
          {
            loader: 'url-loader',
            options: {
              limit: 8192,
              name: `[name].[ext]`,
            },
          },
        ],
        include: /node_modules\/slick-carousel/, // Just slick-carousel from node_modules
      },
      // Font files to be handled by file-loader
      {
        test: /\.ttf$/,
        use: [
          {
            loader: 'file-loader',
            options: {
              name: '[name].[ext]',
              outputPath: 'fonts/',
            },
          },
        ],
        exclude: /node_modules/, // Just the source code
      },
      // Font files to be handled by file-loader in node_modules
      {
        test: /\.ttf$/,
        use: [
          {
            loader: 'file-loader',
            options: {
              name: '[name].[ext]',
              outputPath: 'fonts/',
            },
          },
        ],
        include: /node_modules\/slick-carousel/, // Just slick-carousel from node_modules
      },
    ],
  },

  // Module resolution
  resolve: {
    // File types to be handled
    extensions: ['.ts', '.tsx', '.js', '.jsx', '.css', '.scss', '.svg', '.ttf'],
    fallback: {
      http: require.resolve('stream-http'),
      https: require.resolve('https-browserify'),
      path: require.resolve('path-browserify'),
    },
  },

  plugins: [
    // Clean webpack output directory
    new CleanWebpackPlugin({
      verbose: true,
    }),
    // Generate index.html from template
    new HtmlWebpackPlugin({
      favicon: path.join(__dirname, 'public/favicon.png'),
      template: path.join(__dirname, 'public/index.html'),
      scriptLoading: 'defer',
    }),
    // Copy favicon, logo and manifest for index.html
    new CopyWebpackPlugin({
      patterns: [
        {
          from: path.join(__dirname, 'public/favicon.png'),
          to: outputPath,
        },
        {
          from: path.join(__dirname, 'public/logo192.png'),
          to: outputPath,
        },
        {
          from: path.join(__dirname, 'public/manifest.json'),
          to: outputPath,
        },
        {
          from: path.join(__dirname, 'public/swagger.html'),
          to: outputPath,
        },
        {
          from: path.join(__dirname, 'public/robots.txt'),
          to: outputPath,
        },
      ],
    }),
    // Build progress bar
    new WebpackBar({
      name: '@openmetadata [prod]',
      color: '#15C39B',
    }),
    new MiniCssExtractPlugin({
      filename: '[name].bundle.css',
      chunkFilename: '[id].css',
    }),
    new webpack.ProvidePlugin({
      process: 'process/browser',
      Buffer: ['buffer', 'Buffer'],
    }),
    // Bundle analyzer
    new BundleAnalyzerPlugin({
      analyzerMode: 'static',
      reportFilename: path.join(
        __dirname,
        'webpack/bundle-analyzer-report.html'
      ),
      openAnalyzer: false,
    }),
  ],

  // Source map
  devtool: 'source-map',
};<|MERGE_RESOLUTION|>--- conflicted
+++ resolved
@@ -92,11 +92,7 @@
       },
       // different urls to be handled by url-loader
       {
-<<<<<<< HEAD
-        test: /\.(png|jpg|jpeg|gif|svg|ico|eot|woff)$/i,
-=======
         test: /\.(png|jpg|jpeg|gif|svg|ico|eot|woff|woff2)$/i,
->>>>>>> 60a0db9a
         use: [
           {
             loader: 'url-loader',
