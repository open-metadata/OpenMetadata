--- conflicted
+++ resolved
@@ -26,13 +26,9 @@
         "Druid",
         "Db2",
         "ClickHouse",
-<<<<<<< HEAD
-        "SingleStore",
-        "AzureSQL"
-=======
         "DynamoDB",
+        "AzureSQL",
         "SingleStore"
->>>>>>> 9011b27b
       ],
       "javaEnums": [
         {
@@ -87,11 +83,10 @@
           "name": "ClickHouse"
         },
         {
-<<<<<<< HEAD
           "name": "AzureSQL"
-=======
+        },
+        {
           "name": "DynamoDB"
->>>>>>> 9011b27b
         },
         {
           "name": "SingleStore"
