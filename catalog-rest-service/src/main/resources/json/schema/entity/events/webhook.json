{
  "$id": "https://open-metadata.org/schema/entity/events/webhook.json",
  "$schema": "http://json-schema.org/draft-07/schema#",
  "title": "Webhook",
  "description": "This schema defines webhook for receiving events from OpenMetadata.",
  "type": "object",
  "javaType": "org.openmetadata.catalog.type.Webhook",
  "javaInterfaces": ["org.openmetadata.catalog.EntityInterface"],
  "definitions": {
    "webhookType": {
      "description": "Type of webhook slack, generic, etc.",
      "type": "string",
      "javaType": "org.openmetadata.catalog.type.WebhookType",
      "default": "generic",
<<<<<<< HEAD
      "enum": ["slack", "generic"],
=======
      "enum": ["slack", "generic", "msteams"],
>>>>>>> 1b685fe1
      "javaEnums": [
        {
          "name": "slack"
        },
        {
          "name": "generic"
<<<<<<< HEAD
=======
        },
        {
          "name": "msteams"
>>>>>>> 1b685fe1
        }
      ]
    }
  },
  "properties": {
    "id": {
      "description": "Unique ID associated with a webhook subscription.",
      "$ref": "../../type/basic.json#/definitions/uuid"
    },
    "name": {
      "description": "Unique name of the application receiving webhook events.",
      "$ref": "../../type/basic.json#/definitions/entityName"
    },
    "fullyQualifiedName": {
      "description": "FullyQualifiedName same as `name`.",
      "$ref": "../../type/basic.json#/definitions/fullyQualifiedEntityName"
    },
    "displayName": {
      "description": "Display Name that identifies this webhook.",
      "type": "string"
    },
    "webhookType": {
      "description": "Type of webhook slack, generic, etc.",
      "$ref": "#/definitions/webhookType"
    },
    "description": {
      "description": "Description of the application.",
      "$ref": "../../type/basic.json#/definitions/markdown"
    },
    "endpoint": {
      "description": "Endpoint to receive the webhook events over POST requests.",
      "type": "string",
      "format": "uri"
    },
    "eventFilters": {
      "description": "Endpoint to receive the webhook events over POST requests.",
      "type": "array",
      "items": {
        "$ref": "../../type/changeEvent.json#/definitions/eventFilter"
      }
    },
    "batchSize": {
      "description": "Maximum number of events sent in a batch (Default 10).",
      "type": "integer",
      "default": 10
    },
    "timeout": {
      "description": "Connection timeout in seconds. (Default 10s).",
      "type": "integer",
      "default": 10
    },
    "readTimeout": {
      "description": "Read timeout in seconds. (Default 12s).",
      "type": "integer",
      "default": 12
    },
    "enabled": {
      "description": "When set to `true`, the webhook event notification is enabled. Set it to `false` to disable the subscription. (Default `true`).",
      "type": "boolean",
      "default": true
    },
    "secretKey": {
      "description": "Secret set by the webhook client used for computing HMAC SHA256 signature of webhook payload and sent in `X-OM-Signature` header in POST requests to publish the events.",
      "type": "string"
    },
    "version": {
      "description": "Metadata version of the entity.",
      "$ref": "../../type/entityHistory.json#/definitions/entityVersion"
    },
    "updatedAt": {
      "description": "Last update time corresponding to the new version of the entity in Unix epoch time milliseconds.",
      "$ref": "../../type/basic.json#/definitions/timestamp"
    },
    "updatedBy": {
      "description": "User who made the update.",
      "type": "string"
    },
    "status": {
      "description": "Status is `disabled`, when webhook was created with `enabled` set to false and it never started publishing events. Status is `active` when webhook is normally functioning and 200 OK response was received for callback notification. Status is `failed` on bad callback URL, connection failures, `1xx`, and `3xx` response was received for callback notification. Status is `awaitingRetry` when previous attempt at callback timed out or received `4xx`, `5xx` response. Status is `retryLimitReached` after all retries fail.",
      "type": "string",
      "enum": [
        "disabled",
        "failed",
        "retryLimitReached",
        "awaitingRetry",
        "active"
      ]
    },
    "failureDetails": {
      "description": "Failure details are set only when `status` is not `success`.",
      "type": "object",
      "javaType": "org.openmetadata.catalog.type.FailureDetails",
      "properties": {
        "lastSuccessfulAt": {
          "description": "Last non-successful callback time in UNIX UTC epoch time in milliseconds.",
          "$ref": "../../type/basic.json#/definitions/timestamp"
        },
        "lastFailedAt": {
          "description": "Last non-successful callback time in UNIX UTC epoch time in milliseconds.",
          "$ref": "../../type/basic.json#/definitions/timestamp"
        },
        "lastFailedStatusCode": {
          "description": "Last non-successful activity response code received during callback.",
          "type": "integer"
        },
        "lastFailedReason": {
          "description": "Last non-successful activity response reason received during callback.",
          "type": "string"
        },
        "nextAttempt": {
          "description": "Next retry will be done at this time in Unix epoch time milliseconds. Only valid is `status` is `awaitingRetry`.",
          "$ref": "../../type/basic.json#/definitions/timestamp"
        }
      },
      "additionalProperties": false
    },
    "href": {
      "description": "Link to this webhook resource.",
      "$ref": "../../type/basic.json#/definitions/href"
    },
    "changeDescription": {
      "description": "Change that lead to this version of the entity.",
      "$ref": "../../type/entityHistory.json#/definitions/changeDescription"
    }
  },
  "required": ["id", "name", "endpoint", "eventFilters"],
  "additionalProperties": false
}<|MERGE_RESOLUTION|>--- conflicted
+++ resolved
@@ -12,23 +12,16 @@
       "type": "string",
       "javaType": "org.openmetadata.catalog.type.WebhookType",
       "default": "generic",
-<<<<<<< HEAD
-      "enum": ["slack", "generic"],
-=======
       "enum": ["slack", "generic", "msteams"],
->>>>>>> 1b685fe1
       "javaEnums": [
         {
           "name": "slack"
         },
         {
           "name": "generic"
-<<<<<<< HEAD
-=======
         },
         {
           "name": "msteams"
->>>>>>> 1b685fe1
         }
       ]
     }
