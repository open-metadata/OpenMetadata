{
  "$id": "https://open-metadata.org/schema/entity/events/webhook.json",
  "$schema": "http://json-schema.org/draft-07/schema#",
  "title": "Webhook",
  "description": "This schema defines webhook for receiving events from OpenMetadata.",
  "type": "object",
  "javaType": "org.openmetadata.catalog.type.Webhook",
  "javaInterfaces": ["org.openmetadata.catalog.EntityInterface"],
  "definitions": {
    "webhookType": {
<<<<<<< HEAD
      "description": "Type of webhook slack, generic, etc.",
=======
      "description": "Type of webhook slack, generic, msteams, etc.",
>>>>>>> 4e335796
      "type": "string",
      "javaType": "org.openmetadata.catalog.type.WebhookType",
      "default": "generic",
      "enum": ["slack", "generic", "msteams"],
      "javaEnums": [
        {
          "name": "slack"
        },
        {
          "name": "generic"
        },
        {
          "name": "msteams"
        }
      ]
    }
  },
  "properties": {
    "id": {
      "description": "Unique ID associated with a webhook subscription.",
      "$ref": "../../type/basic.json#/definitions/uuid"
    },
    "name": {
      "description": "Unique name of the application receiving webhook events.",
      "$ref": "../../type/basic.json#/definitions/entityName"
    },
    "fullyQualifiedName": {
      "description": "FullyQualifiedName same as `name`.",
      "$ref": "../../type/basic.json#/definitions/fullyQualifiedEntityName"
    },
    "displayName": {
      "description": "Display Name that identifies this webhook.",
      "type": "string"
    },
    "webhookType": {
<<<<<<< HEAD
      "description": "Type of webhook slack, generic, etc.",
=======
      "description": "Type of webhook slack, generic, msteams, etc.",
>>>>>>> 4e335796
      "$ref": "#/definitions/webhookType"
    },
    "description": {
      "description": "Description of the application.",
      "$ref": "../../type/basic.json#/definitions/markdown"
    },
    "endpoint": {
      "description": "Endpoint to receive the webhook events over POST requests.",
      "type": "string",
      "format": "uri"
    },
    "eventFilters": {
      "description": "Endpoint to receive the webhook events over POST requests.",
      "type": "array",
      "items": {
        "$ref": "../../type/changeEvent.json#/definitions/eventFilter"
      }
    },
    "batchSize": {
      "description": "Maximum number of events sent in a batch (Default 10).",
      "type": "integer",
      "default": 10
    },
    "timeout": {
      "description": "Connection timeout in seconds. (Default 10s).",
      "type": "integer",
      "default": 10
    },
    "readTimeout": {
      "description": "Read timeout in seconds. (Default 12s).",
      "type": "integer",
      "default": 12
    },
    "enabled": {
      "description": "When set to `true`, the webhook event notification is enabled. Set it to `false` to disable the subscription. (Default `true`).",
      "type": "boolean",
      "default": true
    },
    "secretKey": {
      "description": "Secret set by the webhook client used for computing HMAC SHA256 signature of webhook payload and sent in `X-OM-Signature` header in POST requests to publish the events.",
      "type": "string"
    },
    "version": {
      "description": "Metadata version of the entity.",
      "$ref": "../../type/entityHistory.json#/definitions/entityVersion"
    },
    "updatedAt": {
      "description": "Last update time corresponding to the new version of the entity in Unix epoch time milliseconds.",
      "$ref": "../../type/basic.json#/definitions/timestamp"
    },
    "updatedBy": {
      "description": "User who made the update.",
      "type": "string"
    },
    "status": {
      "description": "Status is `disabled`, when webhook was created with `enabled` set to false and it never started publishing events. Status is `active` when webhook is normally functioning and 200 OK response was received for callback notification. Status is `failed` on bad callback URL, connection failures, `1xx`, and `3xx` response was received for callback notification. Status is `awaitingRetry` when previous attempt at callback timed out or received `4xx`, `5xx` response. Status is `retryLimitReached` after all retries fail.",
      "type": "string",
      "enum": [
        "disabled",
        "failed",
        "retryLimitReached",
        "awaitingRetry",
        "active"
      ]
    },
    "failureDetails": {
      "description": "Failure details are set only when `status` is not `success`.",
      "type": "object",
      "javaType": "org.openmetadata.catalog.type.FailureDetails",
      "properties": {
        "lastSuccessfulAt": {
          "description": "Last non-successful callback time in UNIX UTC epoch time in milliseconds.",
          "$ref": "../../type/basic.json#/definitions/timestamp"
        },
        "lastFailedAt": {
          "description": "Last non-successful callback time in UNIX UTC epoch time in milliseconds.",
          "$ref": "../../type/basic.json#/definitions/timestamp"
        },
        "lastFailedStatusCode": {
          "description": "Last non-successful activity response code received during callback.",
          "type": "integer"
        },
        "lastFailedReason": {
          "description": "Last non-successful activity response reason received during callback.",
          "type": "string"
        },
        "nextAttempt": {
          "description": "Next retry will be done at this time in Unix epoch time milliseconds. Only valid is `status` is `awaitingRetry`.",
          "$ref": "../../type/basic.json#/definitions/timestamp"
        }
      },
      "additionalProperties": false
    },
    "href": {
      "description": "Link to this webhook resource.",
      "$ref": "../../type/basic.json#/definitions/href"
    },
    "changeDescription": {
      "description": "Change that lead to this version of the entity.",
      "$ref": "../../type/entityHistory.json#/definitions/changeDescription"
    }
  },
  "required": ["id", "name", "endpoint", "eventFilters"],
  "additionalProperties": false
}<|MERGE_RESOLUTION|>--- conflicted
+++ resolved
@@ -8,11 +8,7 @@
   "javaInterfaces": ["org.openmetadata.catalog.EntityInterface"],
   "definitions": {
     "webhookType": {
-<<<<<<< HEAD
-      "description": "Type of webhook slack, generic, etc.",
-=======
       "description": "Type of webhook slack, generic, msteams, etc.",
->>>>>>> 4e335796
       "type": "string",
       "javaType": "org.openmetadata.catalog.type.WebhookType",
       "default": "generic",
@@ -48,11 +44,7 @@
       "type": "string"
     },
     "webhookType": {
-<<<<<<< HEAD
-      "description": "Type of webhook slack, generic, etc.",
-=======
       "description": "Type of webhook slack, generic, msteams, etc.",
->>>>>>> 4e335796
       "$ref": "#/definitions/webhookType"
     },
     "description": {
