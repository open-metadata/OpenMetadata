{
  "$id": "https://github.com/open-metadata/OpenMetadata/blob/main/catalog-rest-service/src/main/resources/json/schema/api/feed/createThread.json",
  "$schema": "http://json-schema.org/draft-07/schema#",
  "title": "CreateThreadRequest",
  "description": "Create thread request",
  "type": "object",
  "properties": {
    "message": {
      "description": "Message",
      "type": "string"
    },
    "from": {
      "description": "ID of User (regular user or bot) posting the message",
      "$ref": "../../type/basic.json#/definitions/uuid"
    },
    "about": {
<<<<<<< HEAD
      "description": "Data asset about which this thread is created for with format <#E/{entities}/{entityName}/{field}/{fieldValue}",
      "$ref": "../../type/basic.json#/definitions/entityLink"
=======
      "description": "Data asset about which this thread is created for with format <#E/{entities}/{entityType}/{field}/{fieldValue}",
      "$ref" : "../../type/basic.json#/definitions/entityLink"
>>>>>>> edea57b4
    }
  },
  "required": ["message", "from", "about"]
}<|MERGE_RESOLUTION|>--- conflicted
+++ resolved
@@ -14,13 +14,8 @@
       "$ref": "../../type/basic.json#/definitions/uuid"
     },
     "about": {
-<<<<<<< HEAD
-      "description": "Data asset about which this thread is created for with format <#E/{entities}/{entityName}/{field}/{fieldValue}",
+      "description": "Data asset about which this thread is created for with format <#E/{entities}/{entityType}/{field}/{fieldValue}",
       "$ref": "../../type/basic.json#/definitions/entityLink"
-=======
-      "description": "Data asset about which this thread is created for with format <#E/{entities}/{entityType}/{field}/{fieldValue}",
-      "$ref" : "../../type/basic.json#/definitions/entityLink"
->>>>>>> edea57b4
     }
   },
   "required": ["message", "from", "about"]
