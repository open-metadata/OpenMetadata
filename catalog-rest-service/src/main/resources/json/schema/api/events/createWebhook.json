--- conflicted
+++ resolved
@@ -52,11 +52,7 @@
       "type": "string"
     },
     "webhookType": {
-<<<<<<< HEAD
-      "description": "Type of webhook slack,generic etc",
-=======
       "description": "Type of webhook slack,generic,msteams etc",
->>>>>>> 4e335796
       "$ref": "../../entity/events/webhook.json#/definitions/webhookType"
     }
   },
