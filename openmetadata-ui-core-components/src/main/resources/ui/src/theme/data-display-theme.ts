/*
 *  Copyright 2025 Collate.
 *  Licensed under the Apache License, Version 2.0 (the "License");
 *  you may not use this file except in compliance with the License.
 *  You may obtain a copy of the License at
 *  http://www.apache.org/licenses/LICENSE-2.0
 *  Unless required by applicable law or agreed to in writing, software
 *  distributed under the License is distributed on an "AS IS" BASIS,
 *  WITHOUT WARRANTIES OR CONDITIONS OF ANY KIND, either express or implied.
 *  See the License for the specific language governing permissions and
 *  limitations under the License.
 */
import type { Components, Theme } from "@mui/material/styles";
import { shadows } from "./shadows";

export const dataDisplayTheme = (
  colors: any
): Components<Theme> & Record<string, any> => ({
  MuiCard: {
    styleOverrides: {
      root: {
        boxShadow:
          "0px 1px 3px rgba(10, 13, 18, 0.1), 0px 1px 2px -1px rgba(10, 13, 18, 0.1)",
        borderRadius: "12px",
        border: `1px solid ${colors.gray[200]}`,
      },
    },
  },
  MuiPaper: {
    styleOverrides: {
      root: {
        backgroundImage: "none",
      },
      elevation1: {
        boxShadow: "0px 1px 2px rgba(10, 13, 18, 0.05)",
      },
      elevation2: {
        boxShadow:
          "0px 1px 3px rgba(10, 13, 18, 0.1), 0px 1px 2px -1px rgba(10, 13, 18, 0.1)",
      },
      elevation3: {
        boxShadow:
          "0px 4px 6px -1px rgba(10, 13, 18, 0.1), 0px 2px 4px -2px rgba(10, 13, 18, 0.06)",
      },
    },
  },
  MuiAlert: {
    styleOverrides: {
      root: {
        borderRadius: "12px",
        fontSize: "0.875rem",
        backgroundColor: colors.white,
        border: `1px solid ${colors.gray[300]}`,
        color: colors.gray[900],
        boxShadow: shadows.xs,

        "& .MuiAlert-icon .MuiSvgIcon-root": {
          position: "relative" as const,
          display: "flex" as const,
          alignItems: "center",
          justifyContent: "center",
          marginRight: "16px",

          "&::before": {
            content: '""',
            position: "absolute" as const,
            inset: "-8px",
            borderRadius: "50%",
            border: "2px solid",
            borderColor: "currentColor",
            opacity: 0.3,
            pointerEvents: "none",
          },
          "&::after": {
            content: '""',
            position: "absolute" as const,
            inset: "-16px",
            borderRadius: "50%",
            border: "2px solid",
            borderColor: "currentColor",
            opacity: 0.1,
            pointerEvents: "none",
          },
        },
      },
    },
  },
  MuiChip: {
    defaultProps: {
      variant: "filled",
      size: "medium",
    },
    styleOverrides: {
      root: {
        display: "inline-flex" as const,
        alignItems: "center",
        whiteSpace: "nowrap" as const,
        borderRadius: "6px",
        fontWeight: 500,
        border: "1px solid",
        transition: "all 150ms cubic-bezier(0.4, 0, 0.2, 1)",

        height: "auto",
        "& .MuiChip-label": {
          padding: 0,
          overflow: "visible" as const,
          textOverflow: "clip" as const,
        },
        "& .MuiChip-icon": {
          marginLeft: 0,
          marginRight: "4px",
        },
        "& .MuiChip-deleteIcon": {
          margin: 0,
          marginLeft: "4px",
          width: "12px",
          height: "12px",
          color: "inherit",
          "&:hover": {
            color: "inherit",
          },
        },
      },

      sizeSmall: {
        padding: "2px 6px",
        fontSize: "0.75rem",
        fontWeight: 500,
        lineHeight: "1rem",
      },
      sizeMedium: {
        padding: "2px 8px",
        fontSize: "0.875rem",
        fontWeight: 500,
        lineHeight: "1.25rem",
      },

      colorPrimary: {
        backgroundColor: `${colors.brand[50]} !important`,
        color: `${colors.brand[700]} !important`,
        borderColor: `${colors.brand[200]} !important`,
      },
      colorSecondary: {
        backgroundColor: colors.gray[50],
        color: colors.gray[700],
        borderColor: colors.gray[200],
      },
      colorError: {
        backgroundColor: colors.error[50],
        color: colors.error[700],
        borderColor: colors.error[200],
      },
      colorWarning: {
        backgroundColor: colors.warning[50],
        color: colors.warning[700],
        borderColor: colors.warning[200],
      },
      colorSuccess: {
        backgroundColor: colors.success[50],
        color: colors.success[700],
        borderColor: colors.success[200],
      },
      colorInfo: {
        backgroundColor: colors.brand[50],
        color: colors.brand[700],
        borderColor: colors.brand[200],
      },

      filled: {},

      outlined: {
        boxShadow: "none",
      },
    },
    variants: [
      {
        props: { variant: "filled" as any },
        style: {
          borderRadius: "9999px",
        },
      },

      {
        props: { variant: "filled" as any, size: "small" as any },
        style: {
          padding: "2px 8px",
          fontSize: "0.75rem",
          fontWeight: 500,
          borderRadius: "9999px",
        },
      },

      {
        props: { variant: "filled" as any, color: "primary" as any },
        style: {
          backgroundColor: `${colors.brand[50]} !important`,
          color: `${colors.brand[700]} !important`,
          borderColor: `${colors.brand[200]} !important`,
        },
      },
      {
        props: { variant: "filled" as any, color: "secondary" as any },
        style: {
          backgroundColor: `${colors.gray[50]} !important`,
          color: `${colors.gray[700]} !important`,
          borderColor: `${colors.gray[200]} !important`,
        },
      },
      {
        props: { variant: "filled" as any, color: "success" as any },
        style: {
          backgroundColor: `${colors.success[50]} !important`,
          color: `${colors.success[700]} !important`,
          borderColor: `${colors.success[200]} !important`,
        },
      },
      {
        props: { variant: "filled" as any, color: "warning" as any },
        style: {
          backgroundColor: `${colors.warning[50]} !important`,
          color: `${colors.warning[700]} !important`,
          borderColor: `${colors.warning[200]} !important`,
        },
      },
      {
        props: { variant: "filled" as any, color: "error" as any },
        style: {
          backgroundColor: `${colors.error[50]} !important`,
          color: `${colors.error[700]} !important`,
          borderColor: `${colors.error[200]} !important`,
        },
      },

      {
        props: { size: "large" as any },
        style: {
          padding: "4px 8px",
          fontSize: "0.875rem",
          fontWeight: 500,
          borderRadius: "8px",
          lineHeight: "1.25rem", // 20px line height to achieve 30px total height
        },
      },
      {
        props: { variant: "blueGray" as any },
        style: {
          backgroundColor: colors.blueGray[75],
          border: `1px solid ${colors.blueGray[150]}`,
          color: colors.gray[750],
          fontWeight: 400,
<<<<<<< HEAD
          fontSize: '12px',
          borderRadius: '8px',
=======
          fontSize: "12px",
>>>>>>> 354f20fa
        },
      },
    ],
  },
  MuiAvatar: {
    styleOverrides: {
      root: {
        backgroundColor: colors.blue[50],
        color: colors.blue[600],
      },
    },
  },
  MuiDivider: {
    styleOverrides: {
      root: {
        borderColor: colors.gray[200],
      },
    },
  },
  MuiTooltip: {
    styleOverrides: {
      tooltip: {
        zIndex: 50,
        display: "flex" as const,
        maxWidth: "320px",
        flexDirection: "column" as const,
        alignItems: "flex-start",
        gap: "4px",
        borderRadius: "8px",
        backgroundColor: colors.white,
        color: colors.gray[700],
        padding: "8px 12px",
        fontSize: "0.75rem",
        fontWeight: 600,
        lineHeight: "1rem",

        boxShadow:
          shadows.lg ||
          "0px 12px 16px -4px rgba(10, 13, 18, 0.08), 0px 4px 6px -2px rgba(10, 13, 18, 0.03), 0px 2px 2px -1px rgba(10, 13, 18, 0.04)",

        willChange: "transform",

        "&.MuiTooltip-tooltipPlacementTop": {
          transformOrigin: "center bottom",
        },
        "&.MuiTooltip-tooltipPlacementBottom": {
          transformOrigin: "center top",
        },
        "&.MuiTooltip-tooltipPlacementLeft": {
          transformOrigin: "right center",
        },
        "&.MuiTooltip-tooltipPlacementRight": {
          transformOrigin: "left center",
        },
      },
      arrow: {
        color: colors.white,

        fontSize: "10px",
      },
    },
  },
  MuiModal: {
    styleOverrides: {
      root: {
        position: "fixed" as const,
        inset: 0,
        zIndex: 50,
        display: "flex" as const,
        minHeight: "100dvh",
        width: "100%",
        alignItems: "flex-end",
        justifyContent: "center",
        overflowY: "auto",
        padding: "16px 16px 16px 16px",
        paddingBottom: "clamp(16px, 8vh, 64px)",
        outline: "none",

        "@media (min-width: 640px)": {
          alignItems: "center",
          justifyContent: "center",
          padding: "32px",
        },
      },
    },
  },
  MuiBackdrop: {
    styleOverrides: {
      root: {
<<<<<<< HEAD
        '.MuiDialog-root &, .MuiModal-root:not(.MuiPopover-root) &': {
          backgroundColor: 'rgba(10, 13, 18, 0.7)',
          backdropFilter: 'blur(0px)',
          WebkitBackdropFilter: 'blur(0px)',
=======
        ".MuiDialog-root &, .MuiModal-root:not(.MuiPopover-root) &": {
          backgroundColor: "rgba(10, 13, 18, 0.7)",
          backdropFilter: "blur(6px)",
          WebkitBackdropFilter: "blur(6px)",
>>>>>>> 354f20fa
        },

        ".MuiPopover-root &": {
          backgroundColor: "transparent",
          backdropFilter: "none",
          WebkitBackdropFilter: "none",
        },
      },
    },
  },
  MuiDialog: {
    styleOverrides: {
      root: {
        zIndex: 50,
      },
      paper: {
        borderRadius: "16px",
        backgroundColor: colors.white,
        boxShadow: shadows.xl,
        maxWidth: "544px",
        width: "100%",
        margin: 0,
        position: "relative" as const,
        overflow: "hidden" as const,

        "@media (max-width: 639px)": {
          maxWidth: "100%",
          borderRadius: "12px",
          maxHeight: "100%",
          overflowY: "auto",
        },
      },
      container: {
        display: "flex" as const,
        alignItems: "center",
        justifyContent: "center",
        width: "100%",
        outline: "none",
      },
    },
  },
  MuiDialogTitle: {
    styleOverrides: {
      root: {
        fontSize: "1rem",
        fontWeight: 600,
        color: colors.gray[900],
        padding: "20px 16px 0 16px",
        margin: 0,

        "@media (min-width: 640px)": {
          padding: "24px 24px 0 24px",
        },
      },
    },
  },
  MuiDialogContent: {
    styleOverrides: {
      root: {
        padding: "8px 16px 0 16px",
        fontSize: "0.875rem",
        color: colors.gray[600],
        margin: 0,

        "@media (min-width: 640px)": {
          padding: "8px 24px 0 24px",
        },
      },
    },
  },
  MuiDialogActions: {
    styleOverrides: {
      root: {
        display: "flex" as const,
        flexDirection: "column-reverse" as const,
        gap: "12px",
        padding: "24px 16px 16px 16px",
        margin: 0,

        "@media (min-width: 640px)": {
          flexDirection: "row" as const,
          alignItems: "center",
          padding: "32px 24px 24px 24px",

          "& .MuiButton-root:first-of-type": {
            marginLeft: "auto",
          },
        },
      },
    },
  },
  MuiTable: {
    styleOverrides: {
      root: {
        tableLayout: "auto",
        width: "100%",
        borderCollapse: "separate",
        borderSpacing: 0,
        overflowX: "hidden",
      },
    },
  },
  MuiTableContainer: {
    styleOverrides: {
      root: {
        borderRadius: "12px",
        backgroundColor: colors.white,
        boxShadow: `0px 1px 2px rgba(10, 13, 18, 0.05)`,
        border: `1px solid ${colors.gray[200]}`,
        overflow: "hidden" as const,
      },
    },
  },
  MuiTableHead: {
    styleOverrides: {
      root: {
        backgroundColor: colors.gray[50],
        position: "relative" as const,
        "& .MuiTableRow-root": {
          height: "44px",
        },
        "& .MuiTableCell-root": {
          padding: "8px 24px",
          fontSize: "0.75rem",
          fontWeight: 500,
          color: colors.gray[500],
          whiteSpace: "nowrap" as const,
          position: "relative" as const,
          lineHeight: 1.5,
          letterSpacing: "0.025em",
          textTransform: "none" as const,

          "&::after": {
            content: '""',
            position: "absolute" as const,
            left: 0,
            right: 0,
            bottom: 0,
            height: "1px",
            backgroundColor: colors.gray[200],
            pointerEvents: "none",
          },
          "&:focus-visible::after": {
            backgroundColor: "transparent",
          },
        },
      },
    },
  },
  MuiTableBody: {
    styleOverrides: {
      root: {
        backgroundColor: colors.white,
        "& .MuiTableRow-root": {
          height: "72px",
          position: "relative" as const,
          transition: "background-color 150ms cubic-bezier(0.4, 0, 0.2, 1)",
          backgroundColor: "transparent",
          outline: "none",
          "&:hover": {
            backgroundColor: colors.gray[50],
          },
          "&.Mui-selected": {
            backgroundColor: colors.gray[50],
            "&:hover": {
              backgroundColor: colors.gray[50],
            },
          },
          "&:focus-visible": {
            outline: `2px solid ${colors.brand[500]}`,
            outlineOffset: "-2px",
          },

          "&:last-child .MuiTableCell-root::after": {
            display: "none" as const,
          },
        },
      },
    },
  },
  MuiTableRow: {
    styleOverrides: {
      root: {
        position: "relative" as const,
        transition: "background-color 150ms cubic-bezier(0.4, 0, 0.2, 1)",
        "&.MuiTableRow-hover:hover": {
          backgroundColor: colors.gray[50],
        },

        "thead &": {
          height: "44px",
        },

        "tbody &": {
          height: "72px",
        },
      },
    },
  },
  MuiTableCell: {
    styleOverrides: {
      root: {
        borderBottom: "none",
        position: "relative" as const,
        outline: "none",
        "&:focus-visible": {
          zIndex: 1,
          outline: `2px solid ${colors.brand[500]}`,
          outlineOffset: "-2px",
        },
      },
      head: {
        padding: "8px 24px",
        fontSize: "0.75rem",
        fontWeight: 600,
        color: colors.gray[500],
        whiteSpace: "nowrap" as const,
        position: "relative" as const,
        "&::after": {
          content: '""',
          position: "absolute",
          left: 0,
          right: 0,
          bottom: 0,
          height: "1px",
          backgroundColor: colors.gray[200],
          pointerEvents: "none",
        },
        "&:focus-visible::after": {
          backgroundColor: "transparent",
        },
      },
      body: {
        padding: "16px 24px",
        fontFamily:
          'var(--font-inter, "Inter"), -apple-system, "Segoe UI", Roboto, Arial, sans-serif',
        fontSize: "0.875rem", // text-sm
        fontWeight: 400,
        lineHeight: "1.25rem", // line-height for text-sm
        letterSpacing: "0%",
        color: "#181D27", // --Component-colors-Utility-Gray-utility-gray-900
        position: "relative" as const,

        "&::after": {
          content: '""',
          position: "absolute",
          left: 0,
          right: 0,
          bottom: 0,
          height: "1px",
          width: "100%",
          backgroundColor: colors.gray[200],
          pointerEvents: "none",
        },
        "&:focus-visible::after": {
          opacity: 0,
        },
      },

      sizeSmall: {
        padding: "12px 20px",
        "&.MuiTableCell-head": {
          padding: "8px 20px",
        },
        "&.MuiTableCell-body": {
          padding: "12px 20px",
        },
      },

      paddingCheckbox: {
        width: "44px",
        paddingLeft: "24px",
        paddingRight: 0,
        "&.MuiTableCell-sizeSmall": {
          width: "36px",
          paddingLeft: "20px",
        },
      },
    },
  },
  MuiTableSortLabel: {
    styleOverrides: {
      root: {
        color: "inherit",
        display: "flex" as const,
        alignItems: "center",
        gap: "4px",
        cursor: "pointer" as const,
        "&:hover": {
          color: colors.gray[500],
        },
      },
      icon: {
        fontSize: "12px",
        transition: "transform 200ms cubic-bezier(0.4, 0, 0.2, 1)",
        opacity: 1,
      },
    },
  },

  MuiPickersCalendarHeader: {
    styleOverrides: {
      switchViewButton: {
        border: "none !important",
        boxShadow: "none !important",
        "&:hover": {
          border: "none !important",
          boxShadow: "none !important",
        },
      },
    },
  },
  MuiPickersArrowSwitcher: {
    styleOverrides: {
      button: {
        border: "none !important",
        boxShadow: "none !important",
        "&:hover": {
          border: "none !important",
          boxShadow: "none !important",
        },
      },
    },
  },
});<|MERGE_RESOLUTION|>--- conflicted
+++ resolved
@@ -248,12 +248,8 @@
           border: `1px solid ${colors.blueGray[150]}`,
           color: colors.gray[750],
           fontWeight: 400,
-<<<<<<< HEAD
-          fontSize: '12px',
-          borderRadius: '8px',
-=======
           fontSize: "12px",
->>>>>>> 354f20fa
+          borderRadius: "8px",
         },
       },
     ],
@@ -343,17 +339,10 @@
   MuiBackdrop: {
     styleOverrides: {
       root: {
-<<<<<<< HEAD
-        '.MuiDialog-root &, .MuiModal-root:not(.MuiPopover-root) &': {
-          backgroundColor: 'rgba(10, 13, 18, 0.7)',
-          backdropFilter: 'blur(0px)',
-          WebkitBackdropFilter: 'blur(0px)',
-=======
         ".MuiDialog-root &, .MuiModal-root:not(.MuiPopover-root) &": {
           backgroundColor: "rgba(10, 13, 18, 0.7)",
-          backdropFilter: "blur(6px)",
-          WebkitBackdropFilter: "blur(6px)",
->>>>>>> 354f20fa
+          backdropFilter: "blur(0px)",
+          WebkitBackdropFilter: "blur(0px)",
         },
 
         ".MuiPopover-root &": {
