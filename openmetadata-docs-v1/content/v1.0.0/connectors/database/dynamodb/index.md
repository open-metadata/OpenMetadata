---
title: DynamoDB
slug: /connectors/database/dynamodb
---

# DynamoDB

{% multiTablesWrapper %}

| Feature            | Status                       |
| :----------------- | :--------------------------- |
| Stage              | PROD                         |
| Metadata           | {% icon iconName="check" /%} |
| Query Usage        | {% icon iconName="cross" /%} |
| Data Profiler      | {% icon iconName="cross" /%} |
| Data Quality       | {% icon iconName="cross" /%} |
<<<<<<< HEAD
| Lineage            | {% icon iconName="cross" /%} |
=======
| Lineage            | {% icon iconName="cross" /%}          |
>>>>>>> 8c2f9ab5
| DBT                | {% icon iconName="cross" /%} |
| Supported Versions | --                           |

| Feature      | Status                       |
| :----------- | :--------------------------- |
| Lineage      | {% icon iconName="cross" /%}          |
| Table-level  | {% icon iconName="cross" /%} |
| Column-level | {% icon iconName="cross" /%} |

{% /multiTablesWrapper %}


In this section, we provide guides and references to use the DynamoDB connector.

Configure and schedule DynamoDB metadata workflows from the OpenMetadata UI:

- [Requirements](#requirements)
- [Metadata Ingestion](#metadata-ingestion)

If you don't want to use the OpenMetadata Ingestion container to configure the workflows via the UI, then you can check
the following docs to connect using Airflow SDK or with the CLI.

{% tilesContainer %}

{% tile
    title="Ingest with Airflow"
    description="Configure the ingestion using Airflow SDK"
    link="/connectors/database/dynamodb/airflow"
  / %}
{% tile
    title="Ingest with the CLI"
    description="Run a one-time ingestion using the metadata CLI"
    link="/connectors/database/dynamodb/cli"
  / %}

{% /tilesContainer %}

## Requirements

{%inlineCallout icon="description" bold="OpenMetadata 0.12 or later" href="/deployment"%}
To deploy OpenMetadata, check the Deployment guides.
{%/inlineCallout%}

To run the Ingestion via the UI you'll need to use the OpenMetadata Ingestion Container, which comes shipped with
custom Airflow plugins to handle the workflow deployment.

The DynamoDB connector ingests metadata using the DynamoDB boto3 client.

OpenMetadata retrieves information about all tables in the AWS account, the user must have permissions to perform the `dynamodb:ListTables` operation.

Below defined policy grants the permissions to list all tables in DynamoDB:

```json
{
    "Version": "2012-10-17",
    "Statement": [
        {
            "Effect": "Allow",
            "Action": [
                "dynamodb:ListTables"
            ],
            "Resource": "*"
        }
    ]
}
```

For more information on Dynamodb permissions visit the [AWS DynamoDB official documentation](https://docs.aws.amazon.com/amazondynamodb/latest/developerguide/api-permissions-reference.html).

## Metadata Ingestion

{% stepsContainer %}

{% step srNumber=1 %}

{% stepDescription title="1. Visit the Services Page" %}

The first step is ingesting the metadata from your sources. Under
Settings, you will find a Services link an external source system to
OpenMetadata. Once a service is created, it can be used to configure
metadata, usage, and profiler workflows.

To visit the Services page, select Services from the Settings menu.

{% /stepDescription %}

{% stepVisualInfo %}

{% image
src="/images/v1.0.0/connectors/visit-database-service-page.png"
alt="Visit Services Page"
caption="Find Databases option on left panel of the settings page" /%}

{% /stepVisualInfo %}

{% /step %}

{% step srNumber=2 %}

{% stepDescription title="2. Create a New Service" %}

Click on the 'Add New Service' button to start the Service creation.

{% /stepDescription %}

{% stepVisualInfo %}

{% image
src="/images/v1.0.0/connectors/create-database-service.png"
alt="Create a new service"
caption="Add a new Service from the Database Services page" /%}

{% /stepVisualInfo %}

{% /step %}

{% step srNumber=3 %}

{% stepDescription title="3. Select the Service Type" %}

Select DynamoDB as the service type and click Next.

{% /stepDescription %}

{% stepVisualInfo %}

{% image
  src="/images/v1.0.0/connectors/dynamodb/select-service.png"
  alt="Select Service"
  caption="Select your service from the list" /%}

{% /stepVisualInfo %}

{% /step %}

{% step srNumber=4 %}

{% stepDescription title="4. Name and Describe your Service" %}

Provide a name and description for your service as illustrated below.

#### Service Name

OpenMetadata uniquely identifies services by their Service Name. Provide
a name that distinguishes your deployment from other services, including
the other {connector} services that you might be ingesting metadata
from.

{% /stepDescription %}

{% stepVisualInfo %}

{% image
  src="/images/v1.0.0/connectors/dynamodb/add-new-service.png"
  alt="Add New Service"
  caption="Provide a Name and description for your Service" /%}

{% /stepVisualInfo %}

{% /step %}


{% step srNumber=5 %}

{% stepDescription title="5. Configure the Service Connection" %}

In this step, we will configure the connection settings required for
this connector. Please follow the instructions below to ensure that
you've configured the connector to read from your dynamodb service as
desired.

{% /stepDescription %}

{% stepVisualInfo %}

{% image
  src="/images/v1.0.0/connectors/dynamodb/service-connection.png"
  alt="Configure service connection"
  caption="Configure the service connection by filling the form" /%}

{% /stepVisualInfo %}

{% /step %}

{% extraContent parentTagName="stepsContainer" %}

#### Connection Options

- **AWS Access Key ID**: Enter your secure access key ID for your DynamoDB connection. The specified key ID should be authorized to read all databases you want to include in the metadata ingestion workflow.
- **AWS Secret Access Key**: Enter the Secret Access Key (the passcode key pair to the key ID from above).
- **AWS Region**: Enter the location of the amazon cluster that your data and account are associated with.
- **AWS Session Token (optional)**: The AWS session token is an optional parameter. If you want, enter the details of your temporary session token.
- **Endpoint URL (optional)**: Your DynamoDB connector will automatically determine the AWS DynamoDB endpoint URL based on the region. You may override this behavior by entering a value to the endpoint URL.
name here.
- **databaseName**: Optional name to give to the database in OpenMetadata. If left blank, we will use default as the database name.
- **Connection Options (Optional)**: Enter the details for any additional connection options that can be sent to DynamoDB during the connection. These details must be added as Key-Value pairs.
- **Connection Arguments (Optional)**: Enter the details for any additional connection arguments such as security or protocol configs that can be sent to DynamoDB during the connection. These details must be added as Key-Value pairs.
    - In case you are using Single-Sign-On (SSO) for authentication, add the `authenticator` details in the Connection Arguments as a Key-Value pair as follows: `"authenticator" : "sso_login_url"`
    - In case you authenticate with SSO using an external browser popup, then add the `authenticator` details in the Connection Arguments as a Key-Value pair as follows: `"authenticator" : "externalbrowser"`

{% /extraContent %}

{% step srNumber=6 %}

{% stepDescription title="6. Test the Connection" %}

Once the credentials have been added, click on `Test Connection` and Save
the changes.

{% /stepDescription %}

{% stepVisualInfo %}

{% image
  src="/images/v1.0.0/connectors/test-connection.png"
  alt="Test Connection"
  caption="Test the connection and save the Service" /%}

{% /stepVisualInfo %}

{% /step %}

{% step srNumber=7 %}

{% stepDescription title="7. Configure Metadata Ingestion" %}

In this step we will configure the metadata ingestion pipeline,
Please follow the instructions below

{% /stepDescription %}

{% stepVisualInfo %}

{% image
src="/images/v1.0.0/connectors/configure-metadata-ingestion-database.png"
alt="Configure Metadata Ingestion"
caption="Configure Metadata Ingestion Page" /%}

{% /stepVisualInfo %}

{% /step %}

{% extraContent parentTagName="stepsContainer" %}

#### Metadata Ingestion Options

- **Name**: This field refers to the name of ingestion pipeline, you can customize the name or use the generated name.
- **Database Filter Pattern (Optional)**: Use to database filter patterns to control whether or not to include database as part of metadata ingestion.
  - **Include**: Explicitly include databases by adding a list of comma-separated regular expressions to the Include field. OpenMetadata will include all databases with names matching one or more of the supplied regular expressions. All other databases will be excluded.
  - **Exclude**: Explicitly exclude databases by adding a list of comma-separated regular expressions to the Exclude field. OpenMetadata will exclude all databases with names matching one or more of the supplied regular expressions. All other databases will be included.
- **Schema Filter Pattern (Optional)**: Use to schema filter patterns to control whether or not to include schemas as part of metadata ingestion.
  - **Include**: Explicitly include schemas by adding a list of comma-separated regular expressions to the Include field. OpenMetadata will include all schemas with names matching one or more of the supplied regular expressions. All other schemas will be excluded.
  - **Exclude**: Explicitly exclude schemas by adding a list of comma-separated regular expressions to the Exclude field. OpenMetadata will exclude all schemas with names matching one or more of the supplied regular expressions. All other schemas will be included.
- **Table Filter Pattern (Optional)**: Use to table filter patterns to control whether or not to include tables as part of metadata ingestion.
  - **Include**: Explicitly include tables by adding a list of comma-separated regular expressions to the Include field. OpenMetadata will include all tables with names matching one or more of the supplied regular expressions. All other tables will be excluded.
  - **Exclude**: Explicitly exclude tables by adding a list of comma-separated regular expressions to the Exclude field. OpenMetadata will exclude all tables with names matching one or more of the supplied regular expressions. All other tables will be included.
- **Include views (toggle)**: Set the Include views toggle to control whether or not to include views as part of metadata ingestion.
- **Include tags (toggle)**: Set the 'Include Tags' toggle to control whether to include tags as part of metadata ingestion.
- **Enable Debug Log (toggle)**: Set the Enable Debug Log toggle to set the default log level to debug, these logs can be viewed later in Airflow.

- **Mark Deleted Tables (toggle)**: Set the Mark Deleted Tables toggle to flag tables as soft-deleted if they are not present anymore in the source system.
- **Mark Deleted Tables from Filter Only (toggle)**: Set the Mark Deleted Tables from Filter Only toggle to flag tables as soft-deleted if they are not present anymore within the filtered schema or database only. This flag is useful when you have more than one ingestion pipelines. For example if you have a schema

{% /extraContent %}

{% step srNumber=8 %}

{% stepDescription title="8. Schedule the Ingestion and Deploy" %}

Scheduling can be set up at an hourly, daily, weekly, or manual cadence. The
timezone is in UTC. Select a Start Date to schedule for ingestion. It is
optional to add an End Date.

Review your configuration settings. If they match what you intended,
click Deploy to create the service and schedule metadata ingestion.

If something doesn't look right, click the Back button to return to the
appropriate step and change the settings as needed.

After configuring the workflow, you can click on Deploy to create the
pipeline.

{% /stepDescription %}

{% stepVisualInfo %}

{% image
src="/images/v1.0.0/connectors/schedule.png"
alt="Schedule the Workflow"
caption="Schedule the Ingestion Pipeline and Deploy" /%}

{% /stepVisualInfo %}

{% /step %}

{% step srNumber=9 %}

{% stepDescription title="9. View the Ingestion Pipeline" %}

Once the workflow has been successfully deployed, you can view the
Ingestion Pipeline running from the Service Page.

{% /stepDescription %}

{% stepVisualInfo %}

{% image
src="/images/v1.0.0/connectors/view-ingestion-pipeline.png"
alt="View Ingestion Pipeline"
caption="View the Ingestion Pipeline from the Service Page" /%}

{% /stepVisualInfo %}

{% /step %}

{% /stepsContainer %}

## Troubleshooting

 ### Workflow Deployment Error

If there were any errors during the workflow deployment process, the
Ingestion Pipeline Entity will still be created, but no workflow will be
present in the Ingestion container.

- You can then edit the Ingestion Pipeline and Deploy it again.

- From the Connection tab, you can also Edit the Service if needed.

{% image
src="/images/v1.0.0/connectors/workflow-deployment-error.png"
alt="Workflow Deployment Error"
caption="Edit and Deploy the Ingestion Pipeline" /%}

## Related

{% tilesContainer %}

{% tile
  title="Profiler Workflow"
  description="Learn more about how to configure the Data Profiler from the UI."
  link="/connectors/ingestion/workflows/profiler" /%}

{% tile
  title="Data Quality Workflow"
  description="Learn more about how to configure the Data Quality tests from the UI."
  link="/connectors/ingestion/workflows/data-quality" /%}

{% tile
  icon="mediation"
  title="dbt Integration"
  description="Learn more about how to ingest dbt models' definitions and their lineage."
  link="/connectors/ingestion/workflows/dbt" /%}

{% /tilesContainer %}<|MERGE_RESOLUTION|>--- conflicted
+++ resolved
@@ -14,11 +14,7 @@
 | Query Usage        | {% icon iconName="cross" /%} |
 | Data Profiler      | {% icon iconName="cross" /%} |
 | Data Quality       | {% icon iconName="cross" /%} |
-<<<<<<< HEAD
-| Lineage            | {% icon iconName="cross" /%} |
-=======
 | Lineage            | {% icon iconName="cross" /%}          |
->>>>>>> 8c2f9ab5
 | DBT                | {% icon iconName="cross" /%} |
 | Supported Versions | --                           |
 
